--- conflicted
+++ resolved
@@ -57,17 +57,11 @@
 	// possible for other nodes to join the cluster.
 	EnableClustering bool
 
-<<<<<<< HEAD
 	NodeName            string        // Name to use for this node in the cluster.
 	AdvertiseAddress    string        // Address to advertise to other nodes in the cluster.
 	RejoinInterval      time.Duration // How frequently to rejoin the cluster to address split brain issues.
-	ClusterMaxJoinPeers int           // Number of initial peers to join from the discovered set
-=======
-	NodeName         string        // Name to use for this node in the cluster.
-	AdvertiseAddress string        // Address to advertise to other nodes in the cluster.
-	RejoinInterval   time.Duration // How frequently to rejoin the cluster to address split brain issues.
-	ClusterName      string        // Name to prevent nodes without this identifier from joining the cluster.
->>>>>>> da42ad5d
+	ClusterMaxJoinPeers int           // Number of initial peers to join from the discovered set.
+	ClusterName         string        // Name to prevent nodes without this identifier from joining the cluster.
 
 	// Function to discover peers to join. If this function is nil or returns an
 	// empty slice, no peers will be joined.
