--- conflicted
+++ resolved
@@ -148,8 +148,7 @@
         FileWrite $9 `prometheus:$\n`
         FileWrite $9 `  wal_directory: $APPDATA\grafana-agent-wal$\n`
         FileWrite $9 `  global:$\n`
-<<<<<<< HEAD
-        FileWrite $9 `    scrape_interval: 15s$\n`
+        FileWrite $9 `    scrape_interval: 1m$\n`
         ${If} $Url != ""
         FileWrite $9 `    remote_write: $\n`
         FileWrite $9 `    - url: $Url $\n`
@@ -157,9 +156,6 @@
         FileWrite $9 `        username: $Username $\n`
         FileWrite $9 `        password: $Password $\n`
         ${EndIf}
-=======
-        FileWrite $9 `    scrape_interval: 1m$\n`
->>>>>>> d49622f0
         FileWrite $9 `  configs:$\n`
         FileWrite $9 `    - name: integrations$\n`
         ${If} $EnableExporterValue == "true"
