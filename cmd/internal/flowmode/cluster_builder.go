package flowmode

import (
	"fmt"
	stdlog "log"
	"net"
	"os"
	"strconv"
	"time"

	"github.com/go-kit/log"
	"github.com/go-kit/log/level"
	"github.com/grafana/agent/service/cluster"
	"github.com/grafana/ckit/advertise"
	"github.com/hashicorp/go-discover"
	"github.com/hashicorp/go-discover/provider/k8s"
	"github.com/prometheus/client_golang/prometheus"
	"go.opentelemetry.io/otel/trace"
)

type clusterOptions struct {
	Log     log.Logger
	Metrics prometheus.Registerer
	Tracer  trace.TracerProvider

	EnableClustering    bool
	NodeName            string
	AdvertiseAddress    string
	ListenAddress       string
	JoinPeers           []string
	DiscoverPeers       string
	RejoinInterval      time.Duration
	AdvertiseInterfaces []string
<<<<<<< HEAD
	ClusterMaxJoinPeers int
=======
	ClusterName         string
>>>>>>> da42ad5d
}

func buildClusterService(opts clusterOptions) (*cluster.Service, error) {
	listenPort := findPort(opts.ListenAddress, 80)

	config := cluster.Options{
		Log:     opts.Log,
		Metrics: opts.Metrics,
		Tracer:  opts.Tracer,

<<<<<<< HEAD
		EnableClustering:    opts.EnableClustering,
		NodeName:            opts.NodeName,
		AdvertiseAddress:    opts.AdvertiseAddress,
		RejoinInterval:      opts.RejoinInterval,
		ClusterMaxJoinPeers: opts.ClusterMaxJoinPeers,
=======
		EnableClustering: opts.EnableClustering,
		NodeName:         opts.NodeName,
		AdvertiseAddress: opts.AdvertiseAddress,
		RejoinInterval:   opts.RejoinInterval,
		ClusterName:      opts.ClusterName,
>>>>>>> da42ad5d
	}

	if config.NodeName == "" {
		hostname, err := os.Hostname()
		if err != nil {
			return nil, fmt.Errorf("generating node name: %w", err)
		}
		config.NodeName = hostname
	}

	if config.AdvertiseAddress == "" {
		advertiseAddress := fmt.Sprintf("%s:%d", net.ParseIP("127.0.0.1"), listenPort)
		if opts.EnableClustering {
			addr, err := advertise.FirstAddress(opts.AdvertiseInterfaces)
			if err != nil {
				level.Warn(opts.Log).Log("msg", "could not find advertise address using default interface names, "+
					"falling back to localhost", "err", err)
			} else {
				advertiseAddress = fmt.Sprintf("%s:%d", addr.String(), listenPort)
			}
		}
		config.AdvertiseAddress = advertiseAddress
	} else {
		config.AdvertiseAddress = appendDefaultPort(config.AdvertiseAddress, listenPort)
	}

	switch {
	case len(opts.JoinPeers) > 0 && opts.DiscoverPeers != "":
		return nil, fmt.Errorf("at most one of join peers and discover peers may be set")

	case len(opts.JoinPeers) > 0:
		config.DiscoverPeers = newStaticDiscovery(opts.JoinPeers, listenPort)

	case opts.DiscoverPeers != "":
		discoverFunc, err := newDynamicDiscovery(config.Log, opts.DiscoverPeers, listenPort)
		if err != nil {
			return nil, err
		}
		config.DiscoverPeers = discoverFunc

	default:
		// Here, both JoinPeers and DiscoverPeers are empty. This is desirable when
		// starting a seed node that other nodes connect to, so we don't require
		// one of the fields to be set.
	}

	return cluster.New(config)
}

func findPort(addr string, defaultPort int) int {
	_, portStr, err := net.SplitHostPort(addr)
	if err != nil {
		return defaultPort
	}
	port, err := strconv.Atoi(portStr)
	if err != nil {
		return defaultPort
	}
	return port
}

func appendDefaultPort(addr string, port int) string {
	_, _, err := net.SplitHostPort(addr)
	if err == nil {
		// No error means there was a port in the string
		return addr
	}
	return fmt.Sprintf("%s:%d", addr, port)
}

type discoverFunc func() ([]string, error)

func newStaticDiscovery(peers []string, defaultPort int) discoverFunc {
	return func() ([]string, error) {
		var addrs []string

		for _, addr := range peers {
			addrs = appendJoinAddr(addrs, addr)
		}

		for i := range addrs {
			// Default to using the same advertise port as the local node. This may
			// break in some cases, so the user should make sure the port numbers
			// align on as many nodes as possible.
			addrs[i] = appendDefaultPort(addrs[i], defaultPort)
		}

		return addrs, nil
	}
}

func appendJoinAddr(addrs []string, in string) []string {
	_, _, err := net.SplitHostPort(in)
	if err == nil {
		addrs = append(addrs, in)
		return addrs
	}

	ip := net.ParseIP(in)
	if ip != nil {
		addrs = append(addrs, ip.String())
		return addrs
	}

	_, srvs, err := net.LookupSRV("", "", in)
	if err == nil {
		for _, srv := range srvs {
			addrs = append(addrs, srv.Target)
		}
	}

	return addrs
}

func newDynamicDiscovery(l log.Logger, config string, defaultPort int) (discoverFunc, error) {
	providers := make(map[string]discover.Provider, len(discover.Providers)+1)
	for k, v := range discover.Providers {
		providers[k] = v
	}

	// Custom providers that aren't enabled by default
	providers["k8s"] = &k8s.Provider{}

	discoverer, err := discover.New(discover.WithProviders(providers))
	if err != nil {
		return nil, fmt.Errorf("bootstrapping peer discovery: %w", err)
	}

	return func() ([]string, error) {
		addrs, err := discoverer.Addrs(config, stdlog.New(log.NewStdlibAdapter(l), "", 0))
		if err != nil {
			return nil, fmt.Errorf("discovering peers: %w", err)
		}

		for i := range addrs {
			// Default to using the same advertise port as the local node. This may
			// break in some cases, so the user should make sure the port numbers
			// align on as many nodes as possible.
			addrs[i] = appendDefaultPort(addrs[i], defaultPort)
		}

		return addrs, nil
	}, nil
}<|MERGE_RESOLUTION|>--- conflicted
+++ resolved
@@ -31,11 +31,8 @@
 	DiscoverPeers       string
 	RejoinInterval      time.Duration
 	AdvertiseInterfaces []string
-<<<<<<< HEAD
 	ClusterMaxJoinPeers int
-=======
 	ClusterName         string
->>>>>>> da42ad5d
 }
 
 func buildClusterService(opts clusterOptions) (*cluster.Service, error) {
@@ -46,19 +43,12 @@
 		Metrics: opts.Metrics,
 		Tracer:  opts.Tracer,
 
-<<<<<<< HEAD
 		EnableClustering:    opts.EnableClustering,
 		NodeName:            opts.NodeName,
 		AdvertiseAddress:    opts.AdvertiseAddress,
 		RejoinInterval:      opts.RejoinInterval,
 		ClusterMaxJoinPeers: opts.ClusterMaxJoinPeers,
-=======
-		EnableClustering: opts.EnableClustering,
-		NodeName:         opts.NodeName,
-		AdvertiseAddress: opts.AdvertiseAddress,
-		RejoinInterval:   opts.RejoinInterval,
-		ClusterName:      opts.ClusterName,
->>>>>>> da42ad5d
+		ClusterName:         opts.ClusterName,
 	}
 
 	if config.NodeName == "" {
