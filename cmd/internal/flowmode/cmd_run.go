--- conflicted
+++ resolved
@@ -360,11 +360,7 @@
 		components := component.GetAllComponents(f, component.InfoOptions{})
 		componentNames := map[string]struct{}{}
 		for _, c := range components {
-<<<<<<< HEAD
-			componentNames[c.BlockName] = struct{}{}
-=======
 			componentNames[c.ComponentName] = struct{}{}
->>>>>>> eebd796e
 		}
 		return map[string]interface{}{"enabled-components": maps.Keys(componentNames)}
 	}
