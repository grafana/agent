FROM grafana/agent-build-image:0.29.0-windows as builder
ARG VERSION
ARG RELEASE_BUILD=1

COPY . /src/agent
WORKDIR /src/agent

SHELL ["cmd", "/S", "/C"]

# Creating new layers can be really slow on Windows so we clean up any caches
# we can before moving on to the next step.
RUN ""C:\Program Files\git\bin\bash.exe" -c "RELEASE_BUILD=${RELEASE_BUILD} VERSION=${VERSION} make generate-ui && rm -rf web/ui/node_modules && yarn cache clean --all""
<<<<<<< HEAD
RUN ""C:\Program Files\git\bin\bash.exe" -c "RELEASE_BUILD=${RELEASE_BUILD} VERSION=${VERSION} make agent && go clean -cache -modcache""
=======
RUN ""C:\Program Files\git\bin\bash.exe" -c "RELEASE_BUILD=${RELEASE_BUILD} VERSION=${VERSION} GO_TAGS='stringlabels builtinassets' make agent && go clean -cache -modcache""
>>>>>>> 3f1a25f1

# Use the smallest container possible for the final image
FROM mcr.microsoft.com/windows/nanoserver:1809

COPY --from=builder /src/agent/build/grafana-agent /bin/grafana-agent
COPY --from=builder /src/agent/cmd/grafana-agent/agent-local-config.yaml /etc/grafana-agent/grafana-agent.yaml

ENTRYPOINT ["/bin/grafana-agent"]
CMD ["--config.file=/etc/grafana-agent/grafana-agent.yaml", "--metrics.wal-directory=/etc/grafana-agent/data"]<|MERGE_RESOLUTION|>--- conflicted
+++ resolved
@@ -10,11 +10,7 @@
 # Creating new layers can be really slow on Windows so we clean up any caches
 # we can before moving on to the next step.
 RUN ""C:\Program Files\git\bin\bash.exe" -c "RELEASE_BUILD=${RELEASE_BUILD} VERSION=${VERSION} make generate-ui && rm -rf web/ui/node_modules && yarn cache clean --all""
-<<<<<<< HEAD
-RUN ""C:\Program Files\git\bin\bash.exe" -c "RELEASE_BUILD=${RELEASE_BUILD} VERSION=${VERSION} make agent && go clean -cache -modcache""
-=======
-RUN ""C:\Program Files\git\bin\bash.exe" -c "RELEASE_BUILD=${RELEASE_BUILD} VERSION=${VERSION} GO_TAGS='stringlabels builtinassets' make agent && go clean -cache -modcache""
->>>>>>> 3f1a25f1
+RUN ""C:\Program Files\git\bin\bash.exe" -c "RELEASE_BUILD=${RELEASE_BUILD} VERSION=${VERSION} GO_TAGS='builtinassets' make agent && go clean -cache -modcache""
 
 # Use the smallest container possible for the final image
 FROM mcr.microsoft.com/windows/nanoserver:1809
