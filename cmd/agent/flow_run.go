package main

import (
	"context"
	"errors"
	"fmt"
	"net"
	"net/http"
	"os"
	"os/signal"
	"sync"

	"github.com/grafana/agent/web/api"
	"github.com/grafana/agent/web/ui"
	"golang.org/x/exp/maps"

	"github.com/fatih/color"
	"github.com/go-kit/log/level"
	"github.com/gorilla/mux"
	"github.com/grafana/agent/pkg/flow"
	"github.com/grafana/agent/pkg/flow/logging"
	"github.com/grafana/agent/pkg/river/diag"
	"github.com/grafana/agent/pkg/usagestats"
	"github.com/prometheus/client_golang/prometheus"
	"github.com/prometheus/client_golang/prometheus/promhttp"
	"github.com/spf13/cobra"
	"go.uber.org/atomic"

	// Install Components
	_ "github.com/grafana/agent/component/all"
)

func runCommand() *cobra.Command {
	r := &flowRun{
<<<<<<< HEAD
		httpListenAddr:       "127.0.0.1:12345",
		storagePath:          "data-agent/",
		enableDebugEndpoints: true,
		uiPrefix:             "/",
		disableReporting:     false,
=======
		httpListenAddr: "127.0.0.1:12345",
		storagePath:    "data-agent/",
		uiPrefix:       "/",
>>>>>>> 1f25c68f
	}

	cmd := &cobra.Command{
		Use:   "run [flags] file",
		Short: "Run Grafana Agent Flow",
		Long: `The run subcommand runs Grafana Agent Flow in the foreground until an interrupt
is received.

run must be provided an argument pointing at the River file to use. If the
River file wasn't specified, can't be loaded, or contains errors, run will exit
immediately.

run starts an HTTP server which can be used to debug Grafana Agent Flow or
force it to reload (by sending a GET or POST request to /-/reload). The listen
address can be changed through the --server.http.listen-addr flag.

By default, the HTTP server exposes a debugging UI at /. The path of the
debugging UI can be changed by providing a different value to
--server.http.ui-path-prefix.

Additionally, the HTTP server exposes the following debug endpoints:

  /debug/pprof   Go performance profiling tools

If reloading the config file fails, Grafana Agent Flow will continue running in
its last valid state. Components which failed may be be listed as unhealthy,
depending on the nature of the reload error.
`,
		Args:         cobra.ExactArgs(1),
		SilenceUsage: true,

		RunE: func(cmd *cobra.Command, args []string) error {
			return r.Run(args[0])
		},
	}

	cmd.Flags().
		StringVar(&r.httpListenAddr, "server.http.listen-addr", r.httpListenAddr, "address to listen for HTTP traffic on")
	cmd.Flags().StringVar(&r.storagePath, "storage.path", r.storagePath, "Base directory where components can store data")
<<<<<<< HEAD
	cmd.Flags().
		BoolVar(&r.enableDebugEndpoints, "debug.endpoints.enabled", r.enableDebugEndpoints, "Enables /debug/ HTTP endpoints")
	cmd.Flags().
		BoolVar(&r.disableReporting, "disable-reporting", r.disableReporting, "Disable reporting of enabled components to Grafana.")
=======
>>>>>>> 1f25c68f
	cmd.Flags().StringVar(&r.uiPrefix, "server.http.ui-path-prefix", r.uiPrefix, "Prefix to serve the HTTP UI at")
	return cmd
}

type flowRun struct {
<<<<<<< HEAD
	httpListenAddr       string
	storagePath          string
	enableDebugEndpoints bool
	uiPrefix             string
	disableReporting     bool
=======
	httpListenAddr string
	storagePath    string
	uiPrefix       string
>>>>>>> 1f25c68f
}

func (fr *flowRun) Run(configFile string) error {
	var wg sync.WaitGroup
	defer wg.Wait()

	ctx, cancel := interruptContext()
	defer cancel()

	if configFile == "" {
		return fmt.Errorf("file argument not provided")
	}

	l, err := logging.New(os.Stderr, logging.DefaultOptions)
	if err != nil {
		return fmt.Errorf("building logger: %w", err)
	}

	f := flow.New(flow.Options{
		Logger:         l,
		DataPath:       fr.storagePath,
		Reg:            prometheus.DefaultRegisterer,
		HTTPListenAddr: fr.httpListenAddr,
	})

	reload := func() error {
		flowCfg, err := loadFlowFile(configFile)
		if err != nil {
			return fmt.Errorf("reading config file %q: %w", configFile, err)
		}
		if err := f.LoadFile(flowCfg); err != nil {
			return fmt.Errorf("error during the initial gragent load: %w", err)
		}
		return nil
	}

	if err := reload(); err != nil {
		var diags diag.Diagnostics
		if errors.As(err, &diags) {
			bb, _ := os.ReadFile(configFile)

			p := diag.NewPrinter(diag.PrinterConfig{
				Color:              !color.NoColor,
				ContextLinesBefore: 1,
				ContextLinesAfter:  1,
			})
			_ = p.Fprint(os.Stderr, map[string][]byte{configFile: bb}, diags)

			// Print newline after the diagnostics.
			fmt.Println()

			return fmt.Errorf("could not perform the initial load successfully")
		}

		// Exit if the initial load files
		return err
	}

	// HTTP server
	{
		lis, err := net.Listen("tcp", fr.httpListenAddr)
		if err != nil {
			return fmt.Errorf("failed to listen on %s: %w", fr.httpListenAddr, err)
		}

		r := mux.NewRouter()

		r.Handle("/metrics", promhttp.Handler())
		r.PathPrefix("/debug/pprof").Handler(http.DefaultServeMux)
		r.PathPrefix("/component/{id}/").Handler(f.ComponentHandler())

		ready := atomic.NewBool(true)
		r.HandleFunc("/-/ready", func(w http.ResponseWriter, r *http.Request) {
			if ready.Load() {
				w.WriteHeader(http.StatusOK)
				fmt.Fprintf(w, "Agent is Ready.\n")
			} else {
				w.WriteHeader(http.StatusServiceUnavailable)
				fmt.Fprint(w, "Config failed to load.\n")
			}
		})

		r.HandleFunc("/-/reload", func(w http.ResponseWriter, _ *http.Request) {
			err := reload()
			ready.Store(err == nil)
			if err != nil {
				http.Error(w, err.Error(), http.StatusBadRequest)
				return
			}
			fmt.Fprintln(w, "config reloaded")
		}).Methods(http.MethodGet, http.MethodPost)

		// Register Routes must be the last
		fa := api.NewFlowAPI(f, r)
		fa.RegisterRoutes(fr.uiPrefix, r)

		// NOTE(rfratto): keep this at the bottom of all other routes, otherwise it
		// will take precedence over anything else mapped in uiPrefix.
		ui.RegisterRoutes(fr.uiPrefix, r)

		srv := &http.Server{Handler: r}

		wg.Add(1)
		go func() {
			defer wg.Done()
			defer cancel()

			level.Info(l).Log("msg", "now listening for http traffic", "addr", fr.httpListenAddr)
			if err := srv.Serve(lis); err != nil {
				level.Info(l).Log("msg", "http server closed", "err", err)
			}
		}()

		defer func() { _ = srv.Shutdown(ctx) }()
	}

	// Report usage of enabled components
	if !fr.disableReporting {
		reporter, err := usagestats.NewReporter(l)
		if err != nil {
			return fmt.Errorf("failed to create reporter: %w", err)
		}
		go func() {
			err := reporter.Start(ctx, getEnabledComponentsFunc(f))
			if err != nil {
				level.Error(l).Log("msg", "failed to start reporter", "err", err)
			}
		}()
	}

	<-ctx.Done()
	return f.Close()
}

// getEnabledComponentsFunc returns a function that gets the current enabled components
func getEnabledComponentsFunc(f *flow.Flow) func() map[string]interface{} {
	return func() map[string]interface{} {
		infos := f.ComponentInfos()
		components := map[string]struct{}{}
		for _, info := range infos {
			components[info.Name] = struct{}{}
		}
		return map[string]interface{}{"enabled-components": maps.Keys(components)}
	}
}

func loadFlowFile(filename string) (*flow.File, error) {
	bb, err := os.ReadFile(filename)
	if err != nil {
		return nil, err
	}

	return flow.ReadFile(filename, bb)
}

func interruptContext() (context.Context, context.CancelFunc) {
	ctx, cancel := context.WithCancel(context.Background())

	go func() {
		defer cancel()
		sig := make(chan os.Signal, 1)
		signal.Notify(sig, os.Interrupt)
		select {
		case <-sig:
		case <-ctx.Done():
		}
		signal.Stop(sig)

		fmt.Fprintln(os.Stderr, "interrupt received")
	}()

	return ctx, cancel
}<|MERGE_RESOLUTION|>--- conflicted
+++ resolved
@@ -32,17 +32,10 @@
 
 func runCommand() *cobra.Command {
 	r := &flowRun{
-<<<<<<< HEAD
-		httpListenAddr:       "127.0.0.1:12345",
-		storagePath:          "data-agent/",
-		enableDebugEndpoints: true,
-		uiPrefix:             "/",
-		disableReporting:     false,
-=======
-		httpListenAddr: "127.0.0.1:12345",
-		storagePath:    "data-agent/",
-		uiPrefix:       "/",
->>>>>>> 1f25c68f
+		httpListenAddr:   "127.0.0.1:12345",
+		storagePath:      "data-agent/",
+		uiPrefix:         "/",
+		disableReporting: false,
 	}
 
 	cmd := &cobra.Command{
@@ -82,29 +75,17 @@
 	cmd.Flags().
 		StringVar(&r.httpListenAddr, "server.http.listen-addr", r.httpListenAddr, "address to listen for HTTP traffic on")
 	cmd.Flags().StringVar(&r.storagePath, "storage.path", r.storagePath, "Base directory where components can store data")
-<<<<<<< HEAD
-	cmd.Flags().
-		BoolVar(&r.enableDebugEndpoints, "debug.endpoints.enabled", r.enableDebugEndpoints, "Enables /debug/ HTTP endpoints")
+	cmd.Flags().StringVar(&r.uiPrefix, "server.http.ui-path-prefix", r.uiPrefix, "Prefix to serve the HTTP UI at")
 	cmd.Flags().
 		BoolVar(&r.disableReporting, "disable-reporting", r.disableReporting, "Disable reporting of enabled components to Grafana.")
-=======
->>>>>>> 1f25c68f
-	cmd.Flags().StringVar(&r.uiPrefix, "server.http.ui-path-prefix", r.uiPrefix, "Prefix to serve the HTTP UI at")
 	return cmd
 }
 
 type flowRun struct {
-<<<<<<< HEAD
-	httpListenAddr       string
-	storagePath          string
-	enableDebugEndpoints bool
-	uiPrefix             string
-	disableReporting     bool
-=======
-	httpListenAddr string
-	storagePath    string
-	uiPrefix       string
->>>>>>> 1f25c68f
+	httpListenAddr   string
+	storagePath      string
+	uiPrefix         string
+	disableReporting bool
 }
 
 func (fr *flowRun) Run(configFile string) error {
