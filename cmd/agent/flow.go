--- conflicted
+++ resolved
@@ -1,18 +1,9 @@
 package main
 
 import (
-<<<<<<< HEAD
 	//Its important that we do this first so that we can register with the windows service control ASAP to avoid timeouts
 	_ "github.com/grafana/agent/cmd/agent/initiate"
 
-	"context"
-	"errors"
-	"flag"
-	"fmt"
-	"net"
-	"net/http"
-=======
->>>>>>> bf5f1001
 	"os"
 
 	"github.com/prometheus/common/version"
