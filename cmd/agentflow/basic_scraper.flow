--- conflicted
+++ resolved
@@ -19,11 +19,7 @@
     url = "https://prometheus-us-central1.grafana.net/api/prom/push"
     basic_auth {
       username = "12345"
-<<<<<<< HEAD
-      password = ""
-=======
       password = "password"
->>>>>>> 9de43d9d
     }
   }
 }
@@ -37,11 +33,7 @@
     url = "https://prometheus-us-central1.grafana.net/api/prom/push"
     basic_auth {
       username = "12345"
-<<<<<<< HEAD
-      password = ""
-=======
       password = "password"
->>>>>>> 9de43d9d
     }
   }
 }