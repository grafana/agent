--- conflicted
+++ resolved
@@ -81,10 +81,9 @@
 
 - Flow: improve river config validation step in `prometheus.scrape` by comparing `scrape_timeout` with `scrape_interval`. (@wildum)
 
-<<<<<<< HEAD
 - Flow: add `randomization_factor` and `multiplier` to retry settings in
   `otelcol` components. (@rfratto)
-=======
+  
 - Add support for `windows_certificate_filter` under http tls config block. (@mattdurham)
   
 - Add `openstack` config converter to convert OpenStack yaml config (static mode) to river config (flow mode). (@wildum)
@@ -95,7 +94,6 @@
   from other components which are not documented yet. (@ptodev)
 
 - Agent Management: Honor 503 ServiceUnavailable `Retry-After` header. (@jcreixell)
->>>>>>> 397de721
 
 ### Other changes
 
