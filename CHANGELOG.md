# Changelog

> _Contributors should read our [contributors guide][] for instructions on how
> to update the changelog._

This document contains a historical list of changes between releases. Only
changes that impact end-user behavior are listed; changes to documentation or
internal API changes are not present.

Main (unreleased)
-----------------

### Breaking changes

- The experimental dynamic configuration feature has been removed in favor of Flow mode. (@mattdurham)

- The `oracledb` integration configuration has removed a redundant field `metrics_scrape_interval`. Use the `scrape_interval` parameter of the integration if a custom scrape interval is required. (@schmikei)

- Upgrade the embedded windows_exporter to commit 79781c6. (@jkroepke)

- Prometheus exporters in Flow mode now set the `instance` label to a value similar to the one they used to have in Static mode (<hostname> by default, customized by some integrations). (@jcreixell)

### Features

- New Grafana Agent Flow components:
  - `loki.source.api` - receive Loki log entries over HTTP (e.g. from other agents). (@thampiotr)
  - `prometheus.operator.servicemonitors` discovers ServiceMonitor resources in your Kubernetes cluster and scrape
    the targets they reference. (@captncraig, @marctc, @jcreixell)
  - `prometheus.receive_http` - receive Prometheus metrics over HTTP (e.g. from other agents). (@thampiotr)
  - `remote.vault` retrieves a secret from Vault. (@rfratto)
  - `prometheus.exporter.snowflake` collects metrics from a snowflake database (@jonathanWamsley)
  - `prometheus.exporter.mssql` collects metrics from Microsoft SQL Server (@jonathanwamsley)

- Added new functions to the River standard library:
  - `coalesce` returns the first non-zero value from a list of arguments. (@jkroepke)
  - `nonsensitive` converts a River secret back into a string. (@rfratto)


### Enhancements
- Support to attach node metadata to pods and endpoints targets in
  `discovery.kubernetes`. (@laurovenancio)

- Support ability to add optional custom headers to `loki.write` endpoint block (@aos)

- Support in-memory HTTP traffic for Flow components. `prometheus.exporter`
  components will now export a target containing an internal HTTP address.
  `prometheus.scrape`, when given that internal HTTP address, will connect to
  the server in-memory, bypassing the network stack. Use the new
  `--server.http.memory-addr` flag to customize which address is used for
  in-memory traffic. (@rfratto)
- Disable node_exporter on Windows systems (@jkroepke)
- Operator support for OAuth 2.0 Client in LogsClientSpec (@DavidSpek)

- Support `clustering` block in `phlare.scrape` components to distribute
  targets amongst clustered agents. (@rfratto)

- Delete stale series after a single WAL truncate instead of two. (@rfratto)

- Update OracleDB Exporter dependency to 0.5.0 (@schmikei)

<<<<<<< HEAD
- Update azidentity dependency to v1.3.0. (@akselleirv)

### Bugfixes
=======
- Update azure-metrics-exporter to v0.0.0-20230502203721-b2bfd97b5313 (@kgeckhart)
>>>>>>> a600574f

### Bugfixes

- Fix an issue where defining `logging` or `tracing` blocks inside of a module
  would generate a panic instead of returning an error. (@erikbaranowski)

- Fix an issue where not specifying either `http` nor `grpc` blocks could result
  in a panic for `loki.source.heroku` and `loki.source.gcplog` components. (@thampiotr)

- Fix an issue where build artifacts for IBM S390x were being built with the
  GOARCH value for the PPC64 instead. (tpaschalis)

- Fix an issue where the Grafana Agent Flow RPM used the wrong path for the
  environment file, preventing the service from loading. (@rfratto)

### Other changes

- Add metrics when clustering mode is enabled. (@rfratto)
- Document debug metric `loki_process_dropped_lines_by_label_total` in loki.process. (@akselleirv)

- Add `agent_wal_out_of_order_samples_total` metric to track samples received
  out of order. (@rfratto)

- Use Go 1.20.4 for builds. (@tpaschalis)

v0.33.2 (2023-05-11)
--------------------

### Bugfixes

- Fix issue where component evaluation time was overridden by a "default
  health" message. (@rfratto)

- Honor timeout when trying to establish a connection to another agent in Flow
  clustering mode. (@rfratto)

- Fix an issue with the grafana/agent windows docker image entrypoint
  not targeting the right location for the config. (@erikbaranowski)

- Fix issue where the `node_exporter` integration and
  `prometheus.exporter.unix` `diskstat_device_include` component could not set
  the allowlist field for the diskstat collector. (@tpaschalis)

- Fix an issue in `loki.source.heroku` where updating the `labels` or `use_incoming_timestamp`
  would not take effect. (@thampiotr)

- Flow: Fix an issue within S3 Module where the S3 path was not parsed correctly when the
  path consists of a parent directory. (@jastisriradheshyam)

- Flow: Fix an issue on Windows where `prometheus.remote_write` failed to read
  WAL checkpoints. This issue led to memory leaks once the initial checkpoint
  was created, and prevented a fresh process from being able to deliver metrics
  at all. (@rfratto)

- Fix an issue where the `loki.source.kubernetes` component could lead to
  the Agent crashing due to a race condition. (@tpaschalis)

### Other changes

- The `phlare.scrape` Flow component `fetch profile failed` log has been set to
  `debug` instead of `error`. (@erikbaranowski)

v0.33.1 (2023-05-01)
--------------------

### Bugfixes

- Fix spelling of the `frequency` argument on the `local.file` component.
  (@tpaschalis)

- Fix bug where some capsule values (such as Prometheus receivers) could not
  properly be used as an argument to a module. (@rfratto)

- Fix version information not displaying correctly when passing the `--version`
  flag or in the `agent_build_info` metric. (@rfratto)

- Fix issue in `loki.source.heroku` and `loki.source.gcplog` where updating the
  component would cause Grafana Agent Flow's Prometheus metrics endpoint to
  return an error until the process is restarted. (@rfratto)

- Fix issue in `loki.source.file` where updating the component caused
  goroutines to leak. (@rfratto)

### Other changes

- Support Bundles report the status of discovered log targets. (@tpaschalis)

v0.33.0 (2023-04-25)
--------------------

### Breaking changes

- Support for 32-bit ARM builds is removed for the foreseeable future due to Go
  compiler issues. We will consider bringing back 32-bit ARM support once our Go
  compiler issues are resolved and 32-bit ARM builds are stable. (@rfratto)

- Agent Management: `agent_management.api_url` config field has been replaced by
`agent_management.host`. The API path and version is now defined by the Agent. (@jcreixell)

- Agent Management: `agent_management.protocol` config field now allows defining "http" and "https" explicitly. Previously, "http" was previously used for both, with the actual protocol used inferred from the api url, which led to confusion. When upgrading, make sure to set to "https" when replacing `api_url` with `host`. (@jcreixell)

- Agent Management: `agent_management.remote_config_cache_location` config field has been replaced by
`agent_management.remote_configuration.cache_location`. (@jcreixell)

- Remove deprecated symbolic links to to `/bin/agent*` in Docker containers,
  as planned in v0.31. (@tpaschalis)

### Deprecations

- [Dynamic Configuration](https://grafana.com/docs/agent/latest/cookbook/dynamic-configuration/) will be removed in v0.34. Grafana Agent Flow supersedes this functionality. (@mattdurham)

### Features

- New Grafana Agent Flow components:

  - `discovery.dns` DNS service discovery. (@captncraig)
  - `discovery.ec2` service discovery for aws ec2. (@captncraig)
  - `discovery.lightsail` service discovery for aws lightsail. (@captncraig)
  - `discovery.gce` discovers resources on Google Compute Engine (GCE). (@marctc)
  - `discovery.digitalocean` provides service discovery for DigitalOcean. (@spartan0x117)
  - `discovery.consul` service discovery for Consul. (@jcreixell)
  - `discovery.azure` provides service discovery for Azure. (@spartan0x117)
  - `module.file` runs a Grafana Agent Flow module loaded from a file on disk.
    (@erikbaranowski)
  - `module.git` runs a Grafana Agent Flow module loaded from a file within a
    Git repository. (@rfratto)
  - `module.string` runs a Grafana Agent Flow module passed to the component by
    an expression containing a string. (@erikbaranowski, @rfratto)
  - `otelcol.auth.oauth2` performs OAuth 2.0 authentication for HTTP and gRPC
    based OpenTelemetry exporters. (@ptodev)
  - `otelcol.extension.jaeger_remote_sampling` provides an endpoint from which to
    pull Jaeger remote sampling documents. (@joe-elliott)
  - `otelcol.exporter.logging` accepts OpenTelemetry data from other `otelcol` components and writes it to the console. (@erikbaranowski)
  - `otelcol.auth.sigv4` performs AWS Signature Version 4 (SigV4) authentication
    for making requests to AWS services via `otelcol` components that support
    authentication extensions. (@ptodev)
  - `prometheus.exporter.blackbox` collects metrics from Blackbox exporter. (@marctc)
  - `prometheus.exporter.mysql` collects metrics from a MySQL database. (@spartan0x117)
  - `prometheus.exporter.postgres` collects metrics from a PostgreSQL database. (@spartan0x117)
  - `prometheus.exporter.statsd` collects metrics from a Statsd instance. (@gaantunes)
  - `prometheus.exporter.snmp` collects metrics from SNMP exporter. (@marctc)
  - `prometheus.operator.podmonitors` discovers PodMonitor resources in your Kubernetes cluster and scrape
    the targets they reference. (@captncraig, @marctc, @jcreixell)
  - `prometheus.exporter.windows` collects metrics from a Windows instance. (@jkroepke)
  - `prometheus.exporter.memcached` collects metrics from a Memcached server. (@spartan0x117)
  - `loki.source.azure_event_hubs` reads messages from Azure Event Hub using Kafka and forwards them to other   `loki` components. (@akselleirv)


- Add support for Flow-specific system packages:

  - Flow-specific DEB packages. (@rfratto, @robigan)
  - Flow-specific RPM packages. (@rfratto, @robigan)
  - Flow-specific macOS Homebrew Formula. (@rfratto)
  - Flow-specific Windows installer. (@rfratto)

  The Flow-specific packages allow users to install and run Grafana Agent Flow
  alongside an existing installation of Grafana Agent.

- Agent Management: Add support for integration snippets. (@jcreixell)

- Flow: Introduce a gossip-over-HTTP/2 _clustered mode_. `prometheus.scrape`
  component instances can opt-in to distributing scrape load between cluster
  peers. (@tpaschalis)

### Enhancements

- Flow: Add retries with backoff logic to Phlare write component. (@cyriltovena)

- Operator: Allow setting runtimeClassName on operator-created pods. (@captncraig)

- Operator: Transparently compress agent configs to stay under size limitations. (@captncraig)

- Update Redis Exporter Dependency to v1.49.0. (@spartan0x117)

- Update Loki dependency to the k144 branch. (@andriikushch)

- Flow: Add OAUTHBEARER mechanism to `loki.source.kafka` using Azure as provider. (@akselleirv)

- Update Process Exporter dependency to v0.7.10. (@spartan0x117)

- Agent Management: Introduces backpressure mechanism for remote config fetching (obeys 429 request
  `Retry-After` header). (@spartan0x117)

- Flow: support client TLS settings (CA, client certificate, client key) being
  provided from other components for the following components:

  - `discovery.docker`
  - `discovery.kubernetes`
  - `loki.source.kafka`
  - `loki.source.kubernetes`
  - `loki.source.podlogs`
  - `loki.write`
  - `mimir.rules.kubernetes`
  - `otelcol.auth.oauth2`
  - `otelcol.exporter.jaeger`
  - `otelcol.exporter.otlp`
  - `otelcol.exporter.otlphttp`
  - `otelcol.extension.jaeger_remote_sampling`
  - `otelcol.receiver.jaeger`
  - `otelcol.receiver.kafka`
  - `phlare.scrape`
  - `phlare.write`
  - `prometheus.remote_write`
  - `prometheus.scrape`
  - `remote.http`

- Flow: support server TLS settings (client CA, server certificate, server key)
  being provided from other components for the following components:

  - `loki.source.syslog`
  - `otelcol.exporter.otlp`
  - `otelcol.extension.jaeger_remote_sampling`
  - `otelcol.receiver.jaeger`
  - `otelcol.receiver.opencensus`
  - `otelcol.receiver.zipkin`

- Flow: Define custom http method and headers in `remote.http` component (@jkroepke)

- Flow: Add config property to `prometheus.exporter.blackbox` to define the config inline (@jkroepke)

- Update Loki Dependency to k146 which includes configurable file watchers (@mattdurham)

### Bugfixes

- Flow: fix issue where Flow would return an error when trying to access a key
  of a map whose value was the zero value (`null`, `0`, `false`, `[]`, `{}`).
  Whether an error was returned depended on the internal type of the value.
  (@rfratto)

- Flow: fix issue where using the `jaeger_remote` sampler for the `tracing`
  block would fail to parse the response from the remote sampler server if it
  used strings for the strategy type. This caused sampling to fall back
  to the default rate. (@rfratto)

- Flow: fix issue where components with no arguments like `loki.echo` were not
  viewable in the UI. (@rfratto)

- Flow: fix deadlock in `loki.source.file` where terminating tailers would hang
  while flushing remaining logs, preventing `loki.source.file` from being able
  to update. (@rfratto)

- Flow: fix deadlock in `loki.process` where a component with no stages would
  hang forever on handling logs. (@rfratto)

- Fix issue where a DefaultConfig might be mutated during unmarshaling. (@jcreixell)

- Fix issues where CloudWatch Exporter cannot use FIPS Endpoints outside of USA regions (@aglees)

- Fix issue where scraping native Prometheus histograms would leak memory.
  (@rfratto)

- Flow: fix issue where `loki.source.docker` component could deadlock. (@tpaschalis)

- Flow: fix issue where `prometheus.remote_write` created unnecessary extra
  child directories to store the WAL in. (@rfratto)

- Fix internal metrics reported as invalid by promtool's linter. (@tpaschalis)

- Fix issues with cri stage which treats partial line coming from any stream as same. (@kavirajk @aglees)

- Operator: fix for running multiple operators with different `--agent-selector` flags. (@captncraig)

- Operator: respect FilterRunning on PodMonitor and ServiceMonitor resources to only scrape running pods. (@captncraig)

- Fixes a bug where the github exporter would get stuck in an infinite loop under certain conditions. (@jcreixell)

- Fix bug where `loki.source.docker` always failed to start. (@rfratto)

### Other changes

- Grafana Agent Docker containers and release binaries are now published for
  s390x. (@rfratto)

- Use Go 1.20.3 for builds. (@rfratto)

- Change the Docker base image for Linux containers to `ubuntu:kinetic`.
  (@rfratto)

- Update prometheus.remote_write defaults to match new prometheus
  remote-write defaults. (@erikbaranowski)

v0.32.1 (2023-03-06)
--------------------

### Bugfixes

- Flow: Fixes slow reloading of targets in `phlare.scrape` component. (@cyriltovena)

- Flow: add a maximum connection lifetime of one hour when tailing logs from
  `loki.source.kubernetes` and `loki.source.podlogs` to recover from an issue
  where the Kubernetes API server stops responding with logs without closing
  the TCP connection. (@rfratto)

- Flow: fix issue in `loki.source.kubernetes` where `__pod__uid__` meta label
  defaulted incorrectly to the container name, causing tailers to never
  restart. (@rfratto)

v0.32.0 (2023-02-28)
--------------------

### Breaking changes

- Support for the embedded Flow UI for 32-bit ARMv6 builds is temporarily
  removed. (@rfratto)

- Node Exporter configuration options changed to align with new upstream version (@Thor77):

  - `diskstats_ignored_devices` is now `diskstats_device_exclude` in agent configuration.
  - `ignored_devices` is now `device_exclude` in flow configuration.

- Some blocks in Flow components have been merged with their parent block to make the block hierarchy smaller:

  - `discovery.docker > http_client_config` is merged into the `discovery.docker` block. (@erikbaranowski)
  - `discovery.kubernetes > http_client_config` is merged into the `discovery.kubernetes` block. (@erikbaranowski)
  - `loki.source.kubernetes > client > http_client_config` is merged into the `client` block. (@erikbaranowski)
  - `loki.source.podlogs > client > http_client_config` is merged into the `client` block. (@erikbaranowski)
  - `loki.write > endpoint > http_client_config` is merged into the `endpoint` block. (@erikbaranowski)
  - `mimir.rules.kubernetes > http_client_config` is merged into the `mimir.rules.kubernetes` block. (@erikbaranowski)
  - `otelcol.receiver.opencensus > grpc` is merged into the `otelcol.receiver.opencensus` block. (@ptodev)
  - `otelcol.receiver.zipkin > http` is merged into the `otelcol.receiver.zipkin` block. (@ptodev)
  - `phlare.scrape > http_client_config` is merged into the `phlare.scrape` block. (@erikbaranowski)
  - `phlare.write > endpoint > http_client_config` is merged into the `endpoint` block. (@erikbaranowski)
  - `prometheus.remote_write > endpoint > http_client_config` is merged into the `endpoint` block. (@erikbaranowski)
  - `prometheus.scrape > http_client_config` is merged into the `prometheus.scrape` block. (@erikbaranowski)

- The `loki.process` component now uses a combined name for stages, simplifying
  the block hierarchy. For example, the `stage > json` block hierarchy is now a
  single block called `stage.json`. All stage blocks in `loki.process` have
  been updated to use this simplified hierarchy. (@tpaschalis)

- `remote.s3` `client_options` block has been renamed to `client`. (@mattdurham)

- Renamed `prometheus.integration.node_exporter` to `prometheus.exporter.unix`. (@jcreixell)

- As first announced in v0.30, support for the `EXPERIMENTAL_ENABLE_FLOW`
  environment variable has been removed in favor of `AGENT_MODE=flow`.
  (@rfratto)

### Features

- New integrations:

  - `oracledb` (@schmikei)
  - `mssql` (@binaryfissiongames)
  - `cloudwatch metrics` (@thepalbi)
  - `azure` (@kgeckhart)
  - `gcp` (@kgeckhart, @ferruvich)

- New Grafana Agent Flow components:

  - `loki.echo` writes received logs to stdout. (@tpaschalis, @rfratto)
  - `loki.source.docker` reads logs from Docker containers and forwards them to
    other `loki` components. (@tpaschalis)
  - `loki.source.kafka` reads logs from Kafka events and forwards them to other
    `loki` components. (@erikbaranowski)
  - `loki.source.kubernetes_events` watches for Kubernetes Events and converts
    them into log lines to forward to other `loki` components. It is the
    equivalent of the `eventhandler` integration. (@rfratto)
  - `otelcol.processor.tail_sampling` samples traces based on a set of defined
    policies from `otelcol` components before forwarding them to other
    `otelcol` components. (@erikbaranowski)
  - `prometheus.exporter.apache` collects metrics from an apache web server
    (@captncraig)
  - `prometheus.exporter.consul` collects metrics from a consul installation
    (@captncraig)
  - `prometheus.exporter.github` collects metrics from GitHub (@jcreixell)
  - `prometheus.exporter.process` aggregates and collects metrics by scraping
    `/proc`. (@spartan0x117)
  - `prometheus.exporter.redis` collects metrics from a redis database
    (@spartan0x117)

### Enhancements

- Flow: Support `keepequal` and `dropequal` actions for relabeling. (@cyriltovena)

- Update Prometheus Node Exporter integration to v1.5.0. (@Thor77)

- Grafana Agent Flow will now reload the config file when `SIGHUP` is sent to
  the process. (@rfratto)

- If using the official RPM and DEB packages for Grafana Agent, invoking
  `systemctl reload grafana-agent` will now reload the configuration file.
  (@rfratto)

- Flow: the `loki.process` component now implements all the same processing
  stages as Promtail's pipelines. (@tpaschalis)

- Flow: new metric for `prometheus.scrape` -
  `agent_prometheus_scrape_targets_gauge`. (@ptodev)

- Flow: new metric for `prometheus.scrape` and `prometheus.relabel` -
  `agent_prometheus_forwarded_samples_total`. (@ptodev)

- Flow: add `constants` into the standard library to expose the hostname, OS,
  and architecture of the system Grafana Agent is running on. (@rfratto)

- Flow: add timeout to loki.source.podlogs controller setup. (@polyrain)

### Bugfixes

- Fixed a reconciliation error in Grafana Agent Operator when using `tlsConfig`
  on `Probe`. (@supergillis)

- Fix issue where an empty `server:` config stanza would cause debug-level logging.
  An empty `server:` is considered a misconfiguration, and thus will error out.
  (@neomantra)

- Flow: fix an error where some error messages that crossed multiple lines
  added extra an extra `|` character when displaying the source file on the
  starting line. (@rfratto)

- Flow: fix issues in `agent fmt` where adding an inline comment on the same
  line as a `[` or `{` would cause indentation issues on subsequent lines.
  (@rfratto)

- Flow: fix issues in `agent fmt` where line comments in arrays would be given
  the wrong identation level. (@rfratto)

- Flow: fix issues with `loki.file` and `loki.process` where deadlock contention or
  logs fail to process. (@mattdurham)

- Flow: `oauth2 > tls_config` was documented as a block but coded incorrectly as
  an attribute. This is now a block in code. This impacted `discovery.docker`,
  `discovery.kubernetes`, `loki.source.kubernetes`, `loki.write`,
  `mimir.rules.kubernetes`, `phlare.scrape`, `phlare.write`,
  `prometheus.remote_write`, `prometheus.scrape`, and `remote.http`
  (@erikbaranowski)

- Flow: Fix issue where using `river:",label"` causes the UI to return nothing. (@mattdurham)

### Other changes

- Use Go 1.20 for builds. (@rfratto)

- The beta label from Grafana Agent Flow has been removed. A subset of Flow
  components are still marked as beta or experimental:

  - `loki.echo` is explicitly marked as beta.
  - `loki.source.kubernetes` is explicitly marked as experimental.
  - `loki.source.podlogs` is explicitly marked as experimental.
  - `mimir.rules.kubernetes` is explicitly marked as beta.
  - `otelcol.processor.tail_sampling` is explicitly marked as beta.
  - `otelcol.receiver.loki` is explicitly marked as beta.
  - `otelcol.receiver.prometheus` is explicitly marked as beta.
  - `phlare.scrape` is explicitly marked as beta.
  - `phlare.write` is explicitly marked as beta.

v0.31.3 (2023-02-13)
--------------------

### Bugfixes

- `loki.source.cloudflare`: fix issue where the `zone_id` argument
  was being ignored, and the `api_token` argument was being used for the zone
  instead. (@rfratto)

- `loki.source.cloudflare`: fix issue where `api_token` argument was not marked
  as a sensitive field. (@rfratto)

v0.31.2 (2023-02-08)
--------------------

### Other changes

- In the Agent Operator, upgrade the `prometheus-config-reloader` dependency
  from version 0.47.0 to version 0.62.0. (@ptodev)

v0.31.1 (2023-02-06)
--------------------

> **BREAKING CHANGES**: This release has breaking changes. Please read entries
> carefully and consult the [upgrade guide][] for specific instructions.

### Breaking changes

- All release Windows `.exe` files are now published as a zip archive.
  Previously, `grafana-agent-installer.exe` was unzipped. (@rfratto)

### Other changes

- Support Go 1.20 for builds. Official release binaries are still produced
  using Go 1.19. (@rfratto)

v0.31.0 (2023-01-31)
--------------------

> **BREAKING CHANGES**: This release has breaking changes. Please read entries
> carefully and consult the [upgrade guide][] for specific instructions.

### Breaking changes

- Release binaries (including inside Docker containers) have been renamed to be
  prefixed with `grafana-` (@rfratto):

  - `agent` is now `grafana-agent`.
  - `agentctl` is now `grafana-agentctl`.
  - `agent-operator` is now `grafana-agent-operator`.

### Deprecations

- A symbolic link in Docker containers from the old binary name to the new
  binary name has been added. These symbolic links will be removed in v0.33. (@rfratto)

### Features

- New Grafana Agent Flow components:

  - `loki.source.cloudflare` reads logs from Cloudflare's Logpull API and
    forwards them to other `loki` components. (@tpaschalis)
  - `loki.source.gcplog` reads logs from GCP cloud resources using Pub/Sub
    subscriptions and forwards them to other `loki` components. (@tpaschalis)
  - `loki.source.gelf` listens for Graylog logs. (@mattdurham)
  - `loki.source.heroku` listens for Heroku messages over TCP a connection and
    forwards them to other `loki` components. (@erikbaranowski)
  - `loki.source.journal` read messages from systemd journal. (@mattdurham)
  - `loki.source.kubernetes` collects logs from Kubernetes pods using the
    Kubernetes API. (@rfratto)
  - `loki.source.podlogs` discovers PodLogs resources on Kubernetes and
    uses the Kubernetes API to collect logs from the pods specified by the
    PodLogs resource. (@rfratto)
  - `loki.source.syslog` listens for Syslog messages over TCP and UDP
    connections and forwards them to other `loki` components. (@tpaschalis)
  - `loki.source.windowsevent` reads logs from Windows Event Log. (@mattdurham)
  - `otelcol.exporter.jaeger` forwards OpenTelemetry data to a Jaeger server.
    (@erikbaranowski)
  - `otelcol.exporter.loki` forwards OTLP-formatted data to compatible `loki`
    receivers. (@tpaschalis)
  - `otelcol.receiver.kafka` receives telemetry data from Kafka. (@rfratto)
  - `otelcol.receiver.loki` receives Loki logs, converts them to the OTLP log
    format and forwards them to other `otelcol` components. (@tpaschalis)
  - `otelcol.receiver.opencensus` receives OpenConsensus-formatted traces or
    metrics. (@ptodev)
  - `otelcol.receiver.zipkin` receives Zipkin-formatted traces. (@rfratto)
  - `phlare.scrape` collects application performance profiles. (@cyriltovena)
  - `phlare.write` sends application performance profiles to Grafana Phlare.
    (@cyriltovena)
  - `mimir.rules.kubernetes` discovers `PrometheusRule` Kubernetes resources and
    loads them into a Mimir instance. (@Logiraptor)

- Flow components which work with relabeling rules (`discovery.relabel`,
  `prometheus.relabel` and `loki.relabel`) now export a new value named Rules.
  This value returns a copy of the currently configured rules. (@tpaschalis)

- New experimental feature: agent-management. Polls configured remote API to fetch new configs. (@spartan0x117)

- Introduce global configuration for logs. (@jcreixell)

### Enhancements

- Handle faro-web-sdk `View` meta in app_agent_receiver. (@rlankfo)

- Flow: the targets in debug info from `loki.source.file` are now individual blocks. (@rfratto)

- Grafana Agent Operator: add [promtail limit stage](https://grafana.com/docs/loki/latest/clients/promtail/stages/limit/) to the operator. (@spartan0x117)

### Bugfixes

- Flow UI: Fix the issue with messy layout on the component list page while
  browser window resize (@xiyu95)

- Flow UI: Display the values of all attributes unless they are nil. (@ptodev)

- Flow: `prometheus.relabel` and `prometheus.remote_write` will now error if they have exited. (@ptodev)

- Flow: Fix issue where negative numbers would convert to floating-point values
  incorrectly, treating the sign flag as part of the number. (@rfratto)

- Flow: fix a goroutine leak when `loki.source.file` is passed more than one
  target with identical set of public labels. (@rfratto)

- Fix issue where removing and re-adding log instance configurations causes an
  error due to double registration of metrics (@spartan0x117, @jcreixell)

### Other changes

- Use Go 1.19.4 for builds. (@erikbaranowski)

- New windows containers for agent and agentctl. These can be found moving forward with the ${Version}-windows tags for grafana/agent and grafana/agentctl docker images (@erikbaranowski)

v0.30.2 (2023-01-11)
--------------------

### Bugfixes

- Flow: `prometheus.relabel` will no longer modify the labels of the original
  metrics, which could lead to the incorrect application of relabel rules on
  subsequent relabels. (@rfratto)

- Flow: `loki.source.file` will no longer deadlock other components if log
  lines cannot be sent to Loki. `loki.source.file` will wait for 5 seconds per
  file to finish flushing read logs to the client, after which it will drop
  them, resulting in lost logs. (@rfratto)

- Operator: Fix the handling of the enableHttp2 field as a boolean in
  `pod_monitor` and `service_monitor` templates. (@tpaschalis)

v0.30.1 (2022-12-23)
--------------------

### Bugfixes

- Fix issue where journald support was accidentally removed. (@tpaschalis)

- Fix issue where some traces' metrics where not collected. (@marctc)

v0.30.0 (2022-12-20)
--------------------

> **BREAKING CHANGES**: This release has breaking changes. Please read entries
> carefully and consult the [upgrade guide][] for specific instructions.

### Breaking changes

- The `ebpf_exporter` integration has been removed due to issues with static
  linking. It may be brought back once these are resolved. (@tpaschalis)

### Deprecations

- The `EXPERIMENTAL_ENABLE_FLOW` environment variable is deprecated in favor of
  `AGENT_MODE=flow`. Support for `EXPERIMENTAL_ENABLE_FLOW` will be removed in
  v0.32. (@rfratto)

### Features

- `grafana-agent-operator` supports oauth2 as an authentication method for
  remote_write. (@timo-42)

- Grafana Agent Flow: Add tracing instrumentation and a `tracing` block to
  forward traces to `otelcol` component. (@rfratto)

- Grafana Agent Flow: Add a `discovery_target_decode` function to decode a JSON
  array of discovery targets corresponding to Prometheus' HTTP and file service
  discovery formats. (@rfratto)

- New Grafana Agent Flow components:

  - `remote.http` polls an HTTP URL and exposes the response body as a string
    or secret to other components. (@rfratto)

  - `discovery.docker` discovers Docker containers from a Docker Engine host.
    (@rfratto)

  - `loki.source.file` reads and tails files for log entries and forwards them
    to other `loki` components. (@tpaschalis)

  - `loki.write` receives log entries from other `loki` components and sends
    them over to a Loki instance. (@tpaschalis)

  - `loki.relabel` receives log entries from other `loki` components and
    rewrites their label set. (@tpaschalis)

  - `loki.process` receives log entries from other `loki` components and runs
    one or more processing stages. (@tpaschalis)

  - `discovery.file` discovers files on the filesystem following glob
    patterns. (@mattdurham)

- Integrations: Introduce the `snowflake` integration. (@binaryfissiongames)

### Enhancements

- Update agent-loki.yaml to use environment variables in the configuration file (@go4real)

- Integrations: Always use direct connection in mongodb_exporter integration. (@v-zhuravlev)

- Update OpenTelemetry Collector dependency to v0.63.1. (@tpaschalis)

- riverfmt: Permit empty blocks with both curly braces on the same line.
  (@rfratto)

- riverfmt: Allow function arguments to persist across different lines.
  (@rfratto)

- Flow: The HTTP server will now start before the Flow controller performs the
  initial load. This allows metrics and pprof data to be collected during the
  first load. (@rfratto)

- Add support for using a [password map file](https://github.com/oliver006/redis_exporter/blob/master/contrib/sample-pwd-file.json) in `redis_exporter`. (@spartan0x117)

- Flow: Add support for exemplars in Prometheus component pipelines. (@rfratto)

- Update Prometheus dependency to v2.40.5. (@rfratto)

- Update Promtail dependency to k127. (@rfratto)

- Native histograms are now supported in the static Grafana Agent and in
  `prometheus.*` Flow components. Native histograms will be automatically
  collected from supported targets. remote_write must be configured to forward
  native histograms from the WAL to the specified endpoints. (@rfratto)

- Flow: metrics generated by upstream OpenTelemetry Collector components are
  now exposed at the `/metrics` endpoint of Grafana Agent Flow. (@rfratto)

### Bugfixes

- Fix issue where whitespace was being sent as part of password when using a
  password file for `redis_exporter`. (@spartan0x117)

- Flow UI: Fix issue where a configuration block referencing a component would
  cause the graph page to fail to load. (@rfratto)

- Remove duplicate `oauth2` key from `metricsinstances` CRD. (@daper)

- Fix issue where on checking whether to restart integrations the Integration
  Manager was comparing configs with secret values scrubbed, preventing reloads
  if only secrets were updated. (@spartan0x117)

### Other changes

- Grafana Agent Flow has graduated from experimental to beta.

v0.29.0 (2022-11-08)
--------------------

> **BREAKING CHANGES**: This release has breaking changes. Please read entries
> carefully and consult the [upgrade guide][] for specific instructions.

### Breaking changes

- JSON-encoded traces from OTLP versions earlier than 0.16.0 are no longer
  supported. (@rfratto)

### Deprecations

- The binary names `agent`, `agentctl`, and `agent-operator` have been
  deprecated and will be renamed to `grafana-agent`, `grafana-agentctl`, and
  `grafana-agent-operator` in the v0.31.0 release.

### Features

- Add `agentctl test-logs` command to allow testing log configurations by redirecting
  collected logs to standard output. This can be useful for debugging. (@jcreixell)

- New Grafana Agent Flow components:

  - `otelcol.receiver.otlp` receives OTLP-formatted traces, metrics, and logs.
    Data can then be forwarded to other `otelcol` components. (@rfratto)

  - `otelcol.processor.batch` batches data from `otelcol` components before
    forwarding it to other `otelcol` components. (@rfratto)

  - `otelcol.exporter.otlp` accepts data from `otelcol` components and sends
    it to a gRPC server using the OTLP protocol. (@rfratto)

  - `otelcol.exporter.otlphttp` accepts data from `otelcol` components and
    sends it to an HTTP server using the OTLP protocol. (@tpaschalis)

  - `otelcol.auth.basic` performs basic authentication for `otelcol`
    components that support authentication extensions. (@rfratto)

  - `otelcol.receiver.jeager` receives Jaeger-formatted traces. Data can then
    be forwarded to other `otelcol` components. (@rfratto)

  - `otelcol.processor.memory_limiter` periodically checks memory usage and
    drops data or forces a garbage collection if the defined limits are
    exceeded. (@tpaschalis)

  - `otelcol.auth.bearer` performs bearer token authentication for `otelcol`
    components that support authentication extensions. (@rfratto)

  - `otelcol.auth.headers` attaches custom request headers to `otelcol`
    components that support authentication extensions. (@rfratto)

  - `otelcol.receiver.prometheus` receives Prometheus metrics, converts them
    to the OTLP metric format and forwards them to other `otelcol` components.
    (@tpaschalis)

  - `otelcol.exporter.prometheus` forwards OTLP-formatted data to compatible
    `prometheus` components. (@rfratto)

- Flow: Allow config blocks to reference component exports. (@tpaschalis)

- Introduce `/-/support` endpoint for generating 'support bundles' in static
  agent mode. Support bundles are zip files of commonly-requested information
  that can be used to debug a running agent. (@tpaschalis)

### Enhancements

- Update OpenTelemetry Collector dependency to v0.61.0. (@rfratto)

- Add caching to Prometheus relabel component. (@mattdurham)

- Grafana Agent Flow: add `agent_resources_*` metrics which explain basic
  platform-agnostic metrics. These metrics assist with basic monitoring of
  Grafana Agent, but are not meant to act as a replacement for fully featured
  components like `prometheus.integration.node_exporter`. (@rfratto)

- Enable field label in TenantStageSpec of PodLogs pipeline. (@siiimooon)

- Enable reporting of enabled integrations. (@marctc)

- Grafana Agent Flow: `prometheus.remote_write` and `prometheus.relabel` will
  now export receivers immediately, removing the need for dependant components
  to be evaluated twice at process startup. (@rfratto)

- Add missing setting to configure instance key for Eventhandler integration. (@marctc)

- Update Prometheus dependency to v2.39.1. (@rfratto)

- Update Promtail dependency to weekly release k122. (@rfratto)

- Tracing: support the `num_traces` and `expected_new_traces_per_sec` configuration parameters in the tail_sampling processor. (@ptodev)

### Bugfixes

- Remove empty port from the `apache_http` integration's instance label. (@katepangLiu)

- Fix identifier on target creation for SNMP v2 integration. (@marctc)

- Fix bug when specifying Blackbox's modules when using Blackbox integration. (@marctc)

- Tracing: fix a panic when the required `protocols` field was not set in the `otlp` receiver. (@ptodev)

- Support Bearer tokens for metric remote writes in the Grafana Operator (@jcreixell, @marctc)

### Other changes

- Update versions of embedded Prometheus exporters used for integrations:

  - Update `github.com/prometheus/statsd_exporter` to `v0.22.8`. (@captncraig)

  - Update `github.com/prometheus-community/postgres_exporter` to `v0.11.1`. (@captncraig)

  - Update `github.com/prometheus/memcached_exporter` to `v0.10.0`. (@captncraig)

  - Update `github.com/prometheus-community/elasticsearch_exporter` to `v1.5.0`. (@captncraig)

  - Update `github.com/prometheus/mysqld_exporter` to `v0.14.0`. (@captncraig)

  - Update `github.com/prometheus/consul_exporter` to `v0.8.0`. (@captncraig)

  - Update `github.com/ncabatoff/process-exporter` to `v0.7.10`. (@captncraig)

  - Update `github.com/prometheus-community/postgres_exporter` to `v0.11.1`. (@captncraig)

- Use Go 1.19.3 for builds. (@rfratto)

v0.28.1 (2022-11-03)
--------------------

### Security

- Update Docker base image to resolve OpenSSL vulnerabilities CVE-2022-3602 and
  CVE-2022-3786. Grafana Agent does not use OpenSSL, so we do not believe it is
  vulnerable to these issues, but the base image has been updated to remove the
  report from image scanners. (@rfratto)

v0.28.0 (2022-09-29)
--------------------

### Features

- Introduce Grafana Agent Flow, an experimental "programmable pipeline" runtime
  mode which improves how to configure and debug Grafana Agent by using
  components. (@captncraig, @karengermond, @marctc, @mattdurham, @rfratto,
  @rlankfo, @tpaschalis)

- Introduce Blackbox exporter integration. (@marctc)

### Enhancements

- Update Loki dependency to v2.6.1. (@rfratto)

### Bugfixes

### Other changes

- Fix relabel configs in sample agent-operator manifests (@hjet)

- Operator no longer set the `SecurityContext.Privileged` flag in the `config-reloader` container. (@hsyed-dojo)

- Add metrics for config reloads and config hash (@jcreixell)

v0.27.1 (2022-09-09)
--------------------

> **NOTE**: ARMv6 Docker images are no longer being published.
>
> We have stopped publishing Docker images for ARMv6 platforms.
> This is due to the new Ubuntu base image we are using that does not support ARMv6.
> The new Ubuntu base image has less reported CVEs, and allows us to provide more
> secure Docker images. We will still continue to publish ARMv6 release binaries and
> deb/rpm packages.

### Other Changes

- Switch docker image base from debian to ubuntu. (@captncraig)

v0.27.0 (2022-09-01)
--------------------

### Features

- Integrations: (beta) Add vmware_exporter integration (@rlankfo)

- App agent receiver: add Event kind to payload (@domasx2)

### Enhancements

- Tracing: Introduce a periodic appender to the remotewriteexporter to control sample rate. (@mapno)

- Tracing: Update OpenTelemetry dependency to v0.55.0. (@rfratto, @mapno)

- Add base agent-operator jsonnet library and generated manifests (@hjet)

- Add full (metrics, logs, K8s events) sample agent-operator jsonnet library and gen manifests (@hjet)

- Introduce new configuration fields for disabling Keep-Alives and setting the
  IdleConnectionTimeout when scraping. (@tpaschalis)

- Add field to Operator CRD to disable report usage functionality. (@marctc)

### Bugfixes

- Tracing: Fixed issue with the PromSD processor using the `connection` method to discover the IP
  address.  It was failing to match because the port number was included in the address string. (@jphx)

- Register prometheus discovery metrics. (@mattdurham)

- Fix seg fault when no instance parameter is provided for apache_http integration, using integrations-next feature flag. (@rgeyer)

- Fix grafanacloud-install.ps1 web request internal server error when fetching config. (@rlankfo)

- Fix snmp integration not passing module or walk_params parameters when scraping. (@rgeyer)

- Fix unmarshal errors (key "<walk_param name>" already set in map) for snmp integration config when walk_params is defined, and the config is reloaded. (@rgeyer)

### Other changes

- Update several go dependencies to resolve warnings from certain security scanning tools. None of the resolved vulnerabilities were known to be exploitable through the agent. (@captncraig)

- It is now possible to compile Grafana Agent using Go 1.19. (@rfratto)

v0.26.1 (2022-07-25)
--------------------

> **BREAKING CHANGES**: This release has breaking changes. Please read entries
> carefully and consult the [upgrade guide][] for specific instructions.

### Breaking changes

- Change windows certificate store so client certificate is no longer required in store. (@mattdurham)

### Bugfixes

- Operator: Fix issue where configured `targetPort` ServiceMonitors resulted in
  generating an incorrect scrape_config. (@rfratto)

- Build the Linux/AMD64 artifacts using the opt-out flag for the ebpf_exporter. (@tpaschalis)

v0.26.0 (2022-07-18)
--------------------

> **BREAKING CHANGES**: This release has breaking changes. Please read entries
> carefully and consult the [upgrade guide][] for specific instructions.

### Breaking changes

- Deprecated `server` YAML block fields have now been removed in favor of the
  command-line flags that replaced them. These fields were originally
  deprecated in v0.24.0. (@rfratto)

- Changed tail sampling policies to be configured as in the OpenTelemetry
  Collector. (@mapno)

### Features

- Introduce Apache HTTP exporter integration. (@v-zhuravlev)

- Introduce eBPF exporter integration. (@tpaschalis)

### Enhancements

- Truncate all records in WAL if repair attempt fails. (@rlankfo)

### Bugfixes

- Relative symlinks for promtail now work as expected. (@RangerCD, @mukerjee)

- Fix rate limiting implementation for the app agent receiver integration. (@domasx2)

- Fix mongodb exporter so that it now collects all metrics. (@mattdurham)

v0.25.1 (2022-06-16)
--------------------

### Bugfixes

- Integer types fail to unmarshal correctly in operator additional scrape configs. (@rlankfo)

- Unwrap replayWAL error before attempting corruption repair. (@rlankfo)

v0.25.0 (2022-06-06)
--------------------

> **BREAKING CHANGES**: This release has breaking changes. Please read entries
> carefully and consult the [upgrade guide][] for specific instructions.

### Breaking changes

- Traces: Use `rpc.grpc.status_code` attribute to determine
  span failed in the service graph processor (@rcrowe)

### Features

- Add HTTP endpoints to fetch active instances and targets for the Logs subsystem.
  (@marctc)

- (beta) Add support for using windows certificate store for TLS connections. (@mattdurham)

- Grafana Agent Operator: add support for integrations through an `Integration`
  CRD which is discovered by `GrafanaAgent`. (@rfratto)

- (experimental) Add app agent receiver integration. This depends on integrations-next being enabled
  via the `integrations-next` feature flag. Use `-enable-features=integrations-next` to use
  this integration. (@kpelelis, @domas)

- Introduce SNMP exporter integration. (@v-zhuravlev)

- Configure the agent to report the use of feature flags to grafana.com. (@marctc)

### Enhancements

- integrations-next: Integrations using autoscrape will now autoscrape metrics
  using in-memory connections instead of connecting to themselves over the
  network. As a result of this change, the `client_config` field has been
  removed. (@rfratto)

- Enable `proxy_url` support on `oauth2` for metrics and logs (update **prometheus/common** dependency to `v0.33.0`). (@martin-jaeger-maersk)

- `extra-scrape-metrics` can now be enabled with the `--enable-features=extra-scrape-metrics` feature flag. See <https://prometheus.io/docs/prometheus/2.31/feature_flags/#extra-scrape-metrics> for details. (@rlankfo)

- Resolved issue in v2 integrations where if an instance name was a prefix of another the route handler would fail to
  match requests on the longer name (@mattdurham)

- Set `include_metadata` to true by default for OTLP traces receivers (@mapno)

### Bugfixes

- Scraping service was not honoring the new server grpc flags `server.grpc.address`.  (@mattdurham)

### Other changes

- Update base image of official Docker containers from Debian buster to Debian
  bullseye. (@rfratto)

- Use Go 1.18 for builds. (@rfratto)

- Add `metrics` prefix to the url of list instances endpoint (`GET
  /agent/api/v1/instances`) and list targets endpoint (`GET
  /agent/api/v1/metrics/targets`). (@marctc)

- Add extra identifying labels (`job`, `instance`, `agent_hostname`) to eventhandler integration. (@hjet)

- Add `extra_labels` configuration to eventhandler integration. (@hjet)

v0.24.2 (2022-05-02)
--------------------

### Bugfixes

- Added configuration watcher delay to prevent race condition in cases where scraping service mode has not gracefully exited. (@mattdurham)

### Other changes

- Update version of node_exporter to include additional metrics for osx. (@v-zhuravlev)

v0.24.1 (2022-04-14)
--------------------

### Bugfixes

- Add missing version information back into `agentctl --version`. (@rlankfo)

- Bump version of github-exporter to latest upstream SHA 284088c21e7d, which
  includes fixes from bugs found in their latest tag. This includes a fix
  where not all releases where retrieved when pulling release information.
  (@rfratto)

- Set the `Content-Type` HTTP header to `application/json` for API endpoints
  returning json objects. (@marctc)

- Operator: fix issue where a `username_file` field was incorrectly set.
  (@rfratto)

- Initialize the logger with default `log_level` and `log_format` parameters.
  (@tpaschalis)

### Other changes

- Embed timezone data to enable Promtail pipelines using the `location` field
  on Windows machines. (@tpaschalis)

v0.24.0 (2022-04-07)
--------------------

> **BREAKING CHANGES**: This release has breaking changes. Please read entries
> carefully and consult the [upgrade guide][] for specific instructions.
>
> **GRAFANA AGENT OPERATOR USERS**: As of this release, Grafana Agent Operator
> does not support versions of Grafana Agent prior to v0.24.0.

### Breaking changes

- The following metrics will now be prefixed with `agent_dskit_` instead of
  `cortex_`: `cortex_kv_request_duration_seconds`,
  `cortex_member_consul_heartbeats_total`, `cortex_member_ring_tokens_owned`,
  `cortex_member_ring_tokens_to_own`, `cortex_ring_member_ownership_percent`,
  `cortex_ring_members`, `cortex_ring_oldest_member_timestamp`,
  `cortex_ring_tokens_owned`, `cortex_ring_tokens_total`. (@rlankfo)

- Traces: the `traces_spanmetrics_calls_total_total` metric has been renamed to
  `traces_spanmetrics_calls_total` (@fredr)

- Two new flags, `-server.http.enable-tls` and `-server.grpc.enable-tls` must
  be provided to explicitly enable TLS support. This is a change of the
  previous behavior where TLS support was enabled when a certificate pair was
  provided. (@rfratto)

- Many command line flags starting with `-server.` block have been renamed.
  (@rfratto)

- The `-log.level` and `-log.format` flags are removed in favor of being set in
  the configuration file. (@rfratto)

- Flags for configuring TLS have been removed in favor of being set in the
  configuration file. (@rfratto)

- Dynamic reload is no longer supported for deprecated server block fields.
  Changing a deprecated field will be ignored and cause the reload to fail.
  (@rfratto)

- The default HTTP listen address is now `127.0.0.1:12345`. Use the
  `-server.http.address` flag to change this value. (@rfratto)

- The default gRPC listen address is now `127.0.0.1:12346`. Use the
  `-server.grpc.address` flag to change this value. (@rfratto)

- `-reload-addr` and `-reload-port` have been removed. They are no longer
  necessary as the primary HTTP server is now static and can't be shut down in
  the middle of a `/-/reload` call. (@rfratto)

- (Only impacts `integrations-next` feature flag) Many integrations have been
  renamed to better represent what they are integrating with. For example,
  `redis_exporter` is now `redis`. This change requires updating
  `integrations-next`-enabled configuration files. This change also changes
  integration names shown in metric labels. (@rfratto)

- The deprecated `-prometheus.*` flags have been removed in favor of
  their `-metrics.*` counterparts. The `-prometheus.*` flags were first
  deprecated in v0.19.0. (@rfratto)

### Deprecations

- Most fields in the `server` block of the configuration file are
  now deprecated in favor of command line flags. These fields will be removed
  in the v0.26.0 release. Please consult the upgrade guide for more information
  and rationale. (@rfratto)

### Features

- Added config read API support to GrafanaAgent Custom Resource Definition.
  (@shamsalmon)

- Added consulagent_sd to target discovery. (@chuckyz)

- Introduce EXPERIMENTAL support for dynamic configuration. (@mattdurham)

- Introduced endpoint that accepts remote_write requests and pushes metrics data directly into an instance's WAL. (@tpaschalis)

- Added builds for linux/ppc64le. (@aklyachkin)

### Enhancements

- Tracing: Exporters can now be configured to use OAuth. (@canuteson)

- Strengthen readiness check for metrics instances. (@tpaschalis)

- Parameterize namespace field in sample K8s logs manifests (@hjet)

- Upgrade to Loki k87. (@rlankfo)

- Update Prometheus dependency to v2.34.0. (@rfratto)

- Update OpenTelemetry-collector dependency to v0.46.0. (@mapno)

- Update cAdvisor dependency to v0.44.0. (@rfratto)

- Update mongodb_exporter dependency to v0.31.2 (@mukerjee)

- Use grafana-agent/v2 Tanka Jsonnet to generate K8s manifests (@hjet)

- Replace agent-bare.yaml K8s sample Deployment with StatefulSet (@hjet)

- Improve error message for `agentctl` when timeout happens calling
  `cloud-config` command (@marctc)

- Enable integrations-next by default in agent-bare.yaml. Please note #1262 (@hjet)

### Bugfixes

- Fix Kubernetes manifests to use port `4317` for OTLP instead of the previous
  `55680` in line with the default exposed port in the agent.

- Ensure singleton integrations are honored in v2 integrations (@mattdurham)

- Tracing: `const_labels` is now correctly parsed in the remote write exporter.
  (@fredr)

- integrations-next: Fix race condition where metrics endpoints for
  integrations may disappear after reloading the config file. (@rfratto)

- Removed the `server.path_prefix` field which would break various features in
  Grafana Agent when set. (@rfratto)

- Fix issue where installing the DEB/RPM packages would overwrite the existing
  config files and environment files. (@rfratto)

- Set `grafanaDashboardFolder` as top level key in the mixin. (@Duologic)

- Operator: Custom Secrets or ConfigMaps to mount will no longer collide with
  the path name of the default secret mount. As a side effect of this bugfix,
  custom Secrets will now be mounted at
  `/var/lib/grafana-agent/extra-secrets/<secret name>` and custom ConfigMaps
  will now be mounted at `/var/lib/grafana-agent/extra-configmaps/<configmap
  name>`. This is not a breaking change as it was previously impossible to
  properly provide these custom mounts. (@rfratto)

- Flags accidentally prefixed with `-metrics.service..` (two `.` in a row) have
  now been fixed to only have one `.`. (@rfratto)

- Protect concurrent writes to the WAL in the remote write exporter (@mapno)

### Other changes

- The `-metrics.wal-directory` flag and `metrics.wal_directory` config option
  will now default to `data-agent/`, the same default WAL directory as
  Prometheus Agent. (@rfratto)

v0.23.0 (2022-02-10)
--------------------

### Enhancements

- Go 1.17 is now used for all builds of the Agent. (@tpaschalis)

- integrations-next: Add `extra_labels` to add a custom set of labels to
  integration targets. (@rfratto)

- The agent no longer appends duplicate exemplars. (@tpaschalis)

- Added Kubernetes eventhandler integration (@hjet)

- Enables sending of exemplars over remote write by default. (@rlankfo)

### Bugfixes

- Fixed issue where Grafana Agent may panic if there is a very large WAL
  loading while old WALs are being deleted or the `/agent/api/v1/targets`
  endpoint is called. (@tpaschalis)

- Fix panic in prom_sd_processor when address is empty (@mapno)

- Operator: Add missing proxy_url field from generated remote_write configs.
  (@rfratto)

- Honor the specified log format in the traces subsystem (@mapno)

- Fix typo in node_exporter for runit_service_dir. (@mattdurham)

- Allow inlining credentials in remote_write url. (@tpaschalis)

- integrations-next: Wait for integrations to stop when starting new instances
  or shutting down (@rfratto).

- Fix issue with windows_exporter mssql collector crashing the agent.
  (@mattdurham)

- The deb and rpm files will now ensure the /var/lib/grafana-agent data
  directory is created with permissions set to 0770. (@rfratto)

- Make agent-traces.yaml Namespace a template-friendly variable (@hjet)

- Disable `machine-id` journal vol by default in sample logs manifest (@hjet)

v0.22.0 (2022-01-13)
--------------------

> This release has deprecations. Please read entries carefully and consult
> the [upgrade guide][] for specific instructions.

### Deprecations

- The node_exporter integration's `netdev_device_whitelist` field is deprecated
  in favor of `netdev_device_include`. Support for the old field name will be
  removed in a future version. (@rfratto)

- The node_exporter integration's `netdev_device_blacklist` field is deprecated
  in favor of `netdev_device_include`. Support for the old field name will be
  removed in a future version. (@rfratto)

- The node_exporter integration's `systemd_unit_whitelist` field is deprecated
  in favor of `systemd_unit_include`. Support for the old field name will be
  removed in a future version. (@rfratto)

- The node_exporter integration's `systemd_unit_blacklist` field is deprecated
  in favor of `systemd_unit_exclude`. Support for the old field name will be
  removed in a future version. (@rfratto)

- The node_exporter integration's `filesystem_ignored_mount_points` field is
  deprecated in favor of `filesystem_mount_points_exclude`. Support for the old
  field name will be removed in a future version. (@rfratto)

- The node_exporter integration's `filesystem_ignored_fs_types` field is
  deprecated in favor of `filesystem_fs_types_exclude`. Support for the old
  field name will be removed in a future version. (@rfratto)

### Features

- (beta) Enable experimental config urls for fetching remote configs.
  Currently, only HTTP/S is supported. Pass the
  `-enable-features=remote-configs` flag to turn this on. (@rlankfo)

- Added [cAdvisor](https://github.com/google/cadvisor) integration. (@rgeyer)

- Traces: Add `Agent Tracing Pipeline` dashboard and alerts (@mapno)

- Traces: Support jaeger/grpc exporter (@nicoche)

- (beta) Enable an experimental integrations subsystem revamp. Pass
  `integrations-next` to `-enable-features` to turn this on. Reading the
  documentation for the revamp is recommended; enabling it causes breaking
  config changes. (@rfratto)

### Enhancements

- Traces: Improved pod association in PromSD processor (@mapno)

- Updated OTel to v0.40.0 (@mapno)

- Remote write dashboard: show in and out sample rates (@bboreham)

- Remote write dashboard: add mean latency (@bboreham)

- Update node_exporter dependency to v1.3.1. (@rfratto)

- Cherry-pick Prometheus PR #10102 into our Prometheus dependency (@rfratto).

### Bugfixes

- Fix usage of POSTGRES_EXPORTER_DATA_SOURCE_NAME when using postgres_exporter
  integration (@f11r)

- Change ordering of the entrypoint for windows service so that it accepts
  commands immediately (@mattdurham)

- Only stop WAL cleaner when it has been started (@56quarters)

- Fix issue with unquoted install path on Windows, that could allow escalation
  or running an arbitrary executable (@mattdurham)

- Fix cAdvisor so it collects all defined metrics instead of the last
  (@pkoenig10)

- Fix panic when using 'stdout' in automatic logging (@mapno)

- Grafana Agent Operator: The /-/ready and /-/healthy endpoints will
  no longer always return 404 (@rfratto).

### Other changes

- Remove log-level flag from systemd unit file (@jpkrohling)

v0.21.2 (2021-12-08)
--------------------

### Security fixes

- This release contains a fix for
  [CVE-2021-41090](https://github.com/grafana/agent/security/advisories/GHSA-9c4x-5hgq-q3wh).

### Other changes

- This release disables the existing `/-/config` and
  `/agent/api/v1/configs/{name}` endpoints by default. Pass the
  `--config.enable-read-api` flag at the command line to opt in to these
  endpoints.

v0.21.1 (2021-11-18)
--------------------

### Bugfixes

- Fix panic when using postgres_exporter integration (@saputradharma)

- Fix panic when dnsamsq_exporter integration tried to log a warning (@rfratto)

- Statsd Integration: Adding logger instance to the statsd mapper
  instantiation. (@gaantunes)

- Statsd Integration: Fix issue where mapped metrics weren't exposed to the
  integration. (@mattdurham)

- Operator: fix bug where version was a required field (@rfratto)

- Metrics: Only run WAL cleaner when metrics are being used and a WAL is
  configured. (@rfratto)

v0.21.0 (2021-11-17)
--------------------

### Enhancements

- Update Cortex dependency to v1.10.0-92-g85c378182. (@rlankfo)

- Update Loki dependency to v2.1.0-656-g0ae0d4da1. (@rlankfo)

- Update Prometheus dependency to v2.31.0 (@rlankfo)

- Add Agent Operator Helm quickstart guide (@hjet)

- Reorg Agent Operator quickstart guides (@hjet)

### Bugfixes

- Packaging: Use correct user/group env variables in RPM %post script (@simonc6372)

- Validate logs config when using logs_instance with automatic logging processor (@mapno)

- Operator: Fix MetricsInstance Service port (@hjet)

- Operator: Create govern service per Grafana Agent (@shturman)

- Operator: Fix relabel_config directive for PodLogs resource (@hjet)

- Traces: Fix `success_logic` code in service graphs processor (@mapno)

### Other changes

- Self-scraped integrations will now use an SUO-specific value for the `instance` label. (@rfratto)

- Traces: Changed service graphs store implementation to improve CPU performance (@mapno)

v0.20.1 (2021-12-08)
--------------------

> _NOTE_: The fixes in this patch are only present in v0.20.1 and >=v0.21.2.

### Security fixes

- This release contains a fix for
  [CVE-2021-41090](https://github.com/grafana/agent/security/advisories/GHSA-9c4x-5hgq-q3wh).

### Other changes

- This release disables the existing `/-/config` and
  `/agent/api/v1/configs/{name}` endpoitns by default. Pass the
  `--config.enable-read-api` flag at the command line to opt in to these
  endpoints.

v0.20.0 (2021-10-28)
--------------------

> **BREAKING CHANGES**: This release has breaking changes. Please read entries
> carefully and consult the [upgrade guide][] for specific instructions.

### Breaking Changes

- push_config is no longer supported in trace's config (@mapno)

### Features

- Operator: The Grafana Agent Operator can now generate a Kubelet service to
  allow a ServiceMonitor to collect Kubelet and cAdvisor metrics. This requires
  passing a `--kubelet-service` flag to the Operator in `namespace/name` format
  (like `kube-system/kubelet`). (@rfratto)

- Service graphs processor (@mapno)

### Enhancements

- Updated mysqld_exporter to v0.13.0 (@gaantunes)

- Updated postgres_exporter to v0.10.0 (@gaantunes)

- Updated redis_exporter to v1.27.1 (@gaantunes)

- Updated memcached_exporter to v0.9.0 (@gaantunes)

- Updated statsd_exporter to v0.22.2 (@gaantunes)

- Updated elasticsearch_exporter to v1.2.1 (@gaantunes)

- Add remote write to silent Windows Installer  (@mattdurham)

- Updated mongodb_exporter to v0.20.7 (@rfratto)

- Updated OTel to v0.36 (@mapno)

- Updated statsd_exporter to v0.22.2 (@mattdurham)

- Update windows_exporter to v0.16.0 (@rfratto, @mattdurham)

- Add send latency to agent dashboard (@bboreham)

### Bugfixes

- Do not immediately cancel context when creating a new trace processor. This
  was preventing scrape_configs in traces from functioning. (@lheinlen)

- Sanitize autologged Loki labels by replacing invalid characters with
  underscores (@mapno)

- Traces: remove extra line feed/spaces/tabs when reading password_file content
  (@nicoche)

- Updated envsubst to v2.0.0-20210730161058-179042472c46. This version has a
  fix needed for escaping values outside of variable substitutions. (@rlankfo)

- Grafana Agent Operator should no longer delete resources matching the names
  of the resources it manages. (@rfratto)

- Grafana Agent Operator will now appropriately assign an
  `app.kubernetes.io/managed-by=grafana-agent-operator` to all created
  resources. (@rfratto)

### Other changes

- Configuration API now returns 404 instead of 400 when attempting to get or
  delete a config which does not exist. (@kgeckhart)

- The windows_exporter now disables the textfile collector by default.
  (@rfratto)

v0.19.0 (2021-09-29)
--------------------

> **BREAKING CHANGES**: This release has breaking changes. Please read entries
> carefully and consult the [upgrade guide][] for specific instructions.

### Breaking Changes

- Reduced verbosity of tracing autologging by not logging `STATUS_CODE_UNSET`
  status codes. (@mapno)

- Operator: rename `Prometheus*` CRDs to `Metrics*` and `Prometheus*` fields to
  `Metrics*`. (@rfratto)

- Operator: CRDs are no longer referenced using a hyphen in the name to be
  consistent with how Kubernetes refers to resources. (@rfratto)

- `prom_instance` in the spanmetrics config is now named `metrics_instance`.
  (@rfratto)

### Deprecations

- The `loki` key at the root of the config file has been deprecated in favor of
  `logs`. `loki`-named fields in `automatic_logging` have been renamed
  accordinly: `loki_name` is now `logs_instance_name`, `loki_tag` is now
  `logs_instance_tag`, and `backend: loki` is now `backend: logs_instance`.
  (@rfratto)

- The `prometheus` key at the root of the config file has been deprecated in
  favor of `metrics`. Flag names starting with `prometheus.` have also been
  deprecated in favor of the same flags with the `metrics.` prefix. Metrics
  prefixed with `agent_prometheus_` are now prefixed with `agent_metrics_`.
  (@rfratto)

- The `tempo` key at the root of the config file has been deprecated in favor
  of `traces`. (@mattdurham)

### Features

- Added [GitHub exporter](https://github.com/infinityworks/github-exporter)
  integration. (@rgeyer)

- Add TLS config options for tempo `remote_write`s. (@mapno)

- Support autologging span attributes as log labels (@mapno)

- Put Tests requiring Network Access behind a -online flag (@flokli)

- Add logging support to the Grafana Agent Operator. (@rfratto)

- Add `operator-detach` command to agentctl to allow zero-downtime upgrades
  when removing an Operator CRD. (@rfratto)

- The Grafana Agent Operator will now default to deploying the matching release
  version of the Grafana Agent instead of v0.14.0. (@rfratto)

### Enhancements

- Update OTel dependency to v0.30.0 (@mapno)

- Allow reloading configuration using `SIGHUP` signal. (@tharun208)

- Add HOSTNAME environment variable to service file to allow for expanding the
  $HOSTNAME variable in agent config.  (@dfrankel33)

- Update jsonnet-libs to 1.21 for Kubernetes 1.21+ compatability. (@MurzNN)

- Make method used to add k/v to spans in prom_sd processor configurable.
  (@mapno)

### Bugfixes

- Regex capture groups like `${1}` will now be kept intact when using
  `-config.expand-env`. (@rfratto)

- The directory of the logs positions file will now properly be created on
  startup for all instances. (@rfratto)

- The Linux system packages will now configure the grafana-agent user to be a
  member of the adm and systemd-journal groups. This will allow logs to read
  from journald and /var/log by default. (@rfratto)

- Fix collecting filesystem metrics on Mac OS (darwin) in the `node_exporter`
  integration default config. (@eamonryan)

- Remove v0.0.0 flags during build with no explicit release tag (@mattdurham)

- Fix issue with global scrape_interval changes not reloading integrations
  (@kgeckhart)

- Grafana Agent Operator will now detect changes to referenced ConfigMaps and
  Secrets and reload the Agent properly. (@rfratto)

- Grafana Agent Operator's object label selectors will now use Kubernetes
  defaults when undefined (i.e., default to nothing). (@rfratto)

- Fix yaml marshalling tag for cert_file in kafka exporter agent config.
  (@rgeyer)

- Fix warn-level logging of dropped targets. (@james-callahan)

- Standardize scrape_interval to 1m in examples. (@mattdurham)

v0.18.4 (2021-09-14)
--------------------

### Enhancements

- Add `agent_prometheus_configs_changed_total` metric to track instance config
  events. (@rfratto)

### Bugfixes

- Fix info logging on windows. (@mattdurham)

- Scraping service: Ensure that a reshard is scheduled every reshard
  interval. (@rfratto)

v0.18.3 (2021-09-08)
--------------------

### Bugfixes

- Register missing metric for configstore consul request duration. (@rfratto)

- Logs should contain a caller field with file and line numbers again
  (@kgeckhart)

- In scraping service mode, the polling configuration refresh should honor
  timeout. (@mattdurham)

- In scraping service mode, the lifecycle reshard should happen using a
  goroutine. (@mattdurham)

- In scraping service mode, scraping service can deadlock when reloading during
  join. (@mattdurham)

- Scraping service: prevent more than one refresh from being queued at a time.
  (@rfratto)

v0.18.2 (2021-08-12)
--------------------

### Bugfixes

- Honor the prefix and remove prefix from consul list results (@mattdurham)

v0.18.1 (2021-08-09)
--------------------

### Bugfixes

- Reduce number of consul calls when ran in scrape service mode (@mattdurham)

v0.18.0 (2021-07-29)
--------------------

### Features

- Added [GitHub exporter](https://github.com/infinityworks/github-exporter)
  integration. (@rgeyer)

- Add support for OTLP HTTP trace exporting. (@mapno)

### Enhancements

- Switch to drone for releases. (@mattdurham)

- Update postgres_exporter to a [branch of](https://github.com/grafana/postgres_exporter/tree/exporter-package-v0.10.0) v0.10.0

### Bugfixes

- Enabled flag for integrations is not being honored. (@mattdurham)

v0.17.0 (2021-07-15)
--------------------

### Features

- Added [Kafka Lag exporter](https://github.com/davidmparrott/kafka_exporter)
  integration. (@gaantunes)

### Bugfixes

- Fix race condition that may occur and result in a panic when initializing
  scraping service cluster. (@rfratto)

v0.16.1 (2021-06-22)
--------------------

### Bugfixes

- Fix issue where replaying a WAL caused incorrect metrics to be sent over
  remote write. (@rfratto)

v0.16.0 (2021-06-17)
--------------------

### Features

- (beta) A Grafana Agent Operator is now available. (@rfratto)

### Enhancements

- Error messages when installing the Grafana Agent for Grafana Cloud will now
  be shown. (@rfratto)

### Bugfixes

- Fix a leak in the shared string interner introduced in v0.14.0. This fix was
  made to a [dependency](https://github.com/grafana/prometheus/pull/21).
  (@rfratto)

- Fix issue where a target will fail to be scraped for the process lifetime if
  that target had gone down for long enough that its series were removed from
  the in-memory cache (2 GC cycles). (@rfratto)

v0.15.0 (2021-06-03)
--------------------

> **BREAKING CHANGES**: This release has breaking changes. Please read entries
> carefully and consult the [upgrade guide][] for specific instructions.

### Breaking Changes

- The configuration of Tempo Autologging has changed. (@mapno)

### Features

- Add support for exemplars. (@mapno)

### Enhancements

- Add the option to log to stdout instead of a Loki instance. (@joe-elliott)

- Update Cortex dependency to v1.8.0.

- Running the Agent as a DaemonSet with host_filter and role: pod should no
  longer cause unnecessary load against the Kubernetes SD API. (@rfratto)

- Update Prometheus to v2.27.0. (@mapno)

- Update Loki dependency to d88f3996eaa2. This is a non-release build, and was
  needed to support exemplars. (@mapno)

- Update Cortex dependency to d382e1d80eaf. This is a non-release build, and
  was needed to support exemplars. (@mapno)

### Bugfixes

- Host filter relabeling rules should now work. (@rfratto)

- Fixed issue where span metrics where being reported with wrong time unit.
  (@mapno)

### Other changes

- Intentionally order tracing processors. (@joe-elliott)

v0.14.0 (2021-05-24)
--------------------

> **BREAKING CHANGES**: This release has breaking changes. Please read entries
> carefully and consult the [upgrade guide][] for specific instructions.
>
> **STABILITY NOTICE**: As of this release, functionality that is not
> recommended for production use and is expected to change will be tagged
> interchangably as "experimental" or "beta."

### Security fixes

- The Scraping service API will now reject configs that read credentials from
  disk by default. This prevents malicious users from reading arbitrary files
  and sending their contents over the network. The old behavior can be
  re-enabled by setting `dangerous_allow_reading_files: true` in the scraping
  service config. (@rfratto)

### Breaking changes

- Configuration for SigV4 has changed. (@rfratto)

### Deprecations

- `push_config` is now supplanted by `remote_block` and `batch`. `push_config`
  will be removed in a future version (@mapno)

### Features

- (beta) New integration: windows_exporter (@mattdurham)

- (beta) Grafana Agent Windows Installer is now included as a release artifact.
  (@mattdurham)

- Official M1 Mac release builds will now be generated! Look for
  `agent-darwin-arm64` and `agentctl-darwin-arm64` in the release assets.
  (@rfratto)

- Add support for running as a Windows service (@mattdurham)

- (beta) Add /-/reload support. It is not recommended to invoke `/-/reload`
  against the main HTTP server. Instead, two new command-line flags have been
  added: `--reload-addr` and `--reload-port`. These will launch a
  `/-/reload`-only HTTP server that can be used to safely reload the Agent's
  state.  (@rfratto)

- Add a /-/config endpoint. This endpoint will return the current configuration
  file with defaults applied that the Agent has loaded from disk. (@rfratto)

- (beta) Support generating metrics and exposing them via a Prometheus exporter
  from span data. (@yeya24)

- Tail-based sampling for tracing pipelines (@mapno)

- Added Automatic Logging feature for Tempo (@joe-elliott)

- Disallow reading files from within scraping service configs by default.
  (@rfratto)

- Add remote write for span metrics (@mapno)

### Enhancements

- Support compression for trace export. (@mdisibio)

- Add global remote_write configuration that is shared between all instances
  and integrations. (@mattdurham)

- Go 1.16 is now used for all builds of the Agent. (@rfratto)

- Update Prometheus dependency to v2.26.0. (@rfratto)

- Upgrade `go.opentelemetry.io/collector` to v0.21.0 (@mapno)

- Add kafka trace receiver (@mapno)

- Support mirroring a trace pipeline to multiple backends (@mapno)

- Add `headers` field in `remote_write` config for Tempo. `headers` specifies
  HTTP headers to forward to the remote endpoint. (@alexbiehl)

- Add silent uninstall to Windows Uninstaller. (@mattdurham)

### Bugfixes

- Native Darwin arm64 builds will no longer crash when writing metrics to the
  WAL. (@rfratto)

- Remote write endpoints that never function across the lifetime of the Agent
  will no longer prevent the WAL from being truncated. (@rfratto)

- Bring back FreeBSD support. (@rfratto)

- agentctl will no longer leak WAL resources when retrieving WAL stats.
  (@rfratto)

- Ensure defaults are applied to undefined sections in config file. This fixes
  a problem where integrations didn't work if `prometheus:` wasn't configured.
  (@rfratto)

- Fixed issue where automatic logging double logged "svc". (@joe-elliott)

### Other changes

- The Grafana Cloud Agent has been renamed to the Grafana Agent. (@rfratto)

- Instance configs uploaded to the Config Store API will no longer be stored
  along with the global Prometheus defaults. This is done to allow globals to
  be updated and re-apply the new global defaults to the configs from the
  Config Store. (@rfratto)

- The User-Agent header sent for logs will now be `GrafanaAgent/<version>`
  (@rfratto)

- Add `tempo_spanmetrics` namespace in spanmetrics (@mapno)

v0.13.1 (2021-04-09)
--------------------

### Bugfixes

- Validate that incoming scraped metrics do not have an empty label set or a
  label set with duplicate labels, mirroring the behavior of Prometheus.
  (@rfratto)

v0.13.0 (2021-02-25)
--------------------

> The primary branch name has changed from `master` to `main`. You may have to
> update your local checkouts of the repository to point at the new branch name.

### Features

- postgres_exporter: Support query_path and disable_default_metrics. (@rfratto)

### Enhancements

- Support other architectures in installation script. (@rfratto)

- Allow specifying custom wal_truncate_frequency per integration. (@rfratto)

- The SigV4 region can now be inferred using the shared config (at
  `$HOME/.aws/config`) or environment variables (via `AWS_CONFIG`). (@rfratto)

- Update Prometheus dependency to v2.25.0. (@rfratto)

### Bugfixes

- Not providing an `-addr` flag for `agentctl config-sync` will no longer
  report an error and will instead use the pre-existing default value.
  (@rfratto)

- Fixed a bug from v0.12.0 where the Loki installation script failed because
  positions_directory was not set. (@rfratto)

- Reduce the likelihood of dataloss during a remote_write-side outage by
  increasing the default wal_truncation_frequency to 60m and preventing the WAL
  from being truncated if the last truncation timestamp hasn't changed. This
  change increases the size of the WAL on average, and users may configure a
  lower wal_truncation_frequency to deliberately choose a smaller WAL over
  write guarantees. (@rfratto)

- Add the ability to read and serve HTTPS integration metrics when given a set
  certificates (@mattdurham)

v0.12.0 (2021-02-05)
--------------------

> **BREAKING CHANGES**: This release has breaking changes. Please read entries
> carefully and consult the [upgrade guide][] for specific instructions.

### Breaking Changes

- The configuration format for the `loki` block has changed. (@rfratto)

- The configuration format for the `tempo` block has changed. (@rfratto)

### Features

- Support for multiple Loki Promtail instances has been added. (@rfratto)

- Support for multiple Tempo instances has been added. (@rfratto)

- Added [ElasticSearch exporter](https://github.com/justwatchcom/elasticsearch_exporter)
  integration. (@colega)

### Enhancements

- `.deb` and `.rpm` packages are now generated for all supported architectures.
  The architecture of the AMD64 package in the filename has been renamed to
  `amd64` to stay synchronized with the architecture name presented from other
  release assets. (@rfratto)

- The `/agent/api/v1/targets` API will now include discovered labels on the
  target pre-relabeling in a `discovered_labels` field. (@rfratto)

- Update Loki to 59a34f9867ce. This is a non-release build, and was needed to
  support multiple Loki instances. (@rfratto)

- Scraping service: Unhealthy Agents in the ring will no longer cause job
  distribution to fail. (@rfratto)

- Scraping service: Cortex ring metrics (prefixed with cortex_ring_) will now
  be registered for tracking the state of the hash ring. (@rfratto)

- Scraping service: instance config ownership is now determined by the hash of
  the instance config name instead of the entire config. This means that
  updating a config is guaranteed to always hash to the same Agent, reducing
  the number of metrics gaps. (@rfratto)

- Only keep a handful of K8s API server metrics by default to reduce default
  active series usage. (@hjet)

- Go 1.15.8 is now used for all distributions of the Agent. (@rfratto)

### Bugfixes

- `agentctl config-check` will now work correctly when the supplied config file
  contains integrations. (@hoenn)

v0.11.0 (2021-01-20)
--------------------

### Features

- ARMv6 builds of `agent` and `agentctl` will now be included in releases to
  expand Agent support to cover all models of Raspberry Pis. ARMv6 docker
  builds are also now available. (@rfratto)

- Added `config-check` subcommand for `agentctl` that can be used to validate
  Agent configuration files before attempting to load them in the `agent`
  itself. (@56quarters)

### Enhancements

- A sigv4 install script for Prometheus has been added. (@rfratto)

- NAMESPACE may be passed as an environment variable to the Kubernetes install
  scripts to specify an installation namespace. (@rfratto)

### Bugfixes

- The K8s API server scrape job will use the API server Service name when
  resolving IP addresses for Prometheus service discovery using the "Endpoints"
  role. (@hjet)

- The K8s manifests will no longer include the `default/kubernetes` job twice
  in both the DaemonSet and the Deployment. (@rfratto)

v0.10.0 (2021-01-13)
--------------------

### Features

- Prometheus `remote_write` now supports SigV4 authentication using the
  [AWS default credentials chain](https://docs.aws.amazon.com/sdk-for-java/v1/developer-guide/credentials.html).
  This enables the Agent to send metrics to Amazon Managed Prometheus without
  needing the [SigV4 Proxy](https://github.com/awslabs/aws-sigv4-proxy).
  (@rfratto)

### Enhancements

- Update `redis_exporter` to v1.15.0. (@rfratto)

- `memcached_exporter` has been updated to v0.8.0. (@rfratto)

- `process-exporter` has been updated to v0.7.5. (@rfratto)

- `wal_cleanup_age` and `wal_cleanup_period` have been added to the top-level
  Prometheus configuration section. These settings control how Write Ahead Logs
  (WALs) that are not associated with any instances are cleaned up. By default,
  WALs not associated with an instance that have not been written in the last
  12 hours are eligible to be cleaned up. This cleanup can be disabled by
  setting `wal_cleanup_period` to `0`. (@56quarters)

- Configuring logs to read from the systemd journal should now work on journals
  that use +ZSTD compression. (@rfratto)

### Bugfixes

- Integrations will now function if the HTTP listen address was set to a value
  other than the default. (@mattdurham)

- The default Loki installation will now be able to write its positions file.
  This was prevented by accidentally writing to a readonly volume mount.
  (@rfratto)

v0.9.1 (2021-01-04)
-------------------

### Enhancements

- agentctl will now be installed by the rpm and deb packages as
  `grafana-agentctl`. (@rfratto)

v0.9.0 (2020-12-10)
-------------------

### Features

- Add support to configure TLS config for the Tempo exporter to use
  insecure_skip_verify to disable TLS chain verification. (@bombsimon)

- Add `sample-stats` to `agentctl` to search the WAL and return a summary of
  samples of series matching the given label selector. (@simonswine)

- New integration:
  [postgres_exporter](https://github.com/wrouesnel/postgres_exporter)
  (@rfratto)

- New integration:
  [statsd_exporter](https://github.com/prometheus/statsd_exporter) (@rfratto)

- New integration:
  [consul_exporter](https://github.com/prometheus/consul_exporter) (@rfratto)

- Add optional environment variable substitution of configuration file.
  (@dcseifert)

### Enhancements

- `min_wal_time` and `max_wal_time` have been added to the instance config
  settings, guaranteeing that data in the WAL will exist for at least
  `min_wal_time` and will not exist for longer than `max_wal_time`. This change
  will increase the size of the WAL slightly but will prevent certain scenarios
  where data is deleted before it is sent. To revert back to the old behavior,
  set `min_wal_time` to `0s`. (@rfratto)

- Update `redis_exporter` to v1.13.1. (@rfratto)

- Bump OpenTelemetry-collector dependency to v0.16.0. (@bombsimon)

### Bugfixes

- Fix issue where the Tempo example manifest could not be applied because the
  port names were too long. (@rfratto)

- Fix issue where the Agent Kubernetes manifests may not load properly on AKS.
  (#279) (@rfratto)

### Other changes

- The User-Agent header sent for logs will now be `GrafanaCloudAgent/<version>`
  (@rfratto)

v0.8.0 (2020-11-06)
-------------------

### Features

- New integration: [dnsamsq_exporter](https://github.com/google/dnsamsq_exporter)
  (@rfratto).

- New integration: [memcached_exporter](https://github.com/prometheus/memcached_exporter)
  (@rfratto).

### Enhancements

- Add `<integration name>_build_info` metric to all integrations. The build
  info displayed will match the build information of the Agent and _not_ the
  embedded exporter. This metric is used by community dashboards, so adding it
  to the Agent increases compatibility with existing dashboards that depend on
  it existing. (@rfratto)

- Bump OpenTelemetry-collector dependency to 0.14.0 (@joe-elliott)

### Bugfixes

- Error messages when retrieving configs from the KV store will now be logged,
  rather than just logging a generic message saying that retrieving the config
  has failed. (@rfratto)

v0.7.2 (2020-10-29)
-------------------

### Enhancements

- Bump Prometheus dependency to 2.21. (@rfratto)

- Bump OpenTelemetry-collector dependency to 0.13.0 (@rfratto)

- Bump Promtail dependency to 2.0. (@rfratto)

- Enhance host_filtering mode to support targets from Docker Swarm and Consul.
  Also, add a `host_filter_relabel_configs` to that will apply relabeling rules
  for determining if a target should be dropped. Add a documentation section
  explaining all of this in detail. (@rfratto)

### Bugfixes

- Fix deb package prerm script so that it stops the agent on package removal.
  (@jdbaldry)

- Fix issue where the `push_config` for Tempo field was expected to be
  `remote_write`. `push_config` now works as expected. (@rfratto)

v0.7.1 (2020-10-23)
-------------------

### Bugfixes

- Fix issue where ARM binaries were not published with the GitHub release.

v0.7.0 (2020-10-23)
-------------------

### Features

- Added Tracing Support. (@joe-elliott)

- Add RPM and deb packaging. (@jdbaldry, @simon6372)

- arm64 and arm/v7 Docker containers and release builds are now available for
  `agent` and `agentctl`. (@rfratto)

- Add `wal-stats` and `target-stats` tooling to `agentctl` to discover WAL and
  cardinality issues. (@rfratto)

- [mysqld_exporter](https://github.com/prometheus/mysqld_exporter) is now
  embedded and available as an integration. (@rfratto)

- [redis_exporter](https://github.com/oliver006/redis_exporter) is now embedded
  and available as an integration. (@dafydd-t)

### Enhancements

- Resharding the cluster when using the scraping service mode now supports
  timeouts through `reshard_timeout`. The default value is `30s.` This timeout
  applies to cluster-wide reshards (performed when joining and leaving the
  cluster) and local reshards (done on the `reshard_interval`). (@rfratto)

### Bugfixes

- Fix issue where integrations crashed with instance_mode was set to `distinct`
  (@rfratto)

- Fix issue where the `agent` integration did not work on Windows (@rfratto).

- Support URL-encoded paths in the scraping service API. (@rfratto)

- The instance label written from replace_instance_label can now be overwritten
  with relabel_configs. This bugfix slightly modifies the behavior of what data
  is stored. The final instance label will now be stored in the WAL rather than
  computed by remote_write. This change should not negatively affect existing
  users. (@rfratto)

v0.6.1 (2020-04-11)
-------------------

### Bugfixes

- Fix issue where build information was empty when running the Agent with
  --version. (@rfratto)

- Fix issue where updating a config in the scraping service may fail to pick up
  new targets. (@rfratto)

- Fix deadlock that slowly prevents the Agent from scraping targets at a high
  scrape volume. (@rfratto)

v0.6.0 (2020-09-04)
-------------------

### Breaking Changes

- The Configs API will now disallow two instance configs having multiple
  `scrape_configs` with the same `job_name`. This was needed for the instance
  sharing mode, where combined instances may have duplicate `job_names` across
  their `scrape_configs`. This brings the scraping service more in line with
  Prometheus, where `job_names` must globally be unique. This change also
  disallows concurrent requests to the put/apply config API endpoint to prevent
  a race condition of two conflicting configs being applied at the same time.
  (@rfratto)

### Deprecations

- `use_hostname_label` is now supplanted by `replace_instance_label`.
  `use_hostname_label` will be removed in a future version. (@rfratto)

### Features

- The Grafana Agent can now collect logs and send to Loki. This is done by
  embedding Promtail, the official Loki log collection client. (@rfratto)

- Integrations can now be enabled without scraping. Set scrape_integrations to
  `false` at the `integrations` key or within the specific integration you
  don't want to scrape. This is useful when another Agent or Prometheus server
  will scrape the integration. (@rfratto)

- [process-exporter](https://github.com/ncabatoff/process-exporter) is now
  embedded as `process_exporter`. The hypen has been changed to an underscore
  in the config file to retain consistency with `node_exporter`. (@rfratto)

### Enhancements

- A new config option, `replace_instance_label`, is now available for use with
  integrations. When this is true, the instance label for all metrics coming
  from an integration will be replaced with the machine's hostname rather than
  127.0.0.1. (@rfratto)

- The embedded Prometheus version has been updated to 2.20.1. (@rfratto,
  @gotjosh)

- The User-Agent header written by the Agent when remote_writing will now be
  `GrafanaCloudAgent/<Version>` instead of `Prometheus/<Prometheus Version>`.
  (@rfratto)

- The subsystems of the Agent (`prometheus`, `loki`) are now made optional.
  Enabling integrations also implicitly enables the associated subsystem. For
  example, enabling the `agent` or `node_exporter` integration will force the
  `prometheus` subsystem to be enabled.  (@rfratto)

### Bugfixes

- The documentation for Tanka configs is now correct. (@amckinley)

- Minor corrections and spelling issues have been fixed in the Overview
  documentation. (@amckinley)

- The new default of `shared` instances mode broke the metric value for
  `agent_prometheus_active_configs`, which was tracking the number of combined
  configs (i.e., number of launched instances). This metric has been fixed and
  a new metric, `agent_prometheus_active_instances`, has been added to track
  the numbger of launched instances. If instance sharing is not enabled, both
  metrics will share the same value. (@rfratto)

- `remote_write` names in a group will no longer be copied from the
  remote_write names of the first instance in the group. Rather, all
  remote_write names will be generated based on the first 6 characters of the
  group hash and the first six characters of the remote_write hash. (@rfratto)

- Fix a panic that may occur during shutdown if the WAL is closed in the middle
  of the WAL being truncated. (@rfratto)

v0.5.0 (2020-08-12)
-------------------

### Features

- A [scrape targets API](https://github.com/grafana/agent/blob/main/docs/api.md#list-current-scrape-targets)
  has been added to show every target the Agent is currently scraping, when it
  was last scraped, how long it took to scrape, and errors from the last
  scrape, if any. (@rfratto)

- "Shared Instance Mode" is the new default mode for spawning Prometheus
  instances, and will improve CPU and memory usage for users of integrations
  and the scraping service. (@rfratto)

### Enhancements

- Memory stability and utilization of the WAL has been improved, and the
  reported number of active series in the WAL will stop double-counting
  recently churned series. (@rfratto)

- Changing scrape_configs and remote_write configs for an instance will now be
  dynamically applied without restarting the instance. This will result in less
  missing metrics for users of the scraping service that change a config.
  (@rfratto)

- The Tanka configuration now uses k8s-alpha. (@duologic)

### Bugfixes

- The Tanka configuration will now also deploy a single-replica deployment
  specifically for scraping the Kubernetes API. This deployment acts together
  with the Daemonset to scrape the full cluster and the control plane.
  (@gotjosh)

- The node_exporter filesystem collector will now work on Linux systems without
  needing to manually set the blocklist and allowlist of filesystems.
  (@rfratto)

v0.4.0 (2020-06-18)
-------------------

### Features

- Support for integrations has been added. Integrations can be any embedded
  tool, but are currently used for embedding exporters and generating scrape
  configs. (@rfratto)

- node_exporter has been added as an integration. This is the full version of
  node_exporter with the same configuration options. (@rfratto)

- An Agent integration that makes the Agent automatically scrape itself has
  been added. (@rfratto)

### Enhancements

- The WAL can now be truncated if running the Agent without any remote_write
  endpoints. (@rfratto)

### Bugfixes

- Prevent the Agent from crashing when a global Prometheus config stanza is not
  provided. (@robx)

- Enable agent host_filter in the Tanka configs, which was disabled by default
  by mistake. (@rfratto)

v0.3.2 (2020-05-29)
-------------------

### Features

- Tanka configs that deploy the scraping service mode are now available
  (@rfratto)

- A k3d example has been added as a counterpart to the docker-compose example.
  (@rfratto)

### Enhancements

- Labels provided by the default deployment of the Agent (Kubernetes and Tanka)
  have been changed to align with the latest changes to grafana/jsonnet-libs.
  The old `instance` label is now called `pod`, and the new `instance` label is
  unique. A `container` label has also been added. The Agent mixin has been
  subsequently updated to also incorporate these label changes. (@rfratto)

- The `remote_write` and `scrape_config` sections now share the same
  validations as Prometheus (@rfratto)

- Setting `wal_truncation_frequency` to less than the scrape interval is now
  disallowed (@rfratto)

### Bugfixes

- A deadlock in scraping service mode when updating a config that shards to the
  same node has been fixed (@rfratto)

- `remote_write` config stanzas will no longer ignore `password_file`
  (@rfratto)

- `scrape_config` client secrets (e.g., basic auth, bearer token,
  `password_file`) will now be properly retained in scraping service mode
  (@rfratto)

- Labels for CPU, RX, and TX graphs in the Agent Operational dashboard now
  correctly show the pod name of the Agent instead of the exporter name.
  (@rfratto)

v0.3.1 (2020-05-20)
-------------------

### Features

- The Agent has upgraded its vendored Prometheus to v2.18.1 (@gotjosh,
  @rfratto)

### Bugfixes

- A typo in the Tanka configs and Kubernetes manifests that prevents the Agent
  launching with v0.3.0 has been fixed (@captncraig)

- Fixed a bug where Tanka mixins could not be used due to an issue with the
  folder placement enhancement (@rfratto)

### Enhancements

- `agentctl` and the config API will now validate that the YAML they receive
  are valid instance configs. (@rfratto)

v0.3.0 (2020-05-13)
-------------------

### Features

- A third operational mode called "scraping service mode" has been added. A KV
  store is used to store instance configs which are distributed amongst a
  clustered set of Agent processes, dividing the total scrape load across each
  agent. An API is exposed on the Agents to list, create, update, and delete
  instance configurations from the KV store. (@rfratto)

- An "agentctl" binary has been released to interact with the new instance
  config management API created by the "scraping service mode." (@rfratto,
  @hoenn)

- The Agent now includes readiness and healthiness endpoints. (@rfratto)

### Enhancements

- The YAML files are now parsed strictly and an invalid YAML will generate an
  error at runtime. (@hoenn)

- The default build mode for the Docker containers is now release, not debug.
  (@rfratto)

- The Grafana Agent Tanka Mixins now are placed in an "Agent" folder within
  Grafana. (@cyriltovena)

v0.2.0 (2020-04-09)
-------------------

### Features

- The Prometheus remote write protocol will now send scraped metadata (metric
  name, help, type and unit). This results in almost negligent bytes sent
  increase as metadata is only sent every minute. It is on by default.
  (@gotjosh)

  These metrics are available to monitor metadata being sent:
  - `prometheus_remote_storage_succeeded_metadata_total`
  - `prometheus_remote_storage_failed_metadata_total`
  - `prometheus_remote_storage_retried_metadata_total`
  - `prometheus_remote_storage_sent_batch_duration_seconds` and
    `prometheus_remote_storage_sent_bytes_total` have a new label “type” with
    the values of `metadata` or `samples`.

### Enhancements

- The Agent has upgraded its vendored Prometheus to v2.17.1 (@rfratto)

### Bugfixes

- Invalid configs passed to the agent will now stop the process after they are
  logged as invalid; previously the Agent process would continue. (@rfratto)

- Enabling host_filter will now allow metrics from node role Kubernetes service
  discovery to be scraped properly (e.g., cAdvisor, Kubelet). (@rfratto)

v0.1.1 (2020-03-16)
-------------------

### Other changes

- Nits in documentation (@sh0rez)

- Fix various dashboard mixin problems from v0.1.0 (@rfratto)

- Pass through release tag to `docker build` (@rfratto)

v0.1.0 (2020-03-16)
-------------------

> First release!

### Features

- Support for scraping Prometheus metrics and sharding the agent through the
  presence of a `host_filter` flag within the Agent configuration file.

[upgrade guide]: https://grafana.com/docs/agent/latest/upgrade-guide/
[contributors guide]: ./docs/developer/contributing.md#updating-the-changelog<|MERGE_RESOLUTION|>--- conflicted
+++ resolved
@@ -58,13 +58,9 @@
 
 - Update OracleDB Exporter dependency to 0.5.0 (@schmikei)
 
-<<<<<<< HEAD
+- Update azure-metrics-exporter to v0.0.0-20230502203721-b2bfd97b5313 (@kgeckhart)
+
 - Update azidentity dependency to v1.3.0. (@akselleirv)
-
-### Bugfixes
-=======
-- Update azure-metrics-exporter to v0.0.0-20230502203721-b2bfd97b5313 (@kgeckhart)
->>>>>>> a600574f
 
 ### Bugfixes
 
