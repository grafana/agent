--- conflicted
+++ resolved
@@ -35,11 +35,8 @@
   - `phlare.scrape` collects application performance profiles. (@cyriltovena)
   - `phlare.write` sends application performance profiles to Grafana Phlare. (@cyriltovena)
   - `otelcol.receiver.zipkin` receives Zipkin-formatted traces. (@rfratto)
-<<<<<<< HEAD
+  - `otelcol.receiver.opencensus` receives OpenConsensus-formatted traces or metrics. (@ptodev)
   - `loki.source.heroku` listens for Heroku messages over TCP a connection and forwards them to other `loki` components. (@erikbaranowski)
-=======
-  - `otelcol.receiver.opencensus` receives OpenConsensus-formatted traces or metrics. (@ptodev)
->>>>>>> 48d92b5b
   - `loki.source.windowsevent` reads logs from Windows Event Log. (@mattdurham)
   - `loki.source.syslog` listens for Syslog messages over TCP and UDP
     connections and forwards them to other `loki` components. (@tpaschalis)
