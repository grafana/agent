# Changelog

> _Contributors should read our [contributors guide][] for instructions on how
> to update the changelog._

This document contains a historical list of changes between releases. Only
changes that impact end-user behavior are listed; changes to documentation or
internal API changes are not present.

Main (unreleased)
-----------------

### Breaking changes

- The experimental dynamic configuration feature has been removed in favor of Flow mode. (@mattdurham)

### Features
- New Grafana Agent Flow components:
  - `prometheus.operator.servicemonitors` discovers ServiceMonitor resources in your Kubernetes cluster and scrape
    the targets they reference. (@captncraig, @marctc, @jcreixell)

- Added coalesce function to river stdlib. (@jkroepke)

### Enhancements

- Support in-memory HTTP traffic for Flow components. `prometheus.exporter`
  components will now export a target containing an internal HTTP address.
  `prometheus.scrape`, when given that internal HTTP address, will connect to
  the server in-memory, bypassing the network stack. Use the new
  `--server.http.memory-addr` flag to customize which address is used for
  in-memory traffic. (@rfratto)

- Disable node_exporter on Windows systems (@jkroepke)

- Support `clustering` block in `phlare.scrape` components to distribute
  targets amongst clustered agents. (@rfratto)

- Delete stale series after a single WAL truncate instead of two. (@rfratto)

### Bugfixes

- Fix issue where component evaluation time was overridden by a "default
  health" message. (@rfratto)

- Fix an issue where defining `logging` or `tracing` blocks inside of a module
  would generate a panic instead of returning an error. (@erikbaranowski)

- Honor timeout when trying to establish a connection to another agent in Flow
  clustering mode. (@rfratto)

- Fix an issue where not specifying either `http` nor `grpc` blocks could result
  in a panic for `loki.source.heroku` and `loki.source.gcplog` components. (@thampiotr)

- Fix an issue with the grafana/agent windows docker image entrypoint
  not targeting the right location for the config. (@erikbaranowski)

- Fix issue where the the `node_exporter` integration and
  `prometheus.exporter.unix` `diskstat_device_include` component could not set
  the allowlist field for the diskstat collector. (@tpaschalis)

### Other changes

- Add metrics when clustering mode is enabled. (@rfratto)
- Document debug metric `loki_process_dropped_lines_by_label_total` in loki.process. (@akselleirv)
<<<<<<< HEAD
- Add `agent_wal_out_of_order_samples_total` metric to track samples received
  out of order. (@rfratto)
=======
- Update Flow documentation for `prometheus.exporter.postgres` to reference the correct
  `custom_queries_config_path` argument. (@virtualtam)
>>>>>>> 666128b8

v0.33.1 (2023-05-01)
--------------------

### Bugfixes

- Fix spelling of the `frequency` argument on the `local.file` component.
  (@tpaschalis)

- Fix bug where some capsule values (such as Prometheus receivers) could not
  properly be used as an argument to a module. (@rfratto)

- Fix version information not displaying correctly when passing the `--version`
  flag or in the `agent_build_info` metric. (@rfratto)

- Fix issue in `loki.source.heroku` and `loki.source.gcplog` where updating the
  component would cause Grafana Agent Flow's Prometheus metrics endpoint to
  return an error until the process is restarted. (@rfratto)

- Fix issue in `loki.source.file` where updating the component caused
  goroutines to leak. (@rfratto)

### Other changes

- Support Bundles report the status of discovered log targets. (@tpaschalis)

v0.33.0 (2023-04-25)
--------------------

### Breaking changes

- Support for 32-bit ARM builds is removed for the foreseeable future due to Go
  compiler issues. We will consider bringing back 32-bit ARM support once our Go
  compiler issues are resolved and 32-bit ARM builds are stable. (@rfratto)

- Agent Management: `agent_management.api_url` config field has been replaced by
`agent_management.host`. The API path and version is now defined by the Agent. (@jcreixell)

- Agent Management: `agent_management.protocol` config field now allows defining "http" and "https" explicitly. Previously, "http" was previously used for both, with the actual protocol used inferred from the api url, which led to confusion. When upgrading, make sure to set to "https" when replacing `api_url` with `host`. (@jcreixell)

- Agent Management: `agent_management.remote_config_cache_location` config field has been replaced by
`agent_management.remote_configuration.cache_location`. (@jcreixell)

- Remove deprecated symbolic links to to `/bin/agent*` in Docker containers,
  as planned in v0.31. (@tpaschalis)

### Deprecations

- [Dynamic Configuration](https://grafana.com/docs/agent/latest/cookbook/dynamic-configuration/) will be removed in v0.34. Grafana Agent Flow supersedes this functionality. (@mattdurham)

### Features

- New Grafana Agent Flow components:

  - `discovery.dns` DNS service discovery. (@captncraig)
  - `discovery.ec2` service discovery for aws ec2. (@captncraig)
  - `discovery.lightsail` service discovery for aws lightsail. (@captncraig)
  - `discovery.gce` discovers resources on Google Compute Engine (GCE). (@marctc)
  - `discovery.digitalocean` provides service discovery for DigitalOcean. (@spartan0x117)
  - `discovery.consul` service discovery for Consul. (@jcreixell)
  - `discovery.azure` provides service discovery for Azure. (@spartan0x117)
  - `module.file` runs a Grafana Agent Flow module loaded from a file on disk.
    (@erikbaranowski)
  - `module.git` runs a Grafana Agent Flow module loaded from a file within a
    Git repository. (@rfratto)
  - `module.string` runs a Grafana Agent Flow module passed to the component by
    an expression containing a string. (@erikbaranowski, @rfratto)
  - `otelcol.auth.oauth2` performs OAuth 2.0 authentication for HTTP and gRPC
    based OpenTelemetry exporters. (@ptodev)
  - `otelcol.extension.jaeger_remote_sampling` provides an endpoint from which to
    pull Jaeger remote sampling documents. (@joe-elliott)
  - `otelcol.exporter.logging` accepts OpenTelemetry data from other `otelcol` components and writes it to the console. (@erikbaranowski)
  - `otelcol.auth.sigv4` performs AWS Signature Version 4 (SigV4) authentication
    for making requests to AWS services via `otelcol` components that support
    authentication extensions. (@ptodev)
  - `prometheus.exporter.blackbox` collects metrics from Blackbox exporter. (@marctc)
  - `prometheus.exporter.mysql` collects metrics from a MySQL database. (@spartan0x117)
  - `prometheus.exporter.postgres` collects metrics from a PostgreSQL database. (@spartan0x117)
  - `prometheus.exporter.statsd` collects metrics from a Statsd instance. (@gaantunes)
  - `prometheus.exporter.snmp` collects metrics from SNMP exporter. (@marctc)
  - `prometheus.operator.podmonitors` discovers PodMonitor resources in your Kubernetes cluster and scrape
    the targets they reference. (@captncraig, @marctc, @jcreixell)
  - `prometheus.exporter.windows` collects metrics from a Windows instance. (@jkroepke)
  - `prometheus.exporter.memcached` collects metrics from a Memcached server. (@spartan0x117)
  - `loki.source.azure_event_hubs` reads messages from Azure Event Hub using Kafka and forwards them to other   `loki` components. (@akselleirv)


- Add support for Flow-specific system packages:

  - Flow-specific DEB packages. (@rfratto, @robigan)
  - Flow-specific RPM packages. (@rfratto, @robigan)
  - Flow-specific macOS Homebrew Formula. (@rfratto)
  - Flow-specific Windows installer. (@rfratto)

  The Flow-specific packages allow users to install and run Grafana Agent Flow
  alongside an existing installation of Grafana Agent.

- Agent Management: Add support for integration snippets. (@jcreixell)

- Flow: Introduce a gossip-over-HTTP/2 _clustered mode_. `prometheus.scrape`
  component instances can opt-in to distributing scrape load between cluster
  peers. (@tpaschalis)

### Enhancements

- Flow: Add retries with backoff logic to Phlare write component. (@cyriltovena)

- Operator: Allow setting runtimeClassName on operator-created pods. (@captncraig)

- Operator: Transparently compress agent configs to stay under size limitations. (@captncraig)

- Update Redis Exporter Dependency to v1.49.0. (@spartan0x117)

- Update Loki dependency to the k144 branch. (@andriikushch)

- Flow: Add OAUTHBEARER mechanism to `loki.source.kafka` using Azure as provider. (@akselleirv)

- Update Process Exporter dependency to v0.7.10. (@spartan0x117)

- Agent Management: Introduces backpressure mechanism for remote config fetching (obeys 429 request
  `Retry-After` header). (@spartan0x117)

- Flow: support client TLS settings (CA, client certificate, client key) being
  provided from other components for the following components:

  - `discovery.docker`
  - `discovery.kubernetes`
  - `loki.source.kafka`
  - `loki.source.kubernetes`
  - `loki.source.podlogs`
  - `loki.write`
  - `mimir.rules.kubernetes`
  - `otelcol.auth.oauth2`
  - `otelcol.exporter.jaeger`
  - `otelcol.exporter.otlp`
  - `otelcol.exporter.otlphttp`
  - `otelcol.extension.jaeger_remote_sampling`
  - `otelcol.receiver.jaeger`
  - `otelcol.receiver.kafka`
  - `phlare.scrape`
  - `phlare.write`
  - `prometheus.remote_write`
  - `prometheus.scrape`
  - `remote.http`

- Flow: support server TLS settings (client CA, server certificate, server key)
  being provided from other components for the following components:

  - `loki.source.syslog`
  - `otelcol.exporter.otlp`
  - `otelcol.extension.jaeger_remote_sampling`
  - `otelcol.receiver.jaeger`
  - `otelcol.receiver.opencensus`
  - `otelcol.receiver.zipkin`

- Flow: Define custom http method and headers in `remote.http` component (@jkroepke)

- Flow: Add config property to `prometheus.exporter.blackbox` to define the config inline (@jkroepke)

- Update Loki Dependency to k146 which includes configurable file watchers (@mattdurham)

### Bugfixes

- Flow: fix issue where Flow would return an error when trying to access a key
  of a map whose value was the zero value (`null`, `0`, `false`, `[]`, `{}`).
  Whether an error was returned depended on the internal type of the value.
  (@rfratto)

- Flow: fix issue where using the `jaeger_remote` sampler for the `tracing`
  block would fail to parse the response from the remote sampler server if it
  used strings for the strategy type. This caused sampling to fall back
  to the default rate. (@rfratto)

- Flow: fix issue where components with no arguments like `loki.echo` were not
  viewable in the UI. (@rfratto)

- Flow: fix deadlock in `loki.source.file` where terminating tailers would hang
  while flushing remaining logs, preventing `loki.source.file` from being able
  to update. (@rfratto)

- Flow: fix deadlock in `loki.process` where a component with no stages would
  hang forever on handling logs. (@rfratto)

- Fix issue where a DefaultConfig might be mutated during unmarshaling. (@jcreixell)

- Fix issues where CloudWatch Exporter cannot use FIPS Endpoints outside of USA regions (@aglees)

- Fix issue where scraping native Prometheus histograms would leak memory.
  (@rfratto)

- Flow: fix issue where `loki.source.docker` component could deadlock. (@tpaschalis)

- Flow: fix issue where `prometheus.remote_write` created unnecessary extra
  child directories to store the WAL in. (@rfratto)

- Fix internal metrics reported as invalid by promtool's linter. (@tpaschalis)

- Fix issues with cri stage which treats partial line coming from any stream as same. (@kavirajk @aglees)

- Operator: fix for running multiple operators with different `--agent-selector` flags. (@captncraig)

- Operator: respect FilterRunning on PodMonitor and ServiceMonitor resources to only scrape running pods. (@captncraig)

- Fixes a bug where the github exporter would get stuck in an infinite loop under certain conditions. (@jcreixell)

- Fix bug where `loki.source.docker` always failed to start. (@rfratto)

### Other changes

- Grafana Agent Docker containers and release binaries are now published for
  s390x. (@rfratto)

- Use Go 1.20.3 for builds. (@rfratto)

- Change the Docker base image for Linux containers to `ubuntu:kinetic`.
  (@rfratto)

- Update prometheus.remote_write defaults to match new prometheus
  remote-write defaults. (@erikbaranowski)

v0.32.1 (2023-03-06)
--------------------

### Bugfixes

- Flow: Fixes slow reloading of targets in `phlare.scrape` component. (@cyriltovena)

- Flow: add a maximum connection lifetime of one hour when tailing logs from
  `loki.source.kubernetes` and `loki.source.podlogs` to recover from an issue
  where the Kubernetes API server stops responding with logs without closing
  the TCP connection. (@rfratto)

- Flow: fix issue in `loki.source.kubernetes` where `__pod__uid__` meta label
  defaulted incorrectly to the container name, causing tailers to never
  restart. (@rfratto)

v0.32.0 (2023-02-28)
--------------------

### Breaking changes

- Support for the embedded Flow UI for 32-bit ARMv6 builds is temporarily
  removed. (@rfratto)

- Node Exporter configuration options changed to align with new upstream version (@Thor77):

  - `diskstats_ignored_devices` is now `diskstats_device_exclude` in agent configuration.
  - `ignored_devices` is now `device_exclude` in flow configuration.

- Some blocks in Flow components have been merged with their parent block to make the block hierarchy smaller:

  - `discovery.docker > http_client_config` is merged into the `discovery.docker` block. (@erikbaranowski)
  - `discovery.kubernetes > http_client_config` is merged into the `discovery.kubernetes` block. (@erikbaranowski)
  - `loki.source.kubernetes > client > http_client_config` is merged into the `client` block. (@erikbaranowski)
  - `loki.source.podlogs > client > http_client_config` is merged into the `client` block. (@erikbaranowski)
  - `loki.write > endpoint > http_client_config` is merged into the `endpoint` block. (@erikbaranowski)
  - `mimir.rules.kubernetes > http_client_config` is merged into the `mimir.rules.kubernetes` block. (@erikbaranowski)
  - `otelcol.receiver.opencensus > grpc` is merged into the `otelcol.receiver.opencensus` block. (@ptodev)
  - `otelcol.receiver.zipkin > http` is merged into the `otelcol.receiver.zipkin` block. (@ptodev)
  - `phlare.scrape > http_client_config` is merged into the `phlare.scrape` block. (@erikbaranowski)
  - `phlare.write > endpoint > http_client_config` is merged into the `endpoint` block. (@erikbaranowski)
  - `prometheus.remote_write > endpoint > http_client_config` is merged into the `endpoint` block. (@erikbaranowski)
  - `prometheus.scrape > http_client_config` is merged into the `prometheus.scrape` block. (@erikbaranowski)

- The `loki.process` component now uses a combined name for stages, simplifying
  the block hierarchy. For example, the `stage > json` block hierarchy is now a
  single block called `stage.json`. All stage blocks in `loki.process` have
  been updated to use this simplified hierarchy. (@tpaschalis)

- `remote.s3` `client_options` block has been renamed to `client`. (@mattdurham)

- Renamed `prometheus.integration.node_exporter` to `prometheus.exporter.unix`. (@jcreixell)

- As first announced in v0.30, support for the `EXPERIMENTAL_ENABLE_FLOW`
  environment variable has been removed in favor of `AGENT_MODE=flow`.
  (@rfratto)

### Features

- New integrations:

  - `oracledb` (@schmikei)
  - `mssql` (@binaryfissiongames)
  - `cloudwatch metrics` (@thepalbi)
  - `azure` (@kgeckhart)
  - `gcp` (@kgeckhart, @ferruvich)

- New Grafana Agent Flow components:

  - `loki.echo` writes received logs to stdout. (@tpaschalis, @rfratto)
  - `loki.source.docker` reads logs from Docker containers and forwards them to
    other `loki` components. (@tpaschalis)
  - `loki.source.kafka` reads logs from Kafka events and forwards them to other
    `loki` components. (@erikbaranowski)
  - `loki.source.kubernetes_events` watches for Kubernetes Events and converts
    them into log lines to forward to other `loki` components. It is the
    equivalent of the `eventhandler` integration. (@rfratto)
  - `otelcol.processor.tail_sampling` samples traces based on a set of defined
    policies from `otelcol` components before forwarding them to other
    `otelcol` components. (@erikbaranowski)
  - `prometheus.exporter.apache` collects metrics from an apache web server
    (@captncraig)
  - `prometheus.exporter.consul` collects metrics from a consul installation
    (@captncraig)
  - `prometheus.exporter.github` collects metrics from GitHub (@jcreixell)
  - `prometheus.exporter.process` aggregates and collects metrics by scraping
    `/proc`. (@spartan0x117)
  - `prometheus.exporter.redis` collects metrics from a redis database
    (@spartan0x117)

### Enhancements

- Flow: Support `keepequal` and `dropequal` actions for relabeling. (@cyriltovena)

- Update Prometheus Node Exporter integration to v1.5.0. (@Thor77)

- Grafana Agent Flow will now reload the config file when `SIGHUP` is sent to
  the process. (@rfratto)

- If using the official RPM and DEB packages for Grafana Agent, invoking
  `systemctl reload grafana-agent` will now reload the configuration file.
  (@rfratto)

- Flow: the `loki.process` component now implements all the same processing
  stages as Promtail's pipelines. (@tpaschalis)

- Flow: new metric for `prometheus.scrape` -
  `agent_prometheus_scrape_targets_gauge`. (@ptodev)

- Flow: new metric for `prometheus.scrape` and `prometheus.relabel` -
  `agent_prometheus_forwarded_samples_total`. (@ptodev)

- Flow: add `constants` into the standard library to expose the hostname, OS,
  and architecture of the system Grafana Agent is running on. (@rfratto)

- Flow: add timeout to loki.source.podlogs controller setup. (@polyrain)

### Bugfixes

- Fixed a reconciliation error in Grafana Agent Operator when using `tlsConfig`
  on `Probe`. (@supergillis)

- Fix issue where an empty `server:` config stanza would cause debug-level logging.
  An empty `server:` is considered a misconfiguration, and thus will error out.
  (@neomantra)

- Flow: fix an error where some error messages that crossed multiple lines
  added extra an extra `|` character when displaying the source file on the
  starting line. (@rfratto)

- Flow: fix issues in `agent fmt` where adding an inline comment on the same
  line as a `[` or `{` would cause indentation issues on subsequent lines.
  (@rfratto)

- Flow: fix issues in `agent fmt` where line comments in arrays would be given
  the wrong identation level. (@rfratto)

- Flow: fix issues with `loki.file` and `loki.process` where deadlock contention or
  logs fail to process. (@mattdurham)

- Flow: `oauth2 > tls_config` was documented as a block but coded incorrectly as
  an attribute. This is now a block in code. This impacted `discovery.docker`,
  `discovery.kubernetes`, `loki.source.kubernetes`, `loki.write`,
  `mimir.rules.kubernetes`, `phlare.scrape`, `phlare.write`,
  `prometheus.remote_write`, `prometheus.scrape`, and `remote.http`
  (@erikbaranowski)

- Flow: Fix issue where using `river:",label"` causes the UI to return nothing. (@mattdurham)

### Other changes

- Use Go 1.20 for builds. (@rfratto)

- The beta label from Grafana Agent Flow has been removed. A subset of Flow
  components are still marked as beta or experimental:

  - `loki.echo` is explicitly marked as beta.
  - `loki.source.kubernetes` is explicitly marked as experimental.
  - `loki.source.podlogs` is explicitly marked as experimental.
  - `mimir.rules.kubernetes` is explicitly marked as beta.
  - `otelcol.processor.tail_sampling` is explicitly marked as beta.
  - `otelcol.receiver.loki` is explicitly marked as beta.
  - `otelcol.receiver.prometheus` is explicitly marked as beta.
  - `phlare.scrape` is explicitly marked as beta.
  - `phlare.write` is explicitly marked as beta.

v0.31.3 (2023-02-13)
--------------------

### Bugfixes

- `loki.source.cloudflare`: fix issue where the `zone_id` argument
  was being ignored, and the `api_token` argument was being used for the zone
  instead. (@rfratto)

- `loki.source.cloudflare`: fix issue where `api_token` argument was not marked
  as a sensitive field. (@rfratto)

v0.31.2 (2023-02-08)
--------------------

### Other changes

- In the Agent Operator, upgrade the `prometheus-config-reloader` dependency
  from version 0.47.0 to version 0.62.0. (@ptodev)

v0.31.1 (2023-02-06)
--------------------

> **BREAKING CHANGES**: This release has breaking changes. Please read entries
> carefully and consult the [upgrade guide][] for specific instructions.

### Breaking changes

- All release Windows `.exe` files are now published as a zip archive.
  Previously, `grafana-agent-installer.exe` was unzipped. (@rfratto)

### Other changes

- Support Go 1.20 for builds. Official release binaries are still produced
  using Go 1.19. (@rfratto)

v0.31.0 (2023-01-31)
--------------------

> **BREAKING CHANGES**: This release has breaking changes. Please read entries
> carefully and consult the [upgrade guide][] for specific instructions.

### Breaking changes

- Release binaries (including inside Docker containers) have been renamed to be
  prefixed with `grafana-` (@rfratto):

  - `agent` is now `grafana-agent`.
  - `agentctl` is now `grafana-agentctl`.
  - `agent-operator` is now `grafana-agent-operator`.

### Deprecations

- A symbolic link in Docker containers from the old binary name to the new
  binary name has been added. These symbolic links will be removed in v0.33. (@rfratto)

### Features

- New Grafana Agent Flow components:

  - `loki.source.cloudflare` reads logs from Cloudflare's Logpull API and
    forwards them to other `loki` components. (@tpaschalis)
  - `loki.source.gcplog` reads logs from GCP cloud resources using Pub/Sub
    subscriptions and forwards them to other `loki` components. (@tpaschalis)
  - `loki.source.gelf` listens for Graylog logs. (@mattdurham)
  - `loki.source.heroku` listens for Heroku messages over TCP a connection and
    forwards them to other `loki` components. (@erikbaranowski)
  - `loki.source.journal` read messages from systemd journal. (@mattdurham)
  - `loki.source.kubernetes` collects logs from Kubernetes pods using the
    Kubernetes API. (@rfratto)
  - `loki.source.podlogs` discovers PodLogs resources on Kubernetes and
    uses the Kubernetes API to collect logs from the pods specified by the
    PodLogs resource. (@rfratto)
  - `loki.source.syslog` listens for Syslog messages over TCP and UDP
    connections and forwards them to other `loki` components. (@tpaschalis)
  - `loki.source.windowsevent` reads logs from Windows Event Log. (@mattdurham)
  - `otelcol.exporter.jaeger` forwards OpenTelemetry data to a Jaeger server.
    (@erikbaranowski)
  - `otelcol.exporter.loki` forwards OTLP-formatted data to compatible `loki`
    receivers. (@tpaschalis)
  - `otelcol.receiver.kafka` receives telemetry data from Kafka. (@rfratto)
  - `otelcol.receiver.loki` receives Loki logs, converts them to the OTLP log
    format and forwards them to other `otelcol` components. (@tpaschalis)
  - `otelcol.receiver.opencensus` receives OpenConsensus-formatted traces or
    metrics. (@ptodev)
  - `otelcol.receiver.zipkin` receives Zipkin-formatted traces. (@rfratto)
  - `phlare.scrape` collects application performance profiles. (@cyriltovena)
  - `phlare.write` sends application performance profiles to Grafana Phlare.
    (@cyriltovena)
  - `mimir.rules.kubernetes` discovers `PrometheusRule` Kubernetes resources and
    loads them into a Mimir instance. (@Logiraptor)

- Flow components which work with relabeling rules (`discovery.relabel`,
  `prometheus.relabel` and `loki.relabel`) now export a new value named Rules.
  This value returns a copy of the currently configured rules. (@tpaschalis)

- New experimental feature: agent-management. Polls configured remote API to fetch new configs. (@spartan0x117)

- Introduce global configuration for logs. (@jcreixell)

### Enhancements

- Handle faro-web-sdk `View` meta in app_agent_receiver. (@rlankfo)

- Flow: the targets in debug info from `loki.source.file` are now individual blocks. (@rfratto)

- Grafana Agent Operator: add [promtail limit stage](https://grafana.com/docs/loki/latest/clients/promtail/stages/limit/) to the operator. (@spartan0x117)

### Bugfixes

- Flow UI: Fix the issue with messy layout on the component list page while
  browser window resize (@xiyu95)

- Flow UI: Display the values of all attributes unless they are nil. (@ptodev)

- Flow: `prometheus.relabel` and `prometheus.remote_write` will now error if they have exited. (@ptodev)

- Flow: Fix issue where negative numbers would convert to floating-point values
  incorrectly, treating the sign flag as part of the number. (@rfratto)

- Flow: fix a goroutine leak when `loki.source.file` is passed more than one
  target with identical set of public labels. (@rfratto)

- Fix issue where removing and re-adding log instance configurations causes an
  error due to double registration of metrics (@spartan0x117, @jcreixell)

### Other changes

- Use Go 1.19.4 for builds. (@erikbaranowski)

- New windows containers for agent and agentctl. These can be found moving forward with the ${Version}-windows tags for grafana/agent and grafana/agentctl docker images (@erikbaranowski)

v0.30.2 (2023-01-11)
--------------------

### Bugfixes

- Flow: `prometheus.relabel` will no longer modify the labels of the original
  metrics, which could lead to the incorrect application of relabel rules on
  subsequent relabels. (@rfratto)

- Flow: `loki.source.file` will no longer deadlock other components if log
  lines cannot be sent to Loki. `loki.source.file` will wait for 5 seconds per
  file to finish flushing read logs to the client, after which it will drop
  them, resulting in lost logs. (@rfratto)

- Operator: Fix the handling of the enableHttp2 field as a boolean in
  `pod_monitor` and `service_monitor` templates. (@tpaschalis)

v0.30.1 (2022-12-23)
--------------------

### Bugfixes

- Fix issue where journald support was accidentally removed. (@tpaschalis)

- Fix issue where some traces' metrics where not collected. (@marctc)

v0.30.0 (2022-12-20)
--------------------

> **BREAKING CHANGES**: This release has breaking changes. Please read entries
> carefully and consult the [upgrade guide][] for specific instructions.

### Breaking changes

- The `ebpf_exporter` integration has been removed due to issues with static
  linking. It may be brought back once these are resolved. (@tpaschalis)

### Deprecations

- The `EXPERIMENTAL_ENABLE_FLOW` environment variable is deprecated in favor of
  `AGENT_MODE=flow`. Support for `EXPERIMENTAL_ENABLE_FLOW` will be removed in
  v0.32. (@rfratto)

### Features

- `grafana-agent-operator` supports oauth2 as an authentication method for
  remote_write. (@timo-42)

- Grafana Agent Flow: Add tracing instrumentation and a `tracing` block to
  forward traces to `otelcol` component. (@rfratto)

- Grafana Agent Flow: Add a `discovery_target_decode` function to decode a JSON
  array of discovery targets corresponding to Prometheus' HTTP and file service
  discovery formats. (@rfratto)

- New Grafana Agent Flow components:

  - `remote.http` polls an HTTP URL and exposes the response body as a string
    or secret to other components. (@rfratto)

  - `discovery.docker` discovers Docker containers from a Docker Engine host.
    (@rfratto)

  - `loki.source.file` reads and tails files for log entries and forwards them
    to other `loki` components. (@tpaschalis)

  - `loki.write` receives log entries from other `loki` components and sends
    them over to a Loki instance. (@tpaschalis)

  - `loki.relabel` receives log entries from other `loki` components and
    rewrites their label set. (@tpaschalis)

  - `loki.process` receives log entries from other `loki` components and runs
    one or more processing stages. (@tpaschalis)

  - `discovery.file` discovers files on the filesystem following glob
    patterns. (@mattdurham)

- Integrations: Introduce the `snowflake` integration. (@binaryfissiongames)

### Enhancements

- Update agent-loki.yaml to use environment variables in the configuration file (@go4real)

- Integrations: Always use direct connection in mongodb_exporter integration. (@v-zhuravlev)

- Update OpenTelemetry Collector dependency to v0.63.1. (@tpaschalis)

- riverfmt: Permit empty blocks with both curly braces on the same line.
  (@rfratto)

- riverfmt: Allow function arguments to persist across different lines.
  (@rfratto)

- Flow: The HTTP server will now start before the Flow controller performs the
  initial load. This allows metrics and pprof data to be collected during the
  first load. (@rfratto)

- Add support for using a [password map file](https://github.com/oliver006/redis_exporter/blob/master/contrib/sample-pwd-file.json) in `redis_exporter`. (@spartan0x117)

- Flow: Add support for exemplars in Prometheus component pipelines. (@rfratto)

- Update Prometheus dependency to v2.40.5. (@rfratto)

- Update Promtail dependency to k127. (@rfratto)

- Native histograms are now supported in the static Grafana Agent and in
  `prometheus.*` Flow components. Native histograms will be automatically
  collected from supported targets. remote_write must be configured to forward
  native histograms from the WAL to the specified endpoints. (@rfratto)

- Flow: metrics generated by upstream OpenTelemetry Collector components are
  now exposed at the `/metrics` endpoint of Grafana Agent Flow. (@rfratto)

### Bugfixes

- Fix issue where whitespace was being sent as part of password when using a
  password file for `redis_exporter`. (@spartan0x117)

- Flow UI: Fix issue where a configuration block referencing a component would
  cause the graph page to fail to load. (@rfratto)

- Remove duplicate `oauth2` key from `metricsinstances` CRD. (@daper)

- Fix issue where on checking whether to restart integrations the Integration
  Manager was comparing configs with secret values scrubbed, preventing reloads
  if only secrets were updated. (@spartan0x117)

### Other changes

- Grafana Agent Flow has graduated from experimental to beta.

v0.29.0 (2022-11-08)
--------------------

> **BREAKING CHANGES**: This release has breaking changes. Please read entries
> carefully and consult the [upgrade guide][] for specific instructions.

### Breaking changes

- JSON-encoded traces from OTLP versions earlier than 0.16.0 are no longer
  supported. (@rfratto)

### Deprecations

- The binary names `agent`, `agentctl`, and `agent-operator` have been
  deprecated and will be renamed to `grafana-agent`, `grafana-agentctl`, and
  `grafana-agent-operator` in the v0.31.0 release.

### Features

- Add `agentctl test-logs` command to allow testing log configurations by redirecting
  collected logs to standard output. This can be useful for debugging. (@jcreixell)

- New Grafana Agent Flow components:

  - `otelcol.receiver.otlp` receives OTLP-formatted traces, metrics, and logs.
    Data can then be forwarded to other `otelcol` components. (@rfratto)

  - `otelcol.processor.batch` batches data from `otelcol` components before
    forwarding it to other `otelcol` components. (@rfratto)

  - `otelcol.exporter.otlp` accepts data from `otelcol` components and sends
    it to a gRPC server using the OTLP protocol. (@rfratto)

  - `otelcol.exporter.otlphttp` accepts data from `otelcol` components and
    sends it to an HTTP server using the OTLP protocol. (@tpaschalis)

  - `otelcol.auth.basic` performs basic authentication for `otelcol`
    components that support authentication extensions. (@rfratto)

  - `otelcol.receiver.jeager` receives Jaeger-formatted traces. Data can then
    be forwarded to other `otelcol` components. (@rfratto)

  - `otelcol.processor.memory_limiter` periodically checks memory usage and
    drops data or forces a garbage collection if the defined limits are
    exceeded. (@tpaschalis)

  - `otelcol.auth.bearer` performs bearer token authentication for `otelcol`
    components that support authentication extensions. (@rfratto)

  - `otelcol.auth.headers` attaches custom request headers to `otelcol`
    components that support authentication extensions. (@rfratto)

  - `otelcol.receiver.prometheus` receives Prometheus metrics, converts them
    to the OTLP metric format and forwards them to other `otelcol` components.
    (@tpaschalis)

  - `otelcol.exporter.prometheus` forwards OTLP-formatted data to compatible
    `prometheus` components. (@rfratto)

- Flow: Allow config blocks to reference component exports. (@tpaschalis)

- Introduce `/-/support` endpoint for generating 'support bundles' in static
  agent mode. Support bundles are zip files of commonly-requested information
  that can be used to debug a running agent. (@tpaschalis)

### Enhancements

- Update OpenTelemetry Collector dependency to v0.61.0. (@rfratto)

- Add caching to Prometheus relabel component. (@mattdurham)

- Grafana Agent Flow: add `agent_resources_*` metrics which explain basic
  platform-agnostic metrics. These metrics assist with basic monitoring of
  Grafana Agent, but are not meant to act as a replacement for fully featured
  components like `prometheus.integration.node_exporter`. (@rfratto)

- Enable field label in TenantStageSpec of PodLogs pipeline. (@siiimooon)

- Enable reporting of enabled integrations. (@marctc)

- Grafana Agent Flow: `prometheus.remote_write` and `prometheus.relabel` will
  now export receivers immediately, removing the need for dependant components
  to be evaluated twice at process startup. (@rfratto)

- Add missing setting to configure instance key for Eventhandler integration. (@marctc)

- Update Prometheus dependency to v2.39.1. (@rfratto)

- Update Promtail dependency to weekly release k122. (@rfratto)

- Tracing: support the `num_traces` and `expected_new_traces_per_sec` configuration parameters in the tail_sampling processor. (@ptodev)

### Bugfixes

- Remove empty port from the `apache_http` integration's instance label. (@katepangLiu)

- Fix identifier on target creation for SNMP v2 integration. (@marctc)

- Fix bug when specifying Blackbox's modules when using Blackbox integration. (@marctc)

- Tracing: fix a panic when the required `protocols` field was not set in the `otlp` receiver. (@ptodev)

- Support Bearer tokens for metric remote writes in the Grafana Operator (@jcreixell, @marctc)

### Other changes

- Update versions of embedded Prometheus exporters used for integrations:

  - Update `github.com/prometheus/statsd_exporter` to `v0.22.8`. (@captncraig)

  - Update `github.com/prometheus-community/postgres_exporter` to `v0.11.1`. (@captncraig)

  - Update `github.com/prometheus/memcached_exporter` to `v0.10.0`. (@captncraig)

  - Update `github.com/prometheus-community/elasticsearch_exporter` to `v1.5.0`. (@captncraig)

  - Update `github.com/prometheus/mysqld_exporter` to `v0.14.0`. (@captncraig)

  - Update `github.com/prometheus/consul_exporter` to `v0.8.0`. (@captncraig)

  - Update `github.com/ncabatoff/process-exporter` to `v0.7.10`. (@captncraig)

  - Update `github.com/prometheus-community/postgres_exporter` to `v0.11.1`. (@captncraig)

- Use Go 1.19.3 for builds. (@rfratto)

v0.28.1 (2022-11-03)
--------------------

### Security

- Update Docker base image to resolve OpenSSL vulnerabilities CVE-2022-3602 and
  CVE-2022-3786. Grafana Agent does not use OpenSSL, so we do not believe it is
  vulnerable to these issues, but the base image has been updated to remove the
  report from image scanners. (@rfratto)

v0.28.0 (2022-09-29)
--------------------

### Features

- Introduce Grafana Agent Flow, an experimental "programmable pipeline" runtime
  mode which improves how to configure and debug Grafana Agent by using
  components. (@captncraig, @karengermond, @marctc, @mattdurham, @rfratto,
  @rlankfo, @tpaschalis)

- Introduce Blackbox exporter integration. (@marctc)

### Enhancements

- Update Loki dependency to v2.6.1. (@rfratto)

### Bugfixes

### Other changes

- Fix relabel configs in sample agent-operator manifests (@hjet)

- Operator no longer set the `SecurityContext.Privileged` flag in the `config-reloader` container. (@hsyed-dojo)

- Add metrics for config reloads and config hash (@jcreixell)

v0.27.1 (2022-09-09)
--------------------

> **NOTE**: ARMv6 Docker images are no longer being published.
>
> We have stopped publishing Docker images for ARMv6 platforms.
> This is due to the new Ubuntu base image we are using that does not support ARMv6.
> The new Ubuntu base image has less reported CVEs, and allows us to provide more
> secure Docker images. We will still continue to publish ARMv6 release binaries and
> deb/rpm packages.

### Other Changes

- Switch docker image base from debian to ubuntu. (@captncraig)

v0.27.0 (2022-09-01)
--------------------

### Features

- Integrations: (beta) Add vmware_exporter integration (@rlankfo)

- App agent receiver: add Event kind to payload (@domasx2)

### Enhancements

- Tracing: Introduce a periodic appender to the remotewriteexporter to control sample rate. (@mapno)

- Tracing: Update OpenTelemetry dependency to v0.55.0. (@rfratto, @mapno)

- Add base agent-operator jsonnet library and generated manifests (@hjet)

- Add full (metrics, logs, K8s events) sample agent-operator jsonnet library and gen manifests (@hjet)

- Introduce new configuration fields for disabling Keep-Alives and setting the
  IdleConnectionTimeout when scraping. (@tpaschalis)

- Add field to Operator CRD to disable report usage functionality. (@marctc)

### Bugfixes

- Tracing: Fixed issue with the PromSD processor using the `connection` method to discover the IP
  address.  It was failing to match because the port number was included in the address string. (@jphx)

- Register prometheus discovery metrics. (@mattdurham)

- Fix seg fault when no instance parameter is provided for apache_http integration, using integrations-next feature flag. (@rgeyer)

- Fix grafanacloud-install.ps1 web request internal server error when fetching config. (@rlankfo)

- Fix snmp integration not passing module or walk_params parameters when scraping. (@rgeyer)

- Fix unmarshal errors (key "<walk_param name>" already set in map) for snmp integration config when walk_params is defined, and the config is reloaded. (@rgeyer)

### Other changes

- Update several go dependencies to resolve warnings from certain security scanning tools. None of the resolved vulnerabilities were known to be exploitable through the agent. (@captncraig)

- It is now possible to compile Grafana Agent using Go 1.19. (@rfratto)

v0.26.1 (2022-07-25)
--------------------

> **BREAKING CHANGES**: This release has breaking changes. Please read entries
> carefully and consult the [upgrade guide][] for specific instructions.

### Breaking changes

- Change windows certificate store so client certificate is no longer required in store. (@mattdurham)

### Bugfixes

- Operator: Fix issue where configured `targetPort` ServiceMonitors resulted in
  generating an incorrect scrape_config. (@rfratto)

- Build the Linux/AMD64 artifacts using the opt-out flag for the ebpf_exporter. (@tpaschalis)

v0.26.0 (2022-07-18)
--------------------

> **BREAKING CHANGES**: This release has breaking changes. Please read entries
> carefully and consult the [upgrade guide][] for specific instructions.

### Breaking changes

- Deprecated `server` YAML block fields have now been removed in favor of the
  command-line flags that replaced them. These fields were originally
  deprecated in v0.24.0. (@rfratto)

- Changed tail sampling policies to be configured as in the OpenTelemetry
  Collector. (@mapno)

### Features

- Introduce Apache HTTP exporter integration. (@v-zhuravlev)

- Introduce eBPF exporter integration. (@tpaschalis)

### Enhancements

- Truncate all records in WAL if repair attempt fails. (@rlankfo)

### Bugfixes

- Relative symlinks for promtail now work as expected. (@RangerCD, @mukerjee)

- Fix rate limiting implementation for the app agent receiver integration. (@domasx2)

- Fix mongodb exporter so that it now collects all metrics. (@mattdurham)

v0.25.1 (2022-06-16)
--------------------

### Bugfixes

- Integer types fail to unmarshal correctly in operator additional scrape configs. (@rlankfo)

- Unwrap replayWAL error before attempting corruption repair. (@rlankfo)

v0.25.0 (2022-06-06)
--------------------

> **BREAKING CHANGES**: This release has breaking changes. Please read entries
> carefully and consult the [upgrade guide][] for specific instructions.

### Breaking changes

- Traces: Use `rpc.grpc.status_code` attribute to determine
  span failed in the service graph processor (@rcrowe)

### Features

- Add HTTP endpoints to fetch active instances and targets for the Logs subsystem.
  (@marctc)

- (beta) Add support for using windows certificate store for TLS connections. (@mattdurham)

- Grafana Agent Operator: add support for integrations through an `Integration`
  CRD which is discovered by `GrafanaAgent`. (@rfratto)

- (experimental) Add app agent receiver integration. This depends on integrations-next being enabled
  via the `integrations-next` feature flag. Use `-enable-features=integrations-next` to use
  this integration. (@kpelelis, @domas)

- Introduce SNMP exporter integration. (@v-zhuravlev)

- Configure the agent to report the use of feature flags to grafana.com. (@marctc)

### Enhancements

- integrations-next: Integrations using autoscrape will now autoscrape metrics
  using in-memory connections instead of connecting to themselves over the
  network. As a result of this change, the `client_config` field has been
  removed. (@rfratto)

- Enable `proxy_url` support on `oauth2` for metrics and logs (update **prometheus/common** dependency to `v0.33.0`). (@martin-jaeger-maersk)

- `extra-scrape-metrics` can now be enabled with the `--enable-features=extra-scrape-metrics` feature flag. See <https://prometheus.io/docs/prometheus/2.31/feature_flags/#extra-scrape-metrics> for details. (@rlankfo)

- Resolved issue in v2 integrations where if an instance name was a prefix of another the route handler would fail to
  match requests on the longer name (@mattdurham)

- Set `include_metadata` to true by default for OTLP traces receivers (@mapno)

### Bugfixes

- Scraping service was not honoring the new server grpc flags `server.grpc.address`.  (@mattdurham)

### Other changes

- Update base image of official Docker containers from Debian buster to Debian
  bullseye. (@rfratto)

- Use Go 1.18 for builds. (@rfratto)

- Add `metrics` prefix to the url of list instances endpoint (`GET
  /agent/api/v1/instances`) and list targets endpoint (`GET
  /agent/api/v1/metrics/targets`). (@marctc)

- Add extra identifying labels (`job`, `instance`, `agent_hostname`) to eventhandler integration. (@hjet)

- Add `extra_labels` configuration to eventhandler integration. (@hjet)

v0.24.2 (2022-05-02)
--------------------

### Bugfixes

- Added configuration watcher delay to prevent race condition in cases where scraping service mode has not gracefully exited. (@mattdurham)

### Other changes

- Update version of node_exporter to include additional metrics for osx. (@v-zhuravlev)

v0.24.1 (2022-04-14)
--------------------

### Bugfixes

- Add missing version information back into `agentctl --version`. (@rlankfo)

- Bump version of github-exporter to latest upstream SHA 284088c21e7d, which
  includes fixes from bugs found in their latest tag. This includes a fix
  where not all releases where retrieved when pulling release information.
  (@rfratto)

- Set the `Content-Type` HTTP header to `application/json` for API endpoints
  returning json objects. (@marctc)

- Operator: fix issue where a `username_file` field was incorrectly set.
  (@rfratto)

- Initialize the logger with default `log_level` and `log_format` parameters.
  (@tpaschalis)

### Other changes

- Embed timezone data to enable Promtail pipelines using the `location` field
  on Windows machines. (@tpaschalis)

v0.24.0 (2022-04-07)
--------------------

> **BREAKING CHANGES**: This release has breaking changes. Please read entries
> carefully and consult the [upgrade guide][] for specific instructions.
>
> **GRAFANA AGENT OPERATOR USERS**: As of this release, Grafana Agent Operator
> does not support versions of Grafana Agent prior to v0.24.0.

### Breaking changes

- The following metrics will now be prefixed with `agent_dskit_` instead of
  `cortex_`: `cortex_kv_request_duration_seconds`,
  `cortex_member_consul_heartbeats_total`, `cortex_member_ring_tokens_owned`,
  `cortex_member_ring_tokens_to_own`, `cortex_ring_member_ownership_percent`,
  `cortex_ring_members`, `cortex_ring_oldest_member_timestamp`,
  `cortex_ring_tokens_owned`, `cortex_ring_tokens_total`. (@rlankfo)

- Traces: the `traces_spanmetrics_calls_total_total` metric has been renamed to
  `traces_spanmetrics_calls_total` (@fredr)

- Two new flags, `-server.http.enable-tls` and `-server.grpc.enable-tls` must
  be provided to explicitly enable TLS support. This is a change of the
  previous behavior where TLS support was enabled when a certificate pair was
  provided. (@rfratto)

- Many command line flags starting with `-server.` block have been renamed.
  (@rfratto)

- The `-log.level` and `-log.format` flags are removed in favor of being set in
  the configuration file. (@rfratto)

- Flags for configuring TLS have been removed in favor of being set in the
  configuration file. (@rfratto)

- Dynamic reload is no longer supported for deprecated server block fields.
  Changing a deprecated field will be ignored and cause the reload to fail.
  (@rfratto)

- The default HTTP listen address is now `127.0.0.1:12345`. Use the
  `-server.http.address` flag to change this value. (@rfratto)

- The default gRPC listen address is now `127.0.0.1:12346`. Use the
  `-server.grpc.address` flag to change this value. (@rfratto)

- `-reload-addr` and `-reload-port` have been removed. They are no longer
  necessary as the primary HTTP server is now static and can't be shut down in
  the middle of a `/-/reload` call. (@rfratto)

- (Only impacts `integrations-next` feature flag) Many integrations have been
  renamed to better represent what they are integrating with. For example,
  `redis_exporter` is now `redis`. This change requires updating
  `integrations-next`-enabled configuration files. This change also changes
  integration names shown in metric labels. (@rfratto)

- The deprecated `-prometheus.*` flags have been removed in favor of
  their `-metrics.*` counterparts. The `-prometheus.*` flags were first
  deprecated in v0.19.0. (@rfratto)

### Deprecations

- Most fields in the `server` block of the configuration file are
  now deprecated in favor of command line flags. These fields will be removed
  in the v0.26.0 release. Please consult the upgrade guide for more information
  and rationale. (@rfratto)

### Features

- Added config read API support to GrafanaAgent Custom Resource Definition.
  (@shamsalmon)

- Added consulagent_sd to target discovery. (@chuckyz)

- Introduce EXPERIMENTAL support for dynamic configuration. (@mattdurham)

- Introduced endpoint that accepts remote_write requests and pushes metrics data directly into an instance's WAL. (@tpaschalis)

- Added builds for linux/ppc64le. (@aklyachkin)

### Enhancements

- Tracing: Exporters can now be configured to use OAuth. (@canuteson)

- Strengthen readiness check for metrics instances. (@tpaschalis)

- Parameterize namespace field in sample K8s logs manifests (@hjet)

- Upgrade to Loki k87. (@rlankfo)

- Update Prometheus dependency to v2.34.0. (@rfratto)

- Update OpenTelemetry-collector dependency to v0.46.0. (@mapno)

- Update cAdvisor dependency to v0.44.0. (@rfratto)

- Update mongodb_exporter dependency to v0.31.2 (@mukerjee)

- Use grafana-agent/v2 Tanka Jsonnet to generate K8s manifests (@hjet)

- Replace agent-bare.yaml K8s sample Deployment with StatefulSet (@hjet)

- Improve error message for `agentctl` when timeout happens calling
  `cloud-config` command (@marctc)

- Enable integrations-next by default in agent-bare.yaml. Please note #1262 (@hjet)

### Bugfixes

- Fix Kubernetes manifests to use port `4317` for OTLP instead of the previous
  `55680` in line with the default exposed port in the agent.

- Ensure singleton integrations are honored in v2 integrations (@mattdurham)

- Tracing: `const_labels` is now correctly parsed in the remote write exporter.
  (@fredr)

- integrations-next: Fix race condition where metrics endpoints for
  integrations may disappear after reloading the config file. (@rfratto)

- Removed the `server.path_prefix` field which would break various features in
  Grafana Agent when set. (@rfratto)

- Fix issue where installing the DEB/RPM packages would overwrite the existing
  config files and environment files. (@rfratto)

- Set `grafanaDashboardFolder` as top level key in the mixin. (@Duologic)

- Operator: Custom Secrets or ConfigMaps to mount will no longer collide with
  the path name of the default secret mount. As a side effect of this bugfix,
  custom Secrets will now be mounted at
  `/var/lib/grafana-agent/extra-secrets/<secret name>` and custom ConfigMaps
  will now be mounted at `/var/lib/grafana-agent/extra-configmaps/<configmap
  name>`. This is not a breaking change as it was previously impossible to
  properly provide these custom mounts. (@rfratto)

- Flags accidentally prefixed with `-metrics.service..` (two `.` in a row) have
  now been fixed to only have one `.`. (@rfratto)

- Protect concurrent writes to the WAL in the remote write exporter (@mapno)

### Other changes

- The `-metrics.wal-directory` flag and `metrics.wal_directory` config option
  will now default to `data-agent/`, the same default WAL directory as
  Prometheus Agent. (@rfratto)

v0.23.0 (2022-02-10)
--------------------

### Enhancements

- Go 1.17 is now used for all builds of the Agent. (@tpaschalis)

- integrations-next: Add `extra_labels` to add a custom set of labels to
  integration targets. (@rfratto)

- The agent no longer appends duplicate exemplars. (@tpaschalis)

- Added Kubernetes eventhandler integration (@hjet)

- Enables sending of exemplars over remote write by default. (@rlankfo)

### Bugfixes

- Fixed issue where Grafana Agent may panic if there is a very large WAL
  loading while old WALs are being deleted or the `/agent/api/v1/targets`
  endpoint is called. (@tpaschalis)

- Fix panic in prom_sd_processor when address is empty (@mapno)

- Operator: Add missing proxy_url field from generated remote_write configs.
  (@rfratto)

- Honor the specified log format in the traces subsystem (@mapno)

- Fix typo in node_exporter for runit_service_dir. (@mattdurham)

- Allow inlining credentials in remote_write url. (@tpaschalis)

- integrations-next: Wait for integrations to stop when starting new instances
  or shutting down (@rfratto).

- Fix issue with windows_exporter mssql collector crashing the agent.
  (@mattdurham)

- The deb and rpm files will now ensure the /var/lib/grafana-agent data
  directory is created with permissions set to 0770. (@rfratto)

- Make agent-traces.yaml Namespace a template-friendly variable (@hjet)

- Disable `machine-id` journal vol by default in sample logs manifest (@hjet)

v0.22.0 (2022-01-13)
--------------------

> This release has deprecations. Please read entries carefully and consult
> the [upgrade guide][] for specific instructions.

### Deprecations

- The node_exporter integration's `netdev_device_whitelist` field is deprecated
  in favor of `netdev_device_include`. Support for the old field name will be
  removed in a future version. (@rfratto)

- The node_exporter integration's `netdev_device_blacklist` field is deprecated
  in favor of `netdev_device_include`. Support for the old field name will be
  removed in a future version. (@rfratto)

- The node_exporter integration's `systemd_unit_whitelist` field is deprecated
  in favor of `systemd_unit_include`. Support for the old field name will be
  removed in a future version. (@rfratto)

- The node_exporter integration's `systemd_unit_blacklist` field is deprecated
  in favor of `systemd_unit_exclude`. Support for the old field name will be
  removed in a future version. (@rfratto)

- The node_exporter integration's `filesystem_ignored_mount_points` field is
  deprecated in favor of `filesystem_mount_points_exclude`. Support for the old
  field name will be removed in a future version. (@rfratto)

- The node_exporter integration's `filesystem_ignored_fs_types` field is
  deprecated in favor of `filesystem_fs_types_exclude`. Support for the old
  field name will be removed in a future version. (@rfratto)

### Features

- (beta) Enable experimental config urls for fetching remote configs.
  Currently, only HTTP/S is supported. Pass the
  `-enable-features=remote-configs` flag to turn this on. (@rlankfo)

- Added [cAdvisor](https://github.com/google/cadvisor) integration. (@rgeyer)

- Traces: Add `Agent Tracing Pipeline` dashboard and alerts (@mapno)

- Traces: Support jaeger/grpc exporter (@nicoche)

- (beta) Enable an experimental integrations subsystem revamp. Pass
  `integrations-next` to `-enable-features` to turn this on. Reading the
  documentation for the revamp is recommended; enabling it causes breaking
  config changes. (@rfratto)

### Enhancements

- Traces: Improved pod association in PromSD processor (@mapno)

- Updated OTel to v0.40.0 (@mapno)

- Remote write dashboard: show in and out sample rates (@bboreham)

- Remote write dashboard: add mean latency (@bboreham)

- Update node_exporter dependency to v1.3.1. (@rfratto)

- Cherry-pick Prometheus PR #10102 into our Prometheus dependency (@rfratto).

### Bugfixes

- Fix usage of POSTGRES_EXPORTER_DATA_SOURCE_NAME when using postgres_exporter
  integration (@f11r)

- Change ordering of the entrypoint for windows service so that it accepts
  commands immediately (@mattdurham)

- Only stop WAL cleaner when it has been started (@56quarters)

- Fix issue with unquoted install path on Windows, that could allow escalation
  or running an arbitrary executable (@mattdurham)

- Fix cAdvisor so it collects all defined metrics instead of the last
  (@pkoenig10)

- Fix panic when using 'stdout' in automatic logging (@mapno)

- Grafana Agent Operator: The /-/ready and /-/healthy endpoints will
  no longer always return 404 (@rfratto).

### Other changes

- Remove log-level flag from systemd unit file (@jpkrohling)

v0.21.2 (2021-12-08)
--------------------

### Security fixes

- This release contains a fix for
  [CVE-2021-41090](https://github.com/grafana/agent/security/advisories/GHSA-9c4x-5hgq-q3wh).

### Other changes

- This release disables the existing `/-/config` and
  `/agent/api/v1/configs/{name}` endpoints by default. Pass the
  `--config.enable-read-api` flag at the command line to opt in to these
  endpoints.

v0.21.1 (2021-11-18)
--------------------

### Bugfixes

- Fix panic when using postgres_exporter integration (@saputradharma)

- Fix panic when dnsamsq_exporter integration tried to log a warning (@rfratto)

- Statsd Integration: Adding logger instance to the statsd mapper
  instantiation. (@gaantunes)

- Statsd Integration: Fix issue where mapped metrics weren't exposed to the
  integration. (@mattdurham)

- Operator: fix bug where version was a required field (@rfratto)

- Metrics: Only run WAL cleaner when metrics are being used and a WAL is
  configured. (@rfratto)

v0.21.0 (2021-11-17)
--------------------

### Enhancements

- Update Cortex dependency to v1.10.0-92-g85c378182. (@rlankfo)

- Update Loki dependency to v2.1.0-656-g0ae0d4da1. (@rlankfo)

- Update Prometheus dependency to v2.31.0 (@rlankfo)

- Add Agent Operator Helm quickstart guide (@hjet)

- Reorg Agent Operator quickstart guides (@hjet)

### Bugfixes

- Packaging: Use correct user/group env variables in RPM %post script (@simonc6372)

- Validate logs config when using logs_instance with automatic logging processor (@mapno)

- Operator: Fix MetricsInstance Service port (@hjet)

- Operator: Create govern service per Grafana Agent (@shturman)

- Operator: Fix relabel_config directive for PodLogs resource (@hjet)

- Traces: Fix `success_logic` code in service graphs processor (@mapno)

### Other changes

- Self-scraped integrations will now use an SUO-specific value for the `instance` label. (@rfratto)

- Traces: Changed service graphs store implementation to improve CPU performance (@mapno)

v0.20.1 (2021-12-08)
--------------------

> _NOTE_: The fixes in this patch are only present in v0.20.1 and >=v0.21.2.

### Security fixes

- This release contains a fix for
  [CVE-2021-41090](https://github.com/grafana/agent/security/advisories/GHSA-9c4x-5hgq-q3wh).

### Other changes

- This release disables the existing `/-/config` and
  `/agent/api/v1/configs/{name}` endpoitns by default. Pass the
  `--config.enable-read-api` flag at the command line to opt in to these
  endpoints.

v0.20.0 (2021-10-28)
--------------------

> **BREAKING CHANGES**: This release has breaking changes. Please read entries
> carefully and consult the [upgrade guide][] for specific instructions.

### Breaking Changes

- push_config is no longer supported in trace's config (@mapno)

### Features

- Operator: The Grafana Agent Operator can now generate a Kubelet service to
  allow a ServiceMonitor to collect Kubelet and cAdvisor metrics. This requires
  passing a `--kubelet-service` flag to the Operator in `namespace/name` format
  (like `kube-system/kubelet`). (@rfratto)

- Service graphs processor (@mapno)

### Enhancements

- Updated mysqld_exporter to v0.13.0 (@gaantunes)

- Updated postgres_exporter to v0.10.0 (@gaantunes)

- Updated redis_exporter to v1.27.1 (@gaantunes)

- Updated memcached_exporter to v0.9.0 (@gaantunes)

- Updated statsd_exporter to v0.22.2 (@gaantunes)

- Updated elasticsearch_exporter to v1.2.1 (@gaantunes)

- Add remote write to silent Windows Installer  (@mattdurham)

- Updated mongodb_exporter to v0.20.7 (@rfratto)

- Updated OTel to v0.36 (@mapno)

- Updated statsd_exporter to v0.22.2 (@mattdurham)

- Update windows_exporter to v0.16.0 (@rfratto, @mattdurham)

- Add send latency to agent dashboard (@bboreham)

### Bugfixes

- Do not immediately cancel context when creating a new trace processor. This
  was preventing scrape_configs in traces from functioning. (@lheinlen)

- Sanitize autologged Loki labels by replacing invalid characters with
  underscores (@mapno)

- Traces: remove extra line feed/spaces/tabs when reading password_file content
  (@nicoche)

- Updated envsubst to v2.0.0-20210730161058-179042472c46. This version has a
  fix needed for escaping values outside of variable substitutions. (@rlankfo)

- Grafana Agent Operator should no longer delete resources matching the names
  of the resources it manages. (@rfratto)

- Grafana Agent Operator will now appropriately assign an
  `app.kubernetes.io/managed-by=grafana-agent-operator` to all created
  resources. (@rfratto)

### Other changes

- Configuration API now returns 404 instead of 400 when attempting to get or
  delete a config which does not exist. (@kgeckhart)

- The windows_exporter now disables the textfile collector by default.
  (@rfratto)

v0.19.0 (2021-09-29)
--------------------

> **BREAKING CHANGES**: This release has breaking changes. Please read entries
> carefully and consult the [upgrade guide][] for specific instructions.

### Breaking Changes

- Reduced verbosity of tracing autologging by not logging `STATUS_CODE_UNSET`
  status codes. (@mapno)

- Operator: rename `Prometheus*` CRDs to `Metrics*` and `Prometheus*` fields to
  `Metrics*`. (@rfratto)

- Operator: CRDs are no longer referenced using a hyphen in the name to be
  consistent with how Kubernetes refers to resources. (@rfratto)

- `prom_instance` in the spanmetrics config is now named `metrics_instance`.
  (@rfratto)

### Deprecations

- The `loki` key at the root of the config file has been deprecated in favor of
  `logs`. `loki`-named fields in `automatic_logging` have been renamed
  accordinly: `loki_name` is now `logs_instance_name`, `loki_tag` is now
  `logs_instance_tag`, and `backend: loki` is now `backend: logs_instance`.
  (@rfratto)

- The `prometheus` key at the root of the config file has been deprecated in
  favor of `metrics`. Flag names starting with `prometheus.` have also been
  deprecated in favor of the same flags with the `metrics.` prefix. Metrics
  prefixed with `agent_prometheus_` are now prefixed with `agent_metrics_`.
  (@rfratto)

- The `tempo` key at the root of the config file has been deprecated in favor
  of `traces`. (@mattdurham)

### Features

- Added [GitHub exporter](https://github.com/infinityworks/github-exporter)
  integration. (@rgeyer)

- Add TLS config options for tempo `remote_write`s. (@mapno)

- Support autologging span attributes as log labels (@mapno)

- Put Tests requiring Network Access behind a -online flag (@flokli)

- Add logging support to the Grafana Agent Operator. (@rfratto)

- Add `operator-detach` command to agentctl to allow zero-downtime upgrades
  when removing an Operator CRD. (@rfratto)

- The Grafana Agent Operator will now default to deploying the matching release
  version of the Grafana Agent instead of v0.14.0. (@rfratto)

### Enhancements

- Update OTel dependency to v0.30.0 (@mapno)

- Allow reloading configuration using `SIGHUP` signal. (@tharun208)

- Add HOSTNAME environment variable to service file to allow for expanding the
  $HOSTNAME variable in agent config.  (@dfrankel33)

- Update jsonnet-libs to 1.21 for Kubernetes 1.21+ compatability. (@MurzNN)

- Make method used to add k/v to spans in prom_sd processor configurable.
  (@mapno)

### Bugfixes

- Regex capture groups like `${1}` will now be kept intact when using
  `-config.expand-env`. (@rfratto)

- The directory of the logs positions file will now properly be created on
  startup for all instances. (@rfratto)

- The Linux system packages will now configure the grafana-agent user to be a
  member of the adm and systemd-journal groups. This will allow logs to read
  from journald and /var/log by default. (@rfratto)

- Fix collecting filesystem metrics on Mac OS (darwin) in the `node_exporter`
  integration default config. (@eamonryan)

- Remove v0.0.0 flags during build with no explicit release tag (@mattdurham)

- Fix issue with global scrape_interval changes not reloading integrations
  (@kgeckhart)

- Grafana Agent Operator will now detect changes to referenced ConfigMaps and
  Secrets and reload the Agent properly. (@rfratto)

- Grafana Agent Operator's object label selectors will now use Kubernetes
  defaults when undefined (i.e., default to nothing). (@rfratto)

- Fix yaml marshalling tag for cert_file in kafka exporter agent config.
  (@rgeyer)

- Fix warn-level logging of dropped targets. (@james-callahan)

- Standardize scrape_interval to 1m in examples. (@mattdurham)

v0.18.4 (2021-09-14)
--------------------

### Enhancements

- Add `agent_prometheus_configs_changed_total` metric to track instance config
  events. (@rfratto)

### Bugfixes

- Fix info logging on windows. (@mattdurham)

- Scraping service: Ensure that a reshard is scheduled every reshard
  interval. (@rfratto)

v0.18.3 (2021-09-08)
--------------------

### Bugfixes

- Register missing metric for configstore consul request duration. (@rfratto)

- Logs should contain a caller field with file and line numbers again
  (@kgeckhart)

- In scraping service mode, the polling configuration refresh should honor
  timeout. (@mattdurham)

- In scraping service mode, the lifecycle reshard should happen using a
  goroutine. (@mattdurham)

- In scraping service mode, scraping service can deadlock when reloading during
  join. (@mattdurham)

- Scraping service: prevent more than one refresh from being queued at a time.
  (@rfratto)

v0.18.2 (2021-08-12)
--------------------

### Bugfixes

- Honor the prefix and remove prefix from consul list results (@mattdurham)

v0.18.1 (2021-08-09)
--------------------

### Bugfixes

- Reduce number of consul calls when ran in scrape service mode (@mattdurham)

v0.18.0 (2021-07-29)
--------------------

### Features

- Added [GitHub exporter](https://github.com/infinityworks/github-exporter)
  integration. (@rgeyer)

- Add support for OTLP HTTP trace exporting. (@mapno)

### Enhancements

- Switch to drone for releases. (@mattdurham)

- Update postgres_exporter to a [branch of](https://github.com/grafana/postgres_exporter/tree/exporter-package-v0.10.0) v0.10.0

### Bugfixes

- Enabled flag for integrations is not being honored. (@mattdurham)

v0.17.0 (2021-07-15)
--------------------

### Features

- Added [Kafka Lag exporter](https://github.com/davidmparrott/kafka_exporter)
  integration. (@gaantunes)

### Bugfixes

- Fix race condition that may occur and result in a panic when initializing
  scraping service cluster. (@rfratto)

v0.16.1 (2021-06-22)
--------------------

### Bugfixes

- Fix issue where replaying a WAL caused incorrect metrics to be sent over
  remote write. (@rfratto)

v0.16.0 (2021-06-17)
--------------------

### Features

- (beta) A Grafana Agent Operator is now available. (@rfratto)

### Enhancements

- Error messages when installing the Grafana Agent for Grafana Cloud will now
  be shown. (@rfratto)

### Bugfixes

- Fix a leak in the shared string interner introduced in v0.14.0. This fix was
  made to a [dependency](https://github.com/grafana/prometheus/pull/21).
  (@rfratto)

- Fix issue where a target will fail to be scraped for the process lifetime if
  that target had gone down for long enough that its series were removed from
  the in-memory cache (2 GC cycles). (@rfratto)

v0.15.0 (2021-06-03)
--------------------

> **BREAKING CHANGES**: This release has breaking changes. Please read entries
> carefully and consult the [upgrade guide][] for specific instructions.

### Breaking Changes

- The configuration of Tempo Autologging has changed. (@mapno)

### Features

- Add support for exemplars. (@mapno)

### Enhancements

- Add the option to log to stdout instead of a Loki instance. (@joe-elliott)

- Update Cortex dependency to v1.8.0.

- Running the Agent as a DaemonSet with host_filter and role: pod should no
  longer cause unnecessary load against the Kubernetes SD API. (@rfratto)

- Update Prometheus to v2.27.0. (@mapno)

- Update Loki dependency to d88f3996eaa2. This is a non-release build, and was
  needed to support exemplars. (@mapno)

- Update Cortex dependency to d382e1d80eaf. This is a non-release build, and
  was needed to support exemplars. (@mapno)

### Bugfixes

- Host filter relabeling rules should now work. (@rfratto)

- Fixed issue where span metrics where being reported with wrong time unit.
  (@mapno)

### Other changes

- Intentionally order tracing processors. (@joe-elliott)

v0.14.0 (2021-05-24)
--------------------

> **BREAKING CHANGES**: This release has breaking changes. Please read entries
> carefully and consult the [upgrade guide][] for specific instructions.
>
> **STABILITY NOTICE**: As of this release, functionality that is not
> recommended for production use and is expected to change will be tagged
> interchangably as "experimental" or "beta."

### Security fixes

- The Scraping service API will now reject configs that read credentials from
  disk by default. This prevents malicious users from reading arbitrary files
  and sending their contents over the network. The old behavior can be
  re-enabled by setting `dangerous_allow_reading_files: true` in the scraping
  service config. (@rfratto)

### Breaking changes

- Configuration for SigV4 has changed. (@rfratto)

### Deprecations

- `push_config` is now supplanted by `remote_block` and `batch`. `push_config`
  will be removed in a future version (@mapno)

### Features

- (beta) New integration: windows_exporter (@mattdurham)

- (beta) Grafana Agent Windows Installer is now included as a release artifact.
  (@mattdurham)

- Official M1 Mac release builds will now be generated! Look for
  `agent-darwin-arm64` and `agentctl-darwin-arm64` in the release assets.
  (@rfratto)

- Add support for running as a Windows service (@mattdurham)

- (beta) Add /-/reload support. It is not recommended to invoke `/-/reload`
  against the main HTTP server. Instead, two new command-line flags have been
  added: `--reload-addr` and `--reload-port`. These will launch a
  `/-/reload`-only HTTP server that can be used to safely reload the Agent's
  state.  (@rfratto)

- Add a /-/config endpoint. This endpoint will return the current configuration
  file with defaults applied that the Agent has loaded from disk. (@rfratto)

- (beta) Support generating metrics and exposing them via a Prometheus exporter
  from span data. (@yeya24)

- Tail-based sampling for tracing pipelines (@mapno)

- Added Automatic Logging feature for Tempo (@joe-elliott)

- Disallow reading files from within scraping service configs by default.
  (@rfratto)

- Add remote write for span metrics (@mapno)

### Enhancements

- Support compression for trace export. (@mdisibio)

- Add global remote_write configuration that is shared between all instances
  and integrations. (@mattdurham)

- Go 1.16 is now used for all builds of the Agent. (@rfratto)

- Update Prometheus dependency to v2.26.0. (@rfratto)

- Upgrade `go.opentelemetry.io/collector` to v0.21.0 (@mapno)

- Add kafka trace receiver (@mapno)

- Support mirroring a trace pipeline to multiple backends (@mapno)

- Add `headers` field in `remote_write` config for Tempo. `headers` specifies
  HTTP headers to forward to the remote endpoint. (@alexbiehl)

- Add silent uninstall to Windows Uninstaller. (@mattdurham)

### Bugfixes

- Native Darwin arm64 builds will no longer crash when writing metrics to the
  WAL. (@rfratto)

- Remote write endpoints that never function across the lifetime of the Agent
  will no longer prevent the WAL from being truncated. (@rfratto)

- Bring back FreeBSD support. (@rfratto)

- agentctl will no longer leak WAL resources when retrieving WAL stats.
  (@rfratto)

- Ensure defaults are applied to undefined sections in config file. This fixes
  a problem where integrations didn't work if `prometheus:` wasn't configured.
  (@rfratto)

- Fixed issue where automatic logging double logged "svc". (@joe-elliott)

### Other changes

- The Grafana Cloud Agent has been renamed to the Grafana Agent. (@rfratto)

- Instance configs uploaded to the Config Store API will no longer be stored
  along with the global Prometheus defaults. This is done to allow globals to
  be updated and re-apply the new global defaults to the configs from the
  Config Store. (@rfratto)

- The User-Agent header sent for logs will now be `GrafanaAgent/<version>`
  (@rfratto)

- Add `tempo_spanmetrics` namespace in spanmetrics (@mapno)

v0.13.1 (2021-04-09)
--------------------

### Bugfixes

- Validate that incoming scraped metrics do not have an empty label set or a
  label set with duplicate labels, mirroring the behavior of Prometheus.
  (@rfratto)

v0.13.0 (2021-02-25)
--------------------

> The primary branch name has changed from `master` to `main`. You may have to
> update your local checkouts of the repository to point at the new branch name.

### Features

- postgres_exporter: Support query_path and disable_default_metrics. (@rfratto)

### Enhancements

- Support other architectures in installation script. (@rfratto)

- Allow specifying custom wal_truncate_frequency per integration. (@rfratto)

- The SigV4 region can now be inferred using the shared config (at
  `$HOME/.aws/config`) or environment variables (via `AWS_CONFIG`). (@rfratto)

- Update Prometheus dependency to v2.25.0. (@rfratto)

### Bugfixes

- Not providing an `-addr` flag for `agentctl config-sync` will no longer
  report an error and will instead use the pre-existing default value.
  (@rfratto)

- Fixed a bug from v0.12.0 where the Loki installation script failed because
  positions_directory was not set. (@rfratto)

- Reduce the likelihood of dataloss during a remote_write-side outage by
  increasing the default wal_truncation_frequency to 60m and preventing the WAL
  from being truncated if the last truncation timestamp hasn't changed. This
  change increases the size of the WAL on average, and users may configure a
  lower wal_truncation_frequency to deliberately choose a smaller WAL over
  write guarantees. (@rfratto)

- Add the ability to read and serve HTTPS integration metrics when given a set
  certificates (@mattdurham)

v0.12.0 (2021-02-05)
--------------------

> **BREAKING CHANGES**: This release has breaking changes. Please read entries
> carefully and consult the [upgrade guide][] for specific instructions.

### Breaking Changes

- The configuration format for the `loki` block has changed. (@rfratto)

- The configuration format for the `tempo` block has changed. (@rfratto)

### Features

- Support for multiple Loki Promtail instances has been added. (@rfratto)

- Support for multiple Tempo instances has been added. (@rfratto)

- Added [ElasticSearch exporter](https://github.com/justwatchcom/elasticsearch_exporter)
  integration. (@colega)

### Enhancements

- `.deb` and `.rpm` packages are now generated for all supported architectures.
  The architecture of the AMD64 package in the filename has been renamed to
  `amd64` to stay synchronized with the architecture name presented from other
  release assets. (@rfratto)

- The `/agent/api/v1/targets` API will now include discovered labels on the
  target pre-relabeling in a `discovered_labels` field. (@rfratto)

- Update Loki to 59a34f9867ce. This is a non-release build, and was needed to
  support multiple Loki instances. (@rfratto)

- Scraping service: Unhealthy Agents in the ring will no longer cause job
  distribution to fail. (@rfratto)

- Scraping service: Cortex ring metrics (prefixed with cortex_ring_) will now
  be registered for tracking the state of the hash ring. (@rfratto)

- Scraping service: instance config ownership is now determined by the hash of
  the instance config name instead of the entire config. This means that
  updating a config is guaranteed to always hash to the same Agent, reducing
  the number of metrics gaps. (@rfratto)

- Only keep a handful of K8s API server metrics by default to reduce default
  active series usage. (@hjet)

- Go 1.15.8 is now used for all distributions of the Agent. (@rfratto)

### Bugfixes

- `agentctl config-check` will now work correctly when the supplied config file
  contains integrations. (@hoenn)

v0.11.0 (2021-01-20)
--------------------

### Features

- ARMv6 builds of `agent` and `agentctl` will now be included in releases to
  expand Agent support to cover all models of Raspberry Pis. ARMv6 docker
  builds are also now available. (@rfratto)

- Added `config-check` subcommand for `agentctl` that can be used to validate
  Agent configuration files before attempting to load them in the `agent`
  itself. (@56quarters)

### Enhancements

- A sigv4 install script for Prometheus has been added. (@rfratto)

- NAMESPACE may be passed as an environment variable to the Kubernetes install
  scripts to specify an installation namespace. (@rfratto)

### Bugfixes

- The K8s API server scrape job will use the API server Service name when
  resolving IP addresses for Prometheus service discovery using the "Endpoints"
  role. (@hjet)

- The K8s manifests will no longer include the `default/kubernetes` job twice
  in both the DaemonSet and the Deployment. (@rfratto)

v0.10.0 (2021-01-13)
--------------------

### Features

- Prometheus `remote_write` now supports SigV4 authentication using the
  [AWS default credentials chain](https://docs.aws.amazon.com/sdk-for-java/v1/developer-guide/credentials.html).
  This enables the Agent to send metrics to Amazon Managed Prometheus without
  needing the [SigV4 Proxy](https://github.com/awslabs/aws-sigv4-proxy).
  (@rfratto)

### Enhancements

- Update `redis_exporter` to v1.15.0. (@rfratto)

- `memcached_exporter` has been updated to v0.8.0. (@rfratto)

- `process-exporter` has been updated to v0.7.5. (@rfratto)

- `wal_cleanup_age` and `wal_cleanup_period` have been added to the top-level
  Prometheus configuration section. These settings control how Write Ahead Logs
  (WALs) that are not associated with any instances are cleaned up. By default,
  WALs not associated with an instance that have not been written in the last
  12 hours are eligible to be cleaned up. This cleanup can be disabled by
  setting `wal_cleanup_period` to `0`. (@56quarters)

- Configuring logs to read from the systemd journal should now work on journals
  that use +ZSTD compression. (@rfratto)

### Bugfixes

- Integrations will now function if the HTTP listen address was set to a value
  other than the default. (@mattdurham)

- The default Loki installation will now be able to write its positions file.
  This was prevented by accidentally writing to a readonly volume mount.
  (@rfratto)

v0.9.1 (2021-01-04)
-------------------

### Enhancements

- agentctl will now be installed by the rpm and deb packages as
  `grafana-agentctl`. (@rfratto)

v0.9.0 (2020-12-10)
-------------------

### Features

- Add support to configure TLS config for the Tempo exporter to use
  insecure_skip_verify to disable TLS chain verification. (@bombsimon)

- Add `sample-stats` to `agentctl` to search the WAL and return a summary of
  samples of series matching the given label selector. (@simonswine)

- New integration:
  [postgres_exporter](https://github.com/wrouesnel/postgres_exporter)
  (@rfratto)

- New integration:
  [statsd_exporter](https://github.com/prometheus/statsd_exporter) (@rfratto)

- New integration:
  [consul_exporter](https://github.com/prometheus/consul_exporter) (@rfratto)

- Add optional environment variable substitution of configuration file.
  (@dcseifert)

### Enhancements

- `min_wal_time` and `max_wal_time` have been added to the instance config
  settings, guaranteeing that data in the WAL will exist for at least
  `min_wal_time` and will not exist for longer than `max_wal_time`. This change
  will increase the size of the WAL slightly but will prevent certain scenarios
  where data is deleted before it is sent. To revert back to the old behavior,
  set `min_wal_time` to `0s`. (@rfratto)

- Update `redis_exporter` to v1.13.1. (@rfratto)

- Bump OpenTelemetry-collector dependency to v0.16.0. (@bombsimon)

### Bugfixes

- Fix issue where the Tempo example manifest could not be applied because the
  port names were too long. (@rfratto)

- Fix issue where the Agent Kubernetes manifests may not load properly on AKS.
  (#279) (@rfratto)

### Other changes

- The User-Agent header sent for logs will now be `GrafanaCloudAgent/<version>`
  (@rfratto)

v0.8.0 (2020-11-06)
-------------------

### Features

- New integration: [dnsamsq_exporter](https://github.com/google/dnsamsq_exporter)
  (@rfratto).

- New integration: [memcached_exporter](https://github.com/prometheus/memcached_exporter)
  (@rfratto).

### Enhancements

- Add `<integration name>_build_info` metric to all integrations. The build
  info displayed will match the build information of the Agent and _not_ the
  embedded exporter. This metric is used by community dashboards, so adding it
  to the Agent increases compatibility with existing dashboards that depend on
  it existing. (@rfratto)

- Bump OpenTelemetry-collector dependency to 0.14.0 (@joe-elliott)

### Bugfixes

- Error messages when retrieving configs from the KV store will now be logged,
  rather than just logging a generic message saying that retrieving the config
  has failed. (@rfratto)

v0.7.2 (2020-10-29)
-------------------

### Enhancements

- Bump Prometheus dependency to 2.21. (@rfratto)

- Bump OpenTelemetry-collector dependency to 0.13.0 (@rfratto)

- Bump Promtail dependency to 2.0. (@rfratto)

- Enhance host_filtering mode to support targets from Docker Swarm and Consul.
  Also, add a `host_filter_relabel_configs` to that will apply relabeling rules
  for determining if a target should be dropped. Add a documentation section
  explaining all of this in detail. (@rfratto)

### Bugfixes

- Fix deb package prerm script so that it stops the agent on package removal.
  (@jdbaldry)

- Fix issue where the `push_config` for Tempo field was expected to be
  `remote_write`. `push_config` now works as expected. (@rfratto)

v0.7.1 (2020-10-23)
-------------------

### Bugfixes

- Fix issue where ARM binaries were not published with the GitHub release.

v0.7.0 (2020-10-23)
-------------------

### Features

- Added Tracing Support. (@joe-elliott)

- Add RPM and deb packaging. (@jdbaldry, @simon6372)

- arm64 and arm/v7 Docker containers and release builds are now available for
  `agent` and `agentctl`. (@rfratto)

- Add `wal-stats` and `target-stats` tooling to `agentctl` to discover WAL and
  cardinality issues. (@rfratto)

- [mysqld_exporter](https://github.com/prometheus/mysqld_exporter) is now
  embedded and available as an integration. (@rfratto)

- [redis_exporter](https://github.com/oliver006/redis_exporter) is now embedded
  and available as an integration. (@dafydd-t)

### Enhancements

- Resharding the cluster when using the scraping service mode now supports
  timeouts through `reshard_timeout`. The default value is `30s.` This timeout
  applies to cluster-wide reshards (performed when joining and leaving the
  cluster) and local reshards (done on the `reshard_interval`). (@rfratto)

### Bugfixes

- Fix issue where integrations crashed with instance_mode was set to `distinct`
  (@rfratto)

- Fix issue where the `agent` integration did not work on Windows (@rfratto).

- Support URL-encoded paths in the scraping service API. (@rfratto)

- The instance label written from replace_instance_label can now be overwritten
  with relabel_configs. This bugfix slightly modifies the behavior of what data
  is stored. The final instance label will now be stored in the WAL rather than
  computed by remote_write. This change should not negatively affect existing
  users. (@rfratto)

v0.6.1 (2020-04-11)
-------------------

### Bugfixes

- Fix issue where build information was empty when running the Agent with
  --version. (@rfratto)

- Fix issue where updating a config in the scraping service may fail to pick up
  new targets. (@rfratto)

- Fix deadlock that slowly prevents the Agent from scraping targets at a high
  scrape volume. (@rfratto)

v0.6.0 (2020-09-04)
-------------------

### Breaking Changes

- The Configs API will now disallow two instance configs having multiple
  `scrape_configs` with the same `job_name`. This was needed for the instance
  sharing mode, where combined instances may have duplicate `job_names` across
  their `scrape_configs`. This brings the scraping service more in line with
  Prometheus, where `job_names` must globally be unique. This change also
  disallows concurrent requests to the put/apply config API endpoint to prevent
  a race condition of two conflicting configs being applied at the same time.
  (@rfratto)

### Deprecations

- `use_hostname_label` is now supplanted by `replace_instance_label`.
  `use_hostname_label` will be removed in a future version. (@rfratto)

### Features

- The Grafana Agent can now collect logs and send to Loki. This is done by
  embedding Promtail, the official Loki log collection client. (@rfratto)

- Integrations can now be enabled without scraping. Set scrape_integrations to
  `false` at the `integrations` key or within the specific integration you
  don't want to scrape. This is useful when another Agent or Prometheus server
  will scrape the integration. (@rfratto)

- [process-exporter](https://github.com/ncabatoff/process-exporter) is now
  embedded as `process_exporter`. The hypen has been changed to an underscore
  in the config file to retain consistency with `node_exporter`. (@rfratto)

### Enhancements

- A new config option, `replace_instance_label`, is now available for use with
  integrations. When this is true, the instance label for all metrics coming
  from an integration will be replaced with the machine's hostname rather than
  127.0.0.1. (@rfratto)

- The embedded Prometheus version has been updated to 2.20.1. (@rfratto,
  @gotjosh)

- The User-Agent header written by the Agent when remote_writing will now be
  `GrafanaCloudAgent/<Version>` instead of `Prometheus/<Prometheus Version>`.
  (@rfratto)

- The subsystems of the Agent (`prometheus`, `loki`) are now made optional.
  Enabling integrations also implicitly enables the associated subsystem. For
  example, enabling the `agent` or `node_exporter` integration will force the
  `prometheus` subsystem to be enabled.  (@rfratto)

### Bugfixes

- The documentation for Tanka configs is now correct. (@amckinley)

- Minor corrections and spelling issues have been fixed in the Overview
  documentation. (@amckinley)

- The new default of `shared` instances mode broke the metric value for
  `agent_prometheus_active_configs`, which was tracking the number of combined
  configs (i.e., number of launched instances). This metric has been fixed and
  a new metric, `agent_prometheus_active_instances`, has been added to track
  the numbger of launched instances. If instance sharing is not enabled, both
  metrics will share the same value. (@rfratto)

- `remote_write` names in a group will no longer be copied from the
  remote_write names of the first instance in the group. Rather, all
  remote_write names will be generated based on the first 6 characters of the
  group hash and the first six characters of the remote_write hash. (@rfratto)

- Fix a panic that may occur during shutdown if the WAL is closed in the middle
  of the WAL being truncated. (@rfratto)

v0.5.0 (2020-08-12)
-------------------

### Features

- A [scrape targets API](https://github.com/grafana/agent/blob/main/docs/api.md#list-current-scrape-targets)
  has been added to show every target the Agent is currently scraping, when it
  was last scraped, how long it took to scrape, and errors from the last
  scrape, if any. (@rfratto)

- "Shared Instance Mode" is the new default mode for spawning Prometheus
  instances, and will improve CPU and memory usage for users of integrations
  and the scraping service. (@rfratto)

### Enhancements

- Memory stability and utilization of the WAL has been improved, and the
  reported number of active series in the WAL will stop double-counting
  recently churned series. (@rfratto)

- Changing scrape_configs and remote_write configs for an instance will now be
  dynamically applied without restarting the instance. This will result in less
  missing metrics for users of the scraping service that change a config.
  (@rfratto)

- The Tanka configuration now uses k8s-alpha. (@duologic)

### Bugfixes

- The Tanka configuration will now also deploy a single-replica deployment
  specifically for scraping the Kubernetes API. This deployment acts together
  with the Daemonset to scrape the full cluster and the control plane.
  (@gotjosh)

- The node_exporter filesystem collector will now work on Linux systems without
  needing to manually set the blocklist and allowlist of filesystems.
  (@rfratto)

v0.4.0 (2020-06-18)
-------------------

### Features

- Support for integrations has been added. Integrations can be any embedded
  tool, but are currently used for embedding exporters and generating scrape
  configs. (@rfratto)

- node_exporter has been added as an integration. This is the full version of
  node_exporter with the same configuration options. (@rfratto)

- An Agent integration that makes the Agent automatically scrape itself has
  been added. (@rfratto)

### Enhancements

- The WAL can now be truncated if running the Agent without any remote_write
  endpoints. (@rfratto)

### Bugfixes

- Prevent the Agent from crashing when a global Prometheus config stanza is not
  provided. (@robx)

- Enable agent host_filter in the Tanka configs, which was disabled by default
  by mistake. (@rfratto)

v0.3.2 (2020-05-29)
-------------------

### Features

- Tanka configs that deploy the scraping service mode are now available
  (@rfratto)

- A k3d example has been added as a counterpart to the docker-compose example.
  (@rfratto)

### Enhancements

- Labels provided by the default deployment of the Agent (Kubernetes and Tanka)
  have been changed to align with the latest changes to grafana/jsonnet-libs.
  The old `instance` label is now called `pod`, and the new `instance` label is
  unique. A `container` label has also been added. The Agent mixin has been
  subsequently updated to also incorporate these label changes. (@rfratto)

- The `remote_write` and `scrape_config` sections now share the same
  validations as Prometheus (@rfratto)

- Setting `wal_truncation_frequency` to less than the scrape interval is now
  disallowed (@rfratto)

### Bugfixes

- A deadlock in scraping service mode when updating a config that shards to the
  same node has been fixed (@rfratto)

- `remote_write` config stanzas will no longer ignore `password_file`
  (@rfratto)

- `scrape_config` client secrets (e.g., basic auth, bearer token,
  `password_file`) will now be properly retained in scraping service mode
  (@rfratto)

- Labels for CPU, RX, and TX graphs in the Agent Operational dashboard now
  correctly show the pod name of the Agent instead of the exporter name.
  (@rfratto)

v0.3.1 (2020-05-20)
-------------------

### Features

- The Agent has upgraded its vendored Prometheus to v2.18.1 (@gotjosh,
  @rfratto)

### Bugfixes

- A typo in the Tanka configs and Kubernetes manifests that prevents the Agent
  launching with v0.3.0 has been fixed (@captncraig)

- Fixed a bug where Tanka mixins could not be used due to an issue with the
  folder placement enhancement (@rfratto)

### Enhancements

- `agentctl` and the config API will now validate that the YAML they receive
  are valid instance configs. (@rfratto)

v0.3.0 (2020-05-13)
-------------------

### Features

- A third operational mode called "scraping service mode" has been added. A KV
  store is used to store instance configs which are distributed amongst a
  clustered set of Agent processes, dividing the total scrape load across each
  agent. An API is exposed on the Agents to list, create, update, and delete
  instance configurations from the KV store. (@rfratto)

- An "agentctl" binary has been released to interact with the new instance
  config management API created by the "scraping service mode." (@rfratto,
  @hoenn)

- The Agent now includes readiness and healthiness endpoints. (@rfratto)

### Enhancements

- The YAML files are now parsed strictly and an invalid YAML will generate an
  error at runtime. (@hoenn)

- The default build mode for the Docker containers is now release, not debug.
  (@rfratto)

- The Grafana Agent Tanka Mixins now are placed in an "Agent" folder within
  Grafana. (@cyriltovena)

v0.2.0 (2020-04-09)
-------------------

### Features

- The Prometheus remote write protocol will now send scraped metadata (metric
  name, help, type and unit). This results in almost negligent bytes sent
  increase as metadata is only sent every minute. It is on by default.
  (@gotjosh)

  These metrics are available to monitor metadata being sent:
  - `prometheus_remote_storage_succeeded_metadata_total`
  - `prometheus_remote_storage_failed_metadata_total`
  - `prometheus_remote_storage_retried_metadata_total`
  - `prometheus_remote_storage_sent_batch_duration_seconds` and
    `prometheus_remote_storage_sent_bytes_total` have a new label “type” with
    the values of `metadata` or `samples`.

### Enhancements

- The Agent has upgraded its vendored Prometheus to v2.17.1 (@rfratto)

### Bugfixes

- Invalid configs passed to the agent will now stop the process after they are
  logged as invalid; previously the Agent process would continue. (@rfratto)

- Enabling host_filter will now allow metrics from node role Kubernetes service
  discovery to be scraped properly (e.g., cAdvisor, Kubelet). (@rfratto)

v0.1.1 (2020-03-16)
-------------------

### Other changes

- Nits in documentation (@sh0rez)

- Fix various dashboard mixin problems from v0.1.0 (@rfratto)

- Pass through release tag to `docker build` (@rfratto)

v0.1.0 (2020-03-16)
-------------------

> First release!

### Features

- Support for scraping Prometheus metrics and sharding the agent through the
  presence of a `host_filter` flag within the Agent configuration file.

[upgrade guide]: https://grafana.com/docs/agent/latest/upgrade-guide/
[contributors guide]: ./docs/developer/contributing.md#updating-the-changelog<|MERGE_RESOLUTION|>--- conflicted
+++ resolved
@@ -62,13 +62,9 @@
 
 - Add metrics when clustering mode is enabled. (@rfratto)
 - Document debug metric `loki_process_dropped_lines_by_label_total` in loki.process. (@akselleirv)
-<<<<<<< HEAD
+
 - Add `agent_wal_out_of_order_samples_total` metric to track samples received
   out of order. (@rfratto)
-=======
-- Update Flow documentation for `prometheus.exporter.postgres` to reference the correct
-  `custom_queries_config_path` argument. (@virtualtam)
->>>>>>> 666128b8
 
 v0.33.1 (2023-05-01)
 --------------------
