# Changelog

> _Contributors should read our [contributors guide][] for instructions on how
> to update the changelog._

This document contains a historical list of changes between releases. Only
changes that impact end-user behavior are listed; changes to documentation or
internal API changes are not present.

Main (unreleased)
-----------------

### Breaking changes

- Node Exporter configuration options changed to align with new upstream version (@Thor77):
  - `diskstats_ignored_devices` is now `diskstats_device_exclude` in agent configuration.
  - `ignored_devices` is now `device_exclude` in flow configuration.

- Some blocks in Flow components have been merged with their parent block to make the block hierarchy smaller:
  - `prometheus.scrape > client > http_client_config` is merged into the `client` block. (@erikbaranowski)
  - `loki.source.kubernetes > client > http_client_config` is merged into the `client` block. (@erikbaranowski)
  - `loki.source.podlogs > client > http_client_config` is merged into the `client` block. (@erikbaranowski)

- The `loki.process` component now makes use of River's 'enum' blocks. Instead
  of defining processing stages in nested a `stage` block containing one
  element each (eg. a `stage > json` hierarchy), the configuration now supports
  defining each block as `stage.json` directly. (@tpaschalis)

- `remote.s3` `client_options` block has been renamed to `client`. (@mattdurham)

### Features

- New integrations:

  - `oracledb` (@schmikei)
  - `mssql` (@binaryfissiongames)
  - `cloudwatch metrics` (@thepalbi)
  - `azure` (@kgeckhart)
  - `gcp` (@kgeckhart, @ferruvich)

- New Grafana Agent Flow components:

  - `loki.source.docker` reads logs from Docker containers and forwards them to
    other `loki` components. (@tpaschalis)
<<<<<<< HEAD
  - `loki.source.kafka` reads logs from Kafka events and forwards them to other `loki` components. (@erikbaranowski)
  - `prometheus.integration.apache` collects metrics from an apache web server (@captncraig)
  - `prometheus.integration.consul` collects metrics from a consul installation (@captncraig)
=======
  - `loki.echo` writes received logs to stdout. (@tpaschalis, @rfratto)
  - `otelcol.processor.tail_sampling` samples traces based on a set of defined
    policies from `otelcol` components before forwarding them to other
    `otelcol` components. (@erikbaranowski)
  - `prometheus.integration.apache` collects metrics from an apache web server
    (@captncraig)
  - `prometheus.integration.consul` collects metrics from a consul installation
    (@captncraig)
  - `prometheus.integration.github` collects metrics from GitHub (@jcreixell)
>>>>>>> 25f41551

### Enhancements

- Flow: Support `keepequal` and `dropequal` actions for relabeling. (@ctovena)

- Update Prometheus Node Exporter integration to v1.5.0. (@Thor77)

- Grafana Agent Flow will now reload the config file when `SIGHUP` is sent to
  the process. (@rfratto)

- If using the official RPM and DEB packages for Grafana Agent, invoking
  `systemctl reload grafana-agent` will now reload the configuration file.
  (@rfratto)

- Flow: the `loki.process` component now implements all the same processing
  stages as Promtail's pipelines. (@tpaschalis)

- Flow: new metric for `prometheus.scrape` -
  `agent_prometheus_scrape_targets_gauge`. (@ptodev)

- Flow: new metric for `prometheus.scrape` and `prometheus.relabel` -
  `agent_prometheus_forwarded_samples_total`. (@ptodev)

- Flow: add `constants` into the standard library to expose the hostname, OS,
  and architecture of the system Grafana Agent is running on. (@rfratto)

- Flow: add timeout to loki.source.podlogs controller setup. (@polyrain)

### Bugfixes

- Fixed a reconciliation error in Grafana Agent Operator when using `tlsConfig`
  on `Probe`. (@supergillis)

- Fix issue where an empty `server:` config stanza would cause debug-level logging.
  An empty `server:` is considered a misconfiguration, and thus will error out.
  (@neomantra)

- Flow: fix an error where some error messages that crossed multiple lines
  added extra an extra `|` character when displaying the source file on the
  starting line. (@rfratto)

- Flow: fix issues in `river fmt` where adding an inline comment on the same
  line as a `[` or `{` would cause indentation issues on subsequent lines.
  (@rfratto)

- Flow: fix issues in `river fmt` where line comments in arrays would be given
  the wrong identation level. (@rfratto)

### Other changes

- Use Go 1.20 for builds. Official release binaries are still produced using Go
  1.19. (@rfratto)

v0.31.3 (2023-02-13)
--------------------

### Bugfixes

- `loki.source.cloudflare`: fix issue where the `zone_id` argument
  was being ignored, and the `api_token` argument was being used for the zone
  instead. (@rfratto)

- `loki.source.cloudflare`: fix issue where `api_token` argument was not marked
  as a sensitive field. (@rfratto)

- `oath2 > tls_config` was documented as a block but coded incorrectly as an attribute. This is now a block in code. This impacted `discovery.docker`, `discovery.kubernetes`, `loki.source.kubernetes`, `loki.write`, `mimir.rules.kubernetes`, `phlare.scrape`, `phlare.write`, `prometheus.remote_write`, `prometheus.scrape`, and `remote.http`  (@erikbaranowski)

v0.31.2 (2023-02-08)
--------------------

### Other changes

- In the Agent Operator, upgrade the `prometheus-config-reloader` dependency
  from version 0.47.0 to version 0.62.0. (@ptodev)

v0.31.1 (2023-02-06)
--------------------

> **BREAKING CHANGES**: This release has breaking changes. Please read entries
> carefully and consult the [upgrade guide][] for specific instructions.

### Breaking changes

- All release Windows `.exe` files are now published as a zip archive.
  Previously, `grafana-agent-installer.exe` was unzipped. (@rfratto)

### Other changes

- Support Go 1.20 for builds. (@rfratto)

v0.31.0 (2023-01-31)
--------------------

> **BREAKING CHANGES**: This release has breaking changes. Please read entries
> carefully and consult the [upgrade guide][] for specific instructions.

### Breaking changes

- Release binaries (including inside Docker containers) have been renamed to be
  prefixed with `grafana-` (@rfratto):

  - `agent` is now `grafana-agent`.
  - `agentctl` is now `grafana-agentctl`.
  - `agent-operator` is now `grafana-agent-operator`.

### Deprecations

- A symbolic link in Docker containers from the old binary name to the new
  binary name has been added. These symbolic links will be removed in v0.33. (@rfratto)

### Features

- New Grafana Agent Flow components:

  - `loki.source.cloudflare` reads logs from Cloudflare's Logpull API and
    forwards them to other `loki` components. (@tpaschalis)
  - `loki.source.gcplog` reads logs from GCP cloud resources using Pub/Sub
    subscriptions and forwards them to other `loki` components. (@tpaschalis)
  - `loki.source.gelf` listens for Graylog logs. (@mattdurham)
  - `loki.source.heroku` listens for Heroku messages over TCP a connection and
    forwards them to other `loki` components. (@erikbaranowski)
  - `loki.source.journal` read messages from systemd journal. (@mattdurham)
  - `loki.source.kubernetes` collects logs from Kubernetes pods using the
    Kubernetes API. (@rfratto)
  - `loki.source.podlogs` discovers PodLogs resources on Kubernetes and
    uses the Kubernetes API to collect logs from the pods specified by the
    PodLogs resource. (@rfratto)
  - `loki.source.syslog` listens for Syslog messages over TCP and UDP
    connections and forwards them to other `loki` components. (@tpaschalis)
  - `loki.source.windowsevent` reads logs from Windows Event Log. (@mattdurham)
  - `otelcol.exporter.jaeger` forwards OpenTelemetry data to a Jaeger server.
    (@erikbaranowski)
  - `otelcol.exporter.loki` forwards OTLP-formatted data to compatible `loki`
    receivers. (@tpaschalis)
  - `otelcol.receiver.kafka` receives telemetry data from Kafka. (@rfratto)
  - `otelcol.receiver.loki` receives Loki logs, converts them to the OTLP log
    format and forwards them to other `otelcol` components. (@tpaschalis)
  - `otelcol.receiver.opencensus` receives OpenConsensus-formatted traces or
    metrics. (@ptodev)
  - `otelcol.receiver.zipkin` receives Zipkin-formatted traces. (@rfratto)
  - `phlare.scrape` collects application performance profiles. (@cyriltovena)
  - `phlare.write` sends application performance profiles to Grafana Phlare.
    (@cyriltovena)
  - `mimir.rules.kubernetes` discovers `PrometheusRule` Kubernetes resources and
    loads them into a Mimir instance. (@Logiraptor)

- Flow components which work with relabeling rules (`discovery.relabel`,
  `prometheus.relabel` and `loki.relabel`) now export a new value named Rules.
  This value returns a copy of the currently configured rules. (@tpaschalis)

- New experimental feature: agent-management. Polls configured remote API to fetch new configs. (@spartan0x117)

- Introduce global configuration for logs. (@jcreixell)

### Enhancements

- Handle faro-web-sdk `View` meta in app_agent_receiver. (@rlankfo)

- Flow: the targets in debug info from `loki.source.file` are now individual blocks. (@rfratto)

- Grafana Agent Operator: add [promtail limit stage](https://grafana.com/docs/loki/latest/clients/promtail/stages/limit/) to the operator. (@spartan0x117)

### Bugfixes

- Flow UI: Fix the issue with messy layout on the component list page while
  browser window resize (@xiyu95)

- Flow UI: Display the values of all attributes unless they are nil. (@ptodev)

- Flow: `prometheus.relabel` and `prometheus.remote_write` will now error if they have exited. (@ptodev)

- Flow: Fix issue where negative numbers would convert to floating-point values
  incorrectly, treating the sign flag as part of the number. (@rfratto)

- Flow: fix a goroutine leak when `loki.source.file` is passed more than one
  target with identical set of public labels. (@rfratto)

- Fix issue where removing and re-adding log instance configurations causes an
  error due to double registration of metrics (@spartan0x117, @jcreixell)

### Other changes

- Use Go 1.19.4 for builds. (@erikbaranowski)

- New windows containers for agent and agentctl. These can be found moving forward with the ${Version}-windows tags for grafana/agent and grafana/agentctl docker images (@erikbaranowski)

v0.30.2 (2023-01-11)
--------------------

### Bugfixes

- Flow: `prometheus.relabel` will no longer modify the labels of the original
  metrics, which could lead to the incorrect application of relabel rules on
  subsequent relabels. (@rfratto)

- Flow: `loki.source.file` will no longer deadlock other components if log
  lines cannot be sent to Loki. `loki.source.file` will wait for 5 seconds per
  file to finish flushing read logs to the client, after which it will drop
  them, resulting in lost logs. (@rfratto)

- Operator: Fix the handling of the enableHttp2 field as a boolean in
  `pod_monitor` and `service_monitor` templates. (@tpaschalis)

v0.30.1 (2022-12-23)
--------------------

### Bugfixes

- Fix issue where journald support was accidentally removed. (@tpaschalis)

- Fix issue where some traces' metrics where not collected. (@marctc)

v0.30.0 (2022-12-20)
--------------------

> **BREAKING CHANGES**: This release has breaking changes. Please read entries
> carefully and consult the [upgrade guide][] for specific instructions.

### Breaking changes

- The `ebpf_exporter` integration has been removed due to issues with static
  linking. It may be brought back once these are resolved. (@tpaschalis)

### Deprecations

- The `EXPERIMENTAL_ENABLE_FLOW` environment variable is deprecated in favor of
  `AGENT_MODE=flow`. Support for `EXPERIMENTAL_ENABLE_FLOW` will be removed in
  v0.32. (@rfratto)

### Features

- `grafana-agent-operator` supports oauth2 as an authentication method for
  remote_write. (@timo-42)

- Grafana Agent Flow: Add tracing instrumentation and a `tracing` block to
  forward traces to `otelcol` component. (@rfratto)

- Grafana Agent Flow: Add a `discovery_target_decode` function to decode a JSON
  array of discovery targets corresponding to Prometheus' HTTP and file service
  discovery formats. (@rfratto)

- New Grafana Agent Flow components:

  - `remote.http` polls an HTTP URL and exposes the response body as a string
    or secret to other components. (@rfratto)

  - `discovery.docker` discovers Docker containers from a Docker Engine host.
    (@rfratto)

  - `loki.source.file` reads and tails files for log entries and forwards them
    to other `loki` components. (@tpaschalis)

  - `loki.write` receives log entries from other `loki` components and sends
    them over to a Loki instance. (@tpaschalis)

  - `loki.relabel` receives log entries from other `loki` components and
    rewrites their label set. (@tpaschalis)

  - `loki.process` receives log entries from other `loki` components and runs
    one or more processing stages. (@tpaschalis)

  - `discovery.file` discovers files on the filesystem following glob
    patterns. (@mattdurham)

- Integrations: Introduce the `snowflake` integration. (@binaryfissiongames)

### Enhancements

- Update agent-loki.yaml to use environment variables in the configuration file (@go4real)

- Integrations: Always use direct connection in mongodb_exporter integration. (@v-zhuravlev)

- Update OpenTelemetry Collector dependency to v0.63.1. (@tpaschalis)

- riverfmt: Permit empty blocks with both curly braces on the same line.
  (@rfratto)

- riverfmt: Allow function arguments to persist across different lines.
  (@rfratto)

- Flow: The HTTP server will now start before the Flow controller performs the
  initial load. This allows metrics and pprof data to be collected during the
  first load. (@rfratto)

- Add support for using a [password map file](https://github.com/oliver006/redis_exporter/blob/master/contrib/sample-pwd-file.json) in `redis_exporter`. (@spartan0x117)

- Flow: Add support for exemplars in Prometheus component pipelines. (@rfratto)

- Update Prometheus dependency to v2.40.5. (@rfratto)

- Update Promtail dependency to k127. (@rfratto)

- Native histograms are now supported in the static Grafana Agent and in
  `prometheus.*` Flow components. Native histograms will be automatically
  collected from supported targets. remote_write must be configured to forward
  native histograms from the WAL to the specified endpoints. (@rfratto)

- Flow: metrics generated by upstream OpenTelemetry Collector components are
  now exposed at the `/metrics` endpoint of Grafana Agent Flow. (@rfratto)

### Bugfixes

- Fix issue where whitespace was being sent as part of password when using a
  password file for `redis_exporter`. (@spartan0x117)

- Flow UI: Fix issue where a configuration block referencing a component would
  cause the graph page to fail to load. (@rfratto)

- Remove duplicate `oauth2` key from `metricsinstances` CRD. (@daper)

- Fix issue where on checking whether to restart integrations the Integration
  Manager was comparing configs with secret values scrubbed, preventing reloads
  if only secrets were updated. (@spartan0x117)

### Other changes

- Grafana Agent Flow has graduated from experimental to beta.

v0.29.0 (2022-11-08)
--------------------

> **BREAKING CHANGES**: This release has breaking changes. Please read entries
> carefully and consult the [upgrade guide][] for specific instructions.

### Breaking changes

- JSON-encoded traces from OTLP versions earlier than 0.16.0 are no longer
  supported. (@rfratto)

### Deprecations

- The binary names `agent`, `agentctl`, and `agent-operator` have been
  deprecated and will be renamed to `grafana-agent`, `grafana-agentctl`, and
  `grafana-agent-operator` in the v0.31.0 release.

### Features

- Add `agentctl test-logs` command to allow testing log configurations by redirecting
  collected logs to standard output. This can be useful for debugging. (@jcreixell)

- New Grafana Agent Flow components:

  - `otelcol.receiver.otlp` receives OTLP-formatted traces, metrics, and logs.
    Data can then be forwarded to other `otelcol` components. (@rfratto)

  - `otelcol.processor.batch` batches data from `otelcol` components before
    forwarding it to other `otelcol` components. (@rfratto)

  - `otelcol.exporter.otlp` accepts data from `otelcol` components and sends
    it to a gRPC server using the OTLP protocol. (@rfratto)

  - `otelcol.exporter.otlphttp` accepts data from `otelcol` components and
    sends it to an HTTP server using the OTLP protocol. (@tpaschalis)

  - `otelcol.auth.basic` performs basic authentication for `otelcol`
    components that support authentication extensions. (@rfratto)

  - `otelcol.receiver.jeager` receives Jaeger-formatted traces. Data can then
    be forwarded to other `otelcol` components. (@rfratto)

  - `otelcol.processor.memory_limiter` periodically checks memory usage and
    drops data or forces a garbage collection if the defined limits are
    exceeded. (@tpaschalis)

  - `otelcol.auth.bearer` performs bearer token authentication for `otelcol`
    components that support authentication extensions. (@rfratto)

  - `otelcol.auth.headers` attaches custom request headers to `otelcol`
    components that support authentication extensions. (@rfratto)

  - `otelcol.receiver.prometheus` receives Prometheus metrics, converts them
    to the OTLP metric format and forwards them to other `otelcol` components.
    (@tpaschalis)

  - `otelcol.exporter.prometheus` forwards OTLP-formatted data to compatible
    `prometheus` components. (@rfratto)

- Flow: Allow config blocks to reference component exports. (@tpaschalis)

- Introduce `/-/support` endpoint for generating 'support bundles' in static
  agent mode. Support bundles are zip files of commonly-requested information
  that can be used to debug a running agent. (@tpaschalis)

### Enhancements

- Update OpenTelemetry Collector dependency to v0.61.0. (@rfratto)

- Add caching to Prometheus relabel component. (@mattdurham)

- Grafana Agent Flow: add `agent_resources_*` metrics which explain basic
  platform-agnostic metrics. These metrics assist with basic monitoring of
  Grafana Agent, but are not meant to act as a replacement for fully featured
  components like `prometheus.integration.node_exporter`. (@rfratto)

- Enable field label in TenantStageSpec of PodLogs pipeline. (@siiimooon)

- Enable reporting of enabled integrations. (@marctc)

- Grafana Agent Flow: `prometheus.remote_write` and `prometheus.relabel` will
  now export receivers immediately, removing the need for dependant components
  to be evaluated twice at process startup. (@rfratto)

- Add missing setting to configure instance key for Eventhandler integration. (@marctc)

- Update Prometheus dependency to v2.39.1. (@rfratto)

- Update Promtail dependency to weekly release k122. (@rfratto)

- Tracing: support the `num_traces` and `expected_new_traces_per_sec` configuration parameters in the tail_sampling processor. (@ptodev)

### Bugfixes

- Remove empty port from the `apache_http` integration's instance label. (@katepangLiu)

- Fix identifier on target creation for SNMP v2 integration. (@marctc)

- Fix bug when specifying Blackbox's modules when using Blackbox integration. (@marctc)

- Tracing: fix a panic when the required `protocols` field was not set in the `otlp` receiver. (@ptodev)

- Support Bearer tokens for metric remote writes in the Grafana Operator (@jcreixell, @marctc)

### Other changes

- Update versions of embedded Prometheus exporters used for integrations:

  - Update `github.com/prometheus/statsd_exporter` to `v0.22.8`. (@captncraig)

  - Update `github.com/prometheus-community/postgres_exporter` to `v0.11.1`. (@captncraig)

  - Update `github.com/prometheus/memcached_exporter` to `v0.10.0`. (@captncraig)

  - Update `github.com/prometheus-community/elasticsearch_exporter` to `v1.5.0`. (@captncraig)

  - Update `github.com/prometheus/mysqld_exporter` to `v0.14.0`. (@captncraig)

  - Update `github.com/prometheus/consul_exporter` to `v0.8.0`. (@captncraig)

  - Update `github.com/ncabatoff/process-exporter` to `v0.7.10`. (@captncraig)

  - Update `github.com/prometheus-community/postgres_exporter` to `v0.11.1`. (@captncraig)

- Use Go 1.19.3 for builds. (@rfratto)

v0.28.1 (2022-11-03)
--------------------

### Security

- Update Docker base image to resolve OpenSSL vulnerabilities CVE-2022-3602 and
  CVE-2022-3786. Grafana Agent does not use OpenSSL, so we do not believe it is
  vulnerable to these issues, but the base image has been updated to remove the
  report from image scanners. (@rfratto)

v0.28.0 (2022-09-29)
--------------------

### Features

- Introduce Grafana Agent Flow, an experimental "programmable pipeline" runtime
  mode which improves how to configure and debug Grafana Agent by using
  components. (@captncraig, @karengermond, @marctc, @mattdurham, @rfratto,
  @rlankfo, @tpaschalis)

- Introduce Blackbox exporter integration. (@marctc)

### Enhancements

- Update Loki dependency to v2.6.1. (@rfratto)

### Bugfixes

### Other changes

- Fix relabel configs in sample agent-operator manifests (@hjet)

- Operator no longer set the `SecurityContext.Privileged` flag in the `config-reloader` container. (@hsyed-dojo)

- Add metrics for config reloads and config hash (@jcreixell)

v0.27.1 (2022-09-09)
--------------------

> **NOTE**: ARMv6 Docker images are no longer being published.
>
> We have stopped publishing Docker images for ARMv6 platforms.
> This is due to the new Ubuntu base image we are using that does not support ARMv6.
> The new Ubuntu base image has less reported CVEs, and allows us to provide more
> secure Docker images. We will still continue to publish ARMv6 release binaries and
> deb/rpm packages.

### Other Changes

- Switch docker image base from debian to ubuntu. (@captncraig)

v0.27.0 (2022-09-01)
--------------------

### Features

- Integrations: (beta) Add vmware_exporter integration (@rlankfo)

- App agent receiver: add Event kind to payload (@domasx2)

### Enhancements

- Tracing: Introduce a periodic appender to the remotewriteexporter to control sample rate. (@mapno)

- Tracing: Update OpenTelemetry dependency to v0.55.0. (@rfratto, @mapno)

- Add base agent-operator jsonnet library and generated manifests (@hjet)

- Add full (metrics, logs, K8s events) sample agent-operator jsonnet library and gen manifests (@hjet)

- Introduce new configuration fields for disabling Keep-Alives and setting the
  IdleConnectionTimeout when scraping. (@tpaschalis)

- Add field to Operator CRD to disable report usage functionality. (@marctc)

### Bugfixes

- Tracing: Fixed issue with the PromSD processor using the `connection` method to discover the IP
  address.  It was failing to match because the port number was included in the address string. (@jphx)

- Register prometheus discovery metrics. (@mattdurham)

- Fix seg fault when no instance parameter is provided for apache_http integration, using integrations-next feature flag. (@rgeyer)

- Fix grafanacloud-install.ps1 web request internal server error when fetching config. (@rlankfo)

- Fix snmp integration not passing module or walk_params parameters when scraping. (@rgeyer)

- Fix unmarshal errors (key "<walk_param name>" already set in map) for snmp integration config when walk_params is defined, and the config is reloaded. (@rgeyer)

### Other changes

- Update several go dependencies to resolve warnings from certain security scanning tools. None of the resolved vulnerabilities were known to be exploitable through the agent. (@captncraig)

- It is now possible to compile Grafana Agent using Go 1.19. (@rfratto)

v0.26.1 (2022-07-25)
--------------------

> **BREAKING CHANGES**: This release has breaking changes. Please read entries
> carefully and consult the [upgrade guide][] for specific instructions.

### Breaking changes

- Change windows certificate store so client certificate is no longer required in store. (@mattdurham)

### Bugfixes

- Operator: Fix issue where configured `targetPort` ServiceMonitors resulted in
  generating an incorrect scrape_config. (@rfratto)

- Build the Linux/AMD64 artifacts using the opt-out flag for the ebpf_exporter. (@tpaschalis)

v0.26.0 (2022-07-18)
--------------------

> **BREAKING CHANGES**: This release has breaking changes. Please read entries
> carefully and consult the [upgrade guide][] for specific instructions.

### Breaking changes

- Deprecated `server` YAML block fields have now been removed in favor of the
  command-line flags that replaced them. These fields were originally
  deprecated in v0.24.0. (@rfratto)

- Changed tail sampling policies to be configured as in the OpenTelemetry
  Collector. (@mapno)

### Features

- Introduce Apache HTTP exporter integration. (@v-zhuravlev)

- Introduce eBPF exporter integration. (@tpaschalis)

### Enhancements

- Truncate all records in WAL if repair attempt fails. (@rlankfo)

### Bugfixes

- Relative symlinks for promtail now work as expected. (@RangerCD, @mukerjee)

- Fix rate limiting implementation for the app agent receiver integration. (@domasx2)

- Fix mongodb exporter so that it now collects all metrics. (@mattdurham)

v0.25.1 (2022-06-16)
--------------------

### Bugfixes

- Integer types fail to unmarshal correctly in operator additional scrape configs. (@rlankfo)

- Unwrap replayWAL error before attempting corruption repair. (@rlankfo)

v0.25.0 (2022-06-06)
--------------------

> **BREAKING CHANGES**: This release has breaking changes. Please read entries
> carefully and consult the [upgrade guide][] for specific instructions.

### Breaking changes

- Traces: Use `rpc.grpc.status_code` attribute to determine
  span failed in the service graph processor (@rcrowe)

### Features

- Add HTTP endpoints to fetch active instances and targets for the Logs subsystem.
  (@marctc)

- (beta) Add support for using windows certificate store for TLS connections. (@mattdurham)

- Grafana Agent Operator: add support for integrations through an `Integration`
  CRD which is discovered by `GrafanaAgent`. (@rfratto)

- (experimental) Add app agent receiver integration. This depends on integrations-next being enabled
  via the `integrations-next` feature flag. Use `-enable-features=integrations-next` to use
  this integration. (@kpelelis, @domas)

- Introduce SNMP exporter integration. (@v-zhuravlev)

- Configure the agent to report the use of feature flags to grafana.com. (@marctc)

### Enhancements

- integrations-next: Integrations using autoscrape will now autoscrape metrics
  using in-memory connections instead of connecting to themselves over the
  network. As a result of this change, the `client_config` field has been
  removed. (@rfratto)

- Enable `proxy_url` support on `oauth2` for metrics and logs (update **prometheus/common** dependency to `v0.33.0`). (@martin-jaeger-maersk)

- `extra-scrape-metrics` can now be enabled with the `--enable-features=extra-scrape-metrics` feature flag. See <https://prometheus.io/docs/prometheus/2.31/feature_flags/#extra-scrape-metrics> for details. (@rlankfo)

- Resolved issue in v2 integrations where if an instance name was a prefix of another the route handler would fail to
  match requests on the longer name (@mattdurham)

- Set `include_metadata` to true by default for OTLP traces receivers (@mapno)

### Bugfixes

- Scraping service was not honoring the new server grpc flags `server.grpc.address`.  (@mattdurham)

### Other changes

- Update base image of official Docker containers from Debian buster to Debian
  bullseye. (@rfratto)

- Use Go 1.18 for builds. (@rfratto)

- Add `metrics` prefix to the url of list instances endpoint (`GET
  /agent/api/v1/instances`) and list targets endpoint (`GET
  /agent/api/v1/metrics/targets`). (@marctc)

- Add extra identifying labels (`job`, `instance`, `agent_hostname`) to eventhandler integration. (@hjet)

- Add `extra_labels` configuration to eventhandler integration. (@hjet)

v0.24.2 (2022-05-02)
--------------------

### Bugfixes

- Added configuration watcher delay to prevent race condition in cases where scraping service mode has not gracefully exited. (@mattdurham)

### Other changes

- Update version of node_exporter to include additional metrics for osx. (@v-zhuravlev)

v0.24.1 (2022-04-14)
--------------------

### Bugfixes

- Add missing version information back into `agentctl --version`. (@rlankfo)

- Bump version of github-exporter to latest upstream SHA 284088c21e7d, which
  includes fixes from bugs found in their latest tag. This includes a fix
  where not all releases where retrieved when pulling release information.
  (@rfratto)

- Set the `Content-Type` HTTP header to `application/json` for API endpoints
  returning json objects. (@marctc)

- Operator: fix issue where a `username_file` field was incorrectly set.
  (@rfratto)

- Initialize the logger with default `log_level` and `log_format` parameters.
  (@tpaschalis)

### Other changes

- Embed timezone data to enable Promtail pipelines using the `location` field
  on Windows machines. (@tpaschalis)

v0.24.0 (2022-04-07)
--------------------

> **BREAKING CHANGES**: This release has breaking changes. Please read entries
> carefully and consult the [upgrade guide][] for specific instructions.
>
> **GRAFANA AGENT OPERATOR USERS**: As of this release, Grafana Agent Operator
> does not support versions of Grafana Agent prior to v0.24.0.

### Breaking changes

- The following metrics will now be prefixed with `agent_dskit_` instead of
  `cortex_`: `cortex_kv_request_duration_seconds`,
  `cortex_member_consul_heartbeats_total`, `cortex_member_ring_tokens_owned`,
  `cortex_member_ring_tokens_to_own`, `cortex_ring_member_ownership_percent`,
  `cortex_ring_members`, `cortex_ring_oldest_member_timestamp`,
  `cortex_ring_tokens_owned`, `cortex_ring_tokens_total`. (@rlankfo)

- Traces: the `traces_spanmetrics_calls_total_total` metric has been renamed to
  `traces_spanmetrics_calls_total` (@fredr)

- Two new flags, `-server.http.enable-tls` and `-server.grpc.enable-tls` must
  be provided to explicitly enable TLS support. This is a change of the
  previous behavior where TLS support was enabled when a certificate pair was
  provided. (@rfratto)

- Many command line flags starting with `-server.` block have been renamed.
  (@rfratto)

- The `-log.level` and `-log.format` flags are removed in favor of being set in
  the configuration file. (@rfratto)

- Flags for configuring TLS have been removed in favor of being set in the
  configuration file. (@rfratto)

- Dynamic reload is no longer supported for deprecated server block fields.
  Changing a deprecated field will be ignored and cause the reload to fail.
  (@rfratto)

- The default HTTP listen address is now `127.0.0.1:12345`. Use the
  `-server.http.address` flag to change this value. (@rfratto)

- The default gRPC listen address is now `127.0.0.1:12346`. Use the
  `-server.grpc.address` flag to change this value. (@rfratto)

- `-reload-addr` and `-reload-port` have been removed. They are no longer
  necessary as the primary HTTP server is now static and can't be shut down in
  the middle of a `/-/reload` call. (@rfratto)

- (Only impacts `integrations-next` feature flag) Many integrations have been
  renamed to better represent what they are integrating with. For example,
  `redis_exporter` is now `redis`. This change requires updating
  `integrations-next`-enabled configuration files. This change also changes
  integration names shown in metric labels. (@rfratto)

- The deprecated `-prometheus.*` flags have been removed in favor of
  their `-metrics.*` counterparts. The `-prometheus.*` flags were first
  deprecated in v0.19.0. (@rfratto)

### Deprecations

- Most fields in the `server` block of the configuration file are
  now deprecated in favor of command line flags. These fields will be removed
  in the v0.26.0 release. Please consult the upgrade guide for more information
  and rationale. (@rfratto)

### Features

- Added config read API support to GrafanaAgent Custom Resource Definition.
  (@shamsalmon)

- Added consulagent_sd to target discovery. (@chuckyz)

- Introduce EXPERIMENTAL support for dynamic configuration. (@mattdurham)

- Introduced endpoint that accepts remote_write requests and pushes metrics data directly into an instance's WAL. (@tpaschalis)

- Added builds for linux/ppc64le. (@aklyachkin)

### Enhancements

- Tracing: Exporters can now be configured to use OAuth. (@canuteson)

- Strengthen readiness check for metrics instances. (@tpaschalis)

- Parameterize namespace field in sample K8s logs manifests (@hjet)

- Upgrade to Loki k87. (@rlankfo)

- Update Prometheus dependency to v2.34.0. (@rfratto)

- Update OpenTelemetry-collector dependency to v0.46.0. (@mapno)

- Update cAdvisor dependency to v0.44.0. (@rfratto)

- Update mongodb_exporter dependency to v0.31.2 (@mukerjee)

- Use grafana-agent/v2 Tanka Jsonnet to generate K8s manifests (@hjet)

- Replace agent-bare.yaml K8s sample Deployment with StatefulSet (@hjet)

- Improve error message for `agentctl` when timeout happens calling
  `cloud-config` command (@marctc)

- Enable integrations-next by default in agent-bare.yaml. Please note #1262 (@hjet)

### Bugfixes

- Fix Kubernetes manifests to use port `4317` for OTLP instead of the previous
  `55680` in line with the default exposed port in the agent.

- Ensure singleton integrations are honored in v2 integrations (@mattdurham)

- Tracing: `const_labels` is now correctly parsed in the remote write exporter.
  (@fredr)

- integrations-next: Fix race condition where metrics endpoints for
  integrations may disappear after reloading the config file. (@rfratto)

- Removed the `server.path_prefix` field which would break various features in
  Grafana Agent when set. (@rfratto)

- Fix issue where installing the DEB/RPM packages would overwrite the existing
  config files and environment files. (@rfratto)

- Set `grafanaDashboardFolder` as top level key in the mixin. (@Duologic)

- Operator: Custom Secrets or ConfigMaps to mount will no longer collide with
  the path name of the default secret mount. As a side effect of this bugfix,
  custom Secrets will now be mounted at
  `/var/lib/grafana-agent/extra-secrets/<secret name>` and custom ConfigMaps
  will now be mounted at `/var/lib/grafana-agent/extra-configmaps/<configmap
  name>`. This is not a breaking change as it was previously impossible to
  properly provide these custom mounts. (@rfratto)

- Flags accidentally prefixed with `-metrics.service..` (two `.` in a row) have
  now been fixed to only have one `.`. (@rfratto)

- Protect concurrent writes to the WAL in the remote write exporter (@mapno)

### Other changes

- The `-metrics.wal-directory` flag and `metrics.wal_directory` config option
  will now default to `data-agent/`, the same default WAL directory as
  Prometheus Agent. (@rfratto)

v0.23.0 (2022-02-10)
--------------------

### Enhancements

- Go 1.17 is now used for all builds of the Agent. (@tpaschalis)

- integrations-next: Add `extra_labels` to add a custom set of labels to
  integration targets. (@rfratto)

- The agent no longer appends duplicate exemplars. (@tpaschalis)

- Added Kubernetes eventhandler integration (@hjet)

- Enables sending of exemplars over remote write by default. (@rlankfo)

### Bugfixes

- Fixed issue where Grafana Agent may panic if there is a very large WAL
  loading while old WALs are being deleted or the `/agent/api/v1/targets`
  endpoint is called. (@tpaschalis)

- Fix panic in prom_sd_processor when address is empty (@mapno)

- Operator: Add missing proxy_url field from generated remote_write configs.
  (@rfratto)

- Honor the specified log format in the traces subsystem (@mapno)

- Fix typo in node_exporter for runit_service_dir. (@mattdurham)

- Allow inlining credentials in remote_write url. (@tpaschalis)

- integrations-next: Wait for integrations to stop when starting new instances
  or shutting down (@rfratto).

- Fix issue with windows_exporter mssql collector crashing the agent.
  (@mattdurham)

- The deb and rpm files will now ensure the /var/lib/grafana-agent data
  directory is created with permissions set to 0770. (@rfratto)

- Make agent-traces.yaml Namespace a template-friendly variable (@hjet)

- Disable `machine-id` journal vol by default in sample logs manifest (@hjet)

v0.22.0 (2022-01-13)
--------------------

> This release has deprecations. Please read entries carefully and consult
> the [upgrade guide][] for specific instructions.

### Deprecations

- The node_exporter integration's `netdev_device_whitelist` field is deprecated
  in favor of `netdev_device_include`. Support for the old field name will be
  removed in a future version. (@rfratto)

- The node_exporter integration's `netdev_device_blacklist` field is deprecated
  in favor of `netdev_device_include`. Support for the old field name will be
  removed in a future version. (@rfratto)

- The node_exporter integration's `systemd_unit_whitelist` field is deprecated
  in favor of `systemd_unit_include`. Support for the old field name will be
  removed in a future version. (@rfratto)

- The node_exporter integration's `systemd_unit_blacklist` field is deprecated
  in favor of `systemd_unit_exclude`. Support for the old field name will be
  removed in a future version. (@rfratto)

- The node_exporter integration's `filesystem_ignored_mount_points` field is
  deprecated in favor of `filesystem_mount_points_exclude`. Support for the old
  field name will be removed in a future version. (@rfratto)

- The node_exporter integration's `filesystem_ignored_fs_types` field is
  deprecated in favor of `filesystem_fs_types_exclude`. Support for the old
  field name will be removed in a future version. (@rfratto)

### Features

- (beta) Enable experimental config urls for fetching remote configs.
  Currently, only HTTP/S is supported. Pass the
  `-enable-features=remote-configs` flag to turn this on. (@rlankfo)

- Added [cAdvisor](https://github.com/google/cadvisor) integration. (@rgeyer)

- Traces: Add `Agent Tracing Pipeline` dashboard and alerts (@mapno)

- Traces: Support jaeger/grpc exporter (@nicoche)

- (beta) Enable an experimental integrations subsystem revamp. Pass
  `integrations-next` to `-enable-features` to turn this on. Reading the
  documentation for the revamp is recommended; enabling it causes breaking
  config changes. (@rfratto)

### Enhancements

- Traces: Improved pod association in PromSD processor (@mapno)

- Updated OTel to v0.40.0 (@mapno)

- Remote write dashboard: show in and out sample rates (@bboreham)

- Remote write dashboard: add mean latency (@bboreham)

- Update node_exporter dependency to v1.3.1. (@rfratto)

- Cherry-pick Prometheus PR #10102 into our Prometheus dependency (@rfratto).

### Bugfixes

- Fix usage of POSTGRES_EXPORTER_DATA_SOURCE_NAME when using postgres_exporter
  integration (@f11r)

- Change ordering of the entrypoint for windows service so that it accepts
  commands immediately (@mattdurham)

- Only stop WAL cleaner when it has been started (@56quarters)

- Fix issue with unquoted install path on Windows, that could allow escalation
  or running an arbitrary executable (@mattdurham)

- Fix cAdvisor so it collects all defined metrics instead of the last
  (@pkoenig10)

- Fix panic when using 'stdout' in automatic logging (@mapno)

- Grafana Agent Operator: The /-/ready and /-/healthy endpoints will
  no longer always return 404 (@rfratto).

### Other changes

- Remove log-level flag from systemd unit file (@jpkrohling)

v0.21.2 (2021-12-08)
--------------------

### Security fixes

- This release contains a fix for
  [CVE-2021-41090](https://github.com/grafana/agent/security/advisories/GHSA-9c4x-5hgq-q3wh).

### Other changes

- This release disables the existing `/-/config` and
  `/agent/api/v1/configs/{name}` endpoints by default. Pass the
  `--config.enable-read-api` flag at the command line to opt in to these
  endpoints.

v0.21.1 (2021-11-18)
--------------------

### Bugfixes

- Fix panic when using postgres_exporter integration (@saputradharma)

- Fix panic when dnsamsq_exporter integration tried to log a warning (@rfratto)

- Statsd Integration: Adding logger instance to the statsd mapper
  instantiation. (@gaantunes)

- Statsd Integration: Fix issue where mapped metrics weren't exposed to the
  integration. (@mattdurham)

- Operator: fix bug where version was a required field (@rfratto)

- Metrics: Only run WAL cleaner when metrics are being used and a WAL is
  configured. (@rfratto)

v0.21.0 (2021-11-17)
--------------------

### Enhancements

- Update Cortex dependency to v1.10.0-92-g85c378182. (@rlankfo)

- Update Loki dependency to v2.1.0-656-g0ae0d4da1. (@rlankfo)

- Update Prometheus dependency to v2.31.0 (@rlankfo)

- Add Agent Operator Helm quickstart guide (@hjet)

- Reorg Agent Operator quickstart guides (@hjet)

### Bugfixes

- Packaging: Use correct user/group env variables in RPM %post script (@simonc6372)

- Validate logs config when using logs_instance with automatic logging processor (@mapno)

- Operator: Fix MetricsInstance Service port (@hjet)

- Operator: Create govern service per Grafana Agent (@shturman)

- Operator: Fix relabel_config directive for PodLogs resource (@hjet)

- Traces: Fix `success_logic` code in service graphs processor (@mapno)

### Other changes

- Self-scraped integrations will now use an SUO-specific value for the `instance` label. (@rfratto)

- Traces: Changed service graphs store implementation to improve CPU performance (@mapno)

v0.20.1 (2021-12-08)
--------------------

> _NOTE_: The fixes in this patch are only present in v0.20.1 and >=v0.21.2.

### Security fixes

- This release contains a fix for
  [CVE-2021-41090](https://github.com/grafana/agent/security/advisories/GHSA-9c4x-5hgq-q3wh).

### Other changes

- This release disables the existing `/-/config` and
  `/agent/api/v1/configs/{name}` endpoitns by default. Pass the
  `--config.enable-read-api` flag at the command line to opt in to these
  endpoints.

v0.20.0 (2021-10-28)
--------------------

> **BREAKING CHANGES**: This release has breaking changes. Please read entries
> carefully and consult the [upgrade guide][] for specific instructions.

### Breaking Changes

- push_config is no longer supported in trace's config (@mapno)

### Features

- Operator: The Grafana Agent Operator can now generate a Kubelet service to
  allow a ServiceMonitor to collect Kubelet and cAdvisor metrics. This requires
  passing a `--kubelet-service` flag to the Operator in `namespace/name` format
  (like `kube-system/kubelet`). (@rfratto)

- Service graphs processor (@mapno)

### Enhancements

- Updated mysqld_exporter to v0.13.0 (@gaantunes)

- Updated postgres_exporter to v0.10.0 (@gaantunes)

- Updated redis_exporter to v1.27.1 (@gaantunes)

- Updated memcached_exporter to v0.9.0 (@gaantunes)

- Updated statsd_exporter to v0.22.2 (@gaantunes)

- Updated elasticsearch_exporter to v1.2.1 (@gaantunes)

- Add remote write to silent Windows Installer  (@mattdurham)

- Updated mongodb_exporter to v0.20.7 (@rfratto)

- Updated OTel to v0.36 (@mapno)

- Updated statsd_exporter to v0.22.2 (@mattdurham)

- Update windows_exporter to v0.16.0 (@rfratto, @mattdurham)

- Add send latency to agent dashboard (@bboreham)

### Bugfixes

- Do not immediately cancel context when creating a new trace processor. This
  was preventing scrape_configs in traces from functioning. (@lheinlen)

- Sanitize autologged Loki labels by replacing invalid characters with
  underscores (@mapno)

- Traces: remove extra line feed/spaces/tabs when reading password_file content
  (@nicoche)

- Updated envsubst to v2.0.0-20210730161058-179042472c46. This version has a
  fix needed for escaping values outside of variable substitutions. (@rlankfo)

- Grafana Agent Operator should no longer delete resources matching the names
  of the resources it manages. (@rfratto)

- Grafana Agent Operator will now appropriately assign an
  `app.kubernetes.io/managed-by=grafana-agent-operator` to all created
  resources. (@rfratto)

### Other changes

- Configuration API now returns 404 instead of 400 when attempting to get or
  delete a config which does not exist. (@kgeckhart)

- The windows_exporter now disables the textfile collector by default.
  (@rfratto)

v0.19.0 (2021-09-29)
--------------------

> **BREAKING CHANGES**: This release has breaking changes. Please read entries
> carefully and consult the [upgrade guide][] for specific instructions.

### Breaking Changes

- Reduced verbosity of tracing autologging by not logging `STATUS_CODE_UNSET`
  status codes. (@mapno)

- Operator: rename `Prometheus*` CRDs to `Metrics*` and `Prometheus*` fields to
  `Metrics*`. (@rfratto)

- Operator: CRDs are no longer referenced using a hyphen in the name to be
  consistent with how Kubernetes refers to resources. (@rfratto)

- `prom_instance` in the spanmetrics config is now named `metrics_instance`.
  (@rfratto)

### Deprecations

- The `loki` key at the root of the config file has been deprecated in favor of
  `logs`. `loki`-named fields in `automatic_logging` have been renamed
  accordinly: `loki_name` is now `logs_instance_name`, `loki_tag` is now
  `logs_instance_tag`, and `backend: loki` is now `backend: logs_instance`.
  (@rfratto)

- The `prometheus` key at the root of the config file has been deprecated in
  favor of `metrics`. Flag names starting with `prometheus.` have also been
  deprecated in favor of the same flags with the `metrics.` prefix. Metrics
  prefixed with `agent_prometheus_` are now prefixed with `agent_metrics_`.
  (@rfratto)

- The `tempo` key at the root of the config file has been deprecated in favor
  of `traces`. (@mattdurham)

### Features

- Added [Github exporter](https://github.com/infinityworks/github-exporter)
  integration. (@rgeyer)

- Add TLS config options for tempo `remote_write`s. (@mapno)

- Support autologging span attributes as log labels (@mapno)

- Put Tests requiring Network Access behind a -online flag (@flokli)

- Add logging support to the Grafana Agent Operator. (@rfratto)

- Add `operator-detach` command to agentctl to allow zero-downtime upgrades
  when removing an Operator CRD. (@rfratto)

- The Grafana Agent Operator will now default to deploying the matching release
  version of the Grafana Agent instead of v0.14.0. (@rfratto)

### Enhancements

- Update OTel dependency to v0.30.0 (@mapno)

- Allow reloading configuration using `SIGHUP` signal. (@tharun208)

- Add HOSTNAME environment variable to service file to allow for expanding the
  $HOSTNAME variable in agent config.  (@dfrankel33)

- Update jsonnet-libs to 1.21 for Kubernetes 1.21+ compatability. (@MurzNN)

- Make method used to add k/v to spans in prom_sd processor configurable.
  (@mapno)

### Bugfixes

- Regex capture groups like `${1}` will now be kept intact when using
  `-config.expand-env`. (@rfratto)

- The directory of the logs positions file will now properly be created on
  startup for all instances. (@rfratto)

- The Linux system packages will now configure the grafana-agent user to be a
  member of the adm and systemd-journal groups. This will allow logs to read
  from journald and /var/log by default. (@rfratto)

- Fix collecting filesystem metrics on Mac OS (darwin) in the `node_exporter`
  integration default config. (@eamonryan)

- Remove v0.0.0 flags during build with no explicit release tag (@mattdurham)

- Fix issue with global scrape_interval changes not reloading integrations
  (@kgeckhart)

- Grafana Agent Operator will now detect changes to referenced ConfigMaps and
  Secrets and reload the Agent properly. (@rfratto)

- Grafana Agent Operator's object label selectors will now use Kubernetes
  defaults when undefined (i.e., default to nothing). (@rfratto)

- Fix yaml marshalling tag for cert_file in kafka exporter agent config.
  (@rgeyer)

- Fix warn-level logging of dropped targets. (@james-callahan)

- Standardize scrape_interval to 1m in examples. (@mattdurham)

v0.18.4 (2021-09-14)
--------------------

### Enhancements

- Add `agent_prometheus_configs_changed_total` metric to track instance config
  events. (@rfratto)

### Bugfixes

- Fix info logging on windows. (@mattdurham)

- Scraping service: Ensure that a reshard is scheduled every reshard
  interval. (@rfratto)

v0.18.3 (2021-09-08)
--------------------

### Bugfixes

- Register missing metric for configstore consul request duration. (@rfratto)

- Logs should contain a caller field with file and line numbers again
  (@kgeckhart)

- In scraping service mode, the polling configuration refresh should honor
  timeout. (@mattdurham)

- In scraping service mode, the lifecycle reshard should happen using a
  goroutine. (@mattdurham)

- In scraping service mode, scraping service can deadlock when reloading during
  join. (@mattdurham)

- Scraping service: prevent more than one refresh from being queued at a time.
  (@rfratto)

v0.18.2 (2021-08-12)
--------------------

### Bugfixes

- Honor the prefix and remove prefix from consul list results (@mattdurham)

v0.18.1 (2021-08-09)
--------------------

### Bugfixes

- Reduce number of consul calls when ran in scrape service mode (@mattdurham)

v0.18.0 (2021-07-29)
--------------------

### Features

- Added [Github exporter](https://github.com/infinityworks/github-exporter)
  integration. (@rgeyer)

- Add support for OTLP HTTP trace exporting. (@mapno)

### Enhancements

- Switch to drone for releases. (@mattdurham)

- Update postgres_exporter to a [branch of](https://github.com/grafana/postgres_exporter/tree/exporter-package-v0.10.0) v0.10.0

### Bugfixes

- Enabled flag for integrations is not being honored. (@mattdurham)

v0.17.0 (2021-07-15)
--------------------

### Features

- Added [Kafka Lag exporter](https://github.com/davidmparrott/kafka_exporter)
  integration. (@gaantunes)

### Bugfixes

- Fix race condition that may occur and result in a panic when initializing
  scraping service cluster. (@rfratto)

v0.16.1 (2021-06-22)
--------------------

### Bugfixes

- Fix issue where replaying a WAL caused incorrect metrics to be sent over
  remote write. (@rfratto)

v0.16.0 (2021-06-17)
--------------------

### Features

- (beta) A Grafana Agent Operator is now available. (@rfratto)

### Enhancements

- Error messages when installing the Grafana Agent for Grafana Cloud will now
  be shown. (@rfratto)

### Bugfixes

- Fix a leak in the shared string interner introduced in v0.14.0. This fix was
  made to a [dependency](https://github.com/grafana/prometheus/pull/21).
  (@rfratto)

- Fix issue where a target will fail to be scraped for the process lifetime if
  that target had gone down for long enough that its series were removed from
  the in-memory cache (2 GC cycles). (@rfratto)

v0.15.0 (2021-06-03)
--------------------

> **BREAKING CHANGES**: This release has breaking changes. Please read entries
> carefully and consult the [upgrade guide][] for specific instructions.

### Breaking Changes

- The configuration of Tempo Autologging has changed. (@mapno)

### Features

- Add support for exemplars. (@mapno)

### Enhancements

- Add the option to log to stdout instead of a Loki instance. (@joe-elliott)

- Update Cortex dependency to v1.8.0.

- Running the Agent as a DaemonSet with host_filter and role: pod should no
  longer cause unnecessary load against the Kubernetes SD API. (@rfratto)

- Update Prometheus to v2.27.0. (@mapno)

- Update Loki dependency to d88f3996eaa2. This is a non-release build, and was
  needed to support exemplars. (@mapno)

- Update Cortex dependency to to d382e1d80eaf. This is a non-release build, and
  was needed to support exemplars. (@mapno)

### Bugfixes

- Host filter relabeling rules should now work. (@rfratto)

- Fixed issue where span metrics where being reported with wrong time unit.
  (@mapno)

### Other changes

- Intentionally order tracing processors. (@joe-elliott)

v0.14.0 (2021-05-24)
--------------------

> **BREAKING CHANGES**: This release has breaking changes. Please read entries
> carefully and consult the [upgrade guide][] for specific instructions.
>
> **STABILITY NOTICE**: As of this release, functionality that is not
> recommended for production use and is expected to change will be tagged
> interchangably as "experimental" or "beta."

### Security fixes

- The Scraping service API will now reject configs that read credentials from
  disk by default. This prevents malicious users from reading arbitrary files
  and sending their contents over the network. The old behavior can be
  re-enabled by setting `dangerous_allow_reading_files: true` in the scraping
  service config. (@rfratto)

### Breaking changes

- Configuration for SigV4 has changed. (@rfratto)

### Deprecations

- `push_config` is now supplanted by `remote_block` and `batch`. `push_config`
  will be removed in a future version (@mapno)

### Features

- (beta) New integration: windows_exporter (@mattdurham)

- (beta) Grafana Agent Windows Installer is now included as a release artifact.
  (@mattdurham)

- Official M1 Mac release builds will now be generated! Look for
  `agent-darwin-arm64` and `agentctl-darwin-arm64` in the release assets.
  (@rfratto)

- Add support for running as a Windows service (@mattdurham)

- (beta) Add /-/reload support. It is not recommended to invoke `/-/reload`
  against the main HTTP server. Instead, two new command-line flags have been
  added: `--reload-addr` and `--reload-port`. These will launch a
  `/-/reload`-only HTTP server that can be used to safely reload the Agent's
  state.  (@rfratto)

- Add a /-/config endpoint. This endpoint will return the current configuration
  file with defaults applied that the Agent has loaded from disk. (@rfratto)

- (beta) Support generating metrics and exposing them via a Prometheus exporter
  from span data. (@yeya24)

- Tail-based sampling for tracing pipelines (@mapno)

- Added Automatic Logging feature for Tempo (@joe-elliott)

- Disallow reading files from within scraping service configs by default.
  (@rfratto)

- Add remote write for span metrics (@mapno)

### Enhancements

- Support compression for trace export. (@mdisibio)

- Add global remote_write configuration that is shared between all instances
  and integrations. (@mattdurham)

- Go 1.16 is now used for all builds of the Agent. (@rfratto)

- Update Prometheus dependency to v2.26.0. (@rfratto)

- Upgrade `go.opentelemetry.io/collector` to v0.21.0 (@mapno)

- Add kafka trace receiver (@mapno)

- Support mirroring a trace pipeline to multiple backends (@mapno)

- Add `headers` field in `remote_write` config for Tempo. `headers` specifies
  HTTP headers to forward to the remote endpoint. (@alexbiehl)

- Add silent uninstall to Windows Uninstaller. (@mattdurham)

### Bugfixes

- Native Darwin arm64 builds will no longer crash when writing metrics to the
  WAL. (@rfratto)

- Remote write endpoints that never function across the lifetime of the Agent
  will no longer prevent the WAL from being truncated. (@rfratto)

- Bring back FreeBSD support. (@rfratto)

- agentctl will no longer leak WAL resources when retrieving WAL stats.
  (@rfratto)

- Ensure defaults are applied to undefined sections in config file. This fixes
  a problem where integrations didn't work if `prometheus:` wasn't configured.
  (@rfratto)

- Fixed issue where automatic logging double logged "svc". (@joe-elliott)

### Other changes

- The Grafana Cloud Agent has been renamed to the Grafana Agent. (@rfratto)

- Instance configs uploaded to the Config Store API will no longer be stored
  along with the global Prometheus defaults. This is done to allow globals to
  be updated and re-apply the new global defaults to the configs from the
  Config Store. (@rfratto)

- The User-Agent header sent for logs will now be `GrafanaAgent/<version>`
  (@rfratto)

- Add `tempo_spanmetrics` namespace in spanmetrics (@mapno)

v0.13.1 (2021-04-09)
--------------------

### Bugfixes

- Validate that incoming scraped metrics do not have an empty label set or a
  label set with duplicate labels, mirroring the behavior of Prometheus.
  (@rfratto)

v0.13.0 (2021-02-25)
--------------------

> The primary branch name has changed from `master` to `main`. You may have to
> update your local checkouts of the repository to point at the new branch name.

### Features

- postgres_exporter: Support query_path and disable_default_metrics. (@rfratto)

### Enhancements

- Support other architectures in installation script. (@rfratto)

- Allow specifying custom wal_truncate_frequency per integration. (@rfratto)

- The SigV4 region can now be inferred using the shared config (at
  `$HOME/.aws/config`) or environment variables (via `AWS_CONFIG`). (@rfratto)

- Update Prometheus dependency to v2.25.0. (@rfratto)

### Bugfixes

- Not providing an `-addr` flag for `agentctl config-sync` will no longer
  report an error and will instead use the pre-existing default value.
  (@rfratto)

- Fixed a bug from v0.12.0 where the Loki installation script failed because
  positions_directory was not set. (@rfratto)

- Reduce the likelihood of dataloss during a remote_write-side outage by
  increasing the default wal_truncation_frequency to 60m and preventing the WAL
  from being truncated if the last truncation timestamp hasn't changed. This
  change increases the size of the WAL on average, and users may configure a
  lower wal_truncation_frequency to deliberately choose a smaller WAL over
  write guarantees. (@rfratto)

- Add the ability to read and serve HTTPS integration metrics when given a set
  certificates (@mattdurham)

v0.12.0 (2021-02-05)
--------------------

> **BREAKING CHANGES**: This release has breaking changes. Please read entries
> carefully and consult the [upgrade guide][] for specific instructions.

### Breaking Changes

- The configuration format for the `loki` block has changed. (@rfratto)

- The configuration format for the `tempo` block has changed. (@rfratto)

### Features

- Support for multiple Loki Promtail instances has been added. (@rfratto)

- Support for multiple Tempo instances has been added. (@rfratto)

- Added [ElasticSearch exporter](https://github.com/justwatchcom/elasticsearch_exporter)
  integration. (@colega)

### Enhancements

- `.deb` and `.rpm` packages are now generated for all supported architectures.
  The architecture of the AMD64 package in the filename has been renamed to
  `amd64` to stay synchronized with the architecture name presented from other
  release assets. (@rfratto)

- The `/agent/api/v1/targets` API will now include discovered labels on the
  target pre-relabeling in a `discovered_labels` field. (@rfratto)

- Update Loki to 59a34f9867ce. This is a non-release build, and was needed to
  support multiple Loki instances. (@rfratto)

- Scraping service: Unhealthy Agents in the ring will no longer cause job
  distribution to fail. (@rfratto)

- Scraping service: Cortex ring metrics (prefixed with cortex_ring_) will now
  be registered for tracking the state of the hash ring. (@rfratto)

- Scraping service: instance config ownership is now determined by the hash of
  the instance config name instead of the entire config. This means that
  updating a config is guaranteed to always hash to the same Agent, reducing
  the number of metrics gaps. (@rfratto)

- Only keep a handful of K8s API server metrics by default to reduce default
  active series usage. (@hjet)

- Go 1.15.8 is now used for all distributions of the Agent. (@rfratto)

### Bugfixes

- `agentctl config-check` will now work correctly when the supplied config file
  contains integrations. (@hoenn)

v0.11.0 (2021-01-20)
--------------------

### Features

- ARMv6 builds of `agent` and `agentctl` will now be included in releases to
  expand Agent support to cover all models of Raspberry Pis. ARMv6 docker
  builds are also now available. (@rfratto)

- Added `config-check` subcommand for `agentctl` that can be used to validate
  Agent configuration files before attempting to load them in the `agent`
  itself. (@56quarters)

### Enhancements

- A sigv4 install script for Prometheus has been added. (@rfratto)

- NAMESPACE may be passed as an environment variable to the Kubernetes install
  scripts to specify an installation namespace. (@rfratto)

### Bugfixes

- The K8s API server scrape job will use the API server Service name when
  resolving IP addresses for Prometheus service discovery using the "Endpoints"
  role. (@hjet)

- The K8s manifests will no longer include the `default/kubernetes` job twice
  in both the DaemonSet and the Deployment. (@rfratto)

v0.10.0 (2021-01-13)
--------------------

### Features

- Prometheus `remote_write` now supports SigV4 authentication using the
  [AWS default credentials chain](https://docs.aws.amazon.com/sdk-for-java/v1/developer-guide/credentials.html).
  This enables the Agent to send metrics to Amazon Managed Prometheus without
  needing the [SigV4 Proxy](https://github.com/awslabs/aws-sigv4-proxy).
  (@rfratto)

### Enhancements

- Update `redis_exporter` to v1.15.0. (@rfratto)

- `memcached_exporter` has been updated to v0.8.0. (@rfratto)

- `process-exporter` has been updated to v0.7.5. (@rfratto)

- `wal_cleanup_age` and `wal_cleanup_period` have been added to the top-level
  Prometheus configuration section. These settings control how Write Ahead Logs
  (WALs) that are not associated with any instances are cleaned up. By default,
  WALs not associated with an instance that have not been written in the last
  12 hours are eligible to be cleaned up. This cleanup can be disabled by
  setting `wal_cleanup_period` to `0`. (@56quarters)

- Configuring logs to read from the systemd journal should now work on journals
  that use +ZSTD compression. (@rfratto)

### Bugfixes

- Integrations will now function if the HTTP listen address was set to a value
  other than the default. (@mattdurham)

- The default Loki installation will now be able to write its positions file.
  This was prevented by accidentally writing to a readonly volume mount.
  (@rfratto)

v0.9.1 (2021-01-04)
-------------------

### Enhancements

- agentctl will now be installed by the rpm and deb packages as
  `grafana-agentctl`. (@rfratto)

v0.9.0 (2020-12-10)
-------------------

### Features

- Add support to configure TLS config for the Tempo exporter to use
  insecure_skip_verify to disable TLS chain verification. (@bombsimon)

- Add `sample-stats` to `agentctl` to search the WAL and return a summary of
  samples of series matching the given label selector. (@simonswine)

- New integration:
  [postgres_exporter](https://github.com/wrouesnel/postgres_exporter)
  (@rfratto)

- New integration:
  [statsd_exporter](https://github.com/prometheus/statsd_exporter) (@rfratto)

- New integration:
  [consul_exporter](https://github.com/prometheus/consul_exporter) (@rfratto)

- Add optional environment variable substitution of configuration file.
  (@dcseifert)

### Enhancements

- `min_wal_time` and `max_wal_time` have been added to the instance config
  settings, guaranteeing that data in the WAL will exist for at least
  `min_wal_time` and will not exist for longer than `max_wal_time`. This change
  will increase the size of the WAL slightly but will prevent certain scenarios
  where data is deleted before it is sent. To revert back to the old behavior,
  set `min_wal_time` to `0s`. (@rfratto)

- Update `redis_exporter` to v1.13.1. (@rfratto)

- Bump OpenTelemetry-collector dependency to v0.16.0. (@bombsimon)

### Bugfixes

- Fix issue where the Tempo example manifest could not be applied because the
  port names were too long. (@rfratto)

- Fix issue where the Agent Kubernetes manifests may not load properly on AKS.
  (#279) (@rfratto)

### Other changes

- The User-Agent header sent for logs will now be `GrafanaCloudAgent/<version>`
  (@rfratto)

v0.8.0 (2020-11-06)
-------------------

### Features

- New integration: [dnsamsq_exporter](https://github.com/google/dnsamsq_exporter)
  (@rfratto).

- New integration: [memcached_exporter](https://github.com/prometheus/memcached_exporter)
  (@rfratto).

### Enhancements

- Add `<integration name>_build_info` metric to all integrations. The build
  info displayed will match the build information of the Agent and _not_ the
  embedded exporter. This metric is used by community dashboards, so adding it
  to the Agent increases compatibility with existing dashboards that depend on
  it existing. (@rfratto)

- Bump OpenTelemetry-collector dependency to 0.14.0 (@joe-elliott)

### Bugfixes

- Error messages when retrieving configs from the KV store will now be logged,
  rather than just logging a generic message saying that retrieving the config
  has failed. (@rfratto)

v0.7.2 (2020-10-29)
-------------------

### Enhancements

- Bump Prometheus dependency to 2.21. (@rfratto)

- Bump OpenTelemetry-collector dependency to 0.13.0 (@rfratto)

- Bump Promtail dependency to 2.0. (@rfratto)

- Enhance host_filtering mode to support targets from Docker Swarm and Consul.
  Also, add a `host_filter_relabel_configs` to that will apply relabeling rules
  for determining if a target should be dropped. Add a documentation section
  explaining all of this in detail. (@rfratto)

### Bugfixes

- Fix deb package prerm script so that it stops the agent on package removal.
  (@jdbaldry)

- Fix issue where the `push_config` for Tempo field was expected to be
  `remote_write`. `push_config` now works as expected. (@rfratto)

v0.7.1 (2020-10-23)
-------------------

### Bugfixes

- Fix issue where ARM binaries were not published with the GitHub release.

v0.7.0 (2020-10-23)
-------------------

### Features

- Added Tracing Support. (@joe-elliott)

- Add RPM and deb packaging. (@jdbaldry, @simon6372)

- arm64 and arm/v7 Docker containers and release builds are now available for
  `agent` and `agentctl`. (@rfratto)

- Add `wal-stats` and `target-stats` tooling to `agentctl` to discover WAL and
  cardinality issues. (@rfratto)

- [mysqld_exporter](https://github.com/prometheus/mysqld_exporter) is now
  embedded and available as an integration. (@rfratto)

- [redis_exporter](https://github.com/oliver006/redis_exporter) is now embedded
  and available as an integration. (@dafydd-t)

### Enhancements

- Resharding the cluster when using the scraping service mode now supports
  timeouts through `reshard_timeout`. The default value is `30s.` This timeout
  applies to cluster-wide reshards (performed when joining and leaving the
  cluster) and local reshards (done on the `reshard_interval`). (@rfratto)

### Bugfixes

- Fix issue where integrations crashed with instance_mode was set to `distinct`
  (@rfratto)

- Fix issue where the `agent` integration did not work on Windows (@rfratto).

- Support URL-encoded paths in the scraping service API. (@rfratto)

- The instance label written from replace_instance_label can now be overwritten
  with relabel_configs. This bugfix slightly modifies the behavior of what data
  is stored. The final instance label will now be stored in the WAL rather than
  computed by remote_write. This change should not negatively effect existing
  users. (@rfratto)

v0.6.1 (2020-04-11)
-------------------

### Bugfixes

- Fix issue where build information was empty when running the Agent with
  --version. (@rfratto)

- Fix issue where updating a config in the scraping service may fail to pick up
  new targets. (@rfratto)

- Fix deadlock that slowly prevents the Agent from scraping targets at a high
  scrape volume. (@rfratto)

v0.6.0 (2020-09-04)
-------------------

### Breaking Changes

- The Configs API will now disallow two instance configs having multiple
  `scrape_configs` with the same `job_name`. This was needed for the instance
  sharing mode, where combined instances may have duplicate `job_names` across
  their `scrape_configs`. This brings the scraping service more in line with
  Prometheus, where `job_names` must globally be unique. This change also
  disallows concurrent requests to the put/apply config API endpoint to prevent
  a race condition of two conflicting configs being applied at the same time.
  (@rfratto)

### Deprecations

- `use_hostname_label` is now supplanted by `replace_instance_label`.
  `use_hostname_label` will be removed in a future version. (@rfratto)

### Features

- The Grafana Agent can now collect logs and send to Loki. This is done by
  embedding Promtail, the official Loki log collection client. (@rfratto)

- Integrations can now be enabled without scraping. Set scrape_integrations to
  `false` at the `integrations` key or within the specific integration you
  don't want to scrape. This is useful when another Agent or Prometheus server
  will scrape the integration. (@rfratto)

- [process-exporter](https://github.com/ncabatoff/process-exporter) is now
  embedded as `process_exporter`. The hypen has been changed to an underscore
  in the config file to retain consistency with `node_exporter`. (@rfratto)

### Enhancements

- A new config option, `replace_instance_label`, is now available for use with
  integrations. When this is true, the instance label for all metrics coming
  from an integration will be replaced with the machine's hostname rather than
  127.0.0.1. (@rfratto)

- The embedded Prometheus version has been updated to 2.20.1. (@rfratto,
  @gotjosh)

- The User-Agent header written by the Agent when remote_writing will now be
  `GrafanaCloudAgent/<Version>` instead of `Prometheus/<Prometheus Version>`.
  (@rfratto)

- The subsystems of the Agent (`prometheus`, `loki`) are now made optional.
  Enabling integrations also implicitly enables the associated subsystem. For
  example, enabling the `agent` or `node_exporter` integration will force the
  `prometheus` subsystem to be enabled.  (@rfratto)

### Bugfixes

- The documentation for Tanka configs is now correct. (@amckinley)

- Minor corrections and spelling issues have been fixed in the Overview
  documentation. (@amckinley)

- The new default of `shared` instances mode broke the metric value for
  `agent_prometheus_active_configs`, which was tracking the number of combined
  configs (i.e., number of launched instances). This metric has been fixed and
  a new metric, `agent_prometheus_active_instances`, has been added to track
  the numbger of launched instances. If instance sharing is not enabled, both
  metrics will share the same value. (@rfratto)

- `remote_write` names in a group will no longer be copied from the
  remote_write names of the first instance in the group. Rather, all
  remote_write names will be generated based on the first 6 characters of the
  group hash and the first six characters of the remote_write hash. (@rfratto)

- Fix a panic that may occur during shutdown if the WAL is closed in the middle
  of the WAL being truncated. (@rfratto)

v0.5.0 (2020-08-12)
-------------------

### Features

- A [scrape targets API](https://github.com/grafana/agent/blob/main/docs/api.md#list-current-scrape-targets)
  has been added to show every target the Agent is currently scraping, when it
  was last scraped, how long it took to scrape, and errors from the last
  scrape, if any. (@rfratto)

- "Shared Instance Mode" is the new default mode for spawning Prometheus
  instances, and will improve CPU and memory usage for users of integrations
  and the scraping service. (@rfratto)

### Enhancements

- Memory stability and utilization of the WAL has been improved, and the
  reported number of active series in the WAL will stop double-counting
  recently churned series. (@rfratto)

- Changing scrape_configs and remote_write configs for an instance will now be
  dynamically applied without restarting the instance. This will result in less
  missing metrics for users of the scraping service that change a config.
  (@rfratto)

- The Tanka configuration now uses k8s-alpha. (@duologic)

### Bugfixes

- The Tanka configuration will now also deploy a single-replica deployment
  specifically for scraping the Kubernetes API. This deployment acts together
  with the Daemonset to scrape the full cluster and the control plane.
  (@gotjosh)

- The node_exporter filesystem collector will now work on Linux systems without
  needing to manually set the blocklist and allowlist of filesystems.
  (@rfratto)

v0.4.0 (2020-06-18)
-------------------

### Features

- Support for integrations has been added. Integrations can be any embedded
  tool, but are currently used for embedding exporters and generating scrape
  configs. (@rfratto)

- node_exporter has been added as an integration. This is the full version of
  node_exporter with the same configuration options. (@rfratto)

- An Agent integration that makes the Agent automatically scrape itself has
  been added. (@rfratto)

### Enhancements

- The WAL can now be truncated if running the Agent without any remote_write
  endpoints. (@rfratto)

### Bugfixes

- Prevent the Agent from crashing when a global Prometheus config stanza is not
  provided. (@robx)

- Enable agent host_filter in the Tanka configs, which was disabled by default
  by mistake. (@rfratto)

v0.3.2 (2020-05-29)
-------------------

### Features

- Tanka configs that deploy the scraping service mode are now available
  (@rfratto)

- A k3d example has been added as a counterpart to the docker-compose example.
  (@rfratto)

### Enhancements

- Labels provided by the default deployment of the Agent (Kubernetes and Tanka)
  have been changed to align with the latest changes to grafana/jsonnet-libs.
  The old `instance` label is now called `pod`, and the new `instance` label is
  unique. A `container` label has also been added. The Agent mixin has been
  subsequently updated to also incorporate these label changes. (@rfratto)

- The `remote_write` and `scrape_config` sections now share the same
  validations as Prometheus (@rfratto)

- Setting `wal_truncation_frequency` to less than the scrape interval is now
  disallowed (@rfratto)

### Bugfixes

- A deadlock in scraping service mode when updating a config that shards to the
  same node has been fixed (@rfratto)

- `remote_write` config stanzas will no longer ignore `password_file`
  (@rfratto)

- `scrape_config` client secrets (e.g., basic auth, bearer token,
  `password_file`) will now be properly retained in scraping service mode
  (@rfratto)

- Labels for CPU, RX, and TX graphs in the Agent Operational dashboard now
  correctly show the pod name of the Agent instead of the exporter name.
  (@rfratto)

v0.3.1 (2020-05-20)
-------------------

### Features

- The Agent has upgraded its vendored Prometheus to v2.18.1 (@gotjosh,
  @rfratto)

### Bugfixes

- A typo in the Tanka configs and Kubernetes manifests that prevents the Agent
  launching with v0.3.0 has been fixed (@captncraig)

- Fixed a bug where Tanka mixins could not be used due to an issue with the
  folder placement enhancement (@rfratto)

### Enhancements

- `agentctl` and the config API will now validate that the YAML they receive
  are valid instance configs. (@rfratto)

v0.3.0 (2020-05-13)
-------------------

### Features

- A third operational mode called "scraping service mode" has been added. A KV
  store is used to store instance configs which are distributed amongst a
  clustered set of Agent processes, dividing the total scrape load across each
  agent. An API is exposed on the Agents to list, create, update, and delete
  instance configurations from the KV store. (@rfratto)

- An "agentctl" binary has been released to interact with the new instance
  config management API created by the "scraping service mode." (@rfratto,
  @hoenn)

- The Agent now includes readiness and healthiness endpoints. (@rfratto)

### Enhancements

- The YAML files are now parsed strictly and an invalid YAML will generate an
  error at runtime. (@hoenn)

- The default build mode for the Docker containers is now release, not debug.
  (@rfratto)

- The Grafana Agent Tanka Mixins now are placed in an "Agent" folder within
  Grafana. (@cyriltovena)

v0.2.0 (2020-04-09)
-------------------

### Features

- The Prometheus remote write protocol will now send scraped metadata (metric
  name, help, type and unit). This results in almost negligent bytes sent
  increase as metadata is only sent every minute. It is on by default.
  (@gotjosh)

  These metrics are available to monitor metadata being sent:
  - `prometheus_remote_storage_succeeded_metadata_total`
  - `prometheus_remote_storage_failed_metadata_total`
  - `prometheus_remote_storage_retried_metadata_total`
  - `prometheus_remote_storage_sent_batch_duration_seconds` and
    `prometheus_remote_storage_sent_bytes_total` have a new label “type” with
    the values of `metadata` or `samples`.

### Enhancements

- The Agent has upgraded its vendored Prometheus to v2.17.1 (@rfratto)

### Bugfixes

- Invalid configs passed to the agent will now stop the process after they are
  logged as invalid; previously the Agent process would continue. (@rfratto)

- Enabling host_filter will now allow metrics from node role Kubernetes service
  discovery to be scraped properly (e.g., cAdvisor, Kubelet). (@rfratto)

v0.1.1 (2020-03-16)
-------------------

### Other changes

- Nits in documentation (@sh0rez)

- Fix various dashboard mixin problems from v0.1.0 (@rfratto)

- Pass through release tag to `docker build` (@rfratto)

v0.1.0 (2020-03-16)
-------------------

> First release!

### Features

- Support for scraping Prometheus metrics and sharding the agent through the
  presence of a `host_filter` flag within the Agent configuration file.

[upgrade guide]: https://grafana.com/docs/agent/latest/upgrade-guide/
[contributors guide]: ./docs/developer/contributing.md#updating-the-changelog<|MERGE_RESOLUTION|>--- conflicted
+++ resolved
@@ -42,11 +42,7 @@
 
   - `loki.source.docker` reads logs from Docker containers and forwards them to
     other `loki` components. (@tpaschalis)
-<<<<<<< HEAD
   - `loki.source.kafka` reads logs from Kafka events and forwards them to other `loki` components. (@erikbaranowski)
-  - `prometheus.integration.apache` collects metrics from an apache web server (@captncraig)
-  - `prometheus.integration.consul` collects metrics from a consul installation (@captncraig)
-=======
   - `loki.echo` writes received logs to stdout. (@tpaschalis, @rfratto)
   - `otelcol.processor.tail_sampling` samples traces based on a set of defined
     policies from `otelcol` components before forwarding them to other
@@ -56,7 +52,6 @@
   - `prometheus.integration.consul` collects metrics from a consul installation
     (@captncraig)
   - `prometheus.integration.github` collects metrics from GitHub (@jcreixell)
->>>>>>> 25f41551
 
 ### Enhancements
 
