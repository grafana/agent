--- conflicted
+++ resolved
@@ -23,12 +23,10 @@
   - `prometheus.exporter.kafka` collects metrics from Kafka Server (@oliver-zhang)
   - `otelcol.processor.attributes` accepts telemetry data from other `otelcol`
     components and modifies attributes of a span, log, or metric. (@ptodev)
-<<<<<<< HEAD
+
+- `prometheus.exporter.squid` collects metrics from a squid server. (@armstrmi)
 
 - Add boringcrypto builds and docker images for Linux arm64 and x64. (@mattdurham)
-=======
-  - `prometheus.exporter.squid` collects metrics from a squid server. (@armstrmi)
->>>>>>> 23320d97
 
 ### Enhancements
 
