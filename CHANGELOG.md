--- conflicted
+++ resolved
@@ -10,17 +10,12 @@
 Main (unreleased)
 --------------------
 
-<<<<<<< HEAD
 ### Bugfixes
 
 - Remove empty port from the `apache_http` integration's instance label. (@katepangLiu) 
 
-v0.28.0-rc.0 (2022-09-21)
--------------------------
-=======
 v0.28.0 (2022-09-29)
 --------------------
->>>>>>> d57e88bb
 
 ### Features
 
