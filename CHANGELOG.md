# Changelog

> _Contributors should read our [contributors guide][] for instructions on how
> to update the changelog._

This document contains a historical list of changes between releases. Only
changes that impact end-user behavior are listed; changes to documentation or
internal API changes are not present.

Main (unreleased)
-----------------

### Breaking changes

- The experimental dynamic configuration feature has been removed in favor of Flow mode. (@mattdurham)

### Features
- New Grafana Agent Flow components:
  - `prometheus.operator.servicemonitors` discovers ServiceMonitor resources in your Kubernetes cluster and scrape
    the targets they reference. (@captncraig, @marctc, @jcreixell)

- Added coalesce function to river stdlib. (@jkroepke)

### Enhancements

- Support in-memory HTTP traffic for Flow components. `prometheus.exporter`
  components will now export a target containing an internal HTTP address.
  `prometheus.scrape`, when given that internal HTTP address, will connect to
  the server in-memory, bypassing the network stack. Use the new
  `--server.http.memory-addr` flag to customize which address is used for
  in-memory traffic. (@rfratto)

- Disable node_exporter on Windows systems (@jkroepke)

### Bugfixes

- Fix issue where component evaluation time was overridden by a "default
  health" message. (@rfratto)

<<<<<<< HEAD
- Fix issue where the the `node_exporter` integration and
  `prometheus.exporter.unix` `diskstat_device_include` component could not set
  the allowlist field for the diskstat collector. (@tpaschalis)
=======
- Fix an issue where defining `logging` or `tracing` blocks inside of a module 
  would generate a panic instead of returning an error. (@erikbaranowski)
>>>>>>> 6d473b1d

### Other changes

- Add metrics when clustering mode is enabled. (@rfratto)
- Document debug metric `loki_process_dropped_lines_by_label_total` in loki.process. (@akselleirv)

v0.33.1 (2023-05-01)
--------------------

### Bugfixes

- Fix spelling of the `frequency` argument on the `local.file` component.
  (@tpaschalis)

- Fix bug where some capsule values (such as Prometheus receivers) could not
  properly be used as an argument to a module. (@rfratto)

- Fix version information not displaying correctly when passing the `--version`
  flag or in the `agent_build_info` metric. (@rfratto)

- Fix issue in `loki.source.heroku` and `loki.source.gcplog` where updating the
  component would cause Grafana Agent Flow's Prometheus metrics endpoint to
  return an error until the process is restarted. (@rfratto)

- Fix issue in `loki.source.file` where updating the component caused
  goroutines to leak. (@rfratto)

### Other changes

- Support Bundles report the status of discovered log targets. (@tpaschalis)

v0.33.0 (2023-04-25)
--------------------

### Breaking changes

- Support for 32-bit ARM builds is removed for the foreseeable future due to Go
  compiler issues. We will consider bringing back 32-bit ARM support once our Go
  compiler issues are resolved and 32-bit ARM builds are stable. (@rfratto)

- Agent Management: `agent_management.api_url` config field has been replaced by
`agent_management.host`. The API path and version is now defined by the Agent. (@jcreixell)

- Agent Management: `agent_management.protocol` config field now allows defining "http" and "https" explicitly. Previously, "http" was previously used for both, with the actual protocol used inferred from the api url, which led to confusion. When upgrading, make sure to set to "https" when replacing `api_url` with `host`. (@jcreixell)

- Agent Management: `agent_management.remote_config_cache_location` config field has been replaced by
`agent_management.remote_configuration.cache_location`. (@jcreixell)

- Remove deprecated symbolic links to to `/bin/agent*` in Docker containers,
  as planned in v0.31. (@tpaschalis)

### Deprecations

- [Dynamic Configuration](https://grafana.com/docs/agent/latest/cookbook/dynamic-configuration/) will be removed in v0.34. Grafana Agent Flow supersedes this functionality. (@mattdurham)

### Features

- New Grafana Agent Flow components:

  - `discovery.dns` DNS service discovery. (@captncraig)
  - `discovery.ec2` service discovery for aws ec2. (@captncraig)
  - `discovery.lightsail` service discovery for aws lightsail. (@captncraig)
  - `discovery.gce` discovers resources on Google Compute Engine (GCE). (@marctc)
  - `discovery.digitalocean` provides service discovery for DigitalOcean. (@spartan0x117)
  - `discovery.consul` service discovery for Consul. (@jcreixell)
  - `discovery.azure` provides service discovery for Azure. (@spartan0x117)
  - `module.file` runs a Grafana Agent Flow module loaded from a file on disk.
    (@erikbaranowski)
  - `module.git` runs a Grafana Agent Flow module loaded from a file within a
    Git repository. (@rfratto)
  - `module.string` runs a Grafana Agent Flow module passed to the component by
    an expression containing a string. (@erikbaranowski, @rfratto)
  - `otelcol.auth.oauth2` performs OAuth 2.0 authentication for HTTP and gRPC
    based OpenTelemetry exporters. (@ptodev)
  - `otelcol.extension.jaeger_remote_sampling` provides an endpoint from which to
    pull Jaeger remote sampling documents. (@joe-elliott)
  - `otelcol.exporter.logging` accepts OpenTelemetry data from other `otelcol` components and writes it to the console. (@erikbaranowski)
  - `otelcol.auth.sigv4` performs AWS Signature Version 4 (SigV4) authentication
    for making requests to AWS services via `otelcol` components that support
    authentication extensions. (@ptodev)
  - `prometheus.exporter.blackbox` collects metrics from Blackbox exporter. (@marctc)
  - `prometheus.exporter.mysql` collects metrics from a MySQL database. (@spartan0x117)
  - `prometheus.exporter.postgres` collects metrics from a PostgreSQL database. (@spartan0x117)
  - `prometheus.exporter.statsd` collects metrics from a Statsd instance. (@gaantunes)
  - `prometheus.exporter.snmp` collects metrics from SNMP exporter. (@marctc)
  - `prometheus.operator.podmonitors` discovers PodMonitor resources in your Kubernetes cluster and scrape
    the targets they reference. (@captncraig, @marctc, @jcreixell)
  - `prometheus.exporter.windows` collects metrics from a Windows instance. (@jkroepke)
  - `prometheus.exporter.memcached` collects metrics from a Memcached server. (@spartan0x117)
  - `loki.source.azure_event_hubs` reads messages from Azure Event Hub using Kafka and forwards them to other   `loki` components. (@akselleirv)


- Add support for Flow-specific system packages:

  - Flow-specific DEB packages. (@rfratto, @robigan)
  - Flow-specific RPM packages. (@rfratto, @robigan)
  - Flow-specific macOS Homebrew Formula. (@rfratto)
  - Flow-specific Windows installer. (@rfratto)

  The Flow-specific packages allow users to install and run Grafana Agent Flow
  alongside an existing installation of Grafana Agent.

- Agent Management: Add support for integration snippets. (@jcreixell)

- Flow: Introduce a gossip-over-HTTP/2 _clustered mode_. `prometheus.scrape`
  component instances can opt-in to distributing scrape load between cluster
  peers. (@tpaschalis)

### Enhancements

- Flow: Add retries with backoff logic to Phlare write component. (@cyriltovena)

- Operator: Allow setting runtimeClassName on operator-created pods. (@captncraig)

- Operator: Transparently compress agent configs to stay under size limitations. (@captncraig)

- Update Redis Exporter Dependency to v1.49.0. (@spartan0x117)

- Update Loki dependency to the k144 branch. (@andriikushch)

- Flow: Add OAUTHBEARER mechanism to `loki.source.kafka` using Azure as provider. (@akselleirv)

- Update Process Exporter dependency to v0.7.10. (@spartan0x117)

- Agent Management: Introduces backpressure mechanism for remote config fetching (obeys 429 request
  `Retry-After` header). (@spartan0x117)

- Flow: support client TLS settings (CA, client certificate, client key) being
  provided from other components for the following components:

  - `discovery.docker`
  - `discovery.kubernetes`
  - `loki.source.kafka`
  - `loki.source.kubernetes`
  - `loki.source.podlogs`
  - `loki.write`
  - `mimir.rules.kubernetes`
  - `otelcol.auth.oauth2`
  - `otelcol.exporter.jaeger`
  - `otelcol.exporter.otlp`
  - `otelcol.exporter.otlphttp`
  - `otelcol.extension.jaeger_remote_sampling`
  - `otelcol.receiver.jaeger`
  - `otelcol.receiver.kafka`
  - `phlare.scrape`
  - `phlare.write`
  - `prometheus.remote_write`
  - `prometheus.scrape`
  - `remote.http`

- Flow: support server TLS settings (client CA, server certificate, server key)
  being provided from other components for the following components:

  - `loki.source.syslog`
  - `otelcol.exporter.otlp`
  - `otelcol.extension.jaeger_remote_sampling`
  - `otelcol.receiver.jaeger`
  - `otelcol.receiver.opencensus`
  - `otelcol.receiver.zipkin`

- Flow: Define custom http method and headers in `remote.http` component (@jkroepke)

- Flow: Add config property to `prometheus.exporter.blackbox` to define the config inline (@jkroepke)

- Update Loki Dependency to k146 which includes configurable file watchers (@mattdurham)

### Bugfixes

- Flow: fix issue where Flow would return an error when trying to access a key
  of a map whose value was the zero value (`null`, `0`, `false`, `[]`, `{}`).
  Whether an error was returned depended on the internal type of the value.
  (@rfratto)

- Flow: fix issue where using the `jaeger_remote` sampler for the `tracing`
  block would fail to parse the response from the remote sampler server if it
  used strings for the strategy type. This caused sampling to fall back
  to the default rate. (@rfratto)

- Flow: fix issue where components with no arguments like `loki.echo` were not
  viewable in the UI. (@rfratto)

- Flow: fix deadlock in `loki.source.file` where terminating tailers would hang
  while flushing remaining logs, preventing `loki.source.file` from being able
  to update. (@rfratto)

- Flow: fix deadlock in `loki.process` where a component with no stages would
  hang forever on handling logs. (@rfratto)

- Fix issue where a DefaultConfig might be mutated during unmarshaling. (@jcreixell)

- Fix issues where CloudWatch Exporter cannot use FIPS Endpoints outside of USA regions (@aglees)

- Fix issue where scraping native Prometheus histograms would leak memory.
  (@rfratto)

- Flow: fix issue where `loki.source.docker` component could deadlock. (@tpaschalis)

- Flow: fix issue where `prometheus.remote_write` created unnecessary extra
  child directories to store the WAL in. (@rfratto)

- Fix internal metrics reported as invalid by promtool's linter. (@tpaschalis)

- Fix issues with cri stage which treats partial line coming from any stream as same. (@kavirajk @aglees)

- Operator: fix for running multiple operators with different `--agent-selector` flags. (@captncraig)

- Operator: respect FilterRunning on PodMonitor and ServiceMonitor resources to only scrape running pods. (@captncraig)

- Fixes a bug where the github exporter would get stuck in an infinite loop under certain conditions. (@jcreixell)

- Fix bug where `loki.source.docker` always failed to start. (@rfratto)

### Other changes

- Grafana Agent Docker containers and release binaries are now published for
  s390x. (@rfratto)

- Use Go 1.20.3 for builds. (@rfratto)

- Change the Docker base image for Linux containers to `ubuntu:kinetic`.
  (@rfratto)

- Update prometheus.remote_write defaults to match new prometheus
  remote-write defaults. (@erikbaranowski)

v0.32.1 (2023-03-06)
--------------------

### Bugfixes

- Flow: Fixes slow reloading of targets in `phlare.scrape` component. (@cyriltovena)

- Flow: add a maximum connection lifetime of one hour when tailing logs from
  `loki.source.kubernetes` and `loki.source.podlogs` to recover from an issue
  where the Kubernetes API server stops responding with logs without closing
  the TCP connection. (@rfratto)

- Flow: fix issue in `loki.source.kubernetes` where `__pod__uid__` meta label
  defaulted incorrectly to the container name, causing tailers to never
  restart. (@rfratto)

v0.32.0 (2023-02-28)
--------------------

### Breaking changes

- Support for the embedded Flow UI for 32-bit ARMv6 builds is temporarily
  removed. (@rfratto)

- Node Exporter configuration options changed to align with new upstream version (@Thor77):

  - `diskstats_ignored_devices` is now `diskstats_device_exclude` in agent configuration.
  - `ignored_devices` is now `device_exclude` in flow configuration.

- Some blocks in Flow components have been merged with their parent block to make the block hierarchy smaller:

  - `discovery.docker > http_client_config` is merged into the `discovery.docker` block. (@erikbaranowski)
  - `discovery.kubernetes > http_client_config` is merged into the `discovery.kubernetes` block. (@erikbaranowski)
  - `loki.source.kubernetes > client > http_client_config` is merged into the `client` block. (@erikbaranowski)
  - `loki.source.podlogs > client > http_client_config` is merged into the `client` block. (@erikbaranowski)
  - `loki.write > endpoint > http_client_config` is merged into the `endpoint` block. (@erikbaranowski)
  - `mimir.rules.kubernetes > http_client_config` is merged into the `mimir.rules.kubernetes` block. (@erikbaranowski)
  - `otelcol.receiver.opencensus > grpc` is merged into the `otelcol.receiver.opencensus` block. (@ptodev)
  - `otelcol.receiver.zipkin > http` is merged into the `otelcol.receiver.zipkin` block. (@ptodev)
  - `phlare.scrape > http_client_config` is merged into the `phlare.scrape` block. (@erikbaranowski)
  - `phlare.write > endpoint > http_client_config` is merged into the `endpoint` block. (@erikbaranowski)
  - `prometheus.remote_write > endpoint > http_client_config` is merged into the `endpoint` block. (@erikbaranowski)
  - `prometheus.scrape > http_client_config` is merged into the `prometheus.scrape` block. (@erikbaranowski)

- The `loki.process` component now uses a combined name for stages, simplifying
  the block hierarchy. For example, the `stage > json` block hierarchy is now a
  single block called `stage.json`. All stage blocks in `loki.process` have
  been updated to use this simplified hierarchy. (@tpaschalis)

- `remote.s3` `client_options` block has been renamed to `client`. (@mattdurham)

- Renamed `prometheus.integration.node_exporter` to `prometheus.exporter.unix`. (@jcreixell)

- As first announced in v0.30, support for the `EXPERIMENTAL_ENABLE_FLOW`
  environment variable has been removed in favor of `AGENT_MODE=flow`.
  (@rfratto)

### Features

- New integrations:

  - `oracledb` (@schmikei)
  - `mssql` (@binaryfissiongames)
  - `cloudwatch metrics` (@thepalbi)
  - `azure` (@kgeckhart)
  - `gcp` (@kgeckhart, @ferruvich)

- New Grafana Agent Flow components:

  - `loki.echo` writes received logs to stdout. (@tpaschalis, @rfratto)
  - `loki.source.docker` reads logs from Docker containers and forwards them to
    other `loki` components. (@tpaschalis)
  - `loki.source.kafka` reads logs from Kafka events and forwards them to other
    `loki` components. (@erikbaranowski)
  - `loki.source.kubernetes_events` watches for Kubernetes Events and converts
    them into log lines to forward to other `loki` components. It is the
    equivalent of the `eventhandler` integration. (@rfratto)
  - `otelcol.processor.tail_sampling` samples traces based on a set of defined
    policies from `otelcol` components before forwarding them to other
    `otelcol` components. (@erikbaranowski)
  - `prometheus.exporter.apache` collects metrics from an apache web server
    (@captncraig)
  - `prometheus.exporter.consul` collects metrics from a consul installation
    (@captncraig)
  - `prometheus.exporter.github` collects metrics from GitHub (@jcreixell)
  - `prometheus.exporter.process` aggregates and collects metrics by scraping
    `/proc`. (@spartan0x117)
  - `prometheus.exporter.redis` collects metrics from a redis database
    (@spartan0x117)

### Enhancements

- Flow: Support `keepequal` and `dropequal` actions for relabeling. (@cyriltovena)

- Update Prometheus Node Exporter integration to v1.5.0. (@Thor77)

- Grafana Agent Flow will now reload the config file when `SIGHUP` is sent to
  the process. (@rfratto)

- If using the official RPM and DEB packages for Grafana Agent, invoking
  `systemctl reload grafana-agent` will now reload the configuration file.
  (@rfratto)

- Flow: the `loki.process` component now implements all the same processing
  stages as Promtail's pipelines. (@tpaschalis)

- Flow: new metric for `prometheus.scrape` -
  `agent_prometheus_scrape_targets_gauge`. (@ptodev)

- Flow: new metric for `prometheus.scrape` and `prometheus.relabel` -
  `agent_prometheus_forwarded_samples_total`. (@ptodev)

- Flow: add `constants` into the standard library to expose the hostname, OS,
  and architecture of the system Grafana Agent is running on. (@rfratto)

- Flow: add timeout to loki.source.podlogs controller setup. (@polyrain)

### Bugfixes

- Fixed a reconciliation error in Grafana Agent Operator when using `tlsConfig`
  on `Probe`. (@supergillis)

- Fix issue where an empty `server:` config stanza would cause debug-level logging.
  An empty `server:` is considered a misconfiguration, and thus will error out.
  (@neomantra)

- Flow: fix an error where some error messages that crossed multiple lines
  added extra an extra `|` character when displaying the source file on the
  starting line. (@rfratto)

- Flow: fix issues in `agent fmt` where adding an inline comment on the same
  line as a `[` or `{` would cause indentation issues on subsequent lines.
  (@rfratto)

- Flow: fix issues in `agent fmt` where line comments in arrays would be given
  the wrong identation level. (@rfratto)

- Flow: fix issues with `loki.file` and `loki.process` where deadlock contention or
  logs fail to process. (@mattdurham)

- Flow: `oauth2 > tls_config` was documented as a block but coded incorrectly as
  an attribute. This is now a block in code. This impacted `discovery.docker`,
  `discovery.kubernetes`, `loki.source.kubernetes`, `loki.write`,
  `mimir.rules.kubernetes`, `phlare.scrape`, `phlare.write`,
  `prometheus.remote_write`, `prometheus.scrape`, and `remote.http`
  (@erikbaranowski)

- Flow: Fix issue where using `river:",label"` causes the UI to return nothing. (@mattdurham)

### Other changes

- Use Go 1.20 for builds. (@rfratto)

- The beta label from Grafana Agent Flow has been removed. A subset of Flow
  components are still marked as beta or experimental:

  - `loki.echo` is explicitly marked as beta.
  - `loki.source.kubernetes` is explicitly marked as experimental.
  - `loki.source.podlogs` is explicitly marked as experimental.
  - `mimir.rules.kubernetes` is explicitly marked as beta.
  - `otelcol.processor.tail_sampling` is explicitly marked as beta.
  - `otelcol.receiver.loki` is explicitly marked as beta.
  - `otelcol.receiver.prometheus` is explicitly marked as beta.
  - `phlare.scrape` is explicitly marked as beta.
  - `phlare.write` is explicitly marked as beta.

v0.31.3 (2023-02-13)
--------------------

### Bugfixes

- `loki.source.cloudflare`: fix issue where the `zone_id` argument
  was being ignored, and the `api_token` argument was being used for the zone
  instead. (@rfratto)

- `loki.source.cloudflare`: fix issue where `api_token` argument was not marked
  as a sensitive field. (@rfratto)

v0.31.2 (2023-02-08)
--------------------

### Other changes

- In the Agent Operator, upgrade the `prometheus-config-reloader` dependency
  from version 0.47.0 to version 0.62.0. (@ptodev)

v0.31.1 (2023-02-06)
--------------------

> **BREAKING CHANGES**: This release has breaking changes. Please read entries
> carefully and consult the [upgrade guide][] for specific instructions.

### Breaking changes

- All release Windows `.exe` files are now published as a zip archive.
  Previously, `grafana-agent-installer.exe` was unzipped. (@rfratto)

### Other changes

- Support Go 1.20 for builds. Official release binaries are still produced
  using Go 1.19. (@rfratto)

v0.31.0 (2023-01-31)
--------------------

> **BREAKING CHANGES**: This release has breaking changes. Please read entries
> carefully and consult the [upgrade guide][] for specific instructions.

### Breaking changes

- Release binaries (including inside Docker containers) have been renamed to be
  prefixed with `grafana-` (@rfratto):

  - `agent` is now `grafana-agent`.
  - `agentctl` is now `grafana-agentctl`.
  - `agent-operator` is now `grafana-agent-operator`.

### Deprecations

- A symbolic link in Docker containers from the old binary name to the new
  binary name has been added. These symbolic links will be removed in v0.33. (@rfratto)

### Features

- New Grafana Agent Flow components:

  - `loki.source.cloudflare` reads logs from Cloudflare's Logpull API and
    forwards them to other `loki` components. (@tpaschalis)
  - `loki.source.gcplog` reads logs from GCP cloud resources using Pub/Sub
    subscriptions and forwards them to other `loki` components. (@tpaschalis)
  - `loki.source.gelf` listens for Graylog logs. (@mattdurham)
  - `loki.source.heroku` listens for Heroku messages over TCP a connection and
    forwards them to other `loki` components. (@erikbaranowski)
  - `loki.source.journal` read messages from systemd journal. (@mattdurham)
  - `loki.source.kubernetes` collects logs from Kubernetes pods using the
    Kubernetes API. (@rfratto)
  - `loki.source.podlogs` discovers PodLogs resources on Kubernetes and
    uses the Kubernetes API to collect logs from the pods specified by the
    PodLogs resource. (@rfratto)
  - `loki.source.syslog` listens for Syslog messages over TCP and UDP
    connections and forwards them to other `loki` components. (@tpaschalis)
  - `loki.source.windowsevent` reads logs from Windows Event Log. (@mattdurham)
  - `otelcol.exporter.jaeger` forwards OpenTelemetry data to a Jaeger server.
    (@erikbaranowski)
  - `otelcol.exporter.loki` forwards OTLP-formatted data to compatible `loki`
    receivers. (@tpaschalis)
  - `otelcol.receiver.kafka` receives telemetry data from Kafka. (@rfratto)
  - `otelcol.receiver.loki` receives Loki logs, converts them to the OTLP log
    format and forwards them to other `otelcol` components. (@tpaschalis)
  - `otelcol.receiver.opencensus` receives OpenConsensus-formatted traces or
    metrics. (@ptodev)
  - `otelcol.receiver.zipkin` receives Zipkin-formatted traces. (@rfratto)
  - `phlare.scrape` collects application performance profiles. (@cyriltovena)
  - `phlare.write` sends application performance profiles to Grafana Phlare.
    (@cyriltovena)
  - `mimir.rules.kubernetes` discovers `PrometheusRule` Kubernetes resources and
    loads them into a Mimir instance. (@Logiraptor)

- Flow components which work with relabeling rules (`discovery.relabel`,
  `prometheus.relabel` and `loki.relabel`) now export a new value named Rules.
  This value returns a copy of the currently configured rules. (@tpaschalis)

- New experimental feature: agent-management. Polls configured remote API to fetch new configs. (@spartan0x117)

- Introduce global configuration for logs. (@jcreixell)

### Enhancements

- Handle faro-web-sdk `View` meta in app_agent_receiver. (@rlankfo)

- Flow: the targets in debug info from `loki.source.file` are now individual blocks. (@rfratto)

- Grafana Agent Operator: add [promtail limit stage](https://grafana.com/docs/loki/latest/clients/promtail/stages/limit/) to the operator. (@spartan0x117)

### Bugfixes

- Flow UI: Fix the issue with messy layout on the component list page while
  browser window resize (@xiyu95)

- Flow UI: Display the values of all attributes unless they are nil. (@ptodev)

- Flow: `prometheus.relabel` and `prometheus.remote_write` will now error if they have exited. (@ptodev)

- Flow: Fix issue where negative numbers would convert to floating-point values
  incorrectly, treating the sign flag as part of the number. (@rfratto)

- Flow: fix a goroutine leak when `loki.source.file` is passed more than one
  target with identical set of public labels. (@rfratto)

- Fix issue where removing and re-adding log instance configurations causes an
  error due to double registration of metrics (@spartan0x117, @jcreixell)

### Other changes

- Use Go 1.19.4 for builds. (@erikbaranowski)

- New windows containers for agent and agentctl. These can be found moving forward with the ${Version}-windows tags for grafana/agent and grafana/agentctl docker images (@erikbaranowski)

v0.30.2 (2023-01-11)
--------------------

### Bugfixes

- Flow: `prometheus.relabel` will no longer modify the labels of the original
  metrics, which could lead to the incorrect application of relabel rules on
  subsequent relabels. (@rfratto)

- Flow: `loki.source.file` will no longer deadlock other components if log
  lines cannot be sent to Loki. `loki.source.file` will wait for 5 seconds per
  file to finish flushing read logs to the client, after which it will drop
  them, resulting in lost logs. (@rfratto)

- Operator: Fix the handling of the enableHttp2 field as a boolean in
  `pod_monitor` and `service_monitor` templates. (@tpaschalis)

v0.30.1 (2022-12-23)
--------------------

### Bugfixes

- Fix issue where journald support was accidentally removed. (@tpaschalis)

- Fix issue where some traces' metrics where not collected. (@marctc)

v0.30.0 (2022-12-20)
--------------------

> **BREAKING CHANGES**: This release has breaking changes. Please read entries
> carefully and consult the [upgrade guide][] for specific instructions.

### Breaking changes

- The `ebpf_exporter` integration has been removed due to issues with static
  linking. It may be brought back once these are resolved. (@tpaschalis)

### Deprecations

- The `EXPERIMENTAL_ENABLE_FLOW` environment variable is deprecated in favor of
  `AGENT_MODE=flow`. Support for `EXPERIMENTAL_ENABLE_FLOW` will be removed in
  v0.32. (@rfratto)

### Features

- `grafana-agent-operator` supports oauth2 as an authentication method for
  remote_write. (@timo-42)

- Grafana Agent Flow: Add tracing instrumentation and a `tracing` block to
  forward traces to `otelcol` component. (@rfratto)

- Grafana Agent Flow: Add a `discovery_target_decode` function to decode a JSON
  array of discovery targets corresponding to Prometheus' HTTP and file service
  discovery formats. (@rfratto)

- New Grafana Agent Flow components:

  - `remote.http` polls an HTTP URL and exposes the response body as a string
    or secret to other components. (@rfratto)

  - `discovery.docker` discovers Docker containers from a Docker Engine host.
    (@rfratto)

  - `loki.source.file` reads and tails files for log entries and forwards them
    to other `loki` components. (@tpaschalis)

  - `loki.write` receives log entries from other `loki` components and sends
    them over to a Loki instance. (@tpaschalis)

  - `loki.relabel` receives log entries from other `loki` components and
    rewrites their label set. (@tpaschalis)

  - `loki.process` receives log entries from other `loki` components and runs
    one or more processing stages. (@tpaschalis)

  - `discovery.file` discovers files on the filesystem following glob
    patterns. (@mattdurham)

- Integrations: Introduce the `snowflake` integration. (@binaryfissiongames)

### Enhancements

- Update agent-loki.yaml to use environment variables in the configuration file (@go4real)

- Integrations: Always use direct connection in mongodb_exporter integration. (@v-zhuravlev)

- Update OpenTelemetry Collector dependency to v0.63.1. (@tpaschalis)

- riverfmt: Permit empty blocks with both curly braces on the same line.
  (@rfratto)

- riverfmt: Allow function arguments to persist across different lines.
  (@rfratto)

- Flow: The HTTP server will now start before the Flow controller performs the
  initial load. This allows metrics and pprof data to be collected during the
  first load. (@rfratto)

- Add support for using a [password map file](https://github.com/oliver006/redis_exporter/blob/master/contrib/sample-pwd-file.json) in `redis_exporter`. (@spartan0x117)

- Flow: Add support for exemplars in Prometheus component pipelines. (@rfratto)

- Update Prometheus dependency to v2.40.5. (@rfratto)

- Update Promtail dependency to k127. (@rfratto)

- Native histograms are now supported in the static Grafana Agent and in
  `prometheus.*` Flow components. Native histograms will be automatically
  collected from supported targets. remote_write must be configured to forward
  native histograms from the WAL to the specified endpoints. (@rfratto)

- Flow: metrics generated by upstream OpenTelemetry Collector components are
  now exposed at the `/metrics` endpoint of Grafana Agent Flow. (@rfratto)

### Bugfixes

- Fix issue where whitespace was being sent as part of password when using a
  password file for `redis_exporter`. (@spartan0x117)

- Flow UI: Fix issue where a configuration block referencing a component would
  cause the graph page to fail to load. (@rfratto)

- Remove duplicate `oauth2` key from `metricsinstances` CRD. (@daper)

- Fix issue where on checking whether to restart integrations the Integration
  Manager was comparing configs with secret values scrubbed, preventing reloads
  if only secrets were updated. (@spartan0x117)

### Other changes

- Grafana Agent Flow has graduated from experimental to beta.

v0.29.0 (2022-11-08)
--------------------

> **BREAKING CHANGES**: This release has breaking changes. Please read entries
> carefully and consult the [upgrade guide][] for specific instructions.

### Breaking changes

- JSON-encoded traces from OTLP versions earlier than 0.16.0 are no longer
  supported. (@rfratto)

### Deprecations

- The binary names `agent`, `agentctl`, and `agent-operator` have been
  deprecated and will be renamed to `grafana-agent`, `grafana-agentctl`, and
  `grafana-agent-operator` in the v0.31.0 release.

### Features

- Add `agentctl test-logs` command to allow testing log configurations by redirecting
  collected logs to standard output. This can be useful for debugging. (@jcreixell)

- New Grafana Agent Flow components:

  - `otelcol.receiver.otlp` receives OTLP-formatted traces, metrics, and logs.
    Data can then be forwarded to other `otelcol` components. (@rfratto)

  - `otelcol.processor.batch` batches data from `otelcol` components before
    forwarding it to other `otelcol` components. (@rfratto)

  - `otelcol.exporter.otlp` accepts data from `otelcol` components and sends
    it to a gRPC server using the OTLP protocol. (@rfratto)

  - `otelcol.exporter.otlphttp` accepts data from `otelcol` components and
    sends it to an HTTP server using the OTLP protocol. (@tpaschalis)

  - `otelcol.auth.basic` performs basic authentication for `otelcol`
    components that support authentication extensions. (@rfratto)

  - `otelcol.receiver.jeager` receives Jaeger-formatted traces. Data can then
    be forwarded to other `otelcol` components. (@rfratto)

  - `otelcol.processor.memory_limiter` periodically checks memory usage and
    drops data or forces a garbage collection if the defined limits are
    exceeded. (@tpaschalis)

  - `otelcol.auth.bearer` performs bearer token authentication for `otelcol`
    components that support authentication extensions. (@rfratto)

  - `otelcol.auth.headers` attaches custom request headers to `otelcol`
    components that support authentication extensions. (@rfratto)

  - `otelcol.receiver.prometheus` receives Prometheus metrics, converts them
    to the OTLP metric format and forwards them to other `otelcol` components.
    (@tpaschalis)

  - `otelcol.exporter.prometheus` forwards OTLP-formatted data to compatible
    `prometheus` components. (@rfratto)

- Flow: Allow config blocks to reference component exports. (@tpaschalis)

- Introduce `/-/support` endpoint for generating 'support bundles' in static
  agent mode. Support bundles are zip files of commonly-requested information
  that can be used to debug a running agent. (@tpaschalis)

### Enhancements

- Update OpenTelemetry Collector dependency to v0.61.0. (@rfratto)

- Add caching to Prometheus relabel component. (@mattdurham)

- Grafana Agent Flow: add `agent_resources_*` metrics which explain basic
  platform-agnostic metrics. These metrics assist with basic monitoring of
  Grafana Agent, but are not meant to act as a replacement for fully featured
  components like `prometheus.integration.node_exporter`. (@rfratto)

- Enable field label in TenantStageSpec of PodLogs pipeline. (@siiimooon)

- Enable reporting of enabled integrations. (@marctc)

- Grafana Agent Flow: `prometheus.remote_write` and `prometheus.relabel` will
  now export receivers immediately, removing the need for dependant components
  to be evaluated twice at process startup. (@rfratto)

- Add missing setting to configure instance key for Eventhandler integration. (@marctc)

- Update Prometheus dependency to v2.39.1. (@rfratto)

- Update Promtail dependency to weekly release k122. (@rfratto)

- Tracing: support the `num_traces` and `expected_new_traces_per_sec` configuration parameters in the tail_sampling processor. (@ptodev)

### Bugfixes

- Remove empty port from the `apache_http` integration's instance label. (@katepangLiu)

- Fix identifier on target creation for SNMP v2 integration. (@marctc)

- Fix bug when specifying Blackbox's modules when using Blackbox integration. (@marctc)

- Tracing: fix a panic when the required `protocols` field was not set in the `otlp` receiver. (@ptodev)

- Support Bearer tokens for metric remote writes in the Grafana Operator (@jcreixell, @marctc)

### Other changes

- Update versions of embedded Prometheus exporters used for integrations:

  - Update `github.com/prometheus/statsd_exporter` to `v0.22.8`. (@captncraig)

  - Update `github.com/prometheus-community/postgres_exporter` to `v0.11.1`. (@captncraig)

  - Update `github.com/prometheus/memcached_exporter` to `v0.10.0`. (@captncraig)

  - Update `github.com/prometheus-community/elasticsearch_exporter` to `v1.5.0`. (@captncraig)

  - Update `github.com/prometheus/mysqld_exporter` to `v0.14.0`. (@captncraig)

  - Update `github.com/prometheus/consul_exporter` to `v0.8.0`. (@captncraig)

  - Update `github.com/ncabatoff/process-exporter` to `v0.7.10`. (@captncraig)

  - Update `github.com/prometheus-community/postgres_exporter` to `v0.11.1`. (@captncraig)

- Use Go 1.19.3 for builds. (@rfratto)

v0.28.1 (2022-11-03)
--------------------

### Security

- Update Docker base image to resolve OpenSSL vulnerabilities CVE-2022-3602 and
  CVE-2022-3786. Grafana Agent does not use OpenSSL, so we do not believe it is
  vulnerable to these issues, but the base image has been updated to remove the
  report from image scanners. (@rfratto)

v0.28.0 (2022-09-29)
--------------------

### Features

- Introduce Grafana Agent Flow, an experimental "programmable pipeline" runtime
  mode which improves how to configure and debug Grafana Agent by using
  components. (@captncraig, @karengermond, @marctc, @mattdurham, @rfratto,
  @rlankfo, @tpaschalis)

- Introduce Blackbox exporter integration. (@marctc)

### Enhancements

- Update Loki dependency to v2.6.1. (@rfratto)

### Bugfixes

### Other changes

- Fix relabel configs in sample agent-operator manifests (@hjet)

- Operator no longer set the `SecurityContext.Privileged` flag in the `config-reloader` container. (@hsyed-dojo)

- Add metrics for config reloads and config hash (@jcreixell)

v0.27.1 (2022-09-09)
--------------------

> **NOTE**: ARMv6 Docker images are no longer being published.
>
> We have stopped publishing Docker images for ARMv6 platforms.
> This is due to the new Ubuntu base image we are using that does not support ARMv6.
> The new Ubuntu base image has less reported CVEs, and allows us to provide more
> secure Docker images. We will still continue to publish ARMv6 release binaries and
> deb/rpm packages.

### Other Changes

- Switch docker image base from debian to ubuntu. (@captncraig)

v0.27.0 (2022-09-01)
--------------------

### Features

- Integrations: (beta) Add vmware_exporter integration (@rlankfo)

- App agent receiver: add Event kind to payload (@domasx2)

### Enhancements

- Tracing: Introduce a periodic appender to the remotewriteexporter to control sample rate. (@mapno)

- Tracing: Update OpenTelemetry dependency to v0.55.0. (@rfratto, @mapno)

- Add base agent-operator jsonnet library and generated manifests (@hjet)

- Add full (metrics, logs, K8s events) sample agent-operator jsonnet library and gen manifests (@hjet)

- Introduce new configuration fields for disabling Keep-Alives and setting the
  IdleConnectionTimeout when scraping. (@tpaschalis)

- Add field to Operator CRD to disable report usage functionality. (@marctc)

### Bugfixes

- Tracing: Fixed issue with the PromSD processor using the `connection` method to discover the IP
  address.  It was failing to match because the port number was included in the address string. (@jphx)

- Register prometheus discovery metrics. (@mattdurham)

- Fix seg fault when no instance parameter is provided for apache_http integration, using integrations-next feature flag. (@rgeyer)

- Fix grafanacloud-install.ps1 web request internal server error when fetching config. (@rlankfo)

- Fix snmp integration not passing module or walk_params parameters when scraping. (@rgeyer)

- Fix unmarshal errors (key "<walk_param name>" already set in map) for snmp integration config when walk_params is defined, and the config is reloaded. (@rgeyer)

### Other changes

- Update several go dependencies to resolve warnings from certain security scanning tools. None of the resolved vulnerabilities were known to be exploitable through the agent. (@captncraig)

- It is now possible to compile Grafana Agent using Go 1.19. (@rfratto)

v0.26.1 (2022-07-25)
--------------------

> **BREAKING CHANGES**: This release has breaking changes. Please read entries
> carefully and consult the [upgrade guide][] for specific instructions.

### Breaking changes

- Change windows certificate store so client certificate is no longer required in store. (@mattdurham)

### Bugfixes

- Operator: Fix issue where configured `targetPort` ServiceMonitors resulted in
  generating an incorrect scrape_config. (@rfratto)

- Build the Linux/AMD64 artifacts using the opt-out flag for the ebpf_exporter. (@tpaschalis)

v0.26.0 (2022-07-18)
--------------------

> **BREAKING CHANGES**: This release has breaking changes. Please read entries
> carefully and consult the [upgrade guide][] for specific instructions.

### Breaking changes

- Deprecated `server` YAML block fields have now been removed in favor of the
  command-line flags that replaced them. These fields were originally
  deprecated in v0.24.0. (@rfratto)

- Changed tail sampling policies to be configured as in the OpenTelemetry
  Collector. (@mapno)

### Features

- Introduce Apache HTTP exporter integration. (@v-zhuravlev)

- Introduce eBPF exporter integration. (@tpaschalis)

### Enhancements

- Truncate all records in WAL if repair attempt fails. (@rlankfo)

### Bugfixes

- Relative symlinks for promtail now work as expected. (@RangerCD, @mukerjee)

- Fix rate limiting implementation for the app agent receiver integration. (@domasx2)

- Fix mongodb exporter so that it now collects all metrics. (@mattdurham)

v0.25.1 (2022-06-16)
--------------------

### Bugfixes

- Integer types fail to unmarshal correctly in operator additional scrape configs. (@rlankfo)

- Unwrap replayWAL error before attempting corruption repair. (@rlankfo)

v0.25.0 (2022-06-06)
--------------------

> **BREAKING CHANGES**: This release has breaking changes. Please read entries
> carefully and consult the [upgrade guide][] for specific instructions.

### Breaking changes

- Traces: Use `rpc.grpc.status_code` attribute to determine
  span failed in the service graph processor (@rcrowe)

### Features

- Add HTTP endpoints to fetch active instances and targets for the Logs subsystem.
  (@marctc)

- (beta) Add support for using windows certificate store for TLS connections. (@mattdurham)

- Grafana Agent Operator: add support for integrations through an `Integration`
  CRD which is discovered by `GrafanaAgent`. (@rfratto)

- (experimental) Add app agent receiver integration. This depends on integrations-next being enabled
  via the `integrations-next` feature flag. Use `-enable-features=integrations-next` to use
  this integration. (@kpelelis, @domas)

- Introduce SNMP exporter integration. (@v-zhuravlev)

- Configure the agent to report the use of feature flags to grafana.com. (@marctc)

### Enhancements

- integrations-next: Integrations using autoscrape will now autoscrape metrics
  using in-memory connections instead of connecting to themselves over the
  network. As a result of this change, the `client_config` field has been
  removed. (@rfratto)

- Enable `proxy_url` support on `oauth2` for metrics and logs (update **prometheus/common** dependency to `v0.33.0`). (@martin-jaeger-maersk)

- `extra-scrape-metrics` can now be enabled with the `--enable-features=extra-scrape-metrics` feature flag. See <https://prometheus.io/docs/prometheus/2.31/feature_flags/#extra-scrape-metrics> for details. (@rlankfo)

- Resolved issue in v2 integrations where if an instance name was a prefix of another the route handler would fail to
  match requests on the longer name (@mattdurham)

- Set `include_metadata` to true by default for OTLP traces receivers (@mapno)

### Bugfixes

- Scraping service was not honoring the new server grpc flags `server.grpc.address`.  (@mattdurham)

### Other changes

- Update base image of official Docker containers from Debian buster to Debian
  bullseye. (@rfratto)

- Use Go 1.18 for builds. (@rfratto)

- Add `metrics` prefix to the url of list instances endpoint (`GET
  /agent/api/v1/instances`) and list targets endpoint (`GET
  /agent/api/v1/metrics/targets`). (@marctc)

- Add extra identifying labels (`job`, `instance`, `agent_hostname`) to eventhandler integration. (@hjet)

- Add `extra_labels` configuration to eventhandler integration. (@hjet)

v0.24.2 (2022-05-02)
--------------------

### Bugfixes

- Added configuration watcher delay to prevent race condition in cases where scraping service mode has not gracefully exited. (@mattdurham)

### Other changes

- Update version of node_exporter to include additional metrics for osx. (@v-zhuravlev)

v0.24.1 (2022-04-14)
--------------------

### Bugfixes

- Add missing version information back into `agentctl --version`. (@rlankfo)

- Bump version of github-exporter to latest upstream SHA 284088c21e7d, which
  includes fixes from bugs found in their latest tag. This includes a fix
  where not all releases where retrieved when pulling release information.
  (@rfratto)

- Set the `Content-Type` HTTP header to `application/json` for API endpoints
  returning json objects. (@marctc)

- Operator: fix issue where a `username_file` field was incorrectly set.
  (@rfratto)

- Initialize the logger with default `log_level` and `log_format` parameters.
  (@tpaschalis)

### Other changes

- Embed timezone data to enable Promtail pipelines using the `location` field
  on Windows machines. (@tpaschalis)

v0.24.0 (2022-04-07)
--------------------

> **BREAKING CHANGES**: This release has breaking changes. Please read entries
> carefully and consult the [upgrade guide][] for specific instructions.
>
> **GRAFANA AGENT OPERATOR USERS**: As of this release, Grafana Agent Operator
> does not support versions of Grafana Agent prior to v0.24.0.

### Breaking changes

- The following metrics will now be prefixed with `agent_dskit_` instead of
  `cortex_`: `cortex_kv_request_duration_seconds`,
  `cortex_member_consul_heartbeats_total`, `cortex_member_ring_tokens_owned`,
  `cortex_member_ring_tokens_to_own`, `cortex_ring_member_ownership_percent`,
  `cortex_ring_members`, `cortex_ring_oldest_member_timestamp`,
  `cortex_ring_tokens_owned`, `cortex_ring_tokens_total`. (@rlankfo)

- Traces: the `traces_spanmetrics_calls_total_total` metric has been renamed to
  `traces_spanmetrics_calls_total` (@fredr)

- Two new flags, `-server.http.enable-tls` and `-server.grpc.enable-tls` must
  be provided to explicitly enable TLS support. This is a change of the
  previous behavior where TLS support was enabled when a certificate pair was
  provided. (@rfratto)

- Many command line flags starting with `-server.` block have been renamed.
  (@rfratto)

- The `-log.level` and `-log.format` flags are removed in favor of being set in
  the configuration file. (@rfratto)

- Flags for configuring TLS have been removed in favor of being set in the
  configuration file. (@rfratto)

- Dynamic reload is no longer supported for deprecated server block fields.
  Changing a deprecated field will be ignored and cause the reload to fail.
  (@rfratto)

- The default HTTP listen address is now `127.0.0.1:12345`. Use the
  `-server.http.address` flag to change this value. (@rfratto)

- The default gRPC listen address is now `127.0.0.1:12346`. Use the
  `-server.grpc.address` flag to change this value. (@rfratto)

- `-reload-addr` and `-reload-port` have been removed. They are no longer
  necessary as the primary HTTP server is now static and can't be shut down in
  the middle of a `/-/reload` call. (@rfratto)

- (Only impacts `integrations-next` feature flag) Many integrations have been
  renamed to better represent what they are integrating with. For example,
  `redis_exporter` is now `redis`. This change requires updating
  `integrations-next`-enabled configuration files. This change also changes
  integration names shown in metric labels. (@rfratto)

- The deprecated `-prometheus.*` flags have been removed in favor of
  their `-metrics.*` counterparts. The `-prometheus.*` flags were first
  deprecated in v0.19.0. (@rfratto)

### Deprecations

- Most fields in the `server` block of the configuration file are
  now deprecated in favor of command line flags. These fields will be removed
  in the v0.26.0 release. Please consult the upgrade guide for more information
  and rationale. (@rfratto)

### Features

- Added config read API support to GrafanaAgent Custom Resource Definition.
  (@shamsalmon)

- Added consulagent_sd to target discovery. (@chuckyz)

- Introduce EXPERIMENTAL support for dynamic configuration. (@mattdurham)

- Introduced endpoint that accepts remote_write requests and pushes metrics data directly into an instance's WAL. (@tpaschalis)

- Added builds for linux/ppc64le. (@aklyachkin)

### Enhancements

- Tracing: Exporters can now be configured to use OAuth. (@canuteson)

- Strengthen readiness check for metrics instances. (@tpaschalis)

- Parameterize namespace field in sample K8s logs manifests (@hjet)

- Upgrade to Loki k87. (@rlankfo)

- Update Prometheus dependency to v2.34.0. (@rfratto)

- Update OpenTelemetry-collector dependency to v0.46.0. (@mapno)

- Update cAdvisor dependency to v0.44.0. (@rfratto)

- Update mongodb_exporter dependency to v0.31.2 (@mukerjee)

- Use grafana-agent/v2 Tanka Jsonnet to generate K8s manifests (@hjet)

- Replace agent-bare.yaml K8s sample Deployment with StatefulSet (@hjet)

- Improve error message for `agentctl` when timeout happens calling
  `cloud-config` command (@marctc)

- Enable integrations-next by default in agent-bare.yaml. Please note #1262 (@hjet)

### Bugfixes

- Fix Kubernetes manifests to use port `4317` for OTLP instead of the previous
  `55680` in line with the default exposed port in the agent.

- Ensure singleton integrations are honored in v2 integrations (@mattdurham)

- Tracing: `const_labels` is now correctly parsed in the remote write exporter.
  (@fredr)

- integrations-next: Fix race condition where metrics endpoints for
  integrations may disappear after reloading the config file. (@rfratto)

- Removed the `server.path_prefix` field which would break various features in
  Grafana Agent when set. (@rfratto)

- Fix issue where installing the DEB/RPM packages would overwrite the existing
  config files and environment files. (@rfratto)

- Set `grafanaDashboardFolder` as top level key in the mixin. (@Duologic)

- Operator: Custom Secrets or ConfigMaps to mount will no longer collide with
  the path name of the default secret mount. As a side effect of this bugfix,
  custom Secrets will now be mounted at
  `/var/lib/grafana-agent/extra-secrets/<secret name>` and custom ConfigMaps
  will now be mounted at `/var/lib/grafana-agent/extra-configmaps/<configmap
  name>`. This is not a breaking change as it was previously impossible to
  properly provide these custom mounts. (@rfratto)

- Flags accidentally prefixed with `-metrics.service..` (two `.` in a row) have
  now been fixed to only have one `.`. (@rfratto)

- Protect concurrent writes to the WAL in the remote write exporter (@mapno)

### Other changes

- The `-metrics.wal-directory` flag and `metrics.wal_directory` config option
  will now default to `data-agent/`, the same default WAL directory as
  Prometheus Agent. (@rfratto)

v0.23.0 (2022-02-10)
--------------------

### Enhancements

- Go 1.17 is now used for all builds of the Agent. (@tpaschalis)

- integrations-next: Add `extra_labels` to add a custom set of labels to
  integration targets. (@rfratto)

- The agent no longer appends duplicate exemplars. (@tpaschalis)

- Added Kubernetes eventhandler integration (@hjet)

- Enables sending of exemplars over remote write by default. (@rlankfo)

### Bugfixes

- Fixed issue where Grafana Agent may panic if there is a very large WAL
  loading while old WALs are being deleted or the `/agent/api/v1/targets`
  endpoint is called. (@tpaschalis)

- Fix panic in prom_sd_processor when address is empty (@mapno)

- Operator: Add missing proxy_url field from generated remote_write configs.
  (@rfratto)

- Honor the specified log format in the traces subsystem (@mapno)

- Fix typo in node_exporter for runit_service_dir. (@mattdurham)

- Allow inlining credentials in remote_write url. (@tpaschalis)

- integrations-next: Wait for integrations to stop when starting new instances
  or shutting down (@rfratto).

- Fix issue with windows_exporter mssql collector crashing the agent.
  (@mattdurham)

- The deb and rpm files will now ensure the /var/lib/grafana-agent data
  directory is created with permissions set to 0770. (@rfratto)

- Make agent-traces.yaml Namespace a template-friendly variable (@hjet)

- Disable `machine-id` journal vol by default in sample logs manifest (@hjet)

v0.22.0 (2022-01-13)
--------------------

> This release has deprecations. Please read entries carefully and consult
> the [upgrade guide][] for specific instructions.

### Deprecations

- The node_exporter integration's `netdev_device_whitelist` field is deprecated
  in favor of `netdev_device_include`. Support for the old field name will be
  removed in a future version. (@rfratto)

- The node_exporter integration's `netdev_device_blacklist` field is deprecated
  in favor of `netdev_device_include`. Support for the old field name will be
  removed in a future version. (@rfratto)

- The node_exporter integration's `systemd_unit_whitelist` field is deprecated
  in favor of `systemd_unit_include`. Support for the old field name will be
  removed in a future version. (@rfratto)

- The node_exporter integration's `systemd_unit_blacklist` field is deprecated
  in favor of `systemd_unit_exclude`. Support for the old field name will be
  removed in a future version. (@rfratto)

- The node_exporter integration's `filesystem_ignored_mount_points` field is
  deprecated in favor of `filesystem_mount_points_exclude`. Support for the old
  field name will be removed in a future version. (@rfratto)

- The node_exporter integration's `filesystem_ignored_fs_types` field is
  deprecated in favor of `filesystem_fs_types_exclude`. Support for the old
  field name will be removed in a future version. (@rfratto)

### Features

- (beta) Enable experimental config urls for fetching remote configs.
  Currently, only HTTP/S is supported. Pass the
  `-enable-features=remote-configs` flag to turn this on. (@rlankfo)

- Added [cAdvisor](https://github.com/google/cadvisor) integration. (@rgeyer)

- Traces: Add `Agent Tracing Pipeline` dashboard and alerts (@mapno)

- Traces: Support jaeger/grpc exporter (@nicoche)

- (beta) Enable an experimental integrations subsystem revamp. Pass
  `integrations-next` to `-enable-features` to turn this on. Reading the
  documentation for the revamp is recommended; enabling it causes breaking
  config changes. (@rfratto)

### Enhancements

- Traces: Improved pod association in PromSD processor (@mapno)

- Updated OTel to v0.40.0 (@mapno)

- Remote write dashboard: show in and out sample rates (@bboreham)

- Remote write dashboard: add mean latency (@bboreham)

- Update node_exporter dependency to v1.3.1. (@rfratto)

- Cherry-pick Prometheus PR #10102 into our Prometheus dependency (@rfratto).

### Bugfixes

- Fix usage of POSTGRES_EXPORTER_DATA_SOURCE_NAME when using postgres_exporter
  integration (@f11r)

- Change ordering of the entrypoint for windows service so that it accepts
  commands immediately (@mattdurham)

- Only stop WAL cleaner when it has been started (@56quarters)

- Fix issue with unquoted install path on Windows, that could allow escalation
  or running an arbitrary executable (@mattdurham)

- Fix cAdvisor so it collects all defined metrics instead of the last
  (@pkoenig10)

- Fix panic when using 'stdout' in automatic logging (@mapno)

- Grafana Agent Operator: The /-/ready and /-/healthy endpoints will
  no longer always return 404 (@rfratto).

### Other changes

- Remove log-level flag from systemd unit file (@jpkrohling)

v0.21.2 (2021-12-08)
--------------------

### Security fixes

- This release contains a fix for
  [CVE-2021-41090](https://github.com/grafana/agent/security/advisories/GHSA-9c4x-5hgq-q3wh).

### Other changes

- This release disables the existing `/-/config` and
  `/agent/api/v1/configs/{name}` endpoints by default. Pass the
  `--config.enable-read-api` flag at the command line to opt in to these
  endpoints.

v0.21.1 (2021-11-18)
--------------------

### Bugfixes

- Fix panic when using postgres_exporter integration (@saputradharma)

- Fix panic when dnsamsq_exporter integration tried to log a warning (@rfratto)

- Statsd Integration: Adding logger instance to the statsd mapper
  instantiation. (@gaantunes)

- Statsd Integration: Fix issue where mapped metrics weren't exposed to the
  integration. (@mattdurham)

- Operator: fix bug where version was a required field (@rfratto)

- Metrics: Only run WAL cleaner when metrics are being used and a WAL is
  configured. (@rfratto)

v0.21.0 (2021-11-17)
--------------------

### Enhancements

- Update Cortex dependency to v1.10.0-92-g85c378182. (@rlankfo)

- Update Loki dependency to v2.1.0-656-g0ae0d4da1. (@rlankfo)

- Update Prometheus dependency to v2.31.0 (@rlankfo)

- Add Agent Operator Helm quickstart guide (@hjet)

- Reorg Agent Operator quickstart guides (@hjet)

### Bugfixes

- Packaging: Use correct user/group env variables in RPM %post script (@simonc6372)

- Validate logs config when using logs_instance with automatic logging processor (@mapno)

- Operator: Fix MetricsInstance Service port (@hjet)

- Operator: Create govern service per Grafana Agent (@shturman)

- Operator: Fix relabel_config directive for PodLogs resource (@hjet)

- Traces: Fix `success_logic` code in service graphs processor (@mapno)

### Other changes

- Self-scraped integrations will now use an SUO-specific value for the `instance` label. (@rfratto)

- Traces: Changed service graphs store implementation to improve CPU performance (@mapno)

v0.20.1 (2021-12-08)
--------------------

> _NOTE_: The fixes in this patch are only present in v0.20.1 and >=v0.21.2.

### Security fixes

- This release contains a fix for
  [CVE-2021-41090](https://github.com/grafana/agent/security/advisories/GHSA-9c4x-5hgq-q3wh).

### Other changes

- This release disables the existing `/-/config` and
  `/agent/api/v1/configs/{name}` endpoitns by default. Pass the
  `--config.enable-read-api` flag at the command line to opt in to these
  endpoints.

v0.20.0 (2021-10-28)
--------------------

> **BREAKING CHANGES**: This release has breaking changes. Please read entries
> carefully and consult the [upgrade guide][] for specific instructions.

### Breaking Changes

- push_config is no longer supported in trace's config (@mapno)

### Features

- Operator: The Grafana Agent Operator can now generate a Kubelet service to
  allow a ServiceMonitor to collect Kubelet and cAdvisor metrics. This requires
  passing a `--kubelet-service` flag to the Operator in `namespace/name` format
  (like `kube-system/kubelet`). (@rfratto)

- Service graphs processor (@mapno)

### Enhancements

- Updated mysqld_exporter to v0.13.0 (@gaantunes)

- Updated postgres_exporter to v0.10.0 (@gaantunes)

- Updated redis_exporter to v1.27.1 (@gaantunes)

- Updated memcached_exporter to v0.9.0 (@gaantunes)

- Updated statsd_exporter to v0.22.2 (@gaantunes)

- Updated elasticsearch_exporter to v1.2.1 (@gaantunes)

- Add remote write to silent Windows Installer  (@mattdurham)

- Updated mongodb_exporter to v0.20.7 (@rfratto)

- Updated OTel to v0.36 (@mapno)

- Updated statsd_exporter to v0.22.2 (@mattdurham)

- Update windows_exporter to v0.16.0 (@rfratto, @mattdurham)

- Add send latency to agent dashboard (@bboreham)

### Bugfixes

- Do not immediately cancel context when creating a new trace processor. This
  was preventing scrape_configs in traces from functioning. (@lheinlen)

- Sanitize autologged Loki labels by replacing invalid characters with
  underscores (@mapno)

- Traces: remove extra line feed/spaces/tabs when reading password_file content
  (@nicoche)

- Updated envsubst to v2.0.0-20210730161058-179042472c46. This version has a
  fix needed for escaping values outside of variable substitutions. (@rlankfo)

- Grafana Agent Operator should no longer delete resources matching the names
  of the resources it manages. (@rfratto)

- Grafana Agent Operator will now appropriately assign an
  `app.kubernetes.io/managed-by=grafana-agent-operator` to all created
  resources. (@rfratto)

### Other changes

- Configuration API now returns 404 instead of 400 when attempting to get or
  delete a config which does not exist. (@kgeckhart)

- The windows_exporter now disables the textfile collector by default.
  (@rfratto)

v0.19.0 (2021-09-29)
--------------------

> **BREAKING CHANGES**: This release has breaking changes. Please read entries
> carefully and consult the [upgrade guide][] for specific instructions.

### Breaking Changes

- Reduced verbosity of tracing autologging by not logging `STATUS_CODE_UNSET`
  status codes. (@mapno)

- Operator: rename `Prometheus*` CRDs to `Metrics*` and `Prometheus*` fields to
  `Metrics*`. (@rfratto)

- Operator: CRDs are no longer referenced using a hyphen in the name to be
  consistent with how Kubernetes refers to resources. (@rfratto)

- `prom_instance` in the spanmetrics config is now named `metrics_instance`.
  (@rfratto)

### Deprecations

- The `loki` key at the root of the config file has been deprecated in favor of
  `logs`. `loki`-named fields in `automatic_logging` have been renamed
  accordinly: `loki_name` is now `logs_instance_name`, `loki_tag` is now
  `logs_instance_tag`, and `backend: loki` is now `backend: logs_instance`.
  (@rfratto)

- The `prometheus` key at the root of the config file has been deprecated in
  favor of `metrics`. Flag names starting with `prometheus.` have also been
  deprecated in favor of the same flags with the `metrics.` prefix. Metrics
  prefixed with `agent_prometheus_` are now prefixed with `agent_metrics_`.
  (@rfratto)

- The `tempo` key at the root of the config file has been deprecated in favor
  of `traces`. (@mattdurham)

### Features

- Added [GitHub exporter](https://github.com/infinityworks/github-exporter)
  integration. (@rgeyer)

- Add TLS config options for tempo `remote_write`s. (@mapno)

- Support autologging span attributes as log labels (@mapno)

- Put Tests requiring Network Access behind a -online flag (@flokli)

- Add logging support to the Grafana Agent Operator. (@rfratto)

- Add `operator-detach` command to agentctl to allow zero-downtime upgrades
  when removing an Operator CRD. (@rfratto)

- The Grafana Agent Operator will now default to deploying the matching release
  version of the Grafana Agent instead of v0.14.0. (@rfratto)

### Enhancements

- Update OTel dependency to v0.30.0 (@mapno)

- Allow reloading configuration using `SIGHUP` signal. (@tharun208)

- Add HOSTNAME environment variable to service file to allow for expanding the
  $HOSTNAME variable in agent config.  (@dfrankel33)

- Update jsonnet-libs to 1.21 for Kubernetes 1.21+ compatability. (@MurzNN)

- Make method used to add k/v to spans in prom_sd processor configurable.
  (@mapno)

### Bugfixes

- Regex capture groups like `${1}` will now be kept intact when using
  `-config.expand-env`. (@rfratto)

- The directory of the logs positions file will now properly be created on
  startup for all instances. (@rfratto)

- The Linux system packages will now configure the grafana-agent user to be a
  member of the adm and systemd-journal groups. This will allow logs to read
  from journald and /var/log by default. (@rfratto)

- Fix collecting filesystem metrics on Mac OS (darwin) in the `node_exporter`
  integration default config. (@eamonryan)

- Remove v0.0.0 flags during build with no explicit release tag (@mattdurham)

- Fix issue with global scrape_interval changes not reloading integrations
  (@kgeckhart)

- Grafana Agent Operator will now detect changes to referenced ConfigMaps and
  Secrets and reload the Agent properly. (@rfratto)

- Grafana Agent Operator's object label selectors will now use Kubernetes
  defaults when undefined (i.e., default to nothing). (@rfratto)

- Fix yaml marshalling tag for cert_file in kafka exporter agent config.
  (@rgeyer)

- Fix warn-level logging of dropped targets. (@james-callahan)

- Standardize scrape_interval to 1m in examples. (@mattdurham)

v0.18.4 (2021-09-14)
--------------------

### Enhancements

- Add `agent_prometheus_configs_changed_total` metric to track instance config
  events. (@rfratto)

### Bugfixes

- Fix info logging on windows. (@mattdurham)

- Scraping service: Ensure that a reshard is scheduled every reshard
  interval. (@rfratto)

v0.18.3 (2021-09-08)
--------------------

### Bugfixes

- Register missing metric for configstore consul request duration. (@rfratto)

- Logs should contain a caller field with file and line numbers again
  (@kgeckhart)

- In scraping service mode, the polling configuration refresh should honor
  timeout. (@mattdurham)

- In scraping service mode, the lifecycle reshard should happen using a
  goroutine. (@mattdurham)

- In scraping service mode, scraping service can deadlock when reloading during
  join. (@mattdurham)

- Scraping service: prevent more than one refresh from being queued at a time.
  (@rfratto)

v0.18.2 (2021-08-12)
--------------------

### Bugfixes

- Honor the prefix and remove prefix from consul list results (@mattdurham)

v0.18.1 (2021-08-09)
--------------------

### Bugfixes

- Reduce number of consul calls when ran in scrape service mode (@mattdurham)

v0.18.0 (2021-07-29)
--------------------

### Features

- Added [GitHub exporter](https://github.com/infinityworks/github-exporter)
  integration. (@rgeyer)

- Add support for OTLP HTTP trace exporting. (@mapno)

### Enhancements

- Switch to drone for releases. (@mattdurham)

- Update postgres_exporter to a [branch of](https://github.com/grafana/postgres_exporter/tree/exporter-package-v0.10.0) v0.10.0

### Bugfixes

- Enabled flag for integrations is not being honored. (@mattdurham)

v0.17.0 (2021-07-15)
--------------------

### Features

- Added [Kafka Lag exporter](https://github.com/davidmparrott/kafka_exporter)
  integration. (@gaantunes)

### Bugfixes

- Fix race condition that may occur and result in a panic when initializing
  scraping service cluster. (@rfratto)

v0.16.1 (2021-06-22)
--------------------

### Bugfixes

- Fix issue where replaying a WAL caused incorrect metrics to be sent over
  remote write. (@rfratto)

v0.16.0 (2021-06-17)
--------------------

### Features

- (beta) A Grafana Agent Operator is now available. (@rfratto)

### Enhancements

- Error messages when installing the Grafana Agent for Grafana Cloud will now
  be shown. (@rfratto)

### Bugfixes

- Fix a leak in the shared string interner introduced in v0.14.0. This fix was
  made to a [dependency](https://github.com/grafana/prometheus/pull/21).
  (@rfratto)

- Fix issue where a target will fail to be scraped for the process lifetime if
  that target had gone down for long enough that its series were removed from
  the in-memory cache (2 GC cycles). (@rfratto)

v0.15.0 (2021-06-03)
--------------------

> **BREAKING CHANGES**: This release has breaking changes. Please read entries
> carefully and consult the [upgrade guide][] for specific instructions.

### Breaking Changes

- The configuration of Tempo Autologging has changed. (@mapno)

### Features

- Add support for exemplars. (@mapno)

### Enhancements

- Add the option to log to stdout instead of a Loki instance. (@joe-elliott)

- Update Cortex dependency to v1.8.0.

- Running the Agent as a DaemonSet with host_filter and role: pod should no
  longer cause unnecessary load against the Kubernetes SD API. (@rfratto)

- Update Prometheus to v2.27.0. (@mapno)

- Update Loki dependency to d88f3996eaa2. This is a non-release build, and was
  needed to support exemplars. (@mapno)

- Update Cortex dependency to d382e1d80eaf. This is a non-release build, and
  was needed to support exemplars. (@mapno)

### Bugfixes

- Host filter relabeling rules should now work. (@rfratto)

- Fixed issue where span metrics where being reported with wrong time unit.
  (@mapno)

### Other changes

- Intentionally order tracing processors. (@joe-elliott)

v0.14.0 (2021-05-24)
--------------------

> **BREAKING CHANGES**: This release has breaking changes. Please read entries
> carefully and consult the [upgrade guide][] for specific instructions.
>
> **STABILITY NOTICE**: As of this release, functionality that is not
> recommended for production use and is expected to change will be tagged
> interchangably as "experimental" or "beta."

### Security fixes

- The Scraping service API will now reject configs that read credentials from
  disk by default. This prevents malicious users from reading arbitrary files
  and sending their contents over the network. The old behavior can be
  re-enabled by setting `dangerous_allow_reading_files: true` in the scraping
  service config. (@rfratto)

### Breaking changes

- Configuration for SigV4 has changed. (@rfratto)

### Deprecations

- `push_config` is now supplanted by `remote_block` and `batch`. `push_config`
  will be removed in a future version (@mapno)

### Features

- (beta) New integration: windows_exporter (@mattdurham)

- (beta) Grafana Agent Windows Installer is now included as a release artifact.
  (@mattdurham)

- Official M1 Mac release builds will now be generated! Look for
  `agent-darwin-arm64` and `agentctl-darwin-arm64` in the release assets.
  (@rfratto)

- Add support for running as a Windows service (@mattdurham)

- (beta) Add /-/reload support. It is not recommended to invoke `/-/reload`
  against the main HTTP server. Instead, two new command-line flags have been
  added: `--reload-addr` and `--reload-port`. These will launch a
  `/-/reload`-only HTTP server that can be used to safely reload the Agent's
  state.  (@rfratto)

- Add a /-/config endpoint. This endpoint will return the current configuration
  file with defaults applied that the Agent has loaded from disk. (@rfratto)

- (beta) Support generating metrics and exposing them via a Prometheus exporter
  from span data. (@yeya24)

- Tail-based sampling for tracing pipelines (@mapno)

- Added Automatic Logging feature for Tempo (@joe-elliott)

- Disallow reading files from within scraping service configs by default.
  (@rfratto)

- Add remote write for span metrics (@mapno)

### Enhancements

- Support compression for trace export. (@mdisibio)

- Add global remote_write configuration that is shared between all instances
  and integrations. (@mattdurham)

- Go 1.16 is now used for all builds of the Agent. (@rfratto)

- Update Prometheus dependency to v2.26.0. (@rfratto)

- Upgrade `go.opentelemetry.io/collector` to v0.21.0 (@mapno)

- Add kafka trace receiver (@mapno)

- Support mirroring a trace pipeline to multiple backends (@mapno)

- Add `headers` field in `remote_write` config for Tempo. `headers` specifies
  HTTP headers to forward to the remote endpoint. (@alexbiehl)

- Add silent uninstall to Windows Uninstaller. (@mattdurham)

### Bugfixes

- Native Darwin arm64 builds will no longer crash when writing metrics to the
  WAL. (@rfratto)

- Remote write endpoints that never function across the lifetime of the Agent
  will no longer prevent the WAL from being truncated. (@rfratto)

- Bring back FreeBSD support. (@rfratto)

- agentctl will no longer leak WAL resources when retrieving WAL stats.
  (@rfratto)

- Ensure defaults are applied to undefined sections in config file. This fixes
  a problem where integrations didn't work if `prometheus:` wasn't configured.
  (@rfratto)

- Fixed issue where automatic logging double logged "svc". (@joe-elliott)

### Other changes

- The Grafana Cloud Agent has been renamed to the Grafana Agent. (@rfratto)

- Instance configs uploaded to the Config Store API will no longer be stored
  along with the global Prometheus defaults. This is done to allow globals to
  be updated and re-apply the new global defaults to the configs from the
  Config Store. (@rfratto)

- The User-Agent header sent for logs will now be `GrafanaAgent/<version>`
  (@rfratto)

- Add `tempo_spanmetrics` namespace in spanmetrics (@mapno)

v0.13.1 (2021-04-09)
--------------------

### Bugfixes

- Validate that incoming scraped metrics do not have an empty label set or a
  label set with duplicate labels, mirroring the behavior of Prometheus.
  (@rfratto)

v0.13.0 (2021-02-25)
--------------------

> The primary branch name has changed from `master` to `main`. You may have to
> update your local checkouts of the repository to point at the new branch name.

### Features

- postgres_exporter: Support query_path and disable_default_metrics. (@rfratto)

### Enhancements

- Support other architectures in installation script. (@rfratto)

- Allow specifying custom wal_truncate_frequency per integration. (@rfratto)

- The SigV4 region can now be inferred using the shared config (at
  `$HOME/.aws/config`) or environment variables (via `AWS_CONFIG`). (@rfratto)

- Update Prometheus dependency to v2.25.0. (@rfratto)

### Bugfixes

- Not providing an `-addr` flag for `agentctl config-sync` will no longer
  report an error and will instead use the pre-existing default value.
  (@rfratto)

- Fixed a bug from v0.12.0 where the Loki installation script failed because
  positions_directory was not set. (@rfratto)

- Reduce the likelihood of dataloss during a remote_write-side outage by
  increasing the default wal_truncation_frequency to 60m and preventing the WAL
  from being truncated if the last truncation timestamp hasn't changed. This
  change increases the size of the WAL on average, and users may configure a
  lower wal_truncation_frequency to deliberately choose a smaller WAL over
  write guarantees. (@rfratto)

- Add the ability to read and serve HTTPS integration metrics when given a set
  certificates (@mattdurham)

v0.12.0 (2021-02-05)
--------------------

> **BREAKING CHANGES**: This release has breaking changes. Please read entries
> carefully and consult the [upgrade guide][] for specific instructions.

### Breaking Changes

- The configuration format for the `loki` block has changed. (@rfratto)

- The configuration format for the `tempo` block has changed. (@rfratto)

### Features

- Support for multiple Loki Promtail instances has been added. (@rfratto)

- Support for multiple Tempo instances has been added. (@rfratto)

- Added [ElasticSearch exporter](https://github.com/justwatchcom/elasticsearch_exporter)
  integration. (@colega)

### Enhancements

- `.deb` and `.rpm` packages are now generated for all supported architectures.
  The architecture of the AMD64 package in the filename has been renamed to
  `amd64` to stay synchronized with the architecture name presented from other
  release assets. (@rfratto)

- The `/agent/api/v1/targets` API will now include discovered labels on the
  target pre-relabeling in a `discovered_labels` field. (@rfratto)

- Update Loki to 59a34f9867ce. This is a non-release build, and was needed to
  support multiple Loki instances. (@rfratto)

- Scraping service: Unhealthy Agents in the ring will no longer cause job
  distribution to fail. (@rfratto)

- Scraping service: Cortex ring metrics (prefixed with cortex_ring_) will now
  be registered for tracking the state of the hash ring. (@rfratto)

- Scraping service: instance config ownership is now determined by the hash of
  the instance config name instead of the entire config. This means that
  updating a config is guaranteed to always hash to the same Agent, reducing
  the number of metrics gaps. (@rfratto)

- Only keep a handful of K8s API server metrics by default to reduce default
  active series usage. (@hjet)

- Go 1.15.8 is now used for all distributions of the Agent. (@rfratto)

### Bugfixes

- `agentctl config-check` will now work correctly when the supplied config file
  contains integrations. (@hoenn)

v0.11.0 (2021-01-20)
--------------------

### Features

- ARMv6 builds of `agent` and `agentctl` will now be included in releases to
  expand Agent support to cover all models of Raspberry Pis. ARMv6 docker
  builds are also now available. (@rfratto)

- Added `config-check` subcommand for `agentctl` that can be used to validate
  Agent configuration files before attempting to load them in the `agent`
  itself. (@56quarters)

### Enhancements

- A sigv4 install script for Prometheus has been added. (@rfratto)

- NAMESPACE may be passed as an environment variable to the Kubernetes install
  scripts to specify an installation namespace. (@rfratto)

### Bugfixes

- The K8s API server scrape job will use the API server Service name when
  resolving IP addresses for Prometheus service discovery using the "Endpoints"
  role. (@hjet)

- The K8s manifests will no longer include the `default/kubernetes` job twice
  in both the DaemonSet and the Deployment. (@rfratto)

v0.10.0 (2021-01-13)
--------------------

### Features

- Prometheus `remote_write` now supports SigV4 authentication using the
  [AWS default credentials chain](https://docs.aws.amazon.com/sdk-for-java/v1/developer-guide/credentials.html).
  This enables the Agent to send metrics to Amazon Managed Prometheus without
  needing the [SigV4 Proxy](https://github.com/awslabs/aws-sigv4-proxy).
  (@rfratto)

### Enhancements

- Update `redis_exporter` to v1.15.0. (@rfratto)

- `memcached_exporter` has been updated to v0.8.0. (@rfratto)

- `process-exporter` has been updated to v0.7.5. (@rfratto)

- `wal_cleanup_age` and `wal_cleanup_period` have been added to the top-level
  Prometheus configuration section. These settings control how Write Ahead Logs
  (WALs) that are not associated with any instances are cleaned up. By default,
  WALs not associated with an instance that have not been written in the last
  12 hours are eligible to be cleaned up. This cleanup can be disabled by
  setting `wal_cleanup_period` to `0`. (@56quarters)

- Configuring logs to read from the systemd journal should now work on journals
  that use +ZSTD compression. (@rfratto)

### Bugfixes

- Integrations will now function if the HTTP listen address was set to a value
  other than the default. (@mattdurham)

- The default Loki installation will now be able to write its positions file.
  This was prevented by accidentally writing to a readonly volume mount.
  (@rfratto)

v0.9.1 (2021-01-04)
-------------------

### Enhancements

- agentctl will now be installed by the rpm and deb packages as
  `grafana-agentctl`. (@rfratto)

v0.9.0 (2020-12-10)
-------------------

### Features

- Add support to configure TLS config for the Tempo exporter to use
  insecure_skip_verify to disable TLS chain verification. (@bombsimon)

- Add `sample-stats` to `agentctl` to search the WAL and return a summary of
  samples of series matching the given label selector. (@simonswine)

- New integration:
  [postgres_exporter](https://github.com/wrouesnel/postgres_exporter)
  (@rfratto)

- New integration:
  [statsd_exporter](https://github.com/prometheus/statsd_exporter) (@rfratto)

- New integration:
  [consul_exporter](https://github.com/prometheus/consul_exporter) (@rfratto)

- Add optional environment variable substitution of configuration file.
  (@dcseifert)

### Enhancements

- `min_wal_time` and `max_wal_time` have been added to the instance config
  settings, guaranteeing that data in the WAL will exist for at least
  `min_wal_time` and will not exist for longer than `max_wal_time`. This change
  will increase the size of the WAL slightly but will prevent certain scenarios
  where data is deleted before it is sent. To revert back to the old behavior,
  set `min_wal_time` to `0s`. (@rfratto)

- Update `redis_exporter` to v1.13.1. (@rfratto)

- Bump OpenTelemetry-collector dependency to v0.16.0. (@bombsimon)

### Bugfixes

- Fix issue where the Tempo example manifest could not be applied because the
  port names were too long. (@rfratto)

- Fix issue where the Agent Kubernetes manifests may not load properly on AKS.
  (#279) (@rfratto)

### Other changes

- The User-Agent header sent for logs will now be `GrafanaCloudAgent/<version>`
  (@rfratto)

v0.8.0 (2020-11-06)
-------------------

### Features

- New integration: [dnsamsq_exporter](https://github.com/google/dnsamsq_exporter)
  (@rfratto).

- New integration: [memcached_exporter](https://github.com/prometheus/memcached_exporter)
  (@rfratto).

### Enhancements

- Add `<integration name>_build_info` metric to all integrations. The build
  info displayed will match the build information of the Agent and _not_ the
  embedded exporter. This metric is used by community dashboards, so adding it
  to the Agent increases compatibility with existing dashboards that depend on
  it existing. (@rfratto)

- Bump OpenTelemetry-collector dependency to 0.14.0 (@joe-elliott)

### Bugfixes

- Error messages when retrieving configs from the KV store will now be logged,
  rather than just logging a generic message saying that retrieving the config
  has failed. (@rfratto)

v0.7.2 (2020-10-29)
-------------------

### Enhancements

- Bump Prometheus dependency to 2.21. (@rfratto)

- Bump OpenTelemetry-collector dependency to 0.13.0 (@rfratto)

- Bump Promtail dependency to 2.0. (@rfratto)

- Enhance host_filtering mode to support targets from Docker Swarm and Consul.
  Also, add a `host_filter_relabel_configs` to that will apply relabeling rules
  for determining if a target should be dropped. Add a documentation section
  explaining all of this in detail. (@rfratto)

### Bugfixes

- Fix deb package prerm script so that it stops the agent on package removal.
  (@jdbaldry)

- Fix issue where the `push_config` for Tempo field was expected to be
  `remote_write`. `push_config` now works as expected. (@rfratto)

v0.7.1 (2020-10-23)
-------------------

### Bugfixes

- Fix issue where ARM binaries were not published with the GitHub release.

v0.7.0 (2020-10-23)
-------------------

### Features

- Added Tracing Support. (@joe-elliott)

- Add RPM and deb packaging. (@jdbaldry, @simon6372)

- arm64 and arm/v7 Docker containers and release builds are now available for
  `agent` and `agentctl`. (@rfratto)

- Add `wal-stats` and `target-stats` tooling to `agentctl` to discover WAL and
  cardinality issues. (@rfratto)

- [mysqld_exporter](https://github.com/prometheus/mysqld_exporter) is now
  embedded and available as an integration. (@rfratto)

- [redis_exporter](https://github.com/oliver006/redis_exporter) is now embedded
  and available as an integration. (@dafydd-t)

### Enhancements

- Resharding the cluster when using the scraping service mode now supports
  timeouts through `reshard_timeout`. The default value is `30s.` This timeout
  applies to cluster-wide reshards (performed when joining and leaving the
  cluster) and local reshards (done on the `reshard_interval`). (@rfratto)

### Bugfixes

- Fix issue where integrations crashed with instance_mode was set to `distinct`
  (@rfratto)

- Fix issue where the `agent` integration did not work on Windows (@rfratto).

- Support URL-encoded paths in the scraping service API. (@rfratto)

- The instance label written from replace_instance_label can now be overwritten
  with relabel_configs. This bugfix slightly modifies the behavior of what data
  is stored. The final instance label will now be stored in the WAL rather than
  computed by remote_write. This change should not negatively affect existing
  users. (@rfratto)

v0.6.1 (2020-04-11)
-------------------

### Bugfixes

- Fix issue where build information was empty when running the Agent with
  --version. (@rfratto)

- Fix issue where updating a config in the scraping service may fail to pick up
  new targets. (@rfratto)

- Fix deadlock that slowly prevents the Agent from scraping targets at a high
  scrape volume. (@rfratto)

v0.6.0 (2020-09-04)
-------------------

### Breaking Changes

- The Configs API will now disallow two instance configs having multiple
  `scrape_configs` with the same `job_name`. This was needed for the instance
  sharing mode, where combined instances may have duplicate `job_names` across
  their `scrape_configs`. This brings the scraping service more in line with
  Prometheus, where `job_names` must globally be unique. This change also
  disallows concurrent requests to the put/apply config API endpoint to prevent
  a race condition of two conflicting configs being applied at the same time.
  (@rfratto)

### Deprecations

- `use_hostname_label` is now supplanted by `replace_instance_label`.
  `use_hostname_label` will be removed in a future version. (@rfratto)

### Features

- The Grafana Agent can now collect logs and send to Loki. This is done by
  embedding Promtail, the official Loki log collection client. (@rfratto)

- Integrations can now be enabled without scraping. Set scrape_integrations to
  `false` at the `integrations` key or within the specific integration you
  don't want to scrape. This is useful when another Agent or Prometheus server
  will scrape the integration. (@rfratto)

- [process-exporter](https://github.com/ncabatoff/process-exporter) is now
  embedded as `process_exporter`. The hypen has been changed to an underscore
  in the config file to retain consistency with `node_exporter`. (@rfratto)

### Enhancements

- A new config option, `replace_instance_label`, is now available for use with
  integrations. When this is true, the instance label for all metrics coming
  from an integration will be replaced with the machine's hostname rather than
  127.0.0.1. (@rfratto)

- The embedded Prometheus version has been updated to 2.20.1. (@rfratto,
  @gotjosh)

- The User-Agent header written by the Agent when remote_writing will now be
  `GrafanaCloudAgent/<Version>` instead of `Prometheus/<Prometheus Version>`.
  (@rfratto)

- The subsystems of the Agent (`prometheus`, `loki`) are now made optional.
  Enabling integrations also implicitly enables the associated subsystem. For
  example, enabling the `agent` or `node_exporter` integration will force the
  `prometheus` subsystem to be enabled.  (@rfratto)

### Bugfixes

- The documentation for Tanka configs is now correct. (@amckinley)

- Minor corrections and spelling issues have been fixed in the Overview
  documentation. (@amckinley)

- The new default of `shared` instances mode broke the metric value for
  `agent_prometheus_active_configs`, which was tracking the number of combined
  configs (i.e., number of launched instances). This metric has been fixed and
  a new metric, `agent_prometheus_active_instances`, has been added to track
  the numbger of launched instances. If instance sharing is not enabled, both
  metrics will share the same value. (@rfratto)

- `remote_write` names in a group will no longer be copied from the
  remote_write names of the first instance in the group. Rather, all
  remote_write names will be generated based on the first 6 characters of the
  group hash and the first six characters of the remote_write hash. (@rfratto)

- Fix a panic that may occur during shutdown if the WAL is closed in the middle
  of the WAL being truncated. (@rfratto)

v0.5.0 (2020-08-12)
-------------------

### Features

- A [scrape targets API](https://github.com/grafana/agent/blob/main/docs/api.md#list-current-scrape-targets)
  has been added to show every target the Agent is currently scraping, when it
  was last scraped, how long it took to scrape, and errors from the last
  scrape, if any. (@rfratto)

- "Shared Instance Mode" is the new default mode for spawning Prometheus
  instances, and will improve CPU and memory usage for users of integrations
  and the scraping service. (@rfratto)

### Enhancements

- Memory stability and utilization of the WAL has been improved, and the
  reported number of active series in the WAL will stop double-counting
  recently churned series. (@rfratto)

- Changing scrape_configs and remote_write configs for an instance will now be
  dynamically applied without restarting the instance. This will result in less
  missing metrics for users of the scraping service that change a config.
  (@rfratto)

- The Tanka configuration now uses k8s-alpha. (@duologic)

### Bugfixes

- The Tanka configuration will now also deploy a single-replica deployment
  specifically for scraping the Kubernetes API. This deployment acts together
  with the Daemonset to scrape the full cluster and the control plane.
  (@gotjosh)

- The node_exporter filesystem collector will now work on Linux systems without
  needing to manually set the blocklist and allowlist of filesystems.
  (@rfratto)

v0.4.0 (2020-06-18)
-------------------

### Features

- Support for integrations has been added. Integrations can be any embedded
  tool, but are currently used for embedding exporters and generating scrape
  configs. (@rfratto)

- node_exporter has been added as an integration. This is the full version of
  node_exporter with the same configuration options. (@rfratto)

- An Agent integration that makes the Agent automatically scrape itself has
  been added. (@rfratto)

### Enhancements

- The WAL can now be truncated if running the Agent without any remote_write
  endpoints. (@rfratto)

### Bugfixes

- Prevent the Agent from crashing when a global Prometheus config stanza is not
  provided. (@robx)

- Enable agent host_filter in the Tanka configs, which was disabled by default
  by mistake. (@rfratto)

v0.3.2 (2020-05-29)
-------------------

### Features

- Tanka configs that deploy the scraping service mode are now available
  (@rfratto)

- A k3d example has been added as a counterpart to the docker-compose example.
  (@rfratto)

### Enhancements

- Labels provided by the default deployment of the Agent (Kubernetes and Tanka)
  have been changed to align with the latest changes to grafana/jsonnet-libs.
  The old `instance` label is now called `pod`, and the new `instance` label is
  unique. A `container` label has also been added. The Agent mixin has been
  subsequently updated to also incorporate these label changes. (@rfratto)

- The `remote_write` and `scrape_config` sections now share the same
  validations as Prometheus (@rfratto)

- Setting `wal_truncation_frequency` to less than the scrape interval is now
  disallowed (@rfratto)

### Bugfixes

- A deadlock in scraping service mode when updating a config that shards to the
  same node has been fixed (@rfratto)

- `remote_write` config stanzas will no longer ignore `password_file`
  (@rfratto)

- `scrape_config` client secrets (e.g., basic auth, bearer token,
  `password_file`) will now be properly retained in scraping service mode
  (@rfratto)

- Labels for CPU, RX, and TX graphs in the Agent Operational dashboard now
  correctly show the pod name of the Agent instead of the exporter name.
  (@rfratto)

v0.3.1 (2020-05-20)
-------------------

### Features

- The Agent has upgraded its vendored Prometheus to v2.18.1 (@gotjosh,
  @rfratto)

### Bugfixes

- A typo in the Tanka configs and Kubernetes manifests that prevents the Agent
  launching with v0.3.0 has been fixed (@captncraig)

- Fixed a bug where Tanka mixins could not be used due to an issue with the
  folder placement enhancement (@rfratto)

### Enhancements

- `agentctl` and the config API will now validate that the YAML they receive
  are valid instance configs. (@rfratto)

v0.3.0 (2020-05-13)
-------------------

### Features

- A third operational mode called "scraping service mode" has been added. A KV
  store is used to store instance configs which are distributed amongst a
  clustered set of Agent processes, dividing the total scrape load across each
  agent. An API is exposed on the Agents to list, create, update, and delete
  instance configurations from the KV store. (@rfratto)

- An "agentctl" binary has been released to interact with the new instance
  config management API created by the "scraping service mode." (@rfratto,
  @hoenn)

- The Agent now includes readiness and healthiness endpoints. (@rfratto)

### Enhancements

- The YAML files are now parsed strictly and an invalid YAML will generate an
  error at runtime. (@hoenn)

- The default build mode for the Docker containers is now release, not debug.
  (@rfratto)

- The Grafana Agent Tanka Mixins now are placed in an "Agent" folder within
  Grafana. (@cyriltovena)

v0.2.0 (2020-04-09)
-------------------

### Features

- The Prometheus remote write protocol will now send scraped metadata (metric
  name, help, type and unit). This results in almost negligent bytes sent
  increase as metadata is only sent every minute. It is on by default.
  (@gotjosh)

  These metrics are available to monitor metadata being sent:
  - `prometheus_remote_storage_succeeded_metadata_total`
  - `prometheus_remote_storage_failed_metadata_total`
  - `prometheus_remote_storage_retried_metadata_total`
  - `prometheus_remote_storage_sent_batch_duration_seconds` and
    `prometheus_remote_storage_sent_bytes_total` have a new label “type” with
    the values of `metadata` or `samples`.

### Enhancements

- The Agent has upgraded its vendored Prometheus to v2.17.1 (@rfratto)

### Bugfixes

- Invalid configs passed to the agent will now stop the process after they are
  logged as invalid; previously the Agent process would continue. (@rfratto)

- Enabling host_filter will now allow metrics from node role Kubernetes service
  discovery to be scraped properly (e.g., cAdvisor, Kubelet). (@rfratto)

v0.1.1 (2020-03-16)
-------------------

### Other changes

- Nits in documentation (@sh0rez)

- Fix various dashboard mixin problems from v0.1.0 (@rfratto)

- Pass through release tag to `docker build` (@rfratto)

v0.1.0 (2020-03-16)
-------------------

> First release!

### Features

- Support for scraping Prometheus metrics and sharding the agent through the
  presence of a `host_filter` flag within the Agent configuration file.

[upgrade guide]: https://grafana.com/docs/agent/latest/upgrade-guide/
[contributors guide]: ./docs/developer/contributing.md#updating-the-changelog<|MERGE_RESOLUTION|>--- conflicted
+++ resolved
@@ -37,14 +37,12 @@
 - Fix issue where component evaluation time was overridden by a "default
   health" message. (@rfratto)
 
-<<<<<<< HEAD
+- Fix an issue where defining `logging` or `tracing` blocks inside of a module 
+  would generate a panic instead of returning an error. (@erikbaranowski)
+
 - Fix issue where the the `node_exporter` integration and
   `prometheus.exporter.unix` `diskstat_device_include` component could not set
   the allowlist field for the diskstat collector. (@tpaschalis)
-=======
-- Fix an issue where defining `logging` or `tracing` blocks inside of a module 
-  would generate a panic instead of returning an error. (@erikbaranowski)
->>>>>>> 6d473b1d
 
 ### Other changes
 
