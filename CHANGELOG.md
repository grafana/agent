--- conflicted
+++ resolved
@@ -10,17 +10,15 @@
 Main (unreleased)
 -----------------
 
-<<<<<<< HEAD
 ### Features
 
 - Agent Management: Introduce support for templated configuration. (@jcreixell)
-=======
+
 ### Bugfixes
 
 - Permit `X-Faro-Session-ID` header in CORS requests for the `faro.receiver`
   component (flow mode) and the `app_agent_receiver` integration (static mode).
   (@cedricziel)
->>>>>>> 7da5726b
 
 v0.38.0 (2023-11-21)
 --------------------
