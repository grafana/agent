--- conflicted
+++ resolved
@@ -85,11 +85,9 @@
 
 - Fix bug where custom headers were not actually being set in loki client. (@captncraig)
 
-<<<<<<< HEAD
 - Fix OTEL metrics not getting collected after reload. (@hainenber)
-=======
+
 - Fix bug in `pyroscope.ebpf` component when elf's PT_LOAD section is not page aligned . [PR](https://github.com/grafana/pyroscope/pull/2983)  (@korniltsev)
->>>>>>> 20d78659
 
 ### Other changes
 
