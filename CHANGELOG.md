# Main (unreleased)

<<<<<<< HEAD
- [FEATURE] Add TLS config options for tempo `remote_write`s. (@mapno)

=======
- [FEATURE] Added [Github exporter](https://github.com/infinityworks/github-exporter) integration. (@rgeyer)

- [FEATURE] Add TLS config options for tempo `remote_write`s. (@mapno)

- [FEATURE] Support autologging span attributes as log labels (@mapno)

>>>>>>> 5d2877a4
- [FEATURE] Put Tests requiring Network Access behind a -online flag (@flokli)

- [ENHANCEMENT] The Grafana Agent Operator will now default to deploying
  the matching release version of the Grafana Agent instead of v0.14.0.
  (@rfratto)

<<<<<<< HEAD
- [ENHANCEMENT] Allow reloading configuration using `SIGHUP` signal. (@tharun208)

=======
- [ENHANCEMENT] Update OTel dependency to v0.30.0 (@mapno)

- [ENHANCEMENT] Allow reloading configuration using `SIGHUP` signal. (@tharun208)

- [ENHANCEMENT] Add HOSTNAME environment variable to service file to allow for expanding
  the $HOSTNAME variable in agent config.  (@dfrankel33)

>>>>>>> 5d2877a4
- [BUGFIX] Regex capture groups like `${1}` will now be kept intact when
  using `-config.expand-env`.

- [BUGFIX] The directory of the logs positions file will now properly be created
  on startup for all instances.

- [BUGFIX] The Linux system packages will now configure the grafana-agent user
  to be a member of the adm and systemd-journal groups. This will allow logs to
  read from journald and /var/log by default. (@rfratto)

<<<<<<< HEAD
=======
- [CHANGE] Breaking change: reduced verbosity of tracing autologging
  by not logging `STATUS_CODE_UNSET` status codes. (@mapno)

>>>>>>> 5d2877a4
- [DEPRECATION] The `loki` key at the root of the config file has been
  deprecated in favor of `logs`. `loki`-named fields in `automatic_logging`
  have been renamed accordinly: `loki_name` is now `logs_instance_name`,
  `loki_tag` is now `logs_instance_tag`, and `backend: loki` is now
  `backend: logs_instance`. (@rfratto)


<<<<<<< HEAD
# v0.18.2 (2021-08-12)

- [BUGFIX] Honor the prefix and remove prefix from consul list results (@mattdurham)

=======
>>>>>>> 5d2877a4
# v0.18.1 (2021-08-09)

- [BUGFIX] Reduce number of consul calls when ran in scrape service mode (@mattdurham)

# v0.18.0 (2021-07-29)

- [FEATURE] Added [Github exporter](https://github.com/infinityworks/github-exporter) integration. (@rgeyer)

- [FEATURE] Add support for OTLP HTTP trace exporting. (@mapno)

- [ENHANCEMENT] Switch to drone for releases. (@mattdurham)

- [ENHANCEMENT] Update postgres_exporter to a [branch of](https://github.com/grafana/postgres_exporter/tree/exporter-package-v0.10.0) v0.10.0

- [BUGFIX]  Enabled flag is not being honored. (@mattdurham)

# v0.17.0 (2021-07-15)

<<<<<<< HEAD
- [FEATURE] Added Kafka Lag exporter integration. (@gaantunes)
=======
- [FEATURE] Added [Kafka Lag exporter](https://github.com/davidmparrott/kafka_exporter)
  integration. (@gaantunes)
>>>>>>> 5d2877a4

- [BUGFIX] Fix race condition that may occur and result in a panic when
  initializing scraping service cluster. (@rfratto)

# v0.16.1 (2021-06-22)

- [BUGFIX] Fix issue where replaying a WAL caused incorrect metrics to be sent
  over remote write. (@rfratto)

# v0.16.0 (2021-06-17)

- [FEATURE] (beta) A Grafana Agent Operator is now available. (@rfratto)

- [ENHANCEMENT] Error messages when installing the Grafana Agent for Grafana
  Cloud will now be shown. (@rfratto)

- [BUGFIX] Fix a leak in the shared string interner introduced in v0.14.0.
  This fix was made to a [dependency](https://github.com/grafana/prometheus/pull/21).
  (@rfratto)

- [BUGFIX] Fix issue where a target will fail to be scraped for the process lifetime
  if that target had gone down for long enough that its series were removed from
  the in-memory cache (2 GC cycles). (@rfratto)

# v0.15.0 (2021-06-03)

BREAKING CHANGE: Configuration of Tempo Autologging changed in this release.
Please review the [migration
guide](./docs/migration-guide.md) for details.

- [FEATURE] Add support for exemplars. (@mapno)

- [ENHANCEMENT] Add the option to log to stdout instead of a Loki instance. (@joe-elliott)

- [ENHANCEMENT] Update Cortex dependency to v1.8.0.

- [ENHANCEMENT] Running the Agent as a DaemonSet with host_filter and role: pod
  should no longer cause unnecessary load against the Kubernetes SD API.
  (@rfratto)

- [ENHANCEMENT] Update Prometheus to v2.27.0. (@mapno)

- [ENHANCEMENT] Update Loki dependency to d88f3996eaa2. This is a non-release
  build, and was needed to support exemplars. (@mapno)

- [ENHANCEMENT] Update Cortex dependency to to d382e1d80eaf. This is a
  non-release build, and was needed to support exemplars. (@mapno)

- [BUGFIX] Host filter relabeling rules should now work. (@rfratto)

- [BUGFIX] Fixed issue where span metrics where being reported with wrong time unit. (@mapno)

- [CHANGE] Intentionally order tracing processors. (@joe-elliott)

# v0.14.0 (2021-05-24)

BREAKING CHANGE: This release has a breaking change for SigV4 support. Please
read the release notes carefully and our [migration
guide](./docs/migration-guide.md) to help migrate your configuration files to
the new format.

BREAKING CHANGE: For security, the scraping service config API will reject
configs that read credentials from disk to prevent malicious users from reading
artbirary files and sending their contents over the network. The old behavior
can be achieved by enabling `dangerous_allow_reading_files` in the scraping
service config.

As of this release, functionality that is not recommended for production use
and is expected to change will be tagged interchangably as "experimental" or
"beta."

- [FEATURE] (beta) New integration: windows_exporter (@mattdurham)

- [FEATURE] (beta) Grafana Agent Windows Installer is now included as a release
  artifact. (@mattdurham)

- [FEATURE] Official M1 Mac release builds will now be generated! Look for
  `agent-darwin-arm64` and `agentctl-darwin-arm64` in the release assets.
  (@rfratto)

- [FEATURE] Add support for running as a Windows service (@mattdurham)

- [FEATURE] (beta) Add /-/reload support. It is not recommended to invoke
  `/-/reload` against the main HTTP server. Instead, two new command-line flags
  have been added: `--reload-addr` and `--reload-port`. These will launch a
  `/-/reload`-only HTTP server that can be used to safely reload the Agent's
  state.  (@rfratto)

- [FEATURE] Add a /-/config endpoint. This endpoint will return the current
  configuration file with defaults applied that the Agent has loaded from disk.
  (@rfratto)

- [FEATURE] (beta) Support generating metrics and exposing them via a Prometheus exporter
  from span data. (@yeya24)

- [FEATURE] Tail-based sampling for tracing pipelines (@mapno)

- [FEATURE] Added Automatic Logging feature for Tempo (@joe-elliott)

- [FEATURE] Disallow reading files from within scraping service configs by
  default. (@rfratto)

- [FEATURE] Add remote write for span metrics (@mapno)

- [ENHANCEMENT] Support compression for trace export. (@mdisibio)

- [ENHANCEMENT] Add global remote_write configuration that is shared between all
  instances and integrations. (@mattdurham)

- [ENHANCEMENT] Go 1.16 is now used for all builds of the Agent. (@rfratto)

- [ENHANCEMENT] Update Prometheus dependency to v2.26.0. (@rfratto)

- [ENHANCEMENT] Upgrade `go.opentelemetry.io/collector` to v0.21.0 (@mapno)

- [ENHANCEMENT] Add kafka trace receiver (@mapno)

- [ENHANCEMENT] Support mirroring a trace pipeline to multiple backends (@mapno)

- [ENHANCEMENT] Add  `headers` field in `remote_write` config for Tempo. `headers`
  specifies HTTP headers to forward to the remote endpoint. (@alexbiehl)

- [ENHANCEMENT] Add silent uninstall to Windows Uninstaller. (@mattdurham)

- [BUGFIX] Native Darwin arm64 builds will no longer crash when writing metrics
  to the WAL. (@rfratto)

- [BUGFIX] Remote write endpoints that never function across the lifetime of the
  Agent will no longer prevent the WAL from being truncated. (@rfratto)

- [BUGFIX] Bring back FreeBSD support. (@rfratto)

- [BUGFIX] agentctl will no longer leak WAL resources when retrieving WAL stats. (@rfratto)

- [BUGFIX] Ensure defaults are applied to undefined sections in config file.
  This fixes a problem where integrations didn't work if `prometheus:` wasn't
  configured. (@rfratto)

- [BUGFIX] Fixed issue where automatic logging double logged "svc". (@joe-elliott)

- [CHANGE] The Grafana Cloud Agent has been renamed to the Grafana Agent.
  (@rfratto)

- [CHANGE] Instance configs uploaded to the Config Store API will no longer be
  stored along with the global Prometheus defaults. This is done to allow
  globals to be updated and re-apply the new global defaults to the configs from
  the Config Store. (@rfratto)

- [CHANGE] The User-Agent header sent for logs will now be
  `GrafanaAgent/<version>` (@rfratto)

- [CHANGE] Add `tempo_spanmetrics` namespace in spanmetrics (@mapno)

- [DEPRECATION] `push_config` is now supplanted by `remote_block` and `batch`.
  `push_config` will be removed in a future version (@mapno)

# v0.13.1 (2021-04-09)

- [BUGFIX] Validate that incoming scraped metrics do not have an empty label
  set or a label set with duplicate labels, mirroring the behavior of
  Prometheus. (@rfratto)

# v0.13.0 (2021-02-25)

The primary branch name has changed from `master` to `main`. You may have to
update your local checkouts of the repository to point at the new branch name.

- [FEATURE] postgres_exporter: Support query_path and disable_default_metrics. (@rfratto)

- [ENHANCEMENT] Support other architectures in installation script. (@rfratto)

- [ENHANCEMENT] Allow specifying custom wal_truncate_frequency per integration.
  (@rfratto)

- [ENHANCEMENT] The SigV4 region can now be inferred using the shared config
  (at `$HOME/.aws/config`) or environment variables (via `AWS_CONFIG`).
  (@rfratto)

- [ENHANCEMENT] Update Prometheus dependency to v2.25.0. (@rfratto)

- [BUGFIX] Not providing an `-addr` flag for `agentctl config-sync` will no
  longer report an error and will instead use the pre-existing default value.
  (@rfratto)

- [BUGFIX] Fixed a bug from v0.12.0 where the Loki installation script failed
  because positions_directory was not set. (@rfratto)

- [BUGFIX] (#400) Reduce the likelihood of dataloss during a remote_write-side
  outage by increasing the default wal_truncation_frequency to 60m and preventing
  the WAL from being truncated if the last truncation timestamp hasn't changed.
  This change increases the size of the WAL on average, and users may configure
  a lower wal_truncation_frequency to deliberately choose a smaller WAL over
  write guarantees. (@rfratto)

- [BUGFIX] (#368) Add the ability to read and serve HTTPS integration metrics when
  given a set certificates (@mattdurham)

# v0.12.0 (2021-02-05)

BREAKING CHANGES: This release has two breaking changes in the configuration
file. Please read the release notes carefully and our
[migration guide](./docs/migration-guide.md) to help migrate your configuration
files to the new format.

- [FEATURE] BREAKING CHANGE: Support for multiple Loki Promtail instances has
  been added, using the same `configs` array used by the Prometheus subsystem.
  (@rfratto)

- [FEATURE] BREAKING CHANGE: Support for multiple Tempo instances has
  been added, using the same `configs` array used by the Prometheus subsystem.
  (@rfratto)

- [FEATURE] Added [ElasticSearch exporter](https://github.com/justwatchcom/elasticsearch_exporter)
  integration. (@colega)

- [ENHANCEMENT] `.deb` and `.rpm` packages are now generated for all supported
  architectures. The architecture of the AMD64 package in the filename has
  been renamed to `amd64` to stay synchronized with the architecture name
  presented from other release assets. (@rfratto)

- [ENHANCEMENT] The `/agent/api/v1/targets` API will now include discovered labels
  on the target pre-relabeling in a `discovered_labels` field. (@rfratto)

- [ENHANCEMENT] Update Loki to 59a34f9867ce. This is a non-release build, and was needed
  to support multiple Loki instances. (@rfratto)

- [ENHANCEMENT] Scraping service: Unhealthy Agents in the ring will no longer
  cause job distribution to fail. (@rfratto)

- [ENHANCEMENT] Scraping service: Cortex ring metrics (prefixed with
  cortex_ring_) will now be registered for tracking the state of the hash
  ring. (@rfratto)

- [ENHANCEMENT] Scraping service: instance config ownership is now determined by
  the hash of the instance config name instead of the entire config. This means
  that updating a config is guaranteed to always hash to the same Agent,
  reducing the number of metrics gaps. (@rfratto)

- [ENHANCEMENT] Only keep a handful of K8s API server metrics by default to reduce
  default active series usage. (@hjet)

- [ENHANCEMENT] Go 1.15.8 is now used for all distributions of the Agent.
  (@rfratto)

- [BUGFIX] `agentctl config-check` will now work correctly when the supplied
  config file contains integrations. (@hoenn)

# v0.11.0 (2021-01-20)

- [FEATURE] ARMv6 builds of `agent` and `agentctl` will now be included in
  releases to expand Agent support to cover all models of Raspberry Pis.
  ARMv6 docker builds are also now available.
  (@rfratto)

- [FEATURE] Added `config-check` subcommand for `agentctl` that can be used
  to validate Agent configuration files before attempting to load them in the
  `agent` itself. (@56quarters)

- [ENHANCEMENT] A sigv4 install script for Prometheus has been added. (@rfratto)

- [ENHANCEMENT] NAMESPACE may be passed as an environment variable to the
  Kubernetes install scripts to specify an installation namespace. (@rfratto)

- [BUGFIX] The K8s API server scrape job will use the API server Service name
  when resolving IP addresses for Prometheus service discovery using the
  "Endpoints" role. (@hjet)

- [BUGFIX] The K8s manifests will no longer include the `default/kubernetes` job
  twice in both the DaemonSet and the Deployment. (@rfratto)

# v0.10.0 (2021-01-13)

- [FEATURE] Prometheus `remote_write` now supports SigV4 authentication using
  the [AWS default credentials
  chain](https://docs.aws.amazon.com/sdk-for-java/v1/developer-guide/credentials.html).
  This enables the Agent to send metrics to Amazon Managed Prometheus without
  needing the [SigV4 Proxy](https://github.com/awslabs/aws-sigv4-proxy).
  (@rfratto)

- [ENHANCEMENT] Update `redis_exporter` to v1.15.0. (@rfratto)

- [ENHANCEMENT] `memcached_exporter` has been updated to v0.8.0. (@rfratto)

- [ENHANCEMENT] `process-exporter` has been updated to v0.7.5. (@rfratto)

- [ENHANCEMENT] `wal_cleanup_age` and `wal_cleanup_period` have been added to the
  top-level Prometheus configuration section. These settings control how Write Ahead
  Logs (WALs) that are not associated with any instances are cleaned up. By default,
  WALs not associated with an instance that have not been written in the last 12 hours
  are eligible to be cleaned up. This cleanup can be disabled by setting `wal_cleanup_period`
  to `0`. (#304) (@56quarters)

- [ENHANCEMENT] Configuring logs to read from the systemd journal should now
  work on journals that use +ZSTD compression. (@rfratto)

- [BUGFIX] Integrations will now function if the HTTP listen address was set to
  a value other than the default. ([#206](https://github.com/grafana/agent/issues/206)) (@mattdurham)

- [BUGFIX] The default Loki installation will now be able to write its positions
  file. This was prevented by accidentally writing to a readonly volume mount.
  (@rfratto)

# v0.9.1 (2021-01-04)

- [ENHANCEMENT] agentctl will now be installed by the rpm and deb packages as
  `grafana-agentctl`. (@rfratto)

# v0.9.0 (2020-12-10)

- [FEATURE] Add support to configure TLS config for the Tempo exporter to use
  insecure_skip_verify to disable TLS chain verification. (@bombsimon)

- [FEATURE] Add `sample-stats` to `agentctl` to search the WAL and return a
  summary of samples of series matching the given label selector. (@simonswine)

- [FEATURE] New integration:
  [postgres_exporter](https://github.com/wrouesnel/postgres_exporter) (@rfratto)

- [FEATURE] New integration:
  [statsd_exporter](https://github.com/prometheus/statsd_exporter) (@rfratto)

- [FEATURE] New integration:
  [consul_exporter](https://github.com/prometheus/consul_exporter) (@rfratto)

- [FEATURE] Add optional environment variable substitution of configuration
  file. (@dcseifert)

- [ENHANCEMENT] `min_wal_time` and `max_wal_time` have been added to the
  instance config settings, guaranteeing that data in the WAL will exist for at
  least `min_wal_time` and will not exist for longer than `max_wal_time`. This
  change will increase the size of the WAL slightly but will prevent certain
  scenarios where data is deleted before it is sent. To revert back to the old
  behavior, set `min_wal_time` to `0s`. (@rfratto)

- [ENHANCEMENT] Update `redis_exporter` to v1.13.1. (@rfratto)

- [ENHANCEMENT] Bump OpenTelemetry-collector dependency to v0.16.0. (@bombsimon)

- [BUGFIX] Fix issue where the Tempo example manifest could not be applied
  because the port names were too long. (@rfratto)

- [BUGFIX] Fix issue where the Agent Kubernetes manifests may not load properly
  on AKS. (#279) (@rfratto)

- [CHANGE] The User-Agent header sent for logs will now be
  `GrafanaCloudAgent/<version>` (@rfratto)

# v0.8.0 (2020-11-06)

- [FEATURE] New integration: [dnsamsq_exporter](https://github.com/google/dnsamsq_exporter)
  (@rfratto).

- [FEATURE] New integration: [memcached_exporter](https://github.com/prometheus/memcached_exporter)
  (@rfratto).

- [ENHANCEMENT] Add `<integration name>_build_info` metric to all integrations.
  The build info displayed will match the build information of the Agent and
  *not* the embedded exporter. This metric is used by community dashboards, so
  adding it to the Agent increases compatibility with existing dashboards that
  depend on it existing. (@rfratto)

- [ENHANCEMENT] Bump OpenTelemetry-collector dependency to 0.14.0 (@joe-elliott)

- [BUGFIX] Error messages when retrieving configs from the KV store will
  now be logged, rather than just logging a generic message saying that
  retrieving the config has failed. (@rfratto)

# v0.7.2 (2020-10-29)

- [ENHANCEMENT] Bump Prometheus dependency to 2.21. (@rfratto)

- [ENHANCEMENT] Bump OpenTelemetry-collector dependency to 0.13.0 (@rfratto)

- [ENHANCEMENT] Bump Promtail dependency to 2.0. (@rfratto)

- [ENHANCEMENT] Enhance host_filtering mode to support targets from Docker Swarm
  and Consul. Also, add a `host_filter_relabel_configs` to that will apply relabeling
  rules for determining if a target should be dropped. Add a documentation
  section explaining all of this in detail. (@rfratto)

- [BUGFIX] Fix deb package prerm script so that it stops the agent on package removal. (@jdbaldry)

- [BUGFIX] Fix issue where the `push_config` for Tempo field was expected to be
  `remote_write`. `push_config` now works as expected. (@rfratto)

# v0.7.1 (2020-10-23)

- [BUGFIX] Fix issue where ARM binaries were not published with the GitHub
  release.

# v0.7.0 (2020-10-23)

- [FEATURE] Added Tracing Support. (@joe-elliott)

- [FEATURE] Add RPM and deb packaging. (@jdbaldry) (@simon6372)

- [FEATURE] arm64 and arm/v7 Docker containers and release builds are now
  available for `agent` and `agentctl`. (@rfratto)

- [FEATURE] Add `wal-stats` and `target-stats` tooling to `agentctl` to discover
  WAL and cardinality issues. (@rfratto)

- [FEATURE] [mysqld_exporter](https://github.com/prometheus/mysqld_exporter) is
  now embedded and available as an integration. (@rfratto)

- [FEATURE] [redis_exporter](https://github.com/oliver006/redis_exporter) is
  now embedded and available as an integration. (@dafydd-t)

- [ENHANCEMENT] Resharding the cluster when using the scraping service mode now
  supports timeouts through `reshard_timeout`. The default value is `30s.` This
  timeout applies to cluster-wide reshards (performed when joining and leaving
  the cluster) and local reshards (done on the `reshard_interval`). (@rfratto)

- [BUGFIX] Fix issue where integrations crashed with instance_mode was set to
  `distinct` (@rfratto)

- [BUGFIX] Fix issue where the `agent` integration did not work on Windows
  (@rfratto).

- [BUGFIX] Support URL-encoded paths in the scraping service API. (@rfratto)

- [BUGFIX] The instance label written from replace_instance_label can now be
  overwritten with relabel_configs. This bugfix slightly modifies the behavior
  of what data is stored. The final instance label will now be stored in the WAL
  rather than computed by remote_write. This change should not negatively effect
  existing users. (@rfratto)

# v0.6.1 (2020-04-11)

- [BUGFIX] Fix issue where build information was empty when running the Agent
  with --version. (@rfratto)

- [BUGFIX] Fix issue where updating a config in the scraping service may fail to
  pick up new targets. (@rfratto)

- [BUGFIX] Fix deadlock that slowly prevents the Agent from scraping targets at
  a high scrape volume. (@rfratto)

# v0.6.0 (2020-09-04)

- [FEATURE] The Grafana Agent can now collect logs and send to Loki. This
  is done by embedding Promtail, the official Loki log collection client.
  (@rfratto)

- [FEATURE] Integrations can now be enabled without scraping. Set
  scrape_integrations to `false` at the `integrations` key or within the
  specific integration you don't want to scrape. This is useful when another
  Agent or Prometheus server will scrape the integration. (@rfratto)

- [FEATURE] [process-exporter](https://github.com/ncabatoff/process-exporter) is
  now embedded as `process_exporter`. The hypen has been changed to an
  underscore in the config file to retain consistency with `node_exporter`.
  (@rfratto)

- [ENHANCEMENT] A new config option, `replace_instance_label`, is now available
  for use with integrations. When this is true, the instance label for all
  metrics coming from an integration will be replaced with the machine's
  hostname rather than 127.0.0.1. (@rfratto)

- [EHANCEMENT] The embedded Prometheus version has been updated to 2.20.1.
  (@rfratto, @gotjosh)

- [ENHANCEMENT] The User-Agent header written by the Agent when remote_writing
  will now be `GrafanaCloudAgent/<Version>` instead of `Prometheus/<Prometheus Version>`.
  (@rfratto)

- [ENHANCEMENT] The subsystems of the Agent (`prometheus`, `loki`) are now made
  optional. Enabling integrations also implicitly enables the associated
  subsystem. For example, enabling the `agent` or `node_exporter` integration will
  force the `prometheus` subsystem to be enabled.  (@rfratto)

- [BUGFIX] The documentation for Tanka configs is now correct. (@amckinley)

- [BUGFIX] Minor corrections and spelling issues have been fixed in the Overview
  documentation. (@amckinley)

- [BUGFIX] The new default of `shared` instances mode broke the metric value for
  `agent_prometheus_active_configs`, which was tracking the number of combined
  configs (i.e., number of launched instances). This metric has been fixed and
  a new metric, `agent_prometheus_active_instances`, has been added to track
  the numbger of launched instances. If instance sharing is not enabled, both
  metrics will share the same value. (@rfratto)

- [BUGFIX] The Configs API will now disallow two instance configs having
  multiple `scrape_configs` with the same `job_name`. THIS IS A BREAKING CHANGE.
  This was needed for the instance sharing mode, where combined instances may
  have duplicate `job_names` across their `scrape_configs`. This brings the
  scraping service more in line with Prometheus, where `job_names` must globally
  be unique. This change also disallows concurrent requests to the put/apply
  config API endpoint to prevent a race condition of two conflicting configs
  being applied at the same time. (@rfratto)

- [BUGFIX] `remote_write` names in a group will no longer be copied from the
  remote_write names of the first instance in the group. Rather, all
  remote_write names will be generated based on the first 6 characters of the
  group hash and the first six characters of the remote_write hash. (@rfratto)

- [BUGFIX] Fix a panic that may occur during shutdown if the WAL is closed in
  the middle of the WAL being truncated. (@rfratto)

- [DEPRECATION] `use_hostname_label` is now supplanted by
  `replace_instance_label`. `use_hostname_label` will be removed in a future
  version. (@rfratto)

# v0.5.0 (2020-08-12)

- [FEATURE] A [scrape targets API](https://github.com/grafana/agent/blob/main/docs/api.md#list-current-scrape-targets)
  has been added to show every target the Agent is currently scraping, when it
  was last scraped, how long it took to scrape, and errors from the last scrape,
  if any. (@rfratto)

- [FEATURE]  "Shared Instance Mode" is the new default mode for spawning
  Prometheus instances, and will improve CPU and memory usage for users of
  integrations and the scraping service. (@rfratto)

- [ENHANCEMENT] Memory stability and utilization of the WAL has been improved,
  and the reported number of active series in the WAL will stop double-counting
  recently churned series. (@rfratto)

- [ENHANCEMENT] Changing scrape_configs and remote_write configs for an instance
  will now be dynamically applied without restarting the instance. This will
  result in less missing metrics for users of the scraping service that change a
  config. (@rfratto)

- [ENHANCEMENT] The Tanka configuration now uses k8s-alpha. (@duologic)

- [BUGFIX] The Tanka configuration will now also deploy a single-replica
  deployment specifically for scraping the Kubernetes API. This deployment acts
  together with the Daemonset to scrape the full cluster and the control plane.
  (@gotjosh)

- [BUGFIX] The node_exporter filesystem collector will now work on Linux systems
  without needing to manually set the blocklist and allowlist of filesystems.
  (@rfratto)

# v0.4.0 (2020-06-18)

- [FEATURE] Support for integrations has been added. Integrations can be any
  embedded tool, but are currently used for embedding exporters and generating
  scrape configs. (@rfratto)

- [FEATURE] node_exporter has been added as an integration. This is the full
  version of node_exporter with the same configuration options. (@rfratto)

- [FEATURE] An Agent integration that makes the Agent automatically scrape
  itself has been added. (@rfratto)

- [ENHANCEMENT] The WAL can now be truncated if running the Agent without any
  remote_write endpoints. (@rfratto)

- [ENHANCEMENT] Clarify server_config description in documentation. (@rfratto)

- [ENHANCEMENT] Clarify wal_truncate_frequency and remote_flush_deadline in
  documentation. (@rfratto)

- [ENHANCEMENT] Document /agent/api/v1/instances endpoint (@rfratto)

- [ENHANCEMENT] Be explicit about envsubst requirement for Kubernetes install
  script. (@robx)

- [BUGFIX] Prevent the Agent from crashing when a global Prometheus config
  stanza is not provided. (@robx)

- [BUGFIX] Enable agent host_filter in the Tanka configs, which was disabled by
  default by mistake. (@rfratto)

# v0.3.2 (2020-05-29)

- [FEATURE] Tanka configs that deploy the scraping service mode are now
  available (@rfratto)

- [FEATURE] A k3d example has been added as a counterpart to the docker-compose
  example. (@rfratto)

- [ENHANCEMENT] Labels provided by the default deployment of the Agent
  (Kubernetes and Tanka) have been changed to align with the latest changes to
  grafana/jsonnet-libs. The old `instance` label is now called `pod`, and the
  new `instance` label is unique. A `container` label has also been added. The
  Agent mixin has been subsequently updated to also incorporate these label
  changes. (@rfratto)

- [ENHANCEMENT] The `remote_write` and `scrape_config` sections now share the
  same validations as Prometheus (@rfratto)

- [ENHANCEMENT] Setting `wal_truncation_frequency` to less than the scrape
  interval is now disallowed (@rfratto)

- [BUGFIX] A deadlock in scraping service mode when updating a config that
  shards to the same node has been fixed (@rfratto)

- [BUGFIX] `remote_write` config stanzas will no longer ignore `password_file`
  (@rfratto)

- [BUGFIX] `scrape_config` client secrets (e.g., basic auth, bearer token,
  `password_file`) will now be properly retained in scraping service mode
  (@rfratto)

- [BUGFIX] Labels for CPU, RX, and TX graphs in the Agent Operational dashboard
  now correctly show the pod name of the Agent instead of the exporter name.
  (@rfratto)

# v0.3.1 (2020-05-20)

- [BUGFIX] A typo in the Tanka configs and Kubernetes manifests that prevents
  the Agent launching with v0.3.0 has been fixed (@captncraig)

- [BUGFIX] Fixed a bug where Tanka mixins could not be used due to an issue with
  the folder placement enhancement (@rfratto)

- [ENHANCEMENT] `agentctl` and the config API will now validate that the YAML
  they receive are valid instance configs. (@rfratto)

- [FEATURE] The Agent has upgraded its vendored Prometheus to v2.18.1
  (@gotjosh, @rfratto)

# v0.3.0 (2020-05-13)

- [FEATURE] A third operational mode called "scraping service mode" has been
  added. A KV store is used to store instance configs which are distributed
  amongst a clustered set of Agent processes, dividing the total scrape load
  across each agent. An API is exposed on the Agents to list, create, update,
  and delete instance configurations from the KV store. (@rfratto)

- [FEATURE] An "agentctl" binary has been released to interact with the new
  instance config management API created by the "scraping service mode."
  (@rfratto, @hoenn)

- [FEATURE] The Agent now includes readiness and healthiness endpoints.
  (@rfratto)

- [ENHANCEMENT] The YAML files are now parsed strictly and an invalid YAML will
  generate an error at runtime. (@hoenn)

- [ENHANCEMENT] The default build mode for the Docker containers is now release,
  not debug. (@rfratto)

- [ENHANCEMENT] The Grafana Agent Tanka Mixins now are placed in an "Agent"
  folder within Grafana. (@cyriltovena)

# v0.2.0 (2020-04-09)

- [FEATURE] The Prometheus remote write protocol will now send scraped metadata (metric name, help, type and unit). This results in almost negligent bytes sent increase as metadata is only sent every minute. It is on by default. (@gotjosh)

  These metrics are available to monitor metadata being sent:
  - `prometheus_remote_storage_succeeded_metadata_total`
  - `prometheus_remote_storage_failed_metadata_total`
  - `prometheus_remote_storage_retried_metadata_total`
  - `prometheus_remote_storage_sent_batch_duration_seconds` and
    `prometheus_remote_storage_sent_bytes_total` have a new label “type” with
    the values of `metadata` or `samples`.

- [FEATURE] The Agent has upgraded its vendored Prometheus to v2.17.1 (@rfratto)

- [BUGFIX] Invalid configs passed to the agent will now stop the process after they are logged as invalid; previously the Agent process would continue. (@rfratto)

- [BUGFIX] Enabling host_filter will now allow metrics from node role Kubernetes service discovery to be scraped properly (e.g., cAdvisor, Kubelet). (@rfratto)

# v0.1.1 (2020-03-16)

- Nits in documentation (@sh0rez)
- Fix various dashboard mixin problems from v0.1.0 (@rfratto)
- Pass through release tag to `docker build` (@rfratto)

# v0.1.0 (2020-03-16)

First (beta) release!

This release comes with support for scraping Prometheus metrics and
sharding the agent through the presence of a `host_filter` flag within the
Agent configuration file.

Note that enabling the `host_filter` flag currently works best when using our
preferred Kubernetes deployment, as it deploys the agent as a DaemonSet.<|MERGE_RESOLUTION|>--- conflicted
+++ resolved
@@ -1,26 +1,17 @@
 # Main (unreleased)
 
-<<<<<<< HEAD
+- [FEATURE] Added [Github exporter](https://github.com/infinityworks/github-exporter) integration. (@rgeyer)
+
 - [FEATURE] Add TLS config options for tempo `remote_write`s. (@mapno)
 
-=======
-- [FEATURE] Added [Github exporter](https://github.com/infinityworks/github-exporter) integration. (@rgeyer)
-
-- [FEATURE] Add TLS config options for tempo `remote_write`s. (@mapno)
-
 - [FEATURE] Support autologging span attributes as log labels (@mapno)
 
->>>>>>> 5d2877a4
 - [FEATURE] Put Tests requiring Network Access behind a -online flag (@flokli)
 
 - [ENHANCEMENT] The Grafana Agent Operator will now default to deploying
   the matching release version of the Grafana Agent instead of v0.14.0.
   (@rfratto)
 
-<<<<<<< HEAD
-- [ENHANCEMENT] Allow reloading configuration using `SIGHUP` signal. (@tharun208)
-
-=======
 - [ENHANCEMENT] Update OTel dependency to v0.30.0 (@mapno)
 
 - [ENHANCEMENT] Allow reloading configuration using `SIGHUP` signal. (@tharun208)
@@ -28,7 +19,6 @@
 - [ENHANCEMENT] Add HOSTNAME environment variable to service file to allow for expanding
   the $HOSTNAME variable in agent config.  (@dfrankel33)
 
->>>>>>> 5d2877a4
 - [BUGFIX] Regex capture groups like `${1}` will now be kept intact when
   using `-config.expand-env`.
 
@@ -39,12 +29,9 @@
   to be a member of the adm and systemd-journal groups. This will allow logs to
   read from journald and /var/log by default. (@rfratto)
 
-<<<<<<< HEAD
-=======
 - [CHANGE] Breaking change: reduced verbosity of tracing autologging
   by not logging `STATUS_CODE_UNSET` status codes. (@mapno)
 
->>>>>>> 5d2877a4
 - [DEPRECATION] The `loki` key at the root of the config file has been
   deprecated in favor of `logs`. `loki`-named fields in `automatic_logging`
   have been renamed accordinly: `loki_name` is now `logs_instance_name`,
@@ -52,13 +39,10 @@
   `backend: logs_instance`. (@rfratto)
 
 
-<<<<<<< HEAD
 # v0.18.2 (2021-08-12)
 
 - [BUGFIX] Honor the prefix and remove prefix from consul list results (@mattdurham)
 
-=======
->>>>>>> 5d2877a4
 # v0.18.1 (2021-08-09)
 
 - [BUGFIX] Reduce number of consul calls when ran in scrape service mode (@mattdurham)
@@ -77,12 +61,8 @@
 
 # v0.17.0 (2021-07-15)
 
-<<<<<<< HEAD
-- [FEATURE] Added Kafka Lag exporter integration. (@gaantunes)
-=======
 - [FEATURE] Added [Kafka Lag exporter](https://github.com/davidmparrott/kafka_exporter)
   integration. (@gaantunes)
->>>>>>> 5d2877a4
 
 - [BUGFIX] Fix race condition that may occur and result in a panic when
   initializing scraping service cluster. (@rfratto)
@@ -727,12 +707,12 @@
 - [FEATURE] The Prometheus remote write protocol will now send scraped metadata (metric name, help, type and unit). This results in almost negligent bytes sent increase as metadata is only sent every minute. It is on by default. (@gotjosh)
 
   These metrics are available to monitor metadata being sent:
-  - `prometheus_remote_storage_succeeded_metadata_total`
-  - `prometheus_remote_storage_failed_metadata_total`
-  - `prometheus_remote_storage_retried_metadata_total`
-  - `prometheus_remote_storage_sent_batch_duration_seconds` and
-    `prometheus_remote_storage_sent_bytes_total` have a new label “type” with
-    the values of `metadata` or `samples`.
+    - `prometheus_remote_storage_succeeded_metadata_total`
+    - `prometheus_remote_storage_failed_metadata_total`
+    - `prometheus_remote_storage_retried_metadata_total`
+    - `prometheus_remote_storage_sent_batch_duration_seconds` and
+      `prometheus_remote_storage_sent_bytes_total` have a new label “type” with
+      the values of `metadata` or `samples`.
 
 - [FEATURE] The Agent has upgraded its vendored Prometheus to v2.17.1 (@rfratto)
 
