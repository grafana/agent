# Changelog

> _Contributors should read our [contributors guide][] for instructions on how
> to update the changelog._

This document contains a historical list of changes between releases. Only
changes that impact end-user behavior are listed; changes to documentation or
internal API changes are not present.

Main (unreleased)
-----------------

### Breaking changes

- The experimental dynamic configuration feature has been removed in favor of Flow mode. (@mattdurham)

- The `oracledb` integration configuration has removed a redundant field `metrics_scrape_interval`. Use the `scrape_interval` parameter of the integration if a custom scrape interval is required. (@schmikei)

- Upgrade the embedded windows_exporter to commit 79781c6. (@jkroepke)

- Prometheus exporters in Flow mode now set the `instance` label to a value similar to the one they used to have in Static mode (<hostname> by default, customized by some integrations). (@jcreixell)

### Features

- New Grafana Agent Flow components:
  - `loki.source.api` - receive Loki log entries over HTTP (e.g. from other agents). (@thampiotr)
  - `prometheus.operator.servicemonitors` discovers ServiceMonitor resources in your Kubernetes cluster and scrape
    the targets they reference. (@captncraig, @marctc, @jcreixell)
  - `prometheus.receive_http` - receive Prometheus metrics over HTTP (e.g. from other agents). (@thampiotr)
  - `remote.vault` retrieves a secret from Vault. (@rfratto)
  - `prometheus.exporter.snowflake` collects metrics from a snowflake database (@jonathanWamsley)
  - `prometheus.exporter.mssql` collects metrics from Microsoft SQL Server (@jonathanwamsley)

- Added new functions to the River standard library:
  - `coalesce` returns the first non-zero value from a list of arguments. (@jkroepke)
  - `nonsensitive` converts a River secret back into a string. (@rfratto)


### Enhancements
- Support to attach node metadata to pods and endpoints targets in
  `discovery.kubernetes`. (@laurovenancio)

- Support ability to add optional custom headers to `loki.write` endpoint block (@aos)

- Support in-memory HTTP traffic for Flow components. `prometheus.exporter`
  components will now export a target containing an internal HTTP address.
  `prometheus.scrape`, when given that internal HTTP address, will connect to
  the server in-memory, bypassing the network stack. Use the new
  `--server.http.memory-addr` flag to customize which address is used for
  in-memory traffic. (@rfratto)
- Disable node_exporter on Windows systems (@jkroepke)
- Operator support for OAuth 2.0 Client in LogsClientSpec (@DavidSpek)

- Support `clustering` block in `phlare.scrape` components to distribute
  targets amongst clustered agents. (@rfratto)

- Delete stale series after a single WAL truncate instead of two. (@rfratto)

- Update OracleDB Exporter dependency to 0.5.0 (@schmikei)

<<<<<<< HEAD
- Embed Google Fonts on Flow UI (@jkroepke)

- Enable Content-Security-Policies on Flow UI (@jkroepke)
=======
- Update azure-metrics-exporter to v0.0.0-20230502203721-b2bfd97b5313 (@kgeckhart)
>>>>>>> 71dc8499

### Bugfixes

- Fix an issue where defining `logging` or `tracing` blocks inside of a module
  would generate a panic instead of returning an error. (@erikbaranowski)

- Fix an issue where not specifying either `http` nor `grpc` blocks could result
  in a panic for `loki.source.heroku` and `loki.source.gcplog` components. (@thampiotr)

- Fix an issue where build artifacts for IBM S390x were being built with the
  GOARCH value for the PPC64 instead. (tpaschalis)

- Fix an issue where the Grafana Agent Flow RPM used the wrong path for the
  environment file, preventing the service from loading. (@rfratto)

### Other changes

- Add metrics when clustering mode is enabled. (@rfratto)
- Document debug metric `loki_process_dropped_lines_by_label_total` in loki.process. (@akselleirv)

- Add `agent_wal_out_of_order_samples_total` metric to track samples received
  out of order. (@rfratto)

- Use Go 1.20.4 for builds. (@tpaschalis)

v0.33.2 (2023-05-11)
--------------------

### Bugfixes

- Fix issue where component evaluation time was overridden by a "default
  health" message. (@rfratto)

- Honor timeout when trying to establish a connection to another agent in Flow
  clustering mode. (@rfratto)

- Fix an issue with the grafana/agent windows docker image entrypoint
  not targeting the right location for the config. (@erikbaranowski)

- Fix issue where the `node_exporter` integration and
  `prometheus.exporter.unix` `diskstat_device_include` component could not set
  the allowlist field for the diskstat collector. (@tpaschalis)

- Fix an issue in `loki.source.heroku` where updating the `labels` or `use_incoming_timestamp`
  would not take effect. (@thampiotr)

- Flow: Fix an issue within S3 Module where the S3 path was not parsed correctly when the
  path consists of a parent directory. (@jastisriradheshyam)

- Flow: Fix an issue on Windows where `prometheus.remote_write` failed to read
  WAL checkpoints. This issue led to memory leaks once the initial checkpoint
  was created, and prevented a fresh process from being able to deliver metrics
  at all. (@rfratto)

- Fix an issue where the `loki.source.kubernetes` component could lead to
  the Agent crashing due to a race condition. (@tpaschalis)

### Other changes

- The `phlare.scrape` Flow component `fetch profile failed` log has been set to
  `debug` instead of `error`. (@erikbaranowski)

v0.33.1 (2023-05-01)
--------------------

### Bugfixes

- Fix spelling of the `frequency` argument on the `local.file` component.
  (@tpaschalis)

- Fix bug where some capsule values (such as Prometheus receivers) could not
  properly be used as an argument to a module. (@rfratto)

- Fix version information not displaying correctly when passing the `--version`
  flag or in the `agent_build_info` metric. (@rfratto)

- Fix issue in `loki.source.heroku` and `loki.source.gcplog` where updating the
  component would cause Grafana Agent Flow's Prometheus metrics endpoint to
  return an error until the process is restarted. (@rfratto)

- Fix issue in `loki.source.file` where updating the component caused
  goroutines to leak. (@rfratto)

### Other changes

- Support Bundles report the status of discovered log targets. (@tpaschalis)

v0.33.0 (2023-04-25)
--------------------

### Breaking changes

- Support for 32-bit ARM builds is removed for the foreseeable future due to Go
  compiler issues. We will consider bringing back 32-bit ARM support once our Go
  compiler issues are resolved and 32-bit ARM builds are stable. (@rfratto)

- Agent Management: `agent_management.api_url` config field has been replaced by
`agent_management.host`. The API path and version is now defined by the Agent. (@jcreixell)

- Agent Management: `agent_management.protocol` config field now allows defining "http" and "https" explicitly. Previously, "http" was previously used for both, with the actual protocol used inferred from the api url, which led to confusion. When upgrading, make sure to set to "https" when replacing `api_url` with `host`. (@jcreixell)

- Agent Management: `agent_management.remote_config_cache_location` config field has been replaced by
`agent_management.remote_configuration.cache_location`. (@jcreixell)

- Remove deprecated symbolic links to to `/bin/agent*` in Docker containers,
  as planned in v0.31. (@tpaschalis)

### Deprecations

- [Dynamic Configuration](https://grafana.com/docs/agent/latest/cookbook/dynamic-configuration/) will be removed in v0.34. Grafana Agent Flow supersedes this functionality. (@mattdurham)

### Features

- New Grafana Agent Flow components:

  - `discovery.dns` DNS service discovery. (@captncraig)
  - `discovery.ec2` service discovery for aws ec2. (@captncraig)
  - `discovery.lightsail` service discovery for aws lightsail. (@captncraig)
  - `discovery.gce` discovers resources on Google Compute Engine (GCE). (@marctc)
  - `discovery.digitalocean` provides service discovery for DigitalOcean. (@spartan0x117)
  - `discovery.consul` service discovery for Consul. (@jcreixell)
  - `discovery.azure` provides service discovery for Azure. (@spartan0x117)
  - `module.file` runs a Grafana Agent Flow module loaded from a file on disk.
    (@erikbaranowski)
  - `module.git` runs a Grafana Agent Flow module loaded from a file within a
    Git repository. (@rfratto)
  - `module.string` runs a Grafana Agent Flow module passed to the component by
    an expression containing a string. (@erikbaranowski, @rfratto)
  - `otelcol.auth.oauth2` performs OAuth 2.0 authentication for HTTP and gRPC
    based OpenTelemetry exporters. (@ptodev)
  - `otelcol.extension.jaeger_remote_sampling` provides an endpoint from which to
    pull Jaeger remote sampling documents. (@joe-elliott)
  - `otelcol.exporter.logging` accepts OpenTelemetry data from other `otelcol` components and writes it to the console. (@erikbaranowski)
  - `otelcol.auth.sigv4` performs AWS Signature Version 4 (SigV4) authentication
    for making requests to AWS services via `otelcol` components that support
    authentication extensions. (@ptodev)
  - `prometheus.exporter.blackbox` collects metrics from Blackbox exporter. (@marctc)
  - `prometheus.exporter.mysql` collects metrics from a MySQL database. (@spartan0x117)
  - `prometheus.exporter.postgres` collects metrics from a PostgreSQL database. (@spartan0x117)
  - `prometheus.exporter.statsd` collects metrics from a Statsd instance. (@gaantunes)
  - `prometheus.exporter.snmp` collects metrics from SNMP exporter. (@marctc)
  - `prometheus.operator.podmonitors` discovers PodMonitor resources in your Kubernetes cluster and scrape
    the targets they reference. (@captncraig, @marctc, @jcreixell)
  - `prometheus.exporter.windows` collects metrics from a Windows instance. (@jkroepke)
  - `prometheus.exporter.memcached` collects metrics from a Memcached server. (@spartan0x117)
  - `loki.source.azure_event_hubs` reads messages from Azure Event Hub using Kafka and forwards them to other   `loki` components. (@akselleirv)


- Add support for Flow-specific system packages:

  - Flow-specific DEB packages. (@rfratto, @robigan)
  - Flow-specific RPM packages. (@rfratto, @robigan)
  - Flow-specific macOS Homebrew Formula. (@rfratto)
  - Flow-specific Windows installer. (@rfratto)

  The Flow-specific packages allow users to install and run Grafana Agent Flow
  alongside an existing installation of Grafana Agent.

- Agent Management: Add support for integration snippets. (@jcreixell)

- Flow: Introduce a gossip-over-HTTP/2 _clustered mode_. `prometheus.scrape`
  component instances can opt-in to distributing scrape load between cluster
  peers. (@tpaschalis)

### Enhancements

- Flow: Add retries with backoff logic to Phlare write component. (@cyriltovena)

- Operator: Allow setting runtimeClassName on operator-created pods. (@captncraig)

- Operator: Transparently compress agent configs to stay under size limitations. (@captncraig)

- Update Redis Exporter Dependency to v1.49.0. (@spartan0x117)

- Update Loki dependency to the k144 branch. (@andriikushch)

- Flow: Add OAUTHBEARER mechanism to `loki.source.kafka` using Azure as provider. (@akselleirv)

- Update Process Exporter dependency to v0.7.10. (@spartan0x117)

- Agent Management: Introduces backpressure mechanism for remote config fetching (obeys 429 request
  `Retry-After` header). (@spartan0x117)

- Flow: support client TLS settings (CA, client certificate, client key) being
  provided from other components for the following components:

  - `discovery.docker`
  - `discovery.kubernetes`
  - `loki.source.kafka`
  - `loki.source.kubernetes`
  - `loki.source.podlogs`
  - `loki.write`
  - `mimir.rules.kubernetes`
  - `otelcol.auth.oauth2`
  - `otelcol.exporter.jaeger`
  - `otelcol.exporter.otlp`
  - `otelcol.exporter.otlphttp`
  - `otelcol.extension.jaeger_remote_sampling`
  - `otelcol.receiver.jaeger`
  - `otelcol.receiver.kafka`
  - `phlare.scrape`
  - `phlare.write`
  - `prometheus.remote_write`
  - `prometheus.scrape`
  - `remote.http`

- Flow: support server TLS settings (client CA, server certificate, server key)
  being provided from other components for the following components:

  - `loki.source.syslog`
  - `otelcol.exporter.otlp`
  - `otelcol.extension.jaeger_remote_sampling`
  - `otelcol.receiver.jaeger`
  - `otelcol.receiver.opencensus`
  - `otelcol.receiver.zipkin`

- Flow: Define custom http method and headers in `remote.http` component (@jkroepke)

- Flow: Add config property to `prometheus.exporter.blackbox` to define the config inline (@jkroepke)

- Update Loki Dependency to k146 which includes configurable file watchers (@mattdurham)

### Bugfixes

- Flow: fix issue where Flow would return an error when trying to access a key
  of a map whose value was the zero value (`null`, `0`, `false`, `[]`, `{}`).
  Whether an error was returned depended on the internal type of the value.
  (@rfratto)

- Flow: fix issue where using the `jaeger_remote` sampler for the `tracing`
  block would fail to parse the response from the remote sampler server if it
  used strings for the strategy type. This caused sampling to fall back
  to the default rate. (@rfratto)

- Flow: fix issue where components with no arguments like `loki.echo` were not
  viewable in the UI. (@rfratto)

- Flow: fix deadlock in `loki.source.file` where terminating tailers would hang
  while flushing remaining logs, preventing `loki.source.file` from being able
  to update. (@rfratto)

- Flow: fix deadlock in `loki.process` where a component with no stages would
  hang forever on handling logs. (@rfratto)

- Fix issue where a DefaultConfig might be mutated during unmarshaling. (@jcreixell)

- Fix issues where CloudWatch Exporter cannot use FIPS Endpoints outside of USA regions (@aglees)

- Fix issue where scraping native Prometheus histograms would leak memory.
  (@rfratto)

- Flow: fix issue where `loki.source.docker` component could deadlock. (@tpaschalis)

- Flow: fix issue where `prometheus.remote_write` created unnecessary extra
  child directories to store the WAL in. (@rfratto)

- Fix internal metrics reported as invalid by promtool's linter. (@tpaschalis)

- Fix issues with cri stage which treats partial line coming from any stream as same. (@kavirajk @aglees)

- Operator: fix for running multiple operators with different `--agent-selector` flags. (@captncraig)

- Operator: respect FilterRunning on PodMonitor and ServiceMonitor resources to only scrape running pods. (@captncraig)

- Fixes a bug where the github exporter would get stuck in an infinite loop under certain conditions. (@jcreixell)

- Fix bug where `loki.source.docker` always failed to start. (@rfratto)

### Other changes

- Grafana Agent Docker containers and release binaries are now published for
  s390x. (@rfratto)

- Use Go 1.20.3 for builds. (@rfratto)

- Change the Docker base image for Linux containers to `ubuntu:kinetic`.
  (@rfratto)

- Update prometheus.remote_write defaults to match new prometheus
  remote-write defaults. (@erikbaranowski)

v0.32.1 (2023-03-06)
--------------------

### Bugfixes

- Flow: Fixes slow reloading of targets in `phlare.scrape` component. (@cyriltovena)

- Flow: add a maximum connection lifetime of one hour when tailing logs from
  `loki.source.kubernetes` and `loki.source.podlogs` to recover from an issue
  where the Kubernetes API server stops responding with logs without closing
  the TCP connection. (@rfratto)

- Flow: fix issue in `loki.source.kubernetes` where `__pod__uid__` meta label
  defaulted incorrectly to the container name, causing tailers to never
  restart. (@rfratto)

v0.32.0 (2023-02-28)
--------------------

### Breaking changes

- Support for the embedded Flow UI for 32-bit ARMv6 builds is temporarily
  removed. (@rfratto)

- Node Exporter configuration options changed to align with new upstream version (@Thor77):

  - `diskstats_ignored_devices` is now `diskstats_device_exclude` in agent configuration.
  - `ignored_devices` is now `device_exclude` in flow configuration.

- Some blocks in Flow components have been merged with their parent block to make the block hierarchy smaller:

  - `discovery.docker > http_client_config` is merged into the `discovery.docker` block. (@erikbaranowski)
  - `discovery.kubernetes > http_client_config` is merged into the `discovery.kubernetes` block. (@erikbaranowski)
  - `loki.source.kubernetes > client > http_client_config` is merged into the `client` block. (@erikbaranowski)
  - `loki.source.podlogs > client > http_client_config` is merged into the `client` block. (@erikbaranowski)
  - `loki.write > endpoint > http_client_config` is merged into the `endpoint` block. (@erikbaranowski)
  - `mimir.rules.kubernetes > http_client_config` is merged into the `mimir.rules.kubernetes` block. (@erikbaranowski)
  - `otelcol.receiver.opencensus > grpc` is merged into the `otelcol.receiver.opencensus` block. (@ptodev)
  - `otelcol.receiver.zipkin > http` is merged into the `otelcol.receiver.zipkin` block. (@ptodev)
  - `phlare.scrape > http_client_config` is merged into the `phlare.scrape` block. (@erikbaranowski)
  - `phlare.write > endpoint > http_client_config` is merged into the `endpoint` block. (@erikbaranowski)
  - `prometheus.remote_write > endpoint > http_client_config` is merged into the `endpoint` block. (@erikbaranowski)
  - `prometheus.scrape > http_client_config` is merged into the `prometheus.scrape` block. (@erikbaranowski)

- The `loki.process` component now uses a combined name for stages, simplifying
  the block hierarchy. For example, the `stage > json` block hierarchy is now a
  single block called `stage.json`. All stage blocks in `loki.process` have
  been updated to use this simplified hierarchy. (@tpaschalis)

- `remote.s3` `client_options` block has been renamed to `client`. (@mattdurham)

- Renamed `prometheus.integration.node_exporter` to `prometheus.exporter.unix`. (@jcreixell)

- As first announced in v0.30, support for the `EXPERIMENTAL_ENABLE_FLOW`
  environment variable has been removed in favor of `AGENT_MODE=flow`.
  (@rfratto)

### Features

- New integrations:

  - `oracledb` (@schmikei)
  - `mssql` (@binaryfissiongames)
  - `cloudwatch metrics` (@thepalbi)
  - `azure` (@kgeckhart)
  - `gcp` (@kgeckhart, @ferruvich)

- New Grafana Agent Flow components:

  - `loki.echo` writes received logs to stdout. (@tpaschalis, @rfratto)
  - `loki.source.docker` reads logs from Docker containers and forwards them to
    other `loki` components. (@tpaschalis)
  - `loki.source.kafka` reads logs from Kafka events and forwards them to other
    `loki` components. (@erikbaranowski)
  - `loki.source.kubernetes_events` watches for Kubernetes Events and converts
    them into log lines to forward to other `loki` components. It is the
    equivalent of the `eventhandler` integration. (@rfratto)
  - `otelcol.processor.tail_sampling` samples traces based on a set of defined
    policies from `otelcol` components before forwarding them to other
    `otelcol` components. (@erikbaranowski)
  - `prometheus.exporter.apache` collects metrics from an apache web server
    (@captncraig)
  - `prometheus.exporter.consul` collects metrics from a consul installation
    (@captncraig)
  - `prometheus.exporter.github` collects metrics from GitHub (@jcreixell)
  - `prometheus.exporter.process` aggregates and collects metrics by scraping
    `/proc`. (@spartan0x117)
  - `prometheus.exporter.redis` collects metrics from a redis database
    (@spartan0x117)

### Enhancements

- Flow: Support `keepequal` and `dropequal` actions for relabeling. (@cyriltovena)

- Update Prometheus Node Exporter integration to v1.5.0. (@Thor77)

- Grafana Agent Flow will now reload the config file when `SIGHUP` is sent to
  the process. (@rfratto)

- If using the official RPM and DEB packages for Grafana Agent, invoking
  `systemctl reload grafana-agent` will now reload the configuration file.
  (@rfratto)

- Flow: the `loki.process` component now implements all the same processing
  stages as Promtail's pipelines. (@tpaschalis)

- Flow: new metric for `prometheus.scrape` -
  `agent_prometheus_scrape_targets_gauge`. (@ptodev)

- Flow: new metric for `prometheus.scrape` and `prometheus.relabel` -
  `agent_prometheus_forwarded_samples_total`. (@ptodev)

- Flow: add `constants` into the standard library to expose the hostname, OS,
  and architecture of the system Grafana Agent is running on. (@rfratto)

- Flow: add timeout to loki.source.podlogs controller setup. (@polyrain)

### Bugfixes

- Fixed a reconciliation error in Grafana Agent Operator when using `tlsConfig`
  on `Probe`. (@supergillis)

- Fix issue where an empty `server:` config stanza would cause debug-level logging.
  An empty `server:` is considered a misconfiguration, and thus will error out.
  (@neomantra)

- Flow: fix an error where some error messages that crossed multiple lines
  added extra an extra `|` character when displaying the source file on the
  starting line. (@rfratto)

- Flow: fix issues in `agent fmt` where adding an inline comment on the same
  line as a `[` or `{` would cause indentation issues on subsequent lines.
  (@rfratto)

- Flow: fix issues in `agent fmt` where line comments in arrays would be given
  the wrong identation level. (@rfratto)

- Flow: fix issues with `loki.file` and `loki.process` where deadlock contention or
  logs fail to process. (@mattdurham)

- Flow: `oauth2 > tls_config` was documented as a block but coded incorrectly as
  an attribute. This is now a block in code. This impacted `discovery.docker`,
  `discovery.kubernetes`, `loki.source.kubernetes`, `loki.write`,
  `mimir.rules.kubernetes`, `phlare.scrape`, `phlare.write`,
  `prometheus.remote_write`, `prometheus.scrape`, and `remote.http`
  (@erikbaranowski)

- Flow: Fix issue where using `river:",label"` causes the UI to return nothing. (@mattdurham)

### Other changes

- Use Go 1.20 for builds. (@rfratto)

- The beta label from Grafana Agent Flow has been removed. A subset of Flow
  components are still marked as beta or experimental:

  - `loki.echo` is explicitly marked as beta.
  - `loki.source.kubernetes` is explicitly marked as experimental.
  - `loki.source.podlogs` is explicitly marked as experimental.
  - `mimir.rules.kubernetes` is explicitly marked as beta.
  - `otelcol.processor.tail_sampling` is explicitly marked as beta.
  - `otelcol.receiver.loki` is explicitly marked as beta.
  - `otelcol.receiver.prometheus` is explicitly marked as beta.
  - `phlare.scrape` is explicitly marked as beta.
  - `phlare.write` is explicitly marked as beta.

v0.31.3 (2023-02-13)
--------------------

### Bugfixes

- `loki.source.cloudflare`: fix issue where the `zone_id` argument
  was being ignored, and the `api_token` argument was being used for the zone
  instead. (@rfratto)

- `loki.source.cloudflare`: fix issue where `api_token` argument was not marked
  as a sensitive field. (@rfratto)

v0.31.2 (2023-02-08)
--------------------

### Other changes

- In the Agent Operator, upgrade the `prometheus-config-reloader` dependency
  from version 0.47.0 to version 0.62.0. (@ptodev)

v0.31.1 (2023-02-06)
--------------------

> **BREAKING CHANGES**: This release has breaking changes. Please read entries
> carefully and consult the [upgrade guide][] for specific instructions.

### Breaking changes

- All release Windows `.exe` files are now published as a zip archive.
  Previously, `grafana-agent-installer.exe` was unzipped. (@rfratto)

### Other changes

- Support Go 1.20 for builds. Official release binaries are still produced
  using Go 1.19. (@rfratto)

v0.31.0 (2023-01-31)
--------------------

> **BREAKING CHANGES**: This release has breaking changes. Please read entries
> carefully and consult the [upgrade guide][] for specific instructions.

### Breaking changes

- Release binaries (including inside Docker containers) have been renamed to be
  prefixed with `grafana-` (@rfratto):

  - `agent` is now `grafana-agent`.
  - `agentctl` is now `grafana-agentctl`.
  - `agent-operator` is now `grafana-agent-operator`.

### Deprecations

- A symbolic link in Docker containers from the old binary name to the new
  binary name has been added. These symbolic links will be removed in v0.33. (@rfratto)

### Features

- New Grafana Agent Flow components:

  - `loki.source.cloudflare` reads logs from Cloudflare's Logpull API and
    forwards them to other `loki` components. (@tpaschalis)
  - `loki.source.gcplog` reads logs from GCP cloud resources using Pub/Sub
    subscriptions and forwards them to other `loki` components. (@tpaschalis)
  - `loki.source.gelf` listens for Graylog logs. (@mattdurham)
  - `loki.source.heroku` listens for Heroku messages over TCP a connection and
    forwards them to other `loki` components. (@erikbaranowski)
  - `loki.source.journal` read messages from systemd journal. (@mattdurham)
  - `loki.source.kubernetes` collects logs from Kubernetes pods using the
    Kubernetes API. (@rfratto)
  - `loki.source.podlogs` discovers PodLogs resources on Kubernetes and
    uses the Kubernetes API to collect logs from the pods specified by the
    PodLogs resource. (@rfratto)
  - `loki.source.syslog` listens for Syslog messages over TCP and UDP
    connections and forwards them to other `loki` components. (@tpaschalis)
  - `loki.source.windowsevent` reads logs from Windows Event Log. (@mattdurham)
  - `otelcol.exporter.jaeger` forwards OpenTelemetry data to a Jaeger server.
    (@erikbaranowski)
  - `otelcol.exporter.loki` forwards OTLP-formatted data to compatible `loki`
    receivers. (@tpaschalis)
  - `otelcol.receiver.kafka` receives telemetry data from Kafka. (@rfratto)
  - `otelcol.receiver.loki` receives Loki logs, converts them to the OTLP log
    format and forwards them to other `otelcol` components. (@tpaschalis)
  - `otelcol.receiver.opencensus` receives OpenConsensus-formatted traces or
    metrics. (@ptodev)
  - `otelcol.receiver.zipkin` receives Zipkin-formatted traces. (@rfratto)
  - `phlare.scrape` collects application performance profiles. (@cyriltovena)
  - `phlare.write` sends application performance profiles to Grafana Phlare.
    (@cyriltovena)
  - `mimir.rules.kubernetes` discovers `PrometheusRule` Kubernetes resources and
    loads them into a Mimir instance. (@Logiraptor)

- Flow components which work with relabeling rules (`discovery.relabel`,
  `prometheus.relabel` and `loki.relabel`) now export a new value named Rules.
  This value returns a copy of the currently configured rules. (@tpaschalis)

- New experimental feature: agent-management. Polls configured remote API to fetch new configs. (@spartan0x117)

- Introduce global configuration for logs. (@jcreixell)

### Enhancements

- Handle faro-web-sdk `View` meta in app_agent_receiver. (@rlankfo)

- Flow: the targets in debug info from `loki.source.file` are now individual blocks. (@rfratto)

- Grafana Agent Operator: add [promtail limit stage](https://grafana.com/docs/loki/latest/clients/promtail/stages/limit/) to the operator. (@spartan0x117)

### Bugfixes

- Flow UI: Fix the issue with messy layout on the component list page while
  browser window resize (@xiyu95)

- Flow UI: Display the values of all attributes unless they are nil. (@ptodev)

- Flow: `prometheus.relabel` and `prometheus.remote_write` will now error if they have exited. (@ptodev)

- Flow: Fix issue where negative numbers would convert to floating-point values
  incorrectly, treating the sign flag as part of the number. (@rfratto)

- Flow: fix a goroutine leak when `loki.source.file` is passed more than one
  target with identical set of public labels. (@rfratto)

- Fix issue where removing and re-adding log instance configurations causes an
  error due to double registration of metrics (@spartan0x117, @jcreixell)

### Other changes

- Use Go 1.19.4 for builds. (@erikbaranowski)

- New windows containers for agent and agentctl. These can be found moving forward with the ${Version}-windows tags for grafana/agent and grafana/agentctl docker images (@erikbaranowski)

v0.30.2 (2023-01-11)
--------------------

### Bugfixes

- Flow: `prometheus.relabel` will no longer modify the labels of the original
  metrics, which could lead to the incorrect application of relabel rules on
  subsequent relabels. (@rfratto)

- Flow: `loki.source.file` will no longer deadlock other components if log
  lines cannot be sent to Loki. `loki.source.file` will wait for 5 seconds per
  file to finish flushing read logs to the client, after which it will drop
  them, resulting in lost logs. (@rfratto)

- Operator: Fix the handling of the enableHttp2 field as a boolean in
  `pod_monitor` and `service_monitor` templates. (@tpaschalis)

v0.30.1 (2022-12-23)
--------------------

### Bugfixes

- Fix issue where journald support was accidentally removed. (@tpaschalis)

- Fix issue where some traces' metrics where not collected. (@marctc)

v0.30.0 (2022-12-20)
--------------------

> **BREAKING CHANGES**: This release has breaking changes. Please read entries
> carefully and consult the [upgrade guide][] for specific instructions.

### Breaking changes

- The `ebpf_exporter` integration has been removed due to issues with static
  linking. It may be brought back once these are resolved. (@tpaschalis)

### Deprecations

- The `EXPERIMENTAL_ENABLE_FLOW` environment variable is deprecated in favor of
  `AGENT_MODE=flow`. Support for `EXPERIMENTAL_ENABLE_FLOW` will be removed in
  v0.32. (@rfratto)

### Features

- `grafana-agent-operator` supports oauth2 as an authentication method for
  remote_write. (@timo-42)

- Grafana Agent Flow: Add tracing instrumentation and a `tracing` block to
  forward traces to `otelcol` component. (@rfratto)

- Grafana Agent Flow: Add a `discovery_target_decode` function to decode a JSON
  array of discovery targets corresponding to Prometheus' HTTP and file service
  discovery formats. (@rfratto)

- New Grafana Agent Flow components:

  - `remote.http` polls an HTTP URL and exposes the response body as a string
    or secret to other components. (@rfratto)

  - `discovery.docker` discovers Docker containers from a Docker Engine host.
    (@rfratto)

  - `loki.source.file` reads and tails files for log entries and forwards them
    to other `loki` components. (@tpaschalis)

  - `loki.write` receives log entries from other `loki` components and sends
    them over to a Loki instance. (@tpaschalis)

  - `loki.relabel` receives log entries from other `loki` components and
    rewrites their label set. (@tpaschalis)

  - `loki.process` receives log entries from other `loki` components and runs
    one or more processing stages. (@tpaschalis)

  - `discovery.file` discovers files on the filesystem following glob
    patterns. (@mattdurham)

- Integrations: Introduce the `snowflake` integration. (@binaryfissiongames)

### Enhancements

- Update agent-loki.yaml to use environment variables in the configuration file (@go4real)

- Integrations: Always use direct connection in mongodb_exporter integration. (@v-zhuravlev)

- Update OpenTelemetry Collector dependency to v0.63.1. (@tpaschalis)

- riverfmt: Permit empty blocks with both curly braces on the same line.
  (@rfratto)

- riverfmt: Allow function arguments to persist across different lines.
  (@rfratto)

- Flow: The HTTP server will now start before the Flow controller performs the
  initial load. This allows metrics and pprof data to be collected during the
  first load. (@rfratto)

- Add support for using a [password map file](https://github.com/oliver006/redis_exporter/blob/master/contrib/sample-pwd-file.json) in `redis_exporter`. (@spartan0x117)

- Flow: Add support for exemplars in Prometheus component pipelines. (@rfratto)

- Update Prometheus dependency to v2.40.5. (@rfratto)

- Update Promtail dependency to k127. (@rfratto)

- Native histograms are now supported in the static Grafana Agent and in
  `prometheus.*` Flow components. Native histograms will be automatically
  collected from supported targets. remote_write must be configured to forward
  native histograms from the WAL to the specified endpoints. (@rfratto)

- Flow: metrics generated by upstream OpenTelemetry Collector components are
  now exposed at the `/metrics` endpoint of Grafana Agent Flow. (@rfratto)

### Bugfixes

- Fix issue where whitespace was being sent as part of password when using a
  password file for `redis_exporter`. (@spartan0x117)

- Flow UI: Fix issue where a configuration block referencing a component would
  cause the graph page to fail to load. (@rfratto)

- Remove duplicate `oauth2` key from `metricsinstances` CRD. (@daper)

- Fix issue where on checking whether to restart integrations the Integration
  Manager was comparing configs with secret values scrubbed, preventing reloads
  if only secrets were updated. (@spartan0x117)

### Other changes

- Grafana Agent Flow has graduated from experimental to beta.

v0.29.0 (2022-11-08)
--------------------

> **BREAKING CHANGES**: This release has breaking changes. Please read entries
> carefully and consult the [upgrade guide][] for specific instructions.

### Breaking changes

- JSON-encoded traces from OTLP versions earlier than 0.16.0 are no longer
  supported. (@rfratto)

### Deprecations

- The binary names `agent`, `agentctl`, and `agent-operator` have been
  deprecated and will be renamed to `grafana-agent`, `grafana-agentctl`, and
  `grafana-agent-operator` in the v0.31.0 release.

### Features

- Add `agentctl test-logs` command to allow testing log configurations by redirecting
  collected logs to standard output. This can be useful for debugging. (@jcreixell)

- New Grafana Agent Flow components:

  - `otelcol.receiver.otlp` receives OTLP-formatted traces, metrics, and logs.
    Data can then be forwarded to other `otelcol` components. (@rfratto)

  - `otelcol.processor.batch` batches data from `otelcol` components before
    forwarding it to other `otelcol` components. (@rfratto)

  - `otelcol.exporter.otlp` accepts data from `otelcol` components and sends
    it to a gRPC server using the OTLP protocol. (@rfratto)

  - `otelcol.exporter.otlphttp` accepts data from `otelcol` components and
    sends it to an HTTP server using the OTLP protocol. (@tpaschalis)

  - `otelcol.auth.basic` performs basic authentication for `otelcol`
    components that support authentication extensions. (@rfratto)

  - `otelcol.receiver.jeager` receives Jaeger-formatted traces. Data can then
    be forwarded to other `otelcol` components. (@rfratto)

  - `otelcol.processor.memory_limiter` periodically checks memory usage and
    drops data or forces a garbage collection if the defined limits are
    exceeded. (@tpaschalis)

  - `otelcol.auth.bearer` performs bearer token authentication for `otelcol`
    components that support authentication extensions. (@rfratto)

  - `otelcol.auth.headers` attaches custom request headers to `otelcol`
    components that support authentication extensions. (@rfratto)

  - `otelcol.receiver.prometheus` receives Prometheus metrics, converts them
    to the OTLP metric format and forwards them to other `otelcol` components.
    (@tpaschalis)

  - `otelcol.exporter.prometheus` forwards OTLP-formatted data to compatible
    `prometheus` components. (@rfratto)

- Flow: Allow config blocks to reference component exports. (@tpaschalis)

- Introduce `/-/support` endpoint for generating 'support bundles' in static
  agent mode. Support bundles are zip files of commonly-requested information
  that can be used to debug a running agent. (@tpaschalis)

### Enhancements

- Update OpenTelemetry Collector dependency to v0.61.0. (@rfratto)

- Add caching to Prometheus relabel component. (@mattdurham)

- Grafana Agent Flow: add `agent_resources_*` metrics which explain basic
  platform-agnostic metrics. These metrics assist with basic monitoring of
  Grafana Agent, but are not meant to act as a replacement for fully featured
  components like `prometheus.integration.node_exporter`. (@rfratto)

- Enable field label in TenantStageSpec of PodLogs pipeline. (@siiimooon)

- Enable reporting of enabled integrations. (@marctc)

- Grafana Agent Flow: `prometheus.remote_write` and `prometheus.relabel` will
  now export receivers immediately, removing the need for dependant components
  to be evaluated twice at process startup. (@rfratto)

- Add missing setting to configure instance key for Eventhandler integration. (@marctc)

- Update Prometheus dependency to v2.39.1. (@rfratto)

- Update Promtail dependency to weekly release k122. (@rfratto)

- Tracing: support the `num_traces` and `expected_new_traces_per_sec` configuration parameters in the tail_sampling processor. (@ptodev)

### Bugfixes

- Remove empty port from the `apache_http` integration's instance label. (@katepangLiu)

- Fix identifier on target creation for SNMP v2 integration. (@marctc)

- Fix bug when specifying Blackbox's modules when using Blackbox integration. (@marctc)

- Tracing: fix a panic when the required `protocols` field was not set in the `otlp` receiver. (@ptodev)

- Support Bearer tokens for metric remote writes in the Grafana Operator (@jcreixell, @marctc)

### Other changes

- Update versions of embedded Prometheus exporters used for integrations:

  - Update `github.com/prometheus/statsd_exporter` to `v0.22.8`. (@captncraig)

  - Update `github.com/prometheus-community/postgres_exporter` to `v0.11.1`. (@captncraig)

  - Update `github.com/prometheus/memcached_exporter` to `v0.10.0`. (@captncraig)

  - Update `github.com/prometheus-community/elasticsearch_exporter` to `v1.5.0`. (@captncraig)

  - Update `github.com/prometheus/mysqld_exporter` to `v0.14.0`. (@captncraig)

  - Update `github.com/prometheus/consul_exporter` to `v0.8.0`. (@captncraig)

  - Update `github.com/ncabatoff/process-exporter` to `v0.7.10`. (@captncraig)

  - Update `github.com/prometheus-community/postgres_exporter` to `v0.11.1`. (@captncraig)

- Use Go 1.19.3 for builds. (@rfratto)

v0.28.1 (2022-11-03)
--------------------

### Security

- Update Docker base image to resolve OpenSSL vulnerabilities CVE-2022-3602 and
  CVE-2022-3786. Grafana Agent does not use OpenSSL, so we do not believe it is
  vulnerable to these issues, but the base image has been updated to remove the
  report from image scanners. (@rfratto)

v0.28.0 (2022-09-29)
--------------------

### Features

- Introduce Grafana Agent Flow, an experimental "programmable pipeline" runtime
  mode which improves how to configure and debug Grafana Agent by using
  components. (@captncraig, @karengermond, @marctc, @mattdurham, @rfratto,
  @rlankfo, @tpaschalis)

- Introduce Blackbox exporter integration. (@marctc)

### Enhancements

- Update Loki dependency to v2.6.1. (@rfratto)

### Bugfixes

### Other changes

- Fix relabel configs in sample agent-operator manifests (@hjet)

- Operator no longer set the `SecurityContext.Privileged` flag in the `config-reloader` container. (@hsyed-dojo)

- Add metrics for config reloads and config hash (@jcreixell)

v0.27.1 (2022-09-09)
--------------------

> **NOTE**: ARMv6 Docker images are no longer being published.
>
> We have stopped publishing Docker images for ARMv6 platforms.
> This is due to the new Ubuntu base image we are using that does not support ARMv6.
> The new Ubuntu base image has less reported CVEs, and allows us to provide more
> secure Docker images. We will still continue to publish ARMv6 release binaries and
> deb/rpm packages.

### Other Changes

- Switch docker image base from debian to ubuntu. (@captncraig)

v0.27.0 (2022-09-01)
--------------------

### Features

- Integrations: (beta) Add vmware_exporter integration (@rlankfo)

- App agent receiver: add Event kind to payload (@domasx2)

### Enhancements

- Tracing: Introduce a periodic appender to the remotewriteexporter to control sample rate. (@mapno)

- Tracing: Update OpenTelemetry dependency to v0.55.0. (@rfratto, @mapno)

- Add base agent-operator jsonnet library and generated manifests (@hjet)

- Add full (metrics, logs, K8s events) sample agent-operator jsonnet library and gen manifests (@hjet)

- Introduce new configuration fields for disabling Keep-Alives and setting the
  IdleConnectionTimeout when scraping. (@tpaschalis)

- Add field to Operator CRD to disable report usage functionality. (@marctc)

### Bugfixes

- Tracing: Fixed issue with the PromSD processor using the `connection` method to discover the IP
  address.  It was failing to match because the port number was included in the address string. (@jphx)

- Register prometheus discovery metrics. (@mattdurham)

- Fix seg fault when no instance parameter is provided for apache_http integration, using integrations-next feature flag. (@rgeyer)

- Fix grafanacloud-install.ps1 web request internal server error when fetching config. (@rlankfo)

- Fix snmp integration not passing module or walk_params parameters when scraping. (@rgeyer)

- Fix unmarshal errors (key "<walk_param name>" already set in map) for snmp integration config when walk_params is defined, and the config is reloaded. (@rgeyer)

### Other changes

- Update several go dependencies to resolve warnings from certain security scanning tools. None of the resolved vulnerabilities were known to be exploitable through the agent. (@captncraig)

- It is now possible to compile Grafana Agent using Go 1.19. (@rfratto)

v0.26.1 (2022-07-25)
--------------------

> **BREAKING CHANGES**: This release has breaking changes. Please read entries
> carefully and consult the [upgrade guide][] for specific instructions.

### Breaking changes

- Change windows certificate store so client certificate is no longer required in store. (@mattdurham)

### Bugfixes

- Operator: Fix issue where configured `targetPort` ServiceMonitors resulted in
  generating an incorrect scrape_config. (@rfratto)

- Build the Linux/AMD64 artifacts using the opt-out flag for the ebpf_exporter. (@tpaschalis)

v0.26.0 (2022-07-18)
--------------------

> **BREAKING CHANGES**: This release has breaking changes. Please read entries
> carefully and consult the [upgrade guide][] for specific instructions.

### Breaking changes

- Deprecated `server` YAML block fields have now been removed in favor of the
  command-line flags that replaced them. These fields were originally
  deprecated in v0.24.0. (@rfratto)

- Changed tail sampling policies to be configured as in the OpenTelemetry
  Collector. (@mapno)

### Features

- Introduce Apache HTTP exporter integration. (@v-zhuravlev)

- Introduce eBPF exporter integration. (@tpaschalis)

### Enhancements

- Truncate all records in WAL if repair attempt fails. (@rlankfo)

### Bugfixes

- Relative symlinks for promtail now work as expected. (@RangerCD, @mukerjee)

- Fix rate limiting implementation for the app agent receiver integration. (@domasx2)

- Fix mongodb exporter so that it now collects all metrics. (@mattdurham)

v0.25.1 (2022-06-16)
--------------------

### Bugfixes

- Integer types fail to unmarshal correctly in operator additional scrape configs. (@rlankfo)

- Unwrap replayWAL error before attempting corruption repair. (@rlankfo)

v0.25.0 (2022-06-06)
--------------------

> **BREAKING CHANGES**: This release has breaking changes. Please read entries
> carefully and consult the [upgrade guide][] for specific instructions.

### Breaking changes

- Traces: Use `rpc.grpc.status_code` attribute to determine
  span failed in the service graph processor (@rcrowe)

### Features

- Add HTTP endpoints to fetch active instances and targets for the Logs subsystem.
  (@marctc)

- (beta) Add support for using windows certificate store for TLS connections. (@mattdurham)

- Grafana Agent Operator: add support for integrations through an `Integration`
  CRD which is discovered by `GrafanaAgent`. (@rfratto)

- (experimental) Add app agent receiver integration. This depends on integrations-next being enabled
  via the `integrations-next` feature flag. Use `-enable-features=integrations-next` to use
  this integration. (@kpelelis, @domas)

- Introduce SNMP exporter integration. (@v-zhuravlev)

- Configure the agent to report the use of feature flags to grafana.com. (@marctc)

### Enhancements

- integrations-next: Integrations using autoscrape will now autoscrape metrics
  using in-memory connections instead of connecting to themselves over the
  network. As a result of this change, the `client_config` field has been
  removed. (@rfratto)

- Enable `proxy_url` support on `oauth2` for metrics and logs (update **prometheus/common** dependency to `v0.33.0`). (@martin-jaeger-maersk)

- `extra-scrape-metrics` can now be enabled with the `--enable-features=extra-scrape-metrics` feature flag. See <https://prometheus.io/docs/prometheus/2.31/feature_flags/#extra-scrape-metrics> for details. (@rlankfo)

- Resolved issue in v2 integrations where if an instance name was a prefix of another the route handler would fail to
  match requests on the longer name (@mattdurham)

- Set `include_metadata` to true by default for OTLP traces receivers (@mapno)

### Bugfixes

- Scraping service was not honoring the new server grpc flags `server.grpc.address`.  (@mattdurham)

### Other changes

- Update base image of official Docker containers from Debian buster to Debian
  bullseye. (@rfratto)

- Use Go 1.18 for builds. (@rfratto)

- Add `metrics` prefix to the url of list instances endpoint (`GET
  /agent/api/v1/instances`) and list targets endpoint (`GET
  /agent/api/v1/metrics/targets`). (@marctc)

- Add extra identifying labels (`job`, `instance`, `agent_hostname`) to eventhandler integration. (@hjet)

- Add `extra_labels` configuration to eventhandler integration. (@hjet)

v0.24.2 (2022-05-02)
--------------------

### Bugfixes

- Added configuration watcher delay to prevent race condition in cases where scraping service mode has not gracefully exited. (@mattdurham)

### Other changes

- Update version of node_exporter to include additional metrics for osx. (@v-zhuravlev)

v0.24.1 (2022-04-14)
--------------------

### Bugfixes

- Add missing version information back into `agentctl --version`. (@rlankfo)

- Bump version of github-exporter to latest upstream SHA 284088c21e7d, which
  includes fixes from bugs found in their latest tag. This includes a fix
  where not all releases where retrieved when pulling release information.
  (@rfratto)

- Set the `Content-Type` HTTP header to `application/json` for API endpoints
  returning json objects. (@marctc)

- Operator: fix issue where a `username_file` field was incorrectly set.
  (@rfratto)

- Initialize the logger with default `log_level` and `log_format` parameters.
  (@tpaschalis)

### Other changes

- Embed timezone data to enable Promtail pipelines using the `location` field
  on Windows machines. (@tpaschalis)

v0.24.0 (2022-04-07)
--------------------

> **BREAKING CHANGES**: This release has breaking changes. Please read entries
> carefully and consult the [upgrade guide][] for specific instructions.
>
> **GRAFANA AGENT OPERATOR USERS**: As of this release, Grafana Agent Operator
> does not support versions of Grafana Agent prior to v0.24.0.

### Breaking changes

- The following metrics will now be prefixed with `agent_dskit_` instead of
  `cortex_`: `cortex_kv_request_duration_seconds`,
  `cortex_member_consul_heartbeats_total`, `cortex_member_ring_tokens_owned`,
  `cortex_member_ring_tokens_to_own`, `cortex_ring_member_ownership_percent`,
  `cortex_ring_members`, `cortex_ring_oldest_member_timestamp`,
  `cortex_ring_tokens_owned`, `cortex_ring_tokens_total`. (@rlankfo)

- Traces: the `traces_spanmetrics_calls_total_total` metric has been renamed to
  `traces_spanmetrics_calls_total` (@fredr)

- Two new flags, `-server.http.enable-tls` and `-server.grpc.enable-tls` must
  be provided to explicitly enable TLS support. This is a change of the
  previous behavior where TLS support was enabled when a certificate pair was
  provided. (@rfratto)

- Many command line flags starting with `-server.` block have been renamed.
  (@rfratto)

- The `-log.level` and `-log.format` flags are removed in favor of being set in
  the configuration file. (@rfratto)

- Flags for configuring TLS have been removed in favor of being set in the
  configuration file. (@rfratto)

- Dynamic reload is no longer supported for deprecated server block fields.
  Changing a deprecated field will be ignored and cause the reload to fail.
  (@rfratto)

- The default HTTP listen address is now `127.0.0.1:12345`. Use the
  `-server.http.address` flag to change this value. (@rfratto)

- The default gRPC listen address is now `127.0.0.1:12346`. Use the
  `-server.grpc.address` flag to change this value. (@rfratto)

- `-reload-addr` and `-reload-port` have been removed. They are no longer
  necessary as the primary HTTP server is now static and can't be shut down in
  the middle of a `/-/reload` call. (@rfratto)

- (Only impacts `integrations-next` feature flag) Many integrations have been
  renamed to better represent what they are integrating with. For example,
  `redis_exporter` is now `redis`. This change requires updating
  `integrations-next`-enabled configuration files. This change also changes
  integration names shown in metric labels. (@rfratto)

- The deprecated `-prometheus.*` flags have been removed in favor of
  their `-metrics.*` counterparts. The `-prometheus.*` flags were first
  deprecated in v0.19.0. (@rfratto)

### Deprecations

- Most fields in the `server` block of the configuration file are
  now deprecated in favor of command line flags. These fields will be removed
  in the v0.26.0 release. Please consult the upgrade guide for more information
  and rationale. (@rfratto)

### Features

- Added config read API support to GrafanaAgent Custom Resource Definition.
  (@shamsalmon)

- Added consulagent_sd to target discovery. (@chuckyz)

- Introduce EXPERIMENTAL support for dynamic configuration. (@mattdurham)

- Introduced endpoint that accepts remote_write requests and pushes metrics data directly into an instance's WAL. (@tpaschalis)

- Added builds for linux/ppc64le. (@aklyachkin)

### Enhancements

- Tracing: Exporters can now be configured to use OAuth. (@canuteson)

- Strengthen readiness check for metrics instances. (@tpaschalis)

- Parameterize namespace field in sample K8s logs manifests (@hjet)

- Upgrade to Loki k87. (@rlankfo)

- Update Prometheus dependency to v2.34.0. (@rfratto)

- Update OpenTelemetry-collector dependency to v0.46.0. (@mapno)

- Update cAdvisor dependency to v0.44.0. (@rfratto)

- Update mongodb_exporter dependency to v0.31.2 (@mukerjee)

- Use grafana-agent/v2 Tanka Jsonnet to generate K8s manifests (@hjet)

- Replace agent-bare.yaml K8s sample Deployment with StatefulSet (@hjet)

- Improve error message for `agentctl` when timeout happens calling
  `cloud-config` command (@marctc)

- Enable integrations-next by default in agent-bare.yaml. Please note #1262 (@hjet)

### Bugfixes

- Fix Kubernetes manifests to use port `4317` for OTLP instead of the previous
  `55680` in line with the default exposed port in the agent.

- Ensure singleton integrations are honored in v2 integrations (@mattdurham)

- Tracing: `const_labels` is now correctly parsed in the remote write exporter.
  (@fredr)

- integrations-next: Fix race condition where metrics endpoints for
  integrations may disappear after reloading the config file. (@rfratto)

- Removed the `server.path_prefix` field which would break various features in
  Grafana Agent when set. (@rfratto)

- Fix issue where installing the DEB/RPM packages would overwrite the existing
  config files and environment files. (@rfratto)

- Set `grafanaDashboardFolder` as top level key in the mixin. (@Duologic)

- Operator: Custom Secrets or ConfigMaps to mount will no longer collide with
  the path name of the default secret mount. As a side effect of this bugfix,
  custom Secrets will now be mounted at
  `/var/lib/grafana-agent/extra-secrets/<secret name>` and custom ConfigMaps
  will now be mounted at `/var/lib/grafana-agent/extra-configmaps/<configmap
  name>`. This is not a breaking change as it was previously impossible to
  properly provide these custom mounts. (@rfratto)

- Flags accidentally prefixed with `-metrics.service..` (two `.` in a row) have
  now been fixed to only have one `.`. (@rfratto)

- Protect concurrent writes to the WAL in the remote write exporter (@mapno)

### Other changes

- The `-metrics.wal-directory` flag and `metrics.wal_directory` config option
  will now default to `data-agent/`, the same default WAL directory as
  Prometheus Agent. (@rfratto)

v0.23.0 (2022-02-10)
--------------------

### Enhancements

- Go 1.17 is now used for all builds of the Agent. (@tpaschalis)

- integrations-next: Add `extra_labels` to add a custom set of labels to
  integration targets. (@rfratto)

- The agent no longer appends duplicate exemplars. (@tpaschalis)

- Added Kubernetes eventhandler integration (@hjet)

- Enables sending of exemplars over remote write by default. (@rlankfo)

### Bugfixes

- Fixed issue where Grafana Agent may panic if there is a very large WAL
  loading while old WALs are being deleted or the `/agent/api/v1/targets`
  endpoint is called. (@tpaschalis)

- Fix panic in prom_sd_processor when address is empty (@mapno)

- Operator: Add missing proxy_url field from generated remote_write configs.
  (@rfratto)

- Honor the specified log format in the traces subsystem (@mapno)

- Fix typo in node_exporter for runit_service_dir. (@mattdurham)

- Allow inlining credentials in remote_write url. (@tpaschalis)

- integrations-next: Wait for integrations to stop when starting new instances
  or shutting down (@rfratto).

- Fix issue with windows_exporter mssql collector crashing the agent.
  (@mattdurham)

- The deb and rpm files will now ensure the /var/lib/grafana-agent data
  directory is created with permissions set to 0770. (@rfratto)

- Make agent-traces.yaml Namespace a template-friendly variable (@hjet)

- Disable `machine-id` journal vol by default in sample logs manifest (@hjet)

v0.22.0 (2022-01-13)
--------------------

> This release has deprecations. Please read entries carefully and consult
> the [upgrade guide][] for specific instructions.

### Deprecations

- The node_exporter integration's `netdev_device_whitelist` field is deprecated
  in favor of `netdev_device_include`. Support for the old field name will be
  removed in a future version. (@rfratto)

- The node_exporter integration's `netdev_device_blacklist` field is deprecated
  in favor of `netdev_device_include`. Support for the old field name will be
  removed in a future version. (@rfratto)

- The node_exporter integration's `systemd_unit_whitelist` field is deprecated
  in favor of `systemd_unit_include`. Support for the old field name will be
  removed in a future version. (@rfratto)

- The node_exporter integration's `systemd_unit_blacklist` field is deprecated
  in favor of `systemd_unit_exclude`. Support for the old field name will be
  removed in a future version. (@rfratto)

- The node_exporter integration's `filesystem_ignored_mount_points` field is
  deprecated in favor of `filesystem_mount_points_exclude`. Support for the old
  field name will be removed in a future version. (@rfratto)

- The node_exporter integration's `filesystem_ignored_fs_types` field is
  deprecated in favor of `filesystem_fs_types_exclude`. Support for the old
  field name will be removed in a future version. (@rfratto)

### Features

- (beta) Enable experimental config urls for fetching remote configs.
  Currently, only HTTP/S is supported. Pass the
  `-enable-features=remote-configs` flag to turn this on. (@rlankfo)

- Added [cAdvisor](https://github.com/google/cadvisor) integration. (@rgeyer)

- Traces: Add `Agent Tracing Pipeline` dashboard and alerts (@mapno)

- Traces: Support jaeger/grpc exporter (@nicoche)

- (beta) Enable an experimental integrations subsystem revamp. Pass
  `integrations-next` to `-enable-features` to turn this on. Reading the
  documentation for the revamp is recommended; enabling it causes breaking
  config changes. (@rfratto)

### Enhancements

- Traces: Improved pod association in PromSD processor (@mapno)

- Updated OTel to v0.40.0 (@mapno)

- Remote write dashboard: show in and out sample rates (@bboreham)

- Remote write dashboard: add mean latency (@bboreham)

- Update node_exporter dependency to v1.3.1. (@rfratto)

- Cherry-pick Prometheus PR #10102 into our Prometheus dependency (@rfratto).

### Bugfixes

- Fix usage of POSTGRES_EXPORTER_DATA_SOURCE_NAME when using postgres_exporter
  integration (@f11r)

- Change ordering of the entrypoint for windows service so that it accepts
  commands immediately (@mattdurham)

- Only stop WAL cleaner when it has been started (@56quarters)

- Fix issue with unquoted install path on Windows, that could allow escalation
  or running an arbitrary executable (@mattdurham)

- Fix cAdvisor so it collects all defined metrics instead of the last
  (@pkoenig10)

- Fix panic when using 'stdout' in automatic logging (@mapno)

- Grafana Agent Operator: The /-/ready and /-/healthy endpoints will
  no longer always return 404 (@rfratto).

### Other changes

- Remove log-level flag from systemd unit file (@jpkrohling)

v0.21.2 (2021-12-08)
--------------------

### Security fixes

- This release contains a fix for
  [CVE-2021-41090](https://github.com/grafana/agent/security/advisories/GHSA-9c4x-5hgq-q3wh).

### Other changes

- This release disables the existing `/-/config` and
  `/agent/api/v1/configs/{name}` endpoints by default. Pass the
  `--config.enable-read-api` flag at the command line to opt in to these
  endpoints.

v0.21.1 (2021-11-18)
--------------------

### Bugfixes

- Fix panic when using postgres_exporter integration (@saputradharma)

- Fix panic when dnsamsq_exporter integration tried to log a warning (@rfratto)

- Statsd Integration: Adding logger instance to the statsd mapper
  instantiation. (@gaantunes)

- Statsd Integration: Fix issue where mapped metrics weren't exposed to the
  integration. (@mattdurham)

- Operator: fix bug where version was a required field (@rfratto)

- Metrics: Only run WAL cleaner when metrics are being used and a WAL is
  configured. (@rfratto)

v0.21.0 (2021-11-17)
--------------------

### Enhancements

- Update Cortex dependency to v1.10.0-92-g85c378182. (@rlankfo)

- Update Loki dependency to v2.1.0-656-g0ae0d4da1. (@rlankfo)

- Update Prometheus dependency to v2.31.0 (@rlankfo)

- Add Agent Operator Helm quickstart guide (@hjet)

- Reorg Agent Operator quickstart guides (@hjet)

### Bugfixes

- Packaging: Use correct user/group env variables in RPM %post script (@simonc6372)

- Validate logs config when using logs_instance with automatic logging processor (@mapno)

- Operator: Fix MetricsInstance Service port (@hjet)

- Operator: Create govern service per Grafana Agent (@shturman)

- Operator: Fix relabel_config directive for PodLogs resource (@hjet)

- Traces: Fix `success_logic` code in service graphs processor (@mapno)

### Other changes

- Self-scraped integrations will now use an SUO-specific value for the `instance` label. (@rfratto)

- Traces: Changed service graphs store implementation to improve CPU performance (@mapno)

v0.20.1 (2021-12-08)
--------------------

> _NOTE_: The fixes in this patch are only present in v0.20.1 and >=v0.21.2.

### Security fixes

- This release contains a fix for
  [CVE-2021-41090](https://github.com/grafana/agent/security/advisories/GHSA-9c4x-5hgq-q3wh).

### Other changes

- This release disables the existing `/-/config` and
  `/agent/api/v1/configs/{name}` endpoitns by default. Pass the
  `--config.enable-read-api` flag at the command line to opt in to these
  endpoints.

v0.20.0 (2021-10-28)
--------------------

> **BREAKING CHANGES**: This release has breaking changes. Please read entries
> carefully and consult the [upgrade guide][] for specific instructions.

### Breaking Changes

- push_config is no longer supported in trace's config (@mapno)

### Features

- Operator: The Grafana Agent Operator can now generate a Kubelet service to
  allow a ServiceMonitor to collect Kubelet and cAdvisor metrics. This requires
  passing a `--kubelet-service` flag to the Operator in `namespace/name` format
  (like `kube-system/kubelet`). (@rfratto)

- Service graphs processor (@mapno)

### Enhancements

- Updated mysqld_exporter to v0.13.0 (@gaantunes)

- Updated postgres_exporter to v0.10.0 (@gaantunes)

- Updated redis_exporter to v1.27.1 (@gaantunes)

- Updated memcached_exporter to v0.9.0 (@gaantunes)

- Updated statsd_exporter to v0.22.2 (@gaantunes)

- Updated elasticsearch_exporter to v1.2.1 (@gaantunes)

- Add remote write to silent Windows Installer  (@mattdurham)

- Updated mongodb_exporter to v0.20.7 (@rfratto)

- Updated OTel to v0.36 (@mapno)

- Updated statsd_exporter to v0.22.2 (@mattdurham)

- Update windows_exporter to v0.16.0 (@rfratto, @mattdurham)

- Add send latency to agent dashboard (@bboreham)

### Bugfixes

- Do not immediately cancel context when creating a new trace processor. This
  was preventing scrape_configs in traces from functioning. (@lheinlen)

- Sanitize autologged Loki labels by replacing invalid characters with
  underscores (@mapno)

- Traces: remove extra line feed/spaces/tabs when reading password_file content
  (@nicoche)

- Updated envsubst to v2.0.0-20210730161058-179042472c46. This version has a
  fix needed for escaping values outside of variable substitutions. (@rlankfo)

- Grafana Agent Operator should no longer delete resources matching the names
  of the resources it manages. (@rfratto)

- Grafana Agent Operator will now appropriately assign an
  `app.kubernetes.io/managed-by=grafana-agent-operator` to all created
  resources. (@rfratto)

### Other changes

- Configuration API now returns 404 instead of 400 when attempting to get or
  delete a config which does not exist. (@kgeckhart)

- The windows_exporter now disables the textfile collector by default.
  (@rfratto)

v0.19.0 (2021-09-29)
--------------------

> **BREAKING CHANGES**: This release has breaking changes. Please read entries
> carefully and consult the [upgrade guide][] for specific instructions.

### Breaking Changes

- Reduced verbosity of tracing autologging by not logging `STATUS_CODE_UNSET`
  status codes. (@mapno)

- Operator: rename `Prometheus*` CRDs to `Metrics*` and `Prometheus*` fields to
  `Metrics*`. (@rfratto)

- Operator: CRDs are no longer referenced using a hyphen in the name to be
  consistent with how Kubernetes refers to resources. (@rfratto)

- `prom_instance` in the spanmetrics config is now named `metrics_instance`.
  (@rfratto)

### Deprecations

- The `loki` key at the root of the config file has been deprecated in favor of
  `logs`. `loki`-named fields in `automatic_logging` have been renamed
  accordinly: `loki_name` is now `logs_instance_name`, `loki_tag` is now
  `logs_instance_tag`, and `backend: loki` is now `backend: logs_instance`.
  (@rfratto)

- The `prometheus` key at the root of the config file has been deprecated in
  favor of `metrics`. Flag names starting with `prometheus.` have also been
  deprecated in favor of the same flags with the `metrics.` prefix. Metrics
  prefixed with `agent_prometheus_` are now prefixed with `agent_metrics_`.
  (@rfratto)

- The `tempo` key at the root of the config file has been deprecated in favor
  of `traces`. (@mattdurham)

### Features

- Added [GitHub exporter](https://github.com/infinityworks/github-exporter)
  integration. (@rgeyer)

- Add TLS config options for tempo `remote_write`s. (@mapno)

- Support autologging span attributes as log labels (@mapno)

- Put Tests requiring Network Access behind a -online flag (@flokli)

- Add logging support to the Grafana Agent Operator. (@rfratto)

- Add `operator-detach` command to agentctl to allow zero-downtime upgrades
  when removing an Operator CRD. (@rfratto)

- The Grafana Agent Operator will now default to deploying the matching release
  version of the Grafana Agent instead of v0.14.0. (@rfratto)

### Enhancements

- Update OTel dependency to v0.30.0 (@mapno)

- Allow reloading configuration using `SIGHUP` signal. (@tharun208)

- Add HOSTNAME environment variable to service file to allow for expanding the
  $HOSTNAME variable in agent config.  (@dfrankel33)

- Update jsonnet-libs to 1.21 for Kubernetes 1.21+ compatability. (@MurzNN)

- Make method used to add k/v to spans in prom_sd processor configurable.
  (@mapno)

### Bugfixes

- Regex capture groups like `${1}` will now be kept intact when using
  `-config.expand-env`. (@rfratto)

- The directory of the logs positions file will now properly be created on
  startup for all instances. (@rfratto)

- The Linux system packages will now configure the grafana-agent user to be a
  member of the adm and systemd-journal groups. This will allow logs to read
  from journald and /var/log by default. (@rfratto)

- Fix collecting filesystem metrics on Mac OS (darwin) in the `node_exporter`
  integration default config. (@eamonryan)

- Remove v0.0.0 flags during build with no explicit release tag (@mattdurham)

- Fix issue with global scrape_interval changes not reloading integrations
  (@kgeckhart)

- Grafana Agent Operator will now detect changes to referenced ConfigMaps and
  Secrets and reload the Agent properly. (@rfratto)

- Grafana Agent Operator's object label selectors will now use Kubernetes
  defaults when undefined (i.e., default to nothing). (@rfratto)

- Fix yaml marshalling tag for cert_file in kafka exporter agent config.
  (@rgeyer)

- Fix warn-level logging of dropped targets. (@james-callahan)

- Standardize scrape_interval to 1m in examples. (@mattdurham)

v0.18.4 (2021-09-14)
--------------------

### Enhancements

- Add `agent_prometheus_configs_changed_total` metric to track instance config
  events. (@rfratto)

### Bugfixes

- Fix info logging on windows. (@mattdurham)

- Scraping service: Ensure that a reshard is scheduled every reshard
  interval. (@rfratto)

v0.18.3 (2021-09-08)
--------------------

### Bugfixes

- Register missing metric for configstore consul request duration. (@rfratto)

- Logs should contain a caller field with file and line numbers again
  (@kgeckhart)

- In scraping service mode, the polling configuration refresh should honor
  timeout. (@mattdurham)

- In scraping service mode, the lifecycle reshard should happen using a
  goroutine. (@mattdurham)

- In scraping service mode, scraping service can deadlock when reloading during
  join. (@mattdurham)

- Scraping service: prevent more than one refresh from being queued at a time.
  (@rfratto)

v0.18.2 (2021-08-12)
--------------------

### Bugfixes

- Honor the prefix and remove prefix from consul list results (@mattdurham)

v0.18.1 (2021-08-09)
--------------------

### Bugfixes

- Reduce number of consul calls when ran in scrape service mode (@mattdurham)

v0.18.0 (2021-07-29)
--------------------

### Features

- Added [GitHub exporter](https://github.com/infinityworks/github-exporter)
  integration. (@rgeyer)

- Add support for OTLP HTTP trace exporting. (@mapno)

### Enhancements

- Switch to drone for releases. (@mattdurham)

- Update postgres_exporter to a [branch of](https://github.com/grafana/postgres_exporter/tree/exporter-package-v0.10.0) v0.10.0

### Bugfixes

- Enabled flag for integrations is not being honored. (@mattdurham)

v0.17.0 (2021-07-15)
--------------------

### Features

- Added [Kafka Lag exporter](https://github.com/davidmparrott/kafka_exporter)
  integration. (@gaantunes)

### Bugfixes

- Fix race condition that may occur and result in a panic when initializing
  scraping service cluster. (@rfratto)

v0.16.1 (2021-06-22)
--------------------

### Bugfixes

- Fix issue where replaying a WAL caused incorrect metrics to be sent over
  remote write. (@rfratto)

v0.16.0 (2021-06-17)
--------------------

### Features

- (beta) A Grafana Agent Operator is now available. (@rfratto)

### Enhancements

- Error messages when installing the Grafana Agent for Grafana Cloud will now
  be shown. (@rfratto)

### Bugfixes

- Fix a leak in the shared string interner introduced in v0.14.0. This fix was
  made to a [dependency](https://github.com/grafana/prometheus/pull/21).
  (@rfratto)

- Fix issue where a target will fail to be scraped for the process lifetime if
  that target had gone down for long enough that its series were removed from
  the in-memory cache (2 GC cycles). (@rfratto)

v0.15.0 (2021-06-03)
--------------------

> **BREAKING CHANGES**: This release has breaking changes. Please read entries
> carefully and consult the [upgrade guide][] for specific instructions.

### Breaking Changes

- The configuration of Tempo Autologging has changed. (@mapno)

### Features

- Add support for exemplars. (@mapno)

### Enhancements

- Add the option to log to stdout instead of a Loki instance. (@joe-elliott)

- Update Cortex dependency to v1.8.0.

- Running the Agent as a DaemonSet with host_filter and role: pod should no
  longer cause unnecessary load against the Kubernetes SD API. (@rfratto)

- Update Prometheus to v2.27.0. (@mapno)

- Update Loki dependency to d88f3996eaa2. This is a non-release build, and was
  needed to support exemplars. (@mapno)

- Update Cortex dependency to d382e1d80eaf. This is a non-release build, and
  was needed to support exemplars. (@mapno)

### Bugfixes

- Host filter relabeling rules should now work. (@rfratto)

- Fixed issue where span metrics where being reported with wrong time unit.
  (@mapno)

### Other changes

- Intentionally order tracing processors. (@joe-elliott)

v0.14.0 (2021-05-24)
--------------------

> **BREAKING CHANGES**: This release has breaking changes. Please read entries
> carefully and consult the [upgrade guide][] for specific instructions.
>
> **STABILITY NOTICE**: As of this release, functionality that is not
> recommended for production use and is expected to change will be tagged
> interchangably as "experimental" or "beta."

### Security fixes

- The Scraping service API will now reject configs that read credentials from
  disk by default. This prevents malicious users from reading arbitrary files
  and sending their contents over the network. The old behavior can be
  re-enabled by setting `dangerous_allow_reading_files: true` in the scraping
  service config. (@rfratto)

### Breaking changes

- Configuration for SigV4 has changed. (@rfratto)

### Deprecations

- `push_config` is now supplanted by `remote_block` and `batch`. `push_config`
  will be removed in a future version (@mapno)

### Features

- (beta) New integration: windows_exporter (@mattdurham)

- (beta) Grafana Agent Windows Installer is now included as a release artifact.
  (@mattdurham)

- Official M1 Mac release builds will now be generated! Look for
  `agent-darwin-arm64` and `agentctl-darwin-arm64` in the release assets.
  (@rfratto)

- Add support for running as a Windows service (@mattdurham)

- (beta) Add /-/reload support. It is not recommended to invoke `/-/reload`
  against the main HTTP server. Instead, two new command-line flags have been
  added: `--reload-addr` and `--reload-port`. These will launch a
  `/-/reload`-only HTTP server that can be used to safely reload the Agent's
  state.  (@rfratto)

- Add a /-/config endpoint. This endpoint will return the current configuration
  file with defaults applied that the Agent has loaded from disk. (@rfratto)

- (beta) Support generating metrics and exposing them via a Prometheus exporter
  from span data. (@yeya24)

- Tail-based sampling for tracing pipelines (@mapno)

- Added Automatic Logging feature for Tempo (@joe-elliott)

- Disallow reading files from within scraping service configs by default.
  (@rfratto)

- Add remote write for span metrics (@mapno)

### Enhancements

- Support compression for trace export. (@mdisibio)

- Add global remote_write configuration that is shared between all instances
  and integrations. (@mattdurham)

- Go 1.16 is now used for all builds of the Agent. (@rfratto)

- Update Prometheus dependency to v2.26.0. (@rfratto)

- Upgrade `go.opentelemetry.io/collector` to v0.21.0 (@mapno)

- Add kafka trace receiver (@mapno)

- Support mirroring a trace pipeline to multiple backends (@mapno)

- Add `headers` field in `remote_write` config for Tempo. `headers` specifies
  HTTP headers to forward to the remote endpoint. (@alexbiehl)

- Add silent uninstall to Windows Uninstaller. (@mattdurham)

### Bugfixes

- Native Darwin arm64 builds will no longer crash when writing metrics to the
  WAL. (@rfratto)

- Remote write endpoints that never function across the lifetime of the Agent
  will no longer prevent the WAL from being truncated. (@rfratto)

- Bring back FreeBSD support. (@rfratto)

- agentctl will no longer leak WAL resources when retrieving WAL stats.
  (@rfratto)

- Ensure defaults are applied to undefined sections in config file. This fixes
  a problem where integrations didn't work if `prometheus:` wasn't configured.
  (@rfratto)

- Fixed issue where automatic logging double logged "svc". (@joe-elliott)

### Other changes

- The Grafana Cloud Agent has been renamed to the Grafana Agent. (@rfratto)

- Instance configs uploaded to the Config Store API will no longer be stored
  along with the global Prometheus defaults. This is done to allow globals to
  be updated and re-apply the new global defaults to the configs from the
  Config Store. (@rfratto)

- The User-Agent header sent for logs will now be `GrafanaAgent/<version>`
  (@rfratto)

- Add `tempo_spanmetrics` namespace in spanmetrics (@mapno)

v0.13.1 (2021-04-09)
--------------------

### Bugfixes

- Validate that incoming scraped metrics do not have an empty label set or a
  label set with duplicate labels, mirroring the behavior of Prometheus.
  (@rfratto)

v0.13.0 (2021-02-25)
--------------------

> The primary branch name has changed from `master` to `main`. You may have to
> update your local checkouts of the repository to point at the new branch name.

### Features

- postgres_exporter: Support query_path and disable_default_metrics. (@rfratto)

### Enhancements

- Support other architectures in installation script. (@rfratto)

- Allow specifying custom wal_truncate_frequency per integration. (@rfratto)

- The SigV4 region can now be inferred using the shared config (at
  `$HOME/.aws/config`) or environment variables (via `AWS_CONFIG`). (@rfratto)

- Update Prometheus dependency to v2.25.0. (@rfratto)

### Bugfixes

- Not providing an `-addr` flag for `agentctl config-sync` will no longer
  report an error and will instead use the pre-existing default value.
  (@rfratto)

- Fixed a bug from v0.12.0 where the Loki installation script failed because
  positions_directory was not set. (@rfratto)

- Reduce the likelihood of dataloss during a remote_write-side outage by
  increasing the default wal_truncation_frequency to 60m and preventing the WAL
  from being truncated if the last truncation timestamp hasn't changed. This
  change increases the size of the WAL on average, and users may configure a
  lower wal_truncation_frequency to deliberately choose a smaller WAL over
  write guarantees. (@rfratto)

- Add the ability to read and serve HTTPS integration metrics when given a set
  certificates (@mattdurham)

v0.12.0 (2021-02-05)
--------------------

> **BREAKING CHANGES**: This release has breaking changes. Please read entries
> carefully and consult the [upgrade guide][] for specific instructions.

### Breaking Changes

- The configuration format for the `loki` block has changed. (@rfratto)

- The configuration format for the `tempo` block has changed. (@rfratto)

### Features

- Support for multiple Loki Promtail instances has been added. (@rfratto)

- Support for multiple Tempo instances has been added. (@rfratto)

- Added [ElasticSearch exporter](https://github.com/justwatchcom/elasticsearch_exporter)
  integration. (@colega)

### Enhancements

- `.deb` and `.rpm` packages are now generated for all supported architectures.
  The architecture of the AMD64 package in the filename has been renamed to
  `amd64` to stay synchronized with the architecture name presented from other
  release assets. (@rfratto)

- The `/agent/api/v1/targets` API will now include discovered labels on the
  target pre-relabeling in a `discovered_labels` field. (@rfratto)

- Update Loki to 59a34f9867ce. This is a non-release build, and was needed to
  support multiple Loki instances. (@rfratto)

- Scraping service: Unhealthy Agents in the ring will no longer cause job
  distribution to fail. (@rfratto)

- Scraping service: Cortex ring metrics (prefixed with cortex_ring_) will now
  be registered for tracking the state of the hash ring. (@rfratto)

- Scraping service: instance config ownership is now determined by the hash of
  the instance config name instead of the entire config. This means that
  updating a config is guaranteed to always hash to the same Agent, reducing
  the number of metrics gaps. (@rfratto)

- Only keep a handful of K8s API server metrics by default to reduce default
  active series usage. (@hjet)

- Go 1.15.8 is now used for all distributions of the Agent. (@rfratto)

### Bugfixes

- `agentctl config-check` will now work correctly when the supplied config file
  contains integrations. (@hoenn)

v0.11.0 (2021-01-20)
--------------------

### Features

- ARMv6 builds of `agent` and `agentctl` will now be included in releases to
  expand Agent support to cover all models of Raspberry Pis. ARMv6 docker
  builds are also now available. (@rfratto)

- Added `config-check` subcommand for `agentctl` that can be used to validate
  Agent configuration files before attempting to load them in the `agent`
  itself. (@56quarters)

### Enhancements

- A sigv4 install script for Prometheus has been added. (@rfratto)

- NAMESPACE may be passed as an environment variable to the Kubernetes install
  scripts to specify an installation namespace. (@rfratto)

### Bugfixes

- The K8s API server scrape job will use the API server Service name when
  resolving IP addresses for Prometheus service discovery using the "Endpoints"
  role. (@hjet)

- The K8s manifests will no longer include the `default/kubernetes` job twice
  in both the DaemonSet and the Deployment. (@rfratto)

v0.10.0 (2021-01-13)
--------------------

### Features

- Prometheus `remote_write` now supports SigV4 authentication using the
  [AWS default credentials chain](https://docs.aws.amazon.com/sdk-for-java/v1/developer-guide/credentials.html).
  This enables the Agent to send metrics to Amazon Managed Prometheus without
  needing the [SigV4 Proxy](https://github.com/awslabs/aws-sigv4-proxy).
  (@rfratto)

### Enhancements

- Update `redis_exporter` to v1.15.0. (@rfratto)

- `memcached_exporter` has been updated to v0.8.0. (@rfratto)

- `process-exporter` has been updated to v0.7.5. (@rfratto)

- `wal_cleanup_age` and `wal_cleanup_period` have been added to the top-level
  Prometheus configuration section. These settings control how Write Ahead Logs
  (WALs) that are not associated with any instances are cleaned up. By default,
  WALs not associated with an instance that have not been written in the last
  12 hours are eligible to be cleaned up. This cleanup can be disabled by
  setting `wal_cleanup_period` to `0`. (@56quarters)

- Configuring logs to read from the systemd journal should now work on journals
  that use +ZSTD compression. (@rfratto)

### Bugfixes

- Integrations will now function if the HTTP listen address was set to a value
  other than the default. (@mattdurham)

- The default Loki installation will now be able to write its positions file.
  This was prevented by accidentally writing to a readonly volume mount.
  (@rfratto)

v0.9.1 (2021-01-04)
-------------------

### Enhancements

- agentctl will now be installed by the rpm and deb packages as
  `grafana-agentctl`. (@rfratto)

v0.9.0 (2020-12-10)
-------------------

### Features

- Add support to configure TLS config for the Tempo exporter to use
  insecure_skip_verify to disable TLS chain verification. (@bombsimon)

- Add `sample-stats` to `agentctl` to search the WAL and return a summary of
  samples of series matching the given label selector. (@simonswine)

- New integration:
  [postgres_exporter](https://github.com/wrouesnel/postgres_exporter)
  (@rfratto)

- New integration:
  [statsd_exporter](https://github.com/prometheus/statsd_exporter) (@rfratto)

- New integration:
  [consul_exporter](https://github.com/prometheus/consul_exporter) (@rfratto)

- Add optional environment variable substitution of configuration file.
  (@dcseifert)

### Enhancements

- `min_wal_time` and `max_wal_time` have been added to the instance config
  settings, guaranteeing that data in the WAL will exist for at least
  `min_wal_time` and will not exist for longer than `max_wal_time`. This change
  will increase the size of the WAL slightly but will prevent certain scenarios
  where data is deleted before it is sent. To revert back to the old behavior,
  set `min_wal_time` to `0s`. (@rfratto)

- Update `redis_exporter` to v1.13.1. (@rfratto)

- Bump OpenTelemetry-collector dependency to v0.16.0. (@bombsimon)

### Bugfixes

- Fix issue where the Tempo example manifest could not be applied because the
  port names were too long. (@rfratto)

- Fix issue where the Agent Kubernetes manifests may not load properly on AKS.
  (#279) (@rfratto)

### Other changes

- The User-Agent header sent for logs will now be `GrafanaCloudAgent/<version>`
  (@rfratto)

v0.8.0 (2020-11-06)
-------------------

### Features

- New integration: [dnsamsq_exporter](https://github.com/google/dnsamsq_exporter)
  (@rfratto).

- New integration: [memcached_exporter](https://github.com/prometheus/memcached_exporter)
  (@rfratto).

### Enhancements

- Add `<integration name>_build_info` metric to all integrations. The build
  info displayed will match the build information of the Agent and _not_ the
  embedded exporter. This metric is used by community dashboards, so adding it
  to the Agent increases compatibility with existing dashboards that depend on
  it existing. (@rfratto)

- Bump OpenTelemetry-collector dependency to 0.14.0 (@joe-elliott)

### Bugfixes

- Error messages when retrieving configs from the KV store will now be logged,
  rather than just logging a generic message saying that retrieving the config
  has failed. (@rfratto)

v0.7.2 (2020-10-29)
-------------------

### Enhancements

- Bump Prometheus dependency to 2.21. (@rfratto)

- Bump OpenTelemetry-collector dependency to 0.13.0 (@rfratto)

- Bump Promtail dependency to 2.0. (@rfratto)

- Enhance host_filtering mode to support targets from Docker Swarm and Consul.
  Also, add a `host_filter_relabel_configs` to that will apply relabeling rules
  for determining if a target should be dropped. Add a documentation section
  explaining all of this in detail. (@rfratto)

### Bugfixes

- Fix deb package prerm script so that it stops the agent on package removal.
  (@jdbaldry)

- Fix issue where the `push_config` for Tempo field was expected to be
  `remote_write`. `push_config` now works as expected. (@rfratto)

v0.7.1 (2020-10-23)
-------------------

### Bugfixes

- Fix issue where ARM binaries were not published with the GitHub release.

v0.7.0 (2020-10-23)
-------------------

### Features

- Added Tracing Support. (@joe-elliott)

- Add RPM and deb packaging. (@jdbaldry, @simon6372)

- arm64 and arm/v7 Docker containers and release builds are now available for
  `agent` and `agentctl`. (@rfratto)

- Add `wal-stats` and `target-stats` tooling to `agentctl` to discover WAL and
  cardinality issues. (@rfratto)

- [mysqld_exporter](https://github.com/prometheus/mysqld_exporter) is now
  embedded and available as an integration. (@rfratto)

- [redis_exporter](https://github.com/oliver006/redis_exporter) is now embedded
  and available as an integration. (@dafydd-t)

### Enhancements

- Resharding the cluster when using the scraping service mode now supports
  timeouts through `reshard_timeout`. The default value is `30s.` This timeout
  applies to cluster-wide reshards (performed when joining and leaving the
  cluster) and local reshards (done on the `reshard_interval`). (@rfratto)

### Bugfixes

- Fix issue where integrations crashed with instance_mode was set to `distinct`
  (@rfratto)

- Fix issue where the `agent` integration did not work on Windows (@rfratto).

- Support URL-encoded paths in the scraping service API. (@rfratto)

- The instance label written from replace_instance_label can now be overwritten
  with relabel_configs. This bugfix slightly modifies the behavior of what data
  is stored. The final instance label will now be stored in the WAL rather than
  computed by remote_write. This change should not negatively affect existing
  users. (@rfratto)

v0.6.1 (2020-04-11)
-------------------

### Bugfixes

- Fix issue where build information was empty when running the Agent with
  --version. (@rfratto)

- Fix issue where updating a config in the scraping service may fail to pick up
  new targets. (@rfratto)

- Fix deadlock that slowly prevents the Agent from scraping targets at a high
  scrape volume. (@rfratto)

v0.6.0 (2020-09-04)
-------------------

### Breaking Changes

- The Configs API will now disallow two instance configs having multiple
  `scrape_configs` with the same `job_name`. This was needed for the instance
  sharing mode, where combined instances may have duplicate `job_names` across
  their `scrape_configs`. This brings the scraping service more in line with
  Prometheus, where `job_names` must globally be unique. This change also
  disallows concurrent requests to the put/apply config API endpoint to prevent
  a race condition of two conflicting configs being applied at the same time.
  (@rfratto)

### Deprecations

- `use_hostname_label` is now supplanted by `replace_instance_label`.
  `use_hostname_label` will be removed in a future version. (@rfratto)

### Features

- The Grafana Agent can now collect logs and send to Loki. This is done by
  embedding Promtail, the official Loki log collection client. (@rfratto)

- Integrations can now be enabled without scraping. Set scrape_integrations to
  `false` at the `integrations` key or within the specific integration you
  don't want to scrape. This is useful when another Agent or Prometheus server
  will scrape the integration. (@rfratto)

- [process-exporter](https://github.com/ncabatoff/process-exporter) is now
  embedded as `process_exporter`. The hypen has been changed to an underscore
  in the config file to retain consistency with `node_exporter`. (@rfratto)

### Enhancements

- A new config option, `replace_instance_label`, is now available for use with
  integrations. When this is true, the instance label for all metrics coming
  from an integration will be replaced with the machine's hostname rather than
  127.0.0.1. (@rfratto)

- The embedded Prometheus version has been updated to 2.20.1. (@rfratto,
  @gotjosh)

- The User-Agent header written by the Agent when remote_writing will now be
  `GrafanaCloudAgent/<Version>` instead of `Prometheus/<Prometheus Version>`.
  (@rfratto)

- The subsystems of the Agent (`prometheus`, `loki`) are now made optional.
  Enabling integrations also implicitly enables the associated subsystem. For
  example, enabling the `agent` or `node_exporter` integration will force the
  `prometheus` subsystem to be enabled.  (@rfratto)

### Bugfixes

- The documentation for Tanka configs is now correct. (@amckinley)

- Minor corrections and spelling issues have been fixed in the Overview
  documentation. (@amckinley)

- The new default of `shared` instances mode broke the metric value for
  `agent_prometheus_active_configs`, which was tracking the number of combined
  configs (i.e., number of launched instances). This metric has been fixed and
  a new metric, `agent_prometheus_active_instances`, has been added to track
  the numbger of launched instances. If instance sharing is not enabled, both
  metrics will share the same value. (@rfratto)

- `remote_write` names in a group will no longer be copied from the
  remote_write names of the first instance in the group. Rather, all
  remote_write names will be generated based on the first 6 characters of the
  group hash and the first six characters of the remote_write hash. (@rfratto)

- Fix a panic that may occur during shutdown if the WAL is closed in the middle
  of the WAL being truncated. (@rfratto)

v0.5.0 (2020-08-12)
-------------------

### Features

- A [scrape targets API](https://github.com/grafana/agent/blob/main/docs/api.md#list-current-scrape-targets)
  has been added to show every target the Agent is currently scraping, when it
  was last scraped, how long it took to scrape, and errors from the last
  scrape, if any. (@rfratto)

- "Shared Instance Mode" is the new default mode for spawning Prometheus
  instances, and will improve CPU and memory usage for users of integrations
  and the scraping service. (@rfratto)

### Enhancements

- Memory stability and utilization of the WAL has been improved, and the
  reported number of active series in the WAL will stop double-counting
  recently churned series. (@rfratto)

- Changing scrape_configs and remote_write configs for an instance will now be
  dynamically applied without restarting the instance. This will result in less
  missing metrics for users of the scraping service that change a config.
  (@rfratto)

- The Tanka configuration now uses k8s-alpha. (@duologic)

### Bugfixes

- The Tanka configuration will now also deploy a single-replica deployment
  specifically for scraping the Kubernetes API. This deployment acts together
  with the Daemonset to scrape the full cluster and the control plane.
  (@gotjosh)

- The node_exporter filesystem collector will now work on Linux systems without
  needing to manually set the blocklist and allowlist of filesystems.
  (@rfratto)

v0.4.0 (2020-06-18)
-------------------

### Features

- Support for integrations has been added. Integrations can be any embedded
  tool, but are currently used for embedding exporters and generating scrape
  configs. (@rfratto)

- node_exporter has been added as an integration. This is the full version of
  node_exporter with the same configuration options. (@rfratto)

- An Agent integration that makes the Agent automatically scrape itself has
  been added. (@rfratto)

### Enhancements

- The WAL can now be truncated if running the Agent without any remote_write
  endpoints. (@rfratto)

### Bugfixes

- Prevent the Agent from crashing when a global Prometheus config stanza is not
  provided. (@robx)

- Enable agent host_filter in the Tanka configs, which was disabled by default
  by mistake. (@rfratto)

v0.3.2 (2020-05-29)
-------------------

### Features

- Tanka configs that deploy the scraping service mode are now available
  (@rfratto)

- A k3d example has been added as a counterpart to the docker-compose example.
  (@rfratto)

### Enhancements

- Labels provided by the default deployment of the Agent (Kubernetes and Tanka)
  have been changed to align with the latest changes to grafana/jsonnet-libs.
  The old `instance` label is now called `pod`, and the new `instance` label is
  unique. A `container` label has also been added. The Agent mixin has been
  subsequently updated to also incorporate these label changes. (@rfratto)

- The `remote_write` and `scrape_config` sections now share the same
  validations as Prometheus (@rfratto)

- Setting `wal_truncation_frequency` to less than the scrape interval is now
  disallowed (@rfratto)

### Bugfixes

- A deadlock in scraping service mode when updating a config that shards to the
  same node has been fixed (@rfratto)

- `remote_write` config stanzas will no longer ignore `password_file`
  (@rfratto)

- `scrape_config` client secrets (e.g., basic auth, bearer token,
  `password_file`) will now be properly retained in scraping service mode
  (@rfratto)

- Labels for CPU, RX, and TX graphs in the Agent Operational dashboard now
  correctly show the pod name of the Agent instead of the exporter name.
  (@rfratto)

v0.3.1 (2020-05-20)
-------------------

### Features

- The Agent has upgraded its vendored Prometheus to v2.18.1 (@gotjosh,
  @rfratto)

### Bugfixes

- A typo in the Tanka configs and Kubernetes manifests that prevents the Agent
  launching with v0.3.0 has been fixed (@captncraig)

- Fixed a bug where Tanka mixins could not be used due to an issue with the
  folder placement enhancement (@rfratto)

### Enhancements

- `agentctl` and the config API will now validate that the YAML they receive
  are valid instance configs. (@rfratto)

v0.3.0 (2020-05-13)
-------------------

### Features

- A third operational mode called "scraping service mode" has been added. A KV
  store is used to store instance configs which are distributed amongst a
  clustered set of Agent processes, dividing the total scrape load across each
  agent. An API is exposed on the Agents to list, create, update, and delete
  instance configurations from the KV store. (@rfratto)

- An "agentctl" binary has been released to interact with the new instance
  config management API created by the "scraping service mode." (@rfratto,
  @hoenn)

- The Agent now includes readiness and healthiness endpoints. (@rfratto)

### Enhancements

- The YAML files are now parsed strictly and an invalid YAML will generate an
  error at runtime. (@hoenn)

- The default build mode for the Docker containers is now release, not debug.
  (@rfratto)

- The Grafana Agent Tanka Mixins now are placed in an "Agent" folder within
  Grafana. (@cyriltovena)

v0.2.0 (2020-04-09)
-------------------

### Features

- The Prometheus remote write protocol will now send scraped metadata (metric
  name, help, type and unit). This results in almost negligent bytes sent
  increase as metadata is only sent every minute. It is on by default.
  (@gotjosh)

  These metrics are available to monitor metadata being sent:
  - `prometheus_remote_storage_succeeded_metadata_total`
  - `prometheus_remote_storage_failed_metadata_total`
  - `prometheus_remote_storage_retried_metadata_total`
  - `prometheus_remote_storage_sent_batch_duration_seconds` and
    `prometheus_remote_storage_sent_bytes_total` have a new label “type” with
    the values of `metadata` or `samples`.

### Enhancements

- The Agent has upgraded its vendored Prometheus to v2.17.1 (@rfratto)

### Bugfixes

- Invalid configs passed to the agent will now stop the process after they are
  logged as invalid; previously the Agent process would continue. (@rfratto)

- Enabling host_filter will now allow metrics from node role Kubernetes service
  discovery to be scraped properly (e.g., cAdvisor, Kubelet). (@rfratto)

v0.1.1 (2020-03-16)
-------------------

### Other changes

- Nits in documentation (@sh0rez)

- Fix various dashboard mixin problems from v0.1.0 (@rfratto)

- Pass through release tag to `docker build` (@rfratto)

v0.1.0 (2020-03-16)
-------------------

> First release!

### Features

- Support for scraping Prometheus metrics and sharding the agent through the
  presence of a `host_filter` flag within the Agent configuration file.

[upgrade guide]: https://grafana.com/docs/agent/latest/upgrade-guide/
[contributors guide]: ./docs/developer/contributing.md#updating-the-changelog<|MERGE_RESOLUTION|>--- conflicted
+++ resolved
@@ -58,13 +58,11 @@
 
 - Update OracleDB Exporter dependency to 0.5.0 (@schmikei)
 
-<<<<<<< HEAD
 - Embed Google Fonts on Flow UI (@jkroepke)
 
 - Enable Content-Security-Policies on Flow UI (@jkroepke)
-=======
+  
 - Update azure-metrics-exporter to v0.0.0-20230502203721-b2bfd97b5313 (@kgeckhart)
->>>>>>> 71dc8499
 
 ### Bugfixes
 
