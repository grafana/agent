--- conflicted
+++ resolved
@@ -15,24 +15,8 @@
 - The experimental dynamic configuration feature has been removed in favor of Flow mode. (@mattdurham)
  
 - The `oracledb` integration configuration has removed a redundant field `metrics_scrape_interval`. Use the `scrape_interval` parameter of the integration if a custom scrape interval is required. (@schmikei)
-<<<<<<< HEAD
-
-- Upgrade the embedded windows_exporter to the v.0.22.0 version. (@jkroepke)
-=======
-- Upgrade the embedded windows_exporter to the v0.22 version. The windows_exporter contains some breaking changes.
-  - `iss.app_blacklist` is now `iss.app_exclude`
-  - `iss.app_whitelist` is now `iss.app_include`
-  - `iss.site_blacklist` is now `iss.site_exclude`
-  - `iss.site_whitelist` is now `iss.site_include`
-  - `logical_disk.blacklist` is now `logical_disk.exclude`
-  - `logical_disk.whitelist` is now `logical_disk.include`
-  - `network.blacklist` is now `network.exclude`
-  - `network.whitelist` is now `network.include`
-  - `process.blacklist` is now `process.exclude`
-  - `process.whitelist` is now `process.include`
-  - `smtp.blacklist` is now `smtp.exclude`
-  - `smtp.whitelist` is now `smtp.include`
->>>>>>> a0abd48f
+
+- Upgrade the embedded windows_exporter to the v0.22 version. (@jkroepke)
 
 ### Features
 - New Grafana Agent Flow components:
