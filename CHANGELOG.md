# Changelog

> _Contributors should read our [contributors guide][] for instructions on how
> to update the changelog._

This document contains a historical list of changes between releases. Only
changes that impact end-user behavior are listed; changes to documentation or
internal API changes are not present.

Main (unreleased)
-----------------

### Breaking changes

- Node Exporter configuration options changed to align with new upstream version (@Thor77):
  - `diskstats_ignored_devices` is now `diskstats_device_exclude` in agent configuration.
  - `ignored_devices` is now `device_exclude` in flow configuration.

- Some blocks in Flow components have been merged with their parent block to make the block hierarchy smaller:
  - `prometheus.scrape > client > http_client_config` is merged into the `client` block. (@erikbaranowski)
  - `mimir.rules.kubernetes > http_client_config` is merged into the `mimir.rules.kubernetes` block. (@erikbaranowski)
  - `discovery.docker > http_client_config` is merged into the `discovery.docker` block. (@erikbaranowski)
  - `loki.source.kubernetes > client > http_client_config` is merged into the `client` block. (@erikbaranowski)
  - `loki.source.podlogs > client > http_client_config` is merged into the `client` block. (@erikbaranowski)

- The `loki.process` component now makes use of River's 'enum' blocks. Instead
  of defining processing stages in nested a `stage` block containing one
  element each (eg. a `stage > json` hierarchy), the configuration now supports
  defining each block as `stage.json` directly. (@tpaschalis)

- `remote.s3` `client_options` block has been renamed to `client`. (@mattdurham)

### Features

- New integrations:

  - `oracledb` (@schmikei)
  - `mssql` (@binaryfissiongames)
  - `cloudwatch metrics` (@thepalbi)
  - `azure` (@kgeckhart)
  - `gcp` (@kgeckhart, @ferruvich)

- New Grafana Agent Flow components:

  - `loki.source.docker` reads logs from Docker containers and forwards them to
    other `loki` components. (@tpaschalis)
<<<<<<< HEAD
  - `prometheus.integration.apache` collects metrics from an apache web server (@captncraig)
  - `prometheus.integration.consul` collects metrics from a consul installation (@captncraig)
  - `prometheus.integration.redis` collects metrics from a redis database (@spartan0x117)
=======
  - `loki.echo` writes received logs to stdout. (@tpaschalis, @rfratto)
  - `otelcol.processor.tail_sampling` samples traces based on a set of defined
    policies from `otelcol` components before forwarding them to other
    `otelcol` components. (@erikbaranowski)
  - `prometheus.integration.apache` collects metrics from an apache web server
    (@captncraig)
  - `prometheus.integration.consul` collects metrics from a consul installation
    (@captncraig)
  - `prometheus.integration.github` collects metrics from GitHub (@jcreixell)
>>>>>>> d30cfe9e

### Enhancements

- Flow: Support `keepequal` and `dropequal` actions for relabeling. (@ctovena)

- Update Prometheus Node Exporter integration to v1.5.0. (@Thor77)

- Grafana Agent Flow will now reload the config file when `SIGHUP` is sent to
  the process. (@rfratto)

- If using the official RPM and DEB packages for Grafana Agent, invoking
  `systemctl reload grafana-agent` will now reload the configuration file.
  (@rfratto)

- Flow: the `loki.process` component now implements all the same processing
  stages as Promtail's pipelines. (@tpaschalis)

- Flow: new metric for `prometheus.scrape` -
  `agent_prometheus_scrape_targets_gauge`. (@ptodev)

- Flow: new metric for `prometheus.scrape` and `prometheus.relabel` -
  `agent_prometheus_forwarded_samples_total`. (@ptodev)

- Flow: add `constants` into the standard library to expose the hostname, OS,
  and architecture of the system Grafana Agent is running on. (@rfratto)

- Flow: add timeout to loki.source.podlogs controller setup. (@polyrain)

### Bugfixes

- Fixed a reconciliation error in Grafana Agent Operator when using `tlsConfig`
  on `Probe`. (@supergillis)

- Fix issue where an empty `server:` config stanza would cause debug-level logging.
  An empty `server:` is considered a misconfiguration, and thus will error out.
  (@neomantra)

- Flow: fix an error where some error messages that crossed multiple lines
  added extra an extra `|` character when displaying the source file on the
  starting line. (@rfratto)

- Flow: fix issues in `river fmt` where adding an inline comment on the same
  line as a `[` or `{` would cause indentation issues on subsequent lines.
  (@rfratto)

- Flow: fix issues in `river fmt` where line comments in arrays would be given
  the wrong identation level. (@rfratto)

### Other changes

- Use Go 1.20 for builds. Official release binaries are still produced using Go
  1.19. (@rfratto)

v0.31.3 (2023-02-13)
--------------------

### Bugfixes

- `loki.source.cloudflare`: fix issue where the `zone_id` argument
  was being ignored, and the `api_token` argument was being used for the zone
  instead. (@rfratto)

- `loki.source.cloudflare`: fix issue where `api_token` argument was not marked
  as a sensitive field. (@rfratto)

- `oath2 > tls_config` was documented as a block but coded incorrectly as an attribute. This is now a block in code. This impacted `discovery.docker`, `discovery.kubernetes`, `loki.source.kubernetes`, `loki.write`, `mimir.rules.kubernetes`, `phlare.scrape`, `phlare.write`, `prometheus.remote_write`, `prometheus.scrape`, and `remote.http`  (@erikbaranowski)

v0.31.2 (2023-02-08)
--------------------

### Other changes

- In the Agent Operator, upgrade the `prometheus-config-reloader` dependency
  from version 0.47.0 to version 0.62.0. (@ptodev)

v0.31.1 (2023-02-06)
--------------------

> **BREAKING CHANGES**: This release has breaking changes. Please read entries
> carefully and consult the [upgrade guide][] for specific instructions.

### Breaking changes

- All release Windows `.exe` files are now published as a zip archive.
  Previously, `grafana-agent-installer.exe` was unzipped. (@rfratto)

### Other changes

- Support Go 1.20 for builds. (@rfratto)

v0.31.0 (2023-01-31)
--------------------

> **BREAKING CHANGES**: This release has breaking changes. Please read entries
> carefully and consult the [upgrade guide][] for specific instructions.

### Breaking changes

- Release binaries (including inside Docker containers) have been renamed to be
  prefixed with `grafana-` (@rfratto):

  - `agent` is now `grafana-agent`.
  - `agentctl` is now `grafana-agentctl`.
  - `agent-operator` is now `grafana-agent-operator`.

### Deprecations

- A symbolic link in Docker containers from the old binary name to the new
  binary name has been added. These symbolic links will be removed in v0.33. (@rfratto)

### Features

- New Grafana Agent Flow components:

  - `loki.source.cloudflare` reads logs from Cloudflare's Logpull API and
    forwards them to other `loki` components. (@tpaschalis)
  - `loki.source.gcplog` reads logs from GCP cloud resources using Pub/Sub
    subscriptions and forwards them to other `loki` components. (@tpaschalis)
  - `loki.source.gelf` listens for Graylog logs. (@mattdurham)
  - `loki.source.heroku` listens for Heroku messages over TCP a connection and
    forwards them to other `loki` components. (@erikbaranowski)
  - `loki.source.journal` read messages from systemd journal. (@mattdurham)
  - `loki.source.kubernetes` collects logs from Kubernetes pods using the
    Kubernetes API. (@rfratto)
  - `loki.source.podlogs` discovers PodLogs resources on Kubernetes and
    uses the Kubernetes API to collect logs from the pods specified by the
    PodLogs resource. (@rfratto)
  - `loki.source.syslog` listens for Syslog messages over TCP and UDP
    connections and forwards them to other `loki` components. (@tpaschalis)
  - `loki.source.windowsevent` reads logs from Windows Event Log. (@mattdurham)
  - `otelcol.exporter.jaeger` forwards OpenTelemetry data to a Jaeger server.
    (@erikbaranowski)
  - `otelcol.exporter.loki` forwards OTLP-formatted data to compatible `loki`
    receivers. (@tpaschalis)
  - `otelcol.receiver.kafka` receives telemetry data from Kafka. (@rfratto)
  - `otelcol.receiver.loki` receives Loki logs, converts them to the OTLP log
    format and forwards them to other `otelcol` components. (@tpaschalis)
  - `otelcol.receiver.opencensus` receives OpenConsensus-formatted traces or
    metrics. (@ptodev)
  - `otelcol.receiver.zipkin` receives Zipkin-formatted traces. (@rfratto)
  - `phlare.scrape` collects application performance profiles. (@cyriltovena)
  - `phlare.write` sends application performance profiles to Grafana Phlare.
    (@cyriltovena)
  - `mimir.rules.kubernetes` discovers `PrometheusRule` Kubernetes resources and
    loads them into a Mimir instance. (@Logiraptor)

- Flow components which work with relabeling rules (`discovery.relabel`,
  `prometheus.relabel` and `loki.relabel`) now export a new value named Rules.
  This value returns a copy of the currently configured rules. (@tpaschalis)

- New experimental feature: agent-management. Polls configured remote API to fetch new configs. (@spartan0x117)

- Introduce global configuration for logs. (@jcreixell)

### Enhancements

- Handle faro-web-sdk `View` meta in app_agent_receiver. (@rlankfo)

- Flow: the targets in debug info from `loki.source.file` are now individual blocks. (@rfratto)

- Grafana Agent Operator: add [promtail limit stage](https://grafana.com/docs/loki/latest/clients/promtail/stages/limit/) to the operator. (@spartan0x117)

### Bugfixes

- Flow UI: Fix the issue with messy layout on the component list page while
  browser window resize (@xiyu95)

- Flow UI: Display the values of all attributes unless they are nil. (@ptodev)

- Flow: `prometheus.relabel` and `prometheus.remote_write` will now error if they have exited. (@ptodev)

- Flow: Fix issue where negative numbers would convert to floating-point values
  incorrectly, treating the sign flag as part of the number. (@rfratto)

- Flow: fix a goroutine leak when `loki.source.file` is passed more than one
  target with identical set of public labels. (@rfratto)

- Fix issue where removing and re-adding log instance configurations causes an
  error due to double registration of metrics (@spartan0x117, @jcreixell)

### Other changes

- Use Go 1.19.4 for builds. (@erikbaranowski)

- New windows containers for agent and agentctl. These can be found moving forward with the ${Version}-windows tags for grafana/agent and grafana/agentctl docker images (@erikbaranowski)

v0.30.2 (2023-01-11)
--------------------

### Bugfixes

- Flow: `prometheus.relabel` will no longer modify the labels of the original
  metrics, which could lead to the incorrect application of relabel rules on
  subsequent relabels. (@rfratto)

- Flow: `loki.source.file` will no longer deadlock other components if log
  lines cannot be sent to Loki. `loki.source.file` will wait for 5 seconds per
  file to finish flushing read logs to the client, after which it will drop
  them, resulting in lost logs. (@rfratto)

- Operator: Fix the handling of the enableHttp2 field as a boolean in
  `pod_monitor` and `service_monitor` templates. (@tpaschalis)

v0.30.1 (2022-12-23)
--------------------

### Bugfixes

- Fix issue where journald support was accidentally removed. (@tpaschalis)

- Fix issue where some traces' metrics where not collected. (@marctc)

v0.30.0 (2022-12-20)
--------------------

> **BREAKING CHANGES**: This release has breaking changes. Please read entries
> carefully and consult the [upgrade guide][] for specific instructions.

### Breaking changes

- The `ebpf_exporter` integration has been removed due to issues with static
  linking. It may be brought back once these are resolved. (@tpaschalis)

### Deprecations

- The `EXPERIMENTAL_ENABLE_FLOW` environment variable is deprecated in favor of
  `AGENT_MODE=flow`. Support for `EXPERIMENTAL_ENABLE_FLOW` will be removed in
  v0.32. (@rfratto)

### Features

- `grafana-agent-operator` supports oauth2 as an authentication method for
  remote_write. (@timo-42)

- Grafana Agent Flow: Add tracing instrumentation and a `tracing` block to
  forward traces to `otelcol` component. (@rfratto)

- Grafana Agent Flow: Add a `discovery_target_decode` function to decode a JSON
  array of discovery targets corresponding to Prometheus' HTTP and file service
  discovery formats. (@rfratto)

- New Grafana Agent Flow components:

  - `remote.http` polls an HTTP URL and exposes the response body as a string
    or secret to other components. (@rfratto)

  - `discovery.docker` discovers Docker containers from a Docker Engine host.
    (@rfratto)

  - `loki.source.file` reads and tails files for log entries and forwards them
    to other `loki` components. (@tpaschalis)

  - `loki.write` receives log entries from other `loki` components and sends
    them over to a Loki instance. (@tpaschalis)

  - `loki.relabel` receives log entries from other `loki` components and
    rewrites their label set. (@tpaschalis)

  - `loki.process` receives log entries from other `loki` components and runs
    one or more processing stages. (@tpaschalis)

  - `discovery.file` discovers files on the filesystem following glob
    patterns. (@mattdurham)

- Integrations: Introduce the `snowflake` integration. (@binaryfissiongames)

### Enhancements

- Update agent-loki.yaml to use environment variables in the configuration file (@go4real)

- Integrations: Always use direct connection in mongodb_exporter integration. (@v-zhuravlev)

- Update OpenTelemetry Collector dependency to v0.63.1. (@tpaschalis)

- riverfmt: Permit empty blocks with both curly braces on the same line.
  (@rfratto)

- riverfmt: Allow function arguments to persist across different lines.
  (@rfratto)

- Flow: The HTTP server will now start before the Flow controller performs the
  initial load. This allows metrics and pprof data to be collected during the
  first load. (@rfratto)

- Add support for using a [password map file](https://github.com/oliver006/redis_exporter/blob/master/contrib/sample-pwd-file.json) in `redis_exporter`. (@spartan0x117)

- Flow: Add support for exemplars in Prometheus component pipelines. (@rfratto)

- Update Prometheus dependency to v2.40.5. (@rfratto)

- Update Promtail dependency to k127. (@rfratto)

- Native histograms are now supported in the static Grafana Agent and in
  `prometheus.*` Flow components. Native histograms will be automatically
  collected from supported targets. remote_write must be configured to forward
  native histograms from the WAL to the specified endpoints. (@rfratto)

- Flow: metrics generated by upstream OpenTelemetry Collector components are
  now exposed at the `/metrics` endpoint of Grafana Agent Flow. (@rfratto)

### Bugfixes

- Fix issue where whitespace was being sent as part of password when using a
  password file for `redis_exporter`. (@spartan0x117)

- Flow UI: Fix issue where a configuration block referencing a component would
  cause the graph page to fail to load. (@rfratto)

- Remove duplicate `oauth2` key from `metricsinstances` CRD. (@daper)

- Fix issue where on checking whether to restart integrations the Integration
  Manager was comparing configs with secret values scrubbed, preventing reloads
  if only secrets were updated. (@spartan0x117)

### Other changes

- Grafana Agent Flow has graduated from experimental to beta.

v0.29.0 (2022-11-08)
--------------------

> **BREAKING CHANGES**: This release has breaking changes. Please read entries
> carefully and consult the [upgrade guide][] for specific instructions.

### Breaking changes

- JSON-encoded traces from OTLP versions earlier than 0.16.0 are no longer
  supported. (@rfratto)

### Deprecations

- The binary names `agent`, `agentctl`, and `agent-operator` have been
  deprecated and will be renamed to `grafana-agent`, `grafana-agentctl`, and
  `grafana-agent-operator` in the v0.31.0 release.

### Features

- Add `agentctl test-logs` command to allow testing log configurations by redirecting
  collected logs to standard output. This can be useful for debugging. (@jcreixell)

- New Grafana Agent Flow components:

  - `otelcol.receiver.otlp` receives OTLP-formatted traces, metrics, and logs.
    Data can then be forwarded to other `otelcol` components. (@rfratto)

  - `otelcol.processor.batch` batches data from `otelcol` components before
    forwarding it to other `otelcol` components. (@rfratto)

  - `otelcol.exporter.otlp` accepts data from `otelcol` components and sends
    it to a gRPC server using the OTLP protocol. (@rfratto)

  - `otelcol.exporter.otlphttp` accepts data from `otelcol` components and
    sends it to an HTTP server using the OTLP protocol. (@tpaschalis)

  - `otelcol.auth.basic` performs basic authentication for `otelcol`
    components that support authentication extensions. (@rfratto)

  - `otelcol.receiver.jeager` receives Jaeger-formatted traces. Data can then
    be forwarded to other `otelcol` components. (@rfratto)

  - `otelcol.processor.memory_limiter` periodically checks memory usage and
    drops data or forces a garbage collection if the defined limits are
    exceeded. (@tpaschalis)

  - `otelcol.auth.bearer` performs bearer token authentication for `otelcol`
    components that support authentication extensions. (@rfratto)

  - `otelcol.auth.headers` attaches custom request headers to `otelcol`
    components that support authentication extensions. (@rfratto)

  - `otelcol.receiver.prometheus` receives Prometheus metrics, converts them
    to the OTLP metric format and forwards them to other `otelcol` components.
    (@tpaschalis)

  - `otelcol.exporter.prometheus` forwards OTLP-formatted data to compatible
    `prometheus` components. (@rfratto)

- Flow: Allow config blocks to reference component exports. (@tpaschalis)

- Introduce `/-/support` endpoint for generating 'support bundles' in static
  agent mode. Support bundles are zip files of commonly-requested information
  that can be used to debug a running agent. (@tpaschalis)

### Enhancements

- Update OpenTelemetry Collector dependency to v0.61.0. (@rfratto)

- Add caching to Prometheus relabel component. (@mattdurham)

- Grafana Agent Flow: add `agent_resources_*` metrics which explain basic
  platform-agnostic metrics. These metrics assist with basic monitoring of
  Grafana Agent, but are not meant to act as a replacement for fully featured
  components like `prometheus.integration.node_exporter`. (@rfratto)

- Enable field label in TenantStageSpec of PodLogs pipeline. (@siiimooon)

- Enable reporting of enabled integrations. (@marctc)

- Grafana Agent Flow: `prometheus.remote_write` and `prometheus.relabel` will
  now export receivers immediately, removing the need for dependant components
  to be evaluated twice at process startup. (@rfratto)

- Add missing setting to configure instance key for Eventhandler integration. (@marctc)

- Update Prometheus dependency to v2.39.1. (@rfratto)

- Update Promtail dependency to weekly release k122. (@rfratto)

- Tracing: support the `num_traces` and `expected_new_traces_per_sec` configuration parameters in the tail_sampling processor. (@ptodev)

### Bugfixes

- Remove empty port from the `apache_http` integration's instance label. (@katepangLiu)

- Fix identifier on target creation for SNMP v2 integration. (@marctc)

- Fix bug when specifying Blackbox's modules when using Blackbox integration. (@marctc)

- Tracing: fix a panic when the required `protocols` field was not set in the `otlp` receiver. (@ptodev)

- Support Bearer tokens for metric remote writes in the Grafana Operator (@jcreixell, @marctc)

### Other changes

- Update versions of embedded Prometheus exporters used for integrations:

  - Update `github.com/prometheus/statsd_exporter` to `v0.22.8`. (@captncraig)

  - Update `github.com/prometheus-community/postgres_exporter` to `v0.11.1`. (@captncraig)

  - Update `github.com/prometheus/memcached_exporter` to `v0.10.0`. (@captncraig)

  - Update `github.com/prometheus-community/elasticsearch_exporter` to `v1.5.0`. (@captncraig)

  - Update `github.com/prometheus/mysqld_exporter` to `v0.14.0`. (@captncraig)

  - Update `github.com/prometheus/consul_exporter` to `v0.8.0`. (@captncraig)

  - Update `github.com/ncabatoff/process-exporter` to `v0.7.10`. (@captncraig)

  - Update `github.com/prometheus-community/postgres_exporter` to `v0.11.1`. (@captncraig)

- Use Go 1.19.3 for builds. (@rfratto)

v0.28.1 (2022-11-03)
--------------------

### Security

- Update Docker base image to resolve OpenSSL vulnerabilities CVE-2022-3602 and
  CVE-2022-3786. Grafana Agent does not use OpenSSL, so we do not believe it is
  vulnerable to these issues, but the base image has been updated to remove the
  report from image scanners. (@rfratto)

v0.28.0 (2022-09-29)
--------------------

### Features

- Introduce Grafana Agent Flow, an experimental "programmable pipeline" runtime
  mode which improves how to configure and debug Grafana Agent by using
  components. (@captncraig, @karengermond, @marctc, @mattdurham, @rfratto,
  @rlankfo, @tpaschalis)

- Introduce Blackbox exporter integration. (@marctc)

### Enhancements

- Update Loki dependency to v2.6.1. (@rfratto)

### Bugfixes

### Other changes

- Fix relabel configs in sample agent-operator manifests (@hjet)

- Operator no longer set the `SecurityContext.Privileged` flag in the `config-reloader` container. (@hsyed-dojo)

- Add metrics for config reloads and config hash (@jcreixell)

v0.27.1 (2022-09-09)
--------------------

> **NOTE**: ARMv6 Docker images are no longer being published.
>
> We have stopped publishing Docker images for ARMv6 platforms.
> This is due to the new Ubuntu base image we are using that does not support ARMv6.
> The new Ubuntu base image has less reported CVEs, and allows us to provide more
> secure Docker images. We will still continue to publish ARMv6 release binaries and
> deb/rpm packages.

### Other Changes

- Switch docker image base from debian to ubuntu. (@captncraig)

v0.27.0 (2022-09-01)
--------------------

### Features

- Integrations: (beta) Add vmware_exporter integration (@rlankfo)

- App agent receiver: add Event kind to payload (@domasx2)

### Enhancements

- Tracing: Introduce a periodic appender to the remotewriteexporter to control sample rate. (@mapno)

- Tracing: Update OpenTelemetry dependency to v0.55.0. (@rfratto, @mapno)

- Add base agent-operator jsonnet library and generated manifests (@hjet)

- Add full (metrics, logs, K8s events) sample agent-operator jsonnet library and gen manifests (@hjet)

- Introduce new configuration fields for disabling Keep-Alives and setting the
  IdleConnectionTimeout when scraping. (@tpaschalis)

- Add field to Operator CRD to disable report usage functionality. (@marctc)

### Bugfixes

- Tracing: Fixed issue with the PromSD processor using the `connection` method to discover the IP
  address.  It was failing to match because the port number was included in the address string. (@jphx)

- Register prometheus discovery metrics. (@mattdurham)

- Fix seg fault when no instance parameter is provided for apache_http integration, using integrations-next feature flag. (@rgeyer)

- Fix grafanacloud-install.ps1 web request internal server error when fetching config. (@rlankfo)

- Fix snmp integration not passing module or walk_params parameters when scraping. (@rgeyer)

- Fix unmarshal errors (key "<walk_param name>" already set in map) for snmp integration config when walk_params is defined, and the config is reloaded. (@rgeyer)

### Other changes

- Update several go dependencies to resolve warnings from certain security scanning tools. None of the resolved vulnerabilities were known to be exploitable through the agent. (@captncraig)

- It is now possible to compile Grafana Agent using Go 1.19. (@rfratto)

v0.26.1 (2022-07-25)
--------------------

> **BREAKING CHANGES**: This release has breaking changes. Please read entries
> carefully and consult the [upgrade guide][] for specific instructions.

### Breaking changes

- Change windows certificate store so client certificate is no longer required in store. (@mattdurham)

### Bugfixes

- Operator: Fix issue where configured `targetPort` ServiceMonitors resulted in
  generating an incorrect scrape_config. (@rfratto)

- Build the Linux/AMD64 artifacts using the opt-out flag for the ebpf_exporter. (@tpaschalis)

v0.26.0 (2022-07-18)
--------------------

> **BREAKING CHANGES**: This release has breaking changes. Please read entries
> carefully and consult the [upgrade guide][] for specific instructions.

### Breaking changes

- Deprecated `server` YAML block fields have now been removed in favor of the
  command-line flags that replaced them. These fields were originally
  deprecated in v0.24.0. (@rfratto)

- Changed tail sampling policies to be configured as in the OpenTelemetry
  Collector. (@mapno)

### Features

- Introduce Apache HTTP exporter integration. (@v-zhuravlev)

- Introduce eBPF exporter integration. (@tpaschalis)

### Enhancements

- Truncate all records in WAL if repair attempt fails. (@rlankfo)

### Bugfixes

- Relative symlinks for promtail now work as expected. (@RangerCD, @mukerjee)

- Fix rate limiting implementation for the app agent receiver integration. (@domasx2)

- Fix mongodb exporter so that it now collects all metrics. (@mattdurham)

v0.25.1 (2022-06-16)
--------------------

### Bugfixes

- Integer types fail to unmarshal correctly in operator additional scrape configs. (@rlankfo)

- Unwrap replayWAL error before attempting corruption repair. (@rlankfo)

v0.25.0 (2022-06-06)
--------------------

> **BREAKING CHANGES**: This release has breaking changes. Please read entries
> carefully and consult the [upgrade guide][] for specific instructions.

### Breaking changes

- Traces: Use `rpc.grpc.status_code` attribute to determine
  span failed in the service graph processor (@rcrowe)

### Features

- Add HTTP endpoints to fetch active instances and targets for the Logs subsystem.
  (@marctc)

- (beta) Add support for using windows certificate store for TLS connections. (@mattdurham)

- Grafana Agent Operator: add support for integrations through an `Integration`
  CRD which is discovered by `GrafanaAgent`. (@rfratto)

- (experimental) Add app agent receiver integration. This depends on integrations-next being enabled
  via the `integrations-next` feature flag. Use `-enable-features=integrations-next` to use
  this integration. (@kpelelis, @domas)

- Introduce SNMP exporter integration. (@v-zhuravlev)

- Configure the agent to report the use of feature flags to grafana.com. (@marctc)

### Enhancements

- integrations-next: Integrations using autoscrape will now autoscrape metrics
  using in-memory connections instead of connecting to themselves over the
  network. As a result of this change, the `client_config` field has been
  removed. (@rfratto)

- Enable `proxy_url` support on `oauth2` for metrics and logs (update **prometheus/common** dependency to `v0.33.0`). (@martin-jaeger-maersk)

- `extra-scrape-metrics` can now be enabled with the `--enable-features=extra-scrape-metrics` feature flag. See <https://prometheus.io/docs/prometheus/2.31/feature_flags/#extra-scrape-metrics> for details. (@rlankfo)

- Resolved issue in v2 integrations where if an instance name was a prefix of another the route handler would fail to
  match requests on the longer name (@mattdurham)

- Set `include_metadata` to true by default for OTLP traces receivers (@mapno)

### Bugfixes

- Scraping service was not honoring the new server grpc flags `server.grpc.address`.  (@mattdurham)

### Other changes

- Update base image of official Docker containers from Debian buster to Debian
  bullseye. (@rfratto)

- Use Go 1.18 for builds. (@rfratto)

- Add `metrics` prefix to the url of list instances endpoint (`GET
  /agent/api/v1/instances`) and list targets endpoint (`GET
  /agent/api/v1/metrics/targets`). (@marctc)

- Add extra identifying labels (`job`, `instance`, `agent_hostname`) to eventhandler integration. (@hjet)

- Add `extra_labels` configuration to eventhandler integration. (@hjet)

v0.24.2 (2022-05-02)
--------------------

### Bugfixes

- Added configuration watcher delay to prevent race condition in cases where scraping service mode has not gracefully exited. (@mattdurham)

### Other changes

- Update version of node_exporter to include additional metrics for osx. (@v-zhuravlev)

v0.24.1 (2022-04-14)
--------------------

### Bugfixes

- Add missing version information back into `agentctl --version`. (@rlankfo)

- Bump version of github-exporter to latest upstream SHA 284088c21e7d, which
  includes fixes from bugs found in their latest tag. This includes a fix
  where not all releases where retrieved when pulling release information.
  (@rfratto)

- Set the `Content-Type` HTTP header to `application/json` for API endpoints
  returning json objects. (@marctc)

- Operator: fix issue where a `username_file` field was incorrectly set.
  (@rfratto)

- Initialize the logger with default `log_level` and `log_format` parameters.
  (@tpaschalis)

### Other changes

- Embed timezone data to enable Promtail pipelines using the `location` field
  on Windows machines. (@tpaschalis)

v0.24.0 (2022-04-07)
--------------------

> **BREAKING CHANGES**: This release has breaking changes. Please read entries
> carefully and consult the [upgrade guide][] for specific instructions.
>
> **GRAFANA AGENT OPERATOR USERS**: As of this release, Grafana Agent Operator
> does not support versions of Grafana Agent prior to v0.24.0.

### Breaking changes

- The following metrics will now be prefixed with `agent_dskit_` instead of
  `cortex_`: `cortex_kv_request_duration_seconds`,
  `cortex_member_consul_heartbeats_total`, `cortex_member_ring_tokens_owned`,
  `cortex_member_ring_tokens_to_own`, `cortex_ring_member_ownership_percent`,
  `cortex_ring_members`, `cortex_ring_oldest_member_timestamp`,
  `cortex_ring_tokens_owned`, `cortex_ring_tokens_total`. (@rlankfo)

- Traces: the `traces_spanmetrics_calls_total_total` metric has been renamed to
  `traces_spanmetrics_calls_total` (@fredr)

- Two new flags, `-server.http.enable-tls` and `-server.grpc.enable-tls` must
  be provided to explicitly enable TLS support. This is a change of the
  previous behavior where TLS support was enabled when a certificate pair was
  provided. (@rfratto)

- Many command line flags starting with `-server.` block have been renamed.
  (@rfratto)

- The `-log.level` and `-log.format` flags are removed in favor of being set in
  the configuration file. (@rfratto)

- Flags for configuring TLS have been removed in favor of being set in the
  configuration file. (@rfratto)

- Dynamic reload is no longer supported for deprecated server block fields.
  Changing a deprecated field will be ignored and cause the reload to fail.
  (@rfratto)

- The default HTTP listen address is now `127.0.0.1:12345`. Use the
  `-server.http.address` flag to change this value. (@rfratto)

- The default gRPC listen address is now `127.0.0.1:12346`. Use the
  `-server.grpc.address` flag to change this value. (@rfratto)

- `-reload-addr` and `-reload-port` have been removed. They are no longer
  necessary as the primary HTTP server is now static and can't be shut down in
  the middle of a `/-/reload` call. (@rfratto)

- (Only impacts `integrations-next` feature flag) Many integrations have been
  renamed to better represent what they are integrating with. For example,
  `redis_exporter` is now `redis`. This change requires updating
  `integrations-next`-enabled configuration files. This change also changes
  integration names shown in metric labels. (@rfratto)

- The deprecated `-prometheus.*` flags have been removed in favor of
  their `-metrics.*` counterparts. The `-prometheus.*` flags were first
  deprecated in v0.19.0. (@rfratto)

### Deprecations

- Most fields in the `server` block of the configuration file are
  now deprecated in favor of command line flags. These fields will be removed
  in the v0.26.0 release. Please consult the upgrade guide for more information
  and rationale. (@rfratto)

### Features

- Added config read API support to GrafanaAgent Custom Resource Definition.
  (@shamsalmon)

- Added consulagent_sd to target discovery. (@chuckyz)

- Introduce EXPERIMENTAL support for dynamic configuration. (@mattdurham)

- Introduced endpoint that accepts remote_write requests and pushes metrics data directly into an instance's WAL. (@tpaschalis)

- Added builds for linux/ppc64le. (@aklyachkin)

### Enhancements

- Tracing: Exporters can now be configured to use OAuth. (@canuteson)

- Strengthen readiness check for metrics instances. (@tpaschalis)

- Parameterize namespace field in sample K8s logs manifests (@hjet)

- Upgrade to Loki k87. (@rlankfo)

- Update Prometheus dependency to v2.34.0. (@rfratto)

- Update OpenTelemetry-collector dependency to v0.46.0. (@mapno)

- Update cAdvisor dependency to v0.44.0. (@rfratto)

- Update mongodb_exporter dependency to v0.31.2 (@mukerjee)

- Use grafana-agent/v2 Tanka Jsonnet to generate K8s manifests (@hjet)

- Replace agent-bare.yaml K8s sample Deployment with StatefulSet (@hjet)

- Improve error message for `agentctl` when timeout happens calling
  `cloud-config` command (@marctc)

- Enable integrations-next by default in agent-bare.yaml. Please note #1262 (@hjet)

### Bugfixes

- Fix Kubernetes manifests to use port `4317` for OTLP instead of the previous
  `55680` in line with the default exposed port in the agent.

- Ensure singleton integrations are honored in v2 integrations (@mattdurham)

- Tracing: `const_labels` is now correctly parsed in the remote write exporter.
  (@fredr)

- integrations-next: Fix race condition where metrics endpoints for
  integrations may disappear after reloading the config file. (@rfratto)

- Removed the `server.path_prefix` field which would break various features in
  Grafana Agent when set. (@rfratto)

- Fix issue where installing the DEB/RPM packages would overwrite the existing
  config files and environment files. (@rfratto)

- Set `grafanaDashboardFolder` as top level key in the mixin. (@Duologic)

- Operator: Custom Secrets or ConfigMaps to mount will no longer collide with
  the path name of the default secret mount. As a side effect of this bugfix,
  custom Secrets will now be mounted at
  `/var/lib/grafana-agent/extra-secrets/<secret name>` and custom ConfigMaps
  will now be mounted at `/var/lib/grafana-agent/extra-configmaps/<configmap
  name>`. This is not a breaking change as it was previously impossible to
  properly provide these custom mounts. (@rfratto)

- Flags accidentally prefixed with `-metrics.service..` (two `.` in a row) have
  now been fixed to only have one `.`. (@rfratto)

- Protect concurrent writes to the WAL in the remote write exporter (@mapno)

### Other changes

- The `-metrics.wal-directory` flag and `metrics.wal_directory` config option
  will now default to `data-agent/`, the same default WAL directory as
  Prometheus Agent. (@rfratto)

v0.23.0 (2022-02-10)
--------------------

### Enhancements

- Go 1.17 is now used for all builds of the Agent. (@tpaschalis)

- integrations-next: Add `extra_labels` to add a custom set of labels to
  integration targets. (@rfratto)

- The agent no longer appends duplicate exemplars. (@tpaschalis)

- Added Kubernetes eventhandler integration (@hjet)

- Enables sending of exemplars over remote write by default. (@rlankfo)

### Bugfixes

- Fixed issue where Grafana Agent may panic if there is a very large WAL
  loading while old WALs are being deleted or the `/agent/api/v1/targets`
  endpoint is called. (@tpaschalis)

- Fix panic in prom_sd_processor when address is empty (@mapno)

- Operator: Add missing proxy_url field from generated remote_write configs.
  (@rfratto)

- Honor the specified log format in the traces subsystem (@mapno)

- Fix typo in node_exporter for runit_service_dir. (@mattdurham)

- Allow inlining credentials in remote_write url. (@tpaschalis)

- integrations-next: Wait for integrations to stop when starting new instances
  or shutting down (@rfratto).

- Fix issue with windows_exporter mssql collector crashing the agent.
  (@mattdurham)

- The deb and rpm files will now ensure the /var/lib/grafana-agent data
  directory is created with permissions set to 0770. (@rfratto)

- Make agent-traces.yaml Namespace a template-friendly variable (@hjet)

- Disable `machine-id` journal vol by default in sample logs manifest (@hjet)

v0.22.0 (2022-01-13)
--------------------

> This release has deprecations. Please read entries carefully and consult
> the [upgrade guide][] for specific instructions.

### Deprecations

- The node_exporter integration's `netdev_device_whitelist` field is deprecated
  in favor of `netdev_device_include`. Support for the old field name will be
  removed in a future version. (@rfratto)

- The node_exporter integration's `netdev_device_blacklist` field is deprecated
  in favor of `netdev_device_include`. Support for the old field name will be
  removed in a future version. (@rfratto)

- The node_exporter integration's `systemd_unit_whitelist` field is deprecated
  in favor of `systemd_unit_include`. Support for the old field name will be
  removed in a future version. (@rfratto)

- The node_exporter integration's `systemd_unit_blacklist` field is deprecated
  in favor of `systemd_unit_exclude`. Support for the old field name will be
  removed in a future version. (@rfratto)

- The node_exporter integration's `filesystem_ignored_mount_points` field is
  deprecated in favor of `filesystem_mount_points_exclude`. Support for the old
  field name will be removed in a future version. (@rfratto)

- The node_exporter integration's `filesystem_ignored_fs_types` field is
  deprecated in favor of `filesystem_fs_types_exclude`. Support for the old
  field name will be removed in a future version. (@rfratto)

### Features

- (beta) Enable experimental config urls for fetching remote configs.
  Currently, only HTTP/S is supported. Pass the
  `-enable-features=remote-configs` flag to turn this on. (@rlankfo)

- Added [cAdvisor](https://github.com/google/cadvisor) integration. (@rgeyer)

- Traces: Add `Agent Tracing Pipeline` dashboard and alerts (@mapno)

- Traces: Support jaeger/grpc exporter (@nicoche)

- (beta) Enable an experimental integrations subsystem revamp. Pass
  `integrations-next` to `-enable-features` to turn this on. Reading the
  documentation for the revamp is recommended; enabling it causes breaking
  config changes. (@rfratto)

### Enhancements

- Traces: Improved pod association in PromSD processor (@mapno)

- Updated OTel to v0.40.0 (@mapno)

- Remote write dashboard: show in and out sample rates (@bboreham)

- Remote write dashboard: add mean latency (@bboreham)

- Update node_exporter dependency to v1.3.1. (@rfratto)

- Cherry-pick Prometheus PR #10102 into our Prometheus dependency (@rfratto).

### Bugfixes

- Fix usage of POSTGRES_EXPORTER_DATA_SOURCE_NAME when using postgres_exporter
  integration (@f11r)

- Change ordering of the entrypoint for windows service so that it accepts
  commands immediately (@mattdurham)

- Only stop WAL cleaner when it has been started (@56quarters)

- Fix issue with unquoted install path on Windows, that could allow escalation
  or running an arbitrary executable (@mattdurham)

- Fix cAdvisor so it collects all defined metrics instead of the last
  (@pkoenig10)

- Fix panic when using 'stdout' in automatic logging (@mapno)

- Grafana Agent Operator: The /-/ready and /-/healthy endpoints will
  no longer always return 404 (@rfratto).

### Other changes

- Remove log-level flag from systemd unit file (@jpkrohling)

v0.21.2 (2021-12-08)
--------------------

### Security fixes

- This release contains a fix for
  [CVE-2021-41090](https://github.com/grafana/agent/security/advisories/GHSA-9c4x-5hgq-q3wh).

### Other changes

- This release disables the existing `/-/config` and
  `/agent/api/v1/configs/{name}` endpoints by default. Pass the
  `--config.enable-read-api` flag at the command line to opt in to these
  endpoints.

v0.21.1 (2021-11-18)
--------------------

### Bugfixes

- Fix panic when using postgres_exporter integration (@saputradharma)

- Fix panic when dnsamsq_exporter integration tried to log a warning (@rfratto)

- Statsd Integration: Adding logger instance to the statsd mapper
  instantiation. (@gaantunes)

- Statsd Integration: Fix issue where mapped metrics weren't exposed to the
  integration. (@mattdurham)

- Operator: fix bug where version was a required field (@rfratto)

- Metrics: Only run WAL cleaner when metrics are being used and a WAL is
  configured. (@rfratto)

v0.21.0 (2021-11-17)
--------------------

### Enhancements

- Update Cortex dependency to v1.10.0-92-g85c378182. (@rlankfo)

- Update Loki dependency to v2.1.0-656-g0ae0d4da1. (@rlankfo)

- Update Prometheus dependency to v2.31.0 (@rlankfo)

- Add Agent Operator Helm quickstart guide (@hjet)

- Reorg Agent Operator quickstart guides (@hjet)

### Bugfixes

- Packaging: Use correct user/group env variables in RPM %post script (@simonc6372)

- Validate logs config when using logs_instance with automatic logging processor (@mapno)

- Operator: Fix MetricsInstance Service port (@hjet)

- Operator: Create govern service per Grafana Agent (@shturman)

- Operator: Fix relabel_config directive for PodLogs resource (@hjet)

- Traces: Fix `success_logic` code in service graphs processor (@mapno)

### Other changes

- Self-scraped integrations will now use an SUO-specific value for the `instance` label. (@rfratto)

- Traces: Changed service graphs store implementation to improve CPU performance (@mapno)

v0.20.1 (2021-12-08)
--------------------

> _NOTE_: The fixes in this patch are only present in v0.20.1 and >=v0.21.2.

### Security fixes

- This release contains a fix for
  [CVE-2021-41090](https://github.com/grafana/agent/security/advisories/GHSA-9c4x-5hgq-q3wh).

### Other changes

- This release disables the existing `/-/config` and
  `/agent/api/v1/configs/{name}` endpoitns by default. Pass the
  `--config.enable-read-api` flag at the command line to opt in to these
  endpoints.

v0.20.0 (2021-10-28)
--------------------

> **BREAKING CHANGES**: This release has breaking changes. Please read entries
> carefully and consult the [upgrade guide][] for specific instructions.

### Breaking Changes

- push_config is no longer supported in trace's config (@mapno)

### Features

- Operator: The Grafana Agent Operator can now generate a Kubelet service to
  allow a ServiceMonitor to collect Kubelet and cAdvisor metrics. This requires
  passing a `--kubelet-service` flag to the Operator in `namespace/name` format
  (like `kube-system/kubelet`). (@rfratto)

- Service graphs processor (@mapno)

### Enhancements

- Updated mysqld_exporter to v0.13.0 (@gaantunes)

- Updated postgres_exporter to v0.10.0 (@gaantunes)

- Updated redis_exporter to v1.27.1 (@gaantunes)

- Updated memcached_exporter to v0.9.0 (@gaantunes)

- Updated statsd_exporter to v0.22.2 (@gaantunes)

- Updated elasticsearch_exporter to v1.2.1 (@gaantunes)

- Add remote write to silent Windows Installer  (@mattdurham)

- Updated mongodb_exporter to v0.20.7 (@rfratto)

- Updated OTel to v0.36 (@mapno)

- Updated statsd_exporter to v0.22.2 (@mattdurham)

- Update windows_exporter to v0.16.0 (@rfratto, @mattdurham)

- Add send latency to agent dashboard (@bboreham)

### Bugfixes

- Do not immediately cancel context when creating a new trace processor. This
  was preventing scrape_configs in traces from functioning. (@lheinlen)

- Sanitize autologged Loki labels by replacing invalid characters with
  underscores (@mapno)

- Traces: remove extra line feed/spaces/tabs when reading password_file content
  (@nicoche)

- Updated envsubst to v2.0.0-20210730161058-179042472c46. This version has a
  fix needed for escaping values outside of variable substitutions. (@rlankfo)

- Grafana Agent Operator should no longer delete resources matching the names
  of the resources it manages. (@rfratto)

- Grafana Agent Operator will now appropriately assign an
  `app.kubernetes.io/managed-by=grafana-agent-operator` to all created
  resources. (@rfratto)

### Other changes

- Configuration API now returns 404 instead of 400 when attempting to get or
  delete a config which does not exist. (@kgeckhart)

- The windows_exporter now disables the textfile collector by default.
  (@rfratto)

v0.19.0 (2021-09-29)
--------------------

> **BREAKING CHANGES**: This release has breaking changes. Please read entries
> carefully and consult the [upgrade guide][] for specific instructions.

### Breaking Changes

- Reduced verbosity of tracing autologging by not logging `STATUS_CODE_UNSET`
  status codes. (@mapno)

- Operator: rename `Prometheus*` CRDs to `Metrics*` and `Prometheus*` fields to
  `Metrics*`. (@rfratto)

- Operator: CRDs are no longer referenced using a hyphen in the name to be
  consistent with how Kubernetes refers to resources. (@rfratto)

- `prom_instance` in the spanmetrics config is now named `metrics_instance`.
  (@rfratto)

### Deprecations

- The `loki` key at the root of the config file has been deprecated in favor of
  `logs`. `loki`-named fields in `automatic_logging` have been renamed
  accordinly: `loki_name` is now `logs_instance_name`, `loki_tag` is now
  `logs_instance_tag`, and `backend: loki` is now `backend: logs_instance`.
  (@rfratto)

- The `prometheus` key at the root of the config file has been deprecated in
  favor of `metrics`. Flag names starting with `prometheus.` have also been
  deprecated in favor of the same flags with the `metrics.` prefix. Metrics
  prefixed with `agent_prometheus_` are now prefixed with `agent_metrics_`.
  (@rfratto)

- The `tempo` key at the root of the config file has been deprecated in favor
  of `traces`. (@mattdurham)

### Features

- Added [Github exporter](https://github.com/infinityworks/github-exporter)
  integration. (@rgeyer)

- Add TLS config options for tempo `remote_write`s. (@mapno)

- Support autologging span attributes as log labels (@mapno)

- Put Tests requiring Network Access behind a -online flag (@flokli)

- Add logging support to the Grafana Agent Operator. (@rfratto)

- Add `operator-detach` command to agentctl to allow zero-downtime upgrades
  when removing an Operator CRD. (@rfratto)

- The Grafana Agent Operator will now default to deploying the matching release
  version of the Grafana Agent instead of v0.14.0. (@rfratto)

### Enhancements

- Update OTel dependency to v0.30.0 (@mapno)

- Allow reloading configuration using `SIGHUP` signal. (@tharun208)

- Add HOSTNAME environment variable to service file to allow for expanding the
  $HOSTNAME variable in agent config.  (@dfrankel33)

- Update jsonnet-libs to 1.21 for Kubernetes 1.21+ compatability. (@MurzNN)

- Make method used to add k/v to spans in prom_sd processor configurable.
  (@mapno)

### Bugfixes

- Regex capture groups like `${1}` will now be kept intact when using
  `-config.expand-env`. (@rfratto)

- The directory of the logs positions file will now properly be created on
  startup for all instances. (@rfratto)

- The Linux system packages will now configure the grafana-agent user to be a
  member of the adm and systemd-journal groups. This will allow logs to read
  from journald and /var/log by default. (@rfratto)

- Fix collecting filesystem metrics on Mac OS (darwin) in the `node_exporter`
  integration default config. (@eamonryan)

- Remove v0.0.0 flags during build with no explicit release tag (@mattdurham)

- Fix issue with global scrape_interval changes not reloading integrations
  (@kgeckhart)

- Grafana Agent Operator will now detect changes to referenced ConfigMaps and
  Secrets and reload the Agent properly. (@rfratto)

- Grafana Agent Operator's object label selectors will now use Kubernetes
  defaults when undefined (i.e., default to nothing). (@rfratto)

- Fix yaml marshalling tag for cert_file in kafka exporter agent config.
  (@rgeyer)

- Fix warn-level logging of dropped targets. (@james-callahan)

- Standardize scrape_interval to 1m in examples. (@mattdurham)

v0.18.4 (2021-09-14)
--------------------

### Enhancements

- Add `agent_prometheus_configs_changed_total` metric to track instance config
  events. (@rfratto)

### Bugfixes

- Fix info logging on windows. (@mattdurham)

- Scraping service: Ensure that a reshard is scheduled every reshard
  interval. (@rfratto)

v0.18.3 (2021-09-08)
--------------------

### Bugfixes

- Register missing metric for configstore consul request duration. (@rfratto)

- Logs should contain a caller field with file and line numbers again
  (@kgeckhart)

- In scraping service mode, the polling configuration refresh should honor
  timeout. (@mattdurham)

- In scraping service mode, the lifecycle reshard should happen using a
  goroutine. (@mattdurham)

- In scraping service mode, scraping service can deadlock when reloading during
  join. (@mattdurham)

- Scraping service: prevent more than one refresh from being queued at a time.
  (@rfratto)

v0.18.2 (2021-08-12)
--------------------

### Bugfixes

- Honor the prefix and remove prefix from consul list results (@mattdurham)

v0.18.1 (2021-08-09)
--------------------

### Bugfixes

- Reduce number of consul calls when ran in scrape service mode (@mattdurham)

v0.18.0 (2021-07-29)
--------------------

### Features

- Added [Github exporter](https://github.com/infinityworks/github-exporter)
  integration. (@rgeyer)

- Add support for OTLP HTTP trace exporting. (@mapno)

### Enhancements

- Switch to drone for releases. (@mattdurham)

- Update postgres_exporter to a [branch of](https://github.com/grafana/postgres_exporter/tree/exporter-package-v0.10.0) v0.10.0

### Bugfixes

- Enabled flag for integrations is not being honored. (@mattdurham)

v0.17.0 (2021-07-15)
--------------------

### Features

- Added [Kafka Lag exporter](https://github.com/davidmparrott/kafka_exporter)
  integration. (@gaantunes)

### Bugfixes

- Fix race condition that may occur and result in a panic when initializing
  scraping service cluster. (@rfratto)

v0.16.1 (2021-06-22)
--------------------

### Bugfixes

- Fix issue where replaying a WAL caused incorrect metrics to be sent over
  remote write. (@rfratto)

v0.16.0 (2021-06-17)
--------------------

### Features

- (beta) A Grafana Agent Operator is now available. (@rfratto)

### Enhancements

- Error messages when installing the Grafana Agent for Grafana Cloud will now
  be shown. (@rfratto)

### Bugfixes

- Fix a leak in the shared string interner introduced in v0.14.0. This fix was
  made to a [dependency](https://github.com/grafana/prometheus/pull/21).
  (@rfratto)

- Fix issue where a target will fail to be scraped for the process lifetime if
  that target had gone down for long enough that its series were removed from
  the in-memory cache (2 GC cycles). (@rfratto)

v0.15.0 (2021-06-03)
--------------------

> **BREAKING CHANGES**: This release has breaking changes. Please read entries
> carefully and consult the [upgrade guide][] for specific instructions.

### Breaking Changes

- The configuration of Tempo Autologging has changed. (@mapno)

### Features

- Add support for exemplars. (@mapno)

### Enhancements

- Add the option to log to stdout instead of a Loki instance. (@joe-elliott)

- Update Cortex dependency to v1.8.0.

- Running the Agent as a DaemonSet with host_filter and role: pod should no
  longer cause unnecessary load against the Kubernetes SD API. (@rfratto)

- Update Prometheus to v2.27.0. (@mapno)

- Update Loki dependency to d88f3996eaa2. This is a non-release build, and was
  needed to support exemplars. (@mapno)

- Update Cortex dependency to to d382e1d80eaf. This is a non-release build, and
  was needed to support exemplars. (@mapno)

### Bugfixes

- Host filter relabeling rules should now work. (@rfratto)

- Fixed issue where span metrics where being reported with wrong time unit.
  (@mapno)

### Other changes

- Intentionally order tracing processors. (@joe-elliott)

v0.14.0 (2021-05-24)
--------------------

> **BREAKING CHANGES**: This release has breaking changes. Please read entries
> carefully and consult the [upgrade guide][] for specific instructions.
>
> **STABILITY NOTICE**: As of this release, functionality that is not
> recommended for production use and is expected to change will be tagged
> interchangably as "experimental" or "beta."

### Security fixes

- The Scraping service API will now reject configs that read credentials from
  disk by default. This prevents malicious users from reading arbitrary files
  and sending their contents over the network. The old behavior can be
  re-enabled by setting `dangerous_allow_reading_files: true` in the scraping
  service config. (@rfratto)

### Breaking changes

- Configuration for SigV4 has changed. (@rfratto)

### Deprecations

- `push_config` is now supplanted by `remote_block` and `batch`. `push_config`
  will be removed in a future version (@mapno)

### Features

- (beta) New integration: windows_exporter (@mattdurham)

- (beta) Grafana Agent Windows Installer is now included as a release artifact.
  (@mattdurham)

- Official M1 Mac release builds will now be generated! Look for
  `agent-darwin-arm64` and `agentctl-darwin-arm64` in the release assets.
  (@rfratto)

- Add support for running as a Windows service (@mattdurham)

- (beta) Add /-/reload support. It is not recommended to invoke `/-/reload`
  against the main HTTP server. Instead, two new command-line flags have been
  added: `--reload-addr` and `--reload-port`. These will launch a
  `/-/reload`-only HTTP server that can be used to safely reload the Agent's
  state.  (@rfratto)

- Add a /-/config endpoint. This endpoint will return the current configuration
  file with defaults applied that the Agent has loaded from disk. (@rfratto)

- (beta) Support generating metrics and exposing them via a Prometheus exporter
  from span data. (@yeya24)

- Tail-based sampling for tracing pipelines (@mapno)

- Added Automatic Logging feature for Tempo (@joe-elliott)

- Disallow reading files from within scraping service configs by default.
  (@rfratto)

- Add remote write for span metrics (@mapno)

### Enhancements

- Support compression for trace export. (@mdisibio)

- Add global remote_write configuration that is shared between all instances
  and integrations. (@mattdurham)

- Go 1.16 is now used for all builds of the Agent. (@rfratto)

- Update Prometheus dependency to v2.26.0. (@rfratto)

- Upgrade `go.opentelemetry.io/collector` to v0.21.0 (@mapno)

- Add kafka trace receiver (@mapno)

- Support mirroring a trace pipeline to multiple backends (@mapno)

- Add `headers` field in `remote_write` config for Tempo. `headers` specifies
  HTTP headers to forward to the remote endpoint. (@alexbiehl)

- Add silent uninstall to Windows Uninstaller. (@mattdurham)

### Bugfixes

- Native Darwin arm64 builds will no longer crash when writing metrics to the
  WAL. (@rfratto)

- Remote write endpoints that never function across the lifetime of the Agent
  will no longer prevent the WAL from being truncated. (@rfratto)

- Bring back FreeBSD support. (@rfratto)

- agentctl will no longer leak WAL resources when retrieving WAL stats.
  (@rfratto)

- Ensure defaults are applied to undefined sections in config file. This fixes
  a problem where integrations didn't work if `prometheus:` wasn't configured.
  (@rfratto)

- Fixed issue where automatic logging double logged "svc". (@joe-elliott)

### Other changes

- The Grafana Cloud Agent has been renamed to the Grafana Agent. (@rfratto)

- Instance configs uploaded to the Config Store API will no longer be stored
  along with the global Prometheus defaults. This is done to allow globals to
  be updated and re-apply the new global defaults to the configs from the
  Config Store. (@rfratto)

- The User-Agent header sent for logs will now be `GrafanaAgent/<version>`
  (@rfratto)

- Add `tempo_spanmetrics` namespace in spanmetrics (@mapno)

v0.13.1 (2021-04-09)
--------------------

### Bugfixes

- Validate that incoming scraped metrics do not have an empty label set or a
  label set with duplicate labels, mirroring the behavior of Prometheus.
  (@rfratto)

v0.13.0 (2021-02-25)
--------------------

> The primary branch name has changed from `master` to `main`. You may have to
> update your local checkouts of the repository to point at the new branch name.

### Features

- postgres_exporter: Support query_path and disable_default_metrics. (@rfratto)

### Enhancements

- Support other architectures in installation script. (@rfratto)

- Allow specifying custom wal_truncate_frequency per integration. (@rfratto)

- The SigV4 region can now be inferred using the shared config (at
  `$HOME/.aws/config`) or environment variables (via `AWS_CONFIG`). (@rfratto)

- Update Prometheus dependency to v2.25.0. (@rfratto)

### Bugfixes

- Not providing an `-addr` flag for `agentctl config-sync` will no longer
  report an error and will instead use the pre-existing default value.
  (@rfratto)

- Fixed a bug from v0.12.0 where the Loki installation script failed because
  positions_directory was not set. (@rfratto)

- Reduce the likelihood of dataloss during a remote_write-side outage by
  increasing the default wal_truncation_frequency to 60m and preventing the WAL
  from being truncated if the last truncation timestamp hasn't changed. This
  change increases the size of the WAL on average, and users may configure a
  lower wal_truncation_frequency to deliberately choose a smaller WAL over
  write guarantees. (@rfratto)

- Add the ability to read and serve HTTPS integration metrics when given a set
  certificates (@mattdurham)

v0.12.0 (2021-02-05)
--------------------

> **BREAKING CHANGES**: This release has breaking changes. Please read entries
> carefully and consult the [upgrade guide][] for specific instructions.

### Breaking Changes

- The configuration format for the `loki` block has changed. (@rfratto)

- The configuration format for the `tempo` block has changed. (@rfratto)

### Features

- Support for multiple Loki Promtail instances has been added. (@rfratto)

- Support for multiple Tempo instances has been added. (@rfratto)

- Added [ElasticSearch exporter](https://github.com/justwatchcom/elasticsearch_exporter)
  integration. (@colega)

### Enhancements

- `.deb` and `.rpm` packages are now generated for all supported architectures.
  The architecture of the AMD64 package in the filename has been renamed to
  `amd64` to stay synchronized with the architecture name presented from other
  release assets. (@rfratto)

- The `/agent/api/v1/targets` API will now include discovered labels on the
  target pre-relabeling in a `discovered_labels` field. (@rfratto)

- Update Loki to 59a34f9867ce. This is a non-release build, and was needed to
  support multiple Loki instances. (@rfratto)

- Scraping service: Unhealthy Agents in the ring will no longer cause job
  distribution to fail. (@rfratto)

- Scraping service: Cortex ring metrics (prefixed with cortex_ring_) will now
  be registered for tracking the state of the hash ring. (@rfratto)

- Scraping service: instance config ownership is now determined by the hash of
  the instance config name instead of the entire config. This means that
  updating a config is guaranteed to always hash to the same Agent, reducing
  the number of metrics gaps. (@rfratto)

- Only keep a handful of K8s API server metrics by default to reduce default
  active series usage. (@hjet)

- Go 1.15.8 is now used for all distributions of the Agent. (@rfratto)

### Bugfixes

- `agentctl config-check` will now work correctly when the supplied config file
  contains integrations. (@hoenn)

v0.11.0 (2021-01-20)
--------------------

### Features

- ARMv6 builds of `agent` and `agentctl` will now be included in releases to
  expand Agent support to cover all models of Raspberry Pis. ARMv6 docker
  builds are also now available. (@rfratto)

- Added `config-check` subcommand for `agentctl` that can be used to validate
  Agent configuration files before attempting to load them in the `agent`
  itself. (@56quarters)

### Enhancements

- A sigv4 install script for Prometheus has been added. (@rfratto)

- NAMESPACE may be passed as an environment variable to the Kubernetes install
  scripts to specify an installation namespace. (@rfratto)

### Bugfixes

- The K8s API server scrape job will use the API server Service name when
  resolving IP addresses for Prometheus service discovery using the "Endpoints"
  role. (@hjet)

- The K8s manifests will no longer include the `default/kubernetes` job twice
  in both the DaemonSet and the Deployment. (@rfratto)

v0.10.0 (2021-01-13)
--------------------

### Features

- Prometheus `remote_write` now supports SigV4 authentication using the
  [AWS default credentials chain](https://docs.aws.amazon.com/sdk-for-java/v1/developer-guide/credentials.html).
  This enables the Agent to send metrics to Amazon Managed Prometheus without
  needing the [SigV4 Proxy](https://github.com/awslabs/aws-sigv4-proxy).
  (@rfratto)

### Enhancements

- Update `redis_exporter` to v1.15.0. (@rfratto)

- `memcached_exporter` has been updated to v0.8.0. (@rfratto)

- `process-exporter` has been updated to v0.7.5. (@rfratto)

- `wal_cleanup_age` and `wal_cleanup_period` have been added to the top-level
  Prometheus configuration section. These settings control how Write Ahead Logs
  (WALs) that are not associated with any instances are cleaned up. By default,
  WALs not associated with an instance that have not been written in the last
  12 hours are eligible to be cleaned up. This cleanup can be disabled by
  setting `wal_cleanup_period` to `0`. (@56quarters)

- Configuring logs to read from the systemd journal should now work on journals
  that use +ZSTD compression. (@rfratto)

### Bugfixes

- Integrations will now function if the HTTP listen address was set to a value
  other than the default. (@mattdurham)

- The default Loki installation will now be able to write its positions file.
  This was prevented by accidentally writing to a readonly volume mount.
  (@rfratto)

v0.9.1 (2021-01-04)
-------------------

### Enhancements

- agentctl will now be installed by the rpm and deb packages as
  `grafana-agentctl`. (@rfratto)

v0.9.0 (2020-12-10)
-------------------

### Features

- Add support to configure TLS config for the Tempo exporter to use
  insecure_skip_verify to disable TLS chain verification. (@bombsimon)

- Add `sample-stats` to `agentctl` to search the WAL and return a summary of
  samples of series matching the given label selector. (@simonswine)

- New integration:
  [postgres_exporter](https://github.com/wrouesnel/postgres_exporter)
  (@rfratto)

- New integration:
  [statsd_exporter](https://github.com/prometheus/statsd_exporter) (@rfratto)

- New integration:
  [consul_exporter](https://github.com/prometheus/consul_exporter) (@rfratto)

- Add optional environment variable substitution of configuration file.
  (@dcseifert)

### Enhancements

- `min_wal_time` and `max_wal_time` have been added to the instance config
  settings, guaranteeing that data in the WAL will exist for at least
  `min_wal_time` and will not exist for longer than `max_wal_time`. This change
  will increase the size of the WAL slightly but will prevent certain scenarios
  where data is deleted before it is sent. To revert back to the old behavior,
  set `min_wal_time` to `0s`. (@rfratto)

- Update `redis_exporter` to v1.13.1. (@rfratto)

- Bump OpenTelemetry-collector dependency to v0.16.0. (@bombsimon)

### Bugfixes

- Fix issue where the Tempo example manifest could not be applied because the
  port names were too long. (@rfratto)

- Fix issue where the Agent Kubernetes manifests may not load properly on AKS.
  (#279) (@rfratto)

### Other changes

- The User-Agent header sent for logs will now be `GrafanaCloudAgent/<version>`
  (@rfratto)

v0.8.0 (2020-11-06)
-------------------

### Features

- New integration: [dnsamsq_exporter](https://github.com/google/dnsamsq_exporter)
  (@rfratto).

- New integration: [memcached_exporter](https://github.com/prometheus/memcached_exporter)
  (@rfratto).

### Enhancements

- Add `<integration name>_build_info` metric to all integrations. The build
  info displayed will match the build information of the Agent and _not_ the
  embedded exporter. This metric is used by community dashboards, so adding it
  to the Agent increases compatibility with existing dashboards that depend on
  it existing. (@rfratto)

- Bump OpenTelemetry-collector dependency to 0.14.0 (@joe-elliott)

### Bugfixes

- Error messages when retrieving configs from the KV store will now be logged,
  rather than just logging a generic message saying that retrieving the config
  has failed. (@rfratto)

v0.7.2 (2020-10-29)
-------------------

### Enhancements

- Bump Prometheus dependency to 2.21. (@rfratto)

- Bump OpenTelemetry-collector dependency to 0.13.0 (@rfratto)

- Bump Promtail dependency to 2.0. (@rfratto)

- Enhance host_filtering mode to support targets from Docker Swarm and Consul.
  Also, add a `host_filter_relabel_configs` to that will apply relabeling rules
  for determining if a target should be dropped. Add a documentation section
  explaining all of this in detail. (@rfratto)

### Bugfixes

- Fix deb package prerm script so that it stops the agent on package removal.
  (@jdbaldry)

- Fix issue where the `push_config` for Tempo field was expected to be
  `remote_write`. `push_config` now works as expected. (@rfratto)

v0.7.1 (2020-10-23)
-------------------

### Bugfixes

- Fix issue where ARM binaries were not published with the GitHub release.

v0.7.0 (2020-10-23)
-------------------

### Features

- Added Tracing Support. (@joe-elliott)

- Add RPM and deb packaging. (@jdbaldry, @simon6372)

- arm64 and arm/v7 Docker containers and release builds are now available for
  `agent` and `agentctl`. (@rfratto)

- Add `wal-stats` and `target-stats` tooling to `agentctl` to discover WAL and
  cardinality issues. (@rfratto)

- [mysqld_exporter](https://github.com/prometheus/mysqld_exporter) is now
  embedded and available as an integration. (@rfratto)

- [redis_exporter](https://github.com/oliver006/redis_exporter) is now embedded
  and available as an integration. (@dafydd-t)

### Enhancements

- Resharding the cluster when using the scraping service mode now supports
  timeouts through `reshard_timeout`. The default value is `30s.` This timeout
  applies to cluster-wide reshards (performed when joining and leaving the
  cluster) and local reshards (done on the `reshard_interval`). (@rfratto)

### Bugfixes

- Fix issue where integrations crashed with instance_mode was set to `distinct`
  (@rfratto)

- Fix issue where the `agent` integration did not work on Windows (@rfratto).

- Support URL-encoded paths in the scraping service API. (@rfratto)

- The instance label written from replace_instance_label can now be overwritten
  with relabel_configs. This bugfix slightly modifies the behavior of what data
  is stored. The final instance label will now be stored in the WAL rather than
  computed by remote_write. This change should not negatively effect existing
  users. (@rfratto)

v0.6.1 (2020-04-11)
-------------------

### Bugfixes

- Fix issue where build information was empty when running the Agent with
  --version. (@rfratto)

- Fix issue where updating a config in the scraping service may fail to pick up
  new targets. (@rfratto)

- Fix deadlock that slowly prevents the Agent from scraping targets at a high
  scrape volume. (@rfratto)

v0.6.0 (2020-09-04)
-------------------

### Breaking Changes

- The Configs API will now disallow two instance configs having multiple
  `scrape_configs` with the same `job_name`. This was needed for the instance
  sharing mode, where combined instances may have duplicate `job_names` across
  their `scrape_configs`. This brings the scraping service more in line with
  Prometheus, where `job_names` must globally be unique. This change also
  disallows concurrent requests to the put/apply config API endpoint to prevent
  a race condition of two conflicting configs being applied at the same time.
  (@rfratto)

### Deprecations

- `use_hostname_label` is now supplanted by `replace_instance_label`.
  `use_hostname_label` will be removed in a future version. (@rfratto)

### Features

- The Grafana Agent can now collect logs and send to Loki. This is done by
  embedding Promtail, the official Loki log collection client. (@rfratto)

- Integrations can now be enabled without scraping. Set scrape_integrations to
  `false` at the `integrations` key or within the specific integration you
  don't want to scrape. This is useful when another Agent or Prometheus server
  will scrape the integration. (@rfratto)

- [process-exporter](https://github.com/ncabatoff/process-exporter) is now
  embedded as `process_exporter`. The hypen has been changed to an underscore
  in the config file to retain consistency with `node_exporter`. (@rfratto)

### Enhancements

- A new config option, `replace_instance_label`, is now available for use with
  integrations. When this is true, the instance label for all metrics coming
  from an integration will be replaced with the machine's hostname rather than
  127.0.0.1. (@rfratto)

- The embedded Prometheus version has been updated to 2.20.1. (@rfratto,
  @gotjosh)

- The User-Agent header written by the Agent when remote_writing will now be
  `GrafanaCloudAgent/<Version>` instead of `Prometheus/<Prometheus Version>`.
  (@rfratto)

- The subsystems of the Agent (`prometheus`, `loki`) are now made optional.
  Enabling integrations also implicitly enables the associated subsystem. For
  example, enabling the `agent` or `node_exporter` integration will force the
  `prometheus` subsystem to be enabled.  (@rfratto)

### Bugfixes

- The documentation for Tanka configs is now correct. (@amckinley)

- Minor corrections and spelling issues have been fixed in the Overview
  documentation. (@amckinley)

- The new default of `shared` instances mode broke the metric value for
  `agent_prometheus_active_configs`, which was tracking the number of combined
  configs (i.e., number of launched instances). This metric has been fixed and
  a new metric, `agent_prometheus_active_instances`, has been added to track
  the numbger of launched instances. If instance sharing is not enabled, both
  metrics will share the same value. (@rfratto)

- `remote_write` names in a group will no longer be copied from the
  remote_write names of the first instance in the group. Rather, all
  remote_write names will be generated based on the first 6 characters of the
  group hash and the first six characters of the remote_write hash. (@rfratto)

- Fix a panic that may occur during shutdown if the WAL is closed in the middle
  of the WAL being truncated. (@rfratto)

v0.5.0 (2020-08-12)
-------------------

### Features

- A [scrape targets API](https://github.com/grafana/agent/blob/main/docs/api.md#list-current-scrape-targets)
  has been added to show every target the Agent is currently scraping, when it
  was last scraped, how long it took to scrape, and errors from the last
  scrape, if any. (@rfratto)

- "Shared Instance Mode" is the new default mode for spawning Prometheus
  instances, and will improve CPU and memory usage for users of integrations
  and the scraping service. (@rfratto)

### Enhancements

- Memory stability and utilization of the WAL has been improved, and the
  reported number of active series in the WAL will stop double-counting
  recently churned series. (@rfratto)

- Changing scrape_configs and remote_write configs for an instance will now be
  dynamically applied without restarting the instance. This will result in less
  missing metrics for users of the scraping service that change a config.
  (@rfratto)

- The Tanka configuration now uses k8s-alpha. (@duologic)

### Bugfixes

- The Tanka configuration will now also deploy a single-replica deployment
  specifically for scraping the Kubernetes API. This deployment acts together
  with the Daemonset to scrape the full cluster and the control plane.
  (@gotjosh)

- The node_exporter filesystem collector will now work on Linux systems without
  needing to manually set the blocklist and allowlist of filesystems.
  (@rfratto)

v0.4.0 (2020-06-18)
-------------------

### Features

- Support for integrations has been added. Integrations can be any embedded
  tool, but are currently used for embedding exporters and generating scrape
  configs. (@rfratto)

- node_exporter has been added as an integration. This is the full version of
  node_exporter with the same configuration options. (@rfratto)

- An Agent integration that makes the Agent automatically scrape itself has
  been added. (@rfratto)

### Enhancements

- The WAL can now be truncated if running the Agent without any remote_write
  endpoints. (@rfratto)

### Bugfixes

- Prevent the Agent from crashing when a global Prometheus config stanza is not
  provided. (@robx)

- Enable agent host_filter in the Tanka configs, which was disabled by default
  by mistake. (@rfratto)

v0.3.2 (2020-05-29)
-------------------

### Features

- Tanka configs that deploy the scraping service mode are now available
  (@rfratto)

- A k3d example has been added as a counterpart to the docker-compose example.
  (@rfratto)

### Enhancements

- Labels provided by the default deployment of the Agent (Kubernetes and Tanka)
  have been changed to align with the latest changes to grafana/jsonnet-libs.
  The old `instance` label is now called `pod`, and the new `instance` label is
  unique. A `container` label has also been added. The Agent mixin has been
  subsequently updated to also incorporate these label changes. (@rfratto)

- The `remote_write` and `scrape_config` sections now share the same
  validations as Prometheus (@rfratto)

- Setting `wal_truncation_frequency` to less than the scrape interval is now
  disallowed (@rfratto)

### Bugfixes

- A deadlock in scraping service mode when updating a config that shards to the
  same node has been fixed (@rfratto)

- `remote_write` config stanzas will no longer ignore `password_file`
  (@rfratto)

- `scrape_config` client secrets (e.g., basic auth, bearer token,
  `password_file`) will now be properly retained in scraping service mode
  (@rfratto)

- Labels for CPU, RX, and TX graphs in the Agent Operational dashboard now
  correctly show the pod name of the Agent instead of the exporter name.
  (@rfratto)

v0.3.1 (2020-05-20)
-------------------

### Features

- The Agent has upgraded its vendored Prometheus to v2.18.1 (@gotjosh,
  @rfratto)

### Bugfixes

- A typo in the Tanka configs and Kubernetes manifests that prevents the Agent
  launching with v0.3.0 has been fixed (@captncraig)

- Fixed a bug where Tanka mixins could not be used due to an issue with the
  folder placement enhancement (@rfratto)

### Enhancements

- `agentctl` and the config API will now validate that the YAML they receive
  are valid instance configs. (@rfratto)

v0.3.0 (2020-05-13)
-------------------

### Features

- A third operational mode called "scraping service mode" has been added. A KV
  store is used to store instance configs which are distributed amongst a
  clustered set of Agent processes, dividing the total scrape load across each
  agent. An API is exposed on the Agents to list, create, update, and delete
  instance configurations from the KV store. (@rfratto)

- An "agentctl" binary has been released to interact with the new instance
  config management API created by the "scraping service mode." (@rfratto,
  @hoenn)

- The Agent now includes readiness and healthiness endpoints. (@rfratto)

### Enhancements

- The YAML files are now parsed strictly and an invalid YAML will generate an
  error at runtime. (@hoenn)

- The default build mode for the Docker containers is now release, not debug.
  (@rfratto)

- The Grafana Agent Tanka Mixins now are placed in an "Agent" folder within
  Grafana. (@cyriltovena)

v0.2.0 (2020-04-09)
-------------------

### Features

- The Prometheus remote write protocol will now send scraped metadata (metric
  name, help, type and unit). This results in almost negligent bytes sent
  increase as metadata is only sent every minute. It is on by default.
  (@gotjosh)

  These metrics are available to monitor metadata being sent:
  - `prometheus_remote_storage_succeeded_metadata_total`
  - `prometheus_remote_storage_failed_metadata_total`
  - `prometheus_remote_storage_retried_metadata_total`
  - `prometheus_remote_storage_sent_batch_duration_seconds` and
    `prometheus_remote_storage_sent_bytes_total` have a new label “type” with
    the values of `metadata` or `samples`.

### Enhancements

- The Agent has upgraded its vendored Prometheus to v2.17.1 (@rfratto)

### Bugfixes

- Invalid configs passed to the agent will now stop the process after they are
  logged as invalid; previously the Agent process would continue. (@rfratto)

- Enabling host_filter will now allow metrics from node role Kubernetes service
  discovery to be scraped properly (e.g., cAdvisor, Kubelet). (@rfratto)

v0.1.1 (2020-03-16)
-------------------

### Other changes

- Nits in documentation (@sh0rez)

- Fix various dashboard mixin problems from v0.1.0 (@rfratto)

- Pass through release tag to `docker build` (@rfratto)

v0.1.0 (2020-03-16)
-------------------

> First release!

### Features

- Support for scraping Prometheus metrics and sharding the agent through the
  presence of a `host_filter` flag within the Agent configuration file.

[upgrade guide]: https://grafana.com/docs/agent/latest/upgrade-guide/
[contributors guide]: ./docs/developer/contributing.md#updating-the-changelog<|MERGE_RESOLUTION|>--- conflicted
+++ resolved
@@ -44,11 +44,8 @@
 
   - `loki.source.docker` reads logs from Docker containers and forwards them to
     other `loki` components. (@tpaschalis)
-<<<<<<< HEAD
   - `prometheus.integration.apache` collects metrics from an apache web server (@captncraig)
   - `prometheus.integration.consul` collects metrics from a consul installation (@captncraig)
-  - `prometheus.integration.redis` collects metrics from a redis database (@spartan0x117)
-=======
   - `loki.echo` writes received logs to stdout. (@tpaschalis, @rfratto)
   - `otelcol.processor.tail_sampling` samples traces based on a set of defined
     policies from `otelcol` components before forwarding them to other
@@ -58,7 +55,8 @@
   - `prometheus.integration.consul` collects metrics from a consul installation
     (@captncraig)
   - `prometheus.integration.github` collects metrics from GitHub (@jcreixell)
->>>>>>> d30cfe9e
+  - `prometheus.integration.redis` collects metrics from a redis database (@spartan0x117)
+
 
 ### Enhancements
 
