--- conflicted
+++ resolved
@@ -7,15 +7,10 @@
 changes that impact end-user behavior are listed; changes to documentation or
 internal API changes are not present.
 
+
 v0.43.4 (2024-11-25)
 -----------------
 
-<<<<<<< HEAD
-=======
-v0.43.4 (2024-11-25)
------------------
-
->>>>>>> c88243c4
 ### Other
 
 - Update to go 1.22.9 (@mattdurham)
