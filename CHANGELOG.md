--- conflicted
+++ resolved
@@ -31,11 +31,9 @@
 
 - [BUGFIX] Fix collecting filesystem metrics on Mac OS (darwin) in the `node_exporter` integration default config. (@eamonryan)
 
-<<<<<<< HEAD
+- [BUGFIX] Fix info logging on windows. (@mattdurham)
+
 - [BUGFIX] Remove v0.0.0 flags during build with no explicit release tag (@mattdurham)
-=======
-- [BUGFIX] Fix info logging on windows. (@mattdurham)
->>>>>>> ff545a16
 
 - [CHANGE] Breaking change: reduced verbosity of tracing autologging
   by not logging `STATUS_CODE_UNSET` status codes. (@mapno)
