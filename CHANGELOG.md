# Changelog

> _Contributors should read our [contributors guide][] for instructions on how
> to update the changelog._

This document contains a historical list of changes between releases. Only
changes that impact end-user behavior are listed; changes to documentation or
internal API changes are not present.

Main (unreleased)
-----------------

> **BREAKING CHANGES**: This release has breaking changes. Please read entries
> carefully and consult the [upgrade guide][] for specific instructions.

### Breaking changes

- The algorithm for the "hash" action of `otelcol.processor.attributes` has changed.
  The change was made in PR [#22831](https://github.com/open-telemetry/opentelemetry-collector-contrib/pull/22831) of opentelemetry-collector-contrib. (@ptodev)

- `otelcol.exporter.loki` now includes the instrumentation scope in its output. (@ptodev)

- `otelcol.extension.jaeger_remote_sampling` removes the `\` HTTP endpoint. The `/sampling` endpoint is still functional.
  The change was made in PR [#18070](https://github.com/open-telemetry/opentelemetry-collector-contrib/pull/18070) of opentelemetry-collector-contrib. (@ptodev)

- The field `version` and `auth` struct block from `walk_params` in `prometheus.exporter.snmp` and SNMP integration have been removed. The auth block now can be configured at top level, together with `modules` (@marctc)

### Features

- The Pyroscope scrape component computes and sends delta profiles automatically when required to reduce bandwidth usage. (@cyriltovena)

- Support `stage.geoip` in `loki.process`. (@akselleirv)

- Integrations: Introduce the `squid` integration. (@armstrmi)

- Support custom fields in MMDB file for `stage.geoip`. (@akselleirv)

- New Grafana Agent Flow components:

  - `discovery.kubelet` collect scrape targets from the Kubelet API. (@gcampbell12)
  - `prometheus.exporter.kafka` collects metrics from Kafka Server. (@oliver-zhang)
  - `otelcol.processor.attributes` accepts telemetry data from other `otelcol`
    components and modifies attributes of a span, log, or metric. (@ptodev)
  - `prometheus.exporter.squid` collects metrics from a squid server. (@armstrmi)
  - `prometheus.exporter.elasticsearch` collects metrics from Elasticsearch. (@marctc)
  - `prometheus.exporter.cloudwatch` - scrape AWS CloudWatch metrics (@thepalbi)

- Added json_path function to river stdlib. (@jkroepke)

- Flow UI: Add a view for listing the Agent's peers status when clustering is enabled. (@tpaschalis)

- Add a new CLI command `grafana-agent convert` for converting a river file from supported formats to river. (@erikbaranowski)

- Add support to the `grafana-agent run` CLI for converting a river file from supported formats to river. (@erikbaranowski)

### Enhancements

- Attributes and blocks set to their default values will no longer be shown in the Flow UI. (@rfratto)

- Tanka config: retain cAdvisor metrics for system processes (Kubelet, Containerd, etc.) (@bboreham)

- Update cAdvisor dependency to v0.47.0. (@jcreixell)

- Upgrade and improve Cloudwatch exporter integration (@thepalbi)

- Update `node_exporter` dependency to v1.6.0. (@spartan0x117)

- Enable `prometheus.relabel` to work with Prometheus' Native Histograms. (@tpaschalis)

- Update `dnsmasq_exporter` to last version. (@marctc)

- Add deployment spec options to describe operator's Prometheus Config Reloader image. (@alekseybb197)

- Update `module.git` with basic and SSH key authentication support. (@djcode)

- Support `clustering` block in `prometheus.operator.servicemonitors` and `prometheus.operator.podmonitors` components to distribute
  targets amongst clustered agents. (@captncraig)

- Update `redis_exporter` dependency to v1.51.0. (@jcreixell)

- The Grafana Agent mixin now includes a dashboard for the logs pipeline. (@thampiotr)

- The Agent Operational dashboard of Grafana Agent mixin now has more descriptive panel titles, Y-axis units

- Update OpenTelemetry Collector dependencies from v0.63.0 to v0.80.0. (@ptodev)

- Allow setting the node name for clustering with a command-line flag. (@tpaschalis)

- Allow `prometheus.exporter.snmp` and SNMP integration to be configured passing a YAML block. (@marctc)

### Bugfixes

- Add signing region to remote.s3 component for use with custom endpoints so that Authorization Headers work correctly when
  proxying requests. (@mattdurham)

- Fix oauth default scope in `loki.source.azure_event_hubs`. (@akselleirv)

- Fix bug where `otelcol.exporter.otlphttp` ignores configuration for `traces_endpoint`, `metrics_endpoint`, and `logs_endpoint` attributes. (@SimoneFalzone)

- Fix issue in `prometheus.remote_write` where the `queue_config` and
  `metadata_config` blocks used incorrect defaults when not specified in the
  config file. (@rfratto)

- Fix issue where published RPMs were not signed. (@rfratto)

- Fix issue where flow mode exports labeled as "string or secret" could not be
  used in a binary operation. (@rfratto)

- Fix Grafana Agent mixin's "Agent Operational" dashboard expecting pods to always have `grafana-agent-.*` prefix. (@thampiotr)

- Change the HTTP Path and Data Path from the controller-local ID to the global ID for components loaded from within a module loader. (@spartan0x117)

<<<<<<< HEAD
- Add `/loki/api/v1/raw` and `/loki/api/v1/push` to `loki.source.api`, additionally the `/api/v1/push` and `api/v1/raw` now map to 
  the `/loki/` prefixed endpoints. (@mattdurham)
=======
- Fix bug where `stage.timestamp` in `loki.process` wasn't able to correctly
  parse timezones. This issue only impacts the dedicated `grafana-agent-flow`
  binary. (@rfratto)
>>>>>>> a2de154a

v0.34.3 (2023-06-27)
--------------------

### Bugfixes

- Fixes a bug in conversion of OpenTelemetry histograms when exported to Prometheus. (@grcevski)
- Enforce sha256 digest signing for rpms enabling installation on FIPS-enabled OSes. (@kfriedrich123)
- Fix panic from improper startup ordering in `prometheus.operator.servicemonitors`. (@captncraig)

v0.34.2 (2023-06-20)
--------------------

### Enhancements

- Replace map cache in prometheus.relabel with an LRU cache. (@mattdurham)
- Integrations: Extend `statsd` integration to configure relay endpoint. (@arminaaki)

### Bugfixes

- Fix a bug where `prometheus.relabel` would not correctly relabel when there is a cache miss. (@thampiotr)
- Fix a bug where `prometheus.relabel` would not correctly relabel exemplars or metadata. (@tpaschalis)
- Fixes several issues with statsd exporter. (@jcreixell, @marctc)

### Other changes

- Mongodb integration has been disabled for the time being due to licensing issues. (@jcreixell)

v0.34.1 (2023-06-12)
--------------------

### Bugfixes

- Fixed application of sub-collector defaults using the `windows_exporter` integration or `prometheus.exporter.windows`. (@mattdurham)

- Fix issue where `remote.http` did not fail early if the initial request
  failed. This caused failed requests to initially export empty values, which
  could lead to propagating issues downstream to other components which expect
  the export to be non-empty. (@rfratto)

- Allow `bearerTokenFile` field to be used in ServiceMonitors. (@captncraig)

- Fix issue where metrics and traces were not recorded from components within modules. (@mattdurham)

### Other changes

- Add logging to failed requests in `remote.http`. (@rfratto)

v0.34.0 (2023-06-08)
--------------------

### Breaking changes

- The experimental dynamic configuration feature has been removed in favor of Flow mode. (@mattdurham)

- The `oracledb` integration configuration has removed a redundant field `metrics_scrape_interval`. Use the `scrape_interval` parameter of the integration if a custom scrape interval is required. (@schmikei)

- Upgrade the embedded windows_exporter to commit 79781c6. (@jkroepke)

- Prometheus exporters in Flow mode now set the `instance` label to a value similar to the one they used to have in Static mode (<hostname> by default, customized by some integrations). (@jcreixell)

- `phlare.scrape` and `phlare.write` have been renamed to `pyroscope.scrape` and `pyroscope.scrape`. (@korniltsev)

### Features

- New Grafana Agent Flow components:
  - `loki.source.api` - receive Loki log entries over HTTP (e.g. from other agents). (@thampiotr)
  - `prometheus.operator.servicemonitors` discovers ServiceMonitor resources in your Kubernetes cluster and scrape
    the targets they reference. (@captncraig, @marctc, @jcreixell)
  - `prometheus.receive_http` - receive Prometheus metrics over HTTP (e.g. from other agents). (@thampiotr)
  - `remote.vault` retrieves a secret from Vault. (@rfratto)
  - `prometheus.exporter.snowflake` collects metrics from a snowflake database (@jonathanWamsley)
  - `prometheus.exporter.mssql` collects metrics from Microsoft SQL Server (@jonathanwamsley)
  - `prometheus.exporter.oracledb` collects metrics from oracledb (@jonathanwamsley)
  - `prometheus.exporter.dnsmasq` collects metrics from a dnsmasq server. (@spartan0x117)
  - `loki.source.awsfirehose` - receive Loki log entries from AWS Firehose via HTTP (@thepalbi)

- Added new functions to the River standard library:
  - `coalesce` returns the first non-zero value from a list of arguments. (@jkroepke)
  - `nonsensitive` converts a River secret back into a string. (@rfratto)

### Enhancements

- Support to attach node metadata to pods and endpoints targets in
  `discovery.kubernetes`. (@laurovenancio)

- Support ability to add optional custom headers to `loki.write` endpoint block (@aos)

- Support in-memory HTTP traffic for Flow components. `prometheus.exporter`
  components will now export a target containing an internal HTTP address.
  `prometheus.scrape`, when given that internal HTTP address, will connect to
  the server in-memory, bypassing the network stack. Use the new
  `--server.http.memory-addr` flag to customize which address is used for
  in-memory traffic. (@rfratto)
- Disable node_exporter on Windows systems (@jkroepke)
- Operator support for OAuth 2.0 Client in LogsClientSpec (@DavidSpek)

- Support `clustering` block in `phlare.scrape` components to distribute
  targets amongst clustered agents. (@rfratto)

- Delete stale series after a single WAL truncate instead of two. (@rfratto)

- Update OracleDB Exporter dependency to 0.5.0 (@schmikei)

- Embed Google Fonts on Flow UI (@jkroepke)

- Enable Content-Security-Policies on Flow UI (@jkroepke)

- Update azure-metrics-exporter to v0.0.0-20230502203721-b2bfd97b5313 (@kgeckhart)

- Update azidentity dependency to v1.3.0. (@akselleirv)

- Add custom labels to journal entries in `loki.source.journal` (@sbhrule15)

- `prometheus.operator.podmonitors` and `prometheus.operator.servicemonitors` can now access cluster secrets for authentication to targets. (@captncraig)

### Bugfixes

- Fix `loki.source.(gcplog|heroku)` `http` and `grpc` blocks were overriding defaults with zero-values
  on non-present fields. (@thepalbi)

- Fix an issue where defining `logging` or `tracing` blocks inside of a module
  would generate a panic instead of returning an error. (@erikbaranowski)

- Fix an issue where not specifying either `http` nor `grpc` blocks could result
  in a panic for `loki.source.heroku` and `loki.source.gcplog` components. (@thampiotr)

- Fix an issue where build artifacts for IBM S390x were being built with the
  GOARCH value for the PPC64 instead. (tpaschalis)

- Fix an issue where the Grafana Agent Flow RPM used the wrong path for the
  environment file, preventing the service from loading. (@rfratto)

- Fix an issue where the cluster advertise address was overwriting the join
  addresses. (@laurovenancio)

- Fix targets deduplication when clustering mode is enabled. (@laurovenancio)

- Fix issue in operator where any version update will restart all agent pods simultaneously. (@captncraig)

- Fix an issue where `loki.source.journald` did not create the positions
  directory with the appropriate permissions. (@tpaschalis)

- Fix an issue where fanning out log entries to multiple `loki.process`
  components lead to a race condition. (@tpaschalis)

- Fix panic in `prometheus.operator.servicemonitors` from relabel rules without certain defaults. (@captncraig)

- Fix issue in modules export cache throwing uncomparable errors. (@mattdurham)

- Fix issue where the UI could not navigate to components loaded by modules. (@rfratto)

- Fix issue where using exporters inside modules failed due to not passing the in-memory address dialer. (@mattdurham)

- Add signing region to remote.s3 component for use with custom endpoints so that Authorization Headers work correctly when
  proxying requests. (@mattdurham)

- Fix missing `instance` key for `prometheus.exporter.dnsmasq` component. (@spartan0x117)

### Other changes

- Add metrics when clustering mode is enabled. (@rfratto)
- Document debug metric `loki_process_dropped_lines_by_label_total` in loki.process. (@akselleirv)

- Add `agent_wal_out_of_order_samples_total` metric to track samples received
  out of order. (@rfratto)

- Add CLI flag `--server.http.enable-pprof` to grafana-agent-flow to conditionally enable `/debug/pprof` endpoints (@jkroepke)

- Use Go 1.20.4 for builds. (@tpaschalis)

- Integrate the new ExceptionContext which was recently added to the Faro Web-SDK in the
  app_agent_receiver Payload. (@codecapitano)

- Flow clustering: clusters will now use 512 tokens per node for distributing
  work, leading to better distribution. However, rolling out this change will
  cause some incorrerct or missing assignments until all nodes are updated. (@rfratto)

- Change the Docker base image for Linux containers to `ubuntu:lunar`.
  (@rfratto)

v0.33.2 (2023-05-11)
--------------------

### Bugfixes

- Fix issue where component evaluation time was overridden by a "default
  health" message. (@rfratto)

- Honor timeout when trying to establish a connection to another agent in Flow
  clustering mode. (@rfratto)

- Fix an issue with the grafana/agent windows docker image entrypoint
  not targeting the right location for the config. (@erikbaranowski)

- Fix issue where the `node_exporter` integration and
  `prometheus.exporter.unix` `diskstat_device_include` component could not set
  the allowlist field for the diskstat collector. (@tpaschalis)

- Fix an issue in `loki.source.heroku` where updating the `labels` or `use_incoming_timestamp`
  would not take effect. (@thampiotr)

- Flow: Fix an issue within S3 Module where the S3 path was not parsed correctly when the
  path consists of a parent directory. (@jastisriradheshyam)

- Flow: Fix an issue on Windows where `prometheus.remote_write` failed to read
  WAL checkpoints. This issue led to memory leaks once the initial checkpoint
  was created, and prevented a fresh process from being able to deliver metrics
  at all. (@rfratto)

- Fix an issue where the `loki.source.kubernetes` component could lead to
  the Agent crashing due to a race condition. (@tpaschalis)

### Other changes

- The `phlare.scrape` Flow component `fetch profile failed` log has been set to
  `debug` instead of `error`. (@erikbaranowski)

v0.33.1 (2023-05-01)
--------------------

### Bugfixes

- Fix spelling of the `frequency` argument on the `local.file` component.
  (@tpaschalis)

- Fix bug where some capsule values (such as Prometheus receivers) could not
  properly be used as an argument to a module. (@rfratto)

- Fix version information not displaying correctly when passing the `--version`
  flag or in the `agent_build_info` metric. (@rfratto)

- Fix issue in `loki.source.heroku` and `loki.source.gcplog` where updating the
  component would cause Grafana Agent Flow's Prometheus metrics endpoint to
  return an error until the process is restarted. (@rfratto)

- Fix issue in `loki.source.file` where updating the component caused
  goroutines to leak. (@rfratto)

### Other changes

- Support Bundles report the status of discovered log targets. (@tpaschalis)

v0.33.0 (2023-04-25)
--------------------

### Breaking changes

- Support for 32-bit ARM builds is removed for the foreseeable future due to Go
  compiler issues. We will consider bringing back 32-bit ARM support once our Go
  compiler issues are resolved and 32-bit ARM builds are stable. (@rfratto)

- Agent Management: `agent_management.api_url` config field has been replaced by
`agent_management.host`. The API path and version is now defined by the Agent. (@jcreixell)

- Agent Management: `agent_management.protocol` config field now allows defining "http" and "https" explicitly. Previously, "http" was previously used for both, with the actual protocol used inferred from the api url, which led to confusion. When upgrading, make sure to set to "https" when replacing `api_url` with `host`. (@jcreixell)

- Agent Management: `agent_management.remote_config_cache_location` config field has been replaced by
`agent_management.remote_configuration.cache_location`. (@jcreixell)

- Remove deprecated symbolic links to to `/bin/agent*` in Docker containers,
  as planned in v0.31. (@tpaschalis)

### Deprecations

- [Dynamic Configuration](https://grafana.com/docs/agent/latest/cookbook/dynamic-configuration/) will be removed in v0.34. Grafana Agent Flow supersedes this functionality. (@mattdurham)

### Features

- New Grafana Agent Flow components:

  - `discovery.dns` DNS service discovery. (@captncraig)
  - `discovery.ec2` service discovery for aws ec2. (@captncraig)
  - `discovery.lightsail` service discovery for aws lightsail. (@captncraig)
  - `discovery.gce` discovers resources on Google Compute Engine (GCE). (@marctc)
  - `discovery.digitalocean` provides service discovery for DigitalOcean. (@spartan0x117)
  - `discovery.consul` service discovery for Consul. (@jcreixell)
  - `discovery.azure` provides service discovery for Azure. (@spartan0x117)
  - `module.file` runs a Grafana Agent Flow module loaded from a file on disk.
    (@erikbaranowski)
  - `module.git` runs a Grafana Agent Flow module loaded from a file within a
    Git repository. (@rfratto)
  - `module.string` runs a Grafana Agent Flow module passed to the component by
    an expression containing a string. (@erikbaranowski, @rfratto)
  - `otelcol.auth.oauth2` performs OAuth 2.0 authentication for HTTP and gRPC
    based OpenTelemetry exporters. (@ptodev)
  - `otelcol.extension.jaeger_remote_sampling` provides an endpoint from which to
    pull Jaeger remote sampling documents. (@joe-elliott)
  - `otelcol.exporter.logging` accepts OpenTelemetry data from other `otelcol` components and writes it to the console. (@erikbaranowski)
  - `otelcol.auth.sigv4` performs AWS Signature Version 4 (SigV4) authentication
    for making requests to AWS services via `otelcol` components that support
    authentication extensions. (@ptodev)
  - `prometheus.exporter.blackbox` collects metrics from Blackbox exporter. (@marctc)
  - `prometheus.exporter.mysql` collects metrics from a MySQL database. (@spartan0x117)
  - `prometheus.exporter.postgres` collects metrics from a PostgreSQL database. (@spartan0x117)
  - `prometheus.exporter.statsd` collects metrics from a Statsd instance. (@gaantunes)
  - `prometheus.exporter.snmp` collects metrics from SNMP exporter. (@marctc)
  - `prometheus.operator.podmonitors` discovers PodMonitor resources in your Kubernetes cluster and scrape
    the targets they reference. (@captncraig, @marctc, @jcreixell)
  - `prometheus.exporter.windows` collects metrics from a Windows instance. (@jkroepke)
  - `prometheus.exporter.memcached` collects metrics from a Memcached server. (@spartan0x117)
  - `loki.source.azure_event_hubs` reads messages from Azure Event Hub using Kafka and forwards them to other   `loki` components. (@akselleirv)

- Add support for Flow-specific system packages:

  - Flow-specific DEB packages. (@rfratto, @robigan)
  - Flow-specific RPM packages. (@rfratto, @robigan)
  - Flow-specific macOS Homebrew Formula. (@rfratto)
  - Flow-specific Windows installer. (@rfratto)

  The Flow-specific packages allow users to install and run Grafana Agent Flow
  alongside an existing installation of Grafana Agent.

- Agent Management: Add support for integration snippets. (@jcreixell)

- Flow: Introduce a gossip-over-HTTP/2 _clustered mode_. `prometheus.scrape`
  component instances can opt-in to distributing scrape load between cluster
  peers. (@tpaschalis)

### Enhancements

- Flow: Add retries with backoff logic to Phlare write component. (@cyriltovena)

- Operator: Allow setting runtimeClassName on operator-created pods. (@captncraig)

- Operator: Transparently compress agent configs to stay under size limitations. (@captncraig)

- Update Redis Exporter Dependency to v1.49.0. (@spartan0x117)

- Update Loki dependency to the k144 branch. (@andriikushch)

- Flow: Add OAUTHBEARER mechanism to `loki.source.kafka` using Azure as provider. (@akselleirv)

- Update Process Exporter dependency to v0.7.10. (@spartan0x117)

- Agent Management: Introduces backpressure mechanism for remote config fetching (obeys 429 request
  `Retry-After` header). (@spartan0x117)

- Flow: support client TLS settings (CA, client certificate, client key) being
  provided from other components for the following components:

  - `discovery.docker`
  - `discovery.kubernetes`
  - `loki.source.kafka`
  - `loki.source.kubernetes`
  - `loki.source.podlogs`
  - `loki.write`
  - `mimir.rules.kubernetes`
  - `otelcol.auth.oauth2`
  - `otelcol.exporter.jaeger`
  - `otelcol.exporter.otlp`
  - `otelcol.exporter.otlphttp`
  - `otelcol.extension.jaeger_remote_sampling`
  - `otelcol.receiver.jaeger`
  - `otelcol.receiver.kafka`
  - `phlare.scrape`
  - `phlare.write`
  - `prometheus.remote_write`
  - `prometheus.scrape`
  - `remote.http`

- Flow: support server TLS settings (client CA, server certificate, server key)
  being provided from other components for the following components:

  - `loki.source.syslog`
  - `otelcol.exporter.otlp`
  - `otelcol.extension.jaeger_remote_sampling`
  - `otelcol.receiver.jaeger`
  - `otelcol.receiver.opencensus`
  - `otelcol.receiver.zipkin`

- Flow: Define custom http method and headers in `remote.http` component (@jkroepke)

- Flow: Add config property to `prometheus.exporter.blackbox` to define the config inline (@jkroepke)

- Update Loki Dependency to k146 which includes configurable file watchers (@mattdurham)

### Bugfixes

- Flow: fix issue where Flow would return an error when trying to access a key
  of a map whose value was the zero value (`null`, `0`, `false`, `[]`, `{}`).
  Whether an error was returned depended on the internal type of the value.
  (@rfratto)

- Flow: fix issue where using the `jaeger_remote` sampler for the `tracing`
  block would fail to parse the response from the remote sampler server if it
  used strings for the strategy type. This caused sampling to fall back
  to the default rate. (@rfratto)

- Flow: fix issue where components with no arguments like `loki.echo` were not
  viewable in the UI. (@rfratto)

- Flow: fix deadlock in `loki.source.file` where terminating tailers would hang
  while flushing remaining logs, preventing `loki.source.file` from being able
  to update. (@rfratto)

- Flow: fix deadlock in `loki.process` where a component with no stages would
  hang forever on handling logs. (@rfratto)

- Fix issue where a DefaultConfig might be mutated during unmarshaling. (@jcreixell)

- Fix issues where CloudWatch Exporter cannot use FIPS Endpoints outside of USA regions (@aglees)

- Fix issue where scraping native Prometheus histograms would leak memory.
  (@rfratto)

- Flow: fix issue where `loki.source.docker` component could deadlock. (@tpaschalis)

- Flow: fix issue where `prometheus.remote_write` created unnecessary extra
  child directories to store the WAL in. (@rfratto)

- Fix internal metrics reported as invalid by promtool's linter. (@tpaschalis)

- Fix issues with cri stage which treats partial line coming from any stream as same. (@kavirajk @aglees)

- Operator: fix for running multiple operators with different `--agent-selector` flags. (@captncraig)

- Operator: respect FilterRunning on PodMonitor and ServiceMonitor resources to only scrape running pods. (@captncraig)

- Fixes a bug where the github exporter would get stuck in an infinite loop under certain conditions. (@jcreixell)

- Fix bug where `loki.source.docker` always failed to start. (@rfratto)

### Other changes

- Grafana Agent Docker containers and release binaries are now published for
  s390x. (@rfratto)

- Use Go 1.20.3 for builds. (@rfratto)

- Change the Docker base image for Linux containers to `ubuntu:kinetic`.
  (@rfratto)

- Update prometheus.remote_write defaults to match new prometheus
  remote-write defaults. (@erikbaranowski)

v0.32.1 (2023-03-06)
--------------------

### Bugfixes

- Flow: Fixes slow reloading of targets in `phlare.scrape` component. (@cyriltovena)

- Flow: add a maximum connection lifetime of one hour when tailing logs from
  `loki.source.kubernetes` and `loki.source.podlogs` to recover from an issue
  where the Kubernetes API server stops responding with logs without closing
  the TCP connection. (@rfratto)

- Flow: fix issue in `loki.source.kubernetes` where `__pod__uid__` meta label
  defaulted incorrectly to the container name, causing tailers to never
  restart. (@rfratto)

v0.32.0 (2023-02-28)
--------------------

### Breaking changes

- Support for the embedded Flow UI for 32-bit ARMv6 builds is temporarily
  removed. (@rfratto)

- Node Exporter configuration options changed to align with new upstream version (@Thor77):

  - `diskstats_ignored_devices` is now `diskstats_device_exclude` in agent configuration.
  - `ignored_devices` is now `device_exclude` in flow configuration.

- Some blocks in Flow components have been merged with their parent block to make the block hierarchy smaller:

  - `discovery.docker > http_client_config` is merged into the `discovery.docker` block. (@erikbaranowski)
  - `discovery.kubernetes > http_client_config` is merged into the `discovery.kubernetes` block. (@erikbaranowski)
  - `loki.source.kubernetes > client > http_client_config` is merged into the `client` block. (@erikbaranowski)
  - `loki.source.podlogs > client > http_client_config` is merged into the `client` block. (@erikbaranowski)
  - `loki.write > endpoint > http_client_config` is merged into the `endpoint` block. (@erikbaranowski)
  - `mimir.rules.kubernetes > http_client_config` is merged into the `mimir.rules.kubernetes` block. (@erikbaranowski)
  - `otelcol.receiver.opencensus > grpc` is merged into the `otelcol.receiver.opencensus` block. (@ptodev)
  - `otelcol.receiver.zipkin > http` is merged into the `otelcol.receiver.zipkin` block. (@ptodev)
  - `phlare.scrape > http_client_config` is merged into the `phlare.scrape` block. (@erikbaranowski)
  - `phlare.write > endpoint > http_client_config` is merged into the `endpoint` block. (@erikbaranowski)
  - `prometheus.remote_write > endpoint > http_client_config` is merged into the `endpoint` block. (@erikbaranowski)
  - `prometheus.scrape > http_client_config` is merged into the `prometheus.scrape` block. (@erikbaranowski)

- The `loki.process` component now uses a combined name for stages, simplifying
  the block hierarchy. For example, the `stage > json` block hierarchy is now a
  single block called `stage.json`. All stage blocks in `loki.process` have
  been updated to use this simplified hierarchy. (@tpaschalis)

- `remote.s3` `client_options` block has been renamed to `client`. (@mattdurham)

- Renamed `prometheus.integration.node_exporter` to `prometheus.exporter.unix`. (@jcreixell)

- As first announced in v0.30, support for the `EXPERIMENTAL_ENABLE_FLOW`
  environment variable has been removed in favor of `AGENT_MODE=flow`.
  (@rfratto)

### Features

- New integrations:

  - `oracledb` (@schmikei)
  - `mssql` (@binaryfissiongames)
  - `cloudwatch metrics` (@thepalbi)
  - `azure` (@kgeckhart)
  - `gcp` (@kgeckhart, @ferruvich)

- New Grafana Agent Flow components:

  - `loki.echo` writes received logs to stdout. (@tpaschalis, @rfratto)
  - `loki.source.docker` reads logs from Docker containers and forwards them to
    other `loki` components. (@tpaschalis)
  - `loki.source.kafka` reads logs from Kafka events and forwards them to other
    `loki` components. (@erikbaranowski)
  - `loki.source.kubernetes_events` watches for Kubernetes Events and converts
    them into log lines to forward to other `loki` components. It is the
    equivalent of the `eventhandler` integration. (@rfratto)
  - `otelcol.processor.tail_sampling` samples traces based on a set of defined
    policies from `otelcol` components before forwarding them to other
    `otelcol` components. (@erikbaranowski)
  - `prometheus.exporter.apache` collects metrics from an apache web server
    (@captncraig)
  - `prometheus.exporter.consul` collects metrics from a consul installation
    (@captncraig)
  - `prometheus.exporter.github` collects metrics from GitHub (@jcreixell)
  - `prometheus.exporter.process` aggregates and collects metrics by scraping
    `/proc`. (@spartan0x117)
  - `prometheus.exporter.redis` collects metrics from a redis database
    (@spartan0x117)

### Enhancements

- Flow: Support `keepequal` and `dropequal` actions for relabeling. (@cyriltovena)

- Update Prometheus Node Exporter integration to v1.5.0. (@Thor77)

- Grafana Agent Flow will now reload the config file when `SIGHUP` is sent to
  the process. (@rfratto)

- If using the official RPM and DEB packages for Grafana Agent, invoking
  `systemctl reload grafana-agent` will now reload the configuration file.
  (@rfratto)

- Flow: the `loki.process` component now implements all the same processing
  stages as Promtail's pipelines. (@tpaschalis)

- Flow: new metric for `prometheus.scrape` -
  `agent_prometheus_scrape_targets_gauge`. (@ptodev)

- Flow: new metric for `prometheus.scrape` and `prometheus.relabel` -
  `agent_prometheus_forwarded_samples_total`. (@ptodev)

- Flow: add `constants` into the standard library to expose the hostname, OS,
  and architecture of the system Grafana Agent is running on. (@rfratto)

- Flow: add timeout to loki.source.podlogs controller setup. (@polyrain)

### Bugfixes

- Fixed a reconciliation error in Grafana Agent Operator when using `tlsConfig`
  on `Probe`. (@supergillis)

- Fix issue where an empty `server:` config stanza would cause debug-level logging.
  An empty `server:` is considered a misconfiguration, and thus will error out.
  (@neomantra)

- Flow: fix an error where some error messages that crossed multiple lines
  added extra an extra `|` character when displaying the source file on the
  starting line. (@rfratto)

- Flow: fix issues in `agent fmt` where adding an inline comment on the same
  line as a `[` or `{` would cause indentation issues on subsequent lines.
  (@rfratto)

- Flow: fix issues in `agent fmt` where line comments in arrays would be given
  the wrong identation level. (@rfratto)

- Flow: fix issues with `loki.file` and `loki.process` where deadlock contention or
  logs fail to process. (@mattdurham)

- Flow: `oauth2 > tls_config` was documented as a block but coded incorrectly as
  an attribute. This is now a block in code. This impacted `discovery.docker`,
  `discovery.kubernetes`, `loki.source.kubernetes`, `loki.write`,
  `mimir.rules.kubernetes`, `phlare.scrape`, `phlare.write`,
  `prometheus.remote_write`, `prometheus.scrape`, and `remote.http`
  (@erikbaranowski)

- Flow: Fix issue where using `river:",label"` causes the UI to return nothing. (@mattdurham)

### Other changes

- Use Go 1.20 for builds. (@rfratto)

- The beta label from Grafana Agent Flow has been removed. A subset of Flow
  components are still marked as beta or experimental:

  - `loki.echo` is explicitly marked as beta.
  - `loki.source.kubernetes` is explicitly marked as experimental.
  - `loki.source.podlogs` is explicitly marked as experimental.
  - `mimir.rules.kubernetes` is explicitly marked as beta.
  - `otelcol.processor.tail_sampling` is explicitly marked as beta.
  - `otelcol.receiver.loki` is explicitly marked as beta.
  - `otelcol.receiver.prometheus` is explicitly marked as beta.
  - `phlare.scrape` is explicitly marked as beta.
  - `phlare.write` is explicitly marked as beta.

v0.31.3 (2023-02-13)
--------------------

### Bugfixes

- `loki.source.cloudflare`: fix issue where the `zone_id` argument
  was being ignored, and the `api_token` argument was being used for the zone
  instead. (@rfratto)

- `loki.source.cloudflare`: fix issue where `api_token` argument was not marked
  as a sensitive field. (@rfratto)

v0.31.2 (2023-02-08)
--------------------

### Other changes

- In the Agent Operator, upgrade the `prometheus-config-reloader` dependency
  from version 0.47.0 to version 0.62.0. (@ptodev)

v0.31.1 (2023-02-06)
--------------------

> **BREAKING CHANGES**: This release has breaking changes. Please read entries
> carefully and consult the [upgrade guide][] for specific instructions.

### Breaking changes

- All release Windows `.exe` files are now published as a zip archive.
  Previously, `grafana-agent-installer.exe` was unzipped. (@rfratto)

### Other changes

- Support Go 1.20 for builds. Official release binaries are still produced
  using Go 1.19. (@rfratto)

v0.31.0 (2023-01-31)
--------------------

> **BREAKING CHANGES**: This release has breaking changes. Please read entries
> carefully and consult the [upgrade guide][] for specific instructions.

### Breaking changes

- Release binaries (including inside Docker containers) have been renamed to be
  prefixed with `grafana-` (@rfratto):

  - `agent` is now `grafana-agent`.
  - `agentctl` is now `grafana-agentctl`.
  - `agent-operator` is now `grafana-agent-operator`.

### Deprecations

- A symbolic link in Docker containers from the old binary name to the new
  binary name has been added. These symbolic links will be removed in v0.33. (@rfratto)

### Features

- New Grafana Agent Flow components:

  - `loki.source.cloudflare` reads logs from Cloudflare's Logpull API and
    forwards them to other `loki` components. (@tpaschalis)
  - `loki.source.gcplog` reads logs from GCP cloud resources using Pub/Sub
    subscriptions and forwards them to other `loki` components. (@tpaschalis)
  - `loki.source.gelf` listens for Graylog logs. (@mattdurham)
  - `loki.source.heroku` listens for Heroku messages over TCP a connection and
    forwards them to other `loki` components. (@erikbaranowski)
  - `loki.source.journal` read messages from systemd journal. (@mattdurham)
  - `loki.source.kubernetes` collects logs from Kubernetes pods using the
    Kubernetes API. (@rfratto)
  - `loki.source.podlogs` discovers PodLogs resources on Kubernetes and
    uses the Kubernetes API to collect logs from the pods specified by the
    PodLogs resource. (@rfratto)
  - `loki.source.syslog` listens for Syslog messages over TCP and UDP
    connections and forwards them to other `loki` components. (@tpaschalis)
  - `loki.source.windowsevent` reads logs from Windows Event Log. (@mattdurham)
  - `otelcol.exporter.jaeger` forwards OpenTelemetry data to a Jaeger server.
    (@erikbaranowski)
  - `otelcol.exporter.loki` forwards OTLP-formatted data to compatible `loki`
    receivers. (@tpaschalis)
  - `otelcol.receiver.kafka` receives telemetry data from Kafka. (@rfratto)
  - `otelcol.receiver.loki` receives Loki logs, converts them to the OTLP log
    format and forwards them to other `otelcol` components. (@tpaschalis)
  - `otelcol.receiver.opencensus` receives OpenConsensus-formatted traces or
    metrics. (@ptodev)
  - `otelcol.receiver.zipkin` receives Zipkin-formatted traces. (@rfratto)
  - `phlare.scrape` collects application performance profiles. (@cyriltovena)
  - `phlare.write` sends application performance profiles to Grafana Phlare.
    (@cyriltovena)
  - `mimir.rules.kubernetes` discovers `PrometheusRule` Kubernetes resources and
    loads them into a Mimir instance. (@Logiraptor)

- Flow components which work with relabeling rules (`discovery.relabel`,
  `prometheus.relabel` and `loki.relabel`) now export a new value named Rules.
  This value returns a copy of the currently configured rules. (@tpaschalis)

- New experimental feature: agent-management. Polls configured remote API to fetch new configs. (@spartan0x117)

- Introduce global configuration for logs. (@jcreixell)

### Enhancements

- Handle faro-web-sdk `View` meta in app_agent_receiver. (@rlankfo)

- Flow: the targets in debug info from `loki.source.file` are now individual blocks. (@rfratto)

- Grafana Agent Operator: add [promtail limit stage](https://grafana.com/docs/loki/latest/clients/promtail/stages/limit/) to the operator. (@spartan0x117)

### Bugfixes

- Flow UI: Fix the issue with messy layout on the component list page while
  browser window resize (@xiyu95)

- Flow UI: Display the values of all attributes unless they are nil. (@ptodev)

- Flow: `prometheus.relabel` and `prometheus.remote_write` will now error if they have exited. (@ptodev)

- Flow: Fix issue where negative numbers would convert to floating-point values
  incorrectly, treating the sign flag as part of the number. (@rfratto)

- Flow: fix a goroutine leak when `loki.source.file` is passed more than one
  target with identical set of public labels. (@rfratto)

- Fix issue where removing and re-adding log instance configurations causes an
  error due to double registration of metrics (@spartan0x117, @jcreixell)

### Other changes

- Use Go 1.19.4 for builds. (@erikbaranowski)

- New windows containers for agent and agentctl. These can be found moving forward with the ${Version}-windows tags for grafana/agent and grafana/agentctl docker images (@erikbaranowski)

v0.30.2 (2023-01-11)
--------------------

### Bugfixes

- Flow: `prometheus.relabel` will no longer modify the labels of the original
  metrics, which could lead to the incorrect application of relabel rules on
  subsequent relabels. (@rfratto)

- Flow: `loki.source.file` will no longer deadlock other components if log
  lines cannot be sent to Loki. `loki.source.file` will wait for 5 seconds per
  file to finish flushing read logs to the client, after which it will drop
  them, resulting in lost logs. (@rfratto)

- Operator: Fix the handling of the enableHttp2 field as a boolean in
  `pod_monitor` and `service_monitor` templates. (@tpaschalis)

v0.30.1 (2022-12-23)
--------------------

### Bugfixes

- Fix issue where journald support was accidentally removed. (@tpaschalis)

- Fix issue where some traces' metrics where not collected. (@marctc)

v0.30.0 (2022-12-20)
--------------------

> **BREAKING CHANGES**: This release has breaking changes. Please read entries
> carefully and consult the [upgrade guide][] for specific instructions.

### Breaking changes

- The `ebpf_exporter` integration has been removed due to issues with static
  linking. It may be brought back once these are resolved. (@tpaschalis)

### Deprecations

- The `EXPERIMENTAL_ENABLE_FLOW` environment variable is deprecated in favor of
  `AGENT_MODE=flow`. Support for `EXPERIMENTAL_ENABLE_FLOW` will be removed in
  v0.32. (@rfratto)

### Features

- `grafana-agent-operator` supports oauth2 as an authentication method for
  remote_write. (@timo-42)

- Grafana Agent Flow: Add tracing instrumentation and a `tracing` block to
  forward traces to `otelcol` component. (@rfratto)

- Grafana Agent Flow: Add a `discovery_target_decode` function to decode a JSON
  array of discovery targets corresponding to Prometheus' HTTP and file service
  discovery formats. (@rfratto)

- New Grafana Agent Flow components:

  - `remote.http` polls an HTTP URL and exposes the response body as a string
    or secret to other components. (@rfratto)

  - `discovery.docker` discovers Docker containers from a Docker Engine host.
    (@rfratto)

  - `loki.source.file` reads and tails files for log entries and forwards them
    to other `loki` components. (@tpaschalis)

  - `loki.write` receives log entries from other `loki` components and sends
    them over to a Loki instance. (@tpaschalis)

  - `loki.relabel` receives log entries from other `loki` components and
    rewrites their label set. (@tpaschalis)

  - `loki.process` receives log entries from other `loki` components and runs
    one or more processing stages. (@tpaschalis)

  - `discovery.file` discovers files on the filesystem following glob
    patterns. (@mattdurham)

- Integrations: Introduce the `snowflake` integration. (@binaryfissiongames)

### Enhancements

- Update agent-loki.yaml to use environment variables in the configuration file (@go4real)

- Integrations: Always use direct connection in mongodb_exporter integration. (@v-zhuravlev)

- Update OpenTelemetry Collector dependency to v0.63.1. (@tpaschalis)

- riverfmt: Permit empty blocks with both curly braces on the same line.
  (@rfratto)

- riverfmt: Allow function arguments to persist across different lines.
  (@rfratto)

- Flow: The HTTP server will now start before the Flow controller performs the
  initial load. This allows metrics and pprof data to be collected during the
  first load. (@rfratto)

- Add support for using a [password map file](https://github.com/oliver006/redis_exporter/blob/master/contrib/sample-pwd-file.json) in `redis_exporter`. (@spartan0x117)

- Flow: Add support for exemplars in Prometheus component pipelines. (@rfratto)

- Update Prometheus dependency to v2.40.5. (@rfratto)

- Update Promtail dependency to k127. (@rfratto)

- Native histograms are now supported in the static Grafana Agent and in
  `prometheus.*` Flow components. Native histograms will be automatically
  collected from supported targets. remote_write must be configured to forward
  native histograms from the WAL to the specified endpoints. (@rfratto)

- Flow: metrics generated by upstream OpenTelemetry Collector components are
  now exposed at the `/metrics` endpoint of Grafana Agent Flow. (@rfratto)

### Bugfixes

- Fix issue where whitespace was being sent as part of password when using a
  password file for `redis_exporter`. (@spartan0x117)

- Flow UI: Fix issue where a configuration block referencing a component would
  cause the graph page to fail to load. (@rfratto)

- Remove duplicate `oauth2` key from `metricsinstances` CRD. (@daper)

- Fix issue where on checking whether to restart integrations the Integration
  Manager was comparing configs with secret values scrubbed, preventing reloads
  if only secrets were updated. (@spartan0x117)

### Other changes

- Grafana Agent Flow has graduated from experimental to beta.

v0.29.0 (2022-11-08)
--------------------

> **BREAKING CHANGES**: This release has breaking changes. Please read entries
> carefully and consult the [upgrade guide][] for specific instructions.

### Breaking changes

- JSON-encoded traces from OTLP versions earlier than 0.16.0 are no longer
  supported. (@rfratto)

### Deprecations

- The binary names `agent`, `agentctl`, and `agent-operator` have been
  deprecated and will be renamed to `grafana-agent`, `grafana-agentctl`, and
  `grafana-agent-operator` in the v0.31.0 release.

### Features

- Add `agentctl test-logs` command to allow testing log configurations by redirecting
  collected logs to standard output. This can be useful for debugging. (@jcreixell)

- New Grafana Agent Flow components:

  - `otelcol.receiver.otlp` receives OTLP-formatted traces, metrics, and logs.
    Data can then be forwarded to other `otelcol` components. (@rfratto)

  - `otelcol.processor.batch` batches data from `otelcol` components before
    forwarding it to other `otelcol` components. (@rfratto)

  - `otelcol.exporter.otlp` accepts data from `otelcol` components and sends
    it to a gRPC server using the OTLP protocol. (@rfratto)

  - `otelcol.exporter.otlphttp` accepts data from `otelcol` components and
    sends it to an HTTP server using the OTLP protocol. (@tpaschalis)

  - `otelcol.auth.basic` performs basic authentication for `otelcol`
    components that support authentication extensions. (@rfratto)

  - `otelcol.receiver.jeager` receives Jaeger-formatted traces. Data can then
    be forwarded to other `otelcol` components. (@rfratto)

  - `otelcol.processor.memory_limiter` periodically checks memory usage and
    drops data or forces a garbage collection if the defined limits are
    exceeded. (@tpaschalis)

  - `otelcol.auth.bearer` performs bearer token authentication for `otelcol`
    components that support authentication extensions. (@rfratto)

  - `otelcol.auth.headers` attaches custom request headers to `otelcol`
    components that support authentication extensions. (@rfratto)

  - `otelcol.receiver.prometheus` receives Prometheus metrics, converts them
    to the OTLP metric format and forwards them to other `otelcol` components.
    (@tpaschalis)

  - `otelcol.exporter.prometheus` forwards OTLP-formatted data to compatible
    `prometheus` components. (@rfratto)

- Flow: Allow config blocks to reference component exports. (@tpaschalis)

- Introduce `/-/support` endpoint for generating 'support bundles' in static
  agent mode. Support bundles are zip files of commonly-requested information
  that can be used to debug a running agent. (@tpaschalis)

### Enhancements

- Update OpenTelemetry Collector dependency to v0.61.0. (@rfratto)

- Add caching to Prometheus relabel component. (@mattdurham)

- Grafana Agent Flow: add `agent_resources_*` metrics which explain basic
  platform-agnostic metrics. These metrics assist with basic monitoring of
  Grafana Agent, but are not meant to act as a replacement for fully featured
  components like `prometheus.integration.node_exporter`. (@rfratto)

- Enable field label in TenantStageSpec of PodLogs pipeline. (@siiimooon)

- Enable reporting of enabled integrations. (@marctc)

- Grafana Agent Flow: `prometheus.remote_write` and `prometheus.relabel` will
  now export receivers immediately, removing the need for dependant components
  to be evaluated twice at process startup. (@rfratto)

- Add missing setting to configure instance key for Eventhandler integration. (@marctc)

- Update Prometheus dependency to v2.39.1. (@rfratto)

- Update Promtail dependency to weekly release k122. (@rfratto)

- Tracing: support the `num_traces` and `expected_new_traces_per_sec` configuration parameters in the tail_sampling processor. (@ptodev)

### Bugfixes

- Remove empty port from the `apache_http` integration's instance label. (@katepangLiu)

- Fix identifier on target creation for SNMP v2 integration. (@marctc)

- Fix bug when specifying Blackbox's modules when using Blackbox integration. (@marctc)

- Tracing: fix a panic when the required `protocols` field was not set in the `otlp` receiver. (@ptodev)

- Support Bearer tokens for metric remote writes in the Grafana Operator (@jcreixell, @marctc)

### Other changes

- Update versions of embedded Prometheus exporters used for integrations:

  - Update `github.com/prometheus/statsd_exporter` to `v0.22.8`. (@captncraig)

  - Update `github.com/prometheus-community/postgres_exporter` to `v0.11.1`. (@captncraig)

  - Update `github.com/prometheus/memcached_exporter` to `v0.10.0`. (@captncraig)

  - Update `github.com/prometheus-community/elasticsearch_exporter` to `v1.5.0`. (@captncraig)

  - Update `github.com/prometheus/mysqld_exporter` to `v0.14.0`. (@captncraig)

  - Update `github.com/prometheus/consul_exporter` to `v0.8.0`. (@captncraig)

  - Update `github.com/ncabatoff/process-exporter` to `v0.7.10`. (@captncraig)

  - Update `github.com/prometheus-community/postgres_exporter` to `v0.11.1`. (@captncraig)

- Use Go 1.19.3 for builds. (@rfratto)

v0.28.1 (2022-11-03)
--------------------

### Security

- Update Docker base image to resolve OpenSSL vulnerabilities CVE-2022-3602 and
  CVE-2022-3786. Grafana Agent does not use OpenSSL, so we do not believe it is
  vulnerable to these issues, but the base image has been updated to remove the
  report from image scanners. (@rfratto)

v0.28.0 (2022-09-29)
--------------------

### Features

- Introduce Grafana Agent Flow, an experimental "programmable pipeline" runtime
  mode which improves how to configure and debug Grafana Agent by using
  components. (@captncraig, @karengermond, @marctc, @mattdurham, @rfratto,
  @rlankfo, @tpaschalis)

- Introduce Blackbox exporter integration. (@marctc)

### Enhancements

- Update Loki dependency to v2.6.1. (@rfratto)

### Bugfixes

### Other changes

- Fix relabel configs in sample agent-operator manifests (@hjet)

- Operator no longer set the `SecurityContext.Privileged` flag in the `config-reloader` container. (@hsyed-dojo)

- Add metrics for config reloads and config hash (@jcreixell)

v0.27.1 (2022-09-09)
--------------------

> **NOTE**: ARMv6 Docker images are no longer being published.
>
> We have stopped publishing Docker images for ARMv6 platforms.
> This is due to the new Ubuntu base image we are using that does not support ARMv6.
> The new Ubuntu base image has less reported CVEs, and allows us to provide more
> secure Docker images. We will still continue to publish ARMv6 release binaries and
> deb/rpm packages.

### Other Changes

- Switch docker image base from debian to ubuntu. (@captncraig)

v0.27.0 (2022-09-01)
--------------------

### Features

- Integrations: (beta) Add vmware_exporter integration (@rlankfo)

- App agent receiver: add Event kind to payload (@domasx2)

### Enhancements

- Tracing: Introduce a periodic appender to the remotewriteexporter to control sample rate. (@mapno)

- Tracing: Update OpenTelemetry dependency to v0.55.0. (@rfratto, @mapno)

- Add base agent-operator jsonnet library and generated manifests (@hjet)

- Add full (metrics, logs, K8s events) sample agent-operator jsonnet library and gen manifests (@hjet)

- Introduce new configuration fields for disabling Keep-Alives and setting the
  IdleConnectionTimeout when scraping. (@tpaschalis)

- Add field to Operator CRD to disable report usage functionality. (@marctc)

### Bugfixes

- Tracing: Fixed issue with the PromSD processor using the `connection` method to discover the IP
  address.  It was failing to match because the port number was included in the address string. (@jphx)

- Register prometheus discovery metrics. (@mattdurham)

- Fix seg fault when no instance parameter is provided for apache_http integration, using integrations-next feature flag. (@rgeyer)

- Fix grafanacloud-install.ps1 web request internal server error when fetching config. (@rlankfo)

- Fix snmp integration not passing module or walk_params parameters when scraping. (@rgeyer)

- Fix unmarshal errors (key "<walk_param name>" already set in map) for snmp integration config when walk_params is defined, and the config is reloaded. (@rgeyer)

### Other changes

- Update several go dependencies to resolve warnings from certain security scanning tools. None of the resolved vulnerabilities were known to be exploitable through the agent. (@captncraig)

- It is now possible to compile Grafana Agent using Go 1.19. (@rfratto)

v0.26.1 (2022-07-25)
--------------------

> **BREAKING CHANGES**: This release has breaking changes. Please read entries
> carefully and consult the [upgrade guide][] for specific instructions.

### Breaking changes

- Change windows certificate store so client certificate is no longer required in store. (@mattdurham)

### Bugfixes

- Operator: Fix issue where configured `targetPort` ServiceMonitors resulted in
  generating an incorrect scrape_config. (@rfratto)

- Build the Linux/AMD64 artifacts using the opt-out flag for the ebpf_exporter. (@tpaschalis)

v0.26.0 (2022-07-18)
--------------------

> **BREAKING CHANGES**: This release has breaking changes. Please read entries
> carefully and consult the [upgrade guide][] for specific instructions.

### Breaking changes

- Deprecated `server` YAML block fields have now been removed in favor of the
  command-line flags that replaced them. These fields were originally
  deprecated in v0.24.0. (@rfratto)

- Changed tail sampling policies to be configured as in the OpenTelemetry
  Collector. (@mapno)

### Features

- Introduce Apache HTTP exporter integration. (@v-zhuravlev)

- Introduce eBPF exporter integration. (@tpaschalis)

### Enhancements

- Truncate all records in WAL if repair attempt fails. (@rlankfo)

### Bugfixes

- Relative symlinks for promtail now work as expected. (@RangerCD, @mukerjee)

- Fix rate limiting implementation for the app agent receiver integration. (@domasx2)

- Fix mongodb exporter so that it now collects all metrics. (@mattdurham)

v0.25.1 (2022-06-16)
--------------------

### Bugfixes

- Integer types fail to unmarshal correctly in operator additional scrape configs. (@rlankfo)

- Unwrap replayWAL error before attempting corruption repair. (@rlankfo)

v0.25.0 (2022-06-06)
--------------------

> **BREAKING CHANGES**: This release has breaking changes. Please read entries
> carefully and consult the [upgrade guide][] for specific instructions.

### Breaking changes

- Traces: Use `rpc.grpc.status_code` attribute to determine
  span failed in the service graph processor (@rcrowe)

### Features

- Add HTTP endpoints to fetch active instances and targets for the Logs subsystem.
  (@marctc)

- (beta) Add support for using windows certificate store for TLS connections. (@mattdurham)

- Grafana Agent Operator: add support for integrations through an `Integration`
  CRD which is discovered by `GrafanaAgent`. (@rfratto)

- (experimental) Add app agent receiver integration. This depends on integrations-next being enabled
  via the `integrations-next` feature flag. Use `-enable-features=integrations-next` to use
  this integration. (@kpelelis, @domas)

- Introduce SNMP exporter integration. (@v-zhuravlev)

- Configure the agent to report the use of feature flags to grafana.com. (@marctc)

### Enhancements

- integrations-next: Integrations using autoscrape will now autoscrape metrics
  using in-memory connections instead of connecting to themselves over the
  network. As a result of this change, the `client_config` field has been
  removed. (@rfratto)

- Enable `proxy_url` support on `oauth2` for metrics and logs (update **prometheus/common** dependency to `v0.33.0`). (@martin-jaeger-maersk)

- `extra-scrape-metrics` can now be enabled with the `--enable-features=extra-scrape-metrics` feature flag. See <https://prometheus.io/docs/prometheus/2.31/feature_flags/#extra-scrape-metrics> for details. (@rlankfo)

- Resolved issue in v2 integrations where if an instance name was a prefix of another the route handler would fail to
  match requests on the longer name (@mattdurham)

- Set `include_metadata` to true by default for OTLP traces receivers (@mapno)

### Bugfixes

- Scraping service was not honoring the new server grpc flags `server.grpc.address`.  (@mattdurham)

### Other changes

- Update base image of official Docker containers from Debian buster to Debian
  bullseye. (@rfratto)

- Use Go 1.18 for builds. (@rfratto)

- Add `metrics` prefix to the url of list instances endpoint (`GET
  /agent/api/v1/instances`) and list targets endpoint (`GET
  /agent/api/v1/metrics/targets`). (@marctc)

- Add extra identifying labels (`job`, `instance`, `agent_hostname`) to eventhandler integration. (@hjet)

- Add `extra_labels` configuration to eventhandler integration. (@hjet)

v0.24.2 (2022-05-02)
--------------------

### Bugfixes

- Added configuration watcher delay to prevent race condition in cases where scraping service mode has not gracefully exited. (@mattdurham)

### Other changes

- Update version of node_exporter to include additional metrics for osx. (@v-zhuravlev)

v0.24.1 (2022-04-14)
--------------------

### Bugfixes

- Add missing version information back into `agentctl --version`. (@rlankfo)

- Bump version of github-exporter to latest upstream SHA 284088c21e7d, which
  includes fixes from bugs found in their latest tag. This includes a fix
  where not all releases where retrieved when pulling release information.
  (@rfratto)

- Set the `Content-Type` HTTP header to `application/json` for API endpoints
  returning json objects. (@marctc)

- Operator: fix issue where a `username_file` field was incorrectly set.
  (@rfratto)

- Initialize the logger with default `log_level` and `log_format` parameters.
  (@tpaschalis)

### Other changes

- Embed timezone data to enable Promtail pipelines using the `location` field
  on Windows machines. (@tpaschalis)

v0.24.0 (2022-04-07)
--------------------

> **BREAKING CHANGES**: This release has breaking changes. Please read entries
> carefully and consult the [upgrade guide][] for specific instructions.
>
> **GRAFANA AGENT OPERATOR USERS**: As of this release, Grafana Agent Operator
> does not support versions of Grafana Agent prior to v0.24.0.

### Breaking changes

- The following metrics will now be prefixed with `agent_dskit_` instead of
  `cortex_`: `cortex_kv_request_duration_seconds`,
  `cortex_member_consul_heartbeats_total`, `cortex_member_ring_tokens_owned`,
  `cortex_member_ring_tokens_to_own`, `cortex_ring_member_ownership_percent`,
  `cortex_ring_members`, `cortex_ring_oldest_member_timestamp`,
  `cortex_ring_tokens_owned`, `cortex_ring_tokens_total`. (@rlankfo)

- Traces: the `traces_spanmetrics_calls_total_total` metric has been renamed to
  `traces_spanmetrics_calls_total` (@fredr)

- Two new flags, `-server.http.enable-tls` and `-server.grpc.enable-tls` must
  be provided to explicitly enable TLS support. This is a change of the
  previous behavior where TLS support was enabled when a certificate pair was
  provided. (@rfratto)

- Many command line flags starting with `-server.` block have been renamed.
  (@rfratto)

- The `-log.level` and `-log.format` flags are removed in favor of being set in
  the configuration file. (@rfratto)

- Flags for configuring TLS have been removed in favor of being set in the
  configuration file. (@rfratto)

- Dynamic reload is no longer supported for deprecated server block fields.
  Changing a deprecated field will be ignored and cause the reload to fail.
  (@rfratto)

- The default HTTP listen address is now `127.0.0.1:12345`. Use the
  `-server.http.address` flag to change this value. (@rfratto)

- The default gRPC listen address is now `127.0.0.1:12346`. Use the
  `-server.grpc.address` flag to change this value. (@rfratto)

- `-reload-addr` and `-reload-port` have been removed. They are no longer
  necessary as the primary HTTP server is now static and can't be shut down in
  the middle of a `/-/reload` call. (@rfratto)

- (Only impacts `integrations-next` feature flag) Many integrations have been
  renamed to better represent what they are integrating with. For example,
  `redis_exporter` is now `redis`. This change requires updating
  `integrations-next`-enabled configuration files. This change also changes
  integration names shown in metric labels. (@rfratto)

- The deprecated `-prometheus.*` flags have been removed in favor of
  their `-metrics.*` counterparts. The `-prometheus.*` flags were first
  deprecated in v0.19.0. (@rfratto)

### Deprecations

- Most fields in the `server` block of the configuration file are
  now deprecated in favor of command line flags. These fields will be removed
  in the v0.26.0 release. Please consult the upgrade guide for more information
  and rationale. (@rfratto)

### Features

- Added config read API support to GrafanaAgent Custom Resource Definition.
  (@shamsalmon)

- Added consulagent_sd to target discovery. (@chuckyz)

- Introduce EXPERIMENTAL support for dynamic configuration. (@mattdurham)

- Introduced endpoint that accepts remote_write requests and pushes metrics data directly into an instance's WAL. (@tpaschalis)

- Added builds for linux/ppc64le. (@aklyachkin)

### Enhancements

- Tracing: Exporters can now be configured to use OAuth. (@canuteson)

- Strengthen readiness check for metrics instances. (@tpaschalis)

- Parameterize namespace field in sample K8s logs manifests (@hjet)

- Upgrade to Loki k87. (@rlankfo)

- Update Prometheus dependency to v2.34.0. (@rfratto)

- Update OpenTelemetry-collector dependency to v0.46.0. (@mapno)

- Update cAdvisor dependency to v0.44.0. (@rfratto)

- Update mongodb_exporter dependency to v0.31.2 (@mukerjee)

- Use grafana-agent/v2 Tanka Jsonnet to generate K8s manifests (@hjet)

- Replace agent-bare.yaml K8s sample Deployment with StatefulSet (@hjet)

- Improve error message for `agentctl` when timeout happens calling
  `cloud-config` command (@marctc)

- Enable integrations-next by default in agent-bare.yaml. Please note #1262 (@hjet)

### Bugfixes

- Fix Kubernetes manifests to use port `4317` for OTLP instead of the previous
  `55680` in line with the default exposed port in the agent.

- Ensure singleton integrations are honored in v2 integrations (@mattdurham)

- Tracing: `const_labels` is now correctly parsed in the remote write exporter.
  (@fredr)

- integrations-next: Fix race condition where metrics endpoints for
  integrations may disappear after reloading the config file. (@rfratto)

- Removed the `server.path_prefix` field which would break various features in
  Grafana Agent when set. (@rfratto)

- Fix issue where installing the DEB/RPM packages would overwrite the existing
  config files and environment files. (@rfratto)

- Set `grafanaDashboardFolder` as top level key in the mixin. (@Duologic)

- Operator: Custom Secrets or ConfigMaps to mount will no longer collide with
  the path name of the default secret mount. As a side effect of this bugfix,
  custom Secrets will now be mounted at
  `/var/lib/grafana-agent/extra-secrets/<secret name>` and custom ConfigMaps
  will now be mounted at `/var/lib/grafana-agent/extra-configmaps/<configmap
  name>`. This is not a breaking change as it was previously impossible to
  properly provide these custom mounts. (@rfratto)

- Flags accidentally prefixed with `-metrics.service..` (two `.` in a row) have
  now been fixed to only have one `.`. (@rfratto)

- Protect concurrent writes to the WAL in the remote write exporter (@mapno)

### Other changes

- The `-metrics.wal-directory` flag and `metrics.wal_directory` config option
  will now default to `data-agent/`, the same default WAL directory as
  Prometheus Agent. (@rfratto)

v0.23.0 (2022-02-10)
--------------------

### Enhancements

- Go 1.17 is now used for all builds of the Agent. (@tpaschalis)

- integrations-next: Add `extra_labels` to add a custom set of labels to
  integration targets. (@rfratto)

- The agent no longer appends duplicate exemplars. (@tpaschalis)

- Added Kubernetes eventhandler integration (@hjet)

- Enables sending of exemplars over remote write by default. (@rlankfo)

### Bugfixes

- Fixed issue where Grafana Agent may panic if there is a very large WAL
  loading while old WALs are being deleted or the `/agent/api/v1/targets`
  endpoint is called. (@tpaschalis)

- Fix panic in prom_sd_processor when address is empty (@mapno)

- Operator: Add missing proxy_url field from generated remote_write configs.
  (@rfratto)

- Honor the specified log format in the traces subsystem (@mapno)

- Fix typo in node_exporter for runit_service_dir. (@mattdurham)

- Allow inlining credentials in remote_write url. (@tpaschalis)

- integrations-next: Wait for integrations to stop when starting new instances
  or shutting down (@rfratto).

- Fix issue with windows_exporter mssql collector crashing the agent.
  (@mattdurham)

- The deb and rpm files will now ensure the /var/lib/grafana-agent data
  directory is created with permissions set to 0770. (@rfratto)

- Make agent-traces.yaml Namespace a template-friendly variable (@hjet)

- Disable `machine-id` journal vol by default in sample logs manifest (@hjet)

v0.22.0 (2022-01-13)
--------------------

> This release has deprecations. Please read entries carefully and consult
> the [upgrade guide][] for specific instructions.

### Deprecations

- The node_exporter integration's `netdev_device_whitelist` field is deprecated
  in favor of `netdev_device_include`. Support for the old field name will be
  removed in a future version. (@rfratto)

- The node_exporter integration's `netdev_device_blacklist` field is deprecated
  in favor of `netdev_device_include`. Support for the old field name will be
  removed in a future version. (@rfratto)

- The node_exporter integration's `systemd_unit_whitelist` field is deprecated
  in favor of `systemd_unit_include`. Support for the old field name will be
  removed in a future version. (@rfratto)

- The node_exporter integration's `systemd_unit_blacklist` field is deprecated
  in favor of `systemd_unit_exclude`. Support for the old field name will be
  removed in a future version. (@rfratto)

- The node_exporter integration's `filesystem_ignored_mount_points` field is
  deprecated in favor of `filesystem_mount_points_exclude`. Support for the old
  field name will be removed in a future version. (@rfratto)

- The node_exporter integration's `filesystem_ignored_fs_types` field is
  deprecated in favor of `filesystem_fs_types_exclude`. Support for the old
  field name will be removed in a future version. (@rfratto)

### Features

- (beta) Enable experimental config urls for fetching remote configs.
  Currently, only HTTP/S is supported. Pass the
  `-enable-features=remote-configs` flag to turn this on. (@rlankfo)

- Added [cAdvisor](https://github.com/google/cadvisor) integration. (@rgeyer)

- Traces: Add `Agent Tracing Pipeline` dashboard and alerts (@mapno)

- Traces: Support jaeger/grpc exporter (@nicoche)

- (beta) Enable an experimental integrations subsystem revamp. Pass
  `integrations-next` to `-enable-features` to turn this on. Reading the
  documentation for the revamp is recommended; enabling it causes breaking
  config changes. (@rfratto)

### Enhancements

- Traces: Improved pod association in PromSD processor (@mapno)

- Updated OTel to v0.40.0 (@mapno)

- Remote write dashboard: show in and out sample rates (@bboreham)

- Remote write dashboard: add mean latency (@bboreham)

- Update node_exporter dependency to v1.3.1. (@rfratto)

- Cherry-pick Prometheus PR #10102 into our Prometheus dependency (@rfratto).

### Bugfixes

- Fix usage of POSTGRES_EXPORTER_DATA_SOURCE_NAME when using postgres_exporter
  integration (@f11r)

- Change ordering of the entrypoint for windows service so that it accepts
  commands immediately (@mattdurham)

- Only stop WAL cleaner when it has been started (@56quarters)

- Fix issue with unquoted install path on Windows, that could allow escalation
  or running an arbitrary executable (@mattdurham)

- Fix cAdvisor so it collects all defined metrics instead of the last
  (@pkoenig10)

- Fix panic when using 'stdout' in automatic logging (@mapno)

- Grafana Agent Operator: The /-/ready and /-/healthy endpoints will
  no longer always return 404 (@rfratto).

### Other changes

- Remove log-level flag from systemd unit file (@jpkrohling)

v0.21.2 (2021-12-08)
--------------------

### Security fixes

- This release contains a fix for
  [CVE-2021-41090](https://github.com/grafana/agent/security/advisories/GHSA-9c4x-5hgq-q3wh).

### Other changes

- This release disables the existing `/-/config` and
  `/agent/api/v1/configs/{name}` endpoints by default. Pass the
  `--config.enable-read-api` flag at the command line to opt in to these
  endpoints.

v0.21.1 (2021-11-18)
--------------------

### Bugfixes

- Fix panic when using postgres_exporter integration (@saputradharma)

- Fix panic when dnsamsq_exporter integration tried to log a warning (@rfratto)

- Statsd Integration: Adding logger instance to the statsd mapper
  instantiation. (@gaantunes)

- Statsd Integration: Fix issue where mapped metrics weren't exposed to the
  integration. (@mattdurham)

- Operator: fix bug where version was a required field (@rfratto)

- Metrics: Only run WAL cleaner when metrics are being used and a WAL is
  configured. (@rfratto)

v0.21.0 (2021-11-17)
--------------------

### Enhancements

- Update Cortex dependency to v1.10.0-92-g85c378182. (@rlankfo)

- Update Loki dependency to v2.1.0-656-g0ae0d4da1. (@rlankfo)

- Update Prometheus dependency to v2.31.0 (@rlankfo)

- Add Agent Operator Helm quickstart guide (@hjet)

- Reorg Agent Operator quickstart guides (@hjet)

### Bugfixes

- Packaging: Use correct user/group env variables in RPM %post script (@simonc6372)

- Validate logs config when using logs_instance with automatic logging processor (@mapno)

- Operator: Fix MetricsInstance Service port (@hjet)

- Operator: Create govern service per Grafana Agent (@shturman)

- Operator: Fix relabel_config directive for PodLogs resource (@hjet)

- Traces: Fix `success_logic` code in service graphs processor (@mapno)

### Other changes

- Self-scraped integrations will now use an SUO-specific value for the `instance` label. (@rfratto)

- Traces: Changed service graphs store implementation to improve CPU performance (@mapno)

v0.20.1 (2021-12-08)
--------------------

> _NOTE_: The fixes in this patch are only present in v0.20.1 and >=v0.21.2.

### Security fixes

- This release contains a fix for
  [CVE-2021-41090](https://github.com/grafana/agent/security/advisories/GHSA-9c4x-5hgq-q3wh).

### Other changes

- This release disables the existing `/-/config` and
  `/agent/api/v1/configs/{name}` endpoitns by default. Pass the
  `--config.enable-read-api` flag at the command line to opt in to these
  endpoints.

v0.20.0 (2021-10-28)
--------------------

> **BREAKING CHANGES**: This release has breaking changes. Please read entries
> carefully and consult the [upgrade guide][] for specific instructions.

### Breaking Changes

- push_config is no longer supported in trace's config (@mapno)

### Features

- Operator: The Grafana Agent Operator can now generate a Kubelet service to
  allow a ServiceMonitor to collect Kubelet and cAdvisor metrics. This requires
  passing a `--kubelet-service` flag to the Operator in `namespace/name` format
  (like `kube-system/kubelet`). (@rfratto)

- Service graphs processor (@mapno)

### Enhancements

- Updated mysqld_exporter to v0.13.0 (@gaantunes)

- Updated postgres_exporter to v0.10.0 (@gaantunes)

- Updated redis_exporter to v1.27.1 (@gaantunes)

- Updated memcached_exporter to v0.9.0 (@gaantunes)

- Updated statsd_exporter to v0.22.2 (@gaantunes)

- Updated elasticsearch_exporter to v1.2.1 (@gaantunes)

- Add remote write to silent Windows Installer  (@mattdurham)

- Updated mongodb_exporter to v0.20.7 (@rfratto)

- Updated OTel to v0.36 (@mapno)

- Updated statsd_exporter to v0.22.2 (@mattdurham)

- Update windows_exporter to v0.16.0 (@rfratto, @mattdurham)

- Add send latency to agent dashboard (@bboreham)

### Bugfixes

- Do not immediately cancel context when creating a new trace processor. This
  was preventing scrape_configs in traces from functioning. (@lheinlen)

- Sanitize autologged Loki labels by replacing invalid characters with
  underscores (@mapno)

- Traces: remove extra line feed/spaces/tabs when reading password_file content
  (@nicoche)

- Updated envsubst to v2.0.0-20210730161058-179042472c46. This version has a
  fix needed for escaping values outside of variable substitutions. (@rlankfo)

- Grafana Agent Operator should no longer delete resources matching the names
  of the resources it manages. (@rfratto)

- Grafana Agent Operator will now appropriately assign an
  `app.kubernetes.io/managed-by=grafana-agent-operator` to all created
  resources. (@rfratto)

### Other changes

- Configuration API now returns 404 instead of 400 when attempting to get or
  delete a config which does not exist. (@kgeckhart)

- The windows_exporter now disables the textfile collector by default.
  (@rfratto)

v0.19.0 (2021-09-29)
--------------------

> **BREAKING CHANGES**: This release has breaking changes. Please read entries
> carefully and consult the [upgrade guide][] for specific instructions.

### Breaking Changes

- Reduced verbosity of tracing autologging by not logging `STATUS_CODE_UNSET`
  status codes. (@mapno)

- Operator: rename `Prometheus*` CRDs to `Metrics*` and `Prometheus*` fields to
  `Metrics*`. (@rfratto)

- Operator: CRDs are no longer referenced using a hyphen in the name to be
  consistent with how Kubernetes refers to resources. (@rfratto)

- `prom_instance` in the spanmetrics config is now named `metrics_instance`.
  (@rfratto)

### Deprecations

- The `loki` key at the root of the config file has been deprecated in favor of
  `logs`. `loki`-named fields in `automatic_logging` have been renamed
  accordinly: `loki_name` is now `logs_instance_name`, `loki_tag` is now
  `logs_instance_tag`, and `backend: loki` is now `backend: logs_instance`.
  (@rfratto)

- The `prometheus` key at the root of the config file has been deprecated in
  favor of `metrics`. Flag names starting with `prometheus.` have also been
  deprecated in favor of the same flags with the `metrics.` prefix. Metrics
  prefixed with `agent_prometheus_` are now prefixed with `agent_metrics_`.
  (@rfratto)

- The `tempo` key at the root of the config file has been deprecated in favor
  of `traces`. (@mattdurham)

### Features

- Added [GitHub exporter](https://github.com/infinityworks/github-exporter)
  integration. (@rgeyer)

- Add TLS config options for tempo `remote_write`s. (@mapno)

- Support autologging span attributes as log labels (@mapno)

- Put Tests requiring Network Access behind a -online flag (@flokli)

- Add logging support to the Grafana Agent Operator. (@rfratto)

- Add `operator-detach` command to agentctl to allow zero-downtime upgrades
  when removing an Operator CRD. (@rfratto)

- The Grafana Agent Operator will now default to deploying the matching release
  version of the Grafana Agent instead of v0.14.0. (@rfratto)

### Enhancements

- Update OTel dependency to v0.30.0 (@mapno)

- Allow reloading configuration using `SIGHUP` signal. (@tharun208)

- Add HOSTNAME environment variable to service file to allow for expanding the
  $HOSTNAME variable in agent config.  (@dfrankel33)

- Update jsonnet-libs to 1.21 for Kubernetes 1.21+ compatability. (@MurzNN)

- Make method used to add k/v to spans in prom_sd processor configurable.
  (@mapno)

### Bugfixes

- Regex capture groups like `${1}` will now be kept intact when using
  `-config.expand-env`. (@rfratto)

- The directory of the logs positions file will now properly be created on
  startup for all instances. (@rfratto)

- The Linux system packages will now configure the grafana-agent user to be a
  member of the adm and systemd-journal groups. This will allow logs to read
  from journald and /var/log by default. (@rfratto)

- Fix collecting filesystem metrics on Mac OS (darwin) in the `node_exporter`
  integration default config. (@eamonryan)

- Remove v0.0.0 flags during build with no explicit release tag (@mattdurham)

- Fix issue with global scrape_interval changes not reloading integrations
  (@kgeckhart)

- Grafana Agent Operator will now detect changes to referenced ConfigMaps and
  Secrets and reload the Agent properly. (@rfratto)

- Grafana Agent Operator's object label selectors will now use Kubernetes
  defaults when undefined (i.e., default to nothing). (@rfratto)

- Fix yaml marshalling tag for cert_file in kafka exporter agent config.
  (@rgeyer)

- Fix warn-level logging of dropped targets. (@james-callahan)

- Standardize scrape_interval to 1m in examples. (@mattdurham)

v0.18.4 (2021-09-14)
--------------------

### Enhancements

- Add `agent_prometheus_configs_changed_total` metric to track instance config
  events. (@rfratto)

### Bugfixes

- Fix info logging on windows. (@mattdurham)

- Scraping service: Ensure that a reshard is scheduled every reshard
  interval. (@rfratto)

v0.18.3 (2021-09-08)
--------------------

### Bugfixes

- Register missing metric for configstore consul request duration. (@rfratto)

- Logs should contain a caller field with file and line numbers again
  (@kgeckhart)

- In scraping service mode, the polling configuration refresh should honor
  timeout. (@mattdurham)

- In scraping service mode, the lifecycle reshard should happen using a
  goroutine. (@mattdurham)

- In scraping service mode, scraping service can deadlock when reloading during
  join. (@mattdurham)

- Scraping service: prevent more than one refresh from being queued at a time.
  (@rfratto)

v0.18.2 (2021-08-12)
--------------------

### Bugfixes

- Honor the prefix and remove prefix from consul list results (@mattdurham)

v0.18.1 (2021-08-09)
--------------------

### Bugfixes

- Reduce number of consul calls when ran in scrape service mode (@mattdurham)

v0.18.0 (2021-07-29)
--------------------

### Features

- Added [GitHub exporter](https://github.com/infinityworks/github-exporter)
  integration. (@rgeyer)

- Add support for OTLP HTTP trace exporting. (@mapno)

### Enhancements

- Switch to drone for releases. (@mattdurham)

- Update postgres_exporter to a [branch of](https://github.com/grafana/postgres_exporter/tree/exporter-package-v0.10.0) v0.10.0

### Bugfixes

- Enabled flag for integrations is not being honored. (@mattdurham)

v0.17.0 (2021-07-15)
--------------------

### Features

- Added [Kafka Lag exporter](https://github.com/davidmparrott/kafka_exporter)
  integration. (@gaantunes)

### Bugfixes

- Fix race condition that may occur and result in a panic when initializing
  scraping service cluster. (@rfratto)

v0.16.1 (2021-06-22)
--------------------

### Bugfixes

- Fix issue where replaying a WAL caused incorrect metrics to be sent over
  remote write. (@rfratto)

v0.16.0 (2021-06-17)
--------------------

### Features

- (beta) A Grafana Agent Operator is now available. (@rfratto)

### Enhancements

- Error messages when installing the Grafana Agent for Grafana Cloud will now
  be shown. (@rfratto)

### Bugfixes

- Fix a leak in the shared string interner introduced in v0.14.0. This fix was
  made to a [dependency](https://github.com/grafana/prometheus/pull/21).
  (@rfratto)

- Fix issue where a target will fail to be scraped for the process lifetime if
  that target had gone down for long enough that its series were removed from
  the in-memory cache (2 GC cycles). (@rfratto)

v0.15.0 (2021-06-03)
--------------------

> **BREAKING CHANGES**: This release has breaking changes. Please read entries
> carefully and consult the [upgrade guide][] for specific instructions.

### Breaking Changes

- The configuration of Tempo Autologging has changed. (@mapno)

### Features

- Add support for exemplars. (@mapno)

### Enhancements

- Add the option to log to stdout instead of a Loki instance. (@joe-elliott)

- Update Cortex dependency to v1.8.0.

- Running the Agent as a DaemonSet with host_filter and role: pod should no
  longer cause unnecessary load against the Kubernetes SD API. (@rfratto)

- Update Prometheus to v2.27.0. (@mapno)

- Update Loki dependency to d88f3996eaa2. This is a non-release build, and was
  needed to support exemplars. (@mapno)

- Update Cortex dependency to d382e1d80eaf. This is a non-release build, and
  was needed to support exemplars. (@mapno)

### Bugfixes

- Host filter relabeling rules should now work. (@rfratto)

- Fixed issue where span metrics where being reported with wrong time unit.
  (@mapno)

### Other changes

- Intentionally order tracing processors. (@joe-elliott)

v0.14.0 (2021-05-24)
--------------------

> **BREAKING CHANGES**: This release has breaking changes. Please read entries
> carefully and consult the [upgrade guide][] for specific instructions.
>
> **STABILITY NOTICE**: As of this release, functionality that is not
> recommended for production use and is expected to change will be tagged
> interchangably as "experimental" or "beta."

### Security fixes

- The Scraping service API will now reject configs that read credentials from
  disk by default. This prevents malicious users from reading arbitrary files
  and sending their contents over the network. The old behavior can be
  re-enabled by setting `dangerous_allow_reading_files: true` in the scraping
  service config. (@rfratto)

### Breaking changes

- Configuration for SigV4 has changed. (@rfratto)

### Deprecations

- `push_config` is now supplanted by `remote_block` and `batch`. `push_config`
  will be removed in a future version (@mapno)

### Features

- (beta) New integration: windows_exporter (@mattdurham)

- (beta) Grafana Agent Windows Installer is now included as a release artifact.
  (@mattdurham)

- Official M1 Mac release builds will now be generated! Look for
  `agent-darwin-arm64` and `agentctl-darwin-arm64` in the release assets.
  (@rfratto)

- Add support for running as a Windows service (@mattdurham)

- (beta) Add /-/reload support. It is not recommended to invoke `/-/reload`
  against the main HTTP server. Instead, two new command-line flags have been
  added: `--reload-addr` and `--reload-port`. These will launch a
  `/-/reload`-only HTTP server that can be used to safely reload the Agent's
  state.  (@rfratto)

- Add a /-/config endpoint. This endpoint will return the current configuration
  file with defaults applied that the Agent has loaded from disk. (@rfratto)

- (beta) Support generating metrics and exposing them via a Prometheus exporter
  from span data. (@yeya24)

- Tail-based sampling for tracing pipelines (@mapno)

- Added Automatic Logging feature for Tempo (@joe-elliott)

- Disallow reading files from within scraping service configs by default.
  (@rfratto)

- Add remote write for span metrics (@mapno)

### Enhancements

- Support compression for trace export. (@mdisibio)

- Add global remote_write configuration that is shared between all instances
  and integrations. (@mattdurham)

- Go 1.16 is now used for all builds of the Agent. (@rfratto)

- Update Prometheus dependency to v2.26.0. (@rfratto)

- Upgrade `go.opentelemetry.io/collector` to v0.21.0 (@mapno)

- Add kafka trace receiver (@mapno)

- Support mirroring a trace pipeline to multiple backends (@mapno)

- Add `headers` field in `remote_write` config for Tempo. `headers` specifies
  HTTP headers to forward to the remote endpoint. (@alexbiehl)

- Add silent uninstall to Windows Uninstaller. (@mattdurham)

### Bugfixes

- Native Darwin arm64 builds will no longer crash when writing metrics to the
  WAL. (@rfratto)

- Remote write endpoints that never function across the lifetime of the Agent
  will no longer prevent the WAL from being truncated. (@rfratto)

- Bring back FreeBSD support. (@rfratto)

- agentctl will no longer leak WAL resources when retrieving WAL stats.
  (@rfratto)

- Ensure defaults are applied to undefined sections in config file. This fixes
  a problem where integrations didn't work if `prometheus:` wasn't configured.
  (@rfratto)

- Fixed issue where automatic logging double logged "svc". (@joe-elliott)

### Other changes

- The Grafana Cloud Agent has been renamed to the Grafana Agent. (@rfratto)

- Instance configs uploaded to the Config Store API will no longer be stored
  along with the global Prometheus defaults. This is done to allow globals to
  be updated and re-apply the new global defaults to the configs from the
  Config Store. (@rfratto)

- The User-Agent header sent for logs will now be `GrafanaAgent/<version>`
  (@rfratto)

- Add `tempo_spanmetrics` namespace in spanmetrics (@mapno)

v0.13.1 (2021-04-09)
--------------------

### Bugfixes

- Validate that incoming scraped metrics do not have an empty label set or a
  label set with duplicate labels, mirroring the behavior of Prometheus.
  (@rfratto)

v0.13.0 (2021-02-25)
--------------------

> The primary branch name has changed from `master` to `main`. You may have to
> update your local checkouts of the repository to point at the new branch name.

### Features

- postgres_exporter: Support query_path and disable_default_metrics. (@rfratto)

### Enhancements

- Support other architectures in installation script. (@rfratto)

- Allow specifying custom wal_truncate_frequency per integration. (@rfratto)

- The SigV4 region can now be inferred using the shared config (at
  `$HOME/.aws/config`) or environment variables (via `AWS_CONFIG`). (@rfratto)

- Update Prometheus dependency to v2.25.0. (@rfratto)

### Bugfixes

- Not providing an `-addr` flag for `agentctl config-sync` will no longer
  report an error and will instead use the pre-existing default value.
  (@rfratto)

- Fixed a bug from v0.12.0 where the Loki installation script failed because
  positions_directory was not set. (@rfratto)

- Reduce the likelihood of dataloss during a remote_write-side outage by
  increasing the default wal_truncation_frequency to 60m and preventing the WAL
  from being truncated if the last truncation timestamp hasn't changed. This
  change increases the size of the WAL on average, and users may configure a
  lower wal_truncation_frequency to deliberately choose a smaller WAL over
  write guarantees. (@rfratto)

- Add the ability to read and serve HTTPS integration metrics when given a set
  certificates (@mattdurham)

v0.12.0 (2021-02-05)
--------------------

> **BREAKING CHANGES**: This release has breaking changes. Please read entries
> carefully and consult the [upgrade guide][] for specific instructions.

### Breaking Changes

- The configuration format for the `loki` block has changed. (@rfratto)

- The configuration format for the `tempo` block has changed. (@rfratto)

### Features

- Support for multiple Loki Promtail instances has been added. (@rfratto)

- Support for multiple Tempo instances has been added. (@rfratto)

- Added [ElasticSearch exporter](https://github.com/justwatchcom/elasticsearch_exporter)
  integration. (@colega)

### Enhancements

- `.deb` and `.rpm` packages are now generated for all supported architectures.
  The architecture of the AMD64 package in the filename has been renamed to
  `amd64` to stay synchronized with the architecture name presented from other
  release assets. (@rfratto)

- The `/agent/api/v1/targets` API will now include discovered labels on the
  target pre-relabeling in a `discovered_labels` field. (@rfratto)

- Update Loki to 59a34f9867ce. This is a non-release build, and was needed to
  support multiple Loki instances. (@rfratto)

- Scraping service: Unhealthy Agents in the ring will no longer cause job
  distribution to fail. (@rfratto)

- Scraping service: Cortex ring metrics (prefixed with cortex_ring_) will now
  be registered for tracking the state of the hash ring. (@rfratto)

- Scraping service: instance config ownership is now determined by the hash of
  the instance config name instead of the entire config. This means that
  updating a config is guaranteed to always hash to the same Agent, reducing
  the number of metrics gaps. (@rfratto)

- Only keep a handful of K8s API server metrics by default to reduce default
  active series usage. (@hjet)

- Go 1.15.8 is now used for all distributions of the Agent. (@rfratto)

### Bugfixes

- `agentctl config-check` will now work correctly when the supplied config file
  contains integrations. (@hoenn)

v0.11.0 (2021-01-20)
--------------------

### Features

- ARMv6 builds of `agent` and `agentctl` will now be included in releases to
  expand Agent support to cover all models of Raspberry Pis. ARMv6 docker
  builds are also now available. (@rfratto)

- Added `config-check` subcommand for `agentctl` that can be used to validate
  Agent configuration files before attempting to load them in the `agent`
  itself. (@56quarters)

### Enhancements

- A sigv4 install script for Prometheus has been added. (@rfratto)

- NAMESPACE may be passed as an environment variable to the Kubernetes install
  scripts to specify an installation namespace. (@rfratto)

### Bugfixes

- The K8s API server scrape job will use the API server Service name when
  resolving IP addresses for Prometheus service discovery using the "Endpoints"
  role. (@hjet)

- The K8s manifests will no longer include the `default/kubernetes` job twice
  in both the DaemonSet and the Deployment. (@rfratto)

v0.10.0 (2021-01-13)
--------------------

### Features

- Prometheus `remote_write` now supports SigV4 authentication using the
  [AWS default credentials chain](https://docs.aws.amazon.com/sdk-for-java/v1/developer-guide/credentials.html).
  This enables the Agent to send metrics to Amazon Managed Prometheus without
  needing the [SigV4 Proxy](https://github.com/awslabs/aws-sigv4-proxy).
  (@rfratto)

### Enhancements

- Update `redis_exporter` to v1.15.0. (@rfratto)

- `memcached_exporter` has been updated to v0.8.0. (@rfratto)

- `process-exporter` has been updated to v0.7.5. (@rfratto)

- `wal_cleanup_age` and `wal_cleanup_period` have been added to the top-level
  Prometheus configuration section. These settings control how Write Ahead Logs
  (WALs) that are not associated with any instances are cleaned up. By default,
  WALs not associated with an instance that have not been written in the last
  12 hours are eligible to be cleaned up. This cleanup can be disabled by
  setting `wal_cleanup_period` to `0`. (@56quarters)

- Configuring logs to read from the systemd journal should now work on journals
  that use +ZSTD compression. (@rfratto)

### Bugfixes

- Integrations will now function if the HTTP listen address was set to a value
  other than the default. (@mattdurham)

- The default Loki installation will now be able to write its positions file.
  This was prevented by accidentally writing to a readonly volume mount.
  (@rfratto)

v0.9.1 (2021-01-04)
-------------------

### Enhancements

- agentctl will now be installed by the rpm and deb packages as
  `grafana-agentctl`. (@rfratto)

v0.9.0 (2020-12-10)
-------------------

### Features

- Add support to configure TLS config for the Tempo exporter to use
  insecure_skip_verify to disable TLS chain verification. (@bombsimon)

- Add `sample-stats` to `agentctl` to search the WAL and return a summary of
  samples of series matching the given label selector. (@simonswine)

- New integration:
  [postgres_exporter](https://github.com/wrouesnel/postgres_exporter)
  (@rfratto)

- New integration:
  [statsd_exporter](https://github.com/prometheus/statsd_exporter) (@rfratto)

- New integration:
  [consul_exporter](https://github.com/prometheus/consul_exporter) (@rfratto)

- Add optional environment variable substitution of configuration file.
  (@dcseifert)

### Enhancements

- `min_wal_time` and `max_wal_time` have been added to the instance config
  settings, guaranteeing that data in the WAL will exist for at least
  `min_wal_time` and will not exist for longer than `max_wal_time`. This change
  will increase the size of the WAL slightly but will prevent certain scenarios
  where data is deleted before it is sent. To revert back to the old behavior,
  set `min_wal_time` to `0s`. (@rfratto)

- Update `redis_exporter` to v1.13.1. (@rfratto)

- Bump OpenTelemetry-collector dependency to v0.16.0. (@bombsimon)

### Bugfixes

- Fix issue where the Tempo example manifest could not be applied because the
  port names were too long. (@rfratto)

- Fix issue where the Agent Kubernetes manifests may not load properly on AKS.
  (#279) (@rfratto)

### Other changes

- The User-Agent header sent for logs will now be `GrafanaCloudAgent/<version>`
  (@rfratto)

v0.8.0 (2020-11-06)
-------------------

### Features

- New integration: [dnsamsq_exporter](https://github.com/google/dnsamsq_exporter)
  (@rfratto).

- New integration: [memcached_exporter](https://github.com/prometheus/memcached_exporter)
  (@rfratto).

### Enhancements

- Add `<integration name>_build_info` metric to all integrations. The build
  info displayed will match the build information of the Agent and _not_ the
  embedded exporter. This metric is used by community dashboards, so adding it
  to the Agent increases compatibility with existing dashboards that depend on
  it existing. (@rfratto)

- Bump OpenTelemetry-collector dependency to 0.14.0 (@joe-elliott)

### Bugfixes

- Error messages when retrieving configs from the KV store will now be logged,
  rather than just logging a generic message saying that retrieving the config
  has failed. (@rfratto)

v0.7.2 (2020-10-29)
-------------------

### Enhancements

- Bump Prometheus dependency to 2.21. (@rfratto)

- Bump OpenTelemetry-collector dependency to 0.13.0 (@rfratto)

- Bump Promtail dependency to 2.0. (@rfratto)

- Enhance host_filtering mode to support targets from Docker Swarm and Consul.
  Also, add a `host_filter_relabel_configs` to that will apply relabeling rules
  for determining if a target should be dropped. Add a documentation section
  explaining all of this in detail. (@rfratto)

### Bugfixes

- Fix deb package prerm script so that it stops the agent on package removal.
  (@jdbaldry)

- Fix issue where the `push_config` for Tempo field was expected to be
  `remote_write`. `push_config` now works as expected. (@rfratto)

v0.7.1 (2020-10-23)
-------------------

### Bugfixes

- Fix issue where ARM binaries were not published with the GitHub release.

v0.7.0 (2020-10-23)
-------------------

### Features

- Added Tracing Support. (@joe-elliott)

- Add RPM and deb packaging. (@jdbaldry, @simon6372)

- arm64 and arm/v7 Docker containers and release builds are now available for
  `agent` and `agentctl`. (@rfratto)

- Add `wal-stats` and `target-stats` tooling to `agentctl` to discover WAL and
  cardinality issues. (@rfratto)

- [mysqld_exporter](https://github.com/prometheus/mysqld_exporter) is now
  embedded and available as an integration. (@rfratto)

- [redis_exporter](https://github.com/oliver006/redis_exporter) is now embedded
  and available as an integration. (@dafydd-t)

### Enhancements

- Resharding the cluster when using the scraping service mode now supports
  timeouts through `reshard_timeout`. The default value is `30s.` This timeout
  applies to cluster-wide reshards (performed when joining and leaving the
  cluster) and local reshards (done on the `reshard_interval`). (@rfratto)

### Bugfixes

- Fix issue where integrations crashed with instance_mode was set to `distinct`
  (@rfratto)

- Fix issue where the `agent` integration did not work on Windows (@rfratto).

- Support URL-encoded paths in the scraping service API. (@rfratto)

- The instance label written from replace_instance_label can now be overwritten
  with relabel_configs. This bugfix slightly modifies the behavior of what data
  is stored. The final instance label will now be stored in the WAL rather than
  computed by remote_write. This change should not negatively affect existing
  users. (@rfratto)

v0.6.1 (2020-04-11)
-------------------

### Bugfixes

- Fix issue where build information was empty when running the Agent with
  --version. (@rfratto)

- Fix issue where updating a config in the scraping service may fail to pick up
  new targets. (@rfratto)

- Fix deadlock that slowly prevents the Agent from scraping targets at a high
  scrape volume. (@rfratto)

v0.6.0 (2020-09-04)
-------------------

### Breaking Changes

- The Configs API will now disallow two instance configs having multiple
  `scrape_configs` with the same `job_name`. This was needed for the instance
  sharing mode, where combined instances may have duplicate `job_names` across
  their `scrape_configs`. This brings the scraping service more in line with
  Prometheus, where `job_names` must globally be unique. This change also
  disallows concurrent requests to the put/apply config API endpoint to prevent
  a race condition of two conflicting configs being applied at the same time.
  (@rfratto)

### Deprecations

- `use_hostname_label` is now supplanted by `replace_instance_label`.
  `use_hostname_label` will be removed in a future version. (@rfratto)

### Features

- The Grafana Agent can now collect logs and send to Loki. This is done by
  embedding Promtail, the official Loki log collection client. (@rfratto)

- Integrations can now be enabled without scraping. Set scrape_integrations to
  `false` at the `integrations` key or within the specific integration you
  don't want to scrape. This is useful when another Agent or Prometheus server
  will scrape the integration. (@rfratto)

- [process-exporter](https://github.com/ncabatoff/process-exporter) is now
  embedded as `process_exporter`. The hypen has been changed to an underscore
  in the config file to retain consistency with `node_exporter`. (@rfratto)

### Enhancements

- A new config option, `replace_instance_label`, is now available for use with
  integrations. When this is true, the instance label for all metrics coming
  from an integration will be replaced with the machine's hostname rather than
  127.0.0.1. (@rfratto)

- The embedded Prometheus version has been updated to 2.20.1. (@rfratto,
  @gotjosh)

- The User-Agent header written by the Agent when remote_writing will now be
  `GrafanaCloudAgent/<Version>` instead of `Prometheus/<Prometheus Version>`.
  (@rfratto)

- The subsystems of the Agent (`prometheus`, `loki`) are now made optional.
  Enabling integrations also implicitly enables the associated subsystem. For
  example, enabling the `agent` or `node_exporter` integration will force the
  `prometheus` subsystem to be enabled.  (@rfratto)

### Bugfixes

- The documentation for Tanka configs is now correct. (@amckinley)

- Minor corrections and spelling issues have been fixed in the Overview
  documentation. (@amckinley)

- The new default of `shared` instances mode broke the metric value for
  `agent_prometheus_active_configs`, which was tracking the number of combined
  configs (i.e., number of launched instances). This metric has been fixed and
  a new metric, `agent_prometheus_active_instances`, has been added to track
  the numbger of launched instances. If instance sharing is not enabled, both
  metrics will share the same value. (@rfratto)

- `remote_write` names in a group will no longer be copied from the
  remote_write names of the first instance in the group. Rather, all
  remote_write names will be generated based on the first 6 characters of the
  group hash and the first six characters of the remote_write hash. (@rfratto)

- Fix a panic that may occur during shutdown if the WAL is closed in the middle
  of the WAL being truncated. (@rfratto)

v0.5.0 (2020-08-12)
-------------------

### Features

- A [scrape targets API](https://github.com/grafana/agent/blob/main/docs/api.md#list-current-scrape-targets)
  has been added to show every target the Agent is currently scraping, when it
  was last scraped, how long it took to scrape, and errors from the last
  scrape, if any. (@rfratto)

- "Shared Instance Mode" is the new default mode for spawning Prometheus
  instances, and will improve CPU and memory usage for users of integrations
  and the scraping service. (@rfratto)

### Enhancements

- Memory stability and utilization of the WAL has been improved, and the
  reported number of active series in the WAL will stop double-counting
  recently churned series. (@rfratto)

- Changing scrape_configs and remote_write configs for an instance will now be
  dynamically applied without restarting the instance. This will result in less
  missing metrics for users of the scraping service that change a config.
  (@rfratto)

- The Tanka configuration now uses k8s-alpha. (@duologic)

### Bugfixes

- The Tanka configuration will now also deploy a single-replica deployment
  specifically for scraping the Kubernetes API. This deployment acts together
  with the Daemonset to scrape the full cluster and the control plane.
  (@gotjosh)

- The node_exporter filesystem collector will now work on Linux systems without
  needing to manually set the blocklist and allowlist of filesystems.
  (@rfratto)

v0.4.0 (2020-06-18)
-------------------

### Features

- Support for integrations has been added. Integrations can be any embedded
  tool, but are currently used for embedding exporters and generating scrape
  configs. (@rfratto)

- node_exporter has been added as an integration. This is the full version of
  node_exporter with the same configuration options. (@rfratto)

- An Agent integration that makes the Agent automatically scrape itself has
  been added. (@rfratto)

### Enhancements

- The WAL can now be truncated if running the Agent without any remote_write
  endpoints. (@rfratto)

### Bugfixes

- Prevent the Agent from crashing when a global Prometheus config stanza is not
  provided. (@robx)

- Enable agent host_filter in the Tanka configs, which was disabled by default
  by mistake. (@rfratto)

v0.3.2 (2020-05-29)
-------------------

### Features

- Tanka configs that deploy the scraping service mode are now available
  (@rfratto)

- A k3d example has been added as a counterpart to the docker-compose example.
  (@rfratto)

### Enhancements

- Labels provided by the default deployment of the Agent (Kubernetes and Tanka)
  have been changed to align with the latest changes to grafana/jsonnet-libs.
  The old `instance` label is now called `pod`, and the new `instance` label is
  unique. A `container` label has also been added. The Agent mixin has been
  subsequently updated to also incorporate these label changes. (@rfratto)

- The `remote_write` and `scrape_config` sections now share the same
  validations as Prometheus (@rfratto)

- Setting `wal_truncation_frequency` to less than the scrape interval is now
  disallowed (@rfratto)

### Bugfixes

- A deadlock in scraping service mode when updating a config that shards to the
  same node has been fixed (@rfratto)

- `remote_write` config stanzas will no longer ignore `password_file`
  (@rfratto)

- `scrape_config` client secrets (e.g., basic auth, bearer token,
  `password_file`) will now be properly retained in scraping service mode
  (@rfratto)

- Labels for CPU, RX, and TX graphs in the Agent Operational dashboard now
  correctly show the pod name of the Agent instead of the exporter name.
  (@rfratto)

v0.3.1 (2020-05-20)
-------------------

### Features

- The Agent has upgraded its vendored Prometheus to v2.18.1 (@gotjosh,
  @rfratto)

### Bugfixes

- A typo in the Tanka configs and Kubernetes manifests that prevents the Agent
  launching with v0.3.0 has been fixed (@captncraig)

- Fixed a bug where Tanka mixins could not be used due to an issue with the
  folder placement enhancement (@rfratto)

### Enhancements

- `agentctl` and the config API will now validate that the YAML they receive
  are valid instance configs. (@rfratto)

v0.3.0 (2020-05-13)
-------------------

### Features

- A third operational mode called "scraping service mode" has been added. A KV
  store is used to store instance configs which are distributed amongst a
  clustered set of Agent processes, dividing the total scrape load across each
  agent. An API is exposed on the Agents to list, create, update, and delete
  instance configurations from the KV store. (@rfratto)

- An "agentctl" binary has been released to interact with the new instance
  config management API created by the "scraping service mode." (@rfratto,
  @hoenn)

- The Agent now includes readiness and healthiness endpoints. (@rfratto)

### Enhancements

- The YAML files are now parsed strictly and an invalid YAML will generate an
  error at runtime. (@hoenn)

- The default build mode for the Docker containers is now release, not debug.
  (@rfratto)

- The Grafana Agent Tanka Mixins now are placed in an "Agent" folder within
  Grafana. (@cyriltovena)

v0.2.0 (2020-04-09)
-------------------

### Features

- The Prometheus remote write protocol will now send scraped metadata (metric
  name, help, type and unit). This results in almost negligent bytes sent
  increase as metadata is only sent every minute. It is on by default.
  (@gotjosh)

  These metrics are available to monitor metadata being sent:
  - `prometheus_remote_storage_succeeded_metadata_total`
  - `prometheus_remote_storage_failed_metadata_total`
  - `prometheus_remote_storage_retried_metadata_total`
  - `prometheus_remote_storage_sent_batch_duration_seconds` and
    `prometheus_remote_storage_sent_bytes_total` have a new label “type” with
    the values of `metadata` or `samples`.

### Enhancements

- The Agent has upgraded its vendored Prometheus to v2.17.1 (@rfratto)

### Bugfixes

- Invalid configs passed to the agent will now stop the process after they are
  logged as invalid; previously the Agent process would continue. (@rfratto)

- Enabling host_filter will now allow metrics from node role Kubernetes service
  discovery to be scraped properly (e.g., cAdvisor, Kubelet). (@rfratto)

v0.1.1 (2020-03-16)
-------------------

### Other changes

- Nits in documentation (@sh0rez)

- Fix various dashboard mixin problems from v0.1.0 (@rfratto)

- Pass through release tag to `docker build` (@rfratto)

v0.1.0 (2020-03-16)
-------------------

> First release!

### Features

- Support for scraping Prometheus metrics and sharding the agent through the
  presence of a `host_filter` flag within the Agent configuration file.

[upgrade guide]: https://grafana.com/docs/agent/latest/upgrade-guide/
[contributors guide]: ./docs/developer/contributing.md#updating-the-changelog<|MERGE_RESOLUTION|>--- conflicted
+++ resolved
@@ -110,14 +110,12 @@
 
 - Change the HTTP Path and Data Path from the controller-local ID to the global ID for components loaded from within a module loader. (@spartan0x117)
 
-<<<<<<< HEAD
-- Add `/loki/api/v1/raw` and `/loki/api/v1/push` to `loki.source.api`, additionally the `/api/v1/push` and `api/v1/raw` now map to 
-  the `/loki/` prefixed endpoints. (@mattdurham)
-=======
 - Fix bug where `stage.timestamp` in `loki.process` wasn't able to correctly
   parse timezones. This issue only impacts the dedicated `grafana-agent-flow`
   binary. (@rfratto)
->>>>>>> a2de154a
+  
+- Add `/loki/api/v1/raw` and `/loki/api/v1/push` to `loki.source.api`, additionally the `/api/v1/push` and `api/v1/raw` now map to 
+  the `/loki/` prefixed endpoints. (@mattdurham)
 
 v0.34.3 (2023-06-27)
 --------------------
