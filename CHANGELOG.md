# Changelog

> _Contributors should read our [contributors guide][] for instructions on how
> to update the changelog._

This document contains a historical list of changes between releases. Only
changes that impact end-user behavior are listed; changes to documentation or
internal API changes are not present.

Main (unreleased)
-----------------

### Security fixes

- Fixes following vulnerabilities (@hainenber)
  - [GO-2023-2409](https://github.com/advisories/GHSA-mhpq-9638-x6pw)
  - [GO-2023-2412](https://github.com/advisories/GHSA-7ww5-4wqc-m92c)
  - [CVE-2023-49568](https://github.com/advisories/GHSA-mw99-9chc-xw7r)

<<<<<<< HEAD
### Features

- A new `discovery.process` component for discovering Linux OS processes on the current host. (@korniltsev)
 
- A new `pyroscope.java` component for profiling Java processes using async-profiler. (@korniltsev)
=======
### Enhancements

- Add an option to the windows static mode installer for expanding environment vars in the yaml config. (@erikbaranowski)
>>>>>>> d226a0e7

### Bugfixes

- Fix an issue in `remote.s3` where the exported content of an object would be an empty string if `remote.s3` failed to fully retrieve
  the file in a single read call. (@grafana/agent-squad)

- Utilize the `instance` Argument of `prometheus.exporter.kafka` when set. (@akhmatov-s)

### Other changes

- Removed support for Windows 2012 in line with Microsoft end of life. (@mattdurham)

v0.39.0 (2024-01-09)
--------------------

### Breaking changes

- `otelcol.receiver.prometheus` will drop all `otel_scope_info` metrics when converting them to OTLP. (@wildum)
  - If the `otel_scope_info` metric has labels `otel_scope_name` and `otel_scope_version`,
    their values will be used to set OTLP Instrumentation Scope name and  version respectively.
  - Labels of `otel_scope_info` metrics other than `otel_scope_name` and `otel_scope_version`
    are added as scope attributes with the matching name and version.

- The `target` block in `prometheus.exporter.blackbox` requires a mandatory `name`
  argument instead of a block label. (@hainenber)

- In the azure exporter, dimension options will no longer be validated by the Azure API. (@kgeckhart)
  - This change will not break any existing configurations and you can opt in to validation via the `validate_dimensions` configuration option.
  - Before this change, pulling metrics for azure resources with variable dimensions required one configuration per metric + dimension combination to avoid an error.
  - After this change, you can include all metrics and dimensions in a single configuration and the Azure APIs will only return dimensions which are valid for the various metrics.
  
### Features

- A new `discovery.ovhcloud` component for discovering scrape targets on OVHcloud. (@ptodev)

- Allow specifying additional containers to run. (@juangom)

### Enhancements

- Flow Windows service: Support environment variables. (@jkroepke)

- Allow disabling collection of root Cgroup stats in
  `prometheus.exporter.cadvisor` (flow mode) and the `cadvisor` integration
  (static mode). (@hainenber)

- Grafana Agent on Windows now automatically restarts on failure. (@hainenber)

- Added metrics, alerts and dashboard visualisations to help diagnose issues
  with unhealthy components and components that take too long to evaluate. (@thampiotr)

- The `http` config block may now reference exports from any component.
  Previously, only `remote.*` and `local.*` components could be referenced
  without a circular dependency. (@rfratto)

- Add support for Basic Auth-secured connection with Elasticsearch cluster using `prometheus.exporter.elasticsearch`. (@hainenber)

- Add a `resource_to_telemetry_conversion` argument to `otelcol.exporter.prometheus`
  for converting resource attributes to Prometheus labels. (@hainenber)

- `pyroscope.ebpf` support python on arm64 platforms. (@korniltsev)

- `otelcol.receiver.prometheus` does not drop histograms without buckets anymore. (@wildum)

- Added exemplars support to `otelcol.receiver.prometheus`. (@wildum)

- `mimir.rules.kubernetes` may now retry its startup on failure. (@hainenber)

- Added links between compatible components in the documentation to make it
  easier to discover them. (@thampiotr)

- Allow defining `HTTPClientConfig` for `discovery.ec2`. (@cmbrad)

- The `remote.http` component can optionally define a request body. (@tpaschalis)

- Added support for `loki.write` to flush WAL on agent shutdown. (@thepalbi)

- Add support for `integrations-next` static to flow config conversion. (@erikbaranowski)

- Add support for passing extra arguments to the static converter such as `-config.expand-env`. (@erikbaranowski)

- Added 'country' mmdb-type to log pipeline-stage geoip. (@superstes)

- Azure exporter enhancements for flow and static mode, (@kgeckhart)
  - Allows for pulling metrics at the Azure subscription level instead of resource by resource
  - Disable dimension validation by default to reduce the number of exporter instances needed for full dimension coverage

- Add `max_cache_size` to `prometheus.relabel` to allow configurability instead of hard coded 100,000. (@mattdurham)

- Add support for `http_sd_config` within a `scrape_config` for prometheus to flow config conversion. (@erikbaranowski)

- `discovery.lightsail` now supports additional parameters for configuring HTTP client settings. (@ptodev)
- Add `sample_age_limit` to remote_write config to drop samples older than a specified duration. (@marctc)

- Handle paths in the Kubelet URL for `discovery.kubelet`. (@petewall)

- `loki.source.docker` now deduplicates targets which report the same container
  ID. (@tpaschalis)

### Bugfixes

- Update `pyroscope.ebpf` to fix a logical bug causing to profile to many kthreads instead of regular processes https://github.com/grafana/pyroscope/pull/2778 (@korniltsev)

- Update `pyroscope.ebpf` to produce more optimal pprof profiles for python processes https://github.com/grafana/pyroscope/pull/2788 (@korniltsev)

- In Static mode's `traces` subsystem, `spanmetrics` used to be generated prior to load balancing.
  This could lead to inaccurate metrics. This issue only affects Agents using both `spanmetrics` and
  `load_balancing`, when running in a load balanced cluster with more than one Agent instance. (@ptodev)

- Fixes `loki.source.docker` a behavior that synced an incomplete list of targets to the tailer manager. (@FerdinandvHagen)

- Fixes `otelcol.connector.servicegraph` store ttl default value from 2ms to 2s. (@rlankfo)

- Add staleness tracking to labelstore to reduce memory usage. (@mattdurham)

- Fix issue where `prometheus.exporter.kafka` would crash when configuring `sasl_password`. (@rfratto)

- Fix performance issue where perf lib where clause was not being set, leading to timeouts in collecting metrics for windows_exporter. (@mattdurham)

- Fix nil panic when using the process collector with the windows exporter. (@mattdurham)

### Other changes

- Bump github.com/IBM/sarama from v1.41.2 to v1.42.1

- Attach unique Agent ID header to remote-write requests. (@captncraig)

- Update to v2.48.1 of `github.com/prometheus/prometheus`.
  Previously, a custom fork of v2.47.2 was used. 
  The custom fork of v2.47.2 also contained prometheus#12729 and prometheus#12677.

v0.38.1 (2023-11-30)
--------------------

### Security fixes

- Fix CVE-2023-47108 by updating `otelgrpc` from v0.45.0 to v0.46.0. (@hainenber)

### Features

- Agent Management: Introduce support for templated configuration. (@jcreixell)

### Bugfixes

- Permit `X-Faro-Session-ID` header in CORS requests for the `faro.receiver`
  component (flow mode) and the `app_agent_receiver` integration (static mode).
  (@cedricziel)

- Fix issue with windows_exporter defaults not being set correctly. (@mattdurham)

- Fix agent crash when process null OTel's fan out consumers. (@hainenber)

- Fix issue in `prometheus.operator.*` where targets would be dropped if two crds share a common prefix in their names. (@Paul424, @captncraig)

- Fix issue where `convert` command would generate incorrect Flow Mode config
  when provided `promtail` configuration that uses `docker_sd_configs` (@thampiotr)

- Fix converter issue with `loki.relabel` and `max_cache_size` being set to 0 instead of default (10_000). (@mattdurham)

### Other changes

- Add Agent Deploy Mode to usage report. (@captncraig)

v0.38.0 (2023-11-21)
--------------------

### Breaking changes

- Remove `otelcol.exporter.jaeger` component (@hainenber)

- In the mysqld exporter integration, some metrics are removed and others are renamed. (@marctc)
  - Removed metrics:
    - "mysql_last_scrape_failed" (gauge)
    - "mysql_exporter_scrapes_total" (counter)
    - "mysql_exporter_scrape_errors_total" (counter)
  - Metric names in the `info_schema.processlist` collector have been [changed](https://github.com/prometheus/mysqld_exporter/pull/603).
  - Metric names in the `info_schema.replica_host` collector have been [changed](https://github.com/prometheus/mysqld_exporter/pull/496).
  - Changes related to `replication_group_member_stats collector`:
    - metric "transaction_in_queue" was Counter instead of Gauge
    - renamed 3 metrics starting with `mysql_perf_schema_transaction_` to start with `mysql_perf_schema_transactions_` to be consistent with column names.
    - exposing only server's own stats by matching `MEMBER_ID` with `@@server_uuid` resulting "member_id" label to be dropped.

### Features

- Added a new `stage.decolorize` stage to `loki.process` component which
  allows to strip ANSI color codes from the log lines. (@thampiotr)

- Added a new `stage.sampling` stage to `loki.process` component which
  allows to only process a fraction of logs and drop the rest. (@thampiotr)

- Added a new `stage.eventlogmessage` stage to `loki.process` component which
  allows to extract data from Windows Event Log. (@thampiotr)

- Update version of River:

    - River now supports raw strings, which are strings surrounded by backticks
      instead of double quotes. Raw strings can span multiple lines, and do not
      support any escape sequences. (@erikbaranowski)

    - River now permits using `[]` to access non-existent keys in an object.
      When this is done, the access evaluates to `null`, such that `{}["foo"]
      == null` is true. (@rfratto)

- Added support for python profiling to `pyroscope.ebpf` component. (@korniltsev)

- Added support for native Prometheus histograms to `otelcol.exporter.prometheus` (@wildum)

- Windows Flow Installer: Add /CONFIG /DISABLEPROFILING and /DISABLEREPORTING flag (@jkroepke)

- Add queueing logs remote write client for `loki.write` when WAL is enabled. (@thepalbi)

- New Grafana Agent Flow components:

  - `otelcol.processor.filter` - filters OTLP telemetry data using OpenTelemetry
    Transformation Language (OTTL). (@hainenber)
  - `otelcol.receiver.vcenter` - receives metrics telemetry data from vCenter. (@marctc)

- Agent Management: Introduce support for remotely managed external labels for logs. (@jcreixell)

### Enhancements

- The `loki.write` WAL now has snappy compression enabled by default. (@thepalbi)

- Allow converting labels to structured metadata with Loki's structured_metadata stage. (@gonzalesraul)

- Improved performance of `pyroscope.scrape` component when working with a large number of targets. (@cyriltovena)

- Added support for comma-separated list of fields in `source` option and a
  new `separator` option in `drop` stage of `loki.process`. (@thampiotr)

- The `loki.source.docker` component now allows connecting to Docker daemons
  over HTTP(S) and setting up TLS credentials. (@tpaschalis)

- Added an `exclude_event_message` option to `loki.source.windowsevent` in flow mode,
  which excludes the human-friendly event message from Windows event logs. (@ptodev)

- Improve detection of rolled log files in `loki.source.kubernetes` and
  `loki.source.podlogs` (@slim-bean).

- Support clustering in `loki.source.kubernetes` (@slim-bean).

- Support clustering in `loki.source.podlogs` (@rfratto).

- Make component list sortable in web UI. (@hainenber)

- Adds new metrics (`mssql_server_total_memory_bytes`, `mssql_server_target_memory_bytes`,
  and `mssql_available_commit_memory_bytes`) for `mssql` integration (@StefanKurek).

- Grafana Agent Operator: `config-reloader` container no longer runs as root.
  (@rootmout)

- Added support for replaying not sent data for `loki.write` when WAL is enabled. (@thepalbi)

- Make the result of 'discovery.kubelet' support pods that without ports, such as k8s control plane static pods. (@masonmei)

- Added support for unicode strings in `pyroscope.ebpf` python profiles. (@korniltsev)

- Improved resilience of graph evaluation in presence of slow components. (@thampiotr)

- Updated windows exporter to use prometheus-community/windows_exporter commit 1836cd1. (@mattdurham)

- Allow agent to start with `module.git` config if cached before. (@hainenber)

- Adds new optional config parameter `query_config` to `mssql` integration to allow for custom metrics (@StefanKurek)

### Bugfixes

- Set exit code 1 on grafana-agentctl non-runnable command. (@fgouteroux)

- Fixed an issue where `loki.process` validation for stage `metric.counter` was
  allowing invalid combination of configuration options. (@thampiotr)

- Fixed issue where adding a module after initial start, that failed to load then subsequently resolving the issue would cause the module to
  permanently fail to load with `id already exists` error. (@mattdurham)

- Allow the usage of encodings other than UTF8 to be used with environment variable expansion. (@mattdurham)

- Fixed an issue where native histogram time series were being dropped silently.  (@krajorama)

- Fix validation issue with ServiceMonitors when scrape timeout is greater than interval. (@captncraig)

- Static mode's spanmetrics processor will now prune histograms when the dimension cache is pruned.
  Dimension cache was always pruned but histograms were not being pruned. This caused metric series
  created by the spanmetrics processor to grow unbounded. Only static mode has this issue. Flow mode's
  `otelcol.connector.spanmetrics` does not have this bug. (@nijave)

- Prevent logging errors on normal shutdown in `loki.source.journal`. (@wildum)

- Break on iterate journal failure in `loki.source.journal`. (@wildum)

- Fix file descriptor leak in `loki.source.journal`. (@wildum)

- Fixed a bug in River where passing a non-string key to an object (such as
  `{}[true]`) would incorrectly report that a number type was expected instead. (@rfratto)

- Include Faro Measurement `type` field in `faro.receiver` Flow component and legacy `app_agent_receiver` integration. (@rlankfo)

- Mark `password` argument of `loki.source.kafka` as a `secret` rather than a `string`. (@harsiddhdave44)

- Fixed a bug where UDP syslog messages were never processed (@joshuapare)

- Updating configuration for `loki.write` no longer drops data. (@thepalbi)

- Fixed a bug in WAL where exemplars were recorded before the first native histogram samples for new series,
  resulting in remote write sending the exemplar first and Prometheus failing to ingest it due to missing
  series. (@krajorama)

- Fixed an issue in the static config converter where exporter instance values
  were not being mapped when translating to flow. (@erikbaranowski)

- Fix a bug which prevented Agent from running `otelcol.exporter.loadbalancing`
  with a `routing_key` of `traceID`. (@ptodev)

- Added Kubernetes service resolver to static node's loadbalancing exporter
  and to Flow's `otelcol.exporter.loadbalancing`. (@ptodev)

- Fix default configuration file `grafana-agent-flow.river` used in downstream
  packages. (@bricewge)

- Fix converter output for prometheus.exporter.windows to not unnecessarily add
  empty blocks. (@erikbaranowski)

### Other changes

- Bump `mysqld_exporter` version to v0.15.0. (@marctc)

- Bump `github-exporter` version to 1.0.6. (@marctc)

- Use Go 1.21.4 for builds. (@rfratto)

- Change User-Agent header for outbound requests to include agent-mode, goos, and deployment mode. Example `GrafanaAgent/v0.38.0 (flow; linux; docker)` (@captncraig)

- `loki.source.windowsevent` and `loki.source.*` changed to use a more robust positions file to prevent corruption on reboots when writing
  the positions file. (@mattdurham)

v0.37.4 (2023-11-06)
-----------------

### Enhancements

- Added an `add_metric_suffixes` option to `otelcol.exporter.prometheus` in flow mode,
  which configures whether to add type and unit suffixes to metrics names. (@mar4uk)

### Bugfixes

- Fix a bug where reloading the configuration of a `loki.write` component lead
  to a panic. (@tpaschalis)

- Added Kubernetes service resolver to static node's loadbalancing exporter
  and to Flow's `otelcol.exporter.loadbalancing`. (@ptodev)

v0.37.3 (2023-10-26)
-----------------

### Bugfixes

- Fixed an issue where native histogram time series were being dropped silently.  (@krajorama)

- Fix an issue where `remote.vault` ignored the `namespace` argument. (@rfratto)

- Fix an issue with static mode and `promtail` converters, where static targets
  did not correctly default to `localhost` when not provided. (@thampiotr)

- Fixed some converter diagnostics so they show as warnings rather than errors. Improve
  clarity for various diagnostics. (@erikbaranowski)

- Wire up the agent exporter integration for the static converter. (@erikbaranowski)

### Enhancements

- Upgrade OpenTelemetry Collector packages to version 0.87 (@ptodev):
  - `otelcol.receiver.kafka` has a new `header_extraction` block to extract headers from Kafka records.
  - `otelcol.receiver.kafka` has a new `version` argument to change the version of
    the SASL Protocol for SASL authentication.

v0.37.2 (2023-10-16)
-----------------

### Bugfixes

- Fix the handling of the `--cluster.join-addresses` flag causing an invalid
  comparison with the mutually-exclusive `--cluster.discover-peers`. (@tpaschalis)

- Fix an issue with the static to flow converter for blackbox exporter modules
  config not being included in the river output. (@erikbaranowski)

- Fix issue with default values in `discovery.nomad`. (@marctc)

### Enhancements

- Update Prometheus dependency to v2.47.2. (@tpaschalis)

- Allow Out of Order writing to the WAL for metrics. (@mattdurham)

- Added new config options to spanmetrics processor in static mode (@ptodev):
  - `aggregation_temporality`: configures whether to reset the metrics after flushing.
  - `metrics_flush_interval`: configures how often to flush generated metrics.

### Other changes

- Use Go 1.21.3 for builds. (@tpaschalis)

v0.37.1 (2023-10-10)
-----------------

### Bugfixes

- Fix the initialization of the default namespaces map for the operator and the
  loki.source.kubernetes component. (@wildum)

v0.37.0 (2023-10-10)
-----------------

### Breaking changes

- Set `retry_on_http_429` to `true` by default in the `queue_config` block in static mode's `remote_write`. (@wildum)

- Renamed `non_indexed_labels` Loki processing stage to `structured_metadata`. (@vlad-diachenko)

- Include `otel_scope_name` and `otel_scope_version` in all metrics for `otelcol.exporter.prometheus`
  by default using a new argument `include_scope_labels`. (@erikbaranowski)

- Static mode Windows Certificate Filter no longer restricted to TLS 1.2 and specific cipher suites. (@mattdurham)

- The `__meta_agent_integration*` and `__meta_agent_hostname` labels have been
  removed from the targets exposed by `prometheus.exporter.*` components and
  got replaced by the pair of `__meta_component_name` and `__meta_component_id`
  labels. (@tpaschalis)

- Flow: Allow `prometheus.exporter.unix` to be specified multiple times and used in modules. This now means all
  `prometheus.exporter.unix` references will need a label `prometheus.exporter.unix "example"`. (@mattdurham)

### Features

- New Grafana Agent Flow components:

  - `discovery.consulagent` discovers scrape targets from Consul Agent. (@wildum)
  - `discovery.dockerswarm` discovers scrape targets from Docker Swarm. (@wildum)
  - `discovery.ionos` discovers scrape targets from the IONOS Cloud API. (@wildum)
  - `discovery.kuma` discovers scrape targets from the Kuma control plane. (@tpaschalis)
  - `discovery.linode` discovers scrape targets from the Linode API. (@captncraig)
  - `discovery.marathon` discovers scrape targets from Marathon servers. (@wildum)
  - `discovery.nerve` discovers scrape targets from AirBnB's Nerve. (@tpaschalis)
  - `discovery.scaleway` discovers scrape targets from Scaleway virtual
    instances and bare-metal machines. (@rfratto)
  - `discovery.serverset` discovers Serversets stored in Zookeeper. (@thampiotr)
  - `discovery.triton` discovers scrape targets from Triton Container Monitor. (@erikbaranowski)
  - `faro.receiver` accepts Grafana Faro-formatted telemetry data over the
    network and forwards it to other components. (@megumish, @rfratto)
  - `otelcol.connector.servicegraph` creates service graph metrics from spans. It is the
    flow mode equivalent to static mode's `service_graphs` processor. (@ptodev)
  - `otelcol.connector.spanlogs` creates logs from spans. It is the flow mode equivalent
    to static mode's `automatic_logging` processor. (@ptodev)
  - `otelcol.processor.k8sattributes` adds Kubernetes metadata as resource attributes
    to spans, logs, and metrics. (@acr92)
  - `otelcol.processor.probabilistic_sampler` samples logs and traces based on configuration options. (@mar4uk)
  - `otelcol.processor.transform` transforms OTLP telemetry data using the
    OpenTelemetry Transformation Language (OTTL). It is most commonly used
    for transformations on attributes.
  - `prometheus.exporter.agent` exposes the agent's internal metrics. (@hainenber)
  - `prometheus.exporter.azure` collects metrics from Azure. (@wildum)
  - `prometheus.exporter.cadvisor` exposes cAdvisor metrics. (@tpaschalis)
  - `prometheus.exporter.vsphere` exposes vmware vsphere metrics. (@marctc)
  - `remote.kubernetes.configmap` loads a configmap's data for use in other components (@captncraig)
  - `remote.kubernetes.secret` loads a secret's data for use in other components (@captncraig)

- Flow: allow the HTTP server to be configured with TLS in the config file
  using the new `http` config block. (@rfratto)

- Clustering: add new flag `--cluster.max-join-peers` to limit the number of peers the system joins. (@wildum)

- Clustering: add a new flag `--cluster.name` to prevent nodes without this identifier from joining the cluster. (@wildum)

- Clustering: add IPv6 support when using advertise interfaces to assign IP addresses. (@wildum)

- Add a `file_watch` block in `loki.source.file` to configure how often to poll files from disk for changes via `min_poll_frequency` and `max_poll_frequency`.
  In static mode it can be configured in the global `file_watch_config` via `min_poll_frequency` and `max_poll_frequency`.  (@wildum)

- Flow: In `prometheus.exporter.blackbox`, allow setting labels for individual targets. (@spartan0x117)

- Add optional `nil_to_zero` config flag for `YACE` which can be set in the `static`, `discovery`, or `metric` config blocks. (@berler)

- The `cri` stage in `loki.process` can now be configured to limit line size.

- Flow: Allow `grafana-agent run` to accept a path to a directory of `*.river` files.
  This will load all River files in the directory as a single configuration;
  component names must be unique across all loaded files. (@rfratto, @hainenber)

- Added support for `static` configuration conversion in `grafana-agent convert` and `grafana-agent run` commands. (@erikbaranowski)

- Flow: the `prometheus.scrape` component can now configure the scraping of
  Prometheus native histograms. (@tpaschalis)

- Flow: the `prometheus.remote_write` component now supports SigV4 and AzureAD authentication. (@ptodev)

### Enhancements

- Clustering: allow advertise interfaces to be configurable, with the possibility to select all available interfaces. (@wildum)

- Deleted series will now be removed from the WAL sooner, allowing Prometheus
  remote_write to free memory associated with removed series sooner. (@rfratto)

- Added a `disable_high_cardinality_metrics` configuration flag to `otelcol`
  exporters and receivers to switch high cardinality debug metrics off.  (@glindstedt)

- `loki.source.kafka` component now exposes internal label `__meta_kafka_offset`
  to indicate offset of consumed message. (@hainenber)

- Add a`tail_from_end` attribute in `loki.source.file` to have the option to start tailing a file from the end if a cached position is not found.
  This is valuable when you want to tail a large file without reading its entire content. (@wildum)

- Flow: improve river config validation step in `prometheus.scrape` by comparing `scrape_timeout` with `scrape_interval`. (@wildum)

- Flow: add `randomization_factor` and `multiplier` to retry settings in
  `otelcol` components. (@rfratto)

- Add support for `windows_certificate_filter` under http tls config block. (@mattdurham)

- Add `openstack` config converter to convert OpenStack yaml config (static mode) to river config (flow mode). (@wildum)

- Some `otelcol` components will now display their debug metrics via the
  Agent's `/metrics` endpoint. Those components include `otelcol.receiver.otlp`,
  `otelcol.exporter.otlp` and `otelcol.processor.batch`. There may also be metrics
  from other components which are not documented yet. (@ptodev)

- Agent Management: Honor 503 ServiceUnavailable `Retry-After` header. (@jcreixell)

- Bump opentelemetry-collector and opentelemetry-collector-contrib versions from v0.80 to v0.85 (@wildum):
  - add `authoriy` attribute to `otelcol.exporter.loadbalancing` to override the default value in gRPC requests.
  - add `exemplars` support to `otelcol.connector.spanmetrics`.
  - add `exclude_dimensions` attribute to `otelcol.connector.spanmetrics` to exclude dimensions from the default set.
  - add `authority` attribute to `otelcol.receiver.otlp` to override the default value in gRPC requests.
  - add `disable_keep_alives` attribute to `otelcol.receiver.otlp` to disable the HTTP keep alive feature.
  - add `traces_url_path`, `metrics_url_path` and `logs_url_path` attributes to `otelcol.receiver.otlp` to specify the URl path to respectively receive traces, metrics and logs on.
  - add the value `json` to the `encoding` attribute of `otelcol.receiver.kafka`. The component is now able to decode `json` payload and to insert it into the body of a log record.

- Added `scrape` block to customize the default behavior of `prometheus.operator.podmonitors`, `prometheus.operator.probes`, and `prometheus.operator.servicemonitors`. (@sberz)

- The `instance` label of targets exposed by `prometheus.exporter.*` components
  is now more representative of what is being monitored. (@tpaschalis)

- Promtail converter will now treat `global positions configuration is not supported` as a Warning instead of Error. (@erikbaranowski)

- Add new `agent_component_dependencies_wait_seconds` histogram metric and a dashboard panel
  that measures how long components wait to be evaluated after their dependency is updated (@thampiotr)

- Add additional endpoint to debug scrape configs generated inside `prometheus.operator.*` components (@captncraig)

- Components evaluation is now performed in parallel, reducing the impact of
  slow components potentially blocking the entire telemetry pipeline.
  The `agent_component_evaluation_seconds` metric now measures evaluation time
  of each node separately, instead of all the directly and indirectly
  dependant nodes. (@thampiotr)

- Update Prometheus dependency to v2.46.0. (@tpaschalis)

- The `client_secret` config argument in the `otelcol.auth.oauth2` component is
  now of type `secret` instead of type `string`. (@ptodev)

### Bugfixes

- Fixed `otelcol.exporter.prometheus` label names for the `otel_scope_info`
  metric to match the OTLP Instrumentation Scope spec. `name` is now `otel_scope_name`
  and `version` is now `otel_version_name`. (@erikbaranowski)

- Fixed a bug where converting `YACE` cloudwatch config to river skipped converting static jobs. (@berler)

- Fixed the `agent_prometheus_scrape_targets_gauge` incorrectly reporting all discovered targets
  instead of targets that belong to current instance when clustering is enabled. (@thampiotr)

- Fixed race condition in cleaning up metrics when stopping to tail files in static mode. (@thampiotr)

- Fixed a bug where the BackOffLimit for the kubernetes tailer was always set to zero. (@anderssonw)

- Fixed a bug where Flow agent fails to load `comment` statement in `argument` block. (@hainenber)

- Fix initialization of the RAPL collector for the node_exporter integration
  and the prometheus.exporter.unix component. (@marctc)

- Set instrumentation scope attribute for traces emitted by Flow component. (@hainenber)

### Other changes

- Use Go 1.21.1 for builds. (@rfratto)

- Read contextual attributes from Faro measurements (@codecapitano)

- Rename Grafana Agent service in windows app and features to not include the description

- Correct YAML level for `multitenancy_enabled` option in Mimir's config in examples. (@hainenber)

- Operator: Update default config reloader version. (@captncraig)

- Sorting of common fields in log messages emitted by the agent in Flow mode
  have been standardized. The first fields will always be `ts`, `level`, and
  `msg`, followed by non-common fields. Previously, the position of `msg` was
  not consistent. (@rfratto)

- Documentation updated to link discovery.http and prometheus.scrape advanced configs (@proffalken)

- Bump SNMP exporter version to v0.24.1 (@marctc)

- Switch to `IBM/sarama` module. (@hainenber)

- Bump `webdevops/go-commons` to version containing `LICENSE`. (@hainenber)

- `prometheus.operator.probes` no longer ignores relabeling `rule` blocks. (@sberz)

- Documentation updated to correct default path from `prometheus.exporter.windows` `text_file` block (@timo1707)

- Bump `redis_exporter` to v1.54.0 (@spartan0x117)

- Migrate NodeJS installation in CI build image away from installation script. (@hainenber)

v0.36.2 (2023-09-22)
--------------------

### Bugfixes

- Fixed a bug where `otelcol.processor.discovery` could modify the `targets` passed by an upstream component. (@ptodev)

- Fixed a bug where `otelcol` components with a retry mechanism would not wait after the first retry. (@rfratto)

- Fixed a bug where documented default settings in `otelcol.exporter.loadbalancing` were never set. (@rfratto)

- Fix `loki.source.file` race condition in cleaning up metrics when stopping to tail files. (@thampiotr)

v0.36.1 (2023-09-06)
--------------------

### Bugfixes

- Restart managed components of a module loader only on if module content
  changes or the last load failed. This was specifically impacting `module.git`
  each time it pulls. (@erikbaranowski)

- Allow overriding default `User-Agent` for `http.remote` component (@hainenber)

- Fix panic when running `grafana-agentctl config-check` against config files
  having `integrations` block (both V1 and V2). (@hainenber)

- Fix a deadlock candidate in the `loki.process` component. (@tpaschalis)

- Fix an issue in the `eventhandler` integration where events would be
  double-logged: once by sending the event to Loki, and once by including the
  event in the Grafana Agent logs. Now, events are only ever sent to Loki. (@rfratto)

- Converters will now sanitize labels to valid River identifiers. (@erikbaranowski)

- Converters will now return an Error diagnostic for unsupported
  `scrape_classic_histograms` and `native_histogram_bucket_limit` configs. (@erikbaranowski)

- Fix an issue in converters where targets of `discovery.relabel` components
  were repeating the first target for each source target instead of the
  correct target. (@erikbaranowski)

### Other changes

- Operator: Update default config reloader version. (@captncraig)

v0.36.0 (2023-08-30)
--------------------

> **BREAKING CHANGES**: This release has breaking changes. Please read entries
> carefully and consult the [upgrade guide][] for specific instructions.

### Breaking changes

- `loki.source.file` component will no longer automatically detect and
  decompress logs from compressed files. A new configuration block is available
  to enable decompression explicitly. See the [upgrade guide][] for migration
  instructions. (@thampiotr)

- `otelcol.exporter.prometheus`: Set `include_scope_info` to `false` by default. You can set
  it to `true` to preserve previous behavior. (@gouthamve)

- Set `retry_on_http_429` to `true` by default in the `queue_config` block in flow mode's `prometheus.remote_write`. (@wildum)

### Features

- Add [godeltaprof](https://github.com/grafana/godeltaprof) profiling types (`godeltaprof_memory`, `godeltaprof_mutex`, `godeltaprof_block`) to `pyroscope.scrape` component

- Flow: Allow the `logging` configuration block to tee the Agent's logs to one
  or more loki.* components. (@tpaschalis)

- Added support for `promtail` configuration conversion in `grafana-agent convert` and `grafana-agent run` commands. (@thampiotr)

- Flow: Add a new stage `non_indexed_labels` to attach non-indexed labels from extracted data to log line entry. (@vlad-diachenko)

- `loki.write` now exposes basic WAL support. (@thepalbi)

- Flow: Users can now define `additional_fields` in `loki.source.cloudflare` (@wildum)

- Flow: Added exemplar support for the `otelcol.exporter.prometheus`. (@wildum)

- Add a `labels` argument in `loki.source.windowsevent` to associate additional labels with incoming logs. (@wildum)

- New Grafana Agent Flow components:

  - `prometheus.exporter.gcp` - scrape GCP metrics. (@tburgessdev)
  - `otelcol.processor.span` - accepts traces telemetry data from other `otelcol`
    components and modifies the names and attributes of the spans. (@ptodev)
  - `discovery.uyuni` discovers scrape targets from a Uyuni Server. (@sparta0x117)
  - `discovery.eureka` discovers targets from a Eureka Service Registry. (@spartan0x117)
  - `discovery.openstack` - service discovery for OpenStack. (@marctc)
  - `discovery.hetzner` - service discovery for Hetzner Cloud. (@marctc)
  - `discovery.nomad` - service discovery from Nomad. (@captncraig)
  - `discovery.puppetdb` - service discovery from PuppetDB. (@captncraig)
  - `otelcol.processor.discovery` adds resource attributes to spans, where the attributes
    keys and values are sourced from `discovery.*` components. (@ptodev)
  - `otelcol.connector.spanmetrics` - creates OpenTelemetry metrics from traces. (@ptodev)


### Enhancements

- Integrations: include `direct_connect`, `discovering_mode` and `tls_basic_auth_config_path` fields for MongoDB configuration. (@gaantunes)

- Better validation of config file with `grafana-agentctl config-check` cmd (@fgouteroux)

- Integrations: make `udev` data path configurable in the `node_exporter` integration. (@sduranc)

- Clustering: Enable peer discovery with the go-discover package. (@tpaschalis)

- Add `log_format` configuration to eventhandler integration and the `loki.source.kubernetes_events` Flow component. (@sadovnikov)

- Allow `loki.source.file` to define the encoding of files. (@tpaschalis)

- Allow specification of `dimension_name_requirements` for Cloudwatch discovery exports. (@cvdv-au)

- Clustering: Enable nodes to periodically rediscover and rejoin peers. (@tpaschalis)

- `loki.write` WAL now exposes a last segment reclaimed metric. (@thepalbi)

- Update `memcached_exporter` to `v0.13.0`, which includes bugfixes, new metrics,
  and the option to connect with TLS. (@spartan0x117)

- `loki.write` now supports configuring retries on HTTP status code 429. (@wildum)

- Update `YACE` to `v0.54.0`, which includes bugfixes for FIPS support. (@ashrayjain)

- Support decoupled scraping in the cloudwatch_exporter integration (@dtrejod).

- Agent Management: Enable proxying support (@spartan0x117)

### Bugfixes

- Update to config converter so default relabel `source_labels` are left off the river output. (@erikbaranowski)

- Rename `GrafanaAgentManagement` mixin rules to `GrafanaAgentConfig` and update individual alerts to be more accurate. (@spartan0x117)

- Fix potential goroutine leak in log file tailing in static mode. (@thampiotr)

- Fix issue on Windows where DNS short names were unresolvable. (@rfratto)

- Fix panic in `prometheus.operator.*` when no Port supplied in Monitor crds. (@captncraig)

- Fix issue where Agent crashes when a blackbox modules config file is specified for blackbox integration. (@marctc)

- Fix issue where the code from agent would not return to the Windows Service Manager (@jkroepke)

- Fix issue where getting the support bundle failed due to using an HTTP Client that was not able to access the agent in-memory address. (@spartan0x117)

- Fix an issue that lead the `loki.source.docker` container to use excessive
  CPU and memory. (@tpaschalis)

- Fix issue where `otelcol.exporter.loki` was not normalizing label names
  to comply with Prometheus conventions. (@ptodev)

- Agent Management: Fix issue where an integration defined multiple times could lead to undefined behaviour. (@jcreixell)

v0.35.4 (2023-08-14)
--------------------

### Bugfixes

- Sign RPMs with SHA256 for FIPs compatbility. (@mattdurham)

- Fix issue where corrupt WAL segments lead to crash looping. (@tpaschalis)

- Clarify usage documentation surrounding `loki.source.file` (@joshuapare)

v0.35.3 (2023-08-09)
--------------------

### Bugfixes

- Fix a bug which prevented the `app_agent_receiver` integration from processing traces. (@ptodev)

- (Agent static mode) Jaeger remote sampling works again, through a new `jaeger_remote_sampling`
  entry in the traces config. It is no longer configurable through the jaeger receiver.
  Support Jaeger remote sampling was removed accidentally in v0.35, and it is now restored,
  albeit via a different config entry.

- Clustering: Nodes take part in distributing load only after loading their
  component graph. (@tpaschalis)

- Fix graceful termination when receiving SIGTERM/CTRL_SHUTDOWN_EVENT
  signals. (@tpaschalis)

v0.35.2 (2023-07-27)
--------------------

### Bugfixes

- Fix issue where the flow mode UI would show an empty page when navigating to
  an unhealthy `prometheus.operator` component or a healthy
  `prometheus.operator` component which discovered no custom resources.
  (@rfratto)

- Fix panic when using `oauth2` without specifying `tls_config`. (@mattdurham)

- Fix issue where series records would never get written to the WAL if a scrape
  was rolled back, resulting in "dropped sample for series that was not
  explicitly dropped via relabelling" log messages. (@rfratto)

- Fix RPM file digests so that installation on FIPS-enabled systems succeeds. (@andrewimeson)

### Other changes

- Compile journald support into builds of `grafana-agentctl` so
  `grafana-agentctl test-logs` functions as expected when testing tailing the
  systemd journal. (@rfratto)

v0.35.1 (2023-07-25)
--------------------

### Bugfixes

- Fix incorrect display of trace IDs in the automatic_logging processor of static mode's traces subsystem.
  Users of the static mode's service graph processor are also advised to upgrade,
  although the bug should theoretically not affect them. (@ptodev)

v0.35.0 (2023-07-18)
--------------------

> **BREAKING CHANGES**: This release has breaking changes. Please read entries
> carefully and consult the [upgrade guide][] for specific instructions.

### Breaking changes

- The algorithm for the "hash" action of `otelcol.processor.attributes` has changed.
  The change was made in PR [#22831](https://github.com/open-telemetry/opentelemetry-collector-contrib/pull/22831) of opentelemetry-collector-contrib. (@ptodev)

- `otelcol.exporter.loki` now includes the instrumentation scope in its output. (@ptodev)

- `otelcol.extension.jaeger_remote_sampling` removes the `/` HTTP endpoint. The `/sampling` endpoint is still functional.
  The change was made in PR [#18070](https://github.com/open-telemetry/opentelemetry-collector-contrib/pull/18070) of opentelemetry-collector-contrib. (@ptodev)

- The field `version` and `auth` struct block from `walk_params` in `prometheus.exporter.snmp` and SNMP integration have been removed. The auth block now can be configured at top level, together with `modules` (@marctc)

- Rename `discovery.file` to `local.file_match` to make it more clear that it
  discovers file on the local filesystem, and so it doesn't get confused with
  Prometheus' file discovery. (@rfratto)

- Remove the `discovery_target_decode` function in favor of using discovery
  components to better match the behavior of Prometheus' service discovery.
  (@rfratto)

- In the traces subsystem for Static mode, some metrics are removed and others are renamed. (@ptodev)
  - Removed metrics:
    - "blackbox_exporter_config_last_reload_success_timestamp_seconds" (gauge)
    - "blackbox_exporter_config_last_reload_successful" (gauge)
    - "blackbox_module_unknown_total" (counter)
    - "traces_processor_tail_sampling_count_traces_sampled" (counter)
    - "traces_processor_tail_sampling_new_trace_id_received" (counter)
    - "traces_processor_tail_sampling_sampling_decision_latency" (histogram)
    - "traces_processor_tail_sampling_sampling_decision_timer_latency" (histogram)
    - "traces_processor_tail_sampling_sampling_policy_evaluation_error" (counter)
    - "traces_processor_tail_sampling_sampling_trace_dropped_too_early" (counter)
    - "traces_processor_tail_sampling_sampling_traces_on_memory" (gauge)
    - "traces_receiver_accepted_spans" (counter)
    - "traces_receiver_refused_spans" (counter)
    - "traces_exporter_enqueue_failed_log_records" (counter)
    - "traces_exporter_enqueue_failed_metric_points" (counter)
    - "traces_exporter_enqueue_failed_spans" (counter)
    - "traces_exporter_queue_capacity" (gauge)
    - "traces_exporter_queue_size" (gauge)

  - Renamed metrics:
    - "traces_receiver_refused_spans" is renamed to "traces_receiver_refused_spans_total"
    - "traces_receiver_accepted_spans" is renamed to "traces_receiver_refused_spans_total"
    - "traces_exporter_sent_metric_points" is renamed to "traces_exporter_sent_metric_points_total"

- The `remote_sampling` block has been removed from `otelcol.receiver.jaeger`. (@ptodev)

- (Agent static mode) Jaeger remote sampling used to be configured using the Jaeger receiver configuration.
  This receiver was updated to a new version, where support for remote sampling in the receiver was removed.
  Jaeger remote sampling is available as a separate configuration field starting in v0.35.3. (@ptodev)

### Deprecations

- `otelcol.exporter.jaeger` has been deprecated and will be removed in Agent v0.38.0. (@ptodev)

### Features

- The Pyroscope scrape component computes and sends delta profiles automatically when required to reduce bandwidth usage. (@cyriltovena)

- Support `stage.geoip` in `loki.process`. (@akselleirv)

- Integrations: Introduce the `squid` integration. (@armstrmi)

- Support custom fields in MMDB file for `stage.geoip`. (@akselleirv)

- Added json_path function to river stdlib. (@jkroepke)

- Add `format`, `join`, `tp_lower`, `replace`, `split`, `trim`, `trim_prefix`, `trim_suffix`, `trim_space`, `to_upper` functions to river stdlib. (@jkroepke)

- Flow UI: Add a view for listing the Agent's peers status when clustering is enabled. (@tpaschalis)

- Add a new CLI command `grafana-agent convert` for converting a river file from supported formats to river. (@erikbaranowski)

- Add support to the `grafana-agent run` CLI for converting a river file from supported formats to river. (@erikbaranowski)

- Add boringcrypto builds and docker images for Linux arm64 and x64. (@mattdurham)

- New Grafana Agent Flow components:

  - `discovery.file` discovers scrape targets from files. (@spartan0x117)
  - `discovery.kubelet` collect scrape targets from the Kubelet API. (@gcampbell12)
  - `module.http` runs a Grafana Agent Flow module loaded from a remote HTTP endpoint. (@spartan0x117)
  - `otelcol.processor.attributes` accepts telemetry data from other `otelcol`
    components and modifies attributes of a span, log, or metric. (@ptodev)
  - `prometheus.exporter.cloudwatch` - scrape AWS CloudWatch metrics (@thepalbi)
  - `prometheus.exporter.elasticsearch` collects metrics from Elasticsearch. (@marctc)
  - `prometheus.exporter.kafka` collects metrics from Kafka Server. (@oliver-zhang)
  - `prometheus.exporter.mongodb` collects metrics from MongoDB. (@marctc)
  - `prometheus.exporter.squid` collects metrics from a squid server. (@armstrmi)
  - `prometheus.operator.probes` - discovers Probe resources in your Kubernetes
    cluster and scrape the targets they reference. (@captncraig)
  - `pyroscope.ebpf` collects system-wide performance profiles from the current
    host (@korniltsev)
  - `otelcol.exporter.loadbalancing` - export traces and logs to multiple OTLP gRPC
    endpoints in a load-balanced way. (@ptodev)

- New Grafana Agent Flow command line utilities:

  - `grafana-agent tools prometheus.remote_write` holds a collection of remote
    write-specific tools. These have been ported over from the `agentctl` command. (@rfratto)

- A new `action` argument for `otelcol.auth.headers`. (@ptodev)

- New `metadata_keys` and `metadata_cardinality_limit` arguments for `otelcol.processor.batch`. (@ptodev)

- New `boolean_attribute` and `ottl_condition` sampling policies for `otelcol.processor.tail_sampling`. (@ptodev)

- A new `initial_offset` argument for `otelcol.receiver.kafka`. (@ptodev)

### Enhancements

- Attributes and blocks set to their default values will no longer be shown in the Flow UI. (@rfratto)

- Tanka config: retain cAdvisor metrics for system processes (Kubelet, Containerd, etc.) (@bboreham)

- Update cAdvisor dependency to v0.47.0. (@jcreixell)

- Upgrade and improve Cloudwatch exporter integration (@thepalbi)

- Update `node_exporter` dependency to v1.6.0. (@spartan0x117)

- Enable `prometheus.relabel` to work with Prometheus' Native Histograms. (@tpaschalis)

- Update `dnsmasq_exporter` to last version. (@marctc)

- Add deployment spec options to describe operator's Prometheus Config Reloader image. (@alekseybb197)

- Update `module.git` with basic and SSH key authentication support. (@djcode)

- Support `clustering` block in `prometheus.operator.servicemonitors` and `prometheus.operator.podmonitors` components to distribute
  targets amongst clustered agents. (@captncraig)

- Update `redis_exporter` dependency to v1.51.0. (@jcreixell)

- The Grafana Agent mixin now includes a dashboard for the logs pipeline. (@thampiotr)

- The Agent Operational dashboard of Grafana Agent mixin now has more descriptive panel titles, Y-axis units

- Add `write_relabel_config` to `prometheus.remote_write` (@jkroepke)

- Update OpenTelemetry Collector dependencies from v0.63.0 to v0.80.0. (@ptodev)

- Allow setting the node name for clustering with a command-line flag. (@tpaschalis)

- Allow `prometheus.exporter.snmp` and SNMP integration to be configured passing a YAML block. (@marctc)

- Some metrics have been added to the traces subsystem for Static mode. (@ptodev)
  - "traces_processor_batch_batch_send_size" (histogram)
  - "traces_processor_batch_batch_size_trigger_send_total" (counter)
  - "traces_processor_batch_metadata_cardinality" (gauge)
  - "traces_processor_batch_timeout_trigger_send_total" (counter)
  - "traces_rpc_server_duration" (histogram)
  - "traces_exporter_send_failed_metric_points_total" (counter)
  - "traces_exporter_send_failed_spans_total" (counter)
  - "traces_exporter_sent_spans_total" (counter)

- Added support for custom `length` time setting in Cloudwatch component and integration. (@thepalbi)

### Bugfixes

- Fix issue where `remote.http` incorrectly had a status of "Unknown" until the
  period specified by the polling frquency elapsed. (@rfratto)


- Add signing region to remote.s3 component for use with custom endpoints so that Authorization Headers work correctly when
  proxying requests. (@mattdurham)

- Fix oauth default scope in `loki.source.azure_event_hubs`. (@akselleirv)

- Fix bug where `otelcol.exporter.otlphttp` ignores configuration for `traces_endpoint`, `metrics_endpoint`, and `logs_endpoint` attributes. (@SimoneFalzone)

- Fix issue in `prometheus.remote_write` where the `queue_config` and
  `metadata_config` blocks used incorrect defaults when not specified in the
  config file. (@rfratto)

- Fix issue where published RPMs were not signed. (@rfratto)

- Fix issue where flow mode exports labeled as "string or secret" could not be
  used in a binary operation. (@rfratto)

- Fix Grafana Agent mixin's "Agent Operational" dashboard expecting pods to always have `grafana-agent-.*` prefix. (@thampiotr)

- Change the HTTP Path and Data Path from the controller-local ID to the global ID for components loaded from within a module loader. (@spartan0x117)

- Fix bug where `stage.timestamp` in `loki.process` wasn't able to correctly
  parse timezones. This issue only impacts the dedicated `grafana-agent-flow`
  binary. (@rfratto)

- Fix bug where JSON requests to `loki.source.api` would not be handled correctly. This adds `/loki/api/v1/raw` and `/loki/api/v1/push` endpoints to `loki.source.api` and maps the `/api/v1/push` and `/api/v1/raw` to
  the `/loki` prefixed endpoints. (@mattdurham)

- Upgrade `loki.write` dependencies to latest changes. (@thepalbi)

### Other changes

- Mongodb integration has been re-enabled. (@jcreixell, @marctc)
- Build with go 1.20.6 (@captncraig)

- Clustering for Grafana Agent in flow mode has graduated from experimental to beta.

v0.34.3 (2023-06-27)
--------------------

### Bugfixes

- Fixes a bug in conversion of OpenTelemetry histograms when exported to Prometheus. (@grcevski)
- Enforce sha256 digest signing for rpms enabling installation on FIPS-enabled OSes. (@kfriedrich123)
- Fix panic from improper startup ordering in `prometheus.operator.servicemonitors`. (@captncraig)

v0.34.2 (2023-06-20)
--------------------

### Enhancements

- Replace map cache in prometheus.relabel with an LRU cache. (@mattdurham)
- Integrations: Extend `statsd` integration to configure relay endpoint. (@arminaaki)

### Bugfixes

- Fix a bug where `prometheus.relabel` would not correctly relabel when there is a cache miss. (@thampiotr)
- Fix a bug where `prometheus.relabel` would not correctly relabel exemplars or metadata. (@tpaschalis)
- Fixes several issues with statsd exporter. (@jcreixell, @marctc)

### Other changes

- Mongodb integration has been disabled for the time being due to licensing issues. (@jcreixell)

v0.34.1 (2023-06-12)
--------------------

### Bugfixes

- Fixed application of sub-collector defaults using the `windows_exporter` integration or `prometheus.exporter.windows`. (@mattdurham)

- Fix issue where `remote.http` did not fail early if the initial request
  failed. This caused failed requests to initially export empty values, which
  could lead to propagating issues downstream to other components which expect
  the export to be non-empty. (@rfratto)

- Allow `bearerTokenFile` field to be used in ServiceMonitors. (@captncraig)

- Fix issue where metrics and traces were not recorded from components within modules. (@mattdurham)

- `service_name` label is inferred from discovery meta labels in `pyroscope.scrape` (@korniltsev)

### Other changes

- Add logging to failed requests in `remote.http`. (@rfratto)

v0.34.0 (2023-06-08)
--------------------

### Breaking changes

- The experimental dynamic configuration feature has been removed in favor of Flow mode. (@mattdurham)

- The `oracledb` integration configuration has removed a redundant field `metrics_scrape_interval`. Use the `scrape_interval` parameter of the integration if a custom scrape interval is required. (@schmikei)

- Upgrade the embedded windows_exporter to commit 79781c6. (@jkroepke)

- Prometheus exporters in Flow mode now set the `instance` label to a value similar to the one they used to have in Static mode (<hostname> by default, customized by some integrations). (@jcreixell)

- `phlare.scrape` and `phlare.write` have been renamed to `pyroscope.scrape` and `pyroscope.scrape`. (@korniltsev)

### Features

- New Grafana Agent Flow components:
  - `loki.source.api` - receive Loki log entries over HTTP (e.g. from other agents). (@thampiotr)
  - `prometheus.operator.servicemonitors` discovers ServiceMonitor resources in your Kubernetes cluster and scrape
    the targets they reference. (@captncraig, @marctc, @jcreixell)
  - `prometheus.receive_http` - receive Prometheus metrics over HTTP (e.g. from other agents). (@thampiotr)
  - `remote.vault` retrieves a secret from Vault. (@rfratto)
  - `prometheus.exporter.snowflake` collects metrics from a snowflake database (@jonathanWamsley)
  - `prometheus.exporter.mssql` collects metrics from Microsoft SQL Server (@jonathanwamsley)
  - `prometheus.exporter.oracledb` collects metrics from oracledb (@jonathanwamsley)
  - `prometheus.exporter.dnsmasq` collects metrics from a dnsmasq server. (@spartan0x117)
  - `loki.source.awsfirehose` - receive Loki log entries from AWS Firehose via HTTP (@thepalbi)
  - `discovery.http` service discovery via http. (@captncraig)

- Added new functions to the River standard library:
  - `coalesce` returns the first non-zero value from a list of arguments. (@jkroepke)
  - `nonsensitive` converts a River secret back into a string. (@rfratto)

### Enhancements

- Support to attach node metadata to pods and endpoints targets in
  `discovery.kubernetes`. (@laurovenancio)

- Support ability to add optional custom headers to `loki.write` endpoint block (@aos)

- Support in-memory HTTP traffic for Flow components. `prometheus.exporter`
  components will now export a target containing an internal HTTP address.
  `prometheus.scrape`, when given that internal HTTP address, will connect to
  the server in-memory, bypassing the network stack. Use the new
  `--server.http.memory-addr` flag to customize which address is used for
  in-memory traffic. (@rfratto)
- Disable node_exporter on Windows systems (@jkroepke)
- Operator support for OAuth 2.0 Client in LogsClientSpec (@DavidSpek)

- Support `clustering` block in `phlare.scrape` components to distribute
  targets amongst clustered agents. (@rfratto)

- Delete stale series after a single WAL truncate instead of two. (@rfratto)

- Update OracleDB Exporter dependency to 0.5.0 (@schmikei)

- Embed Google Fonts on Flow UI (@jkroepke)

- Enable Content-Security-Policies on Flow UI (@jkroepke)

- Update azure-metrics-exporter to v0.0.0-20230502203721-b2bfd97b5313 (@kgeckhart)

- Update azidentity dependency to v1.3.0. (@akselleirv)

- Add custom labels to journal entries in `loki.source.journal` (@sbhrule15)

- `prometheus.operator.podmonitors` and `prometheus.operator.servicemonitors` can now access cluster secrets for authentication to targets. (@captncraig)

### Bugfixes

- Fix `loki.source.(gcplog|heroku)` `http` and `grpc` blocks were overriding defaults with zero-values
  on non-present fields. (@thepalbi)

- Fix an issue where defining `logging` or `tracing` blocks inside of a module
  would generate a panic instead of returning an error. (@erikbaranowski)

- Fix an issue where not specifying either `http` nor `grpc` blocks could result
  in a panic for `loki.source.heroku` and `loki.source.gcplog` components. (@thampiotr)

- Fix an issue where build artifacts for IBM S390x were being built with the
  GOARCH value for the PPC64 instead. (tpaschalis)

- Fix an issue where the Grafana Agent Flow RPM used the wrong path for the
  environment file, preventing the service from loading. (@rfratto)

- Fix an issue where the cluster advertise address was overwriting the join
  addresses. (@laurovenancio)

- Fix targets deduplication when clustering mode is enabled. (@laurovenancio)

- Fix issue in operator where any version update will restart all agent pods simultaneously. (@captncraig)

- Fix an issue where `loki.source.journald` did not create the positions
  directory with the appropriate permissions. (@tpaschalis)

- Fix an issue where fanning out log entries to multiple `loki.process`
  components lead to a race condition. (@tpaschalis)

- Fix panic in `prometheus.operator.servicemonitors` from relabel rules without certain defaults. (@captncraig)

- Fix issue in modules export cache throwing uncomparable errors. (@mattdurham)

- Fix issue where the UI could not navigate to components loaded by modules. (@rfratto)

- Fix issue where using exporters inside modules failed due to not passing the in-memory address dialer. (@mattdurham)

- Add signing region to remote.s3 component for use with custom endpoints so that Authorization Headers work correctly when
  proxying requests. (@mattdurham)

- Fix missing `instance` key for `prometheus.exporter.dnsmasq` component. (@spartan0x117)

### Other changes

- Add metrics when clustering mode is enabled. (@rfratto)
- Document debug metric `loki_process_dropped_lines_by_label_total` in loki.process. (@akselleirv)

- Add `agent_wal_out_of_order_samples_total` metric to track samples received
  out of order. (@rfratto)

- Add CLI flag `--server.http.enable-pprof` to grafana-agent-flow to conditionally enable `/debug/pprof` endpoints (@jkroepke)

- Use Go 1.20.4 for builds. (@tpaschalis)

- Integrate the new ExceptionContext which was recently added to the Faro Web-SDK in the
  app_agent_receiver Payload. (@codecapitano)

- Flow clustering: clusters will now use 512 tokens per node for distributing
  work, leading to better distribution. However, rolling out this change will
  cause some incorrerct or missing assignments until all nodes are updated. (@rfratto)

- Change the Docker base image for Linux containers to `ubuntu:lunar`.
  (@rfratto)

v0.33.2 (2023-05-11)
--------------------

### Bugfixes

- Fix issue where component evaluation time was overridden by a "default
  health" message. (@rfratto)

- Honor timeout when trying to establish a connection to another agent in Flow
  clustering mode. (@rfratto)

- Fix an issue with the grafana/agent windows docker image entrypoint
  not targeting the right location for the config. (@erikbaranowski)

- Fix issue where the `node_exporter` integration and
  `prometheus.exporter.unix` `diskstat_device_include` component could not set
  the allowlist field for the diskstat collector. (@tpaschalis)

- Fix an issue in `loki.source.heroku` where updating the `labels` or `use_incoming_timestamp`
  would not take effect. (@thampiotr)

- Flow: Fix an issue within S3 Module where the S3 path was not parsed correctly when the
  path consists of a parent directory. (@jastisriradheshyam)

- Flow: Fix an issue on Windows where `prometheus.remote_write` failed to read
  WAL checkpoints. This issue led to memory leaks once the initial checkpoint
  was created, and prevented a fresh process from being able to deliver metrics
  at all. (@rfratto)

- Fix an issue where the `loki.source.kubernetes` component could lead to
  the Agent crashing due to a race condition. (@tpaschalis)

### Other changes

- The `phlare.scrape` Flow component `fetch profile failed` log has been set to
  `debug` instead of `error`. (@erikbaranowski)

v0.33.1 (2023-05-01)
--------------------

### Bugfixes

- Fix spelling of the `frequency` argument on the `local.file` component.
  (@tpaschalis)

- Fix bug where some capsule values (such as Prometheus receivers) could not
  properly be used as an argument to a module. (@rfratto)

- Fix version information not displaying correctly when passing the `--version`
  flag or in the `agent_build_info` metric. (@rfratto)

- Fix issue in `loki.source.heroku` and `loki.source.gcplog` where updating the
  component would cause Grafana Agent Flow's Prometheus metrics endpoint to
  return an error until the process is restarted. (@rfratto)

- Fix issue in `loki.source.file` where updating the component caused
  goroutines to leak. (@rfratto)

### Other changes

- Support Bundles report the status of discovered log targets. (@tpaschalis)

v0.33.0 (2023-04-25)
--------------------

### Breaking changes

- Support for 32-bit ARM builds is removed for the foreseeable future due to Go
  compiler issues. We will consider bringing back 32-bit ARM support once our Go
  compiler issues are resolved and 32-bit ARM builds are stable. (@rfratto)

- Agent Management: `agent_management.api_url` config field has been replaced by
`agent_management.host`. The API path and version is now defined by the Agent. (@jcreixell)

- Agent Management: `agent_management.protocol` config field now allows defining "http" and "https" explicitly. Previously, "http" was previously used for both, with the actual protocol used inferred from the api url, which led to confusion. When upgrading, make sure to set to "https" when replacing `api_url` with `host`. (@jcreixell)

- Agent Management: `agent_management.remote_config_cache_location` config field has been replaced by
`agent_management.remote_configuration.cache_location`. (@jcreixell)

- Remove deprecated symbolic links to to `/bin/agent*` in Docker containers,
  as planned in v0.31. (@tpaschalis)

### Deprecations

- [Dynamic Configuration](https://grafana.com/docs/agent/latest/cookbook/dynamic-configuration/) will be removed in v0.34. Grafana Agent Flow supersedes this functionality. (@mattdurham)

### Features

- New Grafana Agent Flow components:

  - `discovery.dns` DNS service discovery. (@captncraig)
  - `discovery.ec2` service discovery for aws ec2. (@captncraig)
  - `discovery.lightsail` service discovery for aws lightsail. (@captncraig)
  - `discovery.gce` discovers resources on Google Compute Engine (GCE). (@marctc)
  - `discovery.digitalocean` provides service discovery for DigitalOcean. (@spartan0x117)
  - `discovery.consul` service discovery for Consul. (@jcreixell)
  - `discovery.azure` provides service discovery for Azure. (@spartan0x117)
  - `module.file` runs a Grafana Agent Flow module loaded from a file on disk.
    (@erikbaranowski)
  - `module.git` runs a Grafana Agent Flow module loaded from a file within a
    Git repository. (@rfratto)
  - `module.string` runs a Grafana Agent Flow module passed to the component by
    an expression containing a string. (@erikbaranowski, @rfratto)
  - `otelcol.auth.oauth2` performs OAuth 2.0 authentication for HTTP and gRPC
    based OpenTelemetry exporters. (@ptodev)
  - `otelcol.extension.jaeger_remote_sampling` provides an endpoint from which to
    pull Jaeger remote sampling documents. (@joe-elliott)
  - `otelcol.exporter.logging` accepts OpenTelemetry data from other `otelcol` components and writes it to the console. (@erikbaranowski)
  - `otelcol.auth.sigv4` performs AWS Signature Version 4 (SigV4) authentication
    for making requests to AWS services via `otelcol` components that support
    authentication extensions. (@ptodev)
  - `prometheus.exporter.blackbox` collects metrics from Blackbox exporter. (@marctc)
  - `prometheus.exporter.mysql` collects metrics from a MySQL database. (@spartan0x117)
  - `prometheus.exporter.postgres` collects metrics from a PostgreSQL database. (@spartan0x117)
  - `prometheus.exporter.statsd` collects metrics from a Statsd instance. (@gaantunes)
  - `prometheus.exporter.snmp` collects metrics from SNMP exporter. (@marctc)
  - `prometheus.operator.podmonitors` discovers PodMonitor resources in your Kubernetes cluster and scrape
    the targets they reference. (@captncraig, @marctc, @jcreixell)
  - `prometheus.exporter.windows` collects metrics from a Windows instance. (@jkroepke)
  - `prometheus.exporter.memcached` collects metrics from a Memcached server. (@spartan0x117)
  - `loki.source.azure_event_hubs` reads messages from Azure Event Hub using Kafka and forwards them to other   `loki` components. (@akselleirv)

- Add support for Flow-specific system packages:

  - Flow-specific DEB packages. (@rfratto, @robigan)
  - Flow-specific RPM packages. (@rfratto, @robigan)
  - Flow-specific macOS Homebrew Formula. (@rfratto)
  - Flow-specific Windows installer. (@rfratto)

  The Flow-specific packages allow users to install and run Grafana Agent Flow
  alongside an existing installation of Grafana Agent.

- Agent Management: Add support for integration snippets. (@jcreixell)

- Flow: Introduce a gossip-over-HTTP/2 _clustered mode_. `prometheus.scrape`
  component instances can opt-in to distributing scrape load between cluster
  peers. (@tpaschalis)

### Enhancements

- Flow: Add retries with backoff logic to Phlare write component. (@cyriltovena)

- Operator: Allow setting runtimeClassName on operator-created pods. (@captncraig)

- Operator: Transparently compress agent configs to stay under size limitations. (@captncraig)

- Update Redis Exporter Dependency to v1.49.0. (@spartan0x117)

- Update Loki dependency to the k144 branch. (@andriikushch)

- Flow: Add OAUTHBEARER mechanism to `loki.source.kafka` using Azure as provider. (@akselleirv)

- Update Process Exporter dependency to v0.7.10. (@spartan0x117)

- Agent Management: Introduces backpressure mechanism for remote config fetching (obeys 429 request
  `Retry-After` header). (@spartan0x117)

- Flow: support client TLS settings (CA, client certificate, client key) being
  provided from other components for the following components:

  - `discovery.docker`
  - `discovery.kubernetes`
  - `loki.source.kafka`
  - `loki.source.kubernetes`
  - `loki.source.podlogs`
  - `loki.write`
  - `mimir.rules.kubernetes`
  - `otelcol.auth.oauth2`
  - `otelcol.exporter.jaeger`
  - `otelcol.exporter.otlp`
  - `otelcol.exporter.otlphttp`
  - `otelcol.extension.jaeger_remote_sampling`
  - `otelcol.receiver.jaeger`
  - `otelcol.receiver.kafka`
  - `phlare.scrape`
  - `phlare.write`
  - `prometheus.remote_write`
  - `prometheus.scrape`
  - `remote.http`

- Flow: support server TLS settings (client CA, server certificate, server key)
  being provided from other components for the following components:

  - `loki.source.syslog`
  - `otelcol.exporter.otlp`
  - `otelcol.extension.jaeger_remote_sampling`
  - `otelcol.receiver.jaeger`
  - `otelcol.receiver.opencensus`
  - `otelcol.receiver.zipkin`

- Flow: Define custom http method and headers in `remote.http` component (@jkroepke)

- Flow: Add config property to `prometheus.exporter.blackbox` to define the config inline (@jkroepke)

- Update Loki Dependency to k146 which includes configurable file watchers (@mattdurham)

### Bugfixes

- Flow: fix issue where Flow would return an error when trying to access a key
  of a map whose value was the zero value (`null`, `0`, `false`, `[]`, `{}`).
  Whether an error was returned depended on the internal type of the value.
  (@rfratto)

- Flow: fix issue where using the `jaeger_remote` sampler for the `tracing`
  block would fail to parse the response from the remote sampler server if it
  used strings for the strategy type. This caused sampling to fall back
  to the default rate. (@rfratto)

- Flow: fix issue where components with no arguments like `loki.echo` were not
  viewable in the UI. (@rfratto)

- Flow: fix deadlock in `loki.source.file` where terminating tailers would hang
  while flushing remaining logs, preventing `loki.source.file` from being able
  to update. (@rfratto)

- Flow: fix deadlock in `loki.process` where a component with no stages would
  hang forever on handling logs. (@rfratto)

- Fix issue where a DefaultConfig might be mutated during unmarshaling. (@jcreixell)

- Fix issues where CloudWatch Exporter cannot use FIPS Endpoints outside of USA regions (@aglees)

- Fix issue where scraping native Prometheus histograms would leak memory.
  (@rfratto)

- Flow: fix issue where `loki.source.docker` component could deadlock. (@tpaschalis)

- Flow: fix issue where `prometheus.remote_write` created unnecessary extra
  child directories to store the WAL in. (@rfratto)

- Fix internal metrics reported as invalid by promtool's linter. (@tpaschalis)

- Fix issues with cri stage which treats partial line coming from any stream as same. (@kavirajk @aglees)

- Operator: fix for running multiple operators with different `--agent-selector` flags. (@captncraig)

- Operator: respect FilterRunning on PodMonitor and ServiceMonitor resources to only scrape running pods. (@captncraig)

- Fixes a bug where the github exporter would get stuck in an infinite loop under certain conditions. (@jcreixell)

- Fix bug where `loki.source.docker` always failed to start. (@rfratto)

### Other changes

- Grafana Agent Docker containers and release binaries are now published for
  s390x. (@rfratto)

- Use Go 1.20.3 for builds. (@rfratto)

- Change the Docker base image for Linux containers to `ubuntu:kinetic`.
  (@rfratto)

- Update prometheus.remote_write defaults to match new prometheus
  remote-write defaults. (@erikbaranowski)

v0.32.1 (2023-03-06)
--------------------

### Bugfixes

- Flow: Fixes slow reloading of targets in `phlare.scrape` component. (@cyriltovena)

- Flow: add a maximum connection lifetime of one hour when tailing logs from
  `loki.source.kubernetes` and `loki.source.podlogs` to recover from an issue
  where the Kubernetes API server stops responding with logs without closing
  the TCP connection. (@rfratto)

- Flow: fix issue in `loki.source.kubernetes` where `__pod__uid__` meta label
  defaulted incorrectly to the container name, causing tailers to never
  restart. (@rfratto)

v0.32.0 (2023-02-28)
--------------------

### Breaking changes

- Support for the embedded Flow UI for 32-bit ARMv6 builds is temporarily
  removed. (@rfratto)

- Node Exporter configuration options changed to align with new upstream version (@Thor77):

  - `diskstats_ignored_devices` is now `diskstats_device_exclude` in agent configuration.
  - `ignored_devices` is now `device_exclude` in flow configuration.

- Some blocks in Flow components have been merged with their parent block to make the block hierarchy smaller:

  - `discovery.docker > http_client_config` is merged into the `discovery.docker` block. (@erikbaranowski)
  - `discovery.kubernetes > http_client_config` is merged into the `discovery.kubernetes` block. (@erikbaranowski)
  - `loki.source.kubernetes > client > http_client_config` is merged into the `client` block. (@erikbaranowski)
  - `loki.source.podlogs > client > http_client_config` is merged into the `client` block. (@erikbaranowski)
  - `loki.write > endpoint > http_client_config` is merged into the `endpoint` block. (@erikbaranowski)
  - `mimir.rules.kubernetes > http_client_config` is merged into the `mimir.rules.kubernetes` block. (@erikbaranowski)
  - `otelcol.receiver.opencensus > grpc` is merged into the `otelcol.receiver.opencensus` block. (@ptodev)
  - `otelcol.receiver.zipkin > http` is merged into the `otelcol.receiver.zipkin` block. (@ptodev)
  - `phlare.scrape > http_client_config` is merged into the `phlare.scrape` block. (@erikbaranowski)
  - `phlare.write > endpoint > http_client_config` is merged into the `endpoint` block. (@erikbaranowski)
  - `prometheus.remote_write > endpoint > http_client_config` is merged into the `endpoint` block. (@erikbaranowski)
  - `prometheus.scrape > http_client_config` is merged into the `prometheus.scrape` block. (@erikbaranowski)

- The `loki.process` component now uses a combined name for stages, simplifying
  the block hierarchy. For example, the `stage > json` block hierarchy is now a
  single block called `stage.json`. All stage blocks in `loki.process` have
  been updated to use this simplified hierarchy. (@tpaschalis)

- `remote.s3` `client_options` block has been renamed to `client`. (@mattdurham)

- Renamed `prometheus.integration.node_exporter` to `prometheus.exporter.unix`. (@jcreixell)

- As first announced in v0.30, support for the `EXPERIMENTAL_ENABLE_FLOW`
  environment variable has been removed in favor of `AGENT_MODE=flow`.
  (@rfratto)

### Features

- New integrations:

  - `oracledb` (@schmikei)
  - `mssql` (@binaryfissiongames)
  - `cloudwatch metrics` (@thepalbi)
  - `azure` (@kgeckhart)
  - `gcp` (@kgeckhart, @ferruvich)

- New Grafana Agent Flow components:

  - `loki.echo` writes received logs to stdout. (@tpaschalis, @rfratto)
  - `loki.source.docker` reads logs from Docker containers and forwards them to
    other `loki` components. (@tpaschalis)
  - `loki.source.kafka` reads logs from Kafka events and forwards them to other
    `loki` components. (@erikbaranowski)
  - `loki.source.kubernetes_events` watches for Kubernetes Events and converts
    them into log lines to forward to other `loki` components. It is the
    equivalent of the `eventhandler` integration. (@rfratto)
  - `otelcol.processor.tail_sampling` samples traces based on a set of defined
    policies from `otelcol` components before forwarding them to other
    `otelcol` components. (@erikbaranowski)
  - `prometheus.exporter.apache` collects metrics from an apache web server
    (@captncraig)
  - `prometheus.exporter.consul` collects metrics from a consul installation
    (@captncraig)
  - `prometheus.exporter.github` collects metrics from GitHub (@jcreixell)
  - `prometheus.exporter.process` aggregates and collects metrics by scraping
    `/proc`. (@spartan0x117)
  - `prometheus.exporter.redis` collects metrics from a redis database
    (@spartan0x117)

### Enhancements

- Flow: Support `keepequal` and `dropequal` actions for relabeling. (@cyriltovena)

- Update Prometheus Node Exporter integration to v1.5.0. (@Thor77)

- Grafana Agent Flow will now reload the config file when `SIGHUP` is sent to
  the process. (@rfratto)

- If using the official RPM and DEB packages for Grafana Agent, invoking
  `systemctl reload grafana-agent` will now reload the configuration file.
  (@rfratto)

- Flow: the `loki.process` component now implements all the same processing
  stages as Promtail's pipelines. (@tpaschalis)

- Flow: new metric for `prometheus.scrape` -
  `agent_prometheus_scrape_targets_gauge`. (@ptodev)

- Flow: new metric for `prometheus.scrape` and `prometheus.relabel` -
  `agent_prometheus_forwarded_samples_total`. (@ptodev)

- Flow: add `constants` into the standard library to expose the hostname, OS,
  and architecture of the system Grafana Agent is running on. (@rfratto)

- Flow: add timeout to loki.source.podlogs controller setup. (@polyrain)

### Bugfixes

- Fixed a reconciliation error in Grafana Agent Operator when using `tlsConfig`
  on `Probe`. (@supergillis)

- Fix issue where an empty `server:` config stanza would cause debug-level logging.
  An empty `server:` is considered a misconfiguration, and thus will error out.
  (@neomantra)

- Flow: fix an error where some error messages that crossed multiple lines
  added extra an extra `|` character when displaying the source file on the
  starting line. (@rfratto)

- Flow: fix issues in `agent fmt` where adding an inline comment on the same
  line as a `[` or `{` would cause indentation issues on subsequent lines.
  (@rfratto)

- Flow: fix issues in `agent fmt` where line comments in arrays would be given
  the wrong identation level. (@rfratto)

- Flow: fix issues with `loki.file` and `loki.process` where deadlock contention or
  logs fail to process. (@mattdurham)

- Flow: `oauth2 > tls_config` was documented as a block but coded incorrectly as
  an attribute. This is now a block in code. This impacted `discovery.docker`,
  `discovery.kubernetes`, `loki.source.kubernetes`, `loki.write`,
  `mimir.rules.kubernetes`, `phlare.scrape`, `phlare.write`,
  `prometheus.remote_write`, `prometheus.scrape`, and `remote.http`
  (@erikbaranowski)

- Flow: Fix issue where using `river:",label"` causes the UI to return nothing. (@mattdurham)

### Other changes

- Use Go 1.20 for builds. (@rfratto)

- The beta label from Grafana Agent Flow has been removed. A subset of Flow
  components are still marked as beta or experimental:

  - `loki.echo` is explicitly marked as beta.
  - `loki.source.kubernetes` is explicitly marked as experimental.
  - `loki.source.podlogs` is explicitly marked as experimental.
  - `mimir.rules.kubernetes` is explicitly marked as beta.
  - `otelcol.processor.tail_sampling` is explicitly marked as beta.
  - `otelcol.receiver.loki` is explicitly marked as beta.
  - `otelcol.receiver.prometheus` is explicitly marked as beta.
  - `phlare.scrape` is explicitly marked as beta.
  - `phlare.write` is explicitly marked as beta.

v0.31.3 (2023-02-13)
--------------------

### Bugfixes

- `loki.source.cloudflare`: fix issue where the `zone_id` argument
  was being ignored, and the `api_token` argument was being used for the zone
  instead. (@rfratto)

- `loki.source.cloudflare`: fix issue where `api_token` argument was not marked
  as a sensitive field. (@rfratto)

v0.31.2 (2023-02-08)
--------------------

### Other changes

- In the Agent Operator, upgrade the `prometheus-config-reloader` dependency
  from version 0.47.0 to version 0.62.0. (@ptodev)

v0.31.1 (2023-02-06)
--------------------

> **BREAKING CHANGES**: This release has breaking changes. Please read entries
> carefully and consult the [upgrade guide][] for specific instructions.

### Breaking changes

- All release Windows `.exe` files are now published as a zip archive.
  Previously, `grafana-agent-installer.exe` was unzipped. (@rfratto)

### Other changes

- Support Go 1.20 for builds. Official release binaries are still produced
  using Go 1.19. (@rfratto)

v0.31.0 (2023-01-31)
--------------------

> **BREAKING CHANGES**: This release has breaking changes. Please read entries
> carefully and consult the [upgrade guide][] for specific instructions.

### Breaking changes

- Release binaries (including inside Docker containers) have been renamed to be
  prefixed with `grafana-` (@rfratto):

  - `agent` is now `grafana-agent`.
  - `agentctl` is now `grafana-agentctl`.
  - `agent-operator` is now `grafana-agent-operator`.

### Deprecations

- A symbolic link in Docker containers from the old binary name to the new
  binary name has been added. These symbolic links will be removed in v0.33. (@rfratto)

### Features

- New Grafana Agent Flow components:

  - `loki.source.cloudflare` reads logs from Cloudflare's Logpull API and
    forwards them to other `loki` components. (@tpaschalis)
  - `loki.source.gcplog` reads logs from GCP cloud resources using Pub/Sub
    subscriptions and forwards them to other `loki` components. (@tpaschalis)
  - `loki.source.gelf` listens for Graylog logs. (@mattdurham)
  - `loki.source.heroku` listens for Heroku messages over TCP a connection and
    forwards them to other `loki` components. (@erikbaranowski)
  - `loki.source.journal` read messages from systemd journal. (@mattdurham)
  - `loki.source.kubernetes` collects logs from Kubernetes pods using the
    Kubernetes API. (@rfratto)
  - `loki.source.podlogs` discovers PodLogs resources on Kubernetes and
    uses the Kubernetes API to collect logs from the pods specified by the
    PodLogs resource. (@rfratto)
  - `loki.source.syslog` listens for Syslog messages over TCP and UDP
    connections and forwards them to other `loki` components. (@tpaschalis)
  - `loki.source.windowsevent` reads logs from Windows Event Log. (@mattdurham)
  - `otelcol.exporter.jaeger` forwards OpenTelemetry data to a Jaeger server.
    (@erikbaranowski)
  - `otelcol.exporter.loki` forwards OTLP-formatted data to compatible `loki`
    receivers. (@tpaschalis)
  - `otelcol.receiver.kafka` receives telemetry data from Kafka. (@rfratto)
  - `otelcol.receiver.loki` receives Loki logs, converts them to the OTLP log
    format and forwards them to other `otelcol` components. (@tpaschalis)
  - `otelcol.receiver.opencensus` receives OpenConsensus-formatted traces or
    metrics. (@ptodev)
  - `otelcol.receiver.zipkin` receives Zipkin-formatted traces. (@rfratto)
  - `phlare.scrape` collects application performance profiles. (@cyriltovena)
  - `phlare.write` sends application performance profiles to Grafana Phlare.
    (@cyriltovena)
  - `mimir.rules.kubernetes` discovers `PrometheusRule` Kubernetes resources and
    loads them into a Mimir instance. (@Logiraptor)

- Flow components which work with relabeling rules (`discovery.relabel`,
  `prometheus.relabel` and `loki.relabel`) now export a new value named Rules.
  This value returns a copy of the currently configured rules. (@tpaschalis)

- New experimental feature: agent-management. Polls configured remote API to fetch new configs. (@spartan0x117)

- Introduce global configuration for logs. (@jcreixell)

### Enhancements

- Handle faro-web-sdk `View` meta in app_agent_receiver. (@rlankfo)

- Flow: the targets in debug info from `loki.source.file` are now individual blocks. (@rfratto)

- Grafana Agent Operator: add [promtail limit stage](https://grafana.com/docs/loki/latest/clients/promtail/stages/limit/) to the operator. (@spartan0x117)

### Bugfixes

- Flow UI: Fix the issue with messy layout on the component list page while
  browser window resize (@xiyu95)

- Flow UI: Display the values of all attributes unless they are nil. (@ptodev)

- Flow: `prometheus.relabel` and `prometheus.remote_write` will now error if they have exited. (@ptodev)

- Flow: Fix issue where negative numbers would convert to floating-point values
  incorrectly, treating the sign flag as part of the number. (@rfratto)

- Flow: fix a goroutine leak when `loki.source.file` is passed more than one
  target with identical set of public labels. (@rfratto)

- Fix issue where removing and re-adding log instance configurations causes an
  error due to double registration of metrics (@spartan0x117, @jcreixell)

### Other changes

- Use Go 1.19.4 for builds. (@erikbaranowski)

- New windows containers for agent and agentctl. These can be found moving forward with the ${Version}-windows tags for grafana/agent and grafana/agentctl docker images (@erikbaranowski)

v0.30.2 (2023-01-11)
--------------------

### Bugfixes

- Flow: `prometheus.relabel` will no longer modify the labels of the original
  metrics, which could lead to the incorrect application of relabel rules on
  subsequent relabels. (@rfratto)

- Flow: `loki.source.file` will no longer deadlock other components if log
  lines cannot be sent to Loki. `loki.source.file` will wait for 5 seconds per
  file to finish flushing read logs to the client, after which it will drop
  them, resulting in lost logs. (@rfratto)

- Operator: Fix the handling of the enableHttp2 field as a boolean in
  `pod_monitor` and `service_monitor` templates. (@tpaschalis)

v0.30.1 (2022-12-23)
--------------------

### Bugfixes

- Fix issue where journald support was accidentally removed. (@tpaschalis)

- Fix issue where some traces' metrics where not collected. (@marctc)

v0.30.0 (2022-12-20)
--------------------

> **BREAKING CHANGES**: This release has breaking changes. Please read entries
> carefully and consult the [upgrade guide][] for specific instructions.

### Breaking changes

- The `ebpf_exporter` integration has been removed due to issues with static
  linking. It may be brought back once these are resolved. (@tpaschalis)

### Deprecations

- The `EXPERIMENTAL_ENABLE_FLOW` environment variable is deprecated in favor of
  `AGENT_MODE=flow`. Support for `EXPERIMENTAL_ENABLE_FLOW` will be removed in
  v0.32. (@rfratto)

### Features

- `grafana-agent-operator` supports oauth2 as an authentication method for
  remote_write. (@timo-42)

- Grafana Agent Flow: Add tracing instrumentation and a `tracing` block to
  forward traces to `otelcol` component. (@rfratto)

- Grafana Agent Flow: Add a `discovery_target_decode` function to decode a JSON
  array of discovery targets corresponding to Prometheus' HTTP and file service
  discovery formats. (@rfratto)

- New Grafana Agent Flow components:

  - `remote.http` polls an HTTP URL and exposes the response body as a string
    or secret to other components. (@rfratto)

  - `discovery.docker` discovers Docker containers from a Docker Engine host.
    (@rfratto)

  - `loki.source.file` reads and tails files for log entries and forwards them
    to other `loki` components. (@tpaschalis)

  - `loki.write` receives log entries from other `loki` components and sends
    them over to a Loki instance. (@tpaschalis)

  - `loki.relabel` receives log entries from other `loki` components and
    rewrites their label set. (@tpaschalis)

  - `loki.process` receives log entries from other `loki` components and runs
    one or more processing stages. (@tpaschalis)

  - `discovery.file` discovers files on the filesystem following glob
    patterns. (@mattdurham)

- Integrations: Introduce the `snowflake` integration. (@binaryfissiongames)

### Enhancements

- Update agent-loki.yaml to use environment variables in the configuration file (@go4real)

- Integrations: Always use direct connection in mongodb_exporter integration. (@v-zhuravlev)

- Update OpenTelemetry Collector dependency to v0.63.1. (@tpaschalis)

- riverfmt: Permit empty blocks with both curly braces on the same line.
  (@rfratto)

- riverfmt: Allow function arguments to persist across different lines.
  (@rfratto)

- Flow: The HTTP server will now start before the Flow controller performs the
  initial load. This allows metrics and pprof data to be collected during the
  first load. (@rfratto)

- Add support for using a [password map file](https://github.com/oliver006/redis_exporter/blob/master/contrib/sample-pwd-file.json) in `redis_exporter`. (@spartan0x117)

- Flow: Add support for exemplars in Prometheus component pipelines. (@rfratto)

- Update Prometheus dependency to v2.40.5. (@rfratto)

- Update Promtail dependency to k127. (@rfratto)

- Native histograms are now supported in the static Grafana Agent and in
  `prometheus.*` Flow components. Native histograms will be automatically
  collected from supported targets. remote_write must be configured to forward
  native histograms from the WAL to the specified endpoints. (@rfratto)

- Flow: metrics generated by upstream OpenTelemetry Collector components are
  now exposed at the `/metrics` endpoint of Grafana Agent Flow. (@rfratto)

### Bugfixes

- Fix issue where whitespace was being sent as part of password when using a
  password file for `redis_exporter`. (@spartan0x117)

- Flow UI: Fix issue where a configuration block referencing a component would
  cause the graph page to fail to load. (@rfratto)

- Remove duplicate `oauth2` key from `metricsinstances` CRD. (@daper)

- Fix issue where on checking whether to restart integrations the Integration
  Manager was comparing configs with secret values scrubbed, preventing reloads
  if only secrets were updated. (@spartan0x117)

### Other changes

- Grafana Agent Flow has graduated from experimental to beta.

v0.29.0 (2022-11-08)
--------------------

> **BREAKING CHANGES**: This release has breaking changes. Please read entries
> carefully and consult the [upgrade guide][] for specific instructions.

### Breaking changes

- JSON-encoded traces from OTLP versions earlier than 0.16.0 are no longer
  supported. (@rfratto)

### Deprecations

- The binary names `agent`, `agentctl`, and `agent-operator` have been
  deprecated and will be renamed to `grafana-agent`, `grafana-agentctl`, and
  `grafana-agent-operator` in the v0.31.0 release.

### Features

- Add `agentctl test-logs` command to allow testing log configurations by redirecting
  collected logs to standard output. This can be useful for debugging. (@jcreixell)

- New Grafana Agent Flow components:

  - `otelcol.receiver.otlp` receives OTLP-formatted traces, metrics, and logs.
    Data can then be forwarded to other `otelcol` components. (@rfratto)

  - `otelcol.processor.batch` batches data from `otelcol` components before
    forwarding it to other `otelcol` components. (@rfratto)

  - `otelcol.exporter.otlp` accepts data from `otelcol` components and sends
    it to a gRPC server using the OTLP protocol. (@rfratto)

  - `otelcol.exporter.otlphttp` accepts data from `otelcol` components and
    sends it to an HTTP server using the OTLP protocol. (@tpaschalis)

  - `otelcol.auth.basic` performs basic authentication for `otelcol`
    components that support authentication extensions. (@rfratto)

  - `otelcol.receiver.jeager` receives Jaeger-formatted traces. Data can then
    be forwarded to other `otelcol` components. (@rfratto)

  - `otelcol.processor.memory_limiter` periodically checks memory usage and
    drops data or forces a garbage collection if the defined limits are
    exceeded. (@tpaschalis)

  - `otelcol.auth.bearer` performs bearer token authentication for `otelcol`
    components that support authentication extensions. (@rfratto)

  - `otelcol.auth.headers` attaches custom request headers to `otelcol`
    components that support authentication extensions. (@rfratto)

  - `otelcol.receiver.prometheus` receives Prometheus metrics, converts them
    to the OTLP metric format and forwards them to other `otelcol` components.
    (@tpaschalis)

  - `otelcol.exporter.prometheus` forwards OTLP-formatted data to compatible
    `prometheus` components. (@rfratto)

- Flow: Allow config blocks to reference component exports. (@tpaschalis)

- Introduce `/-/support` endpoint for generating 'support bundles' in static
  agent mode. Support bundles are zip files of commonly-requested information
  that can be used to debug a running agent. (@tpaschalis)

### Enhancements

- Update OpenTelemetry Collector dependency to v0.61.0. (@rfratto)

- Add caching to Prometheus relabel component. (@mattdurham)

- Grafana Agent Flow: add `agent_resources_*` metrics which explain basic
  platform-agnostic metrics. These metrics assist with basic monitoring of
  Grafana Agent, but are not meant to act as a replacement for fully featured
  components like `prometheus.integration.node_exporter`. (@rfratto)

- Enable field label in TenantStageSpec of PodLogs pipeline. (@siiimooon)

- Enable reporting of enabled integrations. (@marctc)

- Grafana Agent Flow: `prometheus.remote_write` and `prometheus.relabel` will
  now export receivers immediately, removing the need for dependant components
  to be evaluated twice at process startup. (@rfratto)

- Add missing setting to configure instance key for Eventhandler integration. (@marctc)

- Update Prometheus dependency to v2.39.1. (@rfratto)

- Update Promtail dependency to weekly release k122. (@rfratto)

- Tracing: support the `num_traces` and `expected_new_traces_per_sec` configuration parameters in the tail_sampling processor. (@ptodev)

### Bugfixes

- Remove empty port from the `apache_http` integration's instance label. (@katepangLiu)

- Fix identifier on target creation for SNMP v2 integration. (@marctc)

- Fix bug when specifying Blackbox's modules when using Blackbox integration. (@marctc)

- Tracing: fix a panic when the required `protocols` field was not set in the `otlp` receiver. (@ptodev)

- Support Bearer tokens for metric remote writes in the Grafana Operator (@jcreixell, @marctc)

### Other changes

- Update versions of embedded Prometheus exporters used for integrations:

  - Update `github.com/prometheus/statsd_exporter` to `v0.22.8`. (@captncraig)

  - Update `github.com/prometheus-community/postgres_exporter` to `v0.11.1`. (@captncraig)

  - Update `github.com/prometheus/memcached_exporter` to `v0.10.0`. (@captncraig)

  - Update `github.com/prometheus-community/elasticsearch_exporter` to `v1.5.0`. (@captncraig)

  - Update `github.com/prometheus/mysqld_exporter` to `v0.14.0`. (@captncraig)

  - Update `github.com/prometheus/consul_exporter` to `v0.8.0`. (@captncraig)

  - Update `github.com/ncabatoff/process-exporter` to `v0.7.10`. (@captncraig)

  - Update `github.com/prometheus-community/postgres_exporter` to `v0.11.1`. (@captncraig)

- Use Go 1.19.3 for builds. (@rfratto)

v0.28.1 (2022-11-03)
--------------------

### Security

- Update Docker base image to resolve OpenSSL vulnerabilities CVE-2022-3602 and
  CVE-2022-3786. Grafana Agent does not use OpenSSL, so we do not believe it is
  vulnerable to these issues, but the base image has been updated to remove the
  report from image scanners. (@rfratto)

v0.28.0 (2022-09-29)
--------------------

### Features

- Introduce Grafana Agent Flow, an experimental "programmable pipeline" runtime
  mode which improves how to configure and debug Grafana Agent by using
  components. (@captncraig, @karengermond, @marctc, @mattdurham, @rfratto,
  @rlankfo, @tpaschalis)

- Introduce Blackbox exporter integration. (@marctc)

### Enhancements

- Update Loki dependency to v2.6.1. (@rfratto)

### Bugfixes

### Other changes

- Fix relabel configs in sample agent-operator manifests (@hjet)

- Operator no longer set the `SecurityContext.Privileged` flag in the `config-reloader` container. (@hsyed-dojo)

- Add metrics for config reloads and config hash (@jcreixell)

v0.27.1 (2022-09-09)
--------------------

> **NOTE**: ARMv6 Docker images are no longer being published.
>
> We have stopped publishing Docker images for ARMv6 platforms.
> This is due to the new Ubuntu base image we are using that does not support ARMv6.
> The new Ubuntu base image has less reported CVEs, and allows us to provide more
> secure Docker images. We will still continue to publish ARMv6 release binaries and
> deb/rpm packages.

### Other Changes

- Switch docker image base from debian to ubuntu. (@captncraig)

v0.27.0 (2022-09-01)
--------------------

### Features

- Integrations: (beta) Add vmware_exporter integration (@rlankfo)

- App agent receiver: add Event kind to payload (@domasx2)

### Enhancements

- Tracing: Introduce a periodic appender to the remotewriteexporter to control sample rate. (@mapno)

- Tracing: Update OpenTelemetry dependency to v0.55.0. (@rfratto, @mapno)

- Add base agent-operator jsonnet library and generated manifests (@hjet)

- Add full (metrics, logs, K8s events) sample agent-operator jsonnet library and gen manifests (@hjet)

- Introduce new configuration fields for disabling Keep-Alives and setting the
  IdleConnectionTimeout when scraping. (@tpaschalis)

- Add field to Operator CRD to disable report usage functionality. (@marctc)

### Bugfixes

- Tracing: Fixed issue with the PromSD processor using the `connection` method to discover the IP
  address.  It was failing to match because the port number was included in the address string. (@jphx)

- Register prometheus discovery metrics. (@mattdurham)

- Fix seg fault when no instance parameter is provided for apache_http integration, using integrations-next feature flag. (@rgeyer)

- Fix grafanacloud-install.ps1 web request internal server error when fetching config. (@rlankfo)

- Fix snmp integration not passing module or walk_params parameters when scraping. (@rgeyer)

- Fix unmarshal errors (key "<walk_param name>" already set in map) for snmp integration config when walk_params is defined, and the config is reloaded. (@rgeyer)

### Other changes

- Update several go dependencies to resolve warnings from certain security scanning tools. None of the resolved vulnerabilities were known to be exploitable through the agent. (@captncraig)

- It is now possible to compile Grafana Agent using Go 1.19. (@rfratto)

v0.26.1 (2022-07-25)
--------------------

> **BREAKING CHANGES**: This release has breaking changes. Please read entries
> carefully and consult the [upgrade guide][] for specific instructions.

### Breaking changes

- Change windows certificate store so client certificate is no longer required in store. (@mattdurham)

### Bugfixes

- Operator: Fix issue where configured `targetPort` ServiceMonitors resulted in
  generating an incorrect scrape_config. (@rfratto)

- Build the Linux/AMD64 artifacts using the opt-out flag for the ebpf_exporter. (@tpaschalis)

v0.26.0 (2022-07-18)
--------------------

> **BREAKING CHANGES**: This release has breaking changes. Please read entries
> carefully and consult the [upgrade guide][] for specific instructions.

### Breaking changes

- Deprecated `server` YAML block fields have now been removed in favor of the
  command-line flags that replaced them. These fields were originally
  deprecated in v0.24.0. (@rfratto)

- Changed tail sampling policies to be configured as in the OpenTelemetry
  Collector. (@mapno)

### Features

- Introduce Apache HTTP exporter integration. (@v-zhuravlev)

- Introduce eBPF exporter integration. (@tpaschalis)

### Enhancements

- Truncate all records in WAL if repair attempt fails. (@rlankfo)

### Bugfixes

- Relative symlinks for promtail now work as expected. (@RangerCD, @mukerjee)

- Fix rate limiting implementation for the app agent receiver integration. (@domasx2)

- Fix mongodb exporter so that it now collects all metrics. (@mattdurham)

v0.25.1 (2022-06-16)
--------------------

### Bugfixes

- Integer types fail to unmarshal correctly in operator additional scrape configs. (@rlankfo)

- Unwrap replayWAL error before attempting corruption repair. (@rlankfo)

v0.25.0 (2022-06-06)
--------------------

> **BREAKING CHANGES**: This release has breaking changes. Please read entries
> carefully and consult the [upgrade guide][] for specific instructions.

### Breaking changes

- Traces: Use `rpc.grpc.status_code` attribute to determine
  span failed in the service graph processor (@rcrowe)

### Features

- Add HTTP endpoints to fetch active instances and targets for the Logs subsystem.
  (@marctc)

- (beta) Add support for using windows certificate store for TLS connections. (@mattdurham)

- Grafana Agent Operator: add support for integrations through an `Integration`
  CRD which is discovered by `GrafanaAgent`. (@rfratto)

- (experimental) Add app agent receiver integration. This depends on integrations-next being enabled
  via the `integrations-next` feature flag. Use `-enable-features=integrations-next` to use
  this integration. (@kpelelis, @domas)

- Introduce SNMP exporter integration. (@v-zhuravlev)

- Configure the agent to report the use of feature flags to grafana.com. (@marctc)

### Enhancements

- integrations-next: Integrations using autoscrape will now autoscrape metrics
  using in-memory connections instead of connecting to themselves over the
  network. As a result of this change, the `client_config` field has been
  removed. (@rfratto)

- Enable `proxy_url` support on `oauth2` for metrics and logs (update **prometheus/common** dependency to `v0.33.0`). (@martin-jaeger-maersk)

- `extra-scrape-metrics` can now be enabled with the `--enable-features=extra-scrape-metrics` feature flag. See <https://prometheus.io/docs/prometheus/2.31/feature_flags/#extra-scrape-metrics> for details. (@rlankfo)

- Resolved issue in v2 integrations where if an instance name was a prefix of another the route handler would fail to
  match requests on the longer name (@mattdurham)

- Set `include_metadata` to true by default for OTLP traces receivers (@mapno)

### Bugfixes

- Scraping service was not honoring the new server grpc flags `server.grpc.address`.  (@mattdurham)

### Other changes

- Update base image of official Docker containers from Debian buster to Debian
  bullseye. (@rfratto)

- Use Go 1.18 for builds. (@rfratto)

- Add `metrics` prefix to the url of list instances endpoint (`GET
  /agent/api/v1/instances`) and list targets endpoint (`GET
  /agent/api/v1/metrics/targets`). (@marctc)

- Add extra identifying labels (`job`, `instance`, `agent_hostname`) to eventhandler integration. (@hjet)

- Add `extra_labels` configuration to eventhandler integration. (@hjet)

v0.24.2 (2022-05-02)
--------------------

### Bugfixes

- Added configuration watcher delay to prevent race condition in cases where scraping service mode has not gracefully exited. (@mattdurham)

### Other changes

- Update version of node_exporter to include additional metrics for osx. (@v-zhuravlev)

v0.24.1 (2022-04-14)
--------------------

### Bugfixes

- Add missing version information back into `agentctl --version`. (@rlankfo)

- Bump version of github-exporter to latest upstream SHA 284088c21e7d, which
  includes fixes from bugs found in their latest tag. This includes a fix
  where not all releases where retrieved when pulling release information.
  (@rfratto)

- Set the `Content-Type` HTTP header to `application/json` for API endpoints
  returning json objects. (@marctc)

- Operator: fix issue where a `username_file` field was incorrectly set.
  (@rfratto)

- Initialize the logger with default `log_level` and `log_format` parameters.
  (@tpaschalis)

### Other changes

- Embed timezone data to enable Promtail pipelines using the `location` field
  on Windows machines. (@tpaschalis)

v0.24.0 (2022-04-07)
--------------------

> **BREAKING CHANGES**: This release has breaking changes. Please read entries
> carefully and consult the [upgrade guide][] for specific instructions.
>
> **GRAFANA AGENT OPERATOR USERS**: As of this release, Grafana Agent Operator
> does not support versions of Grafana Agent prior to v0.24.0.

### Breaking changes

- The following metrics will now be prefixed with `agent_dskit_` instead of
  `cortex_`: `cortex_kv_request_duration_seconds`,
  `cortex_member_consul_heartbeats_total`, `cortex_member_ring_tokens_owned`,
  `cortex_member_ring_tokens_to_own`, `cortex_ring_member_ownership_percent`,
  `cortex_ring_members`, `cortex_ring_oldest_member_timestamp`,
  `cortex_ring_tokens_owned`, `cortex_ring_tokens_total`. (@rlankfo)

- Traces: the `traces_spanmetrics_calls_total_total` metric has been renamed to
  `traces_spanmetrics_calls_total` (@fredr)

- Two new flags, `-server.http.enable-tls` and `-server.grpc.enable-tls` must
  be provided to explicitly enable TLS support. This is a change of the
  previous behavior where TLS support was enabled when a certificate pair was
  provided. (@rfratto)

- Many command line flags starting with `-server.` block have been renamed.
  (@rfratto)

- The `-log.level` and `-log.format` flags are removed in favor of being set in
  the configuration file. (@rfratto)

- Flags for configuring TLS have been removed in favor of being set in the
  configuration file. (@rfratto)

- Dynamic reload is no longer supported for deprecated server block fields.
  Changing a deprecated field will be ignored and cause the reload to fail.
  (@rfratto)

- The default HTTP listen address is now `127.0.0.1:12345`. Use the
  `-server.http.address` flag to change this value. (@rfratto)

- The default gRPC listen address is now `127.0.0.1:12346`. Use the
  `-server.grpc.address` flag to change this value. (@rfratto)

- `-reload-addr` and `-reload-port` have been removed. They are no longer
  necessary as the primary HTTP server is now static and can't be shut down in
  the middle of a `/-/reload` call. (@rfratto)

- (Only impacts `integrations-next` feature flag) Many integrations have been
  renamed to better represent what they are integrating with. For example,
  `redis_exporter` is now `redis`. This change requires updating
  `integrations-next`-enabled configuration files. This change also changes
  integration names shown in metric labels. (@rfratto)

- The deprecated `-prometheus.*` flags have been removed in favor of
  their `-metrics.*` counterparts. The `-prometheus.*` flags were first
  deprecated in v0.19.0. (@rfratto)

### Deprecations

- Most fields in the `server` block of the configuration file are
  now deprecated in favor of command line flags. These fields will be removed
  in the v0.26.0 release. Please consult the upgrade guide for more information
  and rationale. (@rfratto)

### Features

- Added config read API support to GrafanaAgent Custom Resource Definition.
  (@shamsalmon)

- Added consulagent_sd to target discovery. (@chuckyz)

- Introduce EXPERIMENTAL support for dynamic configuration. (@mattdurham)

- Introduced endpoint that accepts remote_write requests and pushes metrics data directly into an instance's WAL. (@tpaschalis)

- Added builds for linux/ppc64le. (@aklyachkin)

### Enhancements

- Tracing: Exporters can now be configured to use OAuth. (@canuteson)

- Strengthen readiness check for metrics instances. (@tpaschalis)

- Parameterize namespace field in sample K8s logs manifests (@hjet)

- Upgrade to Loki k87. (@rlankfo)

- Update Prometheus dependency to v2.34.0. (@rfratto)

- Update OpenTelemetry-collector dependency to v0.46.0. (@mapno)

- Update cAdvisor dependency to v0.44.0. (@rfratto)

- Update mongodb_exporter dependency to v0.31.2 (@mukerjee)

- Use grafana-agent/v2 Tanka Jsonnet to generate K8s manifests (@hjet)

- Replace agent-bare.yaml K8s sample Deployment with StatefulSet (@hjet)

- Improve error message for `agentctl` when timeout happens calling
  `cloud-config` command (@marctc)

- Enable integrations-next by default in agent-bare.yaml. Please note #1262 (@hjet)

### Bugfixes

- Fix Kubernetes manifests to use port `4317` for OTLP instead of the previous
  `55680` in line with the default exposed port in the agent.

- Ensure singleton integrations are honored in v2 integrations (@mattdurham)

- Tracing: `const_labels` is now correctly parsed in the remote write exporter.
  (@fredr)

- integrations-next: Fix race condition where metrics endpoints for
  integrations may disappear after reloading the config file. (@rfratto)

- Removed the `server.path_prefix` field which would break various features in
  Grafana Agent when set. (@rfratto)

- Fix issue where installing the DEB/RPM packages would overwrite the existing
  config files and environment files. (@rfratto)

- Set `grafanaDashboardFolder` as top level key in the mixin. (@Duologic)

- Operator: Custom Secrets or ConfigMaps to mount will no longer collide with
  the path name of the default secret mount. As a side effect of this bugfix,
  custom Secrets will now be mounted at
  `/var/lib/grafana-agent/extra-secrets/<secret name>` and custom ConfigMaps
  will now be mounted at `/var/lib/grafana-agent/extra-configmaps/<configmap
  name>`. This is not a breaking change as it was previously impossible to
  properly provide these custom mounts. (@rfratto)

- Flags accidentally prefixed with `-metrics.service..` (two `.` in a row) have
  now been fixed to only have one `.`. (@rfratto)

- Protect concurrent writes to the WAL in the remote write exporter (@mapno)

### Other changes

- The `-metrics.wal-directory` flag and `metrics.wal_directory` config option
  will now default to `data-agent/`, the same default WAL directory as
  Prometheus Agent. (@rfratto)

v0.23.0 (2022-02-10)
--------------------

### Enhancements

- Go 1.17 is now used for all builds of the Agent. (@tpaschalis)

- integrations-next: Add `extra_labels` to add a custom set of labels to
  integration targets. (@rfratto)

- The agent no longer appends duplicate exemplars. (@tpaschalis)

- Added Kubernetes eventhandler integration (@hjet)

- Enables sending of exemplars over remote write by default. (@rlankfo)

### Bugfixes

- Fixed issue where Grafana Agent may panic if there is a very large WAL
  loading while old WALs are being deleted or the `/agent/api/v1/targets`
  endpoint is called. (@tpaschalis)

- Fix panic in prom_sd_processor when address is empty (@mapno)

- Operator: Add missing proxy_url field from generated remote_write configs.
  (@rfratto)

- Honor the specified log format in the traces subsystem (@mapno)

- Fix typo in node_exporter for runit_service_dir. (@mattdurham)

- Allow inlining credentials in remote_write url. (@tpaschalis)

- integrations-next: Wait for integrations to stop when starting new instances
  or shutting down (@rfratto).

- Fix issue with windows_exporter mssql collector crashing the agent.
  (@mattdurham)

- The deb and rpm files will now ensure the /var/lib/grafana-agent data
  directory is created with permissions set to 0770. (@rfratto)

- Make agent-traces.yaml Namespace a template-friendly variable (@hjet)

- Disable `machine-id` journal vol by default in sample logs manifest (@hjet)

v0.22.0 (2022-01-13)
--------------------

> This release has deprecations. Please read entries carefully and consult
> the [upgrade guide][] for specific instructions.

### Deprecations

- The node_exporter integration's `netdev_device_whitelist` field is deprecated
  in favor of `netdev_device_include`. Support for the old field name will be
  removed in a future version. (@rfratto)

- The node_exporter integration's `netdev_device_blacklist` field is deprecated
  in favor of `netdev_device_include`. Support for the old field name will be
  removed in a future version. (@rfratto)

- The node_exporter integration's `systemd_unit_whitelist` field is deprecated
  in favor of `systemd_unit_include`. Support for the old field name will be
  removed in a future version. (@rfratto)

- The node_exporter integration's `systemd_unit_blacklist` field is deprecated
  in favor of `systemd_unit_exclude`. Support for the old field name will be
  removed in a future version. (@rfratto)

- The node_exporter integration's `filesystem_ignored_mount_points` field is
  deprecated in favor of `filesystem_mount_points_exclude`. Support for the old
  field name will be removed in a future version. (@rfratto)

- The node_exporter integration's `filesystem_ignored_fs_types` field is
  deprecated in favor of `filesystem_fs_types_exclude`. Support for the old
  field name will be removed in a future version. (@rfratto)

### Features

- (beta) Enable experimental config urls for fetching remote configs.
  Currently, only HTTP/S is supported. Pass the
  `-enable-features=remote-configs` flag to turn this on. (@rlankfo)

- Added [cAdvisor](https://github.com/google/cadvisor) integration. (@rgeyer)

- Traces: Add `Agent Tracing Pipeline` dashboard and alerts (@mapno)

- Traces: Support jaeger/grpc exporter (@nicoche)

- (beta) Enable an experimental integrations subsystem revamp. Pass
  `integrations-next` to `-enable-features` to turn this on. Reading the
  documentation for the revamp is recommended; enabling it causes breaking
  config changes. (@rfratto)

### Enhancements

- Traces: Improved pod association in PromSD processor (@mapno)

- Updated OTel to v0.40.0 (@mapno)

- Remote write dashboard: show in and out sample rates (@bboreham)

- Remote write dashboard: add mean latency (@bboreham)

- Update node_exporter dependency to v1.3.1. (@rfratto)

- Cherry-pick Prometheus PR #10102 into our Prometheus dependency (@rfratto).

### Bugfixes

- Fix usage of POSTGRES_EXPORTER_DATA_SOURCE_NAME when using postgres_exporter
  integration (@f11r)

- Change ordering of the entrypoint for windows service so that it accepts
  commands immediately (@mattdurham)

- Only stop WAL cleaner when it has been started (@56quarters)

- Fix issue with unquoted install path on Windows, that could allow escalation
  or running an arbitrary executable (@mattdurham)

- Fix cAdvisor so it collects all defined metrics instead of the last
  (@pkoenig10)

- Fix panic when using 'stdout' in automatic logging (@mapno)

- Grafana Agent Operator: The /-/ready and /-/healthy endpoints will
  no longer always return 404 (@rfratto).

### Other changes

- Remove log-level flag from systemd unit file (@jpkrohling)

v0.21.2 (2021-12-08)
--------------------

### Security fixes

- This release contains a fix for
  [CVE-2021-41090](https://github.com/grafana/agent/security/advisories/GHSA-9c4x-5hgq-q3wh).

### Other changes

- This release disables the existing `/-/config` and
  `/agent/api/v1/configs/{name}` endpoints by default. Pass the
  `--config.enable-read-api` flag at the command line to opt in to these
  endpoints.

v0.21.1 (2021-11-18)
--------------------

### Bugfixes

- Fix panic when using postgres_exporter integration (@saputradharma)

- Fix panic when dnsamsq_exporter integration tried to log a warning (@rfratto)

- Statsd Integration: Adding logger instance to the statsd mapper
  instantiation. (@gaantunes)

- Statsd Integration: Fix issue where mapped metrics weren't exposed to the
  integration. (@mattdurham)

- Operator: fix bug where version was a required field (@rfratto)

- Metrics: Only run WAL cleaner when metrics are being used and a WAL is
  configured. (@rfratto)

v0.21.0 (2021-11-17)
--------------------

### Enhancements

- Update Cortex dependency to v1.10.0-92-g85c378182. (@rlankfo)

- Update Loki dependency to v2.1.0-656-g0ae0d4da1. (@rlankfo)

- Update Prometheus dependency to v2.31.0 (@rlankfo)

- Add Agent Operator Helm quickstart guide (@hjet)

- Reorg Agent Operator quickstart guides (@hjet)

### Bugfixes

- Packaging: Use correct user/group env variables in RPM %post script (@simonc6372)

- Validate logs config when using logs_instance with automatic logging processor (@mapno)

- Operator: Fix MetricsInstance Service port (@hjet)

- Operator: Create govern service per Grafana Agent (@shturman)

- Operator: Fix relabel_config directive for PodLogs resource (@hjet)

- Traces: Fix `success_logic` code in service graphs processor (@mapno)

### Other changes

- Self-scraped integrations will now use an SUO-specific value for the `instance` label. (@rfratto)

- Traces: Changed service graphs store implementation to improve CPU performance (@mapno)

v0.20.1 (2021-12-08)
--------------------

> _NOTE_: The fixes in this patch are only present in v0.20.1 and >=v0.21.2.

### Security fixes

- This release contains a fix for
  [CVE-2021-41090](https://github.com/grafana/agent/security/advisories/GHSA-9c4x-5hgq-q3wh).

### Other changes

- This release disables the existing `/-/config` and
  `/agent/api/v1/configs/{name}` endpoitns by default. Pass the
  `--config.enable-read-api` flag at the command line to opt in to these
  endpoints.

v0.20.0 (2021-10-28)
--------------------

> **BREAKING CHANGES**: This release has breaking changes. Please read entries
> carefully and consult the [upgrade guide][] for specific instructions.

### Breaking Changes

- push_config is no longer supported in trace's config (@mapno)

### Features

- Operator: The Grafana Agent Operator can now generate a Kubelet service to
  allow a ServiceMonitor to collect Kubelet and cAdvisor metrics. This requires
  passing a `--kubelet-service` flag to the Operator in `namespace/name` format
  (like `kube-system/kubelet`). (@rfratto)

- Service graphs processor (@mapno)

### Enhancements

- Updated mysqld_exporter to v0.13.0 (@gaantunes)

- Updated postgres_exporter to v0.10.0 (@gaantunes)

- Updated redis_exporter to v1.27.1 (@gaantunes)

- Updated memcached_exporter to v0.9.0 (@gaantunes)

- Updated statsd_exporter to v0.22.2 (@gaantunes)

- Updated elasticsearch_exporter to v1.2.1 (@gaantunes)

- Add remote write to silent Windows Installer  (@mattdurham)

- Updated mongodb_exporter to v0.20.7 (@rfratto)

- Updated OTel to v0.36 (@mapno)

- Updated statsd_exporter to v0.22.2 (@mattdurham)

- Update windows_exporter to v0.16.0 (@rfratto, @mattdurham)

- Add send latency to agent dashboard (@bboreham)

### Bugfixes

- Do not immediately cancel context when creating a new trace processor. This
  was preventing scrape_configs in traces from functioning. (@lheinlen)

- Sanitize autologged Loki labels by replacing invalid characters with
  underscores (@mapno)

- Traces: remove extra line feed/spaces/tabs when reading password_file content
  (@nicoche)

- Updated envsubst to v2.0.0-20210730161058-179042472c46. This version has a
  fix needed for escaping values outside of variable substitutions. (@rlankfo)

- Grafana Agent Operator should no longer delete resources matching the names
  of the resources it manages. (@rfratto)

- Grafana Agent Operator will now appropriately assign an
  `app.kubernetes.io/managed-by=grafana-agent-operator` to all created
  resources. (@rfratto)

### Other changes

- Configuration API now returns 404 instead of 400 when attempting to get or
  delete a config which does not exist. (@kgeckhart)

- The windows_exporter now disables the textfile collector by default.
  (@rfratto)

v0.19.0 (2021-09-29)
--------------------

> **BREAKING CHANGES**: This release has breaking changes. Please read entries
> carefully and consult the [upgrade guide][] for specific instructions.

### Breaking Changes

- Reduced verbosity of tracing autologging by not logging `STATUS_CODE_UNSET`
  status codes. (@mapno)

- Operator: rename `Prometheus*` CRDs to `Metrics*` and `Prometheus*` fields to
  `Metrics*`. (@rfratto)

- Operator: CRDs are no longer referenced using a hyphen in the name to be
  consistent with how Kubernetes refers to resources. (@rfratto)

- `prom_instance` in the spanmetrics config is now named `metrics_instance`.
  (@rfratto)

### Deprecations

- The `loki` key at the root of the config file has been deprecated in favor of
  `logs`. `loki`-named fields in `automatic_logging` have been renamed
  accordinly: `loki_name` is now `logs_instance_name`, `loki_tag` is now
  `logs_instance_tag`, and `backend: loki` is now `backend: logs_instance`.
  (@rfratto)

- The `prometheus` key at the root of the config file has been deprecated in
  favor of `metrics`. Flag names starting with `prometheus.` have also been
  deprecated in favor of the same flags with the `metrics.` prefix. Metrics
  prefixed with `agent_prometheus_` are now prefixed with `agent_metrics_`.
  (@rfratto)

- The `tempo` key at the root of the config file has been deprecated in favor
  of `traces`. (@mattdurham)

### Features

- Added [GitHub exporter](https://github.com/infinityworks/github-exporter)
  integration. (@rgeyer)

- Add TLS config options for tempo `remote_write`s. (@mapno)

- Support autologging span attributes as log labels (@mapno)

- Put Tests requiring Network Access behind a -online flag (@flokli)

- Add logging support to the Grafana Agent Operator. (@rfratto)

- Add `operator-detach` command to agentctl to allow zero-downtime upgrades
  when removing an Operator CRD. (@rfratto)

- The Grafana Agent Operator will now default to deploying the matching release
  version of the Grafana Agent instead of v0.14.0. (@rfratto)

### Enhancements

- Update OTel dependency to v0.30.0 (@mapno)

- Allow reloading configuration using `SIGHUP` signal. (@tharun208)

- Add HOSTNAME environment variable to service file to allow for expanding the
  $HOSTNAME variable in agent config.  (@dfrankel33)

- Update jsonnet-libs to 1.21 for Kubernetes 1.21+ compatability. (@MurzNN)

- Make method used to add k/v to spans in prom_sd processor configurable.
  (@mapno)

### Bugfixes

- Regex capture groups like `${1}` will now be kept intact when using
  `-config.expand-env`. (@rfratto)

- The directory of the logs positions file will now properly be created on
  startup for all instances. (@rfratto)

- The Linux system packages will now configure the grafana-agent user to be a
  member of the adm and systemd-journal groups. This will allow logs to read
  from journald and /var/log by default. (@rfratto)

- Fix collecting filesystem metrics on Mac OS (darwin) in the `node_exporter`
  integration default config. (@eamonryan)

- Remove v0.0.0 flags during build with no explicit release tag (@mattdurham)

- Fix issue with global scrape_interval changes not reloading integrations
  (@kgeckhart)

- Grafana Agent Operator will now detect changes to referenced ConfigMaps and
  Secrets and reload the Agent properly. (@rfratto)

- Grafana Agent Operator's object label selectors will now use Kubernetes
  defaults when undefined (i.e., default to nothing). (@rfratto)

- Fix yaml marshalling tag for cert_file in kafka exporter agent config.
  (@rgeyer)

- Fix warn-level logging of dropped targets. (@james-callahan)

- Standardize scrape_interval to 1m in examples. (@mattdurham)

v0.18.4 (2021-09-14)
--------------------

### Enhancements

- Add `agent_prometheus_configs_changed_total` metric to track instance config
  events. (@rfratto)

### Bugfixes

- Fix info logging on windows. (@mattdurham)

- Scraping service: Ensure that a reshard is scheduled every reshard
  interval. (@rfratto)

v0.18.3 (2021-09-08)
--------------------

### Bugfixes

- Register missing metric for configstore consul request duration. (@rfratto)

- Logs should contain a caller field with file and line numbers again
  (@kgeckhart)

- In scraping service mode, the polling configuration refresh should honor
  timeout. (@mattdurham)

- In scraping service mode, the lifecycle reshard should happen using a
  goroutine. (@mattdurham)

- In scraping service mode, scraping service can deadlock when reloading during
  join. (@mattdurham)

- Scraping service: prevent more than one refresh from being queued at a time.
  (@rfratto)

v0.18.2 (2021-08-12)
--------------------

### Bugfixes

- Honor the prefix and remove prefix from consul list results (@mattdurham)

v0.18.1 (2021-08-09)
--------------------

### Bugfixes

- Reduce number of consul calls when ran in scrape service mode (@mattdurham)

v0.18.0 (2021-07-29)
--------------------

### Features

- Added [GitHub exporter](https://github.com/infinityworks/github-exporter)
  integration. (@rgeyer)

- Add support for OTLP HTTP trace exporting. (@mapno)

### Enhancements

- Switch to drone for releases. (@mattdurham)

- Update postgres_exporter to a [branch of](https://github.com/grafana/postgres_exporter/tree/exporter-package-v0.10.0) v0.10.0

### Bugfixes

- Enabled flag for integrations is not being honored. (@mattdurham)

v0.17.0 (2021-07-15)
--------------------

### Features

- Added [Kafka Lag exporter](https://github.com/davidmparrott/kafka_exporter)
  integration. (@gaantunes)

### Bugfixes

- Fix race condition that may occur and result in a panic when initializing
  scraping service cluster. (@rfratto)

v0.16.1 (2021-06-22)
--------------------

### Bugfixes

- Fix issue where replaying a WAL caused incorrect metrics to be sent over
  remote write. (@rfratto)

v0.16.0 (2021-06-17)
--------------------

### Features

- (beta) A Grafana Agent Operator is now available. (@rfratto)

### Enhancements

- Error messages when installing the Grafana Agent for Grafana Cloud will now
  be shown. (@rfratto)

### Bugfixes

- Fix a leak in the shared string interner introduced in v0.14.0. This fix was
  made to a [dependency](https://github.com/grafana/prometheus/pull/21).
  (@rfratto)

- Fix issue where a target will fail to be scraped for the process lifetime if
  that target had gone down for long enough that its series were removed from
  the in-memory cache (2 GC cycles). (@rfratto)

v0.15.0 (2021-06-03)
--------------------

> **BREAKING CHANGES**: This release has breaking changes. Please read entries
> carefully and consult the [upgrade guide][] for specific instructions.

### Breaking Changes

- The configuration of Tempo Autologging has changed. (@mapno)

### Features

- Add support for exemplars. (@mapno)

### Enhancements

- Add the option to log to stdout instead of a Loki instance. (@joe-elliott)

- Update Cortex dependency to v1.8.0.

- Running the Agent as a DaemonSet with host_filter and role: pod should no
  longer cause unnecessary load against the Kubernetes SD API. (@rfratto)

- Update Prometheus to v2.27.0. (@mapno)

- Update Loki dependency to d88f3996eaa2. This is a non-release build, and was
  needed to support exemplars. (@mapno)

- Update Cortex dependency to d382e1d80eaf. This is a non-release build, and
  was needed to support exemplars. (@mapno)

### Bugfixes

- Host filter relabeling rules should now work. (@rfratto)

- Fixed issue where span metrics where being reported with wrong time unit.
  (@mapno)

### Other changes

- Intentionally order tracing processors. (@joe-elliott)

v0.14.0 (2021-05-24)
--------------------

> **BREAKING CHANGES**: This release has breaking changes. Please read entries
> carefully and consult the [upgrade guide][] for specific instructions.
>
> **STABILITY NOTICE**: As of this release, functionality that is not
> recommended for production use and is expected to change will be tagged
> interchangably as "experimental" or "beta."

### Security fixes

- The Scraping service API will now reject configs that read credentials from
  disk by default. This prevents malicious users from reading arbitrary files
  and sending their contents over the network. The old behavior can be
  re-enabled by setting `dangerous_allow_reading_files: true` in the scraping
  service config. (@rfratto)

### Breaking changes

- Configuration for SigV4 has changed. (@rfratto)

### Deprecations

- `push_config` is now supplanted by `remote_block` and `batch`. `push_config`
  will be removed in a future version (@mapno)

### Features

- (beta) New integration: windows_exporter (@mattdurham)

- (beta) Grafana Agent Windows Installer is now included as a release artifact.
  (@mattdurham)

- Official M1 Mac release builds will now be generated! Look for
  `agent-darwin-arm64` and `agentctl-darwin-arm64` in the release assets.
  (@rfratto)

- Add support for running as a Windows service (@mattdurham)

- (beta) Add /-/reload support. It is not recommended to invoke `/-/reload`
  against the main HTTP server. Instead, two new command-line flags have been
  added: `--reload-addr` and `--reload-port`. These will launch a
  `/-/reload`-only HTTP server that can be used to safely reload the Agent's
  state.  (@rfratto)

- Add a /-/config endpoint. This endpoint will return the current configuration
  file with defaults applied that the Agent has loaded from disk. (@rfratto)

- (beta) Support generating metrics and exposing them via a Prometheus exporter
  from span data. (@yeya24)

- Tail-based sampling for tracing pipelines (@mapno)

- Added Automatic Logging feature for Tempo (@joe-elliott)

- Disallow reading files from within scraping service configs by default.
  (@rfratto)

- Add remote write for span metrics (@mapno)

### Enhancements

- Support compression for trace export. (@mdisibio)

- Add global remote_write configuration that is shared between all instances
  and integrations. (@mattdurham)

- Go 1.16 is now used for all builds of the Agent. (@rfratto)

- Update Prometheus dependency to v2.26.0. (@rfratto)

- Upgrade `go.opentelemetry.io/collector` to v0.21.0 (@mapno)

- Add kafka trace receiver (@mapno)

- Support mirroring a trace pipeline to multiple backends (@mapno)

- Add `headers` field in `remote_write` config for Tempo. `headers` specifies
  HTTP headers to forward to the remote endpoint. (@alexbiehl)

- Add silent uninstall to Windows Uninstaller. (@mattdurham)

### Bugfixes

- Native Darwin arm64 builds will no longer crash when writing metrics to the
  WAL. (@rfratto)

- Remote write endpoints that never function across the lifetime of the Agent
  will no longer prevent the WAL from being truncated. (@rfratto)

- Bring back FreeBSD support. (@rfratto)

- agentctl will no longer leak WAL resources when retrieving WAL stats.
  (@rfratto)

- Ensure defaults are applied to undefined sections in config file. This fixes
  a problem where integrations didn't work if `prometheus:` wasn't configured.
  (@rfratto)

- Fixed issue where automatic logging double logged "svc". (@joe-elliott)

### Other changes

- The Grafana Cloud Agent has been renamed to the Grafana Agent. (@rfratto)

- Instance configs uploaded to the Config Store API will no longer be stored
  along with the global Prometheus defaults. This is done to allow globals to
  be updated and re-apply the new global defaults to the configs from the
  Config Store. (@rfratto)

- The User-Agent header sent for logs will now be `GrafanaAgent/<version>`
  (@rfratto)

- Add `tempo_spanmetrics` namespace in spanmetrics (@mapno)

v0.13.1 (2021-04-09)
--------------------

### Bugfixes

- Validate that incoming scraped metrics do not have an empty label set or a
  label set with duplicate labels, mirroring the behavior of Prometheus.
  (@rfratto)

v0.13.0 (2021-02-25)
--------------------

> The primary branch name has changed from `master` to `main`. You may have to
> update your local checkouts of the repository to point at the new branch name.

### Features

- postgres_exporter: Support query_path and disable_default_metrics. (@rfratto)

### Enhancements

- Support other architectures in installation script. (@rfratto)

- Allow specifying custom wal_truncate_frequency per integration. (@rfratto)

- The SigV4 region can now be inferred using the shared config (at
  `$HOME/.aws/config`) or environment variables (via `AWS_CONFIG`). (@rfratto)

- Update Prometheus dependency to v2.25.0. (@rfratto)

### Bugfixes

- Not providing an `-addr` flag for `agentctl config-sync` will no longer
  report an error and will instead use the pre-existing default value.
  (@rfratto)

- Fixed a bug from v0.12.0 where the Loki installation script failed because
  positions_directory was not set. (@rfratto)

- Reduce the likelihood of dataloss during a remote_write-side outage by
  increasing the default wal_truncation_frequency to 60m and preventing the WAL
  from being truncated if the last truncation timestamp hasn't changed. This
  change increases the size of the WAL on average, and users may configure a
  lower wal_truncation_frequency to deliberately choose a smaller WAL over
  write guarantees. (@rfratto)

- Add the ability to read and serve HTTPS integration metrics when given a set
  certificates (@mattdurham)

v0.12.0 (2021-02-05)
--------------------

> **BREAKING CHANGES**: This release has breaking changes. Please read entries
> carefully and consult the [upgrade guide][] for specific instructions.

### Breaking Changes

- The configuration format for the `loki` block has changed. (@rfratto)

- The configuration format for the `tempo` block has changed. (@rfratto)

### Features

- Support for multiple Loki Promtail instances has been added. (@rfratto)

- Support for multiple Tempo instances has been added. (@rfratto)

- Added [ElasticSearch exporter](https://github.com/justwatchcom/elasticsearch_exporter)
  integration. (@colega)

### Enhancements

- `.deb` and `.rpm` packages are now generated for all supported architectures.
  The architecture of the AMD64 package in the filename has been renamed to
  `amd64` to stay synchronized with the architecture name presented from other
  release assets. (@rfratto)

- The `/agent/api/v1/targets` API will now include discovered labels on the
  target pre-relabeling in a `discovered_labels` field. (@rfratto)

- Update Loki to 59a34f9867ce. This is a non-release build, and was needed to
  support multiple Loki instances. (@rfratto)

- Scraping service: Unhealthy Agents in the ring will no longer cause job
  distribution to fail. (@rfratto)

- Scraping service: Cortex ring metrics (prefixed with cortex_ring_) will now
  be registered for tracking the state of the hash ring. (@rfratto)

- Scraping service: instance config ownership is now determined by the hash of
  the instance config name instead of the entire config. This means that
  updating a config is guaranteed to always hash to the same Agent, reducing
  the number of metrics gaps. (@rfratto)

- Only keep a handful of K8s API server metrics by default to reduce default
  active series usage. (@hjet)

- Go 1.15.8 is now used for all distributions of the Agent. (@rfratto)

### Bugfixes

- `agentctl config-check` will now work correctly when the supplied config file
  contains integrations. (@hoenn)

v0.11.0 (2021-01-20)
--------------------

### Features

- ARMv6 builds of `agent` and `agentctl` will now be included in releases to
  expand Agent support to cover all models of Raspberry Pis. ARMv6 docker
  builds are also now available. (@rfratto)

- Added `config-check` subcommand for `agentctl` that can be used to validate
  Agent configuration files before attempting to load them in the `agent`
  itself. (@56quarters)

### Enhancements

- A sigv4 install script for Prometheus has been added. (@rfratto)

- NAMESPACE may be passed as an environment variable to the Kubernetes install
  scripts to specify an installation namespace. (@rfratto)

### Bugfixes

- The K8s API server scrape job will use the API server Service name when
  resolving IP addresses for Prometheus service discovery using the "Endpoints"
  role. (@hjet)

- The K8s manifests will no longer include the `default/kubernetes` job twice
  in both the DaemonSet and the Deployment. (@rfratto)

v0.10.0 (2021-01-13)
--------------------

### Features

- Prometheus `remote_write` now supports SigV4 authentication using the
  [AWS default credentials chain](https://docs.aws.amazon.com/sdk-for-java/v1/developer-guide/credentials.html).
  This enables the Agent to send metrics to Amazon Managed Prometheus without
  needing the [SigV4 Proxy](https://github.com/awslabs/aws-sigv4-proxy).
  (@rfratto)

### Enhancements

- Update `redis_exporter` to v1.15.0. (@rfratto)

- `memcached_exporter` has been updated to v0.8.0. (@rfratto)

- `process-exporter` has been updated to v0.7.5. (@rfratto)

- `wal_cleanup_age` and `wal_cleanup_period` have been added to the top-level
  Prometheus configuration section. These settings control how Write Ahead Logs
  (WALs) that are not associated with any instances are cleaned up. By default,
  WALs not associated with an instance that have not been written in the last
  12 hours are eligible to be cleaned up. This cleanup can be disabled by
  setting `wal_cleanup_period` to `0`. (@56quarters)

- Configuring logs to read from the systemd journal should now work on journals
  that use +ZSTD compression. (@rfratto)

### Bugfixes

- Integrations will now function if the HTTP listen address was set to a value
  other than the default. (@mattdurham)

- The default Loki installation will now be able to write its positions file.
  This was prevented by accidentally writing to a readonly volume mount.
  (@rfratto)

v0.9.1 (2021-01-04)
-------------------

### Enhancements

- agentctl will now be installed by the rpm and deb packages as
  `grafana-agentctl`. (@rfratto)

v0.9.0 (2020-12-10)
-------------------

### Features

- Add support to configure TLS config for the Tempo exporter to use
  insecure_skip_verify to disable TLS chain verification. (@bombsimon)

- Add `sample-stats` to `agentctl` to search the WAL and return a summary of
  samples of series matching the given label selector. (@simonswine)

- New integration:
  [postgres_exporter](https://github.com/wrouesnel/postgres_exporter)
  (@rfratto)

- New integration:
  [statsd_exporter](https://github.com/prometheus/statsd_exporter) (@rfratto)

- New integration:
  [consul_exporter](https://github.com/prometheus/consul_exporter) (@rfratto)

- Add optional environment variable substitution of configuration file.
  (@dcseifert)

### Enhancements

- `min_wal_time` and `max_wal_time` have been added to the instance config
  settings, guaranteeing that data in the WAL will exist for at least
  `min_wal_time` and will not exist for longer than `max_wal_time`. This change
  will increase the size of the WAL slightly but will prevent certain scenarios
  where data is deleted before it is sent. To revert back to the old behavior,
  set `min_wal_time` to `0s`. (@rfratto)

- Update `redis_exporter` to v1.13.1. (@rfratto)

- Bump OpenTelemetry-collector dependency to v0.16.0. (@bombsimon)

### Bugfixes

- Fix issue where the Tempo example manifest could not be applied because the
  port names were too long. (@rfratto)

- Fix issue where the Agent Kubernetes manifests may not load properly on AKS.
  (#279) (@rfratto)

### Other changes

- The User-Agent header sent for logs will now be `GrafanaCloudAgent/<version>`
  (@rfratto)

v0.8.0 (2020-11-06)
-------------------

### Features

- New integration: [dnsamsq_exporter](https://github.com/google/dnsamsq_exporter)
  (@rfratto).

- New integration: [memcached_exporter](https://github.com/prometheus/memcached_exporter)
  (@rfratto).

### Enhancements

- Add `<integration name>_build_info` metric to all integrations. The build
  info displayed will match the build information of the Agent and _not_ the
  embedded exporter. This metric is used by community dashboards, so adding it
  to the Agent increases compatibility with existing dashboards that depend on
  it existing. (@rfratto)

- Bump OpenTelemetry-collector dependency to 0.14.0 (@joe-elliott)

### Bugfixes

- Error messages when retrieving configs from the KV store will now be logged,
  rather than just logging a generic message saying that retrieving the config
  has failed. (@rfratto)

v0.7.2 (2020-10-29)
-------------------

### Enhancements

- Bump Prometheus dependency to 2.21. (@rfratto)

- Bump OpenTelemetry-collector dependency to 0.13.0 (@rfratto)

- Bump Promtail dependency to 2.0. (@rfratto)

- Enhance host_filtering mode to support targets from Docker Swarm and Consul.
  Also, add a `host_filter_relabel_configs` to that will apply relabeling rules
  for determining if a target should be dropped. Add a documentation section
  explaining all of this in detail. (@rfratto)

### Bugfixes

- Fix deb package prerm script so that it stops the agent on package removal.
  (@jdbaldry)

- Fix issue where the `push_config` for Tempo field was expected to be
  `remote_write`. `push_config` now works as expected. (@rfratto)

v0.7.1 (2020-10-23)
-------------------

### Bugfixes

- Fix issue where ARM binaries were not published with the GitHub release.

v0.7.0 (2020-10-23)
-------------------

### Features

- Added Tracing Support. (@joe-elliott)

- Add RPM and deb packaging. (@jdbaldry, @simon6372)

- arm64 and arm/v7 Docker containers and release builds are now available for
  `agent` and `agentctl`. (@rfratto)

- Add `wal-stats` and `target-stats` tooling to `agentctl` to discover WAL and
  cardinality issues. (@rfratto)

- [mysqld_exporter](https://github.com/prometheus/mysqld_exporter) is now
  embedded and available as an integration. (@rfratto)

- [redis_exporter](https://github.com/oliver006/redis_exporter) is now embedded
  and available as an integration. (@dafydd-t)

### Enhancements

- Resharding the cluster when using the scraping service mode now supports
  timeouts through `reshard_timeout`. The default value is `30s.` This timeout
  applies to cluster-wide reshards (performed when joining and leaving the
  cluster) and local reshards (done on the `reshard_interval`). (@rfratto)

### Bugfixes

- Fix issue where integrations crashed with instance_mode was set to `distinct`
  (@rfratto)

- Fix issue where the `agent` integration did not work on Windows (@rfratto).

- Support URL-encoded paths in the scraping service API. (@rfratto)

- The instance label written from replace_instance_label can now be overwritten
  with relabel_configs. This bugfix slightly modifies the behavior of what data
  is stored. The final instance label will now be stored in the WAL rather than
  computed by remote_write. This change should not negatively affect existing
  users. (@rfratto)

v0.6.1 (2020-04-11)
-------------------

### Bugfixes

- Fix issue where build information was empty when running the Agent with
  --version. (@rfratto)

- Fix issue where updating a config in the scraping service may fail to pick up
  new targets. (@rfratto)

- Fix deadlock that slowly prevents the Agent from scraping targets at a high
  scrape volume. (@rfratto)

v0.6.0 (2020-09-04)
-------------------

### Breaking Changes

- The Configs API will now disallow two instance configs having multiple
  `scrape_configs` with the same `job_name`. This was needed for the instance
  sharing mode, where combined instances may have duplicate `job_names` across
  their `scrape_configs`. This brings the scraping service more in line with
  Prometheus, where `job_names` must globally be unique. This change also
  disallows concurrent requests to the put/apply config API endpoint to prevent
  a race condition of two conflicting configs being applied at the same time.
  (@rfratto)

### Deprecations

- `use_hostname_label` is now supplanted by `replace_instance_label`.
  `use_hostname_label` will be removed in a future version. (@rfratto)

### Features

- The Grafana Agent can now collect logs and send to Loki. This is done by
  embedding Promtail, the official Loki log collection client. (@rfratto)

- Integrations can now be enabled without scraping. Set scrape_integrations to
  `false` at the `integrations` key or within the specific integration you
  don't want to scrape. This is useful when another Agent or Prometheus server
  will scrape the integration. (@rfratto)

- [process-exporter](https://github.com/ncabatoff/process-exporter) is now
  embedded as `process_exporter`. The hypen has been changed to an underscore
  in the config file to retain consistency with `node_exporter`. (@rfratto)

### Enhancements

- A new config option, `replace_instance_label`, is now available for use with
  integrations. When this is true, the instance label for all metrics coming
  from an integration will be replaced with the machine's hostname rather than
  127.0.0.1. (@rfratto)

- The embedded Prometheus version has been updated to 2.20.1. (@rfratto,
  @gotjosh)

- The User-Agent header written by the Agent when remote_writing will now be
  `GrafanaCloudAgent/<Version>` instead of `Prometheus/<Prometheus Version>`.
  (@rfratto)

- The subsystems of the Agent (`prometheus`, `loki`) are now made optional.
  Enabling integrations also implicitly enables the associated subsystem. For
  example, enabling the `agent` or `node_exporter` integration will force the
  `prometheus` subsystem to be enabled.  (@rfratto)

### Bugfixes

- The documentation for Tanka configs is now correct. (@amckinley)

- Minor corrections and spelling issues have been fixed in the Overview
  documentation. (@amckinley)

- The new default of `shared` instances mode broke the metric value for
  `agent_prometheus_active_configs`, which was tracking the number of combined
  configs (i.e., number of launched instances). This metric has been fixed and
  a new metric, `agent_prometheus_active_instances`, has been added to track
  the numbger of launched instances. If instance sharing is not enabled, both
  metrics will share the same value. (@rfratto)

- `remote_write` names in a group will no longer be copied from the
  remote_write names of the first instance in the group. Rather, all
  remote_write names will be generated based on the first 6 characters of the
  group hash and the first six characters of the remote_write hash. (@rfratto)

- Fix a panic that may occur during shutdown if the WAL is closed in the middle
  of the WAL being truncated. (@rfratto)

v0.5.0 (2020-08-12)
-------------------

### Features

- A [scrape targets API](https://github.com/grafana/agent/blob/main/docs/api.md#list-current-scrape-targets)
  has been added to show every target the Agent is currently scraping, when it
  was last scraped, how long it took to scrape, and errors from the last
  scrape, if any. (@rfratto)

- "Shared Instance Mode" is the new default mode for spawning Prometheus
  instances, and will improve CPU and memory usage for users of integrations
  and the scraping service. (@rfratto)

### Enhancements

- Memory stability and utilization of the WAL has been improved, and the
  reported number of active series in the WAL will stop double-counting
  recently churned series. (@rfratto)

- Changing scrape_configs and remote_write configs for an instance will now be
  dynamically applied without restarting the instance. This will result in less
  missing metrics for users of the scraping service that change a config.
  (@rfratto)

- The Tanka configuration now uses k8s-alpha. (@duologic)

### Bugfixes

- The Tanka configuration will now also deploy a single-replica deployment
  specifically for scraping the Kubernetes API. This deployment acts together
  with the Daemonset to scrape the full cluster and the control plane.
  (@gotjosh)

- The node_exporter filesystem collector will now work on Linux systems without
  needing to manually set the blocklist and allowlist of filesystems.
  (@rfratto)

v0.4.0 (2020-06-18)
-------------------

### Features

- Support for integrations has been added. Integrations can be any embedded
  tool, but are currently used for embedding exporters and generating scrape
  configs. (@rfratto)

- node_exporter has been added as an integration. This is the full version of
  node_exporter with the same configuration options. (@rfratto)

- An Agent integration that makes the Agent automatically scrape itself has
  been added. (@rfratto)

### Enhancements

- The WAL can now be truncated if running the Agent without any remote_write
  endpoints. (@rfratto)

### Bugfixes

- Prevent the Agent from crashing when a global Prometheus config stanza is not
  provided. (@robx)

- Enable agent host_filter in the Tanka configs, which was disabled by default
  by mistake. (@rfratto)

v0.3.2 (2020-05-29)
-------------------

### Features

- Tanka configs that deploy the scraping service mode are now available
  (@rfratto)

- A k3d example has been added as a counterpart to the docker-compose example.
  (@rfratto)

### Enhancements

- Labels provided by the default deployment of the Agent (Kubernetes and Tanka)
  have been changed to align with the latest changes to grafana/jsonnet-libs.
  The old `instance` label is now called `pod`, and the new `instance` label is
  unique. A `container` label has also been added. The Agent mixin has been
  subsequently updated to also incorporate these label changes. (@rfratto)

- The `remote_write` and `scrape_config` sections now share the same
  validations as Prometheus (@rfratto)

- Setting `wal_truncation_frequency` to less than the scrape interval is now
  disallowed (@rfratto)

### Bugfixes

- A deadlock in scraping service mode when updating a config that shards to the
  same node has been fixed (@rfratto)

- `remote_write` config stanzas will no longer ignore `password_file`
  (@rfratto)

- `scrape_config` client secrets (e.g., basic auth, bearer token,
  `password_file`) will now be properly retained in scraping service mode
  (@rfratto)

- Labels for CPU, RX, and TX graphs in the Agent Operational dashboard now
  correctly show the pod name of the Agent instead of the exporter name.
  (@rfratto)

v0.3.1 (2020-05-20)
-------------------

### Features

- The Agent has upgraded its vendored Prometheus to v2.18.1 (@gotjosh,
  @rfratto)

### Bugfixes

- A typo in the Tanka configs and Kubernetes manifests that prevents the Agent
  launching with v0.3.0 has been fixed (@captncraig)

- Fixed a bug where Tanka mixins could not be used due to an issue with the
  folder placement enhancement (@rfratto)

### Enhancements

- `agentctl` and the config API will now validate that the YAML they receive
  are valid instance configs. (@rfratto)

v0.3.0 (2020-05-13)
-------------------

### Features

- A third operational mode called "scraping service mode" has been added. A KV
  store is used to store instance configs which are distributed amongst a
  clustered set of Agent processes, dividing the total scrape load across each
  agent. An API is exposed on the Agents to list, create, update, and delete
  instance configurations from the KV store. (@rfratto)

- An "agentctl" binary has been released to interact with the new instance
  config management API created by the "scraping service mode." (@rfratto,
  @hoenn)

- The Agent now includes readiness and healthiness endpoints. (@rfratto)

### Enhancements

- The YAML files are now parsed strictly and an invalid YAML will generate an
  error at runtime. (@hoenn)

- The default build mode for the Docker containers is now release, not debug.
  (@rfratto)

- The Grafana Agent Tanka Mixins now are placed in an "Agent" folder within
  Grafana. (@cyriltovena)

v0.2.0 (2020-04-09)
-------------------

### Features

- The Prometheus remote write protocol will now send scraped metadata (metric
  name, help, type and unit). This results in almost negligent bytes sent
  increase as metadata is only sent every minute. It is on by default.
  (@gotjosh)

  These metrics are available to monitor metadata being sent:
  - `prometheus_remote_storage_succeeded_metadata_total`
  - `prometheus_remote_storage_failed_metadata_total`
  - `prometheus_remote_storage_retried_metadata_total`
  - `prometheus_remote_storage_sent_batch_duration_seconds` and
    `prometheus_remote_storage_sent_bytes_total` have a new label “type” with
    the values of `metadata` or `samples`.

### Enhancements

- The Agent has upgraded its vendored Prometheus to v2.17.1 (@rfratto)

### Bugfixes

- Invalid configs passed to the agent will now stop the process after they are
  logged as invalid; previously the Agent process would continue. (@rfratto)

- Enabling host_filter will now allow metrics from node role Kubernetes service
  discovery to be scraped properly (e.g., cAdvisor, Kubelet). (@rfratto)

v0.1.1 (2020-03-16)
-------------------

### Other changes

- Nits in documentation (@sh0rez)

- Fix various dashboard mixin problems from v0.1.0 (@rfratto)

- Pass through release tag to `docker build` (@rfratto)

v0.1.0 (2020-03-16)
-------------------

> First release!

### Features

- Support for scraping Prometheus metrics and sharding the agent through the
  presence of a `host_filter` flag within the Agent configuration file.

[upgrade guide]: https://grafana.com/docs/agent/latest/upgrade-guide/
[contributors guide]: ./docs/developer/contributing.md#updating-the-changelog<|MERGE_RESOLUTION|>--- conflicted
+++ resolved
@@ -17,17 +17,15 @@
   - [GO-2023-2412](https://github.com/advisories/GHSA-7ww5-4wqc-m92c)
   - [CVE-2023-49568](https://github.com/advisories/GHSA-mw99-9chc-xw7r)
 
-<<<<<<< HEAD
 ### Features
 
 - A new `discovery.process` component for discovering Linux OS processes on the current host. (@korniltsev)
- 
+
 - A new `pyroscope.java` component for profiling Java processes using async-profiler. (@korniltsev)
-=======
+
 ### Enhancements
 
 - Add an option to the windows static mode installer for expanding environment vars in the yaml config. (@erikbaranowski)
->>>>>>> d226a0e7
 
 ### Bugfixes
 
