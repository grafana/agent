--- conflicted
+++ resolved
@@ -4,11 +4,9 @@
 
 - [BUGFIX] Validate logs config when using logs_instance with automatic logging processor (@mapno)
 
-<<<<<<< HEAD
+- [BUGFIX] Operator: Fix MetricsInstance Service port (@hjet)
+
 - [BUGFIX] Add relabel_config.libsonnet to logs templates dir (@hjet)
-=======
-- [BUGFIX] Operator: Fix MetricsInstance Service port (@hjet)
->>>>>>> 718c3305
 
 - [CHANGE] Self-scraped integrations will now use an SUO-specific value for the `instance` label. (@rfratto)
 
