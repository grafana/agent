--- conflicted
+++ resolved
@@ -10,11 +10,6 @@
 Main (unreleased)
 -----------------
 
-<<<<<<< HEAD
-### Enhancements
-
-- Grafana Agent on Windows now automatically restarts on failure. (@hainenber)
-=======
 ### Features
 
 - Agent Management: Introduce support for templated configuration. (@jcreixell)
@@ -26,7 +21,8 @@
 - Allow disabling collection of root Cgroup stats in
   `prometheus.exporter.cadvisor` (flow mode) and the `cadvisor` integration
   (static mode). (@hainenber)
->>>>>>> 35f7f6ac
+
+- Grafana Agent on Windows now automatically restarts on failure. (@hainenber)
 
 ### Bugfixes
 
