--- conflicted
+++ resolved
@@ -21,15 +21,13 @@
 
 - Add support for importing directories as single module to `import.git`. (@wildum)
 
-<<<<<<< HEAD
-- Add ability to convert static mode positions file to `loki.source.file` compatible via `legacy_positions_file` argument. (@mattdurham)
-=======
 - Improve converter diagnostic output by including a Footer and removing lower
   level diagnostics when a configuration fails to generate. (@erikbaranowski)
 
 - Increased the alert interval and renamed the `ClusterSplitBrain` alert to `ClusterNodeCountMismatch` in the Grafana
   Agent Mixin to better match the alert conditions. (@thampiotr)
->>>>>>> 0a83daec
+
+- Add ability to convert static mode positions file to `loki.source.file` compatible via `legacy_positions_file` argument. (@mattdurham)
 
 ### Features
 
