# Changelog

> _Contributors should read our [contributors guide][] for instructions on how
> to update the changelog._

This document contains a historical list of changes between releases. Only
changes that impact end-user behavior are listed; changes to documentation or
internal API changes are not present.

Main (unreleased)
-----------------

<<<<<<< HEAD
### Enhancements

- `otelcol.receiver.prometheus` does not drop histograms without buckets anymore. (@wildum)

- The labels`otel_scope_name` and `otel_scope_version` in `otelcol.receiver.prometheus` are dropped and used as Instrumentation Scope name and version respectively. All `otel_scope_info` metrics are dropped and labels on `otel_scope_info` metric points other than `otel_scope_name` and `otel_scope_version` are added as scope attributes with the matching name and version. (@wildum)

- Added exemplars support to `otelcol.receiver.prometheus`. (@wildum)

v0.38.0-rc.0 (2023-11-16)
-------------------------
=======
### Security fixes

- Fix CVE-2023-47108 by updating `otelgrpc` from v0.45.0 to v0.46.0. (@hainenber)

### Features

- Agent Management: Introduce support for templated configuration. (@jcreixell)

### Enhancements

- Flow Windows service: Support environment variables. (@jkroepke)

- Allow disabling collection of root Cgroup stats in
  `prometheus.exporter.cadvisor` (flow mode) and the `cadvisor` integration
  (static mode). (@hainenber)

- Grafana Agent on Windows now automatically restarts on failure. (@hainenber)

- Added metrics, alerts and dashboard visualisations to help diagnose issues
  with unhealthy components and components that take too long to evaluate. (@thampiotr)

- The `http` config block may now reference exports from any component.
  Previously, only `remote.*` and `local.*` components could be referenced
  without a circular dependency. (@rfratto)

- Add a `resource_to_telemetry_conversion` argument to `otelcol.exporter.prometheus`
  for converting resource attributes to Prometheus labels. (@hainenber)

- `pyroscope.ebpf` support python on arm64 platforms. (@korniltsev)

### Bugfixes

- Permit `X-Faro-Session-ID` header in CORS requests for the `faro.receiver`
  component (flow mode) and the `app_agent_receiver` integration (static mode).
  (@cedricziel)

- Fix issue with windows_exporter defaults not being set correctly. (@mattdurham)

- Fix agent crash when process null OTel's fan out consumers. (@hainenber)

v0.38.0 (2023-11-21)
--------------------
>>>>>>> 84344fb1

### Breaking changes

- Remove `otelcol.exporter.jaeger` component (@hainenber)

- In the mysqld exporter integration, some metrics are removed and others are renamed. (@marctc)
  - Removed metrics:
    - "mysql_last_scrape_failed" (gauge)
    - "mysql_exporter_scrapes_total" (counter)
    - "mysql_exporter_scrape_errors_total" (counter)
  - Metric names in the `info_schema.processlist` collector have been [changed](https://github.com/prometheus/mysqld_exporter/pull/603).
  - Metric names in the `info_schema.replica_host` collector have been [changed](https://github.com/prometheus/mysqld_exporter/pull/496).
  - Changes related to `replication_group_member_stats collector`:
    - metric "transaction_in_queue" was Counter instead of Gauge
    - renamed 3 metrics starting with `mysql_perf_schema_transaction_` to start with `mysql_perf_schema_transactions_` to be consistent with column names.
    - exposing only server's own stats by matching `MEMBER_ID` with `@@server_uuid` resulting "member_id" label to be dropped.

### Features

- Added a new `stage.decolorize` stage to `loki.process` component which
  allows to strip ANSI color codes from the log lines. (@thampiotr)

- Added a new `stage.sampling` stage to `loki.process` component which
  allows to only process a fraction of logs and drop the rest. (@thampiotr)

- Added a new `stage.eventlogmessage` stage to `loki.process` component which
  allows to extract data from Windows Event Log. (@thampiotr)

- Update version of River:

    - River now supports raw strings, which are strings surrounded by backticks
      instead of double quotes. Raw strings can span multiple lines, and do not
      support any escape sequences. (@erikbaranowski)

    - River now permits using `[]` to access non-existent keys in an object.
      When this is done, the access evaluates to `null`, such that `{}["foo"]
      == null` is true. (@rfratto)

- Added support for python profiling to `pyroscope.ebpf` component. (@korniltsev)

- Windows Flow Installer: Add /CONFIG /DISABLEPROFILING and /DISABLEREPORTING flag (@jkroepke)

- Add queueing logs remote write client for `loki.write` when WAL is enabled. (@thepalbi)

- New Grafana Agent Flow components:

  - `otelcol.processor.filter` - filters OTLP telemetry data using OpenTelemetry
    Transformation Language (OTTL). (@hainenber)
  - `otelcol.receiver.vcenter` - receives metrics telemetry data from vCenter. (@marctc)

- Agent Management: Introduce support for remotely managed external labels for logs. (@jcreixell)

### Enhancements

- The `loki.write` WAL now has snappy compression enabled by default. (@thepalbi)

- Allow converting labels to structured metadata with Loki's structured_metadata stage. (@gonzalesraul)

- Improved performance of `pyroscope.scrape` component when working with a large number of targets. (@cyriltovena)

- Added support for comma-separated list of fields in `source` option and a
  new `separator` option in `drop` stage of `loki.process`. (@thampiotr)

- The `loki.source.docker` component now allows connecting to Docker daemons
  over HTTP(S) and setting up TLS credentials. (@tpaschalis)

- Added an `exclude_event_message` option to `loki.source.windowsevent` in flow mode,
  which excludes the human-friendly event message from Windows event logs. (@ptodev)

- Improve detection of rolled log files in `loki.source.kubernetes` and
  `loki.source.podlogs` (@slim-bean).

- Support clustering in `loki.source.kubernetes` (@slim-bean).

- Support clustering in `loki.source.podlogs` (@rfratto).

- Make component list sortable in web UI. (@hainenber)

- Adds new metrics (`mssql_server_total_memory_bytes`, `mssql_server_target_memory_bytes`,
  and `mssql_available_commit_memory_bytes`) for `mssql` integration.

- Grafana Agent Operator: `config-reloader` container no longer runs as root.
  (@rootmout)

- Added support for replaying not sent data for `loki.write` when WAL is enabled. (@thepalbi)

- Make the result of 'discovery.kubelet' support pods that without ports, such as k8s control plane static pods. (@masonmei)

- Added support for unicode strings in `pyroscope.ebpf` python profiles. (@korniltsev)

- Improved resilience of graph evaluation in presence of slow components. (@thampiotr)

- Updated windows exporter to use prometheus-community/windows_exporter commit 1836cd1. (@mattdurham)

- Allow agent to start with `module.git` config if cached before. (@hainenber)

### Bugfixes

- Set exit code 1 on grafana-agentctl non-runnable command. (@fgouteroux)

- Fixed an issue where `loki.process` validation for stage `metric.counter` was
  allowing invalid combination of configuration options. (@thampiotr)

- Fixed issue where adding a module after initial start, that failed to load then subsequently resolving the issue would cause the module to
  permanently fail to load with `id already exists` error. (@mattdurham)

- Allow the usage of encodings other than UTF8 to be used with environment variable expansion. (@mattdurham)

- Fixed an issue where native histogram time series were being dropped silently.  (@krajorama)

- Fix validation issue with ServiceMonitors when scrape timeout is greater than interval. (@captncraig)

- Static mode's spanmetrics processor will now prune histograms when the dimension cache is pruned.
  Dimension cache was always pruned but histograms were not being pruned. This caused metric series
  created by the spanmetrics processor to grow unbounded. Only static mode has this issue. Flow mode's
  `otelcol.connector.spanmetrics` does not have this bug. (@nijave)

- Prevent logging errors on normal shutdown in `loki.source.journal`. (@wildum)

- Break on iterate journal failure in `loki.source.journal`. (@wildum)

- Fix file descriptor leak in `loki.source.journal`. (@wildum)

- Fixed a bug in River where passing a non-string key to an object (such as
  `{}[true]`) would incorrectly report that a number type was expected instead. (@rfratto)

- Include Faro Measurement `type` field in `faro.receiver` Flow component and legacy `app_agent_receiver` integration. (@rlankfo)

- Mark `password` argument of `loki.source.kafka` as a `secret` rather than a `string`. (@harsiddhdave44)

- Fixed a bug where UDP syslog messages were never processed (@joshuapare)

- Updating configuration for `loki.write` no longer drops data. (@thepalbi)

- Fixed a bug in WAL where exemplars were recorded before the first native histogram samples for new series,
  resulting in remote write sending the exemplar first and Prometheus failing to ingest it due to missing
  series. (@krajorama)

- Fixed an issue in the static config converter where exporter instance values
  were not being mapped when translating to flow. (@erikbaranowski)

- Fix a bug which prevented Agent from running `otelcol.exporter.loadbalancing`
  with a `routing_key` of `traceID`. (@ptodev)

- Added Kubernetes service resolver to static node's loadbalancing exporter
  and to Flow's `otelcol.exporter.loadbalancing`. (@ptodev)

- Fix default configuration file `grafana-agent-flow.river` used in downstream
  packages. (@bricewge)

- Fix converter output for prometheus.exporter.windows to not unnecessarily add
  empty blocks. (@erikbaranowski)

### Other changes

- Bump `mysqld_exporter` version to v0.15.0. (@marctc)

- Bump `github-exporter` version to 1.0.6. (@marctc)

- Use Go 1.21.4 for builds. (@rfratto)

- Change User-Agent header for outbound requests to include agent-mode, goos, and deployment mode. Example `GrafanaAgent/v0.38.0 (flow; linux; docker)` (@captncraig)

- `loki.source.windowsevent` and `loki.source.*` changed to use a more robust positions file to prevent corruption on reboots when writing
  the positions file. (@mattdurham)

v0.37.4 (2023-11-06)
-----------------

### Enhancements

- Added an `add_metric_suffixes` option to `otelcol.exporter.prometheus` in flow mode,
  which configures whether to add type and unit suffixes to metrics names. (@mar4uk)

### Bugfixes

- Fix a bug where reloading the configuration of a `loki.write` component lead
  to a panic. (@tpaschalis)

- Added Kubernetes service resolver to static node's loadbalancing exporter
  and to Flow's `otelcol.exporter.loadbalancing`. (@ptodev)

v0.37.3 (2023-10-26)
-----------------

### Bugfixes

- Fixed an issue where native histogram time series were being dropped silently.  (@krajorama)

- Fix an issue where `remote.vault` ignored the `namespace` argument. (@rfratto)

- Fix an issue with static mode and `promtail` converters, where static targets
  did not correctly default to `localhost` when not provided. (@thampiotr)

- Fixed some converter diagnostics so they show as warnings rather than errors. Improve
  clarity for various diagnostics. (@erikbaranowski)

- Wire up the agent exporter integration for the static converter. (@erikbaranowski)

### Enhancements

- Upgrade OpenTelemetry Collector packages to version 0.87 (@ptodev):
  - `otelcol.receiver.kafka` has a new `header_extraction` block to extract headers from Kafka records.
  - `otelcol.receiver.kafka` has a new `version` argument to change the version of
    the SASL Protocol for SASL authentication.

v0.37.2 (2023-10-16)
-----------------

### Bugfixes

- Fix the handling of the `--cluster.join-addresses` flag causing an invalid
  comparison with the mutually-exclusive `--cluster.discover-peers`. (@tpaschalis)

- Fix an issue with the static to flow converter for blackbox exporter modules
  config not being included in the river output. (@erikbaranowski)

- Fix issue with default values in `discovery.nomad`. (@marctc)

### Enhancements

- Update Prometheus dependency to v2.47.2. (@tpaschalis)

- Allow Out of Order writing to the WAL for metrics. (@mattdurham)

- Added new config options to spanmetrics processor in static mode (@ptodev):
  - `aggregation_temporality`: configures whether to reset the metrics after flushing.
  - `metrics_flush_interval`: configures how often to flush generated metrics.

### Other changes

- Use Go 1.21.3 for builds. (@tpaschalis)

v0.37.1 (2023-10-10)
-----------------

### Bugfixes

- Fix the initialization of the default namespaces map for the operator and the
  loki.source.kubernetes component. (@wildum)

v0.37.0 (2023-10-10)
-----------------

### Breaking changes

- Set `retry_on_http_429` to `true` by default in the `queue_config` block in static mode's `remote_write`. (@wildum)

- Renamed `non_indexed_labels` Loki processing stage to `structured_metadata`. (@vlad-diachenko)

- Include `otel_scope_name` and `otel_scope_version` in all metrics for `otelcol.exporter.prometheus`
  by default using a new argument `include_scope_labels`. (@erikbaranowski)

- Static mode Windows Certificate Filter no longer restricted to TLS 1.2 and specific cipher suites. (@mattdurham)

- The `__meta_agent_integration*` and `__meta_agent_hostname` labels have been
  removed from the targets exposed by `prometheus.exporter.*` components and
  got replaced by the pair of `__meta_component_name` and `__meta_component_id`
  labels. (@tpaschalis)

- Flow: Allow `prometheus.exporter.unix` to be specified multiple times and used in modules. This now means all
  `prometheus.exporter.unix` references will need a label `prometheus.exporter.unix "example"`. (@mattdurham)

### Features

- New Grafana Agent Flow components:

  - `discovery.consulagent` discovers scrape targets from Consul Agent. (@wildum)
  - `discovery.dockerswarm` discovers scrape targets from Docker Swarm. (@wildum)
  - `discovery.ionos` discovers scrape targets from the IONOS Cloud API. (@wildum)
  - `discovery.kuma` discovers scrape targets from the Kuma control plane. (@tpaschalis)
  - `discovery.linode` discovers scrape targets from the Linode API. (@captncraig)
  - `discovery.marathon` discovers scrape targets from Marathon servers. (@wildum)
  - `discovery.nerve` discovers scrape targets from AirBnB's Nerve. (@tpaschalis)
  - `discovery.scaleway` discovers scrape targets from Scaleway virtual
    instances and bare-metal machines. (@rfratto)
  - `discovery.serverset` discovers Serversets stored in Zookeeper. (@thampiotr)
  - `discovery.triton` discovers scrape targets from Triton Container Monitor. (@erikbaranowski)
  - `faro.receiver` accepts Grafana Faro-formatted telemetry data over the
    network and forwards it to other components. (@megumish, @rfratto)
  - `otelcol.connector.servicegraph` creates service graph metrics from spans. It is the
    flow mode equivalent to static mode's `service_graphs` processor. (@ptodev)
  - `otelcol.connector.spanlogs` creates logs from spans. It is the flow mode equivalent
    to static mode's `automatic_logging` processor. (@ptodev)
  - `otelcol.processor.k8sattributes` adds Kubernetes metadata as resource attributes
    to spans, logs, and metrics. (@acr92)
  - `otelcol.processor.probabilistic_sampler` samples logs and traces based on configuration options. (@mar4uk)
  - `otelcol.processor.transform` transforms OTLP telemetry data using the
    OpenTelemetry Transformation Language (OTTL). It is most commonly used
    for transformations on attributes.
  - `prometheus.exporter.agent` exposes the agent's internal metrics. (@hainenber)
  - `prometheus.exporter.azure` collects metrics from Azure. (@wildum)
  - `prometheus.exporter.cadvisor` exposes cAdvisor metrics. (@tpaschalis)
  - `prometheus.exporter.vsphere` exposes vmware vsphere metrics. (@marctc)
  - `remote.kubernetes.configmap` loads a configmap's data for use in other components (@captncraig)
  - `remote.kubernetes.secret` loads a secret's data for use in other components (@captncraig)

- Flow: allow the HTTP server to be configured with TLS in the config file
  using the new `http` config block. (@rfratto)

- Clustering: add new flag `--cluster.max-join-peers` to limit the number of peers the system joins. (@wildum)

- Clustering: add a new flag `--cluster.name` to prevent nodes without this identifier from joining the cluster. (@wildum)

- Clustering: add IPv6 support when using advertise interfaces to assign IP addresses. (@wildum)

- Add a `file_watch` block in `loki.source.file` to configure how often to poll files from disk for changes via `min_poll_frequency` and `max_poll_frequency`.
  In static mode it can be configured in the global `file_watch_config` via `min_poll_frequency` and `max_poll_frequency`.  (@wildum)

- Flow: In `prometheus.exporter.blackbox`, allow setting labels for individual targets. (@spartan0x117)

- Add optional `nil_to_zero` config flag for `YACE` which can be set in the `static`, `discovery`, or `metric` config blocks. (@berler)

- The `cri` stage in `loki.process` can now be configured to limit line size.

- Flow: Allow `grafana-agent run` to accept a path to a directory of `*.river` files.
  This will load all River files in the directory as a single configuration;
  component names must be unique across all loaded files. (@rfratto, @hainenber)

- Added support for `static` configuration conversion in `grafana-agent convert` and `grafana-agent run` commands. (@erikbaranowski)

- Flow: the `prometheus.scrape` component can now configure the scraping of
  Prometheus native histograms. (@tpaschalis)

- Flow: the `prometheus.remote_write` component now supports SigV4 and AzureAD authentication. (@ptodev)

### Enhancements

- Clustering: allow advertise interfaces to be configurable, with the possibility to select all available interfaces. (@wildum)

- Deleted series will now be removed from the WAL sooner, allowing Prometheus
  remote_write to free memory associated with removed series sooner. (@rfratto)

- Added a `disable_high_cardinality_metrics` configuration flag to `otelcol`
  exporters and receivers to switch high cardinality debug metrics off.  (@glindstedt)

- `loki.source.kafka` component now exposes internal label `__meta_kafka_offset`
  to indicate offset of consumed message. (@hainenber)

- Add a`tail_from_end` attribute in `loki.source.file` to have the option to start tailing a file from the end if a cached position is not found.
  This is valuable when you want to tail a large file without reading its entire content. (@wildum)

- Flow: improve river config validation step in `prometheus.scrape` by comparing `scrape_timeout` with `scrape_interval`. (@wildum)

- Flow: add `randomization_factor` and `multiplier` to retry settings in
  `otelcol` components. (@rfratto)

- Add support for `windows_certificate_filter` under http tls config block. (@mattdurham)

- Add `openstack` config converter to convert OpenStack yaml config (static mode) to river config (flow mode). (@wildum)

- Some `otelcol` components will now display their debug metrics via the
  Agent's `/metrics` endpoint. Those components include `otelcol.receiver.otlp`,
  `otelcol.exporter.otlp` and `otelcol.processor.batch`. There may also be metrics
  from other components which are not documented yet. (@ptodev)

- Agent Management: Honor 503 ServiceUnavailable `Retry-After` header. (@jcreixell)

- Bump opentelemetry-collector and opentelemetry-collector-contrib versions from v0.80 to v0.85 (@wildum):
  - add `authoriy` attribute to `otelcol.exporter.loadbalancing` to override the default value in gRPC requests.
  - add `exemplars` support to `otelcol.connector.spanmetrics`.
  - add `exclude_dimensions` attribute to `otelcol.connector.spanmetrics` to exclude dimensions from the default set.
  - add `authority` attribute to `otelcol.receiver.otlp` to override the default value in gRPC requests.
  - add `disable_keep_alives` attribute to `otelcol.receiver.otlp` to disable the HTTP keep alive feature.
  - add `traces_url_path`, `metrics_url_path` and `logs_url_path` attributes to `otelcol.receiver.otlp` to specify the URl path to respectively receive traces, metrics and logs on.
  - add the value `json` to the `encoding` attribute of `otelcol.receiver.kafka`. The component is now able to decode `json` payload and to insert it into the body of a log record.

- Added `scrape` block to customize the default behavior of `prometheus.operator.podmonitors`, `prometheus.operator.probes`, and `prometheus.operator.servicemonitors`. (@sberz)

- The `instance` label of targets exposed by `prometheus.exporter.*` components
  is now more representative of what is being monitored. (@tpaschalis)

- Promtail converter will now treat `global positions configuration is not supported` as a Warning instead of Error. (@erikbaranowski)

- Add new `agent_component_dependencies_wait_seconds` histogram metric and a dashboard panel
  that measures how long components wait to be evaluated after their dependency is updated (@thampiotr)

- Add additional endpoint to debug scrape configs generated inside `prometheus.operator.*` components (@captncraig)

- Components evaluation is now performed in parallel, reducing the impact of
  slow components potentially blocking the entire telemetry pipeline.
  The `agent_component_evaluation_seconds` metric now measures evaluation time
  of each node separately, instead of all the directly and indirectly
  dependant nodes. (@thampiotr)

- Update Prometheus dependency to v2.46.0. (@tpaschalis)

- The `client_secret` config argument in the `otelcol.auth.oauth2` component is
  now of type `secret` instead of type `string`. (@ptodev)

### Bugfixes

- Fixed `otelcol.exporter.prometheus` label names for the `otel_scope_info`
  metric to match the OTLP Instrumentation Scope spec. `name` is now `otel_scope_name`
  and `version` is now `otel_version_name`. (@erikbaranowski)

- Fixed a bug where converting `YACE` cloudwatch config to river skipped converting static jobs. (@berler)

- Fixed the `agent_prometheus_scrape_targets_gauge` incorrectly reporting all discovered targets
  instead of targets that belong to current instance when clustering is enabled. (@thampiotr)

- Fixed race condition in cleaning up metrics when stopping to tail files in static mode. (@thampiotr)

- Fixed a bug where the BackOffLimit for the kubernetes tailer was always set to zero. (@anderssonw)

- Fixed a bug where Flow agent fails to load `comment` statement in `argument` block. (@hainenber)

- Fix initialization of the RAPL collector for the node_exporter integration
  and the prometheus.exporter.unix component. (@marctc)

- Set instrumentation scope attribute for traces emitted by Flow component. (@hainenber)

### Other changes

- Use Go 1.21.1 for builds. (@rfratto)

- Read contextual attributes from Faro measurements (@codecapitano)

- Rename Grafana Agent service in windows app and features to not include the description

- Correct YAML level for `multitenancy_enabled` option in Mimir's config in examples. (@hainenber)

- Operator: Update default config reloader version. (@captncraig)

- Sorting of common fields in log messages emitted by the agent in Flow mode
  have been standardized. The first fields will always be `ts`, `level`, and
  `msg`, followed by non-common fields. Previously, the position of `msg` was
  not consistent. (@rfratto)

- Documentation updated to link discovery.http and prometheus.scrape advanced configs (@proffalken)

- Bump SNMP exporter version to v0.24.1 (@marctc)

- Switch to `IBM/sarama` module. (@hainenber)

- Bump `webdevops/go-commons` to version containing `LICENSE`. (@hainenber)

- `prometheus.operator.probes` no longer ignores relabeling `rule` blocks. (@sberz)

- Documentation updated to correct default path from `prometheus.exporter.windows` `text_file` block (@timo1707)

- Bump `redis_exporter` to v1.54.0 (@spartan0x117)

- Migrate NodeJS installation in CI build image away from installation script. (@hainenber)

v0.36.2 (2023-09-22)
--------------------

### Bugfixes

- Fixed a bug where `otelcol.processor.discovery` could modify the `targets` passed by an upstream component. (@ptodev)

- Fixed a bug where `otelcol` components with a retry mechanism would not wait after the first retry. (@rfratto)

- Fixed a bug where documented default settings in `otelcol.exporter.loadbalancing` were never set. (@rfratto)

- Fix `loki.source.file` race condition in cleaning up metrics when stopping to tail files. (@thampiotr)

v0.36.1 (2023-09-06)
--------------------

### Bugfixes

- Restart managed components of a module loader only on if module content
  changes or the last load failed. This was specifically impacting `module.git`
  each time it pulls. (@erikbaranowski)

- Allow overriding default `User-Agent` for `http.remote` component (@hainenber)

- Fix panic when running `grafana-agentctl config-check` against config files
  having `integrations` block (both V1 and V2). (@hainenber)

- Fix a deadlock candidate in the `loki.process` component. (@tpaschalis)

- Fix an issue in the `eventhandler` integration where events would be
  double-logged: once by sending the event to Loki, and once by including the
  event in the Grafana Agent logs. Now, events are only ever sent to Loki. (@rfratto)

- Converters will now sanitize labels to valid River identifiers. (@erikbaranowski)

- Converters will now return an Error diagnostic for unsupported
  `scrape_classic_histograms` and `native_histogram_bucket_limit` configs. (@erikbaranowski)

- Fix an issue in converters where targets of `discovery.relabel` components
  were repeating the first target for each source target instead of the
  correct target. (@erikbaranowski)

### Other changes

- Operator: Update default config reloader version. (@captncraig)

v0.36.0 (2023-08-30)
--------------------

> **BREAKING CHANGES**: This release has breaking changes. Please read entries
> carefully and consult the [upgrade guide][] for specific instructions.

### Breaking changes

- `loki.source.file` component will no longer automatically detect and
  decompress logs from compressed files. A new configuration block is available
  to enable decompression explicitly. See the [upgrade guide][] for migration
  instructions. (@thampiotr)

- `otelcol.exporter.prometheus`: Set `include_scope_info` to `false` by default. You can set
  it to `true` to preserve previous behavior. (@gouthamve)

- Set `retry_on_http_429` to `true` by default in the `queue_config` block in flow mode's `prometheus.remote_write`. (@wildum)

### Features

- Add [godeltaprof](https://github.com/grafana/godeltaprof) profiling types (`godeltaprof_memory`, `godeltaprof_mutex`, `godeltaprof_block`) to `pyroscope.scrape` component

- Flow: Allow the `logging` configuration block to tee the Agent's logs to one
  or more loki.* components. (@tpaschalis)

- Added support for `promtail` configuration conversion in `grafana-agent convert` and `grafana-agent run` commands. (@thampiotr)

- Flow: Add a new stage `non_indexed_labels` to attach non-indexed labels from extracted data to log line entry. (@vlad-diachenko)

- `loki.write` now exposes basic WAL support. (@thepalbi)

- Flow: Users can now define `additional_fields` in `loki.source.cloudflare` (@wildum)

- Flow: Added exemplar support for the `otelcol.exporter.prometheus`. (@wildum)

- Add a `labels` argument in `loki.source.windowsevent` to associate additional labels with incoming logs. (@wildum)

- New Grafana Agent Flow components:

  - `prometheus.exporter.gcp` - scrape GCP metrics. (@tburgessdev)
  - `otelcol.processor.span` - accepts traces telemetry data from other `otelcol`
    components and modifies the names and attributes of the spans. (@ptodev)
  - `discovery.uyuni` discovers scrape targets from a Uyuni Server. (@sparta0x117)
  - `discovery.eureka` discovers targets from a Eureka Service Registry. (@spartan0x117)
  - `discovery.openstack` - service discovery for OpenStack. (@marctc)
  - `discovery.hetzner` - service discovery for Hetzner Cloud. (@marctc)
  - `discovery.nomad` - service discovery from Nomad. (@captncraig)
  - `discovery.puppetdb` - service discovery from PuppetDB. (@captncraig)
  - `otelcol.processor.discovery` adds resource attributes to spans, where the attributes
    keys and values are sourced from `discovery.*` components. (@ptodev)
  - `otelcol.connector.spanmetrics` - creates OpenTelemetry metrics from traces. (@ptodev)


### Enhancements

- Integrations: include `direct_connect`, `discovering_mode` and `tls_basic_auth_config_path` fields for MongoDB configuration. (@gaantunes)

- Better validation of config file with `grafana-agentctl config-check` cmd (@fgouteroux)

- Integrations: make `udev` data path configurable in the `node_exporter` integration. (@sduranc)

- Clustering: Enable peer discovery with the go-discover package. (@tpaschalis)

- Add `log_format` configuration to eventhandler integration and the `loki.source.kubernetes_events` Flow component. (@sadovnikov)

- Allow `loki.source.file` to define the encoding of files. (@tpaschalis)

- Allow specification of `dimension_name_requirements` for Cloudwatch discovery exports. (@cvdv-au)

- Clustering: Enable nodes to periodically rediscover and rejoin peers. (@tpaschalis)

- `loki.write` WAL now exposes a last segment reclaimed metric. (@thepalbi)

- Update `memcached_exporter` to `v0.13.0`, which includes bugfixes, new metrics,
  and the option to connect with TLS. (@spartan0x117)

- `loki.write` now supports configuring retries on HTTP status code 429. (@wildum)

- Update `YACE` to `v0.54.0`, which includes bugfixes for FIPS support. (@ashrayjain)

- Support decoupled scraping in the cloudwatch_exporter integration (@dtrejod).

- Agent Management: Enable proxying support (@spartan0x117)

### Bugfixes

- Update to config converter so default relabel `source_labels` are left off the river output. (@erikbaranowski)

- Rename `GrafanaAgentManagement` mixin rules to `GrafanaAgentConfig` and update individual alerts to be more accurate. (@spartan0x117)

- Fix potential goroutine leak in log file tailing in static mode. (@thampiotr)

- Fix issue on Windows where DNS short names were unresolvable. (@rfratto)

- Fix panic in `prometheus.operator.*` when no Port supplied in Monitor crds. (@captncraig)

- Fix issue where Agent crashes when a blackbox modules config file is specified for blackbox integration. (@marctc)

- Fix issue where the code from agent would not return to the Windows Service Manager (@jkroepke)

- Fix issue where getting the support bundle failed due to using an HTTP Client that was not able to access the agent in-memory address. (@spartan0x117)

- Fix an issue that lead the `loki.source.docker` container to use excessive
  CPU and memory. (@tpaschalis)

- Fix issue where `otelcol.exporter.loki` was not normalizing label names
  to comply with Prometheus conventions. (@ptodev)

- Agent Management: Fix issue where an integration defined multiple times could lead to undefined behaviour. (@jcreixell)

v0.35.4 (2023-08-14)
--------------------

### Bugfixes

- Sign RPMs with SHA256 for FIPs compatbility. (@mattdurham)

- Fix issue where corrupt WAL segments lead to crash looping. (@tpaschalis)

- Clarify usage documentation surrounding `loki.source.file` (@joshuapare)

v0.35.3 (2023-08-09)
--------------------

### Bugfixes

- Fix a bug which prevented the `app_agent_receiver` integration from processing traces. (@ptodev)

- (Agent static mode) Jaeger remote sampling works again, through a new `jaeger_remote_sampling`
  entry in the traces config. It is no longer configurable through the jaeger receiver.
  Support Jaeger remote sampling was removed accidentally in v0.35, and it is now restored,
  albeit via a different config entry.

- Clustering: Nodes take part in distributing load only after loading their
  component graph. (@tpaschalis)

- Fix graceful termination when receiving SIGTERM/CTRL_SHUTDOWN_EVENT
  signals. (@tpaschalis)

v0.35.2 (2023-07-27)
--------------------

### Bugfixes

- Fix issue where the flow mode UI would show an empty page when navigating to
  an unhealthy `prometheus.operator` component or a healthy
  `prometheus.operator` component which discovered no custom resources.
  (@rfratto)

- Fix panic when using `oauth2` without specifying `tls_config`. (@mattdurham)

- Fix issue where series records would never get written to the WAL if a scrape
  was rolled back, resulting in "dropped sample for series that was not
  explicitly dropped via relabelling" log messages. (@rfratto)

- Fix RPM file digests so that installation on FIPS-enabled systems succeeds. (@andrewimeson)

### Other changes

- Compile journald support into builds of `grafana-agentctl` so
  `grafana-agentctl test-logs` functions as expected when testing tailing the
  systemd journal. (@rfratto)

v0.35.1 (2023-07-25)
--------------------

### Bugfixes

- Fix incorrect display of trace IDs in the automatic_logging processor of static mode's traces subsystem.
  Users of the static mode's service graph processor are also advised to upgrade,
  although the bug should theoretically not affect them. (@ptodev)

v0.35.0 (2023-07-18)
--------------------

> **BREAKING CHANGES**: This release has breaking changes. Please read entries
> carefully and consult the [upgrade guide][] for specific instructions.

### Breaking changes

- The algorithm for the "hash" action of `otelcol.processor.attributes` has changed.
  The change was made in PR [#22831](https://github.com/open-telemetry/opentelemetry-collector-contrib/pull/22831) of opentelemetry-collector-contrib. (@ptodev)

- `otelcol.exporter.loki` now includes the instrumentation scope in its output. (@ptodev)

- `otelcol.extension.jaeger_remote_sampling` removes the `/` HTTP endpoint. The `/sampling` endpoint is still functional.
  The change was made in PR [#18070](https://github.com/open-telemetry/opentelemetry-collector-contrib/pull/18070) of opentelemetry-collector-contrib. (@ptodev)

- The field `version` and `auth` struct block from `walk_params` in `prometheus.exporter.snmp` and SNMP integration have been removed. The auth block now can be configured at top level, together with `modules` (@marctc)

- Rename `discovery.file` to `local.file_match` to make it more clear that it
  discovers file on the local filesystem, and so it doesn't get confused with
  Prometheus' file discovery. (@rfratto)

- Remove the `discovery_target_decode` function in favor of using discovery
  components to better match the behavior of Prometheus' service discovery.
  (@rfratto)

- In the traces subsystem for Static mode, some metrics are removed and others are renamed. (@ptodev)
  - Removed metrics:
    - "blackbox_exporter_config_last_reload_success_timestamp_seconds" (gauge)
    - "blackbox_exporter_config_last_reload_successful" (gauge)
    - "blackbox_module_unknown_total" (counter)
    - "traces_processor_tail_sampling_count_traces_sampled" (counter)
    - "traces_processor_tail_sampling_new_trace_id_received" (counter)
    - "traces_processor_tail_sampling_sampling_decision_latency" (histogram)
    - "traces_processor_tail_sampling_sampling_decision_timer_latency" (histogram)
    - "traces_processor_tail_sampling_sampling_policy_evaluation_error" (counter)
    - "traces_processor_tail_sampling_sampling_trace_dropped_too_early" (counter)
    - "traces_processor_tail_sampling_sampling_traces_on_memory" (gauge)
    - "traces_receiver_accepted_spans" (counter)
    - "traces_receiver_refused_spans" (counter)
    - "traces_exporter_enqueue_failed_log_records" (counter)
    - "traces_exporter_enqueue_failed_metric_points" (counter)
    - "traces_exporter_enqueue_failed_spans" (counter)
    - "traces_exporter_queue_capacity" (gauge)
    - "traces_exporter_queue_size" (gauge)

  - Renamed metrics:
    - "traces_receiver_refused_spans" is renamed to "traces_receiver_refused_spans_total"
    - "traces_receiver_accepted_spans" is renamed to "traces_receiver_refused_spans_total"
    - "traces_exporter_sent_metric_points" is renamed to "traces_exporter_sent_metric_points_total"

- The `remote_sampling` block has been removed from `otelcol.receiver.jaeger`. (@ptodev)

- (Agent static mode) Jaeger remote sampling used to be configured using the Jaeger receiver configuration.
  This receiver was updated to a new version, where support for remote sampling in the receiver was removed.
  Jaeger remote sampling is available as a separate configuration field starting in v0.35.3. (@ptodev)

### Deprecations

- `otelcol.exporter.jaeger` has been deprecated and will be removed in Agent v0.38.0. (@ptodev)

### Features

- The Pyroscope scrape component computes and sends delta profiles automatically when required to reduce bandwidth usage. (@cyriltovena)

- Support `stage.geoip` in `loki.process`. (@akselleirv)

- Integrations: Introduce the `squid` integration. (@armstrmi)

- Support custom fields in MMDB file for `stage.geoip`. (@akselleirv)

- Added json_path function to river stdlib. (@jkroepke)

- Add `format`, `join`, `tp_lower`, `replace`, `split`, `trim`, `trim_prefix`, `trim_suffix`, `trim_space`, `to_upper` functions to river stdlib. (@jkroepke)

- Flow UI: Add a view for listing the Agent's peers status when clustering is enabled. (@tpaschalis)

- Add a new CLI command `grafana-agent convert` for converting a river file from supported formats to river. (@erikbaranowski)

- Add support to the `grafana-agent run` CLI for converting a river file from supported formats to river. (@erikbaranowski)

- Add boringcrypto builds and docker images for Linux arm64 and x64. (@mattdurham)

- New Grafana Agent Flow components:

  - `discovery.file` discovers scrape targets from files. (@spartan0x117)
  - `discovery.kubelet` collect scrape targets from the Kubelet API. (@gcampbell12)
  - `module.http` runs a Grafana Agent Flow module loaded from a remote HTTP endpoint. (@spartan0x117)
  - `otelcol.processor.attributes` accepts telemetry data from other `otelcol`
    components and modifies attributes of a span, log, or metric. (@ptodev)
  - `prometheus.exporter.cloudwatch` - scrape AWS CloudWatch metrics (@thepalbi)
  - `prometheus.exporter.elasticsearch` collects metrics from Elasticsearch. (@marctc)
  - `prometheus.exporter.kafka` collects metrics from Kafka Server. (@oliver-zhang)
  - `prometheus.exporter.mongodb` collects metrics from MongoDB. (@marctc)
  - `prometheus.exporter.squid` collects metrics from a squid server. (@armstrmi)
  - `prometheus.operator.probes` - discovers Probe resources in your Kubernetes
    cluster and scrape the targets they reference. (@captncraig)
  - `pyroscope.ebpf` collects system-wide performance profiles from the current
    host (@korniltsev)
  - `otelcol.exporter.loadbalancing` - export traces and logs to multiple OTLP gRPC
    endpoints in a load-balanced way. (@ptodev)

- New Grafana Agent Flow command line utilities:

  - `grafana-agent tools prometheus.remote_write` holds a collection of remote
    write-specific tools. These have been ported over from the `agentctl` command. (@rfratto)

- A new `action` argument for `otelcol.auth.headers`. (@ptodev)

- New `metadata_keys` and `metadata_cardinality_limit` arguments for `otelcol.processor.batch`. (@ptodev)

- New `boolean_attribute` and `ottl_condition` sampling policies for `otelcol.processor.tail_sampling`. (@ptodev)

- A new `initial_offset` argument for `otelcol.receiver.kafka`. (@ptodev)

### Enhancements

- Attributes and blocks set to their default values will no longer be shown in the Flow UI. (@rfratto)

- Tanka config: retain cAdvisor metrics for system processes (Kubelet, Containerd, etc.) (@bboreham)

- Update cAdvisor dependency to v0.47.0. (@jcreixell)

- Upgrade and improve Cloudwatch exporter integration (@thepalbi)

- Update `node_exporter` dependency to v1.6.0. (@spartan0x117)

- Enable `prometheus.relabel` to work with Prometheus' Native Histograms. (@tpaschalis)

- Update `dnsmasq_exporter` to last version. (@marctc)

- Add deployment spec options to describe operator's Prometheus Config Reloader image. (@alekseybb197)

- Update `module.git` with basic and SSH key authentication support. (@djcode)

- Support `clustering` block in `prometheus.operator.servicemonitors` and `prometheus.operator.podmonitors` components to distribute
  targets amongst clustered agents. (@captncraig)

- Update `redis_exporter` dependency to v1.51.0. (@jcreixell)

- The Grafana Agent mixin now includes a dashboard for the logs pipeline. (@thampiotr)

- The Agent Operational dashboard of Grafana Agent mixin now has more descriptive panel titles, Y-axis units

- Add `write_relabel_config` to `prometheus.remote_write` (@jkroepke)

- Update OpenTelemetry Collector dependencies from v0.63.0 to v0.80.0. (@ptodev)

- Allow setting the node name for clustering with a command-line flag. (@tpaschalis)

- Allow `prometheus.exporter.snmp` and SNMP integration to be configured passing a YAML block. (@marctc)

- Some metrics have been added to the traces subsystem for Static mode. (@ptodev)
  - "traces_processor_batch_batch_send_size" (histogram)
  - "traces_processor_batch_batch_size_trigger_send_total" (counter)
  - "traces_processor_batch_metadata_cardinality" (gauge)
  - "traces_processor_batch_timeout_trigger_send_total" (counter)
  - "traces_rpc_server_duration" (histogram)
  - "traces_exporter_send_failed_metric_points_total" (counter)
  - "traces_exporter_send_failed_spans_total" (counter)
  - "traces_exporter_sent_spans_total" (counter)

- Added support for custom `length` time setting in Cloudwatch component and integration. (@thepalbi)

### Bugfixes

- Fix issue where `remote.http` incorrectly had a status of "Unknown" until the
  period specified by the polling frquency elapsed. (@rfratto)


- Add signing region to remote.s3 component for use with custom endpoints so that Authorization Headers work correctly when
  proxying requests. (@mattdurham)

- Fix oauth default scope in `loki.source.azure_event_hubs`. (@akselleirv)

- Fix bug where `otelcol.exporter.otlphttp` ignores configuration for `traces_endpoint`, `metrics_endpoint`, and `logs_endpoint` attributes. (@SimoneFalzone)

- Fix issue in `prometheus.remote_write` where the `queue_config` and
  `metadata_config` blocks used incorrect defaults when not specified in the
  config file. (@rfratto)

- Fix issue where published RPMs were not signed. (@rfratto)

- Fix issue where flow mode exports labeled as "string or secret" could not be
  used in a binary operation. (@rfratto)

- Fix Grafana Agent mixin's "Agent Operational" dashboard expecting pods to always have `grafana-agent-.*` prefix. (@thampiotr)

- Change the HTTP Path and Data Path from the controller-local ID to the global ID for components loaded from within a module loader. (@spartan0x117)

- Fix bug where `stage.timestamp` in `loki.process` wasn't able to correctly
  parse timezones. This issue only impacts the dedicated `grafana-agent-flow`
  binary. (@rfratto)

- Fix bug where JSON requests to `loki.source.api` would not be handled correctly. This adds `/loki/api/v1/raw` and `/loki/api/v1/push` endpoints to `loki.source.api` and maps the `/api/v1/push` and `/api/v1/raw` to
  the `/loki` prefixed endpoints. (@mattdurham)

- Upgrade `loki.write` dependencies to latest changes. (@thepalbi)

### Other changes

- Mongodb integration has been re-enabled. (@jcreixell, @marctc)
- Build with go 1.20.6 (@captncraig)

- Clustering for Grafana Agent in flow mode has graduated from experimental to beta.

v0.34.3 (2023-06-27)
--------------------

### Bugfixes

- Fixes a bug in conversion of OpenTelemetry histograms when exported to Prometheus. (@grcevski)
- Enforce sha256 digest signing for rpms enabling installation on FIPS-enabled OSes. (@kfriedrich123)
- Fix panic from improper startup ordering in `prometheus.operator.servicemonitors`. (@captncraig)

v0.34.2 (2023-06-20)
--------------------

### Enhancements

- Replace map cache in prometheus.relabel with an LRU cache. (@mattdurham)
- Integrations: Extend `statsd` integration to configure relay endpoint. (@arminaaki)

### Bugfixes

- Fix a bug where `prometheus.relabel` would not correctly relabel when there is a cache miss. (@thampiotr)
- Fix a bug where `prometheus.relabel` would not correctly relabel exemplars or metadata. (@tpaschalis)
- Fixes several issues with statsd exporter. (@jcreixell, @marctc)

### Other changes

- Mongodb integration has been disabled for the time being due to licensing issues. (@jcreixell)

v0.34.1 (2023-06-12)
--------------------

### Bugfixes

- Fixed application of sub-collector defaults using the `windows_exporter` integration or `prometheus.exporter.windows`. (@mattdurham)

- Fix issue where `remote.http` did not fail early if the initial request
  failed. This caused failed requests to initially export empty values, which
  could lead to propagating issues downstream to other components which expect
  the export to be non-empty. (@rfratto)

- Allow `bearerTokenFile` field to be used in ServiceMonitors. (@captncraig)

- Fix issue where metrics and traces were not recorded from components within modules. (@mattdurham)

- `service_name` label is inferred from discovery meta labels in `pyroscope.scrape` (@korniltsev)

### Other changes

- Add logging to failed requests in `remote.http`. (@rfratto)

v0.34.0 (2023-06-08)
--------------------

### Breaking changes

- The experimental dynamic configuration feature has been removed in favor of Flow mode. (@mattdurham)

- The `oracledb` integration configuration has removed a redundant field `metrics_scrape_interval`. Use the `scrape_interval` parameter of the integration if a custom scrape interval is required. (@schmikei)

- Upgrade the embedded windows_exporter to commit 79781c6. (@jkroepke)

- Prometheus exporters in Flow mode now set the `instance` label to a value similar to the one they used to have in Static mode (<hostname> by default, customized by some integrations). (@jcreixell)

- `phlare.scrape` and `phlare.write` have been renamed to `pyroscope.scrape` and `pyroscope.scrape`. (@korniltsev)

### Features

- New Grafana Agent Flow components:
  - `loki.source.api` - receive Loki log entries over HTTP (e.g. from other agents). (@thampiotr)
  - `prometheus.operator.servicemonitors` discovers ServiceMonitor resources in your Kubernetes cluster and scrape
    the targets they reference. (@captncraig, @marctc, @jcreixell)
  - `prometheus.receive_http` - receive Prometheus metrics over HTTP (e.g. from other agents). (@thampiotr)
  - `remote.vault` retrieves a secret from Vault. (@rfratto)
  - `prometheus.exporter.snowflake` collects metrics from a snowflake database (@jonathanWamsley)
  - `prometheus.exporter.mssql` collects metrics from Microsoft SQL Server (@jonathanwamsley)
  - `prometheus.exporter.oracledb` collects metrics from oracledb (@jonathanwamsley)
  - `prometheus.exporter.dnsmasq` collects metrics from a dnsmasq server. (@spartan0x117)
  - `loki.source.awsfirehose` - receive Loki log entries from AWS Firehose via HTTP (@thepalbi)
  - `discovery.http` service discovery via http. (@captncraig)

- Added new functions to the River standard library:
  - `coalesce` returns the first non-zero value from a list of arguments. (@jkroepke)
  - `nonsensitive` converts a River secret back into a string. (@rfratto)

### Enhancements

- Support to attach node metadata to pods and endpoints targets in
  `discovery.kubernetes`. (@laurovenancio)

- Support ability to add optional custom headers to `loki.write` endpoint block (@aos)

- Support in-memory HTTP traffic for Flow components. `prometheus.exporter`
  components will now export a target containing an internal HTTP address.
  `prometheus.scrape`, when given that internal HTTP address, will connect to
  the server in-memory, bypassing the network stack. Use the new
  `--server.http.memory-addr` flag to customize which address is used for
  in-memory traffic. (@rfratto)
- Disable node_exporter on Windows systems (@jkroepke)
- Operator support for OAuth 2.0 Client in LogsClientSpec (@DavidSpek)

- Support `clustering` block in `phlare.scrape` components to distribute
  targets amongst clustered agents. (@rfratto)

- Delete stale series after a single WAL truncate instead of two. (@rfratto)

- Update OracleDB Exporter dependency to 0.5.0 (@schmikei)

- Embed Google Fonts on Flow UI (@jkroepke)

- Enable Content-Security-Policies on Flow UI (@jkroepke)

- Update azure-metrics-exporter to v0.0.0-20230502203721-b2bfd97b5313 (@kgeckhart)

- Update azidentity dependency to v1.3.0. (@akselleirv)

- Add custom labels to journal entries in `loki.source.journal` (@sbhrule15)

- `prometheus.operator.podmonitors` and `prometheus.operator.servicemonitors` can now access cluster secrets for authentication to targets. (@captncraig)

### Bugfixes

- Fix `loki.source.(gcplog|heroku)` `http` and `grpc` blocks were overriding defaults with zero-values
  on non-present fields. (@thepalbi)

- Fix an issue where defining `logging` or `tracing` blocks inside of a module
  would generate a panic instead of returning an error. (@erikbaranowski)

- Fix an issue where not specifying either `http` nor `grpc` blocks could result
  in a panic for `loki.source.heroku` and `loki.source.gcplog` components. (@thampiotr)

- Fix an issue where build artifacts for IBM S390x were being built with the
  GOARCH value for the PPC64 instead. (tpaschalis)

- Fix an issue where the Grafana Agent Flow RPM used the wrong path for the
  environment file, preventing the service from loading. (@rfratto)

- Fix an issue where the cluster advertise address was overwriting the join
  addresses. (@laurovenancio)

- Fix targets deduplication when clustering mode is enabled. (@laurovenancio)

- Fix issue in operator where any version update will restart all agent pods simultaneously. (@captncraig)

- Fix an issue where `loki.source.journald` did not create the positions
  directory with the appropriate permissions. (@tpaschalis)

- Fix an issue where fanning out log entries to multiple `loki.process`
  components lead to a race condition. (@tpaschalis)

- Fix panic in `prometheus.operator.servicemonitors` from relabel rules without certain defaults. (@captncraig)

- Fix issue in modules export cache throwing uncomparable errors. (@mattdurham)

- Fix issue where the UI could not navigate to components loaded by modules. (@rfratto)

- Fix issue where using exporters inside modules failed due to not passing the in-memory address dialer. (@mattdurham)

- Add signing region to remote.s3 component for use with custom endpoints so that Authorization Headers work correctly when
  proxying requests. (@mattdurham)

- Fix missing `instance` key for `prometheus.exporter.dnsmasq` component. (@spartan0x117)

### Other changes

- Add metrics when clustering mode is enabled. (@rfratto)
- Document debug metric `loki_process_dropped_lines_by_label_total` in loki.process. (@akselleirv)

- Add `agent_wal_out_of_order_samples_total` metric to track samples received
  out of order. (@rfratto)

- Add CLI flag `--server.http.enable-pprof` to grafana-agent-flow to conditionally enable `/debug/pprof` endpoints (@jkroepke)

- Use Go 1.20.4 for builds. (@tpaschalis)

- Integrate the new ExceptionContext which was recently added to the Faro Web-SDK in the
  app_agent_receiver Payload. (@codecapitano)

- Flow clustering: clusters will now use 512 tokens per node for distributing
  work, leading to better distribution. However, rolling out this change will
  cause some incorrerct or missing assignments until all nodes are updated. (@rfratto)

- Change the Docker base image for Linux containers to `ubuntu:lunar`.
  (@rfratto)

v0.33.2 (2023-05-11)
--------------------

### Bugfixes

- Fix issue where component evaluation time was overridden by a "default
  health" message. (@rfratto)

- Honor timeout when trying to establish a connection to another agent in Flow
  clustering mode. (@rfratto)

- Fix an issue with the grafana/agent windows docker image entrypoint
  not targeting the right location for the config. (@erikbaranowski)

- Fix issue where the `node_exporter` integration and
  `prometheus.exporter.unix` `diskstat_device_include` component could not set
  the allowlist field for the diskstat collector. (@tpaschalis)

- Fix an issue in `loki.source.heroku` where updating the `labels` or `use_incoming_timestamp`
  would not take effect. (@thampiotr)

- Flow: Fix an issue within S3 Module where the S3 path was not parsed correctly when the
  path consists of a parent directory. (@jastisriradheshyam)

- Flow: Fix an issue on Windows where `prometheus.remote_write` failed to read
  WAL checkpoints. This issue led to memory leaks once the initial checkpoint
  was created, and prevented a fresh process from being able to deliver metrics
  at all. (@rfratto)

- Fix an issue where the `loki.source.kubernetes` component could lead to
  the Agent crashing due to a race condition. (@tpaschalis)

### Other changes

- The `phlare.scrape` Flow component `fetch profile failed` log has been set to
  `debug` instead of `error`. (@erikbaranowski)

v0.33.1 (2023-05-01)
--------------------

### Bugfixes

- Fix spelling of the `frequency` argument on the `local.file` component.
  (@tpaschalis)

- Fix bug where some capsule values (such as Prometheus receivers) could not
  properly be used as an argument to a module. (@rfratto)

- Fix version information not displaying correctly when passing the `--version`
  flag or in the `agent_build_info` metric. (@rfratto)

- Fix issue in `loki.source.heroku` and `loki.source.gcplog` where updating the
  component would cause Grafana Agent Flow's Prometheus metrics endpoint to
  return an error until the process is restarted. (@rfratto)

- Fix issue in `loki.source.file` where updating the component caused
  goroutines to leak. (@rfratto)

### Other changes

- Support Bundles report the status of discovered log targets. (@tpaschalis)

v0.33.0 (2023-04-25)
--------------------

### Breaking changes

- Support for 32-bit ARM builds is removed for the foreseeable future due to Go
  compiler issues. We will consider bringing back 32-bit ARM support once our Go
  compiler issues are resolved and 32-bit ARM builds are stable. (@rfratto)

- Agent Management: `agent_management.api_url` config field has been replaced by
`agent_management.host`. The API path and version is now defined by the Agent. (@jcreixell)

- Agent Management: `agent_management.protocol` config field now allows defining "http" and "https" explicitly. Previously, "http" was previously used for both, with the actual protocol used inferred from the api url, which led to confusion. When upgrading, make sure to set to "https" when replacing `api_url` with `host`. (@jcreixell)

- Agent Management: `agent_management.remote_config_cache_location` config field has been replaced by
`agent_management.remote_configuration.cache_location`. (@jcreixell)

- Remove deprecated symbolic links to to `/bin/agent*` in Docker containers,
  as planned in v0.31. (@tpaschalis)

### Deprecations

- [Dynamic Configuration](https://grafana.com/docs/agent/latest/cookbook/dynamic-configuration/) will be removed in v0.34. Grafana Agent Flow supersedes this functionality. (@mattdurham)

### Features

- New Grafana Agent Flow components:

  - `discovery.dns` DNS service discovery. (@captncraig)
  - `discovery.ec2` service discovery for aws ec2. (@captncraig)
  - `discovery.lightsail` service discovery for aws lightsail. (@captncraig)
  - `discovery.gce` discovers resources on Google Compute Engine (GCE). (@marctc)
  - `discovery.digitalocean` provides service discovery for DigitalOcean. (@spartan0x117)
  - `discovery.consul` service discovery for Consul. (@jcreixell)
  - `discovery.azure` provides service discovery for Azure. (@spartan0x117)
  - `module.file` runs a Grafana Agent Flow module loaded from a file on disk.
    (@erikbaranowski)
  - `module.git` runs a Grafana Agent Flow module loaded from a file within a
    Git repository. (@rfratto)
  - `module.string` runs a Grafana Agent Flow module passed to the component by
    an expression containing a string. (@erikbaranowski, @rfratto)
  - `otelcol.auth.oauth2` performs OAuth 2.0 authentication for HTTP and gRPC
    based OpenTelemetry exporters. (@ptodev)
  - `otelcol.extension.jaeger_remote_sampling` provides an endpoint from which to
    pull Jaeger remote sampling documents. (@joe-elliott)
  - `otelcol.exporter.logging` accepts OpenTelemetry data from other `otelcol` components and writes it to the console. (@erikbaranowski)
  - `otelcol.auth.sigv4` performs AWS Signature Version 4 (SigV4) authentication
    for making requests to AWS services via `otelcol` components that support
    authentication extensions. (@ptodev)
  - `prometheus.exporter.blackbox` collects metrics from Blackbox exporter. (@marctc)
  - `prometheus.exporter.mysql` collects metrics from a MySQL database. (@spartan0x117)
  - `prometheus.exporter.postgres` collects metrics from a PostgreSQL database. (@spartan0x117)
  - `prometheus.exporter.statsd` collects metrics from a Statsd instance. (@gaantunes)
  - `prometheus.exporter.snmp` collects metrics from SNMP exporter. (@marctc)
  - `prometheus.operator.podmonitors` discovers PodMonitor resources in your Kubernetes cluster and scrape
    the targets they reference. (@captncraig, @marctc, @jcreixell)
  - `prometheus.exporter.windows` collects metrics from a Windows instance. (@jkroepke)
  - `prometheus.exporter.memcached` collects metrics from a Memcached server. (@spartan0x117)
  - `loki.source.azure_event_hubs` reads messages from Azure Event Hub using Kafka and forwards them to other   `loki` components. (@akselleirv)

- Add support for Flow-specific system packages:

  - Flow-specific DEB packages. (@rfratto, @robigan)
  - Flow-specific RPM packages. (@rfratto, @robigan)
  - Flow-specific macOS Homebrew Formula. (@rfratto)
  - Flow-specific Windows installer. (@rfratto)

  The Flow-specific packages allow users to install and run Grafana Agent Flow
  alongside an existing installation of Grafana Agent.

- Agent Management: Add support for integration snippets. (@jcreixell)

- Flow: Introduce a gossip-over-HTTP/2 _clustered mode_. `prometheus.scrape`
  component instances can opt-in to distributing scrape load between cluster
  peers. (@tpaschalis)

### Enhancements

- Flow: Add retries with backoff logic to Phlare write component. (@cyriltovena)

- Operator: Allow setting runtimeClassName on operator-created pods. (@captncraig)

- Operator: Transparently compress agent configs to stay under size limitations. (@captncraig)

- Update Redis Exporter Dependency to v1.49.0. (@spartan0x117)

- Update Loki dependency to the k144 branch. (@andriikushch)

- Flow: Add OAUTHBEARER mechanism to `loki.source.kafka` using Azure as provider. (@akselleirv)

- Update Process Exporter dependency to v0.7.10. (@spartan0x117)

- Agent Management: Introduces backpressure mechanism for remote config fetching (obeys 429 request
  `Retry-After` header). (@spartan0x117)

- Flow: support client TLS settings (CA, client certificate, client key) being
  provided from other components for the following components:

  - `discovery.docker`
  - `discovery.kubernetes`
  - `loki.source.kafka`
  - `loki.source.kubernetes`
  - `loki.source.podlogs`
  - `loki.write`
  - `mimir.rules.kubernetes`
  - `otelcol.auth.oauth2`
  - `otelcol.exporter.jaeger`
  - `otelcol.exporter.otlp`
  - `otelcol.exporter.otlphttp`
  - `otelcol.extension.jaeger_remote_sampling`
  - `otelcol.receiver.jaeger`
  - `otelcol.receiver.kafka`
  - `phlare.scrape`
  - `phlare.write`
  - `prometheus.remote_write`
  - `prometheus.scrape`
  - `remote.http`

- Flow: support server TLS settings (client CA, server certificate, server key)
  being provided from other components for the following components:

  - `loki.source.syslog`
  - `otelcol.exporter.otlp`
  - `otelcol.extension.jaeger_remote_sampling`
  - `otelcol.receiver.jaeger`
  - `otelcol.receiver.opencensus`
  - `otelcol.receiver.zipkin`

- Flow: Define custom http method and headers in `remote.http` component (@jkroepke)

- Flow: Add config property to `prometheus.exporter.blackbox` to define the config inline (@jkroepke)

- Update Loki Dependency to k146 which includes configurable file watchers (@mattdurham)

### Bugfixes

- Flow: fix issue where Flow would return an error when trying to access a key
  of a map whose value was the zero value (`null`, `0`, `false`, `[]`, `{}`).
  Whether an error was returned depended on the internal type of the value.
  (@rfratto)

- Flow: fix issue where using the `jaeger_remote` sampler for the `tracing`
  block would fail to parse the response from the remote sampler server if it
  used strings for the strategy type. This caused sampling to fall back
  to the default rate. (@rfratto)

- Flow: fix issue where components with no arguments like `loki.echo` were not
  viewable in the UI. (@rfratto)

- Flow: fix deadlock in `loki.source.file` where terminating tailers would hang
  while flushing remaining logs, preventing `loki.source.file` from being able
  to update. (@rfratto)

- Flow: fix deadlock in `loki.process` where a component with no stages would
  hang forever on handling logs. (@rfratto)

- Fix issue where a DefaultConfig might be mutated during unmarshaling. (@jcreixell)

- Fix issues where CloudWatch Exporter cannot use FIPS Endpoints outside of USA regions (@aglees)

- Fix issue where scraping native Prometheus histograms would leak memory.
  (@rfratto)

- Flow: fix issue where `loki.source.docker` component could deadlock. (@tpaschalis)

- Flow: fix issue where `prometheus.remote_write` created unnecessary extra
  child directories to store the WAL in. (@rfratto)

- Fix internal metrics reported as invalid by promtool's linter. (@tpaschalis)

- Fix issues with cri stage which treats partial line coming from any stream as same. (@kavirajk @aglees)

- Operator: fix for running multiple operators with different `--agent-selector` flags. (@captncraig)

- Operator: respect FilterRunning on PodMonitor and ServiceMonitor resources to only scrape running pods. (@captncraig)

- Fixes a bug where the github exporter would get stuck in an infinite loop under certain conditions. (@jcreixell)

- Fix bug where `loki.source.docker` always failed to start. (@rfratto)

### Other changes

- Grafana Agent Docker containers and release binaries are now published for
  s390x. (@rfratto)

- Use Go 1.20.3 for builds. (@rfratto)

- Change the Docker base image for Linux containers to `ubuntu:kinetic`.
  (@rfratto)

- Update prometheus.remote_write defaults to match new prometheus
  remote-write defaults. (@erikbaranowski)

v0.32.1 (2023-03-06)
--------------------

### Bugfixes

- Flow: Fixes slow reloading of targets in `phlare.scrape` component. (@cyriltovena)

- Flow: add a maximum connection lifetime of one hour when tailing logs from
  `loki.source.kubernetes` and `loki.source.podlogs` to recover from an issue
  where the Kubernetes API server stops responding with logs without closing
  the TCP connection. (@rfratto)

- Flow: fix issue in `loki.source.kubernetes` where `__pod__uid__` meta label
  defaulted incorrectly to the container name, causing tailers to never
  restart. (@rfratto)

v0.32.0 (2023-02-28)
--------------------

### Breaking changes

- Support for the embedded Flow UI for 32-bit ARMv6 builds is temporarily
  removed. (@rfratto)

- Node Exporter configuration options changed to align with new upstream version (@Thor77):

  - `diskstats_ignored_devices` is now `diskstats_device_exclude` in agent configuration.
  - `ignored_devices` is now `device_exclude` in flow configuration.

- Some blocks in Flow components have been merged with their parent block to make the block hierarchy smaller:

  - `discovery.docker > http_client_config` is merged into the `discovery.docker` block. (@erikbaranowski)
  - `discovery.kubernetes > http_client_config` is merged into the `discovery.kubernetes` block. (@erikbaranowski)
  - `loki.source.kubernetes > client > http_client_config` is merged into the `client` block. (@erikbaranowski)
  - `loki.source.podlogs > client > http_client_config` is merged into the `client` block. (@erikbaranowski)
  - `loki.write > endpoint > http_client_config` is merged into the `endpoint` block. (@erikbaranowski)
  - `mimir.rules.kubernetes > http_client_config` is merged into the `mimir.rules.kubernetes` block. (@erikbaranowski)
  - `otelcol.receiver.opencensus > grpc` is merged into the `otelcol.receiver.opencensus` block. (@ptodev)
  - `otelcol.receiver.zipkin > http` is merged into the `otelcol.receiver.zipkin` block. (@ptodev)
  - `phlare.scrape > http_client_config` is merged into the `phlare.scrape` block. (@erikbaranowski)
  - `phlare.write > endpoint > http_client_config` is merged into the `endpoint` block. (@erikbaranowski)
  - `prometheus.remote_write > endpoint > http_client_config` is merged into the `endpoint` block. (@erikbaranowski)
  - `prometheus.scrape > http_client_config` is merged into the `prometheus.scrape` block. (@erikbaranowski)

- The `loki.process` component now uses a combined name for stages, simplifying
  the block hierarchy. For example, the `stage > json` block hierarchy is now a
  single block called `stage.json`. All stage blocks in `loki.process` have
  been updated to use this simplified hierarchy. (@tpaschalis)

- `remote.s3` `client_options` block has been renamed to `client`. (@mattdurham)

- Renamed `prometheus.integration.node_exporter` to `prometheus.exporter.unix`. (@jcreixell)

- As first announced in v0.30, support for the `EXPERIMENTAL_ENABLE_FLOW`
  environment variable has been removed in favor of `AGENT_MODE=flow`.
  (@rfratto)

### Features

- New integrations:

  - `oracledb` (@schmikei)
  - `mssql` (@binaryfissiongames)
  - `cloudwatch metrics` (@thepalbi)
  - `azure` (@kgeckhart)
  - `gcp` (@kgeckhart, @ferruvich)

- New Grafana Agent Flow components:

  - `loki.echo` writes received logs to stdout. (@tpaschalis, @rfratto)
  - `loki.source.docker` reads logs from Docker containers and forwards them to
    other `loki` components. (@tpaschalis)
  - `loki.source.kafka` reads logs from Kafka events and forwards them to other
    `loki` components. (@erikbaranowski)
  - `loki.source.kubernetes_events` watches for Kubernetes Events and converts
    them into log lines to forward to other `loki` components. It is the
    equivalent of the `eventhandler` integration. (@rfratto)
  - `otelcol.processor.tail_sampling` samples traces based on a set of defined
    policies from `otelcol` components before forwarding them to other
    `otelcol` components. (@erikbaranowski)
  - `prometheus.exporter.apache` collects metrics from an apache web server
    (@captncraig)
  - `prometheus.exporter.consul` collects metrics from a consul installation
    (@captncraig)
  - `prometheus.exporter.github` collects metrics from GitHub (@jcreixell)
  - `prometheus.exporter.process` aggregates and collects metrics by scraping
    `/proc`. (@spartan0x117)
  - `prometheus.exporter.redis` collects metrics from a redis database
    (@spartan0x117)

### Enhancements

- Flow: Support `keepequal` and `dropequal` actions for relabeling. (@cyriltovena)

- Update Prometheus Node Exporter integration to v1.5.0. (@Thor77)

- Grafana Agent Flow will now reload the config file when `SIGHUP` is sent to
  the process. (@rfratto)

- If using the official RPM and DEB packages for Grafana Agent, invoking
  `systemctl reload grafana-agent` will now reload the configuration file.
  (@rfratto)

- Flow: the `loki.process` component now implements all the same processing
  stages as Promtail's pipelines. (@tpaschalis)

- Flow: new metric for `prometheus.scrape` -
  `agent_prometheus_scrape_targets_gauge`. (@ptodev)

- Flow: new metric for `prometheus.scrape` and `prometheus.relabel` -
  `agent_prometheus_forwarded_samples_total`. (@ptodev)

- Flow: add `constants` into the standard library to expose the hostname, OS,
  and architecture of the system Grafana Agent is running on. (@rfratto)

- Flow: add timeout to loki.source.podlogs controller setup. (@polyrain)

### Bugfixes

- Fixed a reconciliation error in Grafana Agent Operator when using `tlsConfig`
  on `Probe`. (@supergillis)

- Fix issue where an empty `server:` config stanza would cause debug-level logging.
  An empty `server:` is considered a misconfiguration, and thus will error out.
  (@neomantra)

- Flow: fix an error where some error messages that crossed multiple lines
  added extra an extra `|` character when displaying the source file on the
  starting line. (@rfratto)

- Flow: fix issues in `agent fmt` where adding an inline comment on the same
  line as a `[` or `{` would cause indentation issues on subsequent lines.
  (@rfratto)

- Flow: fix issues in `agent fmt` where line comments in arrays would be given
  the wrong identation level. (@rfratto)

- Flow: fix issues with `loki.file` and `loki.process` where deadlock contention or
  logs fail to process. (@mattdurham)

- Flow: `oauth2 > tls_config` was documented as a block but coded incorrectly as
  an attribute. This is now a block in code. This impacted `discovery.docker`,
  `discovery.kubernetes`, `loki.source.kubernetes`, `loki.write`,
  `mimir.rules.kubernetes`, `phlare.scrape`, `phlare.write`,
  `prometheus.remote_write`, `prometheus.scrape`, and `remote.http`
  (@erikbaranowski)

- Flow: Fix issue where using `river:",label"` causes the UI to return nothing. (@mattdurham)

### Other changes

- Use Go 1.20 for builds. (@rfratto)

- The beta label from Grafana Agent Flow has been removed. A subset of Flow
  components are still marked as beta or experimental:

  - `loki.echo` is explicitly marked as beta.
  - `loki.source.kubernetes` is explicitly marked as experimental.
  - `loki.source.podlogs` is explicitly marked as experimental.
  - `mimir.rules.kubernetes` is explicitly marked as beta.
  - `otelcol.processor.tail_sampling` is explicitly marked as beta.
  - `otelcol.receiver.loki` is explicitly marked as beta.
  - `otelcol.receiver.prometheus` is explicitly marked as beta.
  - `phlare.scrape` is explicitly marked as beta.
  - `phlare.write` is explicitly marked as beta.

v0.31.3 (2023-02-13)
--------------------

### Bugfixes

- `loki.source.cloudflare`: fix issue where the `zone_id` argument
  was being ignored, and the `api_token` argument was being used for the zone
  instead. (@rfratto)

- `loki.source.cloudflare`: fix issue where `api_token` argument was not marked
  as a sensitive field. (@rfratto)

v0.31.2 (2023-02-08)
--------------------

### Other changes

- In the Agent Operator, upgrade the `prometheus-config-reloader` dependency
  from version 0.47.0 to version 0.62.0. (@ptodev)

v0.31.1 (2023-02-06)
--------------------

> **BREAKING CHANGES**: This release has breaking changes. Please read entries
> carefully and consult the [upgrade guide][] for specific instructions.

### Breaking changes

- All release Windows `.exe` files are now published as a zip archive.
  Previously, `grafana-agent-installer.exe` was unzipped. (@rfratto)

### Other changes

- Support Go 1.20 for builds. Official release binaries are still produced
  using Go 1.19. (@rfratto)

v0.31.0 (2023-01-31)
--------------------

> **BREAKING CHANGES**: This release has breaking changes. Please read entries
> carefully and consult the [upgrade guide][] for specific instructions.

### Breaking changes

- Release binaries (including inside Docker containers) have been renamed to be
  prefixed with `grafana-` (@rfratto):

  - `agent` is now `grafana-agent`.
  - `agentctl` is now `grafana-agentctl`.
  - `agent-operator` is now `grafana-agent-operator`.

### Deprecations

- A symbolic link in Docker containers from the old binary name to the new
  binary name has been added. These symbolic links will be removed in v0.33. (@rfratto)

### Features

- New Grafana Agent Flow components:

  - `loki.source.cloudflare` reads logs from Cloudflare's Logpull API and
    forwards them to other `loki` components. (@tpaschalis)
  - `loki.source.gcplog` reads logs from GCP cloud resources using Pub/Sub
    subscriptions and forwards them to other `loki` components. (@tpaschalis)
  - `loki.source.gelf` listens for Graylog logs. (@mattdurham)
  - `loki.source.heroku` listens for Heroku messages over TCP a connection and
    forwards them to other `loki` components. (@erikbaranowski)
  - `loki.source.journal` read messages from systemd journal. (@mattdurham)
  - `loki.source.kubernetes` collects logs from Kubernetes pods using the
    Kubernetes API. (@rfratto)
  - `loki.source.podlogs` discovers PodLogs resources on Kubernetes and
    uses the Kubernetes API to collect logs from the pods specified by the
    PodLogs resource. (@rfratto)
  - `loki.source.syslog` listens for Syslog messages over TCP and UDP
    connections and forwards them to other `loki` components. (@tpaschalis)
  - `loki.source.windowsevent` reads logs from Windows Event Log. (@mattdurham)
  - `otelcol.exporter.jaeger` forwards OpenTelemetry data to a Jaeger server.
    (@erikbaranowski)
  - `otelcol.exporter.loki` forwards OTLP-formatted data to compatible `loki`
    receivers. (@tpaschalis)
  - `otelcol.receiver.kafka` receives telemetry data from Kafka. (@rfratto)
  - `otelcol.receiver.loki` receives Loki logs, converts them to the OTLP log
    format and forwards them to other `otelcol` components. (@tpaschalis)
  - `otelcol.receiver.opencensus` receives OpenConsensus-formatted traces or
    metrics. (@ptodev)
  - `otelcol.receiver.zipkin` receives Zipkin-formatted traces. (@rfratto)
  - `phlare.scrape` collects application performance profiles. (@cyriltovena)
  - `phlare.write` sends application performance profiles to Grafana Phlare.
    (@cyriltovena)
  - `mimir.rules.kubernetes` discovers `PrometheusRule` Kubernetes resources and
    loads them into a Mimir instance. (@Logiraptor)

- Flow components which work with relabeling rules (`discovery.relabel`,
  `prometheus.relabel` and `loki.relabel`) now export a new value named Rules.
  This value returns a copy of the currently configured rules. (@tpaschalis)

- New experimental feature: agent-management. Polls configured remote API to fetch new configs. (@spartan0x117)

- Introduce global configuration for logs. (@jcreixell)

### Enhancements

- Handle faro-web-sdk `View` meta in app_agent_receiver. (@rlankfo)

- Flow: the targets in debug info from `loki.source.file` are now individual blocks. (@rfratto)

- Grafana Agent Operator: add [promtail limit stage](https://grafana.com/docs/loki/latest/clients/promtail/stages/limit/) to the operator. (@spartan0x117)

### Bugfixes

- Flow UI: Fix the issue with messy layout on the component list page while
  browser window resize (@xiyu95)

- Flow UI: Display the values of all attributes unless they are nil. (@ptodev)

- Flow: `prometheus.relabel` and `prometheus.remote_write` will now error if they have exited. (@ptodev)

- Flow: Fix issue where negative numbers would convert to floating-point values
  incorrectly, treating the sign flag as part of the number. (@rfratto)

- Flow: fix a goroutine leak when `loki.source.file` is passed more than one
  target with identical set of public labels. (@rfratto)

- Fix issue where removing and re-adding log instance configurations causes an
  error due to double registration of metrics (@spartan0x117, @jcreixell)

### Other changes

- Use Go 1.19.4 for builds. (@erikbaranowski)

- New windows containers for agent and agentctl. These can be found moving forward with the ${Version}-windows tags for grafana/agent and grafana/agentctl docker images (@erikbaranowski)

v0.30.2 (2023-01-11)
--------------------

### Bugfixes

- Flow: `prometheus.relabel` will no longer modify the labels of the original
  metrics, which could lead to the incorrect application of relabel rules on
  subsequent relabels. (@rfratto)

- Flow: `loki.source.file` will no longer deadlock other components if log
  lines cannot be sent to Loki. `loki.source.file` will wait for 5 seconds per
  file to finish flushing read logs to the client, after which it will drop
  them, resulting in lost logs. (@rfratto)

- Operator: Fix the handling of the enableHttp2 field as a boolean in
  `pod_monitor` and `service_monitor` templates. (@tpaschalis)

v0.30.1 (2022-12-23)
--------------------

### Bugfixes

- Fix issue where journald support was accidentally removed. (@tpaschalis)

- Fix issue where some traces' metrics where not collected. (@marctc)

v0.30.0 (2022-12-20)
--------------------

> **BREAKING CHANGES**: This release has breaking changes. Please read entries
> carefully and consult the [upgrade guide][] for specific instructions.

### Breaking changes

- The `ebpf_exporter` integration has been removed due to issues with static
  linking. It may be brought back once these are resolved. (@tpaschalis)

### Deprecations

- The `EXPERIMENTAL_ENABLE_FLOW` environment variable is deprecated in favor of
  `AGENT_MODE=flow`. Support for `EXPERIMENTAL_ENABLE_FLOW` will be removed in
  v0.32. (@rfratto)

### Features

- `grafana-agent-operator` supports oauth2 as an authentication method for
  remote_write. (@timo-42)

- Grafana Agent Flow: Add tracing instrumentation and a `tracing` block to
  forward traces to `otelcol` component. (@rfratto)

- Grafana Agent Flow: Add a `discovery_target_decode` function to decode a JSON
  array of discovery targets corresponding to Prometheus' HTTP and file service
  discovery formats. (@rfratto)

- New Grafana Agent Flow components:

  - `remote.http` polls an HTTP URL and exposes the response body as a string
    or secret to other components. (@rfratto)

  - `discovery.docker` discovers Docker containers from a Docker Engine host.
    (@rfratto)

  - `loki.source.file` reads and tails files for log entries and forwards them
    to other `loki` components. (@tpaschalis)

  - `loki.write` receives log entries from other `loki` components and sends
    them over to a Loki instance. (@tpaschalis)

  - `loki.relabel` receives log entries from other `loki` components and
    rewrites their label set. (@tpaschalis)

  - `loki.process` receives log entries from other `loki` components and runs
    one or more processing stages. (@tpaschalis)

  - `discovery.file` discovers files on the filesystem following glob
    patterns. (@mattdurham)

- Integrations: Introduce the `snowflake` integration. (@binaryfissiongames)

### Enhancements

- Update agent-loki.yaml to use environment variables in the configuration file (@go4real)

- Integrations: Always use direct connection in mongodb_exporter integration. (@v-zhuravlev)

- Update OpenTelemetry Collector dependency to v0.63.1. (@tpaschalis)

- riverfmt: Permit empty blocks with both curly braces on the same line.
  (@rfratto)

- riverfmt: Allow function arguments to persist across different lines.
  (@rfratto)

- Flow: The HTTP server will now start before the Flow controller performs the
  initial load. This allows metrics and pprof data to be collected during the
  first load. (@rfratto)

- Add support for using a [password map file](https://github.com/oliver006/redis_exporter/blob/master/contrib/sample-pwd-file.json) in `redis_exporter`. (@spartan0x117)

- Flow: Add support for exemplars in Prometheus component pipelines. (@rfratto)

- Update Prometheus dependency to v2.40.5. (@rfratto)

- Update Promtail dependency to k127. (@rfratto)

- Native histograms are now supported in the static Grafana Agent and in
  `prometheus.*` Flow components. Native histograms will be automatically
  collected from supported targets. remote_write must be configured to forward
  native histograms from the WAL to the specified endpoints. (@rfratto)

- Flow: metrics generated by upstream OpenTelemetry Collector components are
  now exposed at the `/metrics` endpoint of Grafana Agent Flow. (@rfratto)

### Bugfixes

- Fix issue where whitespace was being sent as part of password when using a
  password file for `redis_exporter`. (@spartan0x117)

- Flow UI: Fix issue where a configuration block referencing a component would
  cause the graph page to fail to load. (@rfratto)

- Remove duplicate `oauth2` key from `metricsinstances` CRD. (@daper)

- Fix issue where on checking whether to restart integrations the Integration
  Manager was comparing configs with secret values scrubbed, preventing reloads
  if only secrets were updated. (@spartan0x117)

### Other changes

- Grafana Agent Flow has graduated from experimental to beta.

v0.29.0 (2022-11-08)
--------------------

> **BREAKING CHANGES**: This release has breaking changes. Please read entries
> carefully and consult the [upgrade guide][] for specific instructions.

### Breaking changes

- JSON-encoded traces from OTLP versions earlier than 0.16.0 are no longer
  supported. (@rfratto)

### Deprecations

- The binary names `agent`, `agentctl`, and `agent-operator` have been
  deprecated and will be renamed to `grafana-agent`, `grafana-agentctl`, and
  `grafana-agent-operator` in the v0.31.0 release.

### Features

- Add `agentctl test-logs` command to allow testing log configurations by redirecting
  collected logs to standard output. This can be useful for debugging. (@jcreixell)

- New Grafana Agent Flow components:

  - `otelcol.receiver.otlp` receives OTLP-formatted traces, metrics, and logs.
    Data can then be forwarded to other `otelcol` components. (@rfratto)

  - `otelcol.processor.batch` batches data from `otelcol` components before
    forwarding it to other `otelcol` components. (@rfratto)

  - `otelcol.exporter.otlp` accepts data from `otelcol` components and sends
    it to a gRPC server using the OTLP protocol. (@rfratto)

  - `otelcol.exporter.otlphttp` accepts data from `otelcol` components and
    sends it to an HTTP server using the OTLP protocol. (@tpaschalis)

  - `otelcol.auth.basic` performs basic authentication for `otelcol`
    components that support authentication extensions. (@rfratto)

  - `otelcol.receiver.jeager` receives Jaeger-formatted traces. Data can then
    be forwarded to other `otelcol` components. (@rfratto)

  - `otelcol.processor.memory_limiter` periodically checks memory usage and
    drops data or forces a garbage collection if the defined limits are
    exceeded. (@tpaschalis)

  - `otelcol.auth.bearer` performs bearer token authentication for `otelcol`
    components that support authentication extensions. (@rfratto)

  - `otelcol.auth.headers` attaches custom request headers to `otelcol`
    components that support authentication extensions. (@rfratto)

  - `otelcol.receiver.prometheus` receives Prometheus metrics, converts them
    to the OTLP metric format and forwards them to other `otelcol` components.
    (@tpaschalis)

  - `otelcol.exporter.prometheus` forwards OTLP-formatted data to compatible
    `prometheus` components. (@rfratto)

- Flow: Allow config blocks to reference component exports. (@tpaschalis)

- Introduce `/-/support` endpoint for generating 'support bundles' in static
  agent mode. Support bundles are zip files of commonly-requested information
  that can be used to debug a running agent. (@tpaschalis)

### Enhancements

- Update OpenTelemetry Collector dependency to v0.61.0. (@rfratto)

- Add caching to Prometheus relabel component. (@mattdurham)

- Grafana Agent Flow: add `agent_resources_*` metrics which explain basic
  platform-agnostic metrics. These metrics assist with basic monitoring of
  Grafana Agent, but are not meant to act as a replacement for fully featured
  components like `prometheus.integration.node_exporter`. (@rfratto)

- Enable field label in TenantStageSpec of PodLogs pipeline. (@siiimooon)

- Enable reporting of enabled integrations. (@marctc)

- Grafana Agent Flow: `prometheus.remote_write` and `prometheus.relabel` will
  now export receivers immediately, removing the need for dependant components
  to be evaluated twice at process startup. (@rfratto)

- Add missing setting to configure instance key for Eventhandler integration. (@marctc)

- Update Prometheus dependency to v2.39.1. (@rfratto)

- Update Promtail dependency to weekly release k122. (@rfratto)

- Tracing: support the `num_traces` and `expected_new_traces_per_sec` configuration parameters in the tail_sampling processor. (@ptodev)

### Bugfixes

- Remove empty port from the `apache_http` integration's instance label. (@katepangLiu)

- Fix identifier on target creation for SNMP v2 integration. (@marctc)

- Fix bug when specifying Blackbox's modules when using Blackbox integration. (@marctc)

- Tracing: fix a panic when the required `protocols` field was not set in the `otlp` receiver. (@ptodev)

- Support Bearer tokens for metric remote writes in the Grafana Operator (@jcreixell, @marctc)

### Other changes

- Update versions of embedded Prometheus exporters used for integrations:

  - Update `github.com/prometheus/statsd_exporter` to `v0.22.8`. (@captncraig)

  - Update `github.com/prometheus-community/postgres_exporter` to `v0.11.1`. (@captncraig)

  - Update `github.com/prometheus/memcached_exporter` to `v0.10.0`. (@captncraig)

  - Update `github.com/prometheus-community/elasticsearch_exporter` to `v1.5.0`. (@captncraig)

  - Update `github.com/prometheus/mysqld_exporter` to `v0.14.0`. (@captncraig)

  - Update `github.com/prometheus/consul_exporter` to `v0.8.0`. (@captncraig)

  - Update `github.com/ncabatoff/process-exporter` to `v0.7.10`. (@captncraig)

  - Update `github.com/prometheus-community/postgres_exporter` to `v0.11.1`. (@captncraig)

- Use Go 1.19.3 for builds. (@rfratto)

v0.28.1 (2022-11-03)
--------------------

### Security

- Update Docker base image to resolve OpenSSL vulnerabilities CVE-2022-3602 and
  CVE-2022-3786. Grafana Agent does not use OpenSSL, so we do not believe it is
  vulnerable to these issues, but the base image has been updated to remove the
  report from image scanners. (@rfratto)

v0.28.0 (2022-09-29)
--------------------

### Features

- Introduce Grafana Agent Flow, an experimental "programmable pipeline" runtime
  mode which improves how to configure and debug Grafana Agent by using
  components. (@captncraig, @karengermond, @marctc, @mattdurham, @rfratto,
  @rlankfo, @tpaschalis)

- Introduce Blackbox exporter integration. (@marctc)

### Enhancements

- Update Loki dependency to v2.6.1. (@rfratto)

### Bugfixes

### Other changes

- Fix relabel configs in sample agent-operator manifests (@hjet)

- Operator no longer set the `SecurityContext.Privileged` flag in the `config-reloader` container. (@hsyed-dojo)

- Add metrics for config reloads and config hash (@jcreixell)

v0.27.1 (2022-09-09)
--------------------

> **NOTE**: ARMv6 Docker images are no longer being published.
>
> We have stopped publishing Docker images for ARMv6 platforms.
> This is due to the new Ubuntu base image we are using that does not support ARMv6.
> The new Ubuntu base image has less reported CVEs, and allows us to provide more
> secure Docker images. We will still continue to publish ARMv6 release binaries and
> deb/rpm packages.

### Other Changes

- Switch docker image base from debian to ubuntu. (@captncraig)

v0.27.0 (2022-09-01)
--------------------

### Features

- Integrations: (beta) Add vmware_exporter integration (@rlankfo)

- App agent receiver: add Event kind to payload (@domasx2)

### Enhancements

- Tracing: Introduce a periodic appender to the remotewriteexporter to control sample rate. (@mapno)

- Tracing: Update OpenTelemetry dependency to v0.55.0. (@rfratto, @mapno)

- Add base agent-operator jsonnet library and generated manifests (@hjet)

- Add full (metrics, logs, K8s events) sample agent-operator jsonnet library and gen manifests (@hjet)

- Introduce new configuration fields for disabling Keep-Alives and setting the
  IdleConnectionTimeout when scraping. (@tpaschalis)

- Add field to Operator CRD to disable report usage functionality. (@marctc)

### Bugfixes

- Tracing: Fixed issue with the PromSD processor using the `connection` method to discover the IP
  address.  It was failing to match because the port number was included in the address string. (@jphx)

- Register prometheus discovery metrics. (@mattdurham)

- Fix seg fault when no instance parameter is provided for apache_http integration, using integrations-next feature flag. (@rgeyer)

- Fix grafanacloud-install.ps1 web request internal server error when fetching config. (@rlankfo)

- Fix snmp integration not passing module or walk_params parameters when scraping. (@rgeyer)

- Fix unmarshal errors (key "<walk_param name>" already set in map) for snmp integration config when walk_params is defined, and the config is reloaded. (@rgeyer)

### Other changes

- Update several go dependencies to resolve warnings from certain security scanning tools. None of the resolved vulnerabilities were known to be exploitable through the agent. (@captncraig)

- It is now possible to compile Grafana Agent using Go 1.19. (@rfratto)

v0.26.1 (2022-07-25)
--------------------

> **BREAKING CHANGES**: This release has breaking changes. Please read entries
> carefully and consult the [upgrade guide][] for specific instructions.

### Breaking changes

- Change windows certificate store so client certificate is no longer required in store. (@mattdurham)

### Bugfixes

- Operator: Fix issue where configured `targetPort` ServiceMonitors resulted in
  generating an incorrect scrape_config. (@rfratto)

- Build the Linux/AMD64 artifacts using the opt-out flag for the ebpf_exporter. (@tpaschalis)

v0.26.0 (2022-07-18)
--------------------

> **BREAKING CHANGES**: This release has breaking changes. Please read entries
> carefully and consult the [upgrade guide][] for specific instructions.

### Breaking changes

- Deprecated `server` YAML block fields have now been removed in favor of the
  command-line flags that replaced them. These fields were originally
  deprecated in v0.24.0. (@rfratto)

- Changed tail sampling policies to be configured as in the OpenTelemetry
  Collector. (@mapno)

### Features

- Introduce Apache HTTP exporter integration. (@v-zhuravlev)

- Introduce eBPF exporter integration. (@tpaschalis)

### Enhancements

- Truncate all records in WAL if repair attempt fails. (@rlankfo)

### Bugfixes

- Relative symlinks for promtail now work as expected. (@RangerCD, @mukerjee)

- Fix rate limiting implementation for the app agent receiver integration. (@domasx2)

- Fix mongodb exporter so that it now collects all metrics. (@mattdurham)

v0.25.1 (2022-06-16)
--------------------

### Bugfixes

- Integer types fail to unmarshal correctly in operator additional scrape configs. (@rlankfo)

- Unwrap replayWAL error before attempting corruption repair. (@rlankfo)

v0.25.0 (2022-06-06)
--------------------

> **BREAKING CHANGES**: This release has breaking changes. Please read entries
> carefully and consult the [upgrade guide][] for specific instructions.

### Breaking changes

- Traces: Use `rpc.grpc.status_code` attribute to determine
  span failed in the service graph processor (@rcrowe)

### Features

- Add HTTP endpoints to fetch active instances and targets for the Logs subsystem.
  (@marctc)

- (beta) Add support for using windows certificate store for TLS connections. (@mattdurham)

- Grafana Agent Operator: add support for integrations through an `Integration`
  CRD which is discovered by `GrafanaAgent`. (@rfratto)

- (experimental) Add app agent receiver integration. This depends on integrations-next being enabled
  via the `integrations-next` feature flag. Use `-enable-features=integrations-next` to use
  this integration. (@kpelelis, @domas)

- Introduce SNMP exporter integration. (@v-zhuravlev)

- Configure the agent to report the use of feature flags to grafana.com. (@marctc)

### Enhancements

- integrations-next: Integrations using autoscrape will now autoscrape metrics
  using in-memory connections instead of connecting to themselves over the
  network. As a result of this change, the `client_config` field has been
  removed. (@rfratto)

- Enable `proxy_url` support on `oauth2` for metrics and logs (update **prometheus/common** dependency to `v0.33.0`). (@martin-jaeger-maersk)

- `extra-scrape-metrics` can now be enabled with the `--enable-features=extra-scrape-metrics` feature flag. See <https://prometheus.io/docs/prometheus/2.31/feature_flags/#extra-scrape-metrics> for details. (@rlankfo)

- Resolved issue in v2 integrations where if an instance name was a prefix of another the route handler would fail to
  match requests on the longer name (@mattdurham)

- Set `include_metadata` to true by default for OTLP traces receivers (@mapno)

### Bugfixes

- Scraping service was not honoring the new server grpc flags `server.grpc.address`.  (@mattdurham)

### Other changes

- Update base image of official Docker containers from Debian buster to Debian
  bullseye. (@rfratto)

- Use Go 1.18 for builds. (@rfratto)

- Add `metrics` prefix to the url of list instances endpoint (`GET
  /agent/api/v1/instances`) and list targets endpoint (`GET
  /agent/api/v1/metrics/targets`). (@marctc)

- Add extra identifying labels (`job`, `instance`, `agent_hostname`) to eventhandler integration. (@hjet)

- Add `extra_labels` configuration to eventhandler integration. (@hjet)

v0.24.2 (2022-05-02)
--------------------

### Bugfixes

- Added configuration watcher delay to prevent race condition in cases where scraping service mode has not gracefully exited. (@mattdurham)

### Other changes

- Update version of node_exporter to include additional metrics for osx. (@v-zhuravlev)

v0.24.1 (2022-04-14)
--------------------

### Bugfixes

- Add missing version information back into `agentctl --version`. (@rlankfo)

- Bump version of github-exporter to latest upstream SHA 284088c21e7d, which
  includes fixes from bugs found in their latest tag. This includes a fix
  where not all releases where retrieved when pulling release information.
  (@rfratto)

- Set the `Content-Type` HTTP header to `application/json` for API endpoints
  returning json objects. (@marctc)

- Operator: fix issue where a `username_file` field was incorrectly set.
  (@rfratto)

- Initialize the logger with default `log_level` and `log_format` parameters.
  (@tpaschalis)

### Other changes

- Embed timezone data to enable Promtail pipelines using the `location` field
  on Windows machines. (@tpaschalis)

v0.24.0 (2022-04-07)
--------------------

> **BREAKING CHANGES**: This release has breaking changes. Please read entries
> carefully and consult the [upgrade guide][] for specific instructions.
>
> **GRAFANA AGENT OPERATOR USERS**: As of this release, Grafana Agent Operator
> does not support versions of Grafana Agent prior to v0.24.0.

### Breaking changes

- The following metrics will now be prefixed with `agent_dskit_` instead of
  `cortex_`: `cortex_kv_request_duration_seconds`,
  `cortex_member_consul_heartbeats_total`, `cortex_member_ring_tokens_owned`,
  `cortex_member_ring_tokens_to_own`, `cortex_ring_member_ownership_percent`,
  `cortex_ring_members`, `cortex_ring_oldest_member_timestamp`,
  `cortex_ring_tokens_owned`, `cortex_ring_tokens_total`. (@rlankfo)

- Traces: the `traces_spanmetrics_calls_total_total` metric has been renamed to
  `traces_spanmetrics_calls_total` (@fredr)

- Two new flags, `-server.http.enable-tls` and `-server.grpc.enable-tls` must
  be provided to explicitly enable TLS support. This is a change of the
  previous behavior where TLS support was enabled when a certificate pair was
  provided. (@rfratto)

- Many command line flags starting with `-server.` block have been renamed.
  (@rfratto)

- The `-log.level` and `-log.format` flags are removed in favor of being set in
  the configuration file. (@rfratto)

- Flags for configuring TLS have been removed in favor of being set in the
  configuration file. (@rfratto)

- Dynamic reload is no longer supported for deprecated server block fields.
  Changing a deprecated field will be ignored and cause the reload to fail.
  (@rfratto)

- The default HTTP listen address is now `127.0.0.1:12345`. Use the
  `-server.http.address` flag to change this value. (@rfratto)

- The default gRPC listen address is now `127.0.0.1:12346`. Use the
  `-server.grpc.address` flag to change this value. (@rfratto)

- `-reload-addr` and `-reload-port` have been removed. They are no longer
  necessary as the primary HTTP server is now static and can't be shut down in
  the middle of a `/-/reload` call. (@rfratto)

- (Only impacts `integrations-next` feature flag) Many integrations have been
  renamed to better represent what they are integrating with. For example,
  `redis_exporter` is now `redis`. This change requires updating
  `integrations-next`-enabled configuration files. This change also changes
  integration names shown in metric labels. (@rfratto)

- The deprecated `-prometheus.*` flags have been removed in favor of
  their `-metrics.*` counterparts. The `-prometheus.*` flags were first
  deprecated in v0.19.0. (@rfratto)

### Deprecations

- Most fields in the `server` block of the configuration file are
  now deprecated in favor of command line flags. These fields will be removed
  in the v0.26.0 release. Please consult the upgrade guide for more information
  and rationale. (@rfratto)

### Features

- Added config read API support to GrafanaAgent Custom Resource Definition.
  (@shamsalmon)

- Added consulagent_sd to target discovery. (@chuckyz)

- Introduce EXPERIMENTAL support for dynamic configuration. (@mattdurham)

- Introduced endpoint that accepts remote_write requests and pushes metrics data directly into an instance's WAL. (@tpaschalis)

- Added builds for linux/ppc64le. (@aklyachkin)

### Enhancements

- Tracing: Exporters can now be configured to use OAuth. (@canuteson)

- Strengthen readiness check for metrics instances. (@tpaschalis)

- Parameterize namespace field in sample K8s logs manifests (@hjet)

- Upgrade to Loki k87. (@rlankfo)

- Update Prometheus dependency to v2.34.0. (@rfratto)

- Update OpenTelemetry-collector dependency to v0.46.0. (@mapno)

- Update cAdvisor dependency to v0.44.0. (@rfratto)

- Update mongodb_exporter dependency to v0.31.2 (@mukerjee)

- Use grafana-agent/v2 Tanka Jsonnet to generate K8s manifests (@hjet)

- Replace agent-bare.yaml K8s sample Deployment with StatefulSet (@hjet)

- Improve error message for `agentctl` when timeout happens calling
  `cloud-config` command (@marctc)

- Enable integrations-next by default in agent-bare.yaml. Please note #1262 (@hjet)

### Bugfixes

- Fix Kubernetes manifests to use port `4317` for OTLP instead of the previous
  `55680` in line with the default exposed port in the agent.

- Ensure singleton integrations are honored in v2 integrations (@mattdurham)

- Tracing: `const_labels` is now correctly parsed in the remote write exporter.
  (@fredr)

- integrations-next: Fix race condition where metrics endpoints for
  integrations may disappear after reloading the config file. (@rfratto)

- Removed the `server.path_prefix` field which would break various features in
  Grafana Agent when set. (@rfratto)

- Fix issue where installing the DEB/RPM packages would overwrite the existing
  config files and environment files. (@rfratto)

- Set `grafanaDashboardFolder` as top level key in the mixin. (@Duologic)

- Operator: Custom Secrets or ConfigMaps to mount will no longer collide with
  the path name of the default secret mount. As a side effect of this bugfix,
  custom Secrets will now be mounted at
  `/var/lib/grafana-agent/extra-secrets/<secret name>` and custom ConfigMaps
  will now be mounted at `/var/lib/grafana-agent/extra-configmaps/<configmap
  name>`. This is not a breaking change as it was previously impossible to
  properly provide these custom mounts. (@rfratto)

- Flags accidentally prefixed with `-metrics.service..` (two `.` in a row) have
  now been fixed to only have one `.`. (@rfratto)

- Protect concurrent writes to the WAL in the remote write exporter (@mapno)

### Other changes

- The `-metrics.wal-directory` flag and `metrics.wal_directory` config option
  will now default to `data-agent/`, the same default WAL directory as
  Prometheus Agent. (@rfratto)

v0.23.0 (2022-02-10)
--------------------

### Enhancements

- Go 1.17 is now used for all builds of the Agent. (@tpaschalis)

- integrations-next: Add `extra_labels` to add a custom set of labels to
  integration targets. (@rfratto)

- The agent no longer appends duplicate exemplars. (@tpaschalis)

- Added Kubernetes eventhandler integration (@hjet)

- Enables sending of exemplars over remote write by default. (@rlankfo)

### Bugfixes

- Fixed issue where Grafana Agent may panic if there is a very large WAL
  loading while old WALs are being deleted or the `/agent/api/v1/targets`
  endpoint is called. (@tpaschalis)

- Fix panic in prom_sd_processor when address is empty (@mapno)

- Operator: Add missing proxy_url field from generated remote_write configs.
  (@rfratto)

- Honor the specified log format in the traces subsystem (@mapno)

- Fix typo in node_exporter for runit_service_dir. (@mattdurham)

- Allow inlining credentials in remote_write url. (@tpaschalis)

- integrations-next: Wait for integrations to stop when starting new instances
  or shutting down (@rfratto).

- Fix issue with windows_exporter mssql collector crashing the agent.
  (@mattdurham)

- The deb and rpm files will now ensure the /var/lib/grafana-agent data
  directory is created with permissions set to 0770. (@rfratto)

- Make agent-traces.yaml Namespace a template-friendly variable (@hjet)

- Disable `machine-id` journal vol by default in sample logs manifest (@hjet)

v0.22.0 (2022-01-13)
--------------------

> This release has deprecations. Please read entries carefully and consult
> the [upgrade guide][] for specific instructions.

### Deprecations

- The node_exporter integration's `netdev_device_whitelist` field is deprecated
  in favor of `netdev_device_include`. Support for the old field name will be
  removed in a future version. (@rfratto)

- The node_exporter integration's `netdev_device_blacklist` field is deprecated
  in favor of `netdev_device_include`. Support for the old field name will be
  removed in a future version. (@rfratto)

- The node_exporter integration's `systemd_unit_whitelist` field is deprecated
  in favor of `systemd_unit_include`. Support for the old field name will be
  removed in a future version. (@rfratto)

- The node_exporter integration's `systemd_unit_blacklist` field is deprecated
  in favor of `systemd_unit_exclude`. Support for the old field name will be
  removed in a future version. (@rfratto)

- The node_exporter integration's `filesystem_ignored_mount_points` field is
  deprecated in favor of `filesystem_mount_points_exclude`. Support for the old
  field name will be removed in a future version. (@rfratto)

- The node_exporter integration's `filesystem_ignored_fs_types` field is
  deprecated in favor of `filesystem_fs_types_exclude`. Support for the old
  field name will be removed in a future version. (@rfratto)

### Features

- (beta) Enable experimental config urls for fetching remote configs.
  Currently, only HTTP/S is supported. Pass the
  `-enable-features=remote-configs` flag to turn this on. (@rlankfo)

- Added [cAdvisor](https://github.com/google/cadvisor) integration. (@rgeyer)

- Traces: Add `Agent Tracing Pipeline` dashboard and alerts (@mapno)

- Traces: Support jaeger/grpc exporter (@nicoche)

- (beta) Enable an experimental integrations subsystem revamp. Pass
  `integrations-next` to `-enable-features` to turn this on. Reading the
  documentation for the revamp is recommended; enabling it causes breaking
  config changes. (@rfratto)

### Enhancements

- Traces: Improved pod association in PromSD processor (@mapno)

- Updated OTel to v0.40.0 (@mapno)

- Remote write dashboard: show in and out sample rates (@bboreham)

- Remote write dashboard: add mean latency (@bboreham)

- Update node_exporter dependency to v1.3.1. (@rfratto)

- Cherry-pick Prometheus PR #10102 into our Prometheus dependency (@rfratto).

### Bugfixes

- Fix usage of POSTGRES_EXPORTER_DATA_SOURCE_NAME when using postgres_exporter
  integration (@f11r)

- Change ordering of the entrypoint for windows service so that it accepts
  commands immediately (@mattdurham)

- Only stop WAL cleaner when it has been started (@56quarters)

- Fix issue with unquoted install path on Windows, that could allow escalation
  or running an arbitrary executable (@mattdurham)

- Fix cAdvisor so it collects all defined metrics instead of the last
  (@pkoenig10)

- Fix panic when using 'stdout' in automatic logging (@mapno)

- Grafana Agent Operator: The /-/ready and /-/healthy endpoints will
  no longer always return 404 (@rfratto).

### Other changes

- Remove log-level flag from systemd unit file (@jpkrohling)

v0.21.2 (2021-12-08)
--------------------

### Security fixes

- This release contains a fix for
  [CVE-2021-41090](https://github.com/grafana/agent/security/advisories/GHSA-9c4x-5hgq-q3wh).

### Other changes

- This release disables the existing `/-/config` and
  `/agent/api/v1/configs/{name}` endpoints by default. Pass the
  `--config.enable-read-api` flag at the command line to opt in to these
  endpoints.

v0.21.1 (2021-11-18)
--------------------

### Bugfixes

- Fix panic when using postgres_exporter integration (@saputradharma)

- Fix panic when dnsamsq_exporter integration tried to log a warning (@rfratto)

- Statsd Integration: Adding logger instance to the statsd mapper
  instantiation. (@gaantunes)

- Statsd Integration: Fix issue where mapped metrics weren't exposed to the
  integration. (@mattdurham)

- Operator: fix bug where version was a required field (@rfratto)

- Metrics: Only run WAL cleaner when metrics are being used and a WAL is
  configured. (@rfratto)

v0.21.0 (2021-11-17)
--------------------

### Enhancements

- Update Cortex dependency to v1.10.0-92-g85c378182. (@rlankfo)

- Update Loki dependency to v2.1.0-656-g0ae0d4da1. (@rlankfo)

- Update Prometheus dependency to v2.31.0 (@rlankfo)

- Add Agent Operator Helm quickstart guide (@hjet)

- Reorg Agent Operator quickstart guides (@hjet)

### Bugfixes

- Packaging: Use correct user/group env variables in RPM %post script (@simonc6372)

- Validate logs config when using logs_instance with automatic logging processor (@mapno)

- Operator: Fix MetricsInstance Service port (@hjet)

- Operator: Create govern service per Grafana Agent (@shturman)

- Operator: Fix relabel_config directive for PodLogs resource (@hjet)

- Traces: Fix `success_logic` code in service graphs processor (@mapno)

### Other changes

- Self-scraped integrations will now use an SUO-specific value for the `instance` label. (@rfratto)

- Traces: Changed service graphs store implementation to improve CPU performance (@mapno)

v0.20.1 (2021-12-08)
--------------------

> _NOTE_: The fixes in this patch are only present in v0.20.1 and >=v0.21.2.

### Security fixes

- This release contains a fix for
  [CVE-2021-41090](https://github.com/grafana/agent/security/advisories/GHSA-9c4x-5hgq-q3wh).

### Other changes

- This release disables the existing `/-/config` and
  `/agent/api/v1/configs/{name}` endpoitns by default. Pass the
  `--config.enable-read-api` flag at the command line to opt in to these
  endpoints.

v0.20.0 (2021-10-28)
--------------------

> **BREAKING CHANGES**: This release has breaking changes. Please read entries
> carefully and consult the [upgrade guide][] for specific instructions.

### Breaking Changes

- push_config is no longer supported in trace's config (@mapno)

### Features

- Operator: The Grafana Agent Operator can now generate a Kubelet service to
  allow a ServiceMonitor to collect Kubelet and cAdvisor metrics. This requires
  passing a `--kubelet-service` flag to the Operator in `namespace/name` format
  (like `kube-system/kubelet`). (@rfratto)

- Service graphs processor (@mapno)

### Enhancements

- Updated mysqld_exporter to v0.13.0 (@gaantunes)

- Updated postgres_exporter to v0.10.0 (@gaantunes)

- Updated redis_exporter to v1.27.1 (@gaantunes)

- Updated memcached_exporter to v0.9.0 (@gaantunes)

- Updated statsd_exporter to v0.22.2 (@gaantunes)

- Updated elasticsearch_exporter to v1.2.1 (@gaantunes)

- Add remote write to silent Windows Installer  (@mattdurham)

- Updated mongodb_exporter to v0.20.7 (@rfratto)

- Updated OTel to v0.36 (@mapno)

- Updated statsd_exporter to v0.22.2 (@mattdurham)

- Update windows_exporter to v0.16.0 (@rfratto, @mattdurham)

- Add send latency to agent dashboard (@bboreham)

### Bugfixes

- Do not immediately cancel context when creating a new trace processor. This
  was preventing scrape_configs in traces from functioning. (@lheinlen)

- Sanitize autologged Loki labels by replacing invalid characters with
  underscores (@mapno)

- Traces: remove extra line feed/spaces/tabs when reading password_file content
  (@nicoche)

- Updated envsubst to v2.0.0-20210730161058-179042472c46. This version has a
  fix needed for escaping values outside of variable substitutions. (@rlankfo)

- Grafana Agent Operator should no longer delete resources matching the names
  of the resources it manages. (@rfratto)

- Grafana Agent Operator will now appropriately assign an
  `app.kubernetes.io/managed-by=grafana-agent-operator` to all created
  resources. (@rfratto)

### Other changes

- Configuration API now returns 404 instead of 400 when attempting to get or
  delete a config which does not exist. (@kgeckhart)

- The windows_exporter now disables the textfile collector by default.
  (@rfratto)

v0.19.0 (2021-09-29)
--------------------

> **BREAKING CHANGES**: This release has breaking changes. Please read entries
> carefully and consult the [upgrade guide][] for specific instructions.

### Breaking Changes

- Reduced verbosity of tracing autologging by not logging `STATUS_CODE_UNSET`
  status codes. (@mapno)

- Operator: rename `Prometheus*` CRDs to `Metrics*` and `Prometheus*` fields to
  `Metrics*`. (@rfratto)

- Operator: CRDs are no longer referenced using a hyphen in the name to be
  consistent with how Kubernetes refers to resources. (@rfratto)

- `prom_instance` in the spanmetrics config is now named `metrics_instance`.
  (@rfratto)

### Deprecations

- The `loki` key at the root of the config file has been deprecated in favor of
  `logs`. `loki`-named fields in `automatic_logging` have been renamed
  accordinly: `loki_name` is now `logs_instance_name`, `loki_tag` is now
  `logs_instance_tag`, and `backend: loki` is now `backend: logs_instance`.
  (@rfratto)

- The `prometheus` key at the root of the config file has been deprecated in
  favor of `metrics`. Flag names starting with `prometheus.` have also been
  deprecated in favor of the same flags with the `metrics.` prefix. Metrics
  prefixed with `agent_prometheus_` are now prefixed with `agent_metrics_`.
  (@rfratto)

- The `tempo` key at the root of the config file has been deprecated in favor
  of `traces`. (@mattdurham)

### Features

- Added [GitHub exporter](https://github.com/infinityworks/github-exporter)
  integration. (@rgeyer)

- Add TLS config options for tempo `remote_write`s. (@mapno)

- Support autologging span attributes as log labels (@mapno)

- Put Tests requiring Network Access behind a -online flag (@flokli)

- Add logging support to the Grafana Agent Operator. (@rfratto)

- Add `operator-detach` command to agentctl to allow zero-downtime upgrades
  when removing an Operator CRD. (@rfratto)

- The Grafana Agent Operator will now default to deploying the matching release
  version of the Grafana Agent instead of v0.14.0. (@rfratto)

### Enhancements

- Update OTel dependency to v0.30.0 (@mapno)

- Allow reloading configuration using `SIGHUP` signal. (@tharun208)

- Add HOSTNAME environment variable to service file to allow for expanding the
  $HOSTNAME variable in agent config.  (@dfrankel33)

- Update jsonnet-libs to 1.21 for Kubernetes 1.21+ compatability. (@MurzNN)

- Make method used to add k/v to spans in prom_sd processor configurable.
  (@mapno)

### Bugfixes

- Regex capture groups like `${1}` will now be kept intact when using
  `-config.expand-env`. (@rfratto)

- The directory of the logs positions file will now properly be created on
  startup for all instances. (@rfratto)

- The Linux system packages will now configure the grafana-agent user to be a
  member of the adm and systemd-journal groups. This will allow logs to read
  from journald and /var/log by default. (@rfratto)

- Fix collecting filesystem metrics on Mac OS (darwin) in the `node_exporter`
  integration default config. (@eamonryan)

- Remove v0.0.0 flags during build with no explicit release tag (@mattdurham)

- Fix issue with global scrape_interval changes not reloading integrations
  (@kgeckhart)

- Grafana Agent Operator will now detect changes to referenced ConfigMaps and
  Secrets and reload the Agent properly. (@rfratto)

- Grafana Agent Operator's object label selectors will now use Kubernetes
  defaults when undefined (i.e., default to nothing). (@rfratto)

- Fix yaml marshalling tag for cert_file in kafka exporter agent config.
  (@rgeyer)

- Fix warn-level logging of dropped targets. (@james-callahan)

- Standardize scrape_interval to 1m in examples. (@mattdurham)

v0.18.4 (2021-09-14)
--------------------

### Enhancements

- Add `agent_prometheus_configs_changed_total` metric to track instance config
  events. (@rfratto)

### Bugfixes

- Fix info logging on windows. (@mattdurham)

- Scraping service: Ensure that a reshard is scheduled every reshard
  interval. (@rfratto)

v0.18.3 (2021-09-08)
--------------------

### Bugfixes

- Register missing metric for configstore consul request duration. (@rfratto)

- Logs should contain a caller field with file and line numbers again
  (@kgeckhart)

- In scraping service mode, the polling configuration refresh should honor
  timeout. (@mattdurham)

- In scraping service mode, the lifecycle reshard should happen using a
  goroutine. (@mattdurham)

- In scraping service mode, scraping service can deadlock when reloading during
  join. (@mattdurham)

- Scraping service: prevent more than one refresh from being queued at a time.
  (@rfratto)

v0.18.2 (2021-08-12)
--------------------

### Bugfixes

- Honor the prefix and remove prefix from consul list results (@mattdurham)

v0.18.1 (2021-08-09)
--------------------

### Bugfixes

- Reduce number of consul calls when ran in scrape service mode (@mattdurham)

v0.18.0 (2021-07-29)
--------------------

### Features

- Added [GitHub exporter](https://github.com/infinityworks/github-exporter)
  integration. (@rgeyer)

- Add support for OTLP HTTP trace exporting. (@mapno)

### Enhancements

- Switch to drone for releases. (@mattdurham)

- Update postgres_exporter to a [branch of](https://github.com/grafana/postgres_exporter/tree/exporter-package-v0.10.0) v0.10.0

### Bugfixes

- Enabled flag for integrations is not being honored. (@mattdurham)

v0.17.0 (2021-07-15)
--------------------

### Features

- Added [Kafka Lag exporter](https://github.com/davidmparrott/kafka_exporter)
  integration. (@gaantunes)

### Bugfixes

- Fix race condition that may occur and result in a panic when initializing
  scraping service cluster. (@rfratto)

v0.16.1 (2021-06-22)
--------------------

### Bugfixes

- Fix issue where replaying a WAL caused incorrect metrics to be sent over
  remote write. (@rfratto)

v0.16.0 (2021-06-17)
--------------------

### Features

- (beta) A Grafana Agent Operator is now available. (@rfratto)

### Enhancements

- Error messages when installing the Grafana Agent for Grafana Cloud will now
  be shown. (@rfratto)

### Bugfixes

- Fix a leak in the shared string interner introduced in v0.14.0. This fix was
  made to a [dependency](https://github.com/grafana/prometheus/pull/21).
  (@rfratto)

- Fix issue where a target will fail to be scraped for the process lifetime if
  that target had gone down for long enough that its series were removed from
  the in-memory cache (2 GC cycles). (@rfratto)

v0.15.0 (2021-06-03)
--------------------

> **BREAKING CHANGES**: This release has breaking changes. Please read entries
> carefully and consult the [upgrade guide][] for specific instructions.

### Breaking Changes

- The configuration of Tempo Autologging has changed. (@mapno)

### Features

- Add support for exemplars. (@mapno)

### Enhancements

- Add the option to log to stdout instead of a Loki instance. (@joe-elliott)

- Update Cortex dependency to v1.8.0.

- Running the Agent as a DaemonSet with host_filter and role: pod should no
  longer cause unnecessary load against the Kubernetes SD API. (@rfratto)

- Update Prometheus to v2.27.0. (@mapno)

- Update Loki dependency to d88f3996eaa2. This is a non-release build, and was
  needed to support exemplars. (@mapno)

- Update Cortex dependency to d382e1d80eaf. This is a non-release build, and
  was needed to support exemplars. (@mapno)

### Bugfixes

- Host filter relabeling rules should now work. (@rfratto)

- Fixed issue where span metrics where being reported with wrong time unit.
  (@mapno)

### Other changes

- Intentionally order tracing processors. (@joe-elliott)

v0.14.0 (2021-05-24)
--------------------

> **BREAKING CHANGES**: This release has breaking changes. Please read entries
> carefully and consult the [upgrade guide][] for specific instructions.
>
> **STABILITY NOTICE**: As of this release, functionality that is not
> recommended for production use and is expected to change will be tagged
> interchangably as "experimental" or "beta."

### Security fixes

- The Scraping service API will now reject configs that read credentials from
  disk by default. This prevents malicious users from reading arbitrary files
  and sending their contents over the network. The old behavior can be
  re-enabled by setting `dangerous_allow_reading_files: true` in the scraping
  service config. (@rfratto)

### Breaking changes

- Configuration for SigV4 has changed. (@rfratto)

### Deprecations

- `push_config` is now supplanted by `remote_block` and `batch`. `push_config`
  will be removed in a future version (@mapno)

### Features

- (beta) New integration: windows_exporter (@mattdurham)

- (beta) Grafana Agent Windows Installer is now included as a release artifact.
  (@mattdurham)

- Official M1 Mac release builds will now be generated! Look for
  `agent-darwin-arm64` and `agentctl-darwin-arm64` in the release assets.
  (@rfratto)

- Add support for running as a Windows service (@mattdurham)

- (beta) Add /-/reload support. It is not recommended to invoke `/-/reload`
  against the main HTTP server. Instead, two new command-line flags have been
  added: `--reload-addr` and `--reload-port`. These will launch a
  `/-/reload`-only HTTP server that can be used to safely reload the Agent's
  state.  (@rfratto)

- Add a /-/config endpoint. This endpoint will return the current configuration
  file with defaults applied that the Agent has loaded from disk. (@rfratto)

- (beta) Support generating metrics and exposing them via a Prometheus exporter
  from span data. (@yeya24)

- Tail-based sampling for tracing pipelines (@mapno)

- Added Automatic Logging feature for Tempo (@joe-elliott)

- Disallow reading files from within scraping service configs by default.
  (@rfratto)

- Add remote write for span metrics (@mapno)

### Enhancements

- Support compression for trace export. (@mdisibio)

- Add global remote_write configuration that is shared between all instances
  and integrations. (@mattdurham)

- Go 1.16 is now used for all builds of the Agent. (@rfratto)

- Update Prometheus dependency to v2.26.0. (@rfratto)

- Upgrade `go.opentelemetry.io/collector` to v0.21.0 (@mapno)

- Add kafka trace receiver (@mapno)

- Support mirroring a trace pipeline to multiple backends (@mapno)

- Add `headers` field in `remote_write` config for Tempo. `headers` specifies
  HTTP headers to forward to the remote endpoint. (@alexbiehl)

- Add silent uninstall to Windows Uninstaller. (@mattdurham)

### Bugfixes

- Native Darwin arm64 builds will no longer crash when writing metrics to the
  WAL. (@rfratto)

- Remote write endpoints that never function across the lifetime of the Agent
  will no longer prevent the WAL from being truncated. (@rfratto)

- Bring back FreeBSD support. (@rfratto)

- agentctl will no longer leak WAL resources when retrieving WAL stats.
  (@rfratto)

- Ensure defaults are applied to undefined sections in config file. This fixes
  a problem where integrations didn't work if `prometheus:` wasn't configured.
  (@rfratto)

- Fixed issue where automatic logging double logged "svc". (@joe-elliott)

### Other changes

- The Grafana Cloud Agent has been renamed to the Grafana Agent. (@rfratto)

- Instance configs uploaded to the Config Store API will no longer be stored
  along with the global Prometheus defaults. This is done to allow globals to
  be updated and re-apply the new global defaults to the configs from the
  Config Store. (@rfratto)

- The User-Agent header sent for logs will now be `GrafanaAgent/<version>`
  (@rfratto)

- Add `tempo_spanmetrics` namespace in spanmetrics (@mapno)

v0.13.1 (2021-04-09)
--------------------

### Bugfixes

- Validate that incoming scraped metrics do not have an empty label set or a
  label set with duplicate labels, mirroring the behavior of Prometheus.
  (@rfratto)

v0.13.0 (2021-02-25)
--------------------

> The primary branch name has changed from `master` to `main`. You may have to
> update your local checkouts of the repository to point at the new branch name.

### Features

- postgres_exporter: Support query_path and disable_default_metrics. (@rfratto)

### Enhancements

- Support other architectures in installation script. (@rfratto)

- Allow specifying custom wal_truncate_frequency per integration. (@rfratto)

- The SigV4 region can now be inferred using the shared config (at
  `$HOME/.aws/config`) or environment variables (via `AWS_CONFIG`). (@rfratto)

- Update Prometheus dependency to v2.25.0. (@rfratto)

### Bugfixes

- Not providing an `-addr` flag for `agentctl config-sync` will no longer
  report an error and will instead use the pre-existing default value.
  (@rfratto)

- Fixed a bug from v0.12.0 where the Loki installation script failed because
  positions_directory was not set. (@rfratto)

- Reduce the likelihood of dataloss during a remote_write-side outage by
  increasing the default wal_truncation_frequency to 60m and preventing the WAL
  from being truncated if the last truncation timestamp hasn't changed. This
  change increases the size of the WAL on average, and users may configure a
  lower wal_truncation_frequency to deliberately choose a smaller WAL over
  write guarantees. (@rfratto)

- Add the ability to read and serve HTTPS integration metrics when given a set
  certificates (@mattdurham)

v0.12.0 (2021-02-05)
--------------------

> **BREAKING CHANGES**: This release has breaking changes. Please read entries
> carefully and consult the [upgrade guide][] for specific instructions.

### Breaking Changes

- The configuration format for the `loki` block has changed. (@rfratto)

- The configuration format for the `tempo` block has changed. (@rfratto)

### Features

- Support for multiple Loki Promtail instances has been added. (@rfratto)

- Support for multiple Tempo instances has been added. (@rfratto)

- Added [ElasticSearch exporter](https://github.com/justwatchcom/elasticsearch_exporter)
  integration. (@colega)

### Enhancements

- `.deb` and `.rpm` packages are now generated for all supported architectures.
  The architecture of the AMD64 package in the filename has been renamed to
  `amd64` to stay synchronized with the architecture name presented from other
  release assets. (@rfratto)

- The `/agent/api/v1/targets` API will now include discovered labels on the
  target pre-relabeling in a `discovered_labels` field. (@rfratto)

- Update Loki to 59a34f9867ce. This is a non-release build, and was needed to
  support multiple Loki instances. (@rfratto)

- Scraping service: Unhealthy Agents in the ring will no longer cause job
  distribution to fail. (@rfratto)

- Scraping service: Cortex ring metrics (prefixed with cortex_ring_) will now
  be registered for tracking the state of the hash ring. (@rfratto)

- Scraping service: instance config ownership is now determined by the hash of
  the instance config name instead of the entire config. This means that
  updating a config is guaranteed to always hash to the same Agent, reducing
  the number of metrics gaps. (@rfratto)

- Only keep a handful of K8s API server metrics by default to reduce default
  active series usage. (@hjet)

- Go 1.15.8 is now used for all distributions of the Agent. (@rfratto)

### Bugfixes

- `agentctl config-check` will now work correctly when the supplied config file
  contains integrations. (@hoenn)

v0.11.0 (2021-01-20)
--------------------

### Features

- ARMv6 builds of `agent` and `agentctl` will now be included in releases to
  expand Agent support to cover all models of Raspberry Pis. ARMv6 docker
  builds are also now available. (@rfratto)

- Added `config-check` subcommand for `agentctl` that can be used to validate
  Agent configuration files before attempting to load them in the `agent`
  itself. (@56quarters)

### Enhancements

- A sigv4 install script for Prometheus has been added. (@rfratto)

- NAMESPACE may be passed as an environment variable to the Kubernetes install
  scripts to specify an installation namespace. (@rfratto)

### Bugfixes

- The K8s API server scrape job will use the API server Service name when
  resolving IP addresses for Prometheus service discovery using the "Endpoints"
  role. (@hjet)

- The K8s manifests will no longer include the `default/kubernetes` job twice
  in both the DaemonSet and the Deployment. (@rfratto)

v0.10.0 (2021-01-13)
--------------------

### Features

- Prometheus `remote_write` now supports SigV4 authentication using the
  [AWS default credentials chain](https://docs.aws.amazon.com/sdk-for-java/v1/developer-guide/credentials.html).
  This enables the Agent to send metrics to Amazon Managed Prometheus without
  needing the [SigV4 Proxy](https://github.com/awslabs/aws-sigv4-proxy).
  (@rfratto)

### Enhancements

- Update `redis_exporter` to v1.15.0. (@rfratto)

- `memcached_exporter` has been updated to v0.8.0. (@rfratto)

- `process-exporter` has been updated to v0.7.5. (@rfratto)

- `wal_cleanup_age` and `wal_cleanup_period` have been added to the top-level
  Prometheus configuration section. These settings control how Write Ahead Logs
  (WALs) that are not associated with any instances are cleaned up. By default,
  WALs not associated with an instance that have not been written in the last
  12 hours are eligible to be cleaned up. This cleanup can be disabled by
  setting `wal_cleanup_period` to `0`. (@56quarters)

- Configuring logs to read from the systemd journal should now work on journals
  that use +ZSTD compression. (@rfratto)

### Bugfixes

- Integrations will now function if the HTTP listen address was set to a value
  other than the default. (@mattdurham)

- The default Loki installation will now be able to write its positions file.
  This was prevented by accidentally writing to a readonly volume mount.
  (@rfratto)

v0.9.1 (2021-01-04)
-------------------

### Enhancements

- agentctl will now be installed by the rpm and deb packages as
  `grafana-agentctl`. (@rfratto)

v0.9.0 (2020-12-10)
-------------------

### Features

- Add support to configure TLS config for the Tempo exporter to use
  insecure_skip_verify to disable TLS chain verification. (@bombsimon)

- Add `sample-stats` to `agentctl` to search the WAL and return a summary of
  samples of series matching the given label selector. (@simonswine)

- New integration:
  [postgres_exporter](https://github.com/wrouesnel/postgres_exporter)
  (@rfratto)

- New integration:
  [statsd_exporter](https://github.com/prometheus/statsd_exporter) (@rfratto)

- New integration:
  [consul_exporter](https://github.com/prometheus/consul_exporter) (@rfratto)

- Add optional environment variable substitution of configuration file.
  (@dcseifert)

### Enhancements

- `min_wal_time` and `max_wal_time` have been added to the instance config
  settings, guaranteeing that data in the WAL will exist for at least
  `min_wal_time` and will not exist for longer than `max_wal_time`. This change
  will increase the size of the WAL slightly but will prevent certain scenarios
  where data is deleted before it is sent. To revert back to the old behavior,
  set `min_wal_time` to `0s`. (@rfratto)

- Update `redis_exporter` to v1.13.1. (@rfratto)

- Bump OpenTelemetry-collector dependency to v0.16.0. (@bombsimon)

### Bugfixes

- Fix issue where the Tempo example manifest could not be applied because the
  port names were too long. (@rfratto)

- Fix issue where the Agent Kubernetes manifests may not load properly on AKS.
  (#279) (@rfratto)

### Other changes

- The User-Agent header sent for logs will now be `GrafanaCloudAgent/<version>`
  (@rfratto)

v0.8.0 (2020-11-06)
-------------------

### Features

- New integration: [dnsamsq_exporter](https://github.com/google/dnsamsq_exporter)
  (@rfratto).

- New integration: [memcached_exporter](https://github.com/prometheus/memcached_exporter)
  (@rfratto).

### Enhancements

- Add `<integration name>_build_info` metric to all integrations. The build
  info displayed will match the build information of the Agent and _not_ the
  embedded exporter. This metric is used by community dashboards, so adding it
  to the Agent increases compatibility with existing dashboards that depend on
  it existing. (@rfratto)

- Bump OpenTelemetry-collector dependency to 0.14.0 (@joe-elliott)

### Bugfixes

- Error messages when retrieving configs from the KV store will now be logged,
  rather than just logging a generic message saying that retrieving the config
  has failed. (@rfratto)

v0.7.2 (2020-10-29)
-------------------

### Enhancements

- Bump Prometheus dependency to 2.21. (@rfratto)

- Bump OpenTelemetry-collector dependency to 0.13.0 (@rfratto)

- Bump Promtail dependency to 2.0. (@rfratto)

- Enhance host_filtering mode to support targets from Docker Swarm and Consul.
  Also, add a `host_filter_relabel_configs` to that will apply relabeling rules
  for determining if a target should be dropped. Add a documentation section
  explaining all of this in detail. (@rfratto)

### Bugfixes

- Fix deb package prerm script so that it stops the agent on package removal.
  (@jdbaldry)

- Fix issue where the `push_config` for Tempo field was expected to be
  `remote_write`. `push_config` now works as expected. (@rfratto)

v0.7.1 (2020-10-23)
-------------------

### Bugfixes

- Fix issue where ARM binaries were not published with the GitHub release.

v0.7.0 (2020-10-23)
-------------------

### Features

- Added Tracing Support. (@joe-elliott)

- Add RPM and deb packaging. (@jdbaldry, @simon6372)

- arm64 and arm/v7 Docker containers and release builds are now available for
  `agent` and `agentctl`. (@rfratto)

- Add `wal-stats` and `target-stats` tooling to `agentctl` to discover WAL and
  cardinality issues. (@rfratto)

- [mysqld_exporter](https://github.com/prometheus/mysqld_exporter) is now
  embedded and available as an integration. (@rfratto)

- [redis_exporter](https://github.com/oliver006/redis_exporter) is now embedded
  and available as an integration. (@dafydd-t)

### Enhancements

- Resharding the cluster when using the scraping service mode now supports
  timeouts through `reshard_timeout`. The default value is `30s.` This timeout
  applies to cluster-wide reshards (performed when joining and leaving the
  cluster) and local reshards (done on the `reshard_interval`). (@rfratto)

### Bugfixes

- Fix issue where integrations crashed with instance_mode was set to `distinct`
  (@rfratto)

- Fix issue where the `agent` integration did not work on Windows (@rfratto).

- Support URL-encoded paths in the scraping service API. (@rfratto)

- The instance label written from replace_instance_label can now be overwritten
  with relabel_configs. This bugfix slightly modifies the behavior of what data
  is stored. The final instance label will now be stored in the WAL rather than
  computed by remote_write. This change should not negatively affect existing
  users. (@rfratto)

v0.6.1 (2020-04-11)
-------------------

### Bugfixes

- Fix issue where build information was empty when running the Agent with
  --version. (@rfratto)

- Fix issue where updating a config in the scraping service may fail to pick up
  new targets. (@rfratto)

- Fix deadlock that slowly prevents the Agent from scraping targets at a high
  scrape volume. (@rfratto)

v0.6.0 (2020-09-04)
-------------------

### Breaking Changes

- The Configs API will now disallow two instance configs having multiple
  `scrape_configs` with the same `job_name`. This was needed for the instance
  sharing mode, where combined instances may have duplicate `job_names` across
  their `scrape_configs`. This brings the scraping service more in line with
  Prometheus, where `job_names` must globally be unique. This change also
  disallows concurrent requests to the put/apply config API endpoint to prevent
  a race condition of two conflicting configs being applied at the same time.
  (@rfratto)

### Deprecations

- `use_hostname_label` is now supplanted by `replace_instance_label`.
  `use_hostname_label` will be removed in a future version. (@rfratto)

### Features

- The Grafana Agent can now collect logs and send to Loki. This is done by
  embedding Promtail, the official Loki log collection client. (@rfratto)

- Integrations can now be enabled without scraping. Set scrape_integrations to
  `false` at the `integrations` key or within the specific integration you
  don't want to scrape. This is useful when another Agent or Prometheus server
  will scrape the integration. (@rfratto)

- [process-exporter](https://github.com/ncabatoff/process-exporter) is now
  embedded as `process_exporter`. The hypen has been changed to an underscore
  in the config file to retain consistency with `node_exporter`. (@rfratto)

### Enhancements

- A new config option, `replace_instance_label`, is now available for use with
  integrations. When this is true, the instance label for all metrics coming
  from an integration will be replaced with the machine's hostname rather than
  127.0.0.1. (@rfratto)

- The embedded Prometheus version has been updated to 2.20.1. (@rfratto,
  @gotjosh)

- The User-Agent header written by the Agent when remote_writing will now be
  `GrafanaCloudAgent/<Version>` instead of `Prometheus/<Prometheus Version>`.
  (@rfratto)

- The subsystems of the Agent (`prometheus`, `loki`) are now made optional.
  Enabling integrations also implicitly enables the associated subsystem. For
  example, enabling the `agent` or `node_exporter` integration will force the
  `prometheus` subsystem to be enabled.  (@rfratto)

### Bugfixes

- The documentation for Tanka configs is now correct. (@amckinley)

- Minor corrections and spelling issues have been fixed in the Overview
  documentation. (@amckinley)

- The new default of `shared` instances mode broke the metric value for
  `agent_prometheus_active_configs`, which was tracking the number of combined
  configs (i.e., number of launched instances). This metric has been fixed and
  a new metric, `agent_prometheus_active_instances`, has been added to track
  the numbger of launched instances. If instance sharing is not enabled, both
  metrics will share the same value. (@rfratto)

- `remote_write` names in a group will no longer be copied from the
  remote_write names of the first instance in the group. Rather, all
  remote_write names will be generated based on the first 6 characters of the
  group hash and the first six characters of the remote_write hash. (@rfratto)

- Fix a panic that may occur during shutdown if the WAL is closed in the middle
  of the WAL being truncated. (@rfratto)

v0.5.0 (2020-08-12)
-------------------

### Features

- A [scrape targets API](https://github.com/grafana/agent/blob/main/docs/api.md#list-current-scrape-targets)
  has been added to show every target the Agent is currently scraping, when it
  was last scraped, how long it took to scrape, and errors from the last
  scrape, if any. (@rfratto)

- "Shared Instance Mode" is the new default mode for spawning Prometheus
  instances, and will improve CPU and memory usage for users of integrations
  and the scraping service. (@rfratto)

### Enhancements

- Memory stability and utilization of the WAL has been improved, and the
  reported number of active series in the WAL will stop double-counting
  recently churned series. (@rfratto)

- Changing scrape_configs and remote_write configs for an instance will now be
  dynamically applied without restarting the instance. This will result in less
  missing metrics for users of the scraping service that change a config.
  (@rfratto)

- The Tanka configuration now uses k8s-alpha. (@duologic)

### Bugfixes

- The Tanka configuration will now also deploy a single-replica deployment
  specifically for scraping the Kubernetes API. This deployment acts together
  with the Daemonset to scrape the full cluster and the control plane.
  (@gotjosh)

- The node_exporter filesystem collector will now work on Linux systems without
  needing to manually set the blocklist and allowlist of filesystems.
  (@rfratto)

v0.4.0 (2020-06-18)
-------------------

### Features

- Support for integrations has been added. Integrations can be any embedded
  tool, but are currently used for embedding exporters and generating scrape
  configs. (@rfratto)

- node_exporter has been added as an integration. This is the full version of
  node_exporter with the same configuration options. (@rfratto)

- An Agent integration that makes the Agent automatically scrape itself has
  been added. (@rfratto)

### Enhancements

- The WAL can now be truncated if running the Agent without any remote_write
  endpoints. (@rfratto)

### Bugfixes

- Prevent the Agent from crashing when a global Prometheus config stanza is not
  provided. (@robx)

- Enable agent host_filter in the Tanka configs, which was disabled by default
  by mistake. (@rfratto)

v0.3.2 (2020-05-29)
-------------------

### Features

- Tanka configs that deploy the scraping service mode are now available
  (@rfratto)

- A k3d example has been added as a counterpart to the docker-compose example.
  (@rfratto)

### Enhancements

- Labels provided by the default deployment of the Agent (Kubernetes and Tanka)
  have been changed to align with the latest changes to grafana/jsonnet-libs.
  The old `instance` label is now called `pod`, and the new `instance` label is
  unique. A `container` label has also been added. The Agent mixin has been
  subsequently updated to also incorporate these label changes. (@rfratto)

- The `remote_write` and `scrape_config` sections now share the same
  validations as Prometheus (@rfratto)

- Setting `wal_truncation_frequency` to less than the scrape interval is now
  disallowed (@rfratto)

### Bugfixes

- A deadlock in scraping service mode when updating a config that shards to the
  same node has been fixed (@rfratto)

- `remote_write` config stanzas will no longer ignore `password_file`
  (@rfratto)

- `scrape_config` client secrets (e.g., basic auth, bearer token,
  `password_file`) will now be properly retained in scraping service mode
  (@rfratto)

- Labels for CPU, RX, and TX graphs in the Agent Operational dashboard now
  correctly show the pod name of the Agent instead of the exporter name.
  (@rfratto)

v0.3.1 (2020-05-20)
-------------------

### Features

- The Agent has upgraded its vendored Prometheus to v2.18.1 (@gotjosh,
  @rfratto)

### Bugfixes

- A typo in the Tanka configs and Kubernetes manifests that prevents the Agent
  launching with v0.3.0 has been fixed (@captncraig)

- Fixed a bug where Tanka mixins could not be used due to an issue with the
  folder placement enhancement (@rfratto)

### Enhancements

- `agentctl` and the config API will now validate that the YAML they receive
  are valid instance configs. (@rfratto)

v0.3.0 (2020-05-13)
-------------------

### Features

- A third operational mode called "scraping service mode" has been added. A KV
  store is used to store instance configs which are distributed amongst a
  clustered set of Agent processes, dividing the total scrape load across each
  agent. An API is exposed on the Agents to list, create, update, and delete
  instance configurations from the KV store. (@rfratto)

- An "agentctl" binary has been released to interact with the new instance
  config management API created by the "scraping service mode." (@rfratto,
  @hoenn)

- The Agent now includes readiness and healthiness endpoints. (@rfratto)

### Enhancements

- The YAML files are now parsed strictly and an invalid YAML will generate an
  error at runtime. (@hoenn)

- The default build mode for the Docker containers is now release, not debug.
  (@rfratto)

- The Grafana Agent Tanka Mixins now are placed in an "Agent" folder within
  Grafana. (@cyriltovena)

v0.2.0 (2020-04-09)
-------------------

### Features

- The Prometheus remote write protocol will now send scraped metadata (metric
  name, help, type and unit). This results in almost negligent bytes sent
  increase as metadata is only sent every minute. It is on by default.
  (@gotjosh)

  These metrics are available to monitor metadata being sent:
  - `prometheus_remote_storage_succeeded_metadata_total`
  - `prometheus_remote_storage_failed_metadata_total`
  - `prometheus_remote_storage_retried_metadata_total`
  - `prometheus_remote_storage_sent_batch_duration_seconds` and
    `prometheus_remote_storage_sent_bytes_total` have a new label “type” with
    the values of `metadata` or `samples`.

### Enhancements

- The Agent has upgraded its vendored Prometheus to v2.17.1 (@rfratto)

### Bugfixes

- Invalid configs passed to the agent will now stop the process after they are
  logged as invalid; previously the Agent process would continue. (@rfratto)

- Enabling host_filter will now allow metrics from node role Kubernetes service
  discovery to be scraped properly (e.g., cAdvisor, Kubelet). (@rfratto)

v0.1.1 (2020-03-16)
-------------------

### Other changes

- Nits in documentation (@sh0rez)

- Fix various dashboard mixin problems from v0.1.0 (@rfratto)

- Pass through release tag to `docker build` (@rfratto)

v0.1.0 (2020-03-16)
-------------------

> First release!

### Features

- Support for scraping Prometheus metrics and sharding the agent through the
  presence of a `host_filter` flag within the Agent configuration file.

[upgrade guide]: https://grafana.com/docs/agent/latest/upgrade-guide/
[contributors guide]: ./docs/developer/contributing.md#updating-the-changelog<|MERGE_RESOLUTION|>--- conflicted
+++ resolved
@@ -10,18 +10,6 @@
 Main (unreleased)
 -----------------
 
-<<<<<<< HEAD
-### Enhancements
-
-- `otelcol.receiver.prometheus` does not drop histograms without buckets anymore. (@wildum)
-
-- The labels`otel_scope_name` and `otel_scope_version` in `otelcol.receiver.prometheus` are dropped and used as Instrumentation Scope name and version respectively. All `otel_scope_info` metrics are dropped and labels on `otel_scope_info` metric points other than `otel_scope_name` and `otel_scope_version` are added as scope attributes with the matching name and version. (@wildum)
-
-- Added exemplars support to `otelcol.receiver.prometheus`. (@wildum)
-
-v0.38.0-rc.0 (2023-11-16)
--------------------------
-=======
 ### Security fixes
 
 - Fix CVE-2023-47108 by updating `otelgrpc` from v0.45.0 to v0.46.0. (@hainenber)
@@ -52,6 +40,12 @@
 
 - `pyroscope.ebpf` support python on arm64 platforms. (@korniltsev)
 
+- `otelcol.receiver.prometheus` does not drop histograms without buckets anymore. (@wildum)
+
+- The labels`otel_scope_name` and `otel_scope_version` in `otelcol.receiver.prometheus` are dropped and used as Instrumentation Scope name and version respectively. All `otel_scope_info` metrics are dropped and labels on `otel_scope_info` metric points other than `otel_scope_name` and `otel_scope_version` are added as scope attributes with the matching name and version. (@wildum)
+
+- Added exemplars support to `otelcol.receiver.prometheus`. (@wildum)
+
 ### Bugfixes
 
 - Permit `X-Faro-Session-ID` header in CORS requests for the `faro.receiver`
@@ -64,7 +58,6 @@
 
 v0.38.0 (2023-11-21)
 --------------------
->>>>>>> 84344fb1
 
 ### Breaking changes
 
