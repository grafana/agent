--- conflicted
+++ resolved
@@ -32,13 +32,11 @@
 - New Grafana Agent Flow components:
 
   - `otelcol.receiver.kafka` receives telemetry data from Kafka. (@rfratto)
-<<<<<<< HEAD
-  - `loki.source.windowsevent` reads logs from Windows Event Log. (@mattdurham)
-=======
   - `phlare.scrape` collects application performance profiles. (@cyriltovena)
   - `phlare.write` sends application performance profiles to Grafana Phlare. (@cyriltovena)
   - `otelcol.receiver.zipkin` receives Zipkin-formatted traces. (@rfratto)
->>>>>>> d62869d6
+  - `loki.source.windowsevent` reads logs from Windows Event Log. (@mattdurham)
+
 
 ### Enhancements
 
