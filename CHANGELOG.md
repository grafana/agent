--- conflicted
+++ resolved
@@ -10,20 +10,18 @@
 Main (unreleased)
 -----------------
 
-<<<<<<< HEAD
+### Enhancements
+
+- Update OpenTelemetry Collector dependency to v0.63.1. (@tpaschalis)
+
+- riverfmt: Permit empty blocks with both curly braces on the same line. (@rfratto)
+
+- riverfmt: Allow function arguments to persist across different lines. (@rfratto)
+
 ### Bugfixes
 
 - Fix issue where whitespace was being sent as part of password when using a
   password file for `redis_exporter`. (@spartan0x117)
-=======
-### Enhancements
-
-- Update OpenTelemetry Collector dependency to v0.63.1. (@tpaschalis)
-
-- riverfmt: Permit empty blocks with both curly braces on the same line. (@rfratto)
-
-- riverfmt: Allow function arguments to persist across different lines. (@rfratto)
->>>>>>> 04efa505
 
 v0.29.0-rc.0 (2022-11-03)
 -------------------------
