# Changelog

> _Contributors should read our [contributors guide][] for instructions on how
> to update the changelog._

This document contains a historical list of changes between releases. Only
changes that impact end-user behavior are listed; changes to documentation or
internal API changes are not present.

Main (unreleased)
-----------------

> **BREAKING CHANGES**: This release has breaking changes. Please read entries
> carefully and consult the [upgrade guide][] for specific instructions.

### Breaking changes

- `loki.source.file` component will no longer automatically detect and
  decompress logs from compressed files. A new configuration block is available
  to enable decompression explicitly. See the [upgrade guide][] for migration
  instructions. (@thampiotr)

### Enhancements

- Integrations: include `direct_connect`, `discovering_mode` and `tls_basic_auth_config_path` fields for MongoDB configuration. (@gaantunes)

- Better validation of config file with `grafana-agentctl config-check` cmd (@fgouteroux)

- Add [godeltaprof](https://github.com/grafana/godeltaprof) profiling types (`godeltaprof_memory`, `godeltaprof_mutex`, `godeltaprof_block`) to `pyroscope.scrape` component

- Integrations: make `udev` data path configurable in the `node_exporter` integration. (@sduranc)
- Add `log_format` configuration to eventhandler integration and the `loki.source.kubernetes_events` Flow component. (@sadovnikov)

- Clustering: Enable peer discovery with the go-discover package. (@tpaschalis)

- Flow: Allow the `logging` configuration block to tee the Agent's logs to one
  or more loki.* components. (@tpaschalis)

- Allow `loki.source.file` to define the encoding of files. (@tpaschalis)

- Added support for `promtail` configuration conversion in `grafana-agent convert` and `grafana-agent run` commands. (@thampiotr)

- Flow: Add a new stage `non_indexed_labels` to attach non-indexed labels from extracted data to log line entry. (@vlad-diachenko)

- Allow specification of `dimension_name_requirements` for Cloudwatch discovery exports. (@cvdv-au)

- `loki.write` now exposes basic WAL support. (@thepalbi)

- `loki.write` WAL now exposes a last segment reclaimed metric. (@thepalbi)

- Flow: Users can now define `additional_fields` in `loki.source.cloudflare` (@wildum)

- New Grafana Agent Flow components:

  - `prometheus.exporter.gcp` - scrape GCP metrics. (@tburgessdev)
  - `otelcol.processor.span` - accepts traces telemetry data from other `otelcol`
  components and modifies the names and attributes of the spans. (@ptodev)
  - `discovery.uyuni` discovers scrape targets from a Uyuni Server. (@sparta0x117)
  - `discovery.eureka` discovers targets from a Eureka Service Registry. (@spartan0x117)
  - `discovery.openstack` - service discovery for OpenStack. (@marctc)
  - `discovery.hetzner` - service discovery for Hetzner Cloud. (@marctc)
  - `discovery.nomad` - service discovery from Nomad. (@captncraig)
  - `discovery.puppetdb` - service discovery from PuppetDB. (@captncraig)

### Bugfixes

- Update to config converter so default relabel `source_labels` are left off the river output. (@erikbaranowski)

- Rename `GrafanaAgentManagement` mixin rules to `GrafanaAgentConfig` and update individual alerts to be more accurate. (@spartan0x117)

- Fix potential goroutine leak in log file tailing in static mode. (@thampiotr)

- Fix issue on Windows where DNS short names were unresolvable. (@rfratto)

<<<<<<< HEAD
- Sign RPMs with SHA256 for FIPs compatbility. (@mattdurham)
=======
- Fix issue where corrupt WAL segments lead to crash looping. (@tpaschalis)
>>>>>>> 745956e9

v0.35.3 (2023-08-09)
--------------------

### Bugfixes

- Fix a bug which prevented the `app_agent_receiver` integration from processing traces. (@ptodev)

- (Agent static mode) Jaeger remote sampling works again, through a new `jaeger_remote_sampling`
  entry in the traces config. It is no longer configurable through the jaeger receiver.
  Support Jaeger remote sampling was removed accidentally in v0.35, and it is now restored, 
  albeit via a different config entry.

- Clustering: Nodes take part in distributing load only after loading their
  component graph. (@tpaschalis)

- Fix graceful termination when receiving SIGTERM/CTRL_SHUTDOWN_EVENT
  signals. (@tpaschalis)

v0.35.2 (2023-07-27)
--------------------

### Bugfixes

- Fix issue where the flow mode UI would show an empty page when navigating to
  an unhealthy `prometheus.operator` component or a healthy
  `prometheus.operator` component which discovered no custom resources.
  (@rfratto)

- Fix panic when using `oauth2` without specifying `tls_config`. (@mattdurham)

- Fix issue where series records would never get written to the WAL if a scrape
  was rolled back, resulting in "dropped sample for series that was not
  explicitly dropped via relabelling" log messages. (@rfratto)

- Fix RPM file digests so that installation on FIPS-enabled systems succeeds. (@andrewimeson)

### Other changes

- Compile journald support into builds of `grafana-agentctl` so
  `grafana-agentctl test-logs` functions as expected when testing tailing the
  systemd journal. (@rfratto)

v0.35.1 (2023-07-25)
--------------------

### Bugfixes

- Fix incorrect display of trace IDs in the automatic_logging processor of static mode's traces subsystem.
  Users of the static mode's service graph processor are also advised to upgrade,
  although the bug should theoretically not affect them. (@ptodev)

v0.35.0 (2023-07-18)
--------------------

> **BREAKING CHANGES**: This release has breaking changes. Please read entries
> carefully and consult the [upgrade guide][] for specific instructions.

### Breaking changes

- The algorithm for the "hash" action of `otelcol.processor.attributes` has changed.
  The change was made in PR [#22831](https://github.com/open-telemetry/opentelemetry-collector-contrib/pull/22831) of opentelemetry-collector-contrib. (@ptodev)

- `otelcol.exporter.loki` now includes the instrumentation scope in its output. (@ptodev)

- `otelcol.extension.jaeger_remote_sampling` removes the `/` HTTP endpoint. The `/sampling` endpoint is still functional.
  The change was made in PR [#18070](https://github.com/open-telemetry/opentelemetry-collector-contrib/pull/18070) of opentelemetry-collector-contrib. (@ptodev)

- The field `version` and `auth` struct block from `walk_params` in `prometheus.exporter.snmp` and SNMP integration have been removed. The auth block now can be configured at top level, together with `modules` (@marctc)

- Rename `discovery.file` to `local.file_match` to make it more clear that it
  discovers file on the local filesystem, and so it doesn't get confused with
  Prometheus' file discovery. (@rfratto)

- Remove the `discovery_target_decode` function in favor of using discovery
  components to better match the behavior of Prometheus' service discovery.
  (@rfratto)

- In the traces subsystem for Static mode, some metrics are removed and others are renamed. (@ptodev)
  - Removed metrics:
    - "blackbox_exporter_config_last_reload_success_timestamp_seconds" (gauge)
    - "blackbox_exporter_config_last_reload_successful" (gauge)
    - "blackbox_module_unknown_total" (counter)
    - "traces_processor_tail_sampling_count_traces_sampled" (counter)
    - "traces_processor_tail_sampling_new_trace_id_received" (counter)
    - "traces_processor_tail_sampling_sampling_decision_latency" (histogram)
    - "traces_processor_tail_sampling_sampling_decision_timer_latency" (histogram)
    - "traces_processor_tail_sampling_sampling_policy_evaluation_error" (counter)
    - "traces_processor_tail_sampling_sampling_trace_dropped_too_early" (counter)
    - "traces_processor_tail_sampling_sampling_traces_on_memory" (gauge)
    - "traces_receiver_accepted_spans" (counter)
    - "traces_receiver_refused_spans" (counter)
    - "traces_exporter_enqueue_failed_log_records" (counter)
    - "traces_exporter_enqueue_failed_metric_points" (counter)
    - "traces_exporter_enqueue_failed_spans" (counter)
    - "traces_exporter_queue_capacity" (gauge)
    - "traces_exporter_queue_size" (gauge)

  - Renamed metrics:
    - "traces_receiver_refused_spans" is renamed to "traces_receiver_refused_spans_total"
    - "traces_receiver_accepted_spans" is renamed to "traces_receiver_refused_spans_total"
    - "traces_exporter_sent_metric_points" is renamed to "traces_exporter_sent_metric_points_total"

- The `remote_sampling` block has been removed from `otelcol.receiver.jaeger`. (@ptodev)

- (Agent static mode) Jaeger remote sampling used to be configured using the Jaeger receiver configuration. 
  This receiver was updated to a new version, where support for remote sampling in the receiver was removed. 
  Jaeger remote sampling is available as a separate configuration field starting in v0.35.3. (@ptodev)

### Deprecations

- `otelcol.exporter.jaeger` has been deprecated and will be removed in Agent v0.38.0. (@ptodev)

### Features

- The Pyroscope scrape component computes and sends delta profiles automatically when required to reduce bandwidth usage. (@cyriltovena)

- Support `stage.geoip` in `loki.process`. (@akselleirv)

- Integrations: Introduce the `squid` integration. (@armstrmi)

- Support custom fields in MMDB file for `stage.geoip`. (@akselleirv)

- Added json_path function to river stdlib. (@jkroepke)

- Add `format`, `join`, `tp_lower`, `replace`, `split`, `trim`, `trim_prefix`, `trim_suffix`, `trim_space`, `to_upper` functions to river stdlib. (@jkroepke)

- Flow UI: Add a view for listing the Agent's peers status when clustering is enabled. (@tpaschalis)

- Add a new CLI command `grafana-agent convert` for converting a river file from supported formats to river. (@erikbaranowski)

- Add support to the `grafana-agent run` CLI for converting a river file from supported formats to river. (@erikbaranowski)

- Add boringcrypto builds and docker images for Linux arm64 and x64. (@mattdurham)

- New Grafana Agent Flow components:

  - `discovery.file` discovers scrape targets from files. (@spartan0x117)
  - `discovery.kubelet` collect scrape targets from the Kubelet API. (@gcampbell12)
  - `module.http` runs a Grafana Agent Flow module loaded from a remote HTTP endpoint. (@spartan0x117)
  - `otelcol.processor.attributes` accepts telemetry data from other `otelcol`
    components and modifies attributes of a span, log, or metric. (@ptodev)
  - `prometheus.exporter.cloudwatch` - scrape AWS CloudWatch metrics (@thepalbi)
  - `prometheus.exporter.elasticsearch` collects metrics from Elasticsearch. (@marctc)
  - `prometheus.exporter.kafka` collects metrics from Kafka Server. (@oliver-zhang)
  - `prometheus.exporter.mongodb` collects metrics from MongoDB. (@marctc)
  - `prometheus.exporter.squid` collects metrics from a squid server. (@armstrmi)
  - `prometheus.operator.probes` - discovers Probe resources in your Kubernetes
    cluster and scrape the targets they reference. (@captncraig)
  - `pyroscope.ebpf` collects system-wide performance profiles from the current
    host (@korniltsev)
  - `otelcol.exporter.loadbalancing` - export traces and logs to multiple OTLP gRPC
    endpoints in a load-balanced way. (@ptodev)

- New Grafana Agent Flow command line utilities:

  - `grafana-agent tools prometheus.remote_write` holds a collection of remote
    write-specific tools. These have been ported over from the `agentctl` command. (@rfratto)

- A new `action` argument for `otelcol.auth.headers`. (@ptodev)

- New `metadata_keys` and `metadata_cardinality_limit` arguments for `otelcol.processor.batch`. (@ptodev)

- New `boolean_attribute` and `ottl_condition` sampling policies for `otelcol.processor.tail_sampling`. (@ptodev)

- A new `initial_offset` argument for `otelcol.receiver.kafka`. (@ptodev)

### Enhancements

- Attributes and blocks set to their default values will no longer be shown in the Flow UI. (@rfratto)

- Tanka config: retain cAdvisor metrics for system processes (Kubelet, Containerd, etc.) (@bboreham)

- Update cAdvisor dependency to v0.47.0. (@jcreixell)

- Upgrade and improve Cloudwatch exporter integration (@thepalbi)

- Update `node_exporter` dependency to v1.6.0. (@spartan0x117)

- Enable `prometheus.relabel` to work with Prometheus' Native Histograms. (@tpaschalis)

- Update `dnsmasq_exporter` to last version. (@marctc)

- Add deployment spec options to describe operator's Prometheus Config Reloader image. (@alekseybb197)

- Update `module.git` with basic and SSH key authentication support. (@djcode)

- Support `clustering` block in `prometheus.operator.servicemonitors` and `prometheus.operator.podmonitors` components to distribute
  targets amongst clustered agents. (@captncraig)

- Update `redis_exporter` dependency to v1.51.0. (@jcreixell)

- The Grafana Agent mixin now includes a dashboard for the logs pipeline. (@thampiotr)

- The Agent Operational dashboard of Grafana Agent mixin now has more descriptive panel titles, Y-axis units

- Add `write_relabel_config` to `prometheus.remote_write` (@jkroepke)

- Update OpenTelemetry Collector dependencies from v0.63.0 to v0.80.0. (@ptodev)

- Allow setting the node name for clustering with a command-line flag. (@tpaschalis)

- Allow `prometheus.exporter.snmp` and SNMP integration to be configured passing a YAML block. (@marctc)

- Some metrics have been added to the traces subsystem for Static mode. (@ptodev)
  - "traces_processor_batch_batch_send_size" (histogram)
  - "traces_processor_batch_batch_size_trigger_send_total" (counter)
  - "traces_processor_batch_metadata_cardinality" (gauge)
  - "traces_processor_batch_timeout_trigger_send_total" (counter)
  - "traces_rpc_server_duration" (histogram)
  - "traces_exporter_send_failed_metric_points_total" (counter)
  - "traces_exporter_send_failed_spans_total" (counter)
  - "traces_exporter_sent_spans_total" (counter)

- Added support for custom `length` time setting in Cloudwatch component and integration. (@thepalbi)

### Bugfixes

- Fix issue where `remote.http` incorrectly had a status of "Unknown" until the
  period specified by the polling frquency elapsed. (@rfratto)


- Add signing region to remote.s3 component for use with custom endpoints so that Authorization Headers work correctly when
  proxying requests. (@mattdurham)

- Fix oauth default scope in `loki.source.azure_event_hubs`. (@akselleirv)

- Fix bug where `otelcol.exporter.otlphttp` ignores configuration for `traces_endpoint`, `metrics_endpoint`, and `logs_endpoint` attributes. (@SimoneFalzone)

- Fix issue in `prometheus.remote_write` where the `queue_config` and
  `metadata_config` blocks used incorrect defaults when not specified in the
  config file. (@rfratto)

- Fix issue where published RPMs were not signed. (@rfratto)

- Fix issue where flow mode exports labeled as "string or secret" could not be
  used in a binary operation. (@rfratto)

- Fix Grafana Agent mixin's "Agent Operational" dashboard expecting pods to always have `grafana-agent-.*` prefix. (@thampiotr)

- Change the HTTP Path and Data Path from the controller-local ID to the global ID for components loaded from within a module loader. (@spartan0x117)

- Fix bug where `stage.timestamp` in `loki.process` wasn't able to correctly
  parse timezones. This issue only impacts the dedicated `grafana-agent-flow`
  binary. (@rfratto)

- Fix bug where JSON requests to `loki.source.api` would not be handled correctly. This adds `/loki/api/v1/raw` and `/loki/api/v1/push` endpoints to `loki.source.api` and maps the `/api/v1/push` and `/api/v1/raw` to
  the `/loki` prefixed endpoints. (@mattdurham)

- Upgrade `loki.write` dependencies to latest changes. (@thepalbi)

### Other changes

- Mongodb integration has been re-enabled. (@jcreixell, @marctc)
- Build with go 1.20.6 (@captncraig)

- Clustering for Grafana Agent in flow mode has graduated from experimental to beta.

v0.34.3 (2023-06-27)
--------------------

### Bugfixes

- Fixes a bug in conversion of OpenTelemetry histograms when exported to Prometheus. (@grcevski)
- Enforce sha256 digest signing for rpms enabling installation on FIPS-enabled OSes. (@kfriedrich123)
- Fix panic from improper startup ordering in `prometheus.operator.servicemonitors`. (@captncraig)

v0.34.2 (2023-06-20)
--------------------

### Enhancements

- Replace map cache in prometheus.relabel with an LRU cache. (@mattdurham)
- Integrations: Extend `statsd` integration to configure relay endpoint. (@arminaaki)

### Bugfixes

- Fix a bug where `prometheus.relabel` would not correctly relabel when there is a cache miss. (@thampiotr)
- Fix a bug where `prometheus.relabel` would not correctly relabel exemplars or metadata. (@tpaschalis)
- Fixes several issues with statsd exporter. (@jcreixell, @marctc)

### Other changes

- Mongodb integration has been disabled for the time being due to licensing issues. (@jcreixell)

v0.34.1 (2023-06-12)
--------------------

### Bugfixes

- Fixed application of sub-collector defaults using the `windows_exporter` integration or `prometheus.exporter.windows`. (@mattdurham)

- Fix issue where `remote.http` did not fail early if the initial request
  failed. This caused failed requests to initially export empty values, which
  could lead to propagating issues downstream to other components which expect
  the export to be non-empty. (@rfratto)

- Allow `bearerTokenFile` field to be used in ServiceMonitors. (@captncraig)

- Fix issue where metrics and traces were not recorded from components within modules. (@mattdurham)

- `service_name` label is inferred from discovery meta labels in `pyroscope.scrape` (@korniltsev)

### Other changes

- Add logging to failed requests in `remote.http`. (@rfratto)

v0.34.0 (2023-06-08)
--------------------

### Breaking changes

- The experimental dynamic configuration feature has been removed in favor of Flow mode. (@mattdurham)

- The `oracledb` integration configuration has removed a redundant field `metrics_scrape_interval`. Use the `scrape_interval` parameter of the integration if a custom scrape interval is required. (@schmikei)

- Upgrade the embedded windows_exporter to commit 79781c6. (@jkroepke)

- Prometheus exporters in Flow mode now set the `instance` label to a value similar to the one they used to have in Static mode (<hostname> by default, customized by some integrations). (@jcreixell)

- `phlare.scrape` and `phlare.write` have been renamed to `pyroscope.scrape` and `pyroscope.scrape`. (@korniltsev)

### Features

- New Grafana Agent Flow components:
  - `loki.source.api` - receive Loki log entries over HTTP (e.g. from other agents). (@thampiotr)
  - `prometheus.operator.servicemonitors` discovers ServiceMonitor resources in your Kubernetes cluster and scrape
    the targets they reference. (@captncraig, @marctc, @jcreixell)
  - `prometheus.receive_http` - receive Prometheus metrics over HTTP (e.g. from other agents). (@thampiotr)
  - `remote.vault` retrieves a secret from Vault. (@rfratto)
  - `prometheus.exporter.snowflake` collects metrics from a snowflake database (@jonathanWamsley)
  - `prometheus.exporter.mssql` collects metrics from Microsoft SQL Server (@jonathanwamsley)
  - `prometheus.exporter.oracledb` collects metrics from oracledb (@jonathanwamsley)
  - `prometheus.exporter.dnsmasq` collects metrics from a dnsmasq server. (@spartan0x117)
  - `loki.source.awsfirehose` - receive Loki log entries from AWS Firehose via HTTP (@thepalbi)
  - `discovery.http` service discovery via http. (@captncraig)

- Added new functions to the River standard library:
  - `coalesce` returns the first non-zero value from a list of arguments. (@jkroepke)
  - `nonsensitive` converts a River secret back into a string. (@rfratto)

### Enhancements

- Support to attach node metadata to pods and endpoints targets in
  `discovery.kubernetes`. (@laurovenancio)

- Support ability to add optional custom headers to `loki.write` endpoint block (@aos)

- Support in-memory HTTP traffic for Flow components. `prometheus.exporter`
  components will now export a target containing an internal HTTP address.
  `prometheus.scrape`, when given that internal HTTP address, will connect to
  the server in-memory, bypassing the network stack. Use the new
  `--server.http.memory-addr` flag to customize which address is used for
  in-memory traffic. (@rfratto)
- Disable node_exporter on Windows systems (@jkroepke)
- Operator support for OAuth 2.0 Client in LogsClientSpec (@DavidSpek)

- Support `clustering` block in `phlare.scrape` components to distribute
  targets amongst clustered agents. (@rfratto)

- Delete stale series after a single WAL truncate instead of two. (@rfratto)

- Update OracleDB Exporter dependency to 0.5.0 (@schmikei)

- Embed Google Fonts on Flow UI (@jkroepke)

- Enable Content-Security-Policies on Flow UI (@jkroepke)

- Update azure-metrics-exporter to v0.0.0-20230502203721-b2bfd97b5313 (@kgeckhart)

- Update azidentity dependency to v1.3.0. (@akselleirv)

- Add custom labels to journal entries in `loki.source.journal` (@sbhrule15)

- `prometheus.operator.podmonitors` and `prometheus.operator.servicemonitors` can now access cluster secrets for authentication to targets. (@captncraig)

### Bugfixes

- Fix `loki.source.(gcplog|heroku)` `http` and `grpc` blocks were overriding defaults with zero-values
  on non-present fields. (@thepalbi)

- Fix an issue where defining `logging` or `tracing` blocks inside of a module
  would generate a panic instead of returning an error. (@erikbaranowski)

- Fix an issue where not specifying either `http` nor `grpc` blocks could result
  in a panic for `loki.source.heroku` and `loki.source.gcplog` components. (@thampiotr)

- Fix an issue where build artifacts for IBM S390x were being built with the
  GOARCH value for the PPC64 instead. (tpaschalis)

- Fix an issue where the Grafana Agent Flow RPM used the wrong path for the
  environment file, preventing the service from loading. (@rfratto)

- Fix an issue where the cluster advertise address was overwriting the join
  addresses. (@laurovenancio)

- Fix targets deduplication when clustering mode is enabled. (@laurovenancio)

- Fix issue in operator where any version update will restart all agent pods simultaneously. (@captncraig)

- Fix an issue where `loki.source.journald` did not create the positions
  directory with the appropriate permissions. (@tpaschalis)

- Fix an issue where fanning out log entries to multiple `loki.process`
  components lead to a race condition. (@tpaschalis)

- Fix panic in `prometheus.operator.servicemonitors` from relabel rules without certain defaults. (@captncraig)

- Fix issue in modules export cache throwing uncomparable errors. (@mattdurham)

- Fix issue where the UI could not navigate to components loaded by modules. (@rfratto)

- Fix issue where using exporters inside modules failed due to not passing the in-memory address dialer. (@mattdurham)

- Add signing region to remote.s3 component for use with custom endpoints so that Authorization Headers work correctly when
  proxying requests. (@mattdurham)

- Fix missing `instance` key for `prometheus.exporter.dnsmasq` component. (@spartan0x117)

### Other changes

- Add metrics when clustering mode is enabled. (@rfratto)
- Document debug metric `loki_process_dropped_lines_by_label_total` in loki.process. (@akselleirv)

- Add `agent_wal_out_of_order_samples_total` metric to track samples received
  out of order. (@rfratto)

- Add CLI flag `--server.http.enable-pprof` to grafana-agent-flow to conditionally enable `/debug/pprof` endpoints (@jkroepke)

- Use Go 1.20.4 for builds. (@tpaschalis)

- Integrate the new ExceptionContext which was recently added to the Faro Web-SDK in the
  app_agent_receiver Payload. (@codecapitano)

- Flow clustering: clusters will now use 512 tokens per node for distributing
  work, leading to better distribution. However, rolling out this change will
  cause some incorrerct or missing assignments until all nodes are updated. (@rfratto)

- Change the Docker base image for Linux containers to `ubuntu:lunar`.
  (@rfratto)

v0.33.2 (2023-05-11)
--------------------

### Bugfixes

- Fix issue where component evaluation time was overridden by a "default
  health" message. (@rfratto)

- Honor timeout when trying to establish a connection to another agent in Flow
  clustering mode. (@rfratto)

- Fix an issue with the grafana/agent windows docker image entrypoint
  not targeting the right location for the config. (@erikbaranowski)

- Fix issue where the `node_exporter` integration and
  `prometheus.exporter.unix` `diskstat_device_include` component could not set
  the allowlist field for the diskstat collector. (@tpaschalis)

- Fix an issue in `loki.source.heroku` where updating the `labels` or `use_incoming_timestamp`
  would not take effect. (@thampiotr)

- Flow: Fix an issue within S3 Module where the S3 path was not parsed correctly when the
  path consists of a parent directory. (@jastisriradheshyam)

- Flow: Fix an issue on Windows where `prometheus.remote_write` failed to read
  WAL checkpoints. This issue led to memory leaks once the initial checkpoint
  was created, and prevented a fresh process from being able to deliver metrics
  at all. (@rfratto)

- Fix an issue where the `loki.source.kubernetes` component could lead to
  the Agent crashing due to a race condition. (@tpaschalis)

### Other changes

- The `phlare.scrape` Flow component `fetch profile failed` log has been set to
  `debug` instead of `error`. (@erikbaranowski)

v0.33.1 (2023-05-01)
--------------------

### Bugfixes

- Fix spelling of the `frequency` argument on the `local.file` component.
  (@tpaschalis)

- Fix bug where some capsule values (such as Prometheus receivers) could not
  properly be used as an argument to a module. (@rfratto)

- Fix version information not displaying correctly when passing the `--version`
  flag or in the `agent_build_info` metric. (@rfratto)

- Fix issue in `loki.source.heroku` and `loki.source.gcplog` where updating the
  component would cause Grafana Agent Flow's Prometheus metrics endpoint to
  return an error until the process is restarted. (@rfratto)

- Fix issue in `loki.source.file` where updating the component caused
  goroutines to leak. (@rfratto)

### Other changes

- Support Bundles report the status of discovered log targets. (@tpaschalis)

v0.33.0 (2023-04-25)
--------------------

### Breaking changes

- Support for 32-bit ARM builds is removed for the foreseeable future due to Go
  compiler issues. We will consider bringing back 32-bit ARM support once our Go
  compiler issues are resolved and 32-bit ARM builds are stable. (@rfratto)

- Agent Management: `agent_management.api_url` config field has been replaced by
`agent_management.host`. The API path and version is now defined by the Agent. (@jcreixell)

- Agent Management: `agent_management.protocol` config field now allows defining "http" and "https" explicitly. Previously, "http" was previously used for both, with the actual protocol used inferred from the api url, which led to confusion. When upgrading, make sure to set to "https" when replacing `api_url` with `host`. (@jcreixell)

- Agent Management: `agent_management.remote_config_cache_location` config field has been replaced by
`agent_management.remote_configuration.cache_location`. (@jcreixell)

- Remove deprecated symbolic links to to `/bin/agent*` in Docker containers,
  as planned in v0.31. (@tpaschalis)

### Deprecations

- [Dynamic Configuration](https://grafana.com/docs/agent/latest/cookbook/dynamic-configuration/) will be removed in v0.34. Grafana Agent Flow supersedes this functionality. (@mattdurham)

### Features

- New Grafana Agent Flow components:

  - `discovery.dns` DNS service discovery. (@captncraig)
  - `discovery.ec2` service discovery for aws ec2. (@captncraig)
  - `discovery.lightsail` service discovery for aws lightsail. (@captncraig)
  - `discovery.gce` discovers resources on Google Compute Engine (GCE). (@marctc)
  - `discovery.digitalocean` provides service discovery for DigitalOcean. (@spartan0x117)
  - `discovery.consul` service discovery for Consul. (@jcreixell)
  - `discovery.azure` provides service discovery for Azure. (@spartan0x117)
  - `module.file` runs a Grafana Agent Flow module loaded from a file on disk.
    (@erikbaranowski)
  - `module.git` runs a Grafana Agent Flow module loaded from a file within a
    Git repository. (@rfratto)
  - `module.string` runs a Grafana Agent Flow module passed to the component by
    an expression containing a string. (@erikbaranowski, @rfratto)
  - `otelcol.auth.oauth2` performs OAuth 2.0 authentication for HTTP and gRPC
    based OpenTelemetry exporters. (@ptodev)
  - `otelcol.extension.jaeger_remote_sampling` provides an endpoint from which to
    pull Jaeger remote sampling documents. (@joe-elliott)
  - `otelcol.exporter.logging` accepts OpenTelemetry data from other `otelcol` components and writes it to the console. (@erikbaranowski)
  - `otelcol.auth.sigv4` performs AWS Signature Version 4 (SigV4) authentication
    for making requests to AWS services via `otelcol` components that support
    authentication extensions. (@ptodev)
  - `prometheus.exporter.blackbox` collects metrics from Blackbox exporter. (@marctc)
  - `prometheus.exporter.mysql` collects metrics from a MySQL database. (@spartan0x117)
  - `prometheus.exporter.postgres` collects metrics from a PostgreSQL database. (@spartan0x117)
  - `prometheus.exporter.statsd` collects metrics from a Statsd instance. (@gaantunes)
  - `prometheus.exporter.snmp` collects metrics from SNMP exporter. (@marctc)
  - `prometheus.operator.podmonitors` discovers PodMonitor resources in your Kubernetes cluster and scrape
    the targets they reference. (@captncraig, @marctc, @jcreixell)
  - `prometheus.exporter.windows` collects metrics from a Windows instance. (@jkroepke)
  - `prometheus.exporter.memcached` collects metrics from a Memcached server. (@spartan0x117)
  - `loki.source.azure_event_hubs` reads messages from Azure Event Hub using Kafka and forwards them to other   `loki` components. (@akselleirv)

- Add support for Flow-specific system packages:

  - Flow-specific DEB packages. (@rfratto, @robigan)
  - Flow-specific RPM packages. (@rfratto, @robigan)
  - Flow-specific macOS Homebrew Formula. (@rfratto)
  - Flow-specific Windows installer. (@rfratto)

  The Flow-specific packages allow users to install and run Grafana Agent Flow
  alongside an existing installation of Grafana Agent.

- Agent Management: Add support for integration snippets. (@jcreixell)

- Flow: Introduce a gossip-over-HTTP/2 _clustered mode_. `prometheus.scrape`
  component instances can opt-in to distributing scrape load between cluster
  peers. (@tpaschalis)

### Enhancements

- Flow: Add retries with backoff logic to Phlare write component. (@cyriltovena)

- Operator: Allow setting runtimeClassName on operator-created pods. (@captncraig)

- Operator: Transparently compress agent configs to stay under size limitations. (@captncraig)

- Update Redis Exporter Dependency to v1.49.0. (@spartan0x117)

- Update Loki dependency to the k144 branch. (@andriikushch)

- Flow: Add OAUTHBEARER mechanism to `loki.source.kafka` using Azure as provider. (@akselleirv)

- Update Process Exporter dependency to v0.7.10. (@spartan0x117)

- Agent Management: Introduces backpressure mechanism for remote config fetching (obeys 429 request
  `Retry-After` header). (@spartan0x117)

- Flow: support client TLS settings (CA, client certificate, client key) being
  provided from other components for the following components:

  - `discovery.docker`
  - `discovery.kubernetes`
  - `loki.source.kafka`
  - `loki.source.kubernetes`
  - `loki.source.podlogs`
  - `loki.write`
  - `mimir.rules.kubernetes`
  - `otelcol.auth.oauth2`
  - `otelcol.exporter.jaeger`
  - `otelcol.exporter.otlp`
  - `otelcol.exporter.otlphttp`
  - `otelcol.extension.jaeger_remote_sampling`
  - `otelcol.receiver.jaeger`
  - `otelcol.receiver.kafka`
  - `phlare.scrape`
  - `phlare.write`
  - `prometheus.remote_write`
  - `prometheus.scrape`
  - `remote.http`

- Flow: support server TLS settings (client CA, server certificate, server key)
  being provided from other components for the following components:

  - `loki.source.syslog`
  - `otelcol.exporter.otlp`
  - `otelcol.extension.jaeger_remote_sampling`
  - `otelcol.receiver.jaeger`
  - `otelcol.receiver.opencensus`
  - `otelcol.receiver.zipkin`

- Flow: Define custom http method and headers in `remote.http` component (@jkroepke)

- Flow: Add config property to `prometheus.exporter.blackbox` to define the config inline (@jkroepke)

- Update Loki Dependency to k146 which includes configurable file watchers (@mattdurham)

### Bugfixes

- Flow: fix issue where Flow would return an error when trying to access a key
  of a map whose value was the zero value (`null`, `0`, `false`, `[]`, `{}`).
  Whether an error was returned depended on the internal type of the value.
  (@rfratto)

- Flow: fix issue where using the `jaeger_remote` sampler for the `tracing`
  block would fail to parse the response from the remote sampler server if it
  used strings for the strategy type. This caused sampling to fall back
  to the default rate. (@rfratto)

- Flow: fix issue where components with no arguments like `loki.echo` were not
  viewable in the UI. (@rfratto)

- Flow: fix deadlock in `loki.source.file` where terminating tailers would hang
  while flushing remaining logs, preventing `loki.source.file` from being able
  to update. (@rfratto)

- Flow: fix deadlock in `loki.process` where a component with no stages would
  hang forever on handling logs. (@rfratto)

- Fix issue where a DefaultConfig might be mutated during unmarshaling. (@jcreixell)

- Fix issues where CloudWatch Exporter cannot use FIPS Endpoints outside of USA regions (@aglees)

- Fix issue where scraping native Prometheus histograms would leak memory.
  (@rfratto)

- Flow: fix issue where `loki.source.docker` component could deadlock. (@tpaschalis)

- Flow: fix issue where `prometheus.remote_write` created unnecessary extra
  child directories to store the WAL in. (@rfratto)

- Fix internal metrics reported as invalid by promtool's linter. (@tpaschalis)

- Fix issues with cri stage which treats partial line coming from any stream as same. (@kavirajk @aglees)

- Operator: fix for running multiple operators with different `--agent-selector` flags. (@captncraig)

- Operator: respect FilterRunning on PodMonitor and ServiceMonitor resources to only scrape running pods. (@captncraig)

- Fixes a bug where the github exporter would get stuck in an infinite loop under certain conditions. (@jcreixell)

- Fix bug where `loki.source.docker` always failed to start. (@rfratto)

### Other changes

- Grafana Agent Docker containers and release binaries are now published for
  s390x. (@rfratto)

- Use Go 1.20.3 for builds. (@rfratto)

- Change the Docker base image for Linux containers to `ubuntu:kinetic`.
  (@rfratto)

- Update prometheus.remote_write defaults to match new prometheus
  remote-write defaults. (@erikbaranowski)

v0.32.1 (2023-03-06)
--------------------

### Bugfixes

- Flow: Fixes slow reloading of targets in `phlare.scrape` component. (@cyriltovena)

- Flow: add a maximum connection lifetime of one hour when tailing logs from
  `loki.source.kubernetes` and `loki.source.podlogs` to recover from an issue
  where the Kubernetes API server stops responding with logs without closing
  the TCP connection. (@rfratto)

- Flow: fix issue in `loki.source.kubernetes` where `__pod__uid__` meta label
  defaulted incorrectly to the container name, causing tailers to never
  restart. (@rfratto)

v0.32.0 (2023-02-28)
--------------------

### Breaking changes

- Support for the embedded Flow UI for 32-bit ARMv6 builds is temporarily
  removed. (@rfratto)

- Node Exporter configuration options changed to align with new upstream version (@Thor77):

  - `diskstats_ignored_devices` is now `diskstats_device_exclude` in agent configuration.
  - `ignored_devices` is now `device_exclude` in flow configuration.

- Some blocks in Flow components have been merged with their parent block to make the block hierarchy smaller:

  - `discovery.docker > http_client_config` is merged into the `discovery.docker` block. (@erikbaranowski)
  - `discovery.kubernetes > http_client_config` is merged into the `discovery.kubernetes` block. (@erikbaranowski)
  - `loki.source.kubernetes > client > http_client_config` is merged into the `client` block. (@erikbaranowski)
  - `loki.source.podlogs > client > http_client_config` is merged into the `client` block. (@erikbaranowski)
  - `loki.write > endpoint > http_client_config` is merged into the `endpoint` block. (@erikbaranowski)
  - `mimir.rules.kubernetes > http_client_config` is merged into the `mimir.rules.kubernetes` block. (@erikbaranowski)
  - `otelcol.receiver.opencensus > grpc` is merged into the `otelcol.receiver.opencensus` block. (@ptodev)
  - `otelcol.receiver.zipkin > http` is merged into the `otelcol.receiver.zipkin` block. (@ptodev)
  - `phlare.scrape > http_client_config` is merged into the `phlare.scrape` block. (@erikbaranowski)
  - `phlare.write > endpoint > http_client_config` is merged into the `endpoint` block. (@erikbaranowski)
  - `prometheus.remote_write > endpoint > http_client_config` is merged into the `endpoint` block. (@erikbaranowski)
  - `prometheus.scrape > http_client_config` is merged into the `prometheus.scrape` block. (@erikbaranowski)

- The `loki.process` component now uses a combined name for stages, simplifying
  the block hierarchy. For example, the `stage > json` block hierarchy is now a
  single block called `stage.json`. All stage blocks in `loki.process` have
  been updated to use this simplified hierarchy. (@tpaschalis)

- `remote.s3` `client_options` block has been renamed to `client`. (@mattdurham)

- Renamed `prometheus.integration.node_exporter` to `prometheus.exporter.unix`. (@jcreixell)

- As first announced in v0.30, support for the `EXPERIMENTAL_ENABLE_FLOW`
  environment variable has been removed in favor of `AGENT_MODE=flow`.
  (@rfratto)

### Features

- New integrations:

  - `oracledb` (@schmikei)
  - `mssql` (@binaryfissiongames)
  - `cloudwatch metrics` (@thepalbi)
  - `azure` (@kgeckhart)
  - `gcp` (@kgeckhart, @ferruvich)

- New Grafana Agent Flow components:

  - `loki.echo` writes received logs to stdout. (@tpaschalis, @rfratto)
  - `loki.source.docker` reads logs from Docker containers and forwards them to
    other `loki` components. (@tpaschalis)
  - `loki.source.kafka` reads logs from Kafka events and forwards them to other
    `loki` components. (@erikbaranowski)
  - `loki.source.kubernetes_events` watches for Kubernetes Events and converts
    them into log lines to forward to other `loki` components. It is the
    equivalent of the `eventhandler` integration. (@rfratto)
  - `otelcol.processor.tail_sampling` samples traces based on a set of defined
    policies from `otelcol` components before forwarding them to other
    `otelcol` components. (@erikbaranowski)
  - `prometheus.exporter.apache` collects metrics from an apache web server
    (@captncraig)
  - `prometheus.exporter.consul` collects metrics from a consul installation
    (@captncraig)
  - `prometheus.exporter.github` collects metrics from GitHub (@jcreixell)
  - `prometheus.exporter.process` aggregates and collects metrics by scraping
    `/proc`. (@spartan0x117)
  - `prometheus.exporter.redis` collects metrics from a redis database
    (@spartan0x117)

### Enhancements

- Flow: Support `keepequal` and `dropequal` actions for relabeling. (@cyriltovena)

- Update Prometheus Node Exporter integration to v1.5.0. (@Thor77)

- Grafana Agent Flow will now reload the config file when `SIGHUP` is sent to
  the process. (@rfratto)

- If using the official RPM and DEB packages for Grafana Agent, invoking
  `systemctl reload grafana-agent` will now reload the configuration file.
  (@rfratto)

- Flow: the `loki.process` component now implements all the same processing
  stages as Promtail's pipelines. (@tpaschalis)

- Flow: new metric for `prometheus.scrape` -
  `agent_prometheus_scrape_targets_gauge`. (@ptodev)

- Flow: new metric for `prometheus.scrape` and `prometheus.relabel` -
  `agent_prometheus_forwarded_samples_total`. (@ptodev)

- Flow: add `constants` into the standard library to expose the hostname, OS,
  and architecture of the system Grafana Agent is running on. (@rfratto)

- Flow: add timeout to loki.source.podlogs controller setup. (@polyrain)

### Bugfixes

- Fixed a reconciliation error in Grafana Agent Operator when using `tlsConfig`
  on `Probe`. (@supergillis)

- Fix issue where an empty `server:` config stanza would cause debug-level logging.
  An empty `server:` is considered a misconfiguration, and thus will error out.
  (@neomantra)

- Flow: fix an error where some error messages that crossed multiple lines
  added extra an extra `|` character when displaying the source file on the
  starting line. (@rfratto)

- Flow: fix issues in `agent fmt` where adding an inline comment on the same
  line as a `[` or `{` would cause indentation issues on subsequent lines.
  (@rfratto)

- Flow: fix issues in `agent fmt` where line comments in arrays would be given
  the wrong identation level. (@rfratto)

- Flow: fix issues with `loki.file` and `loki.process` where deadlock contention or
  logs fail to process. (@mattdurham)

- Flow: `oauth2 > tls_config` was documented as a block but coded incorrectly as
  an attribute. This is now a block in code. This impacted `discovery.docker`,
  `discovery.kubernetes`, `loki.source.kubernetes`, `loki.write`,
  `mimir.rules.kubernetes`, `phlare.scrape`, `phlare.write`,
  `prometheus.remote_write`, `prometheus.scrape`, and `remote.http`
  (@erikbaranowski)

- Flow: Fix issue where using `river:",label"` causes the UI to return nothing. (@mattdurham)

### Other changes

- Use Go 1.20 for builds. (@rfratto)

- The beta label from Grafana Agent Flow has been removed. A subset of Flow
  components are still marked as beta or experimental:

  - `loki.echo` is explicitly marked as beta.
  - `loki.source.kubernetes` is explicitly marked as experimental.
  - `loki.source.podlogs` is explicitly marked as experimental.
  - `mimir.rules.kubernetes` is explicitly marked as beta.
  - `otelcol.processor.tail_sampling` is explicitly marked as beta.
  - `otelcol.receiver.loki` is explicitly marked as beta.
  - `otelcol.receiver.prometheus` is explicitly marked as beta.
  - `phlare.scrape` is explicitly marked as beta.
  - `phlare.write` is explicitly marked as beta.

v0.31.3 (2023-02-13)
--------------------

### Bugfixes

- `loki.source.cloudflare`: fix issue where the `zone_id` argument
  was being ignored, and the `api_token` argument was being used for the zone
  instead. (@rfratto)

- `loki.source.cloudflare`: fix issue where `api_token` argument was not marked
  as a sensitive field. (@rfratto)

v0.31.2 (2023-02-08)
--------------------

### Other changes

- In the Agent Operator, upgrade the `prometheus-config-reloader` dependency
  from version 0.47.0 to version 0.62.0. (@ptodev)

v0.31.1 (2023-02-06)
--------------------

> **BREAKING CHANGES**: This release has breaking changes. Please read entries
> carefully and consult the [upgrade guide][] for specific instructions.

### Breaking changes

- All release Windows `.exe` files are now published as a zip archive.
  Previously, `grafana-agent-installer.exe` was unzipped. (@rfratto)

### Other changes

- Support Go 1.20 for builds. Official release binaries are still produced
  using Go 1.19. (@rfratto)

v0.31.0 (2023-01-31)
--------------------

> **BREAKING CHANGES**: This release has breaking changes. Please read entries
> carefully and consult the [upgrade guide][] for specific instructions.

### Breaking changes

- Release binaries (including inside Docker containers) have been renamed to be
  prefixed with `grafana-` (@rfratto):

  - `agent` is now `grafana-agent`.
  - `agentctl` is now `grafana-agentctl`.
  - `agent-operator` is now `grafana-agent-operator`.

### Deprecations

- A symbolic link in Docker containers from the old binary name to the new
  binary name has been added. These symbolic links will be removed in v0.33. (@rfratto)

### Features

- New Grafana Agent Flow components:

  - `loki.source.cloudflare` reads logs from Cloudflare's Logpull API and
    forwards them to other `loki` components. (@tpaschalis)
  - `loki.source.gcplog` reads logs from GCP cloud resources using Pub/Sub
    subscriptions and forwards them to other `loki` components. (@tpaschalis)
  - `loki.source.gelf` listens for Graylog logs. (@mattdurham)
  - `loki.source.heroku` listens for Heroku messages over TCP a connection and
    forwards them to other `loki` components. (@erikbaranowski)
  - `loki.source.journal` read messages from systemd journal. (@mattdurham)
  - `loki.source.kubernetes` collects logs from Kubernetes pods using the
    Kubernetes API. (@rfratto)
  - `loki.source.podlogs` discovers PodLogs resources on Kubernetes and
    uses the Kubernetes API to collect logs from the pods specified by the
    PodLogs resource. (@rfratto)
  - `loki.source.syslog` listens for Syslog messages over TCP and UDP
    connections and forwards them to other `loki` components. (@tpaschalis)
  - `loki.source.windowsevent` reads logs from Windows Event Log. (@mattdurham)
  - `otelcol.exporter.jaeger` forwards OpenTelemetry data to a Jaeger server.
    (@erikbaranowski)
  - `otelcol.exporter.loki` forwards OTLP-formatted data to compatible `loki`
    receivers. (@tpaschalis)
  - `otelcol.receiver.kafka` receives telemetry data from Kafka. (@rfratto)
  - `otelcol.receiver.loki` receives Loki logs, converts them to the OTLP log
    format and forwards them to other `otelcol` components. (@tpaschalis)
  - `otelcol.receiver.opencensus` receives OpenConsensus-formatted traces or
    metrics. (@ptodev)
  - `otelcol.receiver.zipkin` receives Zipkin-formatted traces. (@rfratto)
  - `phlare.scrape` collects application performance profiles. (@cyriltovena)
  - `phlare.write` sends application performance profiles to Grafana Phlare.
    (@cyriltovena)
  - `mimir.rules.kubernetes` discovers `PrometheusRule` Kubernetes resources and
    loads them into a Mimir instance. (@Logiraptor)

- Flow components which work with relabeling rules (`discovery.relabel`,
  `prometheus.relabel` and `loki.relabel`) now export a new value named Rules.
  This value returns a copy of the currently configured rules. (@tpaschalis)

- New experimental feature: agent-management. Polls configured remote API to fetch new configs. (@spartan0x117)

- Introduce global configuration for logs. (@jcreixell)

### Enhancements

- Handle faro-web-sdk `View` meta in app_agent_receiver. (@rlankfo)

- Flow: the targets in debug info from `loki.source.file` are now individual blocks. (@rfratto)

- Grafana Agent Operator: add [promtail limit stage](https://grafana.com/docs/loki/latest/clients/promtail/stages/limit/) to the operator. (@spartan0x117)

### Bugfixes

- Flow UI: Fix the issue with messy layout on the component list page while
  browser window resize (@xiyu95)

- Flow UI: Display the values of all attributes unless they are nil. (@ptodev)

- Flow: `prometheus.relabel` and `prometheus.remote_write` will now error if they have exited. (@ptodev)

- Flow: Fix issue where negative numbers would convert to floating-point values
  incorrectly, treating the sign flag as part of the number. (@rfratto)

- Flow: fix a goroutine leak when `loki.source.file` is passed more than one
  target with identical set of public labels. (@rfratto)

- Fix issue where removing and re-adding log instance configurations causes an
  error due to double registration of metrics (@spartan0x117, @jcreixell)

### Other changes

- Use Go 1.19.4 for builds. (@erikbaranowski)

- New windows containers for agent and agentctl. These can be found moving forward with the ${Version}-windows tags for grafana/agent and grafana/agentctl docker images (@erikbaranowski)

v0.30.2 (2023-01-11)
--------------------

### Bugfixes

- Flow: `prometheus.relabel` will no longer modify the labels of the original
  metrics, which could lead to the incorrect application of relabel rules on
  subsequent relabels. (@rfratto)

- Flow: `loki.source.file` will no longer deadlock other components if log
  lines cannot be sent to Loki. `loki.source.file` will wait for 5 seconds per
  file to finish flushing read logs to the client, after which it will drop
  them, resulting in lost logs. (@rfratto)

- Operator: Fix the handling of the enableHttp2 field as a boolean in
  `pod_monitor` and `service_monitor` templates. (@tpaschalis)

v0.30.1 (2022-12-23)
--------------------

### Bugfixes

- Fix issue where journald support was accidentally removed. (@tpaschalis)

- Fix issue where some traces' metrics where not collected. (@marctc)

v0.30.0 (2022-12-20)
--------------------

> **BREAKING CHANGES**: This release has breaking changes. Please read entries
> carefully and consult the [upgrade guide][] for specific instructions.

### Breaking changes

- The `ebpf_exporter` integration has been removed due to issues with static
  linking. It may be brought back once these are resolved. (@tpaschalis)

### Deprecations

- The `EXPERIMENTAL_ENABLE_FLOW` environment variable is deprecated in favor of
  `AGENT_MODE=flow`. Support for `EXPERIMENTAL_ENABLE_FLOW` will be removed in
  v0.32. (@rfratto)

### Features

- `grafana-agent-operator` supports oauth2 as an authentication method for
  remote_write. (@timo-42)

- Grafana Agent Flow: Add tracing instrumentation and a `tracing` block to
  forward traces to `otelcol` component. (@rfratto)

- Grafana Agent Flow: Add a `discovery_target_decode` function to decode a JSON
  array of discovery targets corresponding to Prometheus' HTTP and file service
  discovery formats. (@rfratto)

- New Grafana Agent Flow components:

  - `remote.http` polls an HTTP URL and exposes the response body as a string
    or secret to other components. (@rfratto)

  - `discovery.docker` discovers Docker containers from a Docker Engine host.
    (@rfratto)

  - `loki.source.file` reads and tails files for log entries and forwards them
    to other `loki` components. (@tpaschalis)

  - `loki.write` receives log entries from other `loki` components and sends
    them over to a Loki instance. (@tpaschalis)

  - `loki.relabel` receives log entries from other `loki` components and
    rewrites their label set. (@tpaschalis)

  - `loki.process` receives log entries from other `loki` components and runs
    one or more processing stages. (@tpaschalis)

  - `discovery.file` discovers files on the filesystem following glob
    patterns. (@mattdurham)

- Integrations: Introduce the `snowflake` integration. (@binaryfissiongames)

### Enhancements

- Update agent-loki.yaml to use environment variables in the configuration file (@go4real)

- Integrations: Always use direct connection in mongodb_exporter integration. (@v-zhuravlev)

- Update OpenTelemetry Collector dependency to v0.63.1. (@tpaschalis)

- riverfmt: Permit empty blocks with both curly braces on the same line.
  (@rfratto)

- riverfmt: Allow function arguments to persist across different lines.
  (@rfratto)

- Flow: The HTTP server will now start before the Flow controller performs the
  initial load. This allows metrics and pprof data to be collected during the
  first load. (@rfratto)

- Add support for using a [password map file](https://github.com/oliver006/redis_exporter/blob/master/contrib/sample-pwd-file.json) in `redis_exporter`. (@spartan0x117)

- Flow: Add support for exemplars in Prometheus component pipelines. (@rfratto)

- Update Prometheus dependency to v2.40.5. (@rfratto)

- Update Promtail dependency to k127. (@rfratto)

- Native histograms are now supported in the static Grafana Agent and in
  `prometheus.*` Flow components. Native histograms will be automatically
  collected from supported targets. remote_write must be configured to forward
  native histograms from the WAL to the specified endpoints. (@rfratto)

- Flow: metrics generated by upstream OpenTelemetry Collector components are
  now exposed at the `/metrics` endpoint of Grafana Agent Flow. (@rfratto)

### Bugfixes

- Fix issue where whitespace was being sent as part of password when using a
  password file for `redis_exporter`. (@spartan0x117)

- Flow UI: Fix issue where a configuration block referencing a component would
  cause the graph page to fail to load. (@rfratto)

- Remove duplicate `oauth2` key from `metricsinstances` CRD. (@daper)

- Fix issue where on checking whether to restart integrations the Integration
  Manager was comparing configs with secret values scrubbed, preventing reloads
  if only secrets were updated. (@spartan0x117)

### Other changes

- Grafana Agent Flow has graduated from experimental to beta.

v0.29.0 (2022-11-08)
--------------------

> **BREAKING CHANGES**: This release has breaking changes. Please read entries
> carefully and consult the [upgrade guide][] for specific instructions.

### Breaking changes

- JSON-encoded traces from OTLP versions earlier than 0.16.0 are no longer
  supported. (@rfratto)

### Deprecations

- The binary names `agent`, `agentctl`, and `agent-operator` have been
  deprecated and will be renamed to `grafana-agent`, `grafana-agentctl`, and
  `grafana-agent-operator` in the v0.31.0 release.

### Features

- Add `agentctl test-logs` command to allow testing log configurations by redirecting
  collected logs to standard output. This can be useful for debugging. (@jcreixell)

- New Grafana Agent Flow components:

  - `otelcol.receiver.otlp` receives OTLP-formatted traces, metrics, and logs.
    Data can then be forwarded to other `otelcol` components. (@rfratto)

  - `otelcol.processor.batch` batches data from `otelcol` components before
    forwarding it to other `otelcol` components. (@rfratto)

  - `otelcol.exporter.otlp` accepts data from `otelcol` components and sends
    it to a gRPC server using the OTLP protocol. (@rfratto)

  - `otelcol.exporter.otlphttp` accepts data from `otelcol` components and
    sends it to an HTTP server using the OTLP protocol. (@tpaschalis)

  - `otelcol.auth.basic` performs basic authentication for `otelcol`
    components that support authentication extensions. (@rfratto)

  - `otelcol.receiver.jeager` receives Jaeger-formatted traces. Data can then
    be forwarded to other `otelcol` components. (@rfratto)

  - `otelcol.processor.memory_limiter` periodically checks memory usage and
    drops data or forces a garbage collection if the defined limits are
    exceeded. (@tpaschalis)

  - `otelcol.auth.bearer` performs bearer token authentication for `otelcol`
    components that support authentication extensions. (@rfratto)

  - `otelcol.auth.headers` attaches custom request headers to `otelcol`
    components that support authentication extensions. (@rfratto)

  - `otelcol.receiver.prometheus` receives Prometheus metrics, converts them
    to the OTLP metric format and forwards them to other `otelcol` components.
    (@tpaschalis)

  - `otelcol.exporter.prometheus` forwards OTLP-formatted data to compatible
    `prometheus` components. (@rfratto)

- Flow: Allow config blocks to reference component exports. (@tpaschalis)

- Introduce `/-/support` endpoint for generating 'support bundles' in static
  agent mode. Support bundles are zip files of commonly-requested information
  that can be used to debug a running agent. (@tpaschalis)

### Enhancements

- Update OpenTelemetry Collector dependency to v0.61.0. (@rfratto)

- Add caching to Prometheus relabel component. (@mattdurham)

- Grafana Agent Flow: add `agent_resources_*` metrics which explain basic
  platform-agnostic metrics. These metrics assist with basic monitoring of
  Grafana Agent, but are not meant to act as a replacement for fully featured
  components like `prometheus.integration.node_exporter`. (@rfratto)

- Enable field label in TenantStageSpec of PodLogs pipeline. (@siiimooon)

- Enable reporting of enabled integrations. (@marctc)

- Grafana Agent Flow: `prometheus.remote_write` and `prometheus.relabel` will
  now export receivers immediately, removing the need for dependant components
  to be evaluated twice at process startup. (@rfratto)

- Add missing setting to configure instance key for Eventhandler integration. (@marctc)

- Update Prometheus dependency to v2.39.1. (@rfratto)

- Update Promtail dependency to weekly release k122. (@rfratto)

- Tracing: support the `num_traces` and `expected_new_traces_per_sec` configuration parameters in the tail_sampling processor. (@ptodev)

### Bugfixes

- Remove empty port from the `apache_http` integration's instance label. (@katepangLiu)

- Fix identifier on target creation for SNMP v2 integration. (@marctc)

- Fix bug when specifying Blackbox's modules when using Blackbox integration. (@marctc)

- Tracing: fix a panic when the required `protocols` field was not set in the `otlp` receiver. (@ptodev)

- Support Bearer tokens for metric remote writes in the Grafana Operator (@jcreixell, @marctc)

### Other changes

- Update versions of embedded Prometheus exporters used for integrations:

  - Update `github.com/prometheus/statsd_exporter` to `v0.22.8`. (@captncraig)

  - Update `github.com/prometheus-community/postgres_exporter` to `v0.11.1`. (@captncraig)

  - Update `github.com/prometheus/memcached_exporter` to `v0.10.0`. (@captncraig)

  - Update `github.com/prometheus-community/elasticsearch_exporter` to `v1.5.0`. (@captncraig)

  - Update `github.com/prometheus/mysqld_exporter` to `v0.14.0`. (@captncraig)

  - Update `github.com/prometheus/consul_exporter` to `v0.8.0`. (@captncraig)

  - Update `github.com/ncabatoff/process-exporter` to `v0.7.10`. (@captncraig)

  - Update `github.com/prometheus-community/postgres_exporter` to `v0.11.1`. (@captncraig)

- Use Go 1.19.3 for builds. (@rfratto)

v0.28.1 (2022-11-03)
--------------------

### Security

- Update Docker base image to resolve OpenSSL vulnerabilities CVE-2022-3602 and
  CVE-2022-3786. Grafana Agent does not use OpenSSL, so we do not believe it is
  vulnerable to these issues, but the base image has been updated to remove the
  report from image scanners. (@rfratto)

v0.28.0 (2022-09-29)
--------------------

### Features

- Introduce Grafana Agent Flow, an experimental "programmable pipeline" runtime
  mode which improves how to configure and debug Grafana Agent by using
  components. (@captncraig, @karengermond, @marctc, @mattdurham, @rfratto,
  @rlankfo, @tpaschalis)

- Introduce Blackbox exporter integration. (@marctc)

### Enhancements

- Update Loki dependency to v2.6.1. (@rfratto)

### Bugfixes

### Other changes

- Fix relabel configs in sample agent-operator manifests (@hjet)

- Operator no longer set the `SecurityContext.Privileged` flag in the `config-reloader` container. (@hsyed-dojo)

- Add metrics for config reloads and config hash (@jcreixell)

v0.27.1 (2022-09-09)
--------------------

> **NOTE**: ARMv6 Docker images are no longer being published.
>
> We have stopped publishing Docker images for ARMv6 platforms.
> This is due to the new Ubuntu base image we are using that does not support ARMv6.
> The new Ubuntu base image has less reported CVEs, and allows us to provide more
> secure Docker images. We will still continue to publish ARMv6 release binaries and
> deb/rpm packages.

### Other Changes

- Switch docker image base from debian to ubuntu. (@captncraig)

v0.27.0 (2022-09-01)
--------------------

### Features

- Integrations: (beta) Add vmware_exporter integration (@rlankfo)

- App agent receiver: add Event kind to payload (@domasx2)

### Enhancements

- Tracing: Introduce a periodic appender to the remotewriteexporter to control sample rate. (@mapno)

- Tracing: Update OpenTelemetry dependency to v0.55.0. (@rfratto, @mapno)

- Add base agent-operator jsonnet library and generated manifests (@hjet)

- Add full (metrics, logs, K8s events) sample agent-operator jsonnet library and gen manifests (@hjet)

- Introduce new configuration fields for disabling Keep-Alives and setting the
  IdleConnectionTimeout when scraping. (@tpaschalis)

- Add field to Operator CRD to disable report usage functionality. (@marctc)

### Bugfixes

- Tracing: Fixed issue with the PromSD processor using the `connection` method to discover the IP
  address.  It was failing to match because the port number was included in the address string. (@jphx)

- Register prometheus discovery metrics. (@mattdurham)

- Fix seg fault when no instance parameter is provided for apache_http integration, using integrations-next feature flag. (@rgeyer)

- Fix grafanacloud-install.ps1 web request internal server error when fetching config. (@rlankfo)

- Fix snmp integration not passing module or walk_params parameters when scraping. (@rgeyer)

- Fix unmarshal errors (key "<walk_param name>" already set in map) for snmp integration config when walk_params is defined, and the config is reloaded. (@rgeyer)

### Other changes

- Update several go dependencies to resolve warnings from certain security scanning tools. None of the resolved vulnerabilities were known to be exploitable through the agent. (@captncraig)

- It is now possible to compile Grafana Agent using Go 1.19. (@rfratto)

v0.26.1 (2022-07-25)
--------------------

> **BREAKING CHANGES**: This release has breaking changes. Please read entries
> carefully and consult the [upgrade guide][] for specific instructions.

### Breaking changes

- Change windows certificate store so client certificate is no longer required in store. (@mattdurham)

### Bugfixes

- Operator: Fix issue where configured `targetPort` ServiceMonitors resulted in
  generating an incorrect scrape_config. (@rfratto)

- Build the Linux/AMD64 artifacts using the opt-out flag for the ebpf_exporter. (@tpaschalis)

v0.26.0 (2022-07-18)
--------------------

> **BREAKING CHANGES**: This release has breaking changes. Please read entries
> carefully and consult the [upgrade guide][] for specific instructions.

### Breaking changes

- Deprecated `server` YAML block fields have now been removed in favor of the
  command-line flags that replaced them. These fields were originally
  deprecated in v0.24.0. (@rfratto)

- Changed tail sampling policies to be configured as in the OpenTelemetry
  Collector. (@mapno)

### Features

- Introduce Apache HTTP exporter integration. (@v-zhuravlev)

- Introduce eBPF exporter integration. (@tpaschalis)

### Enhancements

- Truncate all records in WAL if repair attempt fails. (@rlankfo)

### Bugfixes

- Relative symlinks for promtail now work as expected. (@RangerCD, @mukerjee)

- Fix rate limiting implementation for the app agent receiver integration. (@domasx2)

- Fix mongodb exporter so that it now collects all metrics. (@mattdurham)

v0.25.1 (2022-06-16)
--------------------

### Bugfixes

- Integer types fail to unmarshal correctly in operator additional scrape configs. (@rlankfo)

- Unwrap replayWAL error before attempting corruption repair. (@rlankfo)

v0.25.0 (2022-06-06)
--------------------

> **BREAKING CHANGES**: This release has breaking changes. Please read entries
> carefully and consult the [upgrade guide][] for specific instructions.

### Breaking changes

- Traces: Use `rpc.grpc.status_code` attribute to determine
  span failed in the service graph processor (@rcrowe)

### Features

- Add HTTP endpoints to fetch active instances and targets for the Logs subsystem.
  (@marctc)

- (beta) Add support for using windows certificate store for TLS connections. (@mattdurham)

- Grafana Agent Operator: add support for integrations through an `Integration`
  CRD which is discovered by `GrafanaAgent`. (@rfratto)

- (experimental) Add app agent receiver integration. This depends on integrations-next being enabled
  via the `integrations-next` feature flag. Use `-enable-features=integrations-next` to use
  this integration. (@kpelelis, @domas)

- Introduce SNMP exporter integration. (@v-zhuravlev)

- Configure the agent to report the use of feature flags to grafana.com. (@marctc)

### Enhancements

- integrations-next: Integrations using autoscrape will now autoscrape metrics
  using in-memory connections instead of connecting to themselves over the
  network. As a result of this change, the `client_config` field has been
  removed. (@rfratto)

- Enable `proxy_url` support on `oauth2` for metrics and logs (update **prometheus/common** dependency to `v0.33.0`). (@martin-jaeger-maersk)

- `extra-scrape-metrics` can now be enabled with the `--enable-features=extra-scrape-metrics` feature flag. See <https://prometheus.io/docs/prometheus/2.31/feature_flags/#extra-scrape-metrics> for details. (@rlankfo)

- Resolved issue in v2 integrations where if an instance name was a prefix of another the route handler would fail to
  match requests on the longer name (@mattdurham)

- Set `include_metadata` to true by default for OTLP traces receivers (@mapno)

### Bugfixes

- Scraping service was not honoring the new server grpc flags `server.grpc.address`.  (@mattdurham)

### Other changes

- Update base image of official Docker containers from Debian buster to Debian
  bullseye. (@rfratto)

- Use Go 1.18 for builds. (@rfratto)

- Add `metrics` prefix to the url of list instances endpoint (`GET
  /agent/api/v1/instances`) and list targets endpoint (`GET
  /agent/api/v1/metrics/targets`). (@marctc)

- Add extra identifying labels (`job`, `instance`, `agent_hostname`) to eventhandler integration. (@hjet)

- Add `extra_labels` configuration to eventhandler integration. (@hjet)

v0.24.2 (2022-05-02)
--------------------

### Bugfixes

- Added configuration watcher delay to prevent race condition in cases where scraping service mode has not gracefully exited. (@mattdurham)

### Other changes

- Update version of node_exporter to include additional metrics for osx. (@v-zhuravlev)

v0.24.1 (2022-04-14)
--------------------

### Bugfixes

- Add missing version information back into `agentctl --version`. (@rlankfo)

- Bump version of github-exporter to latest upstream SHA 284088c21e7d, which
  includes fixes from bugs found in their latest tag. This includes a fix
  where not all releases where retrieved when pulling release information.
  (@rfratto)

- Set the `Content-Type` HTTP header to `application/json` for API endpoints
  returning json objects. (@marctc)

- Operator: fix issue where a `username_file` field was incorrectly set.
  (@rfratto)

- Initialize the logger with default `log_level` and `log_format` parameters.
  (@tpaschalis)

### Other changes

- Embed timezone data to enable Promtail pipelines using the `location` field
  on Windows machines. (@tpaschalis)

v0.24.0 (2022-04-07)
--------------------

> **BREAKING CHANGES**: This release has breaking changes. Please read entries
> carefully and consult the [upgrade guide][] for specific instructions.
>
> **GRAFANA AGENT OPERATOR USERS**: As of this release, Grafana Agent Operator
> does not support versions of Grafana Agent prior to v0.24.0.

### Breaking changes

- The following metrics will now be prefixed with `agent_dskit_` instead of
  `cortex_`: `cortex_kv_request_duration_seconds`,
  `cortex_member_consul_heartbeats_total`, `cortex_member_ring_tokens_owned`,
  `cortex_member_ring_tokens_to_own`, `cortex_ring_member_ownership_percent`,
  `cortex_ring_members`, `cortex_ring_oldest_member_timestamp`,
  `cortex_ring_tokens_owned`, `cortex_ring_tokens_total`. (@rlankfo)

- Traces: the `traces_spanmetrics_calls_total_total` metric has been renamed to
  `traces_spanmetrics_calls_total` (@fredr)

- Two new flags, `-server.http.enable-tls` and `-server.grpc.enable-tls` must
  be provided to explicitly enable TLS support. This is a change of the
  previous behavior where TLS support was enabled when a certificate pair was
  provided. (@rfratto)

- Many command line flags starting with `-server.` block have been renamed.
  (@rfratto)

- The `-log.level` and `-log.format` flags are removed in favor of being set in
  the configuration file. (@rfratto)

- Flags for configuring TLS have been removed in favor of being set in the
  configuration file. (@rfratto)

- Dynamic reload is no longer supported for deprecated server block fields.
  Changing a deprecated field will be ignored and cause the reload to fail.
  (@rfratto)

- The default HTTP listen address is now `127.0.0.1:12345`. Use the
  `-server.http.address` flag to change this value. (@rfratto)

- The default gRPC listen address is now `127.0.0.1:12346`. Use the
  `-server.grpc.address` flag to change this value. (@rfratto)

- `-reload-addr` and `-reload-port` have been removed. They are no longer
  necessary as the primary HTTP server is now static and can't be shut down in
  the middle of a `/-/reload` call. (@rfratto)

- (Only impacts `integrations-next` feature flag) Many integrations have been
  renamed to better represent what they are integrating with. For example,
  `redis_exporter` is now `redis`. This change requires updating
  `integrations-next`-enabled configuration files. This change also changes
  integration names shown in metric labels. (@rfratto)

- The deprecated `-prometheus.*` flags have been removed in favor of
  their `-metrics.*` counterparts. The `-prometheus.*` flags were first
  deprecated in v0.19.0. (@rfratto)

### Deprecations

- Most fields in the `server` block of the configuration file are
  now deprecated in favor of command line flags. These fields will be removed
  in the v0.26.0 release. Please consult the upgrade guide for more information
  and rationale. (@rfratto)

### Features

- Added config read API support to GrafanaAgent Custom Resource Definition.
  (@shamsalmon)

- Added consulagent_sd to target discovery. (@chuckyz)

- Introduce EXPERIMENTAL support for dynamic configuration. (@mattdurham)

- Introduced endpoint that accepts remote_write requests and pushes metrics data directly into an instance's WAL. (@tpaschalis)

- Added builds for linux/ppc64le. (@aklyachkin)

### Enhancements

- Tracing: Exporters can now be configured to use OAuth. (@canuteson)

- Strengthen readiness check for metrics instances. (@tpaschalis)

- Parameterize namespace field in sample K8s logs manifests (@hjet)

- Upgrade to Loki k87. (@rlankfo)

- Update Prometheus dependency to v2.34.0. (@rfratto)

- Update OpenTelemetry-collector dependency to v0.46.0. (@mapno)

- Update cAdvisor dependency to v0.44.0. (@rfratto)

- Update mongodb_exporter dependency to v0.31.2 (@mukerjee)

- Use grafana-agent/v2 Tanka Jsonnet to generate K8s manifests (@hjet)

- Replace agent-bare.yaml K8s sample Deployment with StatefulSet (@hjet)

- Improve error message for `agentctl` when timeout happens calling
  `cloud-config` command (@marctc)

- Enable integrations-next by default in agent-bare.yaml. Please note #1262 (@hjet)

### Bugfixes

- Fix Kubernetes manifests to use port `4317` for OTLP instead of the previous
  `55680` in line with the default exposed port in the agent.

- Ensure singleton integrations are honored in v2 integrations (@mattdurham)

- Tracing: `const_labels` is now correctly parsed in the remote write exporter.
  (@fredr)

- integrations-next: Fix race condition where metrics endpoints for
  integrations may disappear after reloading the config file. (@rfratto)

- Removed the `server.path_prefix` field which would break various features in
  Grafana Agent when set. (@rfratto)

- Fix issue where installing the DEB/RPM packages would overwrite the existing
  config files and environment files. (@rfratto)

- Set `grafanaDashboardFolder` as top level key in the mixin. (@Duologic)

- Operator: Custom Secrets or ConfigMaps to mount will no longer collide with
  the path name of the default secret mount. As a side effect of this bugfix,
  custom Secrets will now be mounted at
  `/var/lib/grafana-agent/extra-secrets/<secret name>` and custom ConfigMaps
  will now be mounted at `/var/lib/grafana-agent/extra-configmaps/<configmap
  name>`. This is not a breaking change as it was previously impossible to
  properly provide these custom mounts. (@rfratto)

- Flags accidentally prefixed with `-metrics.service..` (two `.` in a row) have
  now been fixed to only have one `.`. (@rfratto)

- Protect concurrent writes to the WAL in the remote write exporter (@mapno)

### Other changes

- The `-metrics.wal-directory` flag and `metrics.wal_directory` config option
  will now default to `data-agent/`, the same default WAL directory as
  Prometheus Agent. (@rfratto)

v0.23.0 (2022-02-10)
--------------------

### Enhancements

- Go 1.17 is now used for all builds of the Agent. (@tpaschalis)

- integrations-next: Add `extra_labels` to add a custom set of labels to
  integration targets. (@rfratto)

- The agent no longer appends duplicate exemplars. (@tpaschalis)

- Added Kubernetes eventhandler integration (@hjet)

- Enables sending of exemplars over remote write by default. (@rlankfo)

### Bugfixes

- Fixed issue where Grafana Agent may panic if there is a very large WAL
  loading while old WALs are being deleted or the `/agent/api/v1/targets`
  endpoint is called. (@tpaschalis)

- Fix panic in prom_sd_processor when address is empty (@mapno)

- Operator: Add missing proxy_url field from generated remote_write configs.
  (@rfratto)

- Honor the specified log format in the traces subsystem (@mapno)

- Fix typo in node_exporter for runit_service_dir. (@mattdurham)

- Allow inlining credentials in remote_write url. (@tpaschalis)

- integrations-next: Wait for integrations to stop when starting new instances
  or shutting down (@rfratto).

- Fix issue with windows_exporter mssql collector crashing the agent.
  (@mattdurham)

- The deb and rpm files will now ensure the /var/lib/grafana-agent data
  directory is created with permissions set to 0770. (@rfratto)

- Make agent-traces.yaml Namespace a template-friendly variable (@hjet)

- Disable `machine-id` journal vol by default in sample logs manifest (@hjet)

v0.22.0 (2022-01-13)
--------------------

> This release has deprecations. Please read entries carefully and consult
> the [upgrade guide][] for specific instructions.

### Deprecations

- The node_exporter integration's `netdev_device_whitelist` field is deprecated
  in favor of `netdev_device_include`. Support for the old field name will be
  removed in a future version. (@rfratto)

- The node_exporter integration's `netdev_device_blacklist` field is deprecated
  in favor of `netdev_device_include`. Support for the old field name will be
  removed in a future version. (@rfratto)

- The node_exporter integration's `systemd_unit_whitelist` field is deprecated
  in favor of `systemd_unit_include`. Support for the old field name will be
  removed in a future version. (@rfratto)

- The node_exporter integration's `systemd_unit_blacklist` field is deprecated
  in favor of `systemd_unit_exclude`. Support for the old field name will be
  removed in a future version. (@rfratto)

- The node_exporter integration's `filesystem_ignored_mount_points` field is
  deprecated in favor of `filesystem_mount_points_exclude`. Support for the old
  field name will be removed in a future version. (@rfratto)

- The node_exporter integration's `filesystem_ignored_fs_types` field is
  deprecated in favor of `filesystem_fs_types_exclude`. Support for the old
  field name will be removed in a future version. (@rfratto)

### Features

- (beta) Enable experimental config urls for fetching remote configs.
  Currently, only HTTP/S is supported. Pass the
  `-enable-features=remote-configs` flag to turn this on. (@rlankfo)

- Added [cAdvisor](https://github.com/google/cadvisor) integration. (@rgeyer)

- Traces: Add `Agent Tracing Pipeline` dashboard and alerts (@mapno)

- Traces: Support jaeger/grpc exporter (@nicoche)

- (beta) Enable an experimental integrations subsystem revamp. Pass
  `integrations-next` to `-enable-features` to turn this on. Reading the
  documentation for the revamp is recommended; enabling it causes breaking
  config changes. (@rfratto)

### Enhancements

- Traces: Improved pod association in PromSD processor (@mapno)

- Updated OTel to v0.40.0 (@mapno)

- Remote write dashboard: show in and out sample rates (@bboreham)

- Remote write dashboard: add mean latency (@bboreham)

- Update node_exporter dependency to v1.3.1. (@rfratto)

- Cherry-pick Prometheus PR #10102 into our Prometheus dependency (@rfratto).

### Bugfixes

- Fix usage of POSTGRES_EXPORTER_DATA_SOURCE_NAME when using postgres_exporter
  integration (@f11r)

- Change ordering of the entrypoint for windows service so that it accepts
  commands immediately (@mattdurham)

- Only stop WAL cleaner when it has been started (@56quarters)

- Fix issue with unquoted install path on Windows, that could allow escalation
  or running an arbitrary executable (@mattdurham)

- Fix cAdvisor so it collects all defined metrics instead of the last
  (@pkoenig10)

- Fix panic when using 'stdout' in automatic logging (@mapno)

- Grafana Agent Operator: The /-/ready and /-/healthy endpoints will
  no longer always return 404 (@rfratto).

### Other changes

- Remove log-level flag from systemd unit file (@jpkrohling)

v0.21.2 (2021-12-08)
--------------------

### Security fixes

- This release contains a fix for
  [CVE-2021-41090](https://github.com/grafana/agent/security/advisories/GHSA-9c4x-5hgq-q3wh).

### Other changes

- This release disables the existing `/-/config` and
  `/agent/api/v1/configs/{name}` endpoints by default. Pass the
  `--config.enable-read-api` flag at the command line to opt in to these
  endpoints.

v0.21.1 (2021-11-18)
--------------------

### Bugfixes

- Fix panic when using postgres_exporter integration (@saputradharma)

- Fix panic when dnsamsq_exporter integration tried to log a warning (@rfratto)

- Statsd Integration: Adding logger instance to the statsd mapper
  instantiation. (@gaantunes)

- Statsd Integration: Fix issue where mapped metrics weren't exposed to the
  integration. (@mattdurham)

- Operator: fix bug where version was a required field (@rfratto)

- Metrics: Only run WAL cleaner when metrics are being used and a WAL is
  configured. (@rfratto)

v0.21.0 (2021-11-17)
--------------------

### Enhancements

- Update Cortex dependency to v1.10.0-92-g85c378182. (@rlankfo)

- Update Loki dependency to v2.1.0-656-g0ae0d4da1. (@rlankfo)

- Update Prometheus dependency to v2.31.0 (@rlankfo)

- Add Agent Operator Helm quickstart guide (@hjet)

- Reorg Agent Operator quickstart guides (@hjet)

### Bugfixes

- Packaging: Use correct user/group env variables in RPM %post script (@simonc6372)

- Validate logs config when using logs_instance with automatic logging processor (@mapno)

- Operator: Fix MetricsInstance Service port (@hjet)

- Operator: Create govern service per Grafana Agent (@shturman)

- Operator: Fix relabel_config directive for PodLogs resource (@hjet)

- Traces: Fix `success_logic` code in service graphs processor (@mapno)

### Other changes

- Self-scraped integrations will now use an SUO-specific value for the `instance` label. (@rfratto)

- Traces: Changed service graphs store implementation to improve CPU performance (@mapno)

v0.20.1 (2021-12-08)
--------------------

> _NOTE_: The fixes in this patch are only present in v0.20.1 and >=v0.21.2.

### Security fixes

- This release contains a fix for
  [CVE-2021-41090](https://github.com/grafana/agent/security/advisories/GHSA-9c4x-5hgq-q3wh).

### Other changes

- This release disables the existing `/-/config` and
  `/agent/api/v1/configs/{name}` endpoitns by default. Pass the
  `--config.enable-read-api` flag at the command line to opt in to these
  endpoints.

v0.20.0 (2021-10-28)
--------------------

> **BREAKING CHANGES**: This release has breaking changes. Please read entries
> carefully and consult the [upgrade guide][] for specific instructions.

### Breaking Changes

- push_config is no longer supported in trace's config (@mapno)

### Features

- Operator: The Grafana Agent Operator can now generate a Kubelet service to
  allow a ServiceMonitor to collect Kubelet and cAdvisor metrics. This requires
  passing a `--kubelet-service` flag to the Operator in `namespace/name` format
  (like `kube-system/kubelet`). (@rfratto)

- Service graphs processor (@mapno)

### Enhancements

- Updated mysqld_exporter to v0.13.0 (@gaantunes)

- Updated postgres_exporter to v0.10.0 (@gaantunes)

- Updated redis_exporter to v1.27.1 (@gaantunes)

- Updated memcached_exporter to v0.9.0 (@gaantunes)

- Updated statsd_exporter to v0.22.2 (@gaantunes)

- Updated elasticsearch_exporter to v1.2.1 (@gaantunes)

- Add remote write to silent Windows Installer  (@mattdurham)

- Updated mongodb_exporter to v0.20.7 (@rfratto)

- Updated OTel to v0.36 (@mapno)

- Updated statsd_exporter to v0.22.2 (@mattdurham)

- Update windows_exporter to v0.16.0 (@rfratto, @mattdurham)

- Add send latency to agent dashboard (@bboreham)

### Bugfixes

- Do not immediately cancel context when creating a new trace processor. This
  was preventing scrape_configs in traces from functioning. (@lheinlen)

- Sanitize autologged Loki labels by replacing invalid characters with
  underscores (@mapno)

- Traces: remove extra line feed/spaces/tabs when reading password_file content
  (@nicoche)

- Updated envsubst to v2.0.0-20210730161058-179042472c46. This version has a
  fix needed for escaping values outside of variable substitutions. (@rlankfo)

- Grafana Agent Operator should no longer delete resources matching the names
  of the resources it manages. (@rfratto)

- Grafana Agent Operator will now appropriately assign an
  `app.kubernetes.io/managed-by=grafana-agent-operator` to all created
  resources. (@rfratto)

### Other changes

- Configuration API now returns 404 instead of 400 when attempting to get or
  delete a config which does not exist. (@kgeckhart)

- The windows_exporter now disables the textfile collector by default.
  (@rfratto)

v0.19.0 (2021-09-29)
--------------------

> **BREAKING CHANGES**: This release has breaking changes. Please read entries
> carefully and consult the [upgrade guide][] for specific instructions.

### Breaking Changes

- Reduced verbosity of tracing autologging by not logging `STATUS_CODE_UNSET`
  status codes. (@mapno)

- Operator: rename `Prometheus*` CRDs to `Metrics*` and `Prometheus*` fields to
  `Metrics*`. (@rfratto)

- Operator: CRDs are no longer referenced using a hyphen in the name to be
  consistent with how Kubernetes refers to resources. (@rfratto)

- `prom_instance` in the spanmetrics config is now named `metrics_instance`.
  (@rfratto)

### Deprecations

- The `loki` key at the root of the config file has been deprecated in favor of
  `logs`. `loki`-named fields in `automatic_logging` have been renamed
  accordinly: `loki_name` is now `logs_instance_name`, `loki_tag` is now
  `logs_instance_tag`, and `backend: loki` is now `backend: logs_instance`.
  (@rfratto)

- The `prometheus` key at the root of the config file has been deprecated in
  favor of `metrics`. Flag names starting with `prometheus.` have also been
  deprecated in favor of the same flags with the `metrics.` prefix. Metrics
  prefixed with `agent_prometheus_` are now prefixed with `agent_metrics_`.
  (@rfratto)

- The `tempo` key at the root of the config file has been deprecated in favor
  of `traces`. (@mattdurham)

### Features

- Added [GitHub exporter](https://github.com/infinityworks/github-exporter)
  integration. (@rgeyer)

- Add TLS config options for tempo `remote_write`s. (@mapno)

- Support autologging span attributes as log labels (@mapno)

- Put Tests requiring Network Access behind a -online flag (@flokli)

- Add logging support to the Grafana Agent Operator. (@rfratto)

- Add `operator-detach` command to agentctl to allow zero-downtime upgrades
  when removing an Operator CRD. (@rfratto)

- The Grafana Agent Operator will now default to deploying the matching release
  version of the Grafana Agent instead of v0.14.0. (@rfratto)

### Enhancements

- Update OTel dependency to v0.30.0 (@mapno)

- Allow reloading configuration using `SIGHUP` signal. (@tharun208)

- Add HOSTNAME environment variable to service file to allow for expanding the
  $HOSTNAME variable in agent config.  (@dfrankel33)

- Update jsonnet-libs to 1.21 for Kubernetes 1.21+ compatability. (@MurzNN)

- Make method used to add k/v to spans in prom_sd processor configurable.
  (@mapno)

### Bugfixes

- Regex capture groups like `${1}` will now be kept intact when using
  `-config.expand-env`. (@rfratto)

- The directory of the logs positions file will now properly be created on
  startup for all instances. (@rfratto)

- The Linux system packages will now configure the grafana-agent user to be a
  member of the adm and systemd-journal groups. This will allow logs to read
  from journald and /var/log by default. (@rfratto)

- Fix collecting filesystem metrics on Mac OS (darwin) in the `node_exporter`
  integration default config. (@eamonryan)

- Remove v0.0.0 flags during build with no explicit release tag (@mattdurham)

- Fix issue with global scrape_interval changes not reloading integrations
  (@kgeckhart)

- Grafana Agent Operator will now detect changes to referenced ConfigMaps and
  Secrets and reload the Agent properly. (@rfratto)

- Grafana Agent Operator's object label selectors will now use Kubernetes
  defaults when undefined (i.e., default to nothing). (@rfratto)

- Fix yaml marshalling tag for cert_file in kafka exporter agent config.
  (@rgeyer)

- Fix warn-level logging of dropped targets. (@james-callahan)

- Standardize scrape_interval to 1m in examples. (@mattdurham)

v0.18.4 (2021-09-14)
--------------------

### Enhancements

- Add `agent_prometheus_configs_changed_total` metric to track instance config
  events. (@rfratto)

### Bugfixes

- Fix info logging on windows. (@mattdurham)

- Scraping service: Ensure that a reshard is scheduled every reshard
  interval. (@rfratto)

v0.18.3 (2021-09-08)
--------------------

### Bugfixes

- Register missing metric for configstore consul request duration. (@rfratto)

- Logs should contain a caller field with file and line numbers again
  (@kgeckhart)

- In scraping service mode, the polling configuration refresh should honor
  timeout. (@mattdurham)

- In scraping service mode, the lifecycle reshard should happen using a
  goroutine. (@mattdurham)

- In scraping service mode, scraping service can deadlock when reloading during
  join. (@mattdurham)

- Scraping service: prevent more than one refresh from being queued at a time.
  (@rfratto)

v0.18.2 (2021-08-12)
--------------------

### Bugfixes

- Honor the prefix and remove prefix from consul list results (@mattdurham)

v0.18.1 (2021-08-09)
--------------------

### Bugfixes

- Reduce number of consul calls when ran in scrape service mode (@mattdurham)

v0.18.0 (2021-07-29)
--------------------

### Features

- Added [GitHub exporter](https://github.com/infinityworks/github-exporter)
  integration. (@rgeyer)

- Add support for OTLP HTTP trace exporting. (@mapno)

### Enhancements

- Switch to drone for releases. (@mattdurham)

- Update postgres_exporter to a [branch of](https://github.com/grafana/postgres_exporter/tree/exporter-package-v0.10.0) v0.10.0

### Bugfixes

- Enabled flag for integrations is not being honored. (@mattdurham)

v0.17.0 (2021-07-15)
--------------------

### Features

- Added [Kafka Lag exporter](https://github.com/davidmparrott/kafka_exporter)
  integration. (@gaantunes)

### Bugfixes

- Fix race condition that may occur and result in a panic when initializing
  scraping service cluster. (@rfratto)

v0.16.1 (2021-06-22)
--------------------

### Bugfixes

- Fix issue where replaying a WAL caused incorrect metrics to be sent over
  remote write. (@rfratto)

v0.16.0 (2021-06-17)
--------------------

### Features

- (beta) A Grafana Agent Operator is now available. (@rfratto)

### Enhancements

- Error messages when installing the Grafana Agent for Grafana Cloud will now
  be shown. (@rfratto)

### Bugfixes

- Fix a leak in the shared string interner introduced in v0.14.0. This fix was
  made to a [dependency](https://github.com/grafana/prometheus/pull/21).
  (@rfratto)

- Fix issue where a target will fail to be scraped for the process lifetime if
  that target had gone down for long enough that its series were removed from
  the in-memory cache (2 GC cycles). (@rfratto)

v0.15.0 (2021-06-03)
--------------------

> **BREAKING CHANGES**: This release has breaking changes. Please read entries
> carefully and consult the [upgrade guide][] for specific instructions.

### Breaking Changes

- The configuration of Tempo Autologging has changed. (@mapno)

### Features

- Add support for exemplars. (@mapno)

### Enhancements

- Add the option to log to stdout instead of a Loki instance. (@joe-elliott)

- Update Cortex dependency to v1.8.0.

- Running the Agent as a DaemonSet with host_filter and role: pod should no
  longer cause unnecessary load against the Kubernetes SD API. (@rfratto)

- Update Prometheus to v2.27.0. (@mapno)

- Update Loki dependency to d88f3996eaa2. This is a non-release build, and was
  needed to support exemplars. (@mapno)

- Update Cortex dependency to d382e1d80eaf. This is a non-release build, and
  was needed to support exemplars. (@mapno)

### Bugfixes

- Host filter relabeling rules should now work. (@rfratto)

- Fixed issue where span metrics where being reported with wrong time unit.
  (@mapno)

### Other changes

- Intentionally order tracing processors. (@joe-elliott)

v0.14.0 (2021-05-24)
--------------------

> **BREAKING CHANGES**: This release has breaking changes. Please read entries
> carefully and consult the [upgrade guide][] for specific instructions.
>
> **STABILITY NOTICE**: As of this release, functionality that is not
> recommended for production use and is expected to change will be tagged
> interchangably as "experimental" or "beta."

### Security fixes

- The Scraping service API will now reject configs that read credentials from
  disk by default. This prevents malicious users from reading arbitrary files
  and sending their contents over the network. The old behavior can be
  re-enabled by setting `dangerous_allow_reading_files: true` in the scraping
  service config. (@rfratto)

### Breaking changes

- Configuration for SigV4 has changed. (@rfratto)

### Deprecations

- `push_config` is now supplanted by `remote_block` and `batch`. `push_config`
  will be removed in a future version (@mapno)

### Features

- (beta) New integration: windows_exporter (@mattdurham)

- (beta) Grafana Agent Windows Installer is now included as a release artifact.
  (@mattdurham)

- Official M1 Mac release builds will now be generated! Look for
  `agent-darwin-arm64` and `agentctl-darwin-arm64` in the release assets.
  (@rfratto)

- Add support for running as a Windows service (@mattdurham)

- (beta) Add /-/reload support. It is not recommended to invoke `/-/reload`
  against the main HTTP server. Instead, two new command-line flags have been
  added: `--reload-addr` and `--reload-port`. These will launch a
  `/-/reload`-only HTTP server that can be used to safely reload the Agent's
  state.  (@rfratto)

- Add a /-/config endpoint. This endpoint will return the current configuration
  file with defaults applied that the Agent has loaded from disk. (@rfratto)

- (beta) Support generating metrics and exposing them via a Prometheus exporter
  from span data. (@yeya24)

- Tail-based sampling for tracing pipelines (@mapno)

- Added Automatic Logging feature for Tempo (@joe-elliott)

- Disallow reading files from within scraping service configs by default.
  (@rfratto)

- Add remote write for span metrics (@mapno)

### Enhancements

- Support compression for trace export. (@mdisibio)

- Add global remote_write configuration that is shared between all instances
  and integrations. (@mattdurham)

- Go 1.16 is now used for all builds of the Agent. (@rfratto)

- Update Prometheus dependency to v2.26.0. (@rfratto)

- Upgrade `go.opentelemetry.io/collector` to v0.21.0 (@mapno)

- Add kafka trace receiver (@mapno)

- Support mirroring a trace pipeline to multiple backends (@mapno)

- Add `headers` field in `remote_write` config for Tempo. `headers` specifies
  HTTP headers to forward to the remote endpoint. (@alexbiehl)

- Add silent uninstall to Windows Uninstaller. (@mattdurham)

### Bugfixes

- Native Darwin arm64 builds will no longer crash when writing metrics to the
  WAL. (@rfratto)

- Remote write endpoints that never function across the lifetime of the Agent
  will no longer prevent the WAL from being truncated. (@rfratto)

- Bring back FreeBSD support. (@rfratto)

- agentctl will no longer leak WAL resources when retrieving WAL stats.
  (@rfratto)

- Ensure defaults are applied to undefined sections in config file. This fixes
  a problem where integrations didn't work if `prometheus:` wasn't configured.
  (@rfratto)

- Fixed issue where automatic logging double logged "svc". (@joe-elliott)

### Other changes

- The Grafana Cloud Agent has been renamed to the Grafana Agent. (@rfratto)

- Instance configs uploaded to the Config Store API will no longer be stored
  along with the global Prometheus defaults. This is done to allow globals to
  be updated and re-apply the new global defaults to the configs from the
  Config Store. (@rfratto)

- The User-Agent header sent for logs will now be `GrafanaAgent/<version>`
  (@rfratto)

- Add `tempo_spanmetrics` namespace in spanmetrics (@mapno)

v0.13.1 (2021-04-09)
--------------------

### Bugfixes

- Validate that incoming scraped metrics do not have an empty label set or a
  label set with duplicate labels, mirroring the behavior of Prometheus.
  (@rfratto)

v0.13.0 (2021-02-25)
--------------------

> The primary branch name has changed from `master` to `main`. You may have to
> update your local checkouts of the repository to point at the new branch name.

### Features

- postgres_exporter: Support query_path and disable_default_metrics. (@rfratto)

### Enhancements

- Support other architectures in installation script. (@rfratto)

- Allow specifying custom wal_truncate_frequency per integration. (@rfratto)

- The SigV4 region can now be inferred using the shared config (at
  `$HOME/.aws/config`) or environment variables (via `AWS_CONFIG`). (@rfratto)

- Update Prometheus dependency to v2.25.0. (@rfratto)

### Bugfixes

- Not providing an `-addr` flag for `agentctl config-sync` will no longer
  report an error and will instead use the pre-existing default value.
  (@rfratto)

- Fixed a bug from v0.12.0 where the Loki installation script failed because
  positions_directory was not set. (@rfratto)

- Reduce the likelihood of dataloss during a remote_write-side outage by
  increasing the default wal_truncation_frequency to 60m and preventing the WAL
  from being truncated if the last truncation timestamp hasn't changed. This
  change increases the size of the WAL on average, and users may configure a
  lower wal_truncation_frequency to deliberately choose a smaller WAL over
  write guarantees. (@rfratto)

- Add the ability to read and serve HTTPS integration metrics when given a set
  certificates (@mattdurham)

v0.12.0 (2021-02-05)
--------------------

> **BREAKING CHANGES**: This release has breaking changes. Please read entries
> carefully and consult the [upgrade guide][] for specific instructions.

### Breaking Changes

- The configuration format for the `loki` block has changed. (@rfratto)

- The configuration format for the `tempo` block has changed. (@rfratto)

### Features

- Support for multiple Loki Promtail instances has been added. (@rfratto)

- Support for multiple Tempo instances has been added. (@rfratto)

- Added [ElasticSearch exporter](https://github.com/justwatchcom/elasticsearch_exporter)
  integration. (@colega)

### Enhancements

- `.deb` and `.rpm` packages are now generated for all supported architectures.
  The architecture of the AMD64 package in the filename has been renamed to
  `amd64` to stay synchronized with the architecture name presented from other
  release assets. (@rfratto)

- The `/agent/api/v1/targets` API will now include discovered labels on the
  target pre-relabeling in a `discovered_labels` field. (@rfratto)

- Update Loki to 59a34f9867ce. This is a non-release build, and was needed to
  support multiple Loki instances. (@rfratto)

- Scraping service: Unhealthy Agents in the ring will no longer cause job
  distribution to fail. (@rfratto)

- Scraping service: Cortex ring metrics (prefixed with cortex_ring_) will now
  be registered for tracking the state of the hash ring. (@rfratto)

- Scraping service: instance config ownership is now determined by the hash of
  the instance config name instead of the entire config. This means that
  updating a config is guaranteed to always hash to the same Agent, reducing
  the number of metrics gaps. (@rfratto)

- Only keep a handful of K8s API server metrics by default to reduce default
  active series usage. (@hjet)

- Go 1.15.8 is now used for all distributions of the Agent. (@rfratto)

### Bugfixes

- `agentctl config-check` will now work correctly when the supplied config file
  contains integrations. (@hoenn)

v0.11.0 (2021-01-20)
--------------------

### Features

- ARMv6 builds of `agent` and `agentctl` will now be included in releases to
  expand Agent support to cover all models of Raspberry Pis. ARMv6 docker
  builds are also now available. (@rfratto)

- Added `config-check` subcommand for `agentctl` that can be used to validate
  Agent configuration files before attempting to load them in the `agent`
  itself. (@56quarters)

### Enhancements

- A sigv4 install script for Prometheus has been added. (@rfratto)

- NAMESPACE may be passed as an environment variable to the Kubernetes install
  scripts to specify an installation namespace. (@rfratto)

### Bugfixes

- The K8s API server scrape job will use the API server Service name when
  resolving IP addresses for Prometheus service discovery using the "Endpoints"
  role. (@hjet)

- The K8s manifests will no longer include the `default/kubernetes` job twice
  in both the DaemonSet and the Deployment. (@rfratto)

v0.10.0 (2021-01-13)
--------------------

### Features

- Prometheus `remote_write` now supports SigV4 authentication using the
  [AWS default credentials chain](https://docs.aws.amazon.com/sdk-for-java/v1/developer-guide/credentials.html).
  This enables the Agent to send metrics to Amazon Managed Prometheus without
  needing the [SigV4 Proxy](https://github.com/awslabs/aws-sigv4-proxy).
  (@rfratto)

### Enhancements

- Update `redis_exporter` to v1.15.0. (@rfratto)

- `memcached_exporter` has been updated to v0.8.0. (@rfratto)

- `process-exporter` has been updated to v0.7.5. (@rfratto)

- `wal_cleanup_age` and `wal_cleanup_period` have been added to the top-level
  Prometheus configuration section. These settings control how Write Ahead Logs
  (WALs) that are not associated with any instances are cleaned up. By default,
  WALs not associated with an instance that have not been written in the last
  12 hours are eligible to be cleaned up. This cleanup can be disabled by
  setting `wal_cleanup_period` to `0`. (@56quarters)

- Configuring logs to read from the systemd journal should now work on journals
  that use +ZSTD compression. (@rfratto)

### Bugfixes

- Integrations will now function if the HTTP listen address was set to a value
  other than the default. (@mattdurham)

- The default Loki installation will now be able to write its positions file.
  This was prevented by accidentally writing to a readonly volume mount.
  (@rfratto)

v0.9.1 (2021-01-04)
-------------------

### Enhancements

- agentctl will now be installed by the rpm and deb packages as
  `grafana-agentctl`. (@rfratto)

v0.9.0 (2020-12-10)
-------------------

### Features

- Add support to configure TLS config for the Tempo exporter to use
  insecure_skip_verify to disable TLS chain verification. (@bombsimon)

- Add `sample-stats` to `agentctl` to search the WAL and return a summary of
  samples of series matching the given label selector. (@simonswine)

- New integration:
  [postgres_exporter](https://github.com/wrouesnel/postgres_exporter)
  (@rfratto)

- New integration:
  [statsd_exporter](https://github.com/prometheus/statsd_exporter) (@rfratto)

- New integration:
  [consul_exporter](https://github.com/prometheus/consul_exporter) (@rfratto)

- Add optional environment variable substitution of configuration file.
  (@dcseifert)

### Enhancements

- `min_wal_time` and `max_wal_time` have been added to the instance config
  settings, guaranteeing that data in the WAL will exist for at least
  `min_wal_time` and will not exist for longer than `max_wal_time`. This change
  will increase the size of the WAL slightly but will prevent certain scenarios
  where data is deleted before it is sent. To revert back to the old behavior,
  set `min_wal_time` to `0s`. (@rfratto)

- Update `redis_exporter` to v1.13.1. (@rfratto)

- Bump OpenTelemetry-collector dependency to v0.16.0. (@bombsimon)

### Bugfixes

- Fix issue where the Tempo example manifest could not be applied because the
  port names were too long. (@rfratto)

- Fix issue where the Agent Kubernetes manifests may not load properly on AKS.
  (#279) (@rfratto)

### Other changes

- The User-Agent header sent for logs will now be `GrafanaCloudAgent/<version>`
  (@rfratto)

v0.8.0 (2020-11-06)
-------------------

### Features

- New integration: [dnsamsq_exporter](https://github.com/google/dnsamsq_exporter)
  (@rfratto).

- New integration: [memcached_exporter](https://github.com/prometheus/memcached_exporter)
  (@rfratto).

### Enhancements

- Add `<integration name>_build_info` metric to all integrations. The build
  info displayed will match the build information of the Agent and _not_ the
  embedded exporter. This metric is used by community dashboards, so adding it
  to the Agent increases compatibility with existing dashboards that depend on
  it existing. (@rfratto)

- Bump OpenTelemetry-collector dependency to 0.14.0 (@joe-elliott)

### Bugfixes

- Error messages when retrieving configs from the KV store will now be logged,
  rather than just logging a generic message saying that retrieving the config
  has failed. (@rfratto)

v0.7.2 (2020-10-29)
-------------------

### Enhancements

- Bump Prometheus dependency to 2.21. (@rfratto)

- Bump OpenTelemetry-collector dependency to 0.13.0 (@rfratto)

- Bump Promtail dependency to 2.0. (@rfratto)

- Enhance host_filtering mode to support targets from Docker Swarm and Consul.
  Also, add a `host_filter_relabel_configs` to that will apply relabeling rules
  for determining if a target should be dropped. Add a documentation section
  explaining all of this in detail. (@rfratto)

### Bugfixes

- Fix deb package prerm script so that it stops the agent on package removal.
  (@jdbaldry)

- Fix issue where the `push_config` for Tempo field was expected to be
  `remote_write`. `push_config` now works as expected. (@rfratto)

v0.7.1 (2020-10-23)
-------------------

### Bugfixes

- Fix issue where ARM binaries were not published with the GitHub release.

v0.7.0 (2020-10-23)
-------------------

### Features

- Added Tracing Support. (@joe-elliott)

- Add RPM and deb packaging. (@jdbaldry, @simon6372)

- arm64 and arm/v7 Docker containers and release builds are now available for
  `agent` and `agentctl`. (@rfratto)

- Add `wal-stats` and `target-stats` tooling to `agentctl` to discover WAL and
  cardinality issues. (@rfratto)

- [mysqld_exporter](https://github.com/prometheus/mysqld_exporter) is now
  embedded and available as an integration. (@rfratto)

- [redis_exporter](https://github.com/oliver006/redis_exporter) is now embedded
  and available as an integration. (@dafydd-t)

### Enhancements

- Resharding the cluster when using the scraping service mode now supports
  timeouts through `reshard_timeout`. The default value is `30s.` This timeout
  applies to cluster-wide reshards (performed when joining and leaving the
  cluster) and local reshards (done on the `reshard_interval`). (@rfratto)

### Bugfixes

- Fix issue where integrations crashed with instance_mode was set to `distinct`
  (@rfratto)

- Fix issue where the `agent` integration did not work on Windows (@rfratto).

- Support URL-encoded paths in the scraping service API. (@rfratto)

- The instance label written from replace_instance_label can now be overwritten
  with relabel_configs. This bugfix slightly modifies the behavior of what data
  is stored. The final instance label will now be stored in the WAL rather than
  computed by remote_write. This change should not negatively affect existing
  users. (@rfratto)

v0.6.1 (2020-04-11)
-------------------

### Bugfixes

- Fix issue where build information was empty when running the Agent with
  --version. (@rfratto)

- Fix issue where updating a config in the scraping service may fail to pick up
  new targets. (@rfratto)

- Fix deadlock that slowly prevents the Agent from scraping targets at a high
  scrape volume. (@rfratto)

v0.6.0 (2020-09-04)
-------------------

### Breaking Changes

- The Configs API will now disallow two instance configs having multiple
  `scrape_configs` with the same `job_name`. This was needed for the instance
  sharing mode, where combined instances may have duplicate `job_names` across
  their `scrape_configs`. This brings the scraping service more in line with
  Prometheus, where `job_names` must globally be unique. This change also
  disallows concurrent requests to the put/apply config API endpoint to prevent
  a race condition of two conflicting configs being applied at the same time.
  (@rfratto)

### Deprecations

- `use_hostname_label` is now supplanted by `replace_instance_label`.
  `use_hostname_label` will be removed in a future version. (@rfratto)

### Features

- The Grafana Agent can now collect logs and send to Loki. This is done by
  embedding Promtail, the official Loki log collection client. (@rfratto)

- Integrations can now be enabled without scraping. Set scrape_integrations to
  `false` at the `integrations` key or within the specific integration you
  don't want to scrape. This is useful when another Agent or Prometheus server
  will scrape the integration. (@rfratto)

- [process-exporter](https://github.com/ncabatoff/process-exporter) is now
  embedded as `process_exporter`. The hypen has been changed to an underscore
  in the config file to retain consistency with `node_exporter`. (@rfratto)

### Enhancements

- A new config option, `replace_instance_label`, is now available for use with
  integrations. When this is true, the instance label for all metrics coming
  from an integration will be replaced with the machine's hostname rather than
  127.0.0.1. (@rfratto)

- The embedded Prometheus version has been updated to 2.20.1. (@rfratto,
  @gotjosh)

- The User-Agent header written by the Agent when remote_writing will now be
  `GrafanaCloudAgent/<Version>` instead of `Prometheus/<Prometheus Version>`.
  (@rfratto)

- The subsystems of the Agent (`prometheus`, `loki`) are now made optional.
  Enabling integrations also implicitly enables the associated subsystem. For
  example, enabling the `agent` or `node_exporter` integration will force the
  `prometheus` subsystem to be enabled.  (@rfratto)

### Bugfixes

- The documentation for Tanka configs is now correct. (@amckinley)

- Minor corrections and spelling issues have been fixed in the Overview
  documentation. (@amckinley)

- The new default of `shared` instances mode broke the metric value for
  `agent_prometheus_active_configs`, which was tracking the number of combined
  configs (i.e., number of launched instances). This metric has been fixed and
  a new metric, `agent_prometheus_active_instances`, has been added to track
  the numbger of launched instances. If instance sharing is not enabled, both
  metrics will share the same value. (@rfratto)

- `remote_write` names in a group will no longer be copied from the
  remote_write names of the first instance in the group. Rather, all
  remote_write names will be generated based on the first 6 characters of the
  group hash and the first six characters of the remote_write hash. (@rfratto)

- Fix a panic that may occur during shutdown if the WAL is closed in the middle
  of the WAL being truncated. (@rfratto)

v0.5.0 (2020-08-12)
-------------------

### Features

- A [scrape targets API](https://github.com/grafana/agent/blob/main/docs/api.md#list-current-scrape-targets)
  has been added to show every target the Agent is currently scraping, when it
  was last scraped, how long it took to scrape, and errors from the last
  scrape, if any. (@rfratto)

- "Shared Instance Mode" is the new default mode for spawning Prometheus
  instances, and will improve CPU and memory usage for users of integrations
  and the scraping service. (@rfratto)

### Enhancements

- Memory stability and utilization of the WAL has been improved, and the
  reported number of active series in the WAL will stop double-counting
  recently churned series. (@rfratto)

- Changing scrape_configs and remote_write configs for an instance will now be
  dynamically applied without restarting the instance. This will result in less
  missing metrics for users of the scraping service that change a config.
  (@rfratto)

- The Tanka configuration now uses k8s-alpha. (@duologic)

### Bugfixes

- The Tanka configuration will now also deploy a single-replica deployment
  specifically for scraping the Kubernetes API. This deployment acts together
  with the Daemonset to scrape the full cluster and the control plane.
  (@gotjosh)

- The node_exporter filesystem collector will now work on Linux systems without
  needing to manually set the blocklist and allowlist of filesystems.
  (@rfratto)

v0.4.0 (2020-06-18)
-------------------

### Features

- Support for integrations has been added. Integrations can be any embedded
  tool, but are currently used for embedding exporters and generating scrape
  configs. (@rfratto)

- node_exporter has been added as an integration. This is the full version of
  node_exporter with the same configuration options. (@rfratto)

- An Agent integration that makes the Agent automatically scrape itself has
  been added. (@rfratto)

### Enhancements

- The WAL can now be truncated if running the Agent without any remote_write
  endpoints. (@rfratto)

### Bugfixes

- Prevent the Agent from crashing when a global Prometheus config stanza is not
  provided. (@robx)

- Enable agent host_filter in the Tanka configs, which was disabled by default
  by mistake. (@rfratto)

v0.3.2 (2020-05-29)
-------------------

### Features

- Tanka configs that deploy the scraping service mode are now available
  (@rfratto)

- A k3d example has been added as a counterpart to the docker-compose example.
  (@rfratto)

### Enhancements

- Labels provided by the default deployment of the Agent (Kubernetes and Tanka)
  have been changed to align with the latest changes to grafana/jsonnet-libs.
  The old `instance` label is now called `pod`, and the new `instance` label is
  unique. A `container` label has also been added. The Agent mixin has been
  subsequently updated to also incorporate these label changes. (@rfratto)

- The `remote_write` and `scrape_config` sections now share the same
  validations as Prometheus (@rfratto)

- Setting `wal_truncation_frequency` to less than the scrape interval is now
  disallowed (@rfratto)

### Bugfixes

- A deadlock in scraping service mode when updating a config that shards to the
  same node has been fixed (@rfratto)

- `remote_write` config stanzas will no longer ignore `password_file`
  (@rfratto)

- `scrape_config` client secrets (e.g., basic auth, bearer token,
  `password_file`) will now be properly retained in scraping service mode
  (@rfratto)

- Labels for CPU, RX, and TX graphs in the Agent Operational dashboard now
  correctly show the pod name of the Agent instead of the exporter name.
  (@rfratto)

v0.3.1 (2020-05-20)
-------------------

### Features

- The Agent has upgraded its vendored Prometheus to v2.18.1 (@gotjosh,
  @rfratto)

### Bugfixes

- A typo in the Tanka configs and Kubernetes manifests that prevents the Agent
  launching with v0.3.0 has been fixed (@captncraig)

- Fixed a bug where Tanka mixins could not be used due to an issue with the
  folder placement enhancement (@rfratto)

### Enhancements

- `agentctl` and the config API will now validate that the YAML they receive
  are valid instance configs. (@rfratto)

v0.3.0 (2020-05-13)
-------------------

### Features

- A third operational mode called "scraping service mode" has been added. A KV
  store is used to store instance configs which are distributed amongst a
  clustered set of Agent processes, dividing the total scrape load across each
  agent. An API is exposed on the Agents to list, create, update, and delete
  instance configurations from the KV store. (@rfratto)

- An "agentctl" binary has been released to interact with the new instance
  config management API created by the "scraping service mode." (@rfratto,
  @hoenn)

- The Agent now includes readiness and healthiness endpoints. (@rfratto)

### Enhancements

- The YAML files are now parsed strictly and an invalid YAML will generate an
  error at runtime. (@hoenn)

- The default build mode for the Docker containers is now release, not debug.
  (@rfratto)

- The Grafana Agent Tanka Mixins now are placed in an "Agent" folder within
  Grafana. (@cyriltovena)

v0.2.0 (2020-04-09)
-------------------

### Features

- The Prometheus remote write protocol will now send scraped metadata (metric
  name, help, type and unit). This results in almost negligent bytes sent
  increase as metadata is only sent every minute. It is on by default.
  (@gotjosh)

  These metrics are available to monitor metadata being sent:
  - `prometheus_remote_storage_succeeded_metadata_total`
  - `prometheus_remote_storage_failed_metadata_total`
  - `prometheus_remote_storage_retried_metadata_total`
  - `prometheus_remote_storage_sent_batch_duration_seconds` and
    `prometheus_remote_storage_sent_bytes_total` have a new label “type” with
    the values of `metadata` or `samples`.

### Enhancements

- The Agent has upgraded its vendored Prometheus to v2.17.1 (@rfratto)

### Bugfixes

- Invalid configs passed to the agent will now stop the process after they are
  logged as invalid; previously the Agent process would continue. (@rfratto)

- Enabling host_filter will now allow metrics from node role Kubernetes service
  discovery to be scraped properly (e.g., cAdvisor, Kubelet). (@rfratto)

v0.1.1 (2020-03-16)
-------------------

### Other changes

- Nits in documentation (@sh0rez)

- Fix various dashboard mixin problems from v0.1.0 (@rfratto)

- Pass through release tag to `docker build` (@rfratto)

v0.1.0 (2020-03-16)
-------------------

> First release!

### Features

- Support for scraping Prometheus metrics and sharding the agent through the
  presence of a `host_filter` flag within the Agent configuration file.

[upgrade guide]: https://grafana.com/docs/agent/latest/upgrade-guide/
[contributors guide]: ./docs/developer/contributing.md#updating-the-changelog<|MERGE_RESOLUTION|>--- conflicted
+++ resolved
@@ -72,11 +72,9 @@
 
 - Fix issue on Windows where DNS short names were unresolvable. (@rfratto)
 
-<<<<<<< HEAD
+- Fix issue where corrupt WAL segments lead to crash looping. (@tpaschalis)
+
 - Sign RPMs with SHA256 for FIPs compatbility. (@mattdurham)
-=======
-- Fix issue where corrupt WAL segments lead to crash looping. (@tpaschalis)
->>>>>>> 745956e9
 
 v0.35.3 (2023-08-09)
 --------------------
