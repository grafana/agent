# Changelog

> _Contributors should read our [contributors guide][] for instructions on how
> to update the changelog._

This document contains a historical list of changes between releases. Only
changes that impact end-user behavior are listed; changes to documentation or
internal API changes are not present.

Main (unreleased)
-----------------

### Breaking changes

- The default listen port for `otelcol.receiver.opencensus` has changed from
  4317 to 55678 to align with upstream. (@rfratto)

- The default sync interval for `mimir.rules.kubernetes` has changed from `30s`
  to `5m` to reduce load on Mimir. (@56quarters)

- `prometheus.exporter.postgres` has been updated to the latest upstream
  version which changes the set of exported metrics. The following metrics were
  removed: `pg_stat_database_session_time`, `pg_stat_database_sessions`,
  `pg_stat_database_sessions_abandoned`, `pg_stat_database_sessions_fatal`,
  `pg_stat_database_sessions_killed`, `pg_stat_database_idle_in_transaction_time`,
  `pg_stat_database_checksum_failures`, `pg_stat_database_checksum_last_failure`,
  `pg_stat_database_active_time`. The following metrics were
  renamed: `pg_stat_bgwriter_buffers_alloc`, `pg_stat_bgwriter_buffers_backend`,
  `pg_stat_bgwriter_buffers_backend_fsync`, `pg_stat_bgwriter_buffers_checkpoint`,
  `pg_stat_bgwriter_buffers_clean`, `pg_stat_bgwriter_checkpoint_sync_time`,
  `pg_stat_bgwriter_checkpoint_write_time`, `pg_stat_bgwriter_checkpoints_req`,
  `pg_stat_bgwriter_checkpoints_timed`, `pg_stat_bgwriter_maxwritten_clean`,
  `pg_stat_bgwriter_stats_reset` - the new names include the `_total` suffix. (@thampiotr)

### Enhancements

- Add support for importing folders as single module to `import.file`. (@wildum)

- Add support for importing directories as single module to `import.git`. (@wildum)

- Improve converter diagnostic output by including a Footer and removing lower
  level diagnostics when a configuration fails to generate. (@erikbaranowski)

- Increased the alert interval and renamed the `ClusterSplitBrain` alert to `ClusterNodeCountMismatch` in the Grafana
  Agent Mixin to better match the alert conditions. (@thampiotr)

- Add conversion from static to flow mode for `loki.source.windowsevent` via `legacy_bookmark_path`. (@mattdurham)

- Add ability to convert static mode positions file to `loki.source.file` compatible via `legacy_positions_file` argument. (@mattdurham)

- Added support for `otelcol` configuration conversion in `grafana-agent convert` and `grafana-agent run` commands. (@rfratto, @erikbaranowski, @tpaschalis, @hainenber)

- Add automatic conversion for `legacy_positions_file` in component `loki.source.file`. (@mattdurham)

### Features

- A new `loki.rules.kubernetes` component that discovers `PrometheusRule` Kubernetes resources and loads them into a Loki Ruler instance. (@EStork09)

### Bugfixes

- Fix an issue where JSON string array elements were not parsed correctly in `loki.source.cloudflare`. (@thampiotr)

<<<<<<< HEAD
- Fix SSRF vulnerability in `faro.receiver` by disabling source map download. (@hainenber)
=======
- Fix an issue where the azure exporter was not correctly gathering subscription scoped metrics when only one region was configured (@kgeckhart)
>>>>>>> 6428b69c

- Update gcp_exporter to a newer version with a patch for incorrect delta histograms (@kgeckhart)

- Fix an issue where the default values of some component's arguments change
  whenever that argument is explicitly configured. This issue only affected a
  small subset of arguments across 15 components. (@erikbaranowski, @rfratto)

- Fix a bug where a panic could occur when reloading custom components. (@wildum)

- The `import.git` config block did not work with branches or tags this now fixes that behavior. (@mattdurham)

- Fixed an issue where creating a `prometheus.exporter.postgres` component with
  multiple `data_source_names` would result in an error. (@thampiotr)

### Other changes

- Clustering for Grafana Agent in Flow mode has graduated from beta to stable.

- Resync defaults for `otelcol.processor.k8sattributes` with upstream. (@hainenber)

- Resync defaults for `otelcol.exporter.otlp` and `otelcol.exporter.otlphttp` with upstream. (@hainenber)

v0.40.3 (2024-03-14)
--------------------

### Bugfixes

- Fix a bug where structured metadata and parsed field are not passed further in `loki.source.api` (@marchellodev)

- Change `import.git` to use Git pulls rather than fetches to fix scenarios where the local code did not get updated. (@mattdurham)

### Other changes

- Upgrade to Go 1.22.1 (@thampiotr)

- Upgrade from OpenTelemetry Collector v0.87.0 to v0.96.0:
  * [ottl]: Fix bug where named parameters needed a space after the equal sign (`=`)
https://github.com/open-telemetry/opentelemetry-collector-contrib/pull/28511
  * [exporters] Additional enqueue_failed metrics
https://github.com/open-telemetry/opentelemetry-collector/issues/8673
  * [otelcol.receiver.kafka]: Fix issue where counting number of logs emitted could cause panic
  * [otelcol.processor.k8sattributes]: The time format of k8s.pod.start_time attribute value migrated to RFC3339:
Before: 2023-07-10 12:34:39.740638 -0700 PDT m=+0.020184946
After: 2023-07-10T12:39:53.112485-07:00
https://github.com/open-telemetry/opentelemetry-collector-contrib/pull/28817
  * [otelcol.processor.tail_sampling] A new `upper_threshold_ms` argument for the `latency` policy.
https://github.com/open-telemetry/opentelemetry-collector-contrib/pull/26115
  * [otelcol.connector.spanmetrics] Add a new `events` metric.
https://github.com/open-telemetry/opentelemetry-collector-contrib/issues/27451
  * [otelcol.connector.spanmetrics] A new `max_per_data_point` argument for exemplar generation.
  * https://github.com/open-telemetry/opentelemetry-collector-contrib/issues/29242
  * [ottl] Add IsBool Converter
https://github.com/open-telemetry/opentelemetry-collector-contrib/issues/27897
  * [otelcol.processor.tail_sampling] Optimize memory performance of tailsamplingprocessor
https://github.com/open-telemetry/opentelemetry-collector-contrib/pull/27889
  * [otelcol.connector.servicegraph] Add a `metrics_flush_interval` argument.
https://github.com/open-telemetry/opentelemetry-collector-contrib/issues/27679
  * [ottl] Add IsDouble Converter
https://github.com/open-telemetry/opentelemetry-collector-contrib/issues/27895
  * [ottl] Add new `silent` ErrorMode
https://github.com/open-telemetry/opentelemetry-collector-contrib/pull/29710
  * [otelcol.connector.spanmetrics] A new `resource_metrics_cache_size` argument.
https://github.com/open-telemetry/opentelemetry-collector-contrib/issues/27654
  * [ottl] Add IsInt Converter
https://github.com/open-telemetry/opentelemetry-collector-contrib/issues/27894
  * [ottl] Validate that all path elements are used
https://github.com/open-telemetry/opentelemetry-collector-contrib/pull/30042
  * [ottl] Validate Keys are used
https://github.com/open-telemetry/opentelemetry-collector-contrib/pull/30162
  * [otelcol.receiver.vcenter] Add statement of support for version 8 of ESXi and vCenter
https://github.com/open-telemetry/opentelemetry-collector-contrib/pull/30274
  * [ottl] Add Hour converter
https://github.com/open-telemetry/opentelemetry-collector-contrib/issues/29468
  * [otelcol.connector.spanmetrics] A new `resource_metrics_key_attributes` argument to fix broken spanmetrics counters
  after a span producing service restart, when resource attributes contain dynamic/ephemeral values (e.g. process id).
https://github.com/open-telemetry/opentelemetry-collector-contrib/pull/29711
  * [ottl] Issue with the hash value of a match group in the replace_pattern editors
https://github.com/open-telemetry/opentelemetry-collector-contrib/issues/29409
  * [ottl] Fix bug where IsBool wasn't usable
https://github.com/open-telemetry/opentelemetry-collector-contrib/pull/30151
  * [ottl] Add flatten function
https://github.com/open-telemetry/opentelemetry-collector-contrib/pull/30455
  * [ottl] Fix bugs with parsing of string escapes in OTTL
https://github.com/open-telemetry/opentelemetry-collector-contrib/issues/23238
  * [ottl]: Add functions for parsing CSV
https://github.com/open-telemetry/opentelemetry-collector-contrib/issues/30921
  * [ottl] Allow users to specify the format of the hashed replacement string in the `replace_pattern` editors
https://github.com/open-telemetry/opentelemetry-collector-contrib/issues/27820
  * [ottl] Add ParseKeyValue function
https://github.com/open-telemetry/opentelemetry-collector-contrib/issues/30998
  * [otelcol.receiver.opencensus] Fix memory leak on shutdown
https://github.com/open-telemetry/opentelemetry-collector-contrib/pull/31152
  * [otelcol.processor.memory_limiter] Fix leaking goroutine
https://github.com/open-telemetry/opentelemetry-collector/issues/9099
  * Additional `http2_read_idle_timeout` and `http2_ping_timeout` arguments for HTTP clients
https://github.com/open-telemetry/opentelemetry-collector/pull/9022
  * [otelcol.auth.bearer] Fix for "401 Unauthorized" on HTTP connections
https://github.com/open-telemetry/opentelemetry-collector-contrib/issues/24656
* Update to OTLP 1.1
https://github.com/open-telemetry/opentelemetry-collector/pull/9588
  * [otelcol.auth.basic] Accept empty usernames.
https://github.com/open-telemetry/opentelemetry-collector-contrib/pull/30470
  * [exporters] Do not re-enqueue failed batches, rely on the `retry_on_failure` strategy instead.
https://github.com/open-telemetry/opentelemetry-collector/issues/8382
  * [otelcol.exporter.otlphttp] A `Host` header is added automatically.
https://github.com/open-telemetry/opentelemetry-collector/issues/9395
  * [exporters] PartialSuccess is treated as success, logged as warning.
https://github.com/open-telemetry/opentelemetry-collector/issues/9243
  * [otelcol.exporter.otlphttp] Supports JSON encoding through an additional `encoding` argument.
https://github.com/open-telemetry/opentelemetry-collector/issues/6945
  * [exporters] A new `include_system_ca_certs_pool` argument for TLS config.
https://github.com/open-telemetry/opentelemetry-collector/issues/7774
  * [otelcol.receiver.vcenter] The receiver emits vCenter performance metrics with object metric label dimension.
https://github.com/open-telemetry/opentelemetry-collector-contrib/issues/30615
  * [otelcol.processor.transform] Add copy_metric function
https://github.com/open-telemetry/opentelemetry-collector-contrib/pull/30846
  * [otelcol.exporter.loadbalancing] Optimized CPU performance
https://github.com/open-telemetry/opentelemetry-collector-contrib/pull/30141
  * [otelcol.processor.k8sattributes] Set attributes from namespace/node labels or annotations even if node/namespaces attribute are not set.
https://github.com/open-telemetry/opentelemetry-collector-contrib/issues/28837
  * [otelcol.receiver.kafka] An additional `resolve_canonical_bootstrap_servers_only` argument
https://github.com/open-telemetry/opentelemetry-collector-contrib/pull/26022
  * [otelcol.receiver.kafka] Add Azure Resource Log Support
https://github.com/open-telemetry/opentelemetry-collector-contrib/issues/18210
  * [otelcol.processor.resourcedetection] Add a `k8s.cluster.name` resource attribute for AKS and EKS.
https://github.com/open-telemetry/opentelemetry-collector-contrib/issues/26794
  * [otelcol.processor.resourcedetection] Add detection of `host.ip` to system detector.
https://github.com/open-telemetry/opentelemetry-collector-contrib/pull/24450
  * [otelcol.processor.resourcedetection] Add detection of `host.mac` to system detector.
https://github.com/open-telemetry/opentelemetry-collector-contrib/issues/29587
  * [otelcol.processor.resourcedetection] Change type of `host.cpu.model.id` and `host.cpu.model.family` to string.
https://github.com/open-telemetry/opentelemetry-collector-contrib/issues/29025
  * [otelcol.processor.resourcedetection] Add a `aws.ecs.task.id` attribute
https://github.com/open-telemetry/opentelemetry-collector-contrib/issues/8274
  * [otelcol.exporter.otlp] Additional RPC debug metrics such as `rpc_client_duration_milliseconds`.
  * [otelcol.receiver.otlp] Additional RPC debug metrics such as `rpc_server_duration_milliseconds`.


v0.40.2 (2024-03-05)
--------------------

### Bugfixes

- Set permissions on the `Grafana Agent [Flow]` folder when installing via the
  windows installer rather than relying on the parent folder permissions. (@erikbaranowski)

- Set restricted viewing permissions on the `agent-config.yaml` (static mode) or
  `config.river` (flow mode) when installing via the Windows installer if the
  configuration file does not already exist. (@erikbaranowski)

- Fix an issue where the import config node would not run after a config reload. (@wildum)

- Fix an issue where Loki could reject a batch of logs when structured metadata feature is used. (@thampiotr)

- Fix a duplicate metrics registration panic when recreating static
  mode metric instance's write handler. (@rfratto, @hainenber)

### Other changes

- Change the Docker base image for Linux containers to `public.ecr.aws/ubuntu/ubuntu:mantic`. (@hainenber)

v0.40.1 (2024-02-27)
--------------------

### Bugfixes

- Fix an issues where the logging config block would trigger an error when trying to send logs to components that were not running. (@wildum)

- Fix an issue where a custom component might be wired to a local declare instead of an import declare when they have the same label. (@wildum)

- Fix an issue where flow mode panics if the `logging` config block is given a `null` Loki receiver to write log entries to. (@rfratto)

v0.40.0 (2024-02-27)
--------------------

### Breaking changes

- Prohibit the configuration of services within modules. (@wildum)

- For `otelcol.exporter` components, change the default value of `disable_high_cardinality_metrics` to `true`. (@ptodev)

- Rename component `prometheus.exporter.agent` to `prometheus.exporter.self` to clear up ambiguity. (@hainenber)

### Deprecations

- Module components have been deprecated in favor of import and declare configuration blocks. These deprecated components will be removed in a future release. (@wildum)

- `prometheus.exporter.vsphere` has been deprecated in favor of `otelcol.receiver.vcenter`. This deprecated component will be removed in a future release. (@rfratto)

### Features

- Modules have been redesigned to split the import logic from the instantiation.
  You can now define custom components via the `declare` config block and import modules via `import.git`, `import.http`, `import.string`, `import.file`. (@wildum)

- A new `discovery.process` component for discovering Linux OS processes on the current host. (@korniltsev)

- A new `pyroscope.java` component for profiling Java processes using async-profiler. (@korniltsev)

- A new `otelcol.processor.resourcedetection` component which inserts resource attributes
  to OTLP telemetry based on the host on which Grafana Agent is running. (@ptodev)

- Expose track_timestamps_staleness on Prometheus scraping, to fix the issue where container metrics live for 5 minutes after the container disappears. (@ptodev)

- Introduce the `remotecfg` service that enables loading configuration from a
  remote endpoint. (@tpaschalis)

- Add `otelcol.connector.host_info` component to gather usage metrics for cloud users. (@rlankfo, @jcreixell)

- Add Windows boringcrypto build and executable. (@mattdurham)

### Enhancements

- Include line numbers in profiles produced by `pyrsocope.java` component. (@korniltsev)
- Add an option to the windows static mode installer for expanding environment vars in the yaml config. (@erikbaranowski)
- Add authentication support to `loki.source.awsfirehose` (@sberz)

- Sort kubelet endpoint to reduce pressure on K8s's API server and watcher endpoints. (@hainenber)

- Expose `physical_disk` collector from `windows_exporter` v0.24.0 to
  Flow configuration. (@hainenber)

- Renamed Grafana Agent Mixin's "prometheus.remote_write" dashboard to
  "Prometheus Components" and added charts for `prometheus.scrape` success rate
  and duration metrics. (@thampiotr)

- Removed `ClusterLamportClockDrift` and `ClusterLamportClockStuck` alerts from
  Grafana Agent Mixin to focus on alerting on symptoms. (@thampiotr)

- Increased clustering alert periods to 10 minutes to improve the
  signal-to-noise ratio in Grafana Agent Mixin. (@thampiotr)

- `mimir.rules.kubernetes` has a new `prometheus_http_prefix` argument to configure
  the HTTP endpoint on which to connect to Mimir's API. (@hainenber)

- `service_name` label is inferred from discovery meta labels in `pyroscope.java` (@korniltsev)

- Mutex and block pprofs are now available via the pprof endpoint. (@mattdurham)

- Added an error log when the config fails to reload. (@kurczynski)

- Added additional http client proxy configurations to components for
  `no_proxy`, `proxy_from_environment`, and `proxy_connect_header`. (@erikbaranowski)

- Batch staleness tracking to reduce mutex contention and increase performance. (@mattdurham)

- Python profiling using eBPF is now aggregated now by kernel space. [PR](https://github.com/grafana/pyroscope/pull/2996) (@korniltsev)

- Add Luhn filter to `loki.process` to filter PCI data from log data

### Bugfixes

- Fix an issue in `remote.s3` where the exported content of an object would be an empty string if `remote.s3` failed to fully retrieve
  the file in a single read call. (@grafana/agent-squad)

- Utilize the `instance` Argument of `prometheus.exporter.kafka` when set. (@akhmatov-s)

- Fix a duplicate metrics registration panic when sending metrics to an static
  mode metric instance's write handler. (@tpaschalis)

- Fix issue causing duplicate logs when a docker target is restarted. (@captncraig)

- Fix an issue where blocks having the same type and the same label across
  modules could result in missed updates. (@thampiotr)

- Fix an issue with static integrations-next marshaling where non singletons
  would cause `/-/config` to fail to marshal. (@erikbaranowski)

- Fix an issue where agent logs are emitted before the logging format
  is correctly determined. (@hainenber)

- Fix divide-by-zero issue when sharding targets. (@hainenber)

- Fix bug where custom headers were not actually being set in loki client. (@captncraig)

- Fix missing measurement type field in the KeyVal() conversion function for measurments. @vanugrah)

- Fix `ResolveEndpointV2 not found` for AWS-related components. (@hainenber)

- Fix OTEL metrics not getting collected after reload. (@hainenber)

- Fix bug in `pyroscope.ebpf` component when elf's PT_LOAD section is not page aligned. [PR](https://github.com/grafana/pyroscope/pull/2983)  (@korniltsev)

- Pyroscope eBPF profiling now respects the PID namespace Grafana Agent is running in. [PR](https://github.com/grafana/pyroscope/pull/3008) (@simonswine)

- Fix an issue where the configuration of the `http` and `remotecfg` blocks get ignored after loading a module. (@erikbaranowski)

- Fix an issue where changing the configuration of `loki.write` would cause a panic. (@rfratto)

- Fix issue where registry was not being properly deleted. (@mattdurham)

### Other changes

- Removed support for Windows 2012 in line with Microsoft end of life. (@mattdurham)

- Split instance ID and component groupings into separate panels for `remote write active series by component` in the Flow mixin. (@tristanburgess)

- Updated dependency to add support for Go 1.22 (@stefanb)

- Use Go 1.22 for builds. (@rfratto)

- Updated docs for MSSQL Integration to show additional authentication capabilities. (@StefanKurek)

- `grafana-agent` and `grafana-agent-flow` fallback to default X.509 trusted root certificates
  when the `GODEBUG=x509usefallbackroots=1` environment variable is set. (@hainenber)

- Migrate away from EoL'ed `github.com/aws-sdk-go` v1. (@hainenber)

v0.39.2 (2024-1-31)
--------------------

### Bugfixes

- Fix error introduced in v0.39.0 preventing remote write to Amazon Managed Prometheus. (@captncraig)

- An error will be returned in the converter from Static to Flow when `scrape_integration` is set
  to `true` but no `remote_write` is defined. (@erikbaranowski)

v0.39.1 (2024-01-19)
--------------------

### Security fixes

- Fixes following vulnerabilities (@hainenber)
  - [GO-2023-2409](https://github.com/advisories/GHSA-mhpq-9638-x6pw)
  - [GO-2023-2412](https://github.com/advisories/GHSA-7ww5-4wqc-m92c)
  - [CVE-2023-49568](https://github.com/advisories/GHSA-mw99-9chc-xw7r)

### Bugfixes

- Fix issue where installing the Windows Agent Flow installer would hang then crash. (@mattdurham)

v0.39.0 (2024-01-09)
--------------------

### Breaking changes

- `otelcol.receiver.prometheus` will drop all `otel_scope_info` metrics when converting them to OTLP. (@wildum)
  - If the `otel_scope_info` metric has labels `otel_scope_name` and `otel_scope_version`,
    their values will be used to set OTLP Instrumentation Scope name and  version respectively.
  - Labels of `otel_scope_info` metrics other than `otel_scope_name` and `otel_scope_version`
    are added as scope attributes with the matching name and version.

- The `target` block in `prometheus.exporter.blackbox` requires a mandatory `name`
  argument instead of a block label. (@hainenber)

- In the azure exporter, dimension options will no longer be validated by the Azure API. (@kgeckhart)
  - This change will not break any existing configurations and you can opt in to validation via the `validate_dimensions` configuration option.
  - Before this change, pulling metrics for azure resources with variable dimensions required one configuration per metric + dimension combination to avoid an error.
  - After this change, you can include all metrics and dimensions in a single configuration and the Azure APIs will only return dimensions which are valid for the various metrics.

### Features

- A new `discovery.ovhcloud` component for discovering scrape targets on OVHcloud. (@ptodev)

- Allow specifying additional containers to run. (@juangom)

### Enhancements

- Flow Windows service: Support environment variables. (@jkroepke)

- Allow disabling collection of root Cgroup stats in
  `prometheus.exporter.cadvisor` (flow mode) and the `cadvisor` integration
  (static mode). (@hainenber)

- Grafana Agent on Windows now automatically restarts on failure. (@hainenber)

- Added metrics, alerts and dashboard visualisations to help diagnose issues
  with unhealthy components and components that take too long to evaluate. (@thampiotr)

- The `http` config block may now reference exports from any component.
  Previously, only `remote.*` and `local.*` components could be referenced
  without a circular dependency. (@rfratto)

- Add support for Basic Auth-secured connection with Elasticsearch cluster using `prometheus.exporter.elasticsearch`. (@hainenber)

- Add a `resource_to_telemetry_conversion` argument to `otelcol.exporter.prometheus`
  for converting resource attributes to Prometheus labels. (@hainenber)

- `pyroscope.ebpf` support python on arm64 platforms. (@korniltsev)

- `otelcol.receiver.prometheus` does not drop histograms without buckets anymore. (@wildum)

- Added exemplars support to `otelcol.receiver.prometheus`. (@wildum)

- `mimir.rules.kubernetes` may now retry its startup on failure. (@hainenber)

- Added links between compatible components in the documentation to make it
  easier to discover them. (@thampiotr)

- Allow defining `HTTPClientConfig` for `discovery.ec2`. (@cmbrad)

- The `remote.http` component can optionally define a request body. (@tpaschalis)

- Added support for `loki.write` to flush WAL on agent shutdown. (@thepalbi)

- Add support for `integrations-next` static to flow config conversion. (@erikbaranowski)

- Add support for passing extra arguments to the static converter such as `-config.expand-env`. (@erikbaranowski)

- Added 'country' mmdb-type to log pipeline-stage geoip. (@superstes)

- Azure exporter enhancements for flow and static mode, (@kgeckhart)
  - Allows for pulling metrics at the Azure subscription level instead of resource by resource
  - Disable dimension validation by default to reduce the number of exporter instances needed for full dimension coverage

- Add `max_cache_size` to `prometheus.relabel` to allow configurability instead of hard coded 100,000. (@mattdurham)

- Add support for `http_sd_config` within a `scrape_config` for prometheus to flow config conversion. (@erikbaranowski)

- `discovery.lightsail` now supports additional parameters for configuring HTTP client settings. (@ptodev)
- Add `sample_age_limit` to remote_write config to drop samples older than a specified duration. (@marctc)

- Handle paths in the Kubelet URL for `discovery.kubelet`. (@petewall)

- `loki.source.docker` now deduplicates targets which report the same container
  ID. (@tpaschalis)

### Bugfixes

- Update `pyroscope.ebpf` to fix a logical bug causing to profile to many kthreads instead of regular processes https://github.com/grafana/pyroscope/pull/2778 (@korniltsev)

- Update `pyroscope.ebpf` to produce more optimal pprof profiles for python processes https://github.com/grafana/pyroscope/pull/2788 (@korniltsev)

- In Static mode's `traces` subsystem, `spanmetrics` used to be generated prior to load balancing.
  This could lead to inaccurate metrics. This issue only affects Agents using both `spanmetrics` and
  `load_balancing`, when running in a load balanced cluster with more than one Agent instance. (@ptodev)

- Fixes `loki.source.docker` a behavior that synced an incomplete list of targets to the tailer manager. (@FerdinandvHagen)

- Fixes `otelcol.connector.servicegraph` store ttl default value from 2ms to 2s. (@rlankfo)

- Add staleness tracking to labelstore to reduce memory usage. (@mattdurham)

- Fix issue where `prometheus.exporter.kafka` would crash when configuring `sasl_password`. (@rfratto)

- Fix performance issue where perf lib where clause was not being set, leading to timeouts in collecting metrics for windows_exporter. (@mattdurham)

- Fix nil panic when using the process collector with the windows exporter. (@mattdurham)

### Other changes

- Bump github.com/IBM/sarama from v1.41.2 to v1.42.1

- Attach unique Agent ID header to remote-write requests. (@captncraig)

- Update to v2.48.1 of `github.com/prometheus/prometheus`.
  Previously, a custom fork of v2.47.2 was used.
  The custom fork of v2.47.2 also contained prometheus#12729 and prometheus#12677.

v0.38.1 (2023-11-30)
--------------------

### Security fixes

- Fix CVE-2023-47108 by updating `otelgrpc` from v0.45.0 to v0.46.0. (@hainenber)

### Features

- Agent Management: Introduce support for templated configuration. (@jcreixell)

### Bugfixes

- Permit `X-Faro-Session-ID` header in CORS requests for the `faro.receiver`
  component (flow mode) and the `app_agent_receiver` integration (static mode).
  (@cedricziel)

- Fix issue with windows_exporter defaults not being set correctly. (@mattdurham)

- Fix agent crash when process null OTel's fan out consumers. (@hainenber)

- Fix issue in `prometheus.operator.*` where targets would be dropped if two crds share a common prefix in their names. (@Paul424, @captncraig)

- Fix issue where `convert` command would generate incorrect Flow Mode config
  when provided `promtail` configuration that uses `docker_sd_configs` (@thampiotr)

- Fix converter issue with `loki.relabel` and `max_cache_size` being set to 0 instead of default (10_000). (@mattdurham)

### Other changes

- Add Agent Deploy Mode to usage report. (@captncraig)

v0.38.0 (2023-11-21)
--------------------

### Breaking changes

- Remove `otelcol.exporter.jaeger` component (@hainenber)

- In the mysqld exporter integration, some metrics are removed and others are renamed. (@marctc)
  - Removed metrics:
    - "mysql_last_scrape_failed" (gauge)
    - "mysql_exporter_scrapes_total" (counter)
    - "mysql_exporter_scrape_errors_total" (counter)
  - Metric names in the `info_schema.processlist` collector have been [changed](https://github.com/prometheus/mysqld_exporter/pull/603).
  - Metric names in the `info_schema.replica_host` collector have been [changed](https://github.com/prometheus/mysqld_exporter/pull/496).
  - Changes related to `replication_group_member_stats collector`:
    - metric "transaction_in_queue" was Counter instead of Gauge
    - renamed 3 metrics starting with `mysql_perf_schema_transaction_` to start with `mysql_perf_schema_transactions_` to be consistent with column names.
    - exposing only server's own stats by matching `MEMBER_ID` with `@@server_uuid` resulting "member_id" label to be dropped.

### Features

- Added a new `stage.decolorize` stage to `loki.process` component which
  allows to strip ANSI color codes from the log lines. (@thampiotr)

- Added a new `stage.sampling` stage to `loki.process` component which
  allows to only process a fraction of logs and drop the rest. (@thampiotr)

- Added a new `stage.eventlogmessage` stage to `loki.process` component which
  allows to extract data from Windows Event Log. (@thampiotr)

- Update version of River:

    - River now supports raw strings, which are strings surrounded by backticks
      instead of double quotes. Raw strings can span multiple lines, and do not
      support any escape sequences. (@erikbaranowski)

    - River now permits using `[]` to access non-existent keys in an object.
      When this is done, the access evaluates to `null`, such that `{}["foo"]
      == null` is true. (@rfratto)

- Added support for python profiling to `pyroscope.ebpf` component. (@korniltsev)

- Added support for native Prometheus histograms to `otelcol.exporter.prometheus` (@wildum)

- Windows Flow Installer: Add /CONFIG /DISABLEPROFILING and /DISABLEREPORTING flag (@jkroepke)

- Add queueing logs remote write client for `loki.write` when WAL is enabled. (@thepalbi)

- New Grafana Agent Flow components:

  - `otelcol.processor.filter` - filters OTLP telemetry data using OpenTelemetry
    Transformation Language (OTTL). (@hainenber)
  - `otelcol.receiver.vcenter` - receives metrics telemetry data from vCenter. (@marctc)

- Agent Management: Introduce support for remotely managed external labels for logs. (@jcreixell)

### Enhancements

- The `loki.write` WAL now has snappy compression enabled by default. (@thepalbi)

- Allow converting labels to structured metadata with Loki's structured_metadata stage. (@gonzalesraul)

- Improved performance of `pyroscope.scrape` component when working with a large number of targets. (@cyriltovena)

- Added support for comma-separated list of fields in `source` option and a
  new `separator` option in `drop` stage of `loki.process`. (@thampiotr)

- The `loki.source.docker` component now allows connecting to Docker daemons
  over HTTP(S) and setting up TLS credentials. (@tpaschalis)

- Added an `exclude_event_message` option to `loki.source.windowsevent` in flow mode,
  which excludes the human-friendly event message from Windows event logs. (@ptodev)

- Improve detection of rolled log files in `loki.source.kubernetes` and
  `loki.source.podlogs` (@slim-bean).

- Support clustering in `loki.source.kubernetes` (@slim-bean).

- Support clustering in `loki.source.podlogs` (@rfratto).

- Make component list sortable in web UI. (@hainenber)

- Adds new metrics (`mssql_server_total_memory_bytes`, `mssql_server_target_memory_bytes`,
  and `mssql_available_commit_memory_bytes`) for `mssql` integration (@StefanKurek).

- Grafana Agent Operator: `config-reloader` container no longer runs as root.
  (@rootmout)

- Added support for replaying not sent data for `loki.write` when WAL is enabled. (@thepalbi)

- Make the result of 'discovery.kubelet' support pods that without ports, such as k8s control plane static pods. (@masonmei)

- Added support for unicode strings in `pyroscope.ebpf` python profiles. (@korniltsev)

- Improved resilience of graph evaluation in presence of slow components. (@thampiotr)

- Updated windows exporter to use prometheus-community/windows_exporter commit 1836cd1. (@mattdurham)

- Allow agent to start with `module.git` config if cached before. (@hainenber)

- Adds new optional config parameter `query_config` to `mssql` integration to allow for custom metrics (@StefanKurek)

### Bugfixes

- Set exit code 1 on grafana-agentctl non-runnable command. (@fgouteroux)

- Fixed an issue where `loki.process` validation for stage `metric.counter` was
  allowing invalid combination of configuration options. (@thampiotr)

- Fixed issue where adding a module after initial start, that failed to load then subsequently resolving the issue would cause the module to
  permanently fail to load with `id already exists` error. (@mattdurham)

- Allow the usage of encodings other than UTF8 to be used with environment variable expansion. (@mattdurham)

- Fixed an issue where native histogram time series were being dropped silently.  (@krajorama)

- Fix validation issue with ServiceMonitors when scrape timeout is greater than interval. (@captncraig)

- Static mode's spanmetrics processor will now prune histograms when the dimension cache is pruned.
  Dimension cache was always pruned but histograms were not being pruned. This caused metric series
  created by the spanmetrics processor to grow unbounded. Only static mode has this issue. Flow mode's
  `otelcol.connector.spanmetrics` does not have this bug. (@nijave)

- Prevent logging errors on normal shutdown in `loki.source.journal`. (@wildum)

- Break on iterate journal failure in `loki.source.journal`. (@wildum)

- Fix file descriptor leak in `loki.source.journal`. (@wildum)

- Fixed a bug in River where passing a non-string key to an object (such as
  `{}[true]`) would incorrectly report that a number type was expected instead. (@rfratto)

- Include Faro Measurement `type` field in `faro.receiver` Flow component and legacy `app_agent_receiver` integration. (@rlankfo)

- Mark `password` argument of `loki.source.kafka` as a `secret` rather than a `string`. (@harsiddhdave44)

- Fixed a bug where UDP syslog messages were never processed (@joshuapare)

- Updating configuration for `loki.write` no longer drops data. (@thepalbi)

- Fixed a bug in WAL where exemplars were recorded before the first native histogram samples for new series,
  resulting in remote write sending the exemplar first and Prometheus failing to ingest it due to missing
  series. (@krajorama)

- Fixed an issue in the static config converter where exporter instance values
  were not being mapped when translating to flow. (@erikbaranowski)

- Fix a bug which prevented Agent from running `otelcol.exporter.loadbalancing`
  with a `routing_key` of `traceID`. (@ptodev)

- Added Kubernetes service resolver to static node's loadbalancing exporter
  and to Flow's `otelcol.exporter.loadbalancing`. (@ptodev)

- Fix default configuration file `grafana-agent-flow.river` used in downstream
  packages. (@bricewge)

- Fix converter output for prometheus.exporter.windows to not unnecessarily add
  empty blocks. (@erikbaranowski)

### Other changes

- Bump `mysqld_exporter` version to v0.15.0. (@marctc)

- Bump `github-exporter` version to 1.0.6. (@marctc)

- Use Go 1.21.4 for builds. (@rfratto)

- Change User-Agent header for outbound requests to include agent-mode, goos, and deployment mode. Example `GrafanaAgent/v0.38.0 (flow; linux; docker)` (@captncraig)

- `loki.source.windowsevent` and `loki.source.*` changed to use a more robust positions file to prevent corruption on reboots when writing
  the positions file. (@mattdurham)

v0.37.4 (2023-11-06)
-----------------

### Enhancements

- Added an `add_metric_suffixes` option to `otelcol.exporter.prometheus` in flow mode,
  which configures whether to add type and unit suffixes to metrics names. (@mar4uk)

### Bugfixes

- Fix a bug where reloading the configuration of a `loki.write` component lead
  to a panic. (@tpaschalis)

- Added Kubernetes service resolver to static node's loadbalancing exporter
  and to Flow's `otelcol.exporter.loadbalancing`. (@ptodev)

v0.37.3 (2023-10-26)
-----------------

### Bugfixes

- Fixed an issue where native histogram time series were being dropped silently.  (@krajorama)

- Fix an issue where `remote.vault` ignored the `namespace` argument. (@rfratto)

- Fix an issue with static mode and `promtail` converters, where static targets
  did not correctly default to `localhost` when not provided. (@thampiotr)

- Fixed some converter diagnostics so they show as warnings rather than errors. Improve
  clarity for various diagnostics. (@erikbaranowski)

- Wire up the agent exporter integration for the static converter. (@erikbaranowski)

### Enhancements

- Upgrade OpenTelemetry Collector packages to version 0.87 (@ptodev):
  - `otelcol.receiver.kafka` has a new `header_extraction` block to extract headers from Kafka records.
  - `otelcol.receiver.kafka` has a new `version` argument to change the version of
    the SASL Protocol for SASL authentication.

v0.37.2 (2023-10-16)
-----------------

### Bugfixes

- Fix the handling of the `--cluster.join-addresses` flag causing an invalid
  comparison with the mutually-exclusive `--cluster.discover-peers`. (@tpaschalis)

- Fix an issue with the static to flow converter for blackbox exporter modules
  config not being included in the river output. (@erikbaranowski)

- Fix issue with default values in `discovery.nomad`. (@marctc)

### Enhancements

- Update Prometheus dependency to v2.47.2. (@tpaschalis)

- Allow Out of Order writing to the WAL for metrics. (@mattdurham)

- Added new config options to spanmetrics processor in static mode (@ptodev):
  - `aggregation_temporality`: configures whether to reset the metrics after flushing.
  - `metrics_flush_interval`: configures how often to flush generated metrics.

### Other changes

- Use Go 1.21.3 for builds. (@tpaschalis)

v0.37.1 (2023-10-10)
-----------------

### Bugfixes

- Fix the initialization of the default namespaces map for the operator and the
  loki.source.kubernetes component. (@wildum)

v0.37.0 (2023-10-10)
-----------------

### Breaking changes

- Set `retry_on_http_429` to `true` by default in the `queue_config` block in static mode's `remote_write`. (@wildum)

- Renamed `non_indexed_labels` Loki processing stage to `structured_metadata`. (@vlad-diachenko)

- Include `otel_scope_name` and `otel_scope_version` in all metrics for `otelcol.exporter.prometheus`
  by default using a new argument `include_scope_labels`. (@erikbaranowski)

- Static mode Windows Certificate Filter no longer restricted to TLS 1.2 and specific cipher suites. (@mattdurham)

- The `__meta_agent_integration*` and `__meta_agent_hostname` labels have been
  removed from the targets exposed by `prometheus.exporter.*` components and
  got replaced by the pair of `__meta_component_name` and `__meta_component_id`
  labels. (@tpaschalis)

- Flow: Allow `prometheus.exporter.unix` to be specified multiple times and used in modules. This now means all
  `prometheus.exporter.unix` references will need a label `prometheus.exporter.unix "example"`. (@mattdurham)

### Features

- New Grafana Agent Flow components:

  - `discovery.consulagent` discovers scrape targets from Consul Agent. (@wildum)
  - `discovery.dockerswarm` discovers scrape targets from Docker Swarm. (@wildum)
  - `discovery.ionos` discovers scrape targets from the IONOS Cloud API. (@wildum)
  - `discovery.kuma` discovers scrape targets from the Kuma control plane. (@tpaschalis)
  - `discovery.linode` discovers scrape targets from the Linode API. (@captncraig)
  - `discovery.marathon` discovers scrape targets from Marathon servers. (@wildum)
  - `discovery.nerve` discovers scrape targets from AirBnB's Nerve. (@tpaschalis)
  - `discovery.scaleway` discovers scrape targets from Scaleway virtual
    instances and bare-metal machines. (@rfratto)
  - `discovery.serverset` discovers Serversets stored in Zookeeper. (@thampiotr)
  - `discovery.triton` discovers scrape targets from Triton Container Monitor. (@erikbaranowski)
  - `faro.receiver` accepts Grafana Faro-formatted telemetry data over the
    network and forwards it to other components. (@megumish, @rfratto)
  - `otelcol.connector.servicegraph` creates service graph metrics from spans. It is the
    flow mode equivalent to static mode's `service_graphs` processor. (@ptodev)
  - `otelcol.connector.spanlogs` creates logs from spans. It is the flow mode equivalent
    to static mode's `automatic_logging` processor. (@ptodev)
  - `otelcol.processor.k8sattributes` adds Kubernetes metadata as resource attributes
    to spans, logs, and metrics. (@acr92)
  - `otelcol.processor.probabilistic_sampler` samples logs and traces based on configuration options. (@mar4uk)
  - `otelcol.processor.transform` transforms OTLP telemetry data using the
    OpenTelemetry Transformation Language (OTTL). It is most commonly used
    for transformations on attributes.
  - `prometheus.exporter.agent` exposes the agent's internal metrics. (@hainenber)
  - `prometheus.exporter.azure` collects metrics from Azure. (@wildum)
  - `prometheus.exporter.cadvisor` exposes cAdvisor metrics. (@tpaschalis)
  - `prometheus.exporter.vsphere` exposes vmware vsphere metrics. (@marctc)
  - `remote.kubernetes.configmap` loads a configmap's data for use in other components (@captncraig)
  - `remote.kubernetes.secret` loads a secret's data for use in other components (@captncraig)

- Flow: allow the HTTP server to be configured with TLS in the config file
  using the new `http` config block. (@rfratto)

- Clustering: add new flag `--cluster.max-join-peers` to limit the number of peers the system joins. (@wildum)

- Clustering: add a new flag `--cluster.name` to prevent nodes without this identifier from joining the cluster. (@wildum)

- Clustering: add IPv6 support when using advertise interfaces to assign IP addresses. (@wildum)

- Add a `file_watch` block in `loki.source.file` to configure how often to poll files from disk for changes via `min_poll_frequency` and `max_poll_frequency`.
  In static mode it can be configured in the global `file_watch_config` via `min_poll_frequency` and `max_poll_frequency`.  (@wildum)

- Flow: In `prometheus.exporter.blackbox`, allow setting labels for individual targets. (@spartan0x117)

- Add optional `nil_to_zero` config flag for `YACE` which can be set in the `static`, `discovery`, or `metric` config blocks. (@berler)

- The `cri` stage in `loki.process` can now be configured to limit line size.

- Flow: Allow `grafana-agent run` to accept a path to a directory of `*.river` files.
  This will load all River files in the directory as a single configuration;
  component names must be unique across all loaded files. (@rfratto, @hainenber)

- Added support for `static` configuration conversion in `grafana-agent convert` and `grafana-agent run` commands. (@erikbaranowski)

- Flow: the `prometheus.scrape` component can now configure the scraping of
  Prometheus native histograms. (@tpaschalis)

- Flow: the `prometheus.remote_write` component now supports SigV4 and AzureAD authentication. (@ptodev)

### Enhancements

- Clustering: allow advertise interfaces to be configurable, with the possibility to select all available interfaces. (@wildum)

- Deleted series will now be removed from the WAL sooner, allowing Prometheus
  remote_write to free memory associated with removed series sooner. (@rfratto)

- Added a `disable_high_cardinality_metrics` configuration flag to `otelcol`
  exporters and receivers to switch high cardinality debug metrics off.  (@glindstedt)

- `loki.source.kafka` component now exposes internal label `__meta_kafka_offset`
  to indicate offset of consumed message. (@hainenber)

- Add a`tail_from_end` attribute in `loki.source.file` to have the option to start tailing a file from the end if a cached position is not found.
  This is valuable when you want to tail a large file without reading its entire content. (@wildum)

- Flow: improve river config validation step in `prometheus.scrape` by comparing `scrape_timeout` with `scrape_interval`. (@wildum)

- Flow: add `randomization_factor` and `multiplier` to retry settings in
  `otelcol` components. (@rfratto)

- Add support for `windows_certificate_filter` under http tls config block. (@mattdurham)

- Add `openstack` config converter to convert OpenStack yaml config (static mode) to river config (flow mode). (@wildum)

- Some `otelcol` components will now display their debug metrics via the
  Agent's `/metrics` endpoint. Those components include `otelcol.receiver.otlp`,
  `otelcol.exporter.otlp` and `otelcol.processor.batch`. There may also be metrics
  from other components which are not documented yet. (@ptodev)

- Agent Management: Honor 503 ServiceUnavailable `Retry-After` header. (@jcreixell)

- Bump opentelemetry-collector and opentelemetry-collector-contrib versions from v0.80 to v0.85 (@wildum):
  - add `authoriy` attribute to `otelcol.exporter.loadbalancing` to override the default value in gRPC requests.
  - add `exemplars` support to `otelcol.connector.spanmetrics`.
  - add `exclude_dimensions` attribute to `otelcol.connector.spanmetrics` to exclude dimensions from the default set.
  - add `authority` attribute to `otelcol.receiver.otlp` to override the default value in gRPC requests.
  - add `disable_keep_alives` attribute to `otelcol.receiver.otlp` to disable the HTTP keep alive feature.
  - add `traces_url_path`, `metrics_url_path` and `logs_url_path` attributes to `otelcol.receiver.otlp` to specify the URl path to respectively receive traces, metrics and logs on.
  - add the value `json` to the `encoding` attribute of `otelcol.receiver.kafka`. The component is now able to decode `json` payload and to insert it into the body of a log record.

- Added `scrape` block to customize the default behavior of `prometheus.operator.podmonitors`, `prometheus.operator.probes`, and `prometheus.operator.servicemonitors`. (@sberz)

- The `instance` label of targets exposed by `prometheus.exporter.*` components
  is now more representative of what is being monitored. (@tpaschalis)

- Promtail converter will now treat `global positions configuration is not supported` as a Warning instead of Error. (@erikbaranowski)

- Add new `agent_component_dependencies_wait_seconds` histogram metric and a dashboard panel
  that measures how long components wait to be evaluated after their dependency is updated (@thampiotr)

- Add additional endpoint to debug scrape configs generated inside `prometheus.operator.*` components (@captncraig)

- Components evaluation is now performed in parallel, reducing the impact of
  slow components potentially blocking the entire telemetry pipeline.
  The `agent_component_evaluation_seconds` metric now measures evaluation time
  of each node separately, instead of all the directly and indirectly
  dependant nodes. (@thampiotr)

- Update Prometheus dependency to v2.46.0. (@tpaschalis)

- The `client_secret` config argument in the `otelcol.auth.oauth2` component is
  now of type `secret` instead of type `string`. (@ptodev)

### Bugfixes

- Fixed `otelcol.exporter.prometheus` label names for the `otel_scope_info`
  metric to match the OTLP Instrumentation Scope spec. `name` is now `otel_scope_name`
  and `version` is now `otel_version_name`. (@erikbaranowski)

- Fixed a bug where converting `YACE` cloudwatch config to river skipped converting static jobs. (@berler)

- Fixed the `agent_prometheus_scrape_targets_gauge` incorrectly reporting all discovered targets
  instead of targets that belong to current instance when clustering is enabled. (@thampiotr)

- Fixed race condition in cleaning up metrics when stopping to tail files in static mode. (@thampiotr)

- Fixed a bug where the BackOffLimit for the kubernetes tailer was always set to zero. (@anderssonw)

- Fixed a bug where Flow agent fails to load `comment` statement in `argument` block. (@hainenber)

- Fix initialization of the RAPL collector for the node_exporter integration
  and the prometheus.exporter.unix component. (@marctc)

- Set instrumentation scope attribute for traces emitted by Flow component. (@hainenber)

### Other changes

- Use Go 1.21.1 for builds. (@rfratto)

- Read contextual attributes from Faro measurements (@codecapitano)

- Rename Grafana Agent service in windows app and features to not include the description

- Correct YAML level for `multitenancy_enabled` option in Mimir's config in examples. (@hainenber)

- Operator: Update default config reloader version. (@captncraig)

- Sorting of common fields in log messages emitted by the agent in Flow mode
  have been standardized. The first fields will always be `ts`, `level`, and
  `msg`, followed by non-common fields. Previously, the position of `msg` was
  not consistent. (@rfratto)

- Documentation updated to link discovery.http and prometheus.scrape advanced configs (@proffalken)

- Bump SNMP exporter version to v0.24.1 (@marctc)

- Switch to `IBM/sarama` module. (@hainenber)

- Bump `webdevops/go-commons` to version containing `LICENSE`. (@hainenber)

- `prometheus.operator.probes` no longer ignores relabeling `rule` blocks. (@sberz)

- Documentation updated to correct default path from `prometheus.exporter.windows` `text_file` block (@timo1707)

- Bump `redis_exporter` to v1.54.0 (@spartan0x117)

- Migrate NodeJS installation in CI build image away from installation script. (@hainenber)

v0.36.2 (2023-09-22)
--------------------

### Bugfixes

- Fixed a bug where `otelcol.processor.discovery` could modify the `targets` passed by an upstream component. (@ptodev)

- Fixed a bug where `otelcol` components with a retry mechanism would not wait after the first retry. (@rfratto)

- Fixed a bug where documented default settings in `otelcol.exporter.loadbalancing` were never set. (@rfratto)

- Fix `loki.source.file` race condition in cleaning up metrics when stopping to tail files. (@thampiotr)

v0.36.1 (2023-09-06)
--------------------

### Bugfixes

- Restart managed components of a module loader only on if module content
  changes or the last load failed. This was specifically impacting `module.git`
  each time it pulls. (@erikbaranowski)

- Allow overriding default `User-Agent` for `http.remote` component (@hainenber)

- Fix panic when running `grafana-agentctl config-check` against config files
  having `integrations` block (both V1 and V2). (@hainenber)

- Fix a deadlock candidate in the `loki.process` component. (@tpaschalis)

- Fix an issue in the `eventhandler` integration where events would be
  double-logged: once by sending the event to Loki, and once by including the
  event in the Grafana Agent logs. Now, events are only ever sent to Loki. (@rfratto)

- Converters will now sanitize labels to valid River identifiers. (@erikbaranowski)

- Converters will now return an Error diagnostic for unsupported
  `scrape_classic_histograms` and `native_histogram_bucket_limit` configs. (@erikbaranowski)

- Fix an issue in converters where targets of `discovery.relabel` components
  were repeating the first target for each source target instead of the
  correct target. (@erikbaranowski)

### Other changes

- Operator: Update default config reloader version. (@captncraig)

v0.36.0 (2023-08-30)
--------------------

> **BREAKING CHANGES**: This release has breaking changes. Please read entries
> carefully and consult the [upgrade guide][] for specific instructions.

### Breaking changes

- `loki.source.file` component will no longer automatically detect and
  decompress logs from compressed files. A new configuration block is available
  to enable decompression explicitly. See the [upgrade guide][] for migration
  instructions. (@thampiotr)

- `otelcol.exporter.prometheus`: Set `include_scope_info` to `false` by default. You can set
  it to `true` to preserve previous behavior. (@gouthamve)

- Set `retry_on_http_429` to `true` by default in the `queue_config` block in flow mode's `prometheus.remote_write`. (@wildum)

### Features

- Add [godeltaprof](https://github.com/grafana/godeltaprof) profiling types (`godeltaprof_memory`, `godeltaprof_mutex`, `godeltaprof_block`) to `pyroscope.scrape` component

- Flow: Allow the `logging` configuration block to tee the Agent's logs to one
  or more loki.* components. (@tpaschalis)

- Added support for `promtail` configuration conversion in `grafana-agent convert` and `grafana-agent run` commands. (@thampiotr)

- Flow: Add a new stage `non_indexed_labels` to attach non-indexed labels from extracted data to log line entry. (@vlad-diachenko)

- `loki.write` now exposes basic WAL support. (@thepalbi)

- Flow: Users can now define `additional_fields` in `loki.source.cloudflare` (@wildum)

- Flow: Added exemplar support for the `otelcol.exporter.prometheus`. (@wildum)

- Add a `labels` argument in `loki.source.windowsevent` to associate additional labels with incoming logs. (@wildum)

- New Grafana Agent Flow components:

  - `prometheus.exporter.gcp` - scrape GCP metrics. (@tburgessdev)
  - `otelcol.processor.span` - accepts traces telemetry data from other `otelcol`
    components and modifies the names and attributes of the spans. (@ptodev)
  - `discovery.uyuni` discovers scrape targets from a Uyuni Server. (@sparta0x117)
  - `discovery.eureka` discovers targets from a Eureka Service Registry. (@spartan0x117)
  - `discovery.openstack` - service discovery for OpenStack. (@marctc)
  - `discovery.hetzner` - service discovery for Hetzner Cloud. (@marctc)
  - `discovery.nomad` - service discovery from Nomad. (@captncraig)
  - `discovery.puppetdb` - service discovery from PuppetDB. (@captncraig)
  - `otelcol.processor.discovery` adds resource attributes to spans, where the attributes
    keys and values are sourced from `discovery.*` components. (@ptodev)
  - `otelcol.connector.spanmetrics` - creates OpenTelemetry metrics from traces. (@ptodev)


### Enhancements

- Integrations: include `direct_connect`, `discovering_mode` and `tls_basic_auth_config_path` fields for MongoDB configuration. (@gaantunes)

- Better validation of config file with `grafana-agentctl config-check` cmd (@fgouteroux)

- Integrations: make `udev` data path configurable in the `node_exporter` integration. (@sduranc)

- Clustering: Enable peer discovery with the go-discover package. (@tpaschalis)

- Add `log_format` configuration to eventhandler integration and the `loki.source.kubernetes_events` Flow component. (@sadovnikov)

- Allow `loki.source.file` to define the encoding of files. (@tpaschalis)

- Allow specification of `dimension_name_requirements` for Cloudwatch discovery exports. (@cvdv-au)

- Clustering: Enable nodes to periodically rediscover and rejoin peers. (@tpaschalis)

- `loki.write` WAL now exposes a last segment reclaimed metric. (@thepalbi)

- Update `memcached_exporter` to `v0.13.0`, which includes bugfixes, new metrics,
  and the option to connect with TLS. (@spartan0x117)

- `loki.write` now supports configuring retries on HTTP status code 429. (@wildum)

- Update `YACE` to `v0.54.0`, which includes bugfixes for FIPS support. (@ashrayjain)

- Support decoupled scraping in the cloudwatch_exporter integration (@dtrejod).

- Agent Management: Enable proxying support (@spartan0x117)

### Bugfixes

- Update to config converter so default relabel `source_labels` are left off the river output. (@erikbaranowski)

- Rename `GrafanaAgentManagement` mixin rules to `GrafanaAgentConfig` and update individual alerts to be more accurate. (@spartan0x117)

- Fix potential goroutine leak in log file tailing in static mode. (@thampiotr)

- Fix issue on Windows where DNS short names were unresolvable. (@rfratto)

- Fix panic in `prometheus.operator.*` when no Port supplied in Monitor crds. (@captncraig)

- Fix issue where Agent crashes when a blackbox modules config file is specified for blackbox integration. (@marctc)

- Fix issue where the code from agent would not return to the Windows Service Manager (@jkroepke)

- Fix issue where getting the support bundle failed due to using an HTTP Client that was not able to access the agent in-memory address. (@spartan0x117)

- Fix an issue that lead the `loki.source.docker` container to use excessive
  CPU and memory. (@tpaschalis)

- Fix issue where `otelcol.exporter.loki` was not normalizing label names
  to comply with Prometheus conventions. (@ptodev)

- Agent Management: Fix issue where an integration defined multiple times could lead to undefined behaviour. (@jcreixell)

v0.35.4 (2023-08-14)
--------------------

### Bugfixes

- Sign RPMs with SHA256 for FIPs compatbility. (@mattdurham)

- Fix issue where corrupt WAL segments lead to crash looping. (@tpaschalis)

- Clarify usage documentation surrounding `loki.source.file` (@joshuapare)

v0.35.3 (2023-08-09)
--------------------

### Bugfixes

- Fix a bug which prevented the `app_agent_receiver` integration from processing traces. (@ptodev)

- (Agent static mode) Jaeger remote sampling works again, through a new `jaeger_remote_sampling`
  entry in the traces config. It is no longer configurable through the jaeger receiver.
  Support Jaeger remote sampling was removed accidentally in v0.35, and it is now restored,
  albeit via a different config entry.

- Clustering: Nodes take part in distributing load only after loading their
  component graph. (@tpaschalis)

- Fix graceful termination when receiving SIGTERM/CTRL_SHUTDOWN_EVENT
  signals. (@tpaschalis)

v0.35.2 (2023-07-27)
--------------------

### Bugfixes

- Fix issue where the flow mode UI would show an empty page when navigating to
  an unhealthy `prometheus.operator` component or a healthy
  `prometheus.operator` component which discovered no custom resources.
  (@rfratto)

- Fix panic when using `oauth2` without specifying `tls_config`. (@mattdurham)

- Fix issue where series records would never get written to the WAL if a scrape
  was rolled back, resulting in "dropped sample for series that was not
  explicitly dropped via relabelling" log messages. (@rfratto)

- Fix RPM file digests so that installation on FIPS-enabled systems succeeds. (@andrewimeson)

### Other changes

- Compile journald support into builds of `grafana-agentctl` so
  `grafana-agentctl test-logs` functions as expected when testing tailing the
  systemd journal. (@rfratto)

v0.35.1 (2023-07-25)
--------------------

### Bugfixes

- Fix incorrect display of trace IDs in the automatic_logging processor of static mode's traces subsystem.
  Users of the static mode's service graph processor are also advised to upgrade,
  although the bug should theoretically not affect them. (@ptodev)

v0.35.0 (2023-07-18)
--------------------

> **BREAKING CHANGES**: This release has breaking changes. Please read entries
> carefully and consult the [upgrade guide][] for specific instructions.

### Breaking changes

- The algorithm for the "hash" action of `otelcol.processor.attributes` has changed.
  The change was made in PR [#22831](https://github.com/open-telemetry/opentelemetry-collector-contrib/pull/22831) of opentelemetry-collector-contrib. (@ptodev)

- `otelcol.exporter.loki` now includes the instrumentation scope in its output. (@ptodev)

- `otelcol.extension.jaeger_remote_sampling` removes the `/` HTTP endpoint. The `/sampling` endpoint is still functional.
  The change was made in PR [#18070](https://github.com/open-telemetry/opentelemetry-collector-contrib/pull/18070) of opentelemetry-collector-contrib. (@ptodev)

- The field `version` and `auth` struct block from `walk_params` in `prometheus.exporter.snmp` and SNMP integration have been removed. The auth block now can be configured at top level, together with `modules` (@marctc)

- Rename `discovery.file` to `local.file_match` to make it more clear that it
  discovers file on the local filesystem, and so it doesn't get confused with
  Prometheus' file discovery. (@rfratto)

- Remove the `discovery_target_decode` function in favor of using discovery
  components to better match the behavior of Prometheus' service discovery.
  (@rfratto)

- In the traces subsystem for Static mode, some metrics are removed and others are renamed. (@ptodev)
  - Removed metrics:
    - "blackbox_exporter_config_last_reload_success_timestamp_seconds" (gauge)
    - "blackbox_exporter_config_last_reload_successful" (gauge)
    - "blackbox_module_unknown_total" (counter)
    - "traces_processor_tail_sampling_count_traces_sampled" (counter)
    - "traces_processor_tail_sampling_new_trace_id_received" (counter)
    - "traces_processor_tail_sampling_sampling_decision_latency" (histogram)
    - "traces_processor_tail_sampling_sampling_decision_timer_latency" (histogram)
    - "traces_processor_tail_sampling_sampling_policy_evaluation_error" (counter)
    - "traces_processor_tail_sampling_sampling_trace_dropped_too_early" (counter)
    - "traces_processor_tail_sampling_sampling_traces_on_memory" (gauge)
    - "traces_receiver_accepted_spans" (counter)
    - "traces_receiver_refused_spans" (counter)
    - "traces_exporter_enqueue_failed_log_records" (counter)
    - "traces_exporter_enqueue_failed_metric_points" (counter)
    - "traces_exporter_enqueue_failed_spans" (counter)
    - "traces_exporter_queue_capacity" (gauge)
    - "traces_exporter_queue_size" (gauge)

  - Renamed metrics:
    - "traces_receiver_refused_spans" is renamed to "traces_receiver_refused_spans_total"
    - "traces_receiver_accepted_spans" is renamed to "traces_receiver_refused_spans_total"
    - "traces_exporter_sent_metric_points" is renamed to "traces_exporter_sent_metric_points_total"

- The `remote_sampling` block has been removed from `otelcol.receiver.jaeger`. (@ptodev)

- (Agent static mode) Jaeger remote sampling used to be configured using the Jaeger receiver configuration.
  This receiver was updated to a new version, where support for remote sampling in the receiver was removed.
  Jaeger remote sampling is available as a separate configuration field starting in v0.35.3. (@ptodev)

### Deprecations

- `otelcol.exporter.jaeger` has been deprecated and will be removed in Agent v0.38.0. (@ptodev)

### Features

- The Pyroscope scrape component computes and sends delta profiles automatically when required to reduce bandwidth usage. (@cyriltovena)

- Support `stage.geoip` in `loki.process`. (@akselleirv)

- Integrations: Introduce the `squid` integration. (@armstrmi)

- Support custom fields in MMDB file for `stage.geoip`. (@akselleirv)

- Added json_path function to river stdlib. (@jkroepke)

- Add `format`, `join`, `tp_lower`, `replace`, `split`, `trim`, `trim_prefix`, `trim_suffix`, `trim_space`, `to_upper` functions to river stdlib. (@jkroepke)

- Flow UI: Add a view for listing the Agent's peers status when clustering is enabled. (@tpaschalis)

- Add a new CLI command `grafana-agent convert` for converting a river file from supported formats to river. (@erikbaranowski)

- Add support to the `grafana-agent run` CLI for converting a river file from supported formats to river. (@erikbaranowski)

- Add boringcrypto builds and docker images for Linux arm64 and x64. (@mattdurham)

- New Grafana Agent Flow components:

  - `discovery.file` discovers scrape targets from files. (@spartan0x117)
  - `discovery.kubelet` collect scrape targets from the Kubelet API. (@gcampbell12)
  - `module.http` runs a Grafana Agent Flow module loaded from a remote HTTP endpoint. (@spartan0x117)
  - `otelcol.processor.attributes` accepts telemetry data from other `otelcol`
    components and modifies attributes of a span, log, or metric. (@ptodev)
  - `prometheus.exporter.cloudwatch` - scrape AWS CloudWatch metrics (@thepalbi)
  - `prometheus.exporter.elasticsearch` collects metrics from Elasticsearch. (@marctc)
  - `prometheus.exporter.kafka` collects metrics from Kafka Server. (@oliver-zhang)
  - `prometheus.exporter.mongodb` collects metrics from MongoDB. (@marctc)
  - `prometheus.exporter.squid` collects metrics from a squid server. (@armstrmi)
  - `prometheus.operator.probes` - discovers Probe resources in your Kubernetes
    cluster and scrape the targets they reference. (@captncraig)
  - `pyroscope.ebpf` collects system-wide performance profiles from the current
    host (@korniltsev)
  - `otelcol.exporter.loadbalancing` - export traces and logs to multiple OTLP gRPC
    endpoints in a load-balanced way. (@ptodev)

- New Grafana Agent Flow command line utilities:

  - `grafana-agent tools prometheus.remote_write` holds a collection of remote
    write-specific tools. These have been ported over from the `agentctl` command. (@rfratto)

- A new `action` argument for `otelcol.auth.headers`. (@ptodev)

- New `metadata_keys` and `metadata_cardinality_limit` arguments for `otelcol.processor.batch`. (@ptodev)

- New `boolean_attribute` and `ottl_condition` sampling policies for `otelcol.processor.tail_sampling`. (@ptodev)

- A new `initial_offset` argument for `otelcol.receiver.kafka`. (@ptodev)

### Enhancements

- Attributes and blocks set to their default values will no longer be shown in the Flow UI. (@rfratto)

- Tanka config: retain cAdvisor metrics for system processes (Kubelet, Containerd, etc.) (@bboreham)

- Update cAdvisor dependency to v0.47.0. (@jcreixell)

- Upgrade and improve Cloudwatch exporter integration (@thepalbi)

- Update `node_exporter` dependency to v1.6.0. (@spartan0x117)

- Enable `prometheus.relabel` to work with Prometheus' Native Histograms. (@tpaschalis)

- Update `dnsmasq_exporter` to last version. (@marctc)

- Add deployment spec options to describe operator's Prometheus Config Reloader image. (@alekseybb197)

- Update `module.git` with basic and SSH key authentication support. (@djcode)

- Support `clustering` block in `prometheus.operator.servicemonitors` and `prometheus.operator.podmonitors` components to distribute
  targets amongst clustered agents. (@captncraig)

- Update `redis_exporter` dependency to v1.51.0. (@jcreixell)

- The Grafana Agent mixin now includes a dashboard for the logs pipeline. (@thampiotr)

- The Agent Operational dashboard of Grafana Agent mixin now has more descriptive panel titles, Y-axis units

- Add `write_relabel_config` to `prometheus.remote_write` (@jkroepke)

- Update OpenTelemetry Collector dependencies from v0.63.0 to v0.80.0. (@ptodev)

- Allow setting the node name for clustering with a command-line flag. (@tpaschalis)

- Allow `prometheus.exporter.snmp` and SNMP integration to be configured passing a YAML block. (@marctc)

- Some metrics have been added to the traces subsystem for Static mode. (@ptodev)
  - "traces_processor_batch_batch_send_size" (histogram)
  - "traces_processor_batch_batch_size_trigger_send_total" (counter)
  - "traces_processor_batch_metadata_cardinality" (gauge)
  - "traces_processor_batch_timeout_trigger_send_total" (counter)
  - "traces_rpc_server_duration" (histogram)
  - "traces_exporter_send_failed_metric_points_total" (counter)
  - "traces_exporter_send_failed_spans_total" (counter)
  - "traces_exporter_sent_spans_total" (counter)

- Added support for custom `length` time setting in Cloudwatch component and integration. (@thepalbi)

### Bugfixes

- Fix issue where `remote.http` incorrectly had a status of "Unknown" until the
  period specified by the polling frquency elapsed. (@rfratto)


- Add signing region to remote.s3 component for use with custom endpoints so that Authorization Headers work correctly when
  proxying requests. (@mattdurham)

- Fix oauth default scope in `loki.source.azure_event_hubs`. (@akselleirv)

- Fix bug where `otelcol.exporter.otlphttp` ignores configuration for `traces_endpoint`, `metrics_endpoint`, and `logs_endpoint` attributes. (@SimoneFalzone)

- Fix issue in `prometheus.remote_write` where the `queue_config` and
  `metadata_config` blocks used incorrect defaults when not specified in the
  config file. (@rfratto)

- Fix issue where published RPMs were not signed. (@rfratto)

- Fix issue where flow mode exports labeled as "string or secret" could not be
  used in a binary operation. (@rfratto)

- Fix Grafana Agent mixin's "Agent Operational" dashboard expecting pods to always have `grafana-agent-.*` prefix. (@thampiotr)

- Change the HTTP Path and Data Path from the controller-local ID to the global ID for components loaded from within a module loader. (@spartan0x117)

- Fix bug where `stage.timestamp` in `loki.process` wasn't able to correctly
  parse timezones. This issue only impacts the dedicated `grafana-agent-flow`
  binary. (@rfratto)

- Fix bug where JSON requests to `loki.source.api` would not be handled correctly. This adds `/loki/api/v1/raw` and `/loki/api/v1/push` endpoints to `loki.source.api` and maps the `/api/v1/push` and `/api/v1/raw` to
  the `/loki` prefixed endpoints. (@mattdurham)

- Upgrade `loki.write` dependencies to latest changes. (@thepalbi)

### Other changes

- Mongodb integration has been re-enabled. (@jcreixell, @marctc)
- Build with go 1.20.6 (@captncraig)

- Clustering for Grafana Agent in flow mode has graduated from experimental to beta.

v0.34.3 (2023-06-27)
--------------------

### Bugfixes

- Fixes a bug in conversion of OpenTelemetry histograms when exported to Prometheus. (@grcevski)
- Enforce sha256 digest signing for rpms enabling installation on FIPS-enabled OSes. (@kfriedrich123)
- Fix panic from improper startup ordering in `prometheus.operator.servicemonitors`. (@captncraig)

v0.34.2 (2023-06-20)
--------------------

### Enhancements

- Replace map cache in prometheus.relabel with an LRU cache. (@mattdurham)
- Integrations: Extend `statsd` integration to configure relay endpoint. (@arminaaki)

### Bugfixes

- Fix a bug where `prometheus.relabel` would not correctly relabel when there is a cache miss. (@thampiotr)
- Fix a bug where `prometheus.relabel` would not correctly relabel exemplars or metadata. (@tpaschalis)
- Fixes several issues with statsd exporter. (@jcreixell, @marctc)

### Other changes

- Mongodb integration has been disabled for the time being due to licensing issues. (@jcreixell)

v0.34.1 (2023-06-12)
--------------------

### Bugfixes

- Fixed application of sub-collector defaults using the `windows_exporter` integration or `prometheus.exporter.windows`. (@mattdurham)

- Fix issue where `remote.http` did not fail early if the initial request
  failed. This caused failed requests to initially export empty values, which
  could lead to propagating issues downstream to other components which expect
  the export to be non-empty. (@rfratto)

- Allow `bearerTokenFile` field to be used in ServiceMonitors. (@captncraig)

- Fix issue where metrics and traces were not recorded from components within modules. (@mattdurham)

- `service_name` label is inferred from discovery meta labels in `pyroscope.scrape` (@korniltsev)

### Other changes

- Add logging to failed requests in `remote.http`. (@rfratto)

v0.34.0 (2023-06-08)
--------------------

### Breaking changes

- The experimental dynamic configuration feature has been removed in favor of Flow mode. (@mattdurham)

- The `oracledb` integration configuration has removed a redundant field `metrics_scrape_interval`. Use the `scrape_interval` parameter of the integration if a custom scrape interval is required. (@schmikei)

- Upgrade the embedded windows_exporter to commit 79781c6. (@jkroepke)

- Prometheus exporters in Flow mode now set the `instance` label to a value similar to the one they used to have in Static mode (<hostname> by default, customized by some integrations). (@jcreixell)

- `phlare.scrape` and `phlare.write` have been renamed to `pyroscope.scrape` and `pyroscope.scrape`. (@korniltsev)

### Features

- New Grafana Agent Flow components:
  - `loki.source.api` - receive Loki log entries over HTTP (e.g. from other agents). (@thampiotr)
  - `prometheus.operator.servicemonitors` discovers ServiceMonitor resources in your Kubernetes cluster and scrape
    the targets they reference. (@captncraig, @marctc, @jcreixell)
  - `prometheus.receive_http` - receive Prometheus metrics over HTTP (e.g. from other agents). (@thampiotr)
  - `remote.vault` retrieves a secret from Vault. (@rfratto)
  - `prometheus.exporter.snowflake` collects metrics from a snowflake database (@jonathanWamsley)
  - `prometheus.exporter.mssql` collects metrics from Microsoft SQL Server (@jonathanwamsley)
  - `prometheus.exporter.oracledb` collects metrics from oracledb (@jonathanwamsley)
  - `prometheus.exporter.dnsmasq` collects metrics from a dnsmasq server. (@spartan0x117)
  - `loki.source.awsfirehose` - receive Loki log entries from AWS Firehose via HTTP (@thepalbi)
  - `discovery.http` service discovery via http. (@captncraig)

- Added new functions to the River standard library:
  - `coalesce` returns the first non-zero value from a list of arguments. (@jkroepke)
  - `nonsensitive` converts a River secret back into a string. (@rfratto)

### Enhancements

- Support to attach node metadata to pods and endpoints targets in
  `discovery.kubernetes`. (@laurovenancio)

- Support ability to add optional custom headers to `loki.write` endpoint block (@aos)

- Support in-memory HTTP traffic for Flow components. `prometheus.exporter`
  components will now export a target containing an internal HTTP address.
  `prometheus.scrape`, when given that internal HTTP address, will connect to
  the server in-memory, bypassing the network stack. Use the new
  `--server.http.memory-addr` flag to customize which address is used for
  in-memory traffic. (@rfratto)
- Disable node_exporter on Windows systems (@jkroepke)
- Operator support for OAuth 2.0 Client in LogsClientSpec (@DavidSpek)

- Support `clustering` block in `phlare.scrape` components to distribute
  targets amongst clustered agents. (@rfratto)

- Delete stale series after a single WAL truncate instead of two. (@rfratto)

- Update OracleDB Exporter dependency to 0.5.0 (@schmikei)

- Embed Google Fonts on Flow UI (@jkroepke)

- Enable Content-Security-Policies on Flow UI (@jkroepke)

- Update azure-metrics-exporter to v0.0.0-20230502203721-b2bfd97b5313 (@kgeckhart)

- Update azidentity dependency to v1.3.0. (@akselleirv)

- Add custom labels to journal entries in `loki.source.journal` (@sbhrule15)

- `prometheus.operator.podmonitors` and `prometheus.operator.servicemonitors` can now access cluster secrets for authentication to targets. (@captncraig)

### Bugfixes

- Fix `loki.source.(gcplog|heroku)` `http` and `grpc` blocks were overriding defaults with zero-values
  on non-present fields. (@thepalbi)

- Fix an issue where defining `logging` or `tracing` blocks inside of a module
  would generate a panic instead of returning an error. (@erikbaranowski)

- Fix an issue where not specifying either `http` nor `grpc` blocks could result
  in a panic for `loki.source.heroku` and `loki.source.gcplog` components. (@thampiotr)

- Fix an issue where build artifacts for IBM S390x were being built with the
  GOARCH value for the PPC64 instead. (tpaschalis)

- Fix an issue where the Grafana Agent Flow RPM used the wrong path for the
  environment file, preventing the service from loading. (@rfratto)

- Fix an issue where the cluster advertise address was overwriting the join
  addresses. (@laurovenancio)

- Fix targets deduplication when clustering mode is enabled. (@laurovenancio)

- Fix issue in operator where any version update will restart all agent pods simultaneously. (@captncraig)

- Fix an issue where `loki.source.journald` did not create the positions
  directory with the appropriate permissions. (@tpaschalis)

- Fix an issue where fanning out log entries to multiple `loki.process`
  components lead to a race condition. (@tpaschalis)

- Fix panic in `prometheus.operator.servicemonitors` from relabel rules without certain defaults. (@captncraig)

- Fix issue in modules export cache throwing uncomparable errors. (@mattdurham)

- Fix issue where the UI could not navigate to components loaded by modules. (@rfratto)

- Fix issue where using exporters inside modules failed due to not passing the in-memory address dialer. (@mattdurham)

- Add signing region to remote.s3 component for use with custom endpoints so that Authorization Headers work correctly when
  proxying requests. (@mattdurham)

- Fix missing `instance` key for `prometheus.exporter.dnsmasq` component. (@spartan0x117)

### Other changes

- Add metrics when clustering mode is enabled. (@rfratto)
- Document debug metric `loki_process_dropped_lines_by_label_total` in loki.process. (@akselleirv)

- Add `agent_wal_out_of_order_samples_total` metric to track samples received
  out of order. (@rfratto)

- Add CLI flag `--server.http.enable-pprof` to grafana-agent-flow to conditionally enable `/debug/pprof` endpoints (@jkroepke)

- Use Go 1.20.4 for builds. (@tpaschalis)

- Integrate the new ExceptionContext which was recently added to the Faro Web-SDK in the
  app_agent_receiver Payload. (@codecapitano)

- Flow clustering: clusters will now use 512 tokens per node for distributing
  work, leading to better distribution. However, rolling out this change will
  cause some incorrerct or missing assignments until all nodes are updated. (@rfratto)

- Change the Docker base image for Linux containers to `ubuntu:lunar`.
  (@rfratto)

v0.33.2 (2023-05-11)
--------------------

### Bugfixes

- Fix issue where component evaluation time was overridden by a "default
  health" message. (@rfratto)

- Honor timeout when trying to establish a connection to another agent in Flow
  clustering mode. (@rfratto)

- Fix an issue with the grafana/agent windows docker image entrypoint
  not targeting the right location for the config. (@erikbaranowski)

- Fix issue where the `node_exporter` integration and
  `prometheus.exporter.unix` `diskstat_device_include` component could not set
  the allowlist field for the diskstat collector. (@tpaschalis)

- Fix an issue in `loki.source.heroku` where updating the `labels` or `use_incoming_timestamp`
  would not take effect. (@thampiotr)

- Flow: Fix an issue within S3 Module where the S3 path was not parsed correctly when the
  path consists of a parent directory. (@jastisriradheshyam)

- Flow: Fix an issue on Windows where `prometheus.remote_write` failed to read
  WAL checkpoints. This issue led to memory leaks once the initial checkpoint
  was created, and prevented a fresh process from being able to deliver metrics
  at all. (@rfratto)

- Fix an issue where the `loki.source.kubernetes` component could lead to
  the Agent crashing due to a race condition. (@tpaschalis)

### Other changes

- The `phlare.scrape` Flow component `fetch profile failed` log has been set to
  `debug` instead of `error`. (@erikbaranowski)

v0.33.1 (2023-05-01)
--------------------

### Bugfixes

- Fix spelling of the `frequency` argument on the `local.file` component.
  (@tpaschalis)

- Fix bug where some capsule values (such as Prometheus receivers) could not
  properly be used as an argument to a module. (@rfratto)

- Fix version information not displaying correctly when passing the `--version`
  flag or in the `agent_build_info` metric. (@rfratto)

- Fix issue in `loki.source.heroku` and `loki.source.gcplog` where updating the
  component would cause Grafana Agent Flow's Prometheus metrics endpoint to
  return an error until the process is restarted. (@rfratto)

- Fix issue in `loki.source.file` where updating the component caused
  goroutines to leak. (@rfratto)

### Other changes

- Support Bundles report the status of discovered log targets. (@tpaschalis)

v0.33.0 (2023-04-25)
--------------------

### Breaking changes

- Support for 32-bit ARM builds is removed for the foreseeable future due to Go
  compiler issues. We will consider bringing back 32-bit ARM support once our Go
  compiler issues are resolved and 32-bit ARM builds are stable. (@rfratto)

- Agent Management: `agent_management.api_url` config field has been replaced by
`agent_management.host`. The API path and version is now defined by the Agent. (@jcreixell)

- Agent Management: `agent_management.protocol` config field now allows defining "http" and "https" explicitly. Previously, "http" was previously used for both, with the actual protocol used inferred from the api url, which led to confusion. When upgrading, make sure to set to "https" when replacing `api_url` with `host`. (@jcreixell)

- Agent Management: `agent_management.remote_config_cache_location` config field has been replaced by
`agent_management.remote_configuration.cache_location`. (@jcreixell)

- Remove deprecated symbolic links to to `/bin/agent*` in Docker containers,
  as planned in v0.31. (@tpaschalis)

### Deprecations

- [Dynamic Configuration](https://grafana.com/docs/agent/latest/cookbook/dynamic-configuration/) will be removed in v0.34. Grafana Agent Flow supersedes this functionality. (@mattdurham)

### Features

- New Grafana Agent Flow components:

  - `discovery.dns` DNS service discovery. (@captncraig)
  - `discovery.ec2` service discovery for aws ec2. (@captncraig)
  - `discovery.lightsail` service discovery for aws lightsail. (@captncraig)
  - `discovery.gce` discovers resources on Google Compute Engine (GCE). (@marctc)
  - `discovery.digitalocean` provides service discovery for DigitalOcean. (@spartan0x117)
  - `discovery.consul` service discovery for Consul. (@jcreixell)
  - `discovery.azure` provides service discovery for Azure. (@spartan0x117)
  - `module.file` runs a Grafana Agent Flow module loaded from a file on disk.
    (@erikbaranowski)
  - `module.git` runs a Grafana Agent Flow module loaded from a file within a
    Git repository. (@rfratto)
  - `module.string` runs a Grafana Agent Flow module passed to the component by
    an expression containing a string. (@erikbaranowski, @rfratto)
  - `otelcol.auth.oauth2` performs OAuth 2.0 authentication for HTTP and gRPC
    based OpenTelemetry exporters. (@ptodev)
  - `otelcol.extension.jaeger_remote_sampling` provides an endpoint from which to
    pull Jaeger remote sampling documents. (@joe-elliott)
  - `otelcol.exporter.logging` accepts OpenTelemetry data from other `otelcol` components and writes it to the console. (@erikbaranowski)
  - `otelcol.auth.sigv4` performs AWS Signature Version 4 (SigV4) authentication
    for making requests to AWS services via `otelcol` components that support
    authentication extensions. (@ptodev)
  - `prometheus.exporter.blackbox` collects metrics from Blackbox exporter. (@marctc)
  - `prometheus.exporter.mysql` collects metrics from a MySQL database. (@spartan0x117)
  - `prometheus.exporter.postgres` collects metrics from a PostgreSQL database. (@spartan0x117)
  - `prometheus.exporter.statsd` collects metrics from a Statsd instance. (@gaantunes)
  - `prometheus.exporter.snmp` collects metrics from SNMP exporter. (@marctc)
  - `prometheus.operator.podmonitors` discovers PodMonitor resources in your Kubernetes cluster and scrape
    the targets they reference. (@captncraig, @marctc, @jcreixell)
  - `prometheus.exporter.windows` collects metrics from a Windows instance. (@jkroepke)
  - `prometheus.exporter.memcached` collects metrics from a Memcached server. (@spartan0x117)
  - `loki.source.azure_event_hubs` reads messages from Azure Event Hub using Kafka and forwards them to other   `loki` components. (@akselleirv)

- Add support for Flow-specific system packages:

  - Flow-specific DEB packages. (@rfratto, @robigan)
  - Flow-specific RPM packages. (@rfratto, @robigan)
  - Flow-specific macOS Homebrew Formula. (@rfratto)
  - Flow-specific Windows installer. (@rfratto)

  The Flow-specific packages allow users to install and run Grafana Agent Flow
  alongside an existing installation of Grafana Agent.

- Agent Management: Add support for integration snippets. (@jcreixell)

- Flow: Introduce a gossip-over-HTTP/2 _clustered mode_. `prometheus.scrape`
  component instances can opt-in to distributing scrape load between cluster
  peers. (@tpaschalis)

### Enhancements

- Flow: Add retries with backoff logic to Phlare write component. (@cyriltovena)

- Operator: Allow setting runtimeClassName on operator-created pods. (@captncraig)

- Operator: Transparently compress agent configs to stay under size limitations. (@captncraig)

- Update Redis Exporter Dependency to v1.49.0. (@spartan0x117)

- Update Loki dependency to the k144 branch. (@andriikushch)

- Flow: Add OAUTHBEARER mechanism to `loki.source.kafka` using Azure as provider. (@akselleirv)

- Update Process Exporter dependency to v0.7.10. (@spartan0x117)

- Agent Management: Introduces backpressure mechanism for remote config fetching (obeys 429 request
  `Retry-After` header). (@spartan0x117)

- Flow: support client TLS settings (CA, client certificate, client key) being
  provided from other components for the following components:

  - `discovery.docker`
  - `discovery.kubernetes`
  - `loki.source.kafka`
  - `loki.source.kubernetes`
  - `loki.source.podlogs`
  - `loki.write`
  - `mimir.rules.kubernetes`
  - `otelcol.auth.oauth2`
  - `otelcol.exporter.jaeger`
  - `otelcol.exporter.otlp`
  - `otelcol.exporter.otlphttp`
  - `otelcol.extension.jaeger_remote_sampling`
  - `otelcol.receiver.jaeger`
  - `otelcol.receiver.kafka`
  - `phlare.scrape`
  - `phlare.write`
  - `prometheus.remote_write`
  - `prometheus.scrape`
  - `remote.http`

- Flow: support server TLS settings (client CA, server certificate, server key)
  being provided from other components for the following components:

  - `loki.source.syslog`
  - `otelcol.exporter.otlp`
  - `otelcol.extension.jaeger_remote_sampling`
  - `otelcol.receiver.jaeger`
  - `otelcol.receiver.opencensus`
  - `otelcol.receiver.zipkin`

- Flow: Define custom http method and headers in `remote.http` component (@jkroepke)

- Flow: Add config property to `prometheus.exporter.blackbox` to define the config inline (@jkroepke)

- Update Loki Dependency to k146 which includes configurable file watchers (@mattdurham)

### Bugfixes

- Flow: fix issue where Flow would return an error when trying to access a key
  of a map whose value was the zero value (`null`, `0`, `false`, `[]`, `{}`).
  Whether an error was returned depended on the internal type of the value.
  (@rfratto)

- Flow: fix issue where using the `jaeger_remote` sampler for the `tracing`
  block would fail to parse the response from the remote sampler server if it
  used strings for the strategy type. This caused sampling to fall back
  to the default rate. (@rfratto)

- Flow: fix issue where components with no arguments like `loki.echo` were not
  viewable in the UI. (@rfratto)

- Flow: fix deadlock in `loki.source.file` where terminating tailers would hang
  while flushing remaining logs, preventing `loki.source.file` from being able
  to update. (@rfratto)

- Flow: fix deadlock in `loki.process` where a component with no stages would
  hang forever on handling logs. (@rfratto)

- Fix issue where a DefaultConfig might be mutated during unmarshaling. (@jcreixell)

- Fix issues where CloudWatch Exporter cannot use FIPS Endpoints outside of USA regions (@aglees)

- Fix issue where scraping native Prometheus histograms would leak memory.
  (@rfratto)

- Flow: fix issue where `loki.source.docker` component could deadlock. (@tpaschalis)

- Flow: fix issue where `prometheus.remote_write` created unnecessary extra
  child directories to store the WAL in. (@rfratto)

- Fix internal metrics reported as invalid by promtool's linter. (@tpaschalis)

- Fix issues with cri stage which treats partial line coming from any stream as same. (@kavirajk @aglees)

- Operator: fix for running multiple operators with different `--agent-selector` flags. (@captncraig)

- Operator: respect FilterRunning on PodMonitor and ServiceMonitor resources to only scrape running pods. (@captncraig)

- Fixes a bug where the github exporter would get stuck in an infinite loop under certain conditions. (@jcreixell)

- Fix bug where `loki.source.docker` always failed to start. (@rfratto)

### Other changes

- Grafana Agent Docker containers and release binaries are now published for
  s390x. (@rfratto)

- Use Go 1.20.3 for builds. (@rfratto)

- Change the Docker base image for Linux containers to `ubuntu:kinetic`.
  (@rfratto)

- Update prometheus.remote_write defaults to match new prometheus
  remote-write defaults. (@erikbaranowski)

v0.32.1 (2023-03-06)
--------------------

### Bugfixes

- Flow: Fixes slow reloading of targets in `phlare.scrape` component. (@cyriltovena)

- Flow: add a maximum connection lifetime of one hour when tailing logs from
  `loki.source.kubernetes` and `loki.source.podlogs` to recover from an issue
  where the Kubernetes API server stops responding with logs without closing
  the TCP connection. (@rfratto)

- Flow: fix issue in `loki.source.kubernetes` where `__pod__uid__` meta label
  defaulted incorrectly to the container name, causing tailers to never
  restart. (@rfratto)

v0.32.0 (2023-02-28)
--------------------

### Breaking changes

- Support for the embedded Flow UI for 32-bit ARMv6 builds is temporarily
  removed. (@rfratto)

- Node Exporter configuration options changed to align with new upstream version (@Thor77):

  - `diskstats_ignored_devices` is now `diskstats_device_exclude` in agent configuration.
  - `ignored_devices` is now `device_exclude` in flow configuration.

- Some blocks in Flow components have been merged with their parent block to make the block hierarchy smaller:

  - `discovery.docker > http_client_config` is merged into the `discovery.docker` block. (@erikbaranowski)
  - `discovery.kubernetes > http_client_config` is merged into the `discovery.kubernetes` block. (@erikbaranowski)
  - `loki.source.kubernetes > client > http_client_config` is merged into the `client` block. (@erikbaranowski)
  - `loki.source.podlogs > client > http_client_config` is merged into the `client` block. (@erikbaranowski)
  - `loki.write > endpoint > http_client_config` is merged into the `endpoint` block. (@erikbaranowski)
  - `mimir.rules.kubernetes > http_client_config` is merged into the `mimir.rules.kubernetes` block. (@erikbaranowski)
  - `otelcol.receiver.opencensus > grpc` is merged into the `otelcol.receiver.opencensus` block. (@ptodev)
  - `otelcol.receiver.zipkin > http` is merged into the `otelcol.receiver.zipkin` block. (@ptodev)
  - `phlare.scrape > http_client_config` is merged into the `phlare.scrape` block. (@erikbaranowski)
  - `phlare.write > endpoint > http_client_config` is merged into the `endpoint` block. (@erikbaranowski)
  - `prometheus.remote_write > endpoint > http_client_config` is merged into the `endpoint` block. (@erikbaranowski)
  - `prometheus.scrape > http_client_config` is merged into the `prometheus.scrape` block. (@erikbaranowski)

- The `loki.process` component now uses a combined name for stages, simplifying
  the block hierarchy. For example, the `stage > json` block hierarchy is now a
  single block called `stage.json`. All stage blocks in `loki.process` have
  been updated to use this simplified hierarchy. (@tpaschalis)

- `remote.s3` `client_options` block has been renamed to `client`. (@mattdurham)

- Renamed `prometheus.integration.node_exporter` to `prometheus.exporter.unix`. (@jcreixell)

- As first announced in v0.30, support for the `EXPERIMENTAL_ENABLE_FLOW`
  environment variable has been removed in favor of `AGENT_MODE=flow`.
  (@rfratto)

### Features

- New integrations:

  - `oracledb` (@schmikei)
  - `mssql` (@binaryfissiongames)
  - `cloudwatch metrics` (@thepalbi)
  - `azure` (@kgeckhart)
  - `gcp` (@kgeckhart, @ferruvich)

- New Grafana Agent Flow components:

  - `loki.echo` writes received logs to stdout. (@tpaschalis, @rfratto)
  - `loki.source.docker` reads logs from Docker containers and forwards them to
    other `loki` components. (@tpaschalis)
  - `loki.source.kafka` reads logs from Kafka events and forwards them to other
    `loki` components. (@erikbaranowski)
  - `loki.source.kubernetes_events` watches for Kubernetes Events and converts
    them into log lines to forward to other `loki` components. It is the
    equivalent of the `eventhandler` integration. (@rfratto)
  - `otelcol.processor.tail_sampling` samples traces based on a set of defined
    policies from `otelcol` components before forwarding them to other
    `otelcol` components. (@erikbaranowski)
  - `prometheus.exporter.apache` collects metrics from an apache web server
    (@captncraig)
  - `prometheus.exporter.consul` collects metrics from a consul installation
    (@captncraig)
  - `prometheus.exporter.github` collects metrics from GitHub (@jcreixell)
  - `prometheus.exporter.process` aggregates and collects metrics by scraping
    `/proc`. (@spartan0x117)
  - `prometheus.exporter.redis` collects metrics from a redis database
    (@spartan0x117)

### Enhancements

- Flow: Support `keepequal` and `dropequal` actions for relabeling. (@cyriltovena)

- Update Prometheus Node Exporter integration to v1.5.0. (@Thor77)

- Grafana Agent Flow will now reload the config file when `SIGHUP` is sent to
  the process. (@rfratto)

- If using the official RPM and DEB packages for Grafana Agent, invoking
  `systemctl reload grafana-agent` will now reload the configuration file.
  (@rfratto)

- Flow: the `loki.process` component now implements all the same processing
  stages as Promtail's pipelines. (@tpaschalis)

- Flow: new metric for `prometheus.scrape` -
  `agent_prometheus_scrape_targets_gauge`. (@ptodev)

- Flow: new metric for `prometheus.scrape` and `prometheus.relabel` -
  `agent_prometheus_forwarded_samples_total`. (@ptodev)

- Flow: add `constants` into the standard library to expose the hostname, OS,
  and architecture of the system Grafana Agent is running on. (@rfratto)

- Flow: add timeout to loki.source.podlogs controller setup. (@polyrain)

### Bugfixes

- Fixed a reconciliation error in Grafana Agent Operator when using `tlsConfig`
  on `Probe`. (@supergillis)

- Fix issue where an empty `server:` config stanza would cause debug-level logging.
  An empty `server:` is considered a misconfiguration, and thus will error out.
  (@neomantra)

- Flow: fix an error where some error messages that crossed multiple lines
  added extra an extra `|` character when displaying the source file on the
  starting line. (@rfratto)

- Flow: fix issues in `agent fmt` where adding an inline comment on the same
  line as a `[` or `{` would cause indentation issues on subsequent lines.
  (@rfratto)

- Flow: fix issues in `agent fmt` where line comments in arrays would be given
  the wrong identation level. (@rfratto)

- Flow: fix issues with `loki.file` and `loki.process` where deadlock contention or
  logs fail to process. (@mattdurham)

- Flow: `oauth2 > tls_config` was documented as a block but coded incorrectly as
  an attribute. This is now a block in code. This impacted `discovery.docker`,
  `discovery.kubernetes`, `loki.source.kubernetes`, `loki.write`,
  `mimir.rules.kubernetes`, `phlare.scrape`, `phlare.write`,
  `prometheus.remote_write`, `prometheus.scrape`, and `remote.http`
  (@erikbaranowski)

- Flow: Fix issue where using `river:",label"` causes the UI to return nothing. (@mattdurham)

### Other changes

- Use Go 1.20 for builds. (@rfratto)

- The beta label from Grafana Agent Flow has been removed. A subset of Flow
  components are still marked as beta or experimental:

  - `loki.echo` is explicitly marked as beta.
  - `loki.source.kubernetes` is explicitly marked as experimental.
  - `loki.source.podlogs` is explicitly marked as experimental.
  - `mimir.rules.kubernetes` is explicitly marked as beta.
  - `otelcol.processor.tail_sampling` is explicitly marked as beta.
  - `otelcol.receiver.loki` is explicitly marked as beta.
  - `otelcol.receiver.prometheus` is explicitly marked as beta.
  - `phlare.scrape` is explicitly marked as beta.
  - `phlare.write` is explicitly marked as beta.

v0.31.3 (2023-02-13)
--------------------

### Bugfixes

- `loki.source.cloudflare`: fix issue where the `zone_id` argument
  was being ignored, and the `api_token` argument was being used for the zone
  instead. (@rfratto)

- `loki.source.cloudflare`: fix issue where `api_token` argument was not marked
  as a sensitive field. (@rfratto)

v0.31.2 (2023-02-08)
--------------------

### Other changes

- In the Agent Operator, upgrade the `prometheus-config-reloader` dependency
  from version 0.47.0 to version 0.62.0. (@ptodev)

v0.31.1 (2023-02-06)
--------------------

> **BREAKING CHANGES**: This release has breaking changes. Please read entries
> carefully and consult the [upgrade guide][] for specific instructions.

### Breaking changes

- All release Windows `.exe` files are now published as a zip archive.
  Previously, `grafana-agent-installer.exe` was unzipped. (@rfratto)

### Other changes

- Support Go 1.20 for builds. Official release binaries are still produced
  using Go 1.19. (@rfratto)

v0.31.0 (2023-01-31)
--------------------

> **BREAKING CHANGES**: This release has breaking changes. Please read entries
> carefully and consult the [upgrade guide][] for specific instructions.

### Breaking changes

- Release binaries (including inside Docker containers) have been renamed to be
  prefixed with `grafana-` (@rfratto):

  - `agent` is now `grafana-agent`.
  - `agentctl` is now `grafana-agentctl`.
  - `agent-operator` is now `grafana-agent-operator`.

### Deprecations

- A symbolic link in Docker containers from the old binary name to the new
  binary name has been added. These symbolic links will be removed in v0.33. (@rfratto)

### Features

- New Grafana Agent Flow components:

  - `loki.source.cloudflare` reads logs from Cloudflare's Logpull API and
    forwards them to other `loki` components. (@tpaschalis)
  - `loki.source.gcplog` reads logs from GCP cloud resources using Pub/Sub
    subscriptions and forwards them to other `loki` components. (@tpaschalis)
  - `loki.source.gelf` listens for Graylog logs. (@mattdurham)
  - `loki.source.heroku` listens for Heroku messages over TCP a connection and
    forwards them to other `loki` components. (@erikbaranowski)
  - `loki.source.journal` read messages from systemd journal. (@mattdurham)
  - `loki.source.kubernetes` collects logs from Kubernetes pods using the
    Kubernetes API. (@rfratto)
  - `loki.source.podlogs` discovers PodLogs resources on Kubernetes and
    uses the Kubernetes API to collect logs from the pods specified by the
    PodLogs resource. (@rfratto)
  - `loki.source.syslog` listens for Syslog messages over TCP and UDP
    connections and forwards them to other `loki` components. (@tpaschalis)
  - `loki.source.windowsevent` reads logs from Windows Event Log. (@mattdurham)
  - `otelcol.exporter.jaeger` forwards OpenTelemetry data to a Jaeger server.
    (@erikbaranowski)
  - `otelcol.exporter.loki` forwards OTLP-formatted data to compatible `loki`
    receivers. (@tpaschalis)
  - `otelcol.receiver.kafka` receives telemetry data from Kafka. (@rfratto)
  - `otelcol.receiver.loki` receives Loki logs, converts them to the OTLP log
    format and forwards them to other `otelcol` components. (@tpaschalis)
  - `otelcol.receiver.opencensus` receives OpenConsensus-formatted traces or
    metrics. (@ptodev)
  - `otelcol.receiver.zipkin` receives Zipkin-formatted traces. (@rfratto)
  - `phlare.scrape` collects application performance profiles. (@cyriltovena)
  - `phlare.write` sends application performance profiles to Grafana Phlare.
    (@cyriltovena)
  - `mimir.rules.kubernetes` discovers `PrometheusRule` Kubernetes resources and
    loads them into a Mimir instance. (@Logiraptor)

- Flow components which work with relabeling rules (`discovery.relabel`,
  `prometheus.relabel` and `loki.relabel`) now export a new value named Rules.
  This value returns a copy of the currently configured rules. (@tpaschalis)

- New experimental feature: agent-management. Polls configured remote API to fetch new configs. (@spartan0x117)

- Introduce global configuration for logs. (@jcreixell)

### Enhancements

- Handle faro-web-sdk `View` meta in app_agent_receiver. (@rlankfo)

- Flow: the targets in debug info from `loki.source.file` are now individual blocks. (@rfratto)

- Grafana Agent Operator: add [promtail limit stage](https://grafana.com/docs/loki/latest/clients/promtail/stages/limit/) to the operator. (@spartan0x117)

### Bugfixes

- Flow UI: Fix the issue with messy layout on the component list page while
  browser window resize (@xiyu95)

- Flow UI: Display the values of all attributes unless they are nil. (@ptodev)

- Flow: `prometheus.relabel` and `prometheus.remote_write` will now error if they have exited. (@ptodev)

- Flow: Fix issue where negative numbers would convert to floating-point values
  incorrectly, treating the sign flag as part of the number. (@rfratto)

- Flow: fix a goroutine leak when `loki.source.file` is passed more than one
  target with identical set of public labels. (@rfratto)

- Fix issue where removing and re-adding log instance configurations causes an
  error due to double registration of metrics (@spartan0x117, @jcreixell)

### Other changes

- Use Go 1.19.4 for builds. (@erikbaranowski)

- New windows containers for agent and agentctl. These can be found moving forward with the ${Version}-windows tags for grafana/agent and grafana/agentctl docker images (@erikbaranowski)

v0.30.2 (2023-01-11)
--------------------

### Bugfixes

- Flow: `prometheus.relabel` will no longer modify the labels of the original
  metrics, which could lead to the incorrect application of relabel rules on
  subsequent relabels. (@rfratto)

- Flow: `loki.source.file` will no longer deadlock other components if log
  lines cannot be sent to Loki. `loki.source.file` will wait for 5 seconds per
  file to finish flushing read logs to the client, after which it will drop
  them, resulting in lost logs. (@rfratto)

- Operator: Fix the handling of the enableHttp2 field as a boolean in
  `pod_monitor` and `service_monitor` templates. (@tpaschalis)

v0.30.1 (2022-12-23)
--------------------

### Bugfixes

- Fix issue where journald support was accidentally removed. (@tpaschalis)

- Fix issue where some traces' metrics where not collected. (@marctc)

v0.30.0 (2022-12-20)
--------------------

> **BREAKING CHANGES**: This release has breaking changes. Please read entries
> carefully and consult the [upgrade guide][] for specific instructions.

### Breaking changes

- The `ebpf_exporter` integration has been removed due to issues with static
  linking. It may be brought back once these are resolved. (@tpaschalis)

### Deprecations

- The `EXPERIMENTAL_ENABLE_FLOW` environment variable is deprecated in favor of
  `AGENT_MODE=flow`. Support for `EXPERIMENTAL_ENABLE_FLOW` will be removed in
  v0.32. (@rfratto)

### Features

- `grafana-agent-operator` supports oauth2 as an authentication method for
  remote_write. (@timo-42)

- Grafana Agent Flow: Add tracing instrumentation and a `tracing` block to
  forward traces to `otelcol` component. (@rfratto)

- Grafana Agent Flow: Add a `discovery_target_decode` function to decode a JSON
  array of discovery targets corresponding to Prometheus' HTTP and file service
  discovery formats. (@rfratto)

- New Grafana Agent Flow components:

  - `remote.http` polls an HTTP URL and exposes the response body as a string
    or secret to other components. (@rfratto)

  - `discovery.docker` discovers Docker containers from a Docker Engine host.
    (@rfratto)

  - `loki.source.file` reads and tails files for log entries and forwards them
    to other `loki` components. (@tpaschalis)

  - `loki.write` receives log entries from other `loki` components and sends
    them over to a Loki instance. (@tpaschalis)

  - `loki.relabel` receives log entries from other `loki` components and
    rewrites their label set. (@tpaschalis)

  - `loki.process` receives log entries from other `loki` components and runs
    one or more processing stages. (@tpaschalis)

  - `discovery.file` discovers files on the filesystem following glob
    patterns. (@mattdurham)

- Integrations: Introduce the `snowflake` integration. (@binaryfissiongames)

### Enhancements

- Update agent-loki.yaml to use environment variables in the configuration file (@go4real)

- Integrations: Always use direct connection in mongodb_exporter integration. (@v-zhuravlev)

- Update OpenTelemetry Collector dependency to v0.63.1. (@tpaschalis)

- riverfmt: Permit empty blocks with both curly braces on the same line.
  (@rfratto)

- riverfmt: Allow function arguments to persist across different lines.
  (@rfratto)

- Flow: The HTTP server will now start before the Flow controller performs the
  initial load. This allows metrics and pprof data to be collected during the
  first load. (@rfratto)

- Add support for using a [password map file](https://github.com/oliver006/redis_exporter/blob/master/contrib/sample-pwd-file.json) in `redis_exporter`. (@spartan0x117)

- Flow: Add support for exemplars in Prometheus component pipelines. (@rfratto)

- Update Prometheus dependency to v2.40.5. (@rfratto)

- Update Promtail dependency to k127. (@rfratto)

- Native histograms are now supported in the static Grafana Agent and in
  `prometheus.*` Flow components. Native histograms will be automatically
  collected from supported targets. remote_write must be configured to forward
  native histograms from the WAL to the specified endpoints. (@rfratto)

- Flow: metrics generated by upstream OpenTelemetry Collector components are
  now exposed at the `/metrics` endpoint of Grafana Agent Flow. (@rfratto)

### Bugfixes

- Fix issue where whitespace was being sent as part of password when using a
  password file for `redis_exporter`. (@spartan0x117)

- Flow UI: Fix issue where a configuration block referencing a component would
  cause the graph page to fail to load. (@rfratto)

- Remove duplicate `oauth2` key from `metricsinstances` CRD. (@daper)

- Fix issue where on checking whether to restart integrations the Integration
  Manager was comparing configs with secret values scrubbed, preventing reloads
  if only secrets were updated. (@spartan0x117)

### Other changes

- Grafana Agent Flow has graduated from experimental to beta.

v0.29.0 (2022-11-08)
--------------------

> **BREAKING CHANGES**: This release has breaking changes. Please read entries
> carefully and consult the [upgrade guide][] for specific instructions.

### Breaking changes

- JSON-encoded traces from OTLP versions earlier than 0.16.0 are no longer
  supported. (@rfratto)

### Deprecations

- The binary names `agent`, `agentctl`, and `agent-operator` have been
  deprecated and will be renamed to `grafana-agent`, `grafana-agentctl`, and
  `grafana-agent-operator` in the v0.31.0 release.

### Features

- Add `agentctl test-logs` command to allow testing log configurations by redirecting
  collected logs to standard output. This can be useful for debugging. (@jcreixell)

- New Grafana Agent Flow components:

  - `otelcol.receiver.otlp` receives OTLP-formatted traces, metrics, and logs.
    Data can then be forwarded to other `otelcol` components. (@rfratto)

  - `otelcol.processor.batch` batches data from `otelcol` components before
    forwarding it to other `otelcol` components. (@rfratto)

  - `otelcol.exporter.otlp` accepts data from `otelcol` components and sends
    it to a gRPC server using the OTLP protocol. (@rfratto)

  - `otelcol.exporter.otlphttp` accepts data from `otelcol` components and
    sends it to an HTTP server using the OTLP protocol. (@tpaschalis)

  - `otelcol.auth.basic` performs basic authentication for `otelcol`
    components that support authentication extensions. (@rfratto)

  - `otelcol.receiver.jeager` receives Jaeger-formatted traces. Data can then
    be forwarded to other `otelcol` components. (@rfratto)

  - `otelcol.processor.memory_limiter` periodically checks memory usage and
    drops data or forces a garbage collection if the defined limits are
    exceeded. (@tpaschalis)

  - `otelcol.auth.bearer` performs bearer token authentication for `otelcol`
    components that support authentication extensions. (@rfratto)

  - `otelcol.auth.headers` attaches custom request headers to `otelcol`
    components that support authentication extensions. (@rfratto)

  - `otelcol.receiver.prometheus` receives Prometheus metrics, converts them
    to the OTLP metric format and forwards them to other `otelcol` components.
    (@tpaschalis)

  - `otelcol.exporter.prometheus` forwards OTLP-formatted data to compatible
    `prometheus` components. (@rfratto)

- Flow: Allow config blocks to reference component exports. (@tpaschalis)

- Introduce `/-/support` endpoint for generating 'support bundles' in static
  agent mode. Support bundles are zip files of commonly-requested information
  that can be used to debug a running agent. (@tpaschalis)

### Enhancements

- Update OpenTelemetry Collector dependency to v0.61.0. (@rfratto)

- Add caching to Prometheus relabel component. (@mattdurham)

- Grafana Agent Flow: add `agent_resources_*` metrics which explain basic
  platform-agnostic metrics. These metrics assist with basic monitoring of
  Grafana Agent, but are not meant to act as a replacement for fully featured
  components like `prometheus.integration.node_exporter`. (@rfratto)

- Enable field label in TenantStageSpec of PodLogs pipeline. (@siiimooon)

- Enable reporting of enabled integrations. (@marctc)

- Grafana Agent Flow: `prometheus.remote_write` and `prometheus.relabel` will
  now export receivers immediately, removing the need for dependant components
  to be evaluated twice at process startup. (@rfratto)

- Add missing setting to configure instance key for Eventhandler integration. (@marctc)

- Update Prometheus dependency to v2.39.1. (@rfratto)

- Update Promtail dependency to weekly release k122. (@rfratto)

- Tracing: support the `num_traces` and `expected_new_traces_per_sec` configuration parameters in the tail_sampling processor. (@ptodev)

### Bugfixes

- Remove empty port from the `apache_http` integration's instance label. (@katepangLiu)

- Fix identifier on target creation for SNMP v2 integration. (@marctc)

- Fix bug when specifying Blackbox's modules when using Blackbox integration. (@marctc)

- Tracing: fix a panic when the required `protocols` field was not set in the `otlp` receiver. (@ptodev)

- Support Bearer tokens for metric remote writes in the Grafana Operator (@jcreixell, @marctc)

### Other changes

- Update versions of embedded Prometheus exporters used for integrations:

  - Update `github.com/prometheus/statsd_exporter` to `v0.22.8`. (@captncraig)

  - Update `github.com/prometheus-community/postgres_exporter` to `v0.11.1`. (@captncraig)

  - Update `github.com/prometheus/memcached_exporter` to `v0.10.0`. (@captncraig)

  - Update `github.com/prometheus-community/elasticsearch_exporter` to `v1.5.0`. (@captncraig)

  - Update `github.com/prometheus/mysqld_exporter` to `v0.14.0`. (@captncraig)

  - Update `github.com/prometheus/consul_exporter` to `v0.8.0`. (@captncraig)

  - Update `github.com/ncabatoff/process-exporter` to `v0.7.10`. (@captncraig)

  - Update `github.com/prometheus-community/postgres_exporter` to `v0.11.1`. (@captncraig)

- Use Go 1.19.3 for builds. (@rfratto)

v0.28.1 (2022-11-03)
--------------------

### Security

- Update Docker base image to resolve OpenSSL vulnerabilities CVE-2022-3602 and
  CVE-2022-3786. Grafana Agent does not use OpenSSL, so we do not believe it is
  vulnerable to these issues, but the base image has been updated to remove the
  report from image scanners. (@rfratto)

v0.28.0 (2022-09-29)
--------------------

### Features

- Introduce Grafana Agent Flow, an experimental "programmable pipeline" runtime
  mode which improves how to configure and debug Grafana Agent by using
  components. (@captncraig, @karengermond, @marctc, @mattdurham, @rfratto,
  @rlankfo, @tpaschalis)

- Introduce Blackbox exporter integration. (@marctc)

### Enhancements

- Update Loki dependency to v2.6.1. (@rfratto)

### Bugfixes

### Other changes

- Fix relabel configs in sample agent-operator manifests (@hjet)

- Operator no longer set the `SecurityContext.Privileged` flag in the `config-reloader` container. (@hsyed-dojo)

- Add metrics for config reloads and config hash (@jcreixell)

v0.27.1 (2022-09-09)
--------------------

> **NOTE**: ARMv6 Docker images are no longer being published.
>
> We have stopped publishing Docker images for ARMv6 platforms.
> This is due to the new Ubuntu base image we are using that does not support ARMv6.
> The new Ubuntu base image has less reported CVEs, and allows us to provide more
> secure Docker images. We will still continue to publish ARMv6 release binaries and
> deb/rpm packages.

### Other Changes

- Switch docker image base from debian to ubuntu. (@captncraig)

v0.27.0 (2022-09-01)
--------------------

### Features

- Integrations: (beta) Add vmware_exporter integration (@rlankfo)

- App agent receiver: add Event kind to payload (@domasx2)

### Enhancements

- Tracing: Introduce a periodic appender to the remotewriteexporter to control sample rate. (@mapno)

- Tracing: Update OpenTelemetry dependency to v0.55.0. (@rfratto, @mapno)

- Add base agent-operator jsonnet library and generated manifests (@hjet)

- Add full (metrics, logs, K8s events) sample agent-operator jsonnet library and gen manifests (@hjet)

- Introduce new configuration fields for disabling Keep-Alives and setting the
  IdleConnectionTimeout when scraping. (@tpaschalis)

- Add field to Operator CRD to disable report usage functionality. (@marctc)

### Bugfixes

- Tracing: Fixed issue with the PromSD processor using the `connection` method to discover the IP
  address.  It was failing to match because the port number was included in the address string. (@jphx)

- Register prometheus discovery metrics. (@mattdurham)

- Fix seg fault when no instance parameter is provided for apache_http integration, using integrations-next feature flag. (@rgeyer)

- Fix grafanacloud-install.ps1 web request internal server error when fetching config. (@rlankfo)

- Fix snmp integration not passing module or walk_params parameters when scraping. (@rgeyer)

- Fix unmarshal errors (key "<walk_param name>" already set in map) for snmp integration config when walk_params is defined, and the config is reloaded. (@rgeyer)

### Other changes

- Update several go dependencies to resolve warnings from certain security scanning tools. None of the resolved vulnerabilities were known to be exploitable through the agent. (@captncraig)

- It is now possible to compile Grafana Agent using Go 1.19. (@rfratto)

v0.26.1 (2022-07-25)
--------------------

> **BREAKING CHANGES**: This release has breaking changes. Please read entries
> carefully and consult the [upgrade guide][] for specific instructions.

### Breaking changes

- Change windows certificate store so client certificate is no longer required in store. (@mattdurham)

### Bugfixes

- Operator: Fix issue where configured `targetPort` ServiceMonitors resulted in
  generating an incorrect scrape_config. (@rfratto)

- Build the Linux/AMD64 artifacts using the opt-out flag for the ebpf_exporter. (@tpaschalis)

v0.26.0 (2022-07-18)
--------------------

> **BREAKING CHANGES**: This release has breaking changes. Please read entries
> carefully and consult the [upgrade guide][] for specific instructions.

### Breaking changes

- Deprecated `server` YAML block fields have now been removed in favor of the
  command-line flags that replaced them. These fields were originally
  deprecated in v0.24.0. (@rfratto)

- Changed tail sampling policies to be configured as in the OpenTelemetry
  Collector. (@mapno)

### Features

- Introduce Apache HTTP exporter integration. (@v-zhuravlev)

- Introduce eBPF exporter integration. (@tpaschalis)

### Enhancements

- Truncate all records in WAL if repair attempt fails. (@rlankfo)

### Bugfixes

- Relative symlinks for promtail now work as expected. (@RangerCD, @mukerjee)

- Fix rate limiting implementation for the app agent receiver integration. (@domasx2)

- Fix mongodb exporter so that it now collects all metrics. (@mattdurham)

v0.25.1 (2022-06-16)
--------------------

### Bugfixes

- Integer types fail to unmarshal correctly in operator additional scrape configs. (@rlankfo)

- Unwrap replayWAL error before attempting corruption repair. (@rlankfo)

v0.25.0 (2022-06-06)
--------------------

> **BREAKING CHANGES**: This release has breaking changes. Please read entries
> carefully and consult the [upgrade guide][] for specific instructions.

### Breaking changes

- Traces: Use `rpc.grpc.status_code` attribute to determine
  span failed in the service graph processor (@rcrowe)

### Features

- Add HTTP endpoints to fetch active instances and targets for the Logs subsystem.
  (@marctc)

- (beta) Add support for using windows certificate store for TLS connections. (@mattdurham)

- Grafana Agent Operator: add support for integrations through an `Integration`
  CRD which is discovered by `GrafanaAgent`. (@rfratto)

- (experimental) Add app agent receiver integration. This depends on integrations-next being enabled
  via the `integrations-next` feature flag. Use `-enable-features=integrations-next` to use
  this integration. (@kpelelis, @domas)

- Introduce SNMP exporter integration. (@v-zhuravlev)

- Configure the agent to report the use of feature flags to grafana.com. (@marctc)

### Enhancements

- integrations-next: Integrations using autoscrape will now autoscrape metrics
  using in-memory connections instead of connecting to themselves over the
  network. As a result of this change, the `client_config` field has been
  removed. (@rfratto)

- Enable `proxy_url` support on `oauth2` for metrics and logs (update **prometheus/common** dependency to `v0.33.0`). (@martin-jaeger-maersk)

- `extra-scrape-metrics` can now be enabled with the `--enable-features=extra-scrape-metrics` feature flag. See <https://prometheus.io/docs/prometheus/2.31/feature_flags/#extra-scrape-metrics> for details. (@rlankfo)

- Resolved issue in v2 integrations where if an instance name was a prefix of another the route handler would fail to
  match requests on the longer name (@mattdurham)

- Set `include_metadata` to true by default for OTLP traces receivers (@mapno)

### Bugfixes

- Scraping service was not honoring the new server grpc flags `server.grpc.address`.  (@mattdurham)

### Other changes

- Update base image of official Docker containers from Debian buster to Debian
  bullseye. (@rfratto)

- Use Go 1.18 for builds. (@rfratto)

- Add `metrics` prefix to the url of list instances endpoint (`GET
  /agent/api/v1/instances`) and list targets endpoint (`GET
  /agent/api/v1/metrics/targets`). (@marctc)

- Add extra identifying labels (`job`, `instance`, `agent_hostname`) to eventhandler integration. (@hjet)

- Add `extra_labels` configuration to eventhandler integration. (@hjet)

v0.24.2 (2022-05-02)
--------------------

### Bugfixes

- Added configuration watcher delay to prevent race condition in cases where scraping service mode has not gracefully exited. (@mattdurham)

### Other changes

- Update version of node_exporter to include additional metrics for osx. (@v-zhuravlev)

v0.24.1 (2022-04-14)
--------------------

### Bugfixes

- Add missing version information back into `agentctl --version`. (@rlankfo)

- Bump version of github-exporter to latest upstream SHA 284088c21e7d, which
  includes fixes from bugs found in their latest tag. This includes a fix
  where not all releases where retrieved when pulling release information.
  (@rfratto)

- Set the `Content-Type` HTTP header to `application/json` for API endpoints
  returning json objects. (@marctc)

- Operator: fix issue where a `username_file` field was incorrectly set.
  (@rfratto)

- Initialize the logger with default `log_level` and `log_format` parameters.
  (@tpaschalis)

### Other changes

- Embed timezone data to enable Promtail pipelines using the `location` field
  on Windows machines. (@tpaschalis)

v0.24.0 (2022-04-07)
--------------------

> **BREAKING CHANGES**: This release has breaking changes. Please read entries
> carefully and consult the [upgrade guide][] for specific instructions.
>
> **GRAFANA AGENT OPERATOR USERS**: As of this release, Grafana Agent Operator
> does not support versions of Grafana Agent prior to v0.24.0.

### Breaking changes

- The following metrics will now be prefixed with `agent_dskit_` instead of
  `cortex_`: `cortex_kv_request_duration_seconds`,
  `cortex_member_consul_heartbeats_total`, `cortex_member_ring_tokens_owned`,
  `cortex_member_ring_tokens_to_own`, `cortex_ring_member_ownership_percent`,
  `cortex_ring_members`, `cortex_ring_oldest_member_timestamp`,
  `cortex_ring_tokens_owned`, `cortex_ring_tokens_total`. (@rlankfo)

- Traces: the `traces_spanmetrics_calls_total_total` metric has been renamed to
  `traces_spanmetrics_calls_total` (@fredr)

- Two new flags, `-server.http.enable-tls` and `-server.grpc.enable-tls` must
  be provided to explicitly enable TLS support. This is a change of the
  previous behavior where TLS support was enabled when a certificate pair was
  provided. (@rfratto)

- Many command line flags starting with `-server.` block have been renamed.
  (@rfratto)

- The `-log.level` and `-log.format` flags are removed in favor of being set in
  the configuration file. (@rfratto)

- Flags for configuring TLS have been removed in favor of being set in the
  configuration file. (@rfratto)

- Dynamic reload is no longer supported for deprecated server block fields.
  Changing a deprecated field will be ignored and cause the reload to fail.
  (@rfratto)

- The default HTTP listen address is now `127.0.0.1:12345`. Use the
  `-server.http.address` flag to change this value. (@rfratto)

- The default gRPC listen address is now `127.0.0.1:12346`. Use the
  `-server.grpc.address` flag to change this value. (@rfratto)

- `-reload-addr` and `-reload-port` have been removed. They are no longer
  necessary as the primary HTTP server is now static and can't be shut down in
  the middle of a `/-/reload` call. (@rfratto)

- (Only impacts `integrations-next` feature flag) Many integrations have been
  renamed to better represent what they are integrating with. For example,
  `redis_exporter` is now `redis`. This change requires updating
  `integrations-next`-enabled configuration files. This change also changes
  integration names shown in metric labels. (@rfratto)

- The deprecated `-prometheus.*` flags have been removed in favor of
  their `-metrics.*` counterparts. The `-prometheus.*` flags were first
  deprecated in v0.19.0. (@rfratto)

### Deprecations

- Most fields in the `server` block of the configuration file are
  now deprecated in favor of command line flags. These fields will be removed
  in the v0.26.0 release. Please consult the upgrade guide for more information
  and rationale. (@rfratto)

### Features

- Added config read API support to GrafanaAgent Custom Resource Definition.
  (@shamsalmon)

- Added consulagent_sd to target discovery. (@chuckyz)

- Introduce EXPERIMENTAL support for dynamic configuration. (@mattdurham)

- Introduced endpoint that accepts remote_write requests and pushes metrics data directly into an instance's WAL. (@tpaschalis)

- Added builds for linux/ppc64le. (@aklyachkin)

### Enhancements

- Tracing: Exporters can now be configured to use OAuth. (@canuteson)

- Strengthen readiness check for metrics instances. (@tpaschalis)

- Parameterize namespace field in sample K8s logs manifests (@hjet)

- Upgrade to Loki k87. (@rlankfo)

- Update Prometheus dependency to v2.34.0. (@rfratto)

- Update OpenTelemetry-collector dependency to v0.46.0. (@mapno)

- Update cAdvisor dependency to v0.44.0. (@rfratto)

- Update mongodb_exporter dependency to v0.31.2 (@mukerjee)

- Use grafana-agent/v2 Tanka Jsonnet to generate K8s manifests (@hjet)

- Replace agent-bare.yaml K8s sample Deployment with StatefulSet (@hjet)

- Improve error message for `agentctl` when timeout happens calling
  `cloud-config` command (@marctc)

- Enable integrations-next by default in agent-bare.yaml. Please note #1262 (@hjet)

### Bugfixes

- Fix Kubernetes manifests to use port `4317` for OTLP instead of the previous
  `55680` in line with the default exposed port in the agent.

- Ensure singleton integrations are honored in v2 integrations (@mattdurham)

- Tracing: `const_labels` is now correctly parsed in the remote write exporter.
  (@fredr)

- integrations-next: Fix race condition where metrics endpoints for
  integrations may disappear after reloading the config file. (@rfratto)

- Removed the `server.path_prefix` field which would break various features in
  Grafana Agent when set. (@rfratto)

- Fix issue where installing the DEB/RPM packages would overwrite the existing
  config files and environment files. (@rfratto)

- Set `grafanaDashboardFolder` as top level key in the mixin. (@Duologic)

- Operator: Custom Secrets or ConfigMaps to mount will no longer collide with
  the path name of the default secret mount. As a side effect of this bugfix,
  custom Secrets will now be mounted at
  `/var/lib/grafana-agent/extra-secrets/<secret name>` and custom ConfigMaps
  will now be mounted at `/var/lib/grafana-agent/extra-configmaps/<configmap
  name>`. This is not a breaking change as it was previously impossible to
  properly provide these custom mounts. (@rfratto)

- Flags accidentally prefixed with `-metrics.service..` (two `.` in a row) have
  now been fixed to only have one `.`. (@rfratto)

- Protect concurrent writes to the WAL in the remote write exporter (@mapno)

### Other changes

- The `-metrics.wal-directory` flag and `metrics.wal_directory` config option
  will now default to `data-agent/`, the same default WAL directory as
  Prometheus Agent. (@rfratto)

v0.23.0 (2022-02-10)
--------------------

### Enhancements

- Go 1.17 is now used for all builds of the Agent. (@tpaschalis)

- integrations-next: Add `extra_labels` to add a custom set of labels to
  integration targets. (@rfratto)

- The agent no longer appends duplicate exemplars. (@tpaschalis)

- Added Kubernetes eventhandler integration (@hjet)

- Enables sending of exemplars over remote write by default. (@rlankfo)

### Bugfixes

- Fixed issue where Grafana Agent may panic if there is a very large WAL
  loading while old WALs are being deleted or the `/agent/api/v1/targets`
  endpoint is called. (@tpaschalis)

- Fix panic in prom_sd_processor when address is empty (@mapno)

- Operator: Add missing proxy_url field from generated remote_write configs.
  (@rfratto)

- Honor the specified log format in the traces subsystem (@mapno)

- Fix typo in node_exporter for runit_service_dir. (@mattdurham)

- Allow inlining credentials in remote_write url. (@tpaschalis)

- integrations-next: Wait for integrations to stop when starting new instances
  or shutting down (@rfratto).

- Fix issue with windows_exporter mssql collector crashing the agent.
  (@mattdurham)

- The deb and rpm files will now ensure the /var/lib/grafana-agent data
  directory is created with permissions set to 0770. (@rfratto)

- Make agent-traces.yaml Namespace a template-friendly variable (@hjet)

- Disable `machine-id` journal vol by default in sample logs manifest (@hjet)

v0.22.0 (2022-01-13)
--------------------

> This release has deprecations. Please read entries carefully and consult
> the [upgrade guide][] for specific instructions.

### Deprecations

- The node_exporter integration's `netdev_device_whitelist` field is deprecated
  in favor of `netdev_device_include`. Support for the old field name will be
  removed in a future version. (@rfratto)

- The node_exporter integration's `netdev_device_blacklist` field is deprecated
  in favor of `netdev_device_include`. Support for the old field name will be
  removed in a future version. (@rfratto)

- The node_exporter integration's `systemd_unit_whitelist` field is deprecated
  in favor of `systemd_unit_include`. Support for the old field name will be
  removed in a future version. (@rfratto)

- The node_exporter integration's `systemd_unit_blacklist` field is deprecated
  in favor of `systemd_unit_exclude`. Support for the old field name will be
  removed in a future version. (@rfratto)

- The node_exporter integration's `filesystem_ignored_mount_points` field is
  deprecated in favor of `filesystem_mount_points_exclude`. Support for the old
  field name will be removed in a future version. (@rfratto)

- The node_exporter integration's `filesystem_ignored_fs_types` field is
  deprecated in favor of `filesystem_fs_types_exclude`. Support for the old
  field name will be removed in a future version. (@rfratto)

### Features

- (beta) Enable experimental config urls for fetching remote configs.
  Currently, only HTTP/S is supported. Pass the
  `-enable-features=remote-configs` flag to turn this on. (@rlankfo)

- Added [cAdvisor](https://github.com/google/cadvisor) integration. (@rgeyer)

- Traces: Add `Agent Tracing Pipeline` dashboard and alerts (@mapno)

- Traces: Support jaeger/grpc exporter (@nicoche)

- (beta) Enable an experimental integrations subsystem revamp. Pass
  `integrations-next` to `-enable-features` to turn this on. Reading the
  documentation for the revamp is recommended; enabling it causes breaking
  config changes. (@rfratto)

### Enhancements

- Traces: Improved pod association in PromSD processor (@mapno)

- Updated OTel to v0.40.0 (@mapno)

- Remote write dashboard: show in and out sample rates (@bboreham)

- Remote write dashboard: add mean latency (@bboreham)

- Update node_exporter dependency to v1.3.1. (@rfratto)

- Cherry-pick Prometheus PR #10102 into our Prometheus dependency (@rfratto).

### Bugfixes

- Fix usage of POSTGRES_EXPORTER_DATA_SOURCE_NAME when using postgres_exporter
  integration (@f11r)

- Change ordering of the entrypoint for windows service so that it accepts
  commands immediately (@mattdurham)

- Only stop WAL cleaner when it has been started (@56quarters)

- Fix issue with unquoted install path on Windows, that could allow escalation
  or running an arbitrary executable (@mattdurham)

- Fix cAdvisor so it collects all defined metrics instead of the last
  (@pkoenig10)

- Fix panic when using 'stdout' in automatic logging (@mapno)

- Grafana Agent Operator: The /-/ready and /-/healthy endpoints will
  no longer always return 404 (@rfratto).

### Other changes

- Remove log-level flag from systemd unit file (@jpkrohling)

v0.21.2 (2021-12-08)
--------------------

### Security fixes

- This release contains a fix for
  [CVE-2021-41090](https://github.com/grafana/agent/security/advisories/GHSA-9c4x-5hgq-q3wh).

### Other changes

- This release disables the existing `/-/config` and
  `/agent/api/v1/configs/{name}` endpoints by default. Pass the
  `--config.enable-read-api` flag at the command line to opt in to these
  endpoints.

v0.21.1 (2021-11-18)
--------------------

### Bugfixes

- Fix panic when using postgres_exporter integration (@saputradharma)

- Fix panic when dnsamsq_exporter integration tried to log a warning (@rfratto)

- Statsd Integration: Adding logger instance to the statsd mapper
  instantiation. (@gaantunes)

- Statsd Integration: Fix issue where mapped metrics weren't exposed to the
  integration. (@mattdurham)

- Operator: fix bug where version was a required field (@rfratto)

- Metrics: Only run WAL cleaner when metrics are being used and a WAL is
  configured. (@rfratto)

v0.21.0 (2021-11-17)
--------------------

### Enhancements

- Update Cortex dependency to v1.10.0-92-g85c378182. (@rlankfo)

- Update Loki dependency to v2.1.0-656-g0ae0d4da1. (@rlankfo)

- Update Prometheus dependency to v2.31.0 (@rlankfo)

- Add Agent Operator Helm quickstart guide (@hjet)

- Reorg Agent Operator quickstart guides (@hjet)

### Bugfixes

- Packaging: Use correct user/group env variables in RPM %post script (@simonc6372)

- Validate logs config when using logs_instance with automatic logging processor (@mapno)

- Operator: Fix MetricsInstance Service port (@hjet)

- Operator: Create govern service per Grafana Agent (@shturman)

- Operator: Fix relabel_config directive for PodLogs resource (@hjet)

- Traces: Fix `success_logic` code in service graphs processor (@mapno)

### Other changes

- Self-scraped integrations will now use an SUO-specific value for the `instance` label. (@rfratto)

- Traces: Changed service graphs store implementation to improve CPU performance (@mapno)

v0.20.1 (2021-12-08)
--------------------

> _NOTE_: The fixes in this patch are only present in v0.20.1 and >=v0.21.2.

### Security fixes

- This release contains a fix for
  [CVE-2021-41090](https://github.com/grafana/agent/security/advisories/GHSA-9c4x-5hgq-q3wh).

### Other changes

- This release disables the existing `/-/config` and
  `/agent/api/v1/configs/{name}` endpoitns by default. Pass the
  `--config.enable-read-api` flag at the command line to opt in to these
  endpoints.

v0.20.0 (2021-10-28)
--------------------

> **BREAKING CHANGES**: This release has breaking changes. Please read entries
> carefully and consult the [upgrade guide][] for specific instructions.

### Breaking Changes

- push_config is no longer supported in trace's config (@mapno)

### Features

- Operator: The Grafana Agent Operator can now generate a Kubelet service to
  allow a ServiceMonitor to collect Kubelet and cAdvisor metrics. This requires
  passing a `--kubelet-service` flag to the Operator in `namespace/name` format
  (like `kube-system/kubelet`). (@rfratto)

- Service graphs processor (@mapno)

### Enhancements

- Updated mysqld_exporter to v0.13.0 (@gaantunes)

- Updated postgres_exporter to v0.10.0 (@gaantunes)

- Updated redis_exporter to v1.27.1 (@gaantunes)

- Updated memcached_exporter to v0.9.0 (@gaantunes)

- Updated statsd_exporter to v0.22.2 (@gaantunes)

- Updated elasticsearch_exporter to v1.2.1 (@gaantunes)

- Add remote write to silent Windows Installer  (@mattdurham)

- Updated mongodb_exporter to v0.20.7 (@rfratto)

- Updated OTel to v0.36 (@mapno)

- Updated statsd_exporter to v0.22.2 (@mattdurham)

- Update windows_exporter to v0.16.0 (@rfratto, @mattdurham)

- Add send latency to agent dashboard (@bboreham)

### Bugfixes

- Do not immediately cancel context when creating a new trace processor. This
  was preventing scrape_configs in traces from functioning. (@lheinlen)

- Sanitize autologged Loki labels by replacing invalid characters with
  underscores (@mapno)

- Traces: remove extra line feed/spaces/tabs when reading password_file content
  (@nicoche)

- Updated envsubst to v2.0.0-20210730161058-179042472c46. This version has a
  fix needed for escaping values outside of variable substitutions. (@rlankfo)

- Grafana Agent Operator should no longer delete resources matching the names
  of the resources it manages. (@rfratto)

- Grafana Agent Operator will now appropriately assign an
  `app.kubernetes.io/managed-by=grafana-agent-operator` to all created
  resources. (@rfratto)

### Other changes

- Configuration API now returns 404 instead of 400 when attempting to get or
  delete a config which does not exist. (@kgeckhart)

- The windows_exporter now disables the textfile collector by default.
  (@rfratto)

v0.19.0 (2021-09-29)
--------------------

> **BREAKING CHANGES**: This release has breaking changes. Please read entries
> carefully and consult the [upgrade guide][] for specific instructions.

### Breaking Changes

- Reduced verbosity of tracing autologging by not logging `STATUS_CODE_UNSET`
  status codes. (@mapno)

- Operator: rename `Prometheus*` CRDs to `Metrics*` and `Prometheus*` fields to
  `Metrics*`. (@rfratto)

- Operator: CRDs are no longer referenced using a hyphen in the name to be
  consistent with how Kubernetes refers to resources. (@rfratto)

- `prom_instance` in the spanmetrics config is now named `metrics_instance`.
  (@rfratto)

### Deprecations

- The `loki` key at the root of the config file has been deprecated in favor of
  `logs`. `loki`-named fields in `automatic_logging` have been renamed
  accordinly: `loki_name` is now `logs_instance_name`, `loki_tag` is now
  `logs_instance_tag`, and `backend: loki` is now `backend: logs_instance`.
  (@rfratto)

- The `prometheus` key at the root of the config file has been deprecated in
  favor of `metrics`. Flag names starting with `prometheus.` have also been
  deprecated in favor of the same flags with the `metrics.` prefix. Metrics
  prefixed with `agent_prometheus_` are now prefixed with `agent_metrics_`.
  (@rfratto)

- The `tempo` key at the root of the config file has been deprecated in favor
  of `traces`. (@mattdurham)

### Features

- Added [GitHub exporter](https://github.com/infinityworks/github-exporter)
  integration. (@rgeyer)

- Add TLS config options for tempo `remote_write`s. (@mapno)

- Support autologging span attributes as log labels (@mapno)

- Put Tests requiring Network Access behind a -online flag (@flokli)

- Add logging support to the Grafana Agent Operator. (@rfratto)

- Add `operator-detach` command to agentctl to allow zero-downtime upgrades
  when removing an Operator CRD. (@rfratto)

- The Grafana Agent Operator will now default to deploying the matching release
  version of the Grafana Agent instead of v0.14.0. (@rfratto)

### Enhancements

- Update OTel dependency to v0.30.0 (@mapno)

- Allow reloading configuration using `SIGHUP` signal. (@tharun208)

- Add HOSTNAME environment variable to service file to allow for expanding the
  $HOSTNAME variable in agent config.  (@dfrankel33)

- Update jsonnet-libs to 1.21 for Kubernetes 1.21+ compatability. (@MurzNN)

- Make method used to add k/v to spans in prom_sd processor configurable.
  (@mapno)

### Bugfixes

- Regex capture groups like `${1}` will now be kept intact when using
  `-config.expand-env`. (@rfratto)

- The directory of the logs positions file will now properly be created on
  startup for all instances. (@rfratto)

- The Linux system packages will now configure the grafana-agent user to be a
  member of the adm and systemd-journal groups. This will allow logs to read
  from journald and /var/log by default. (@rfratto)

- Fix collecting filesystem metrics on Mac OS (darwin) in the `node_exporter`
  integration default config. (@eamonryan)

- Remove v0.0.0 flags during build with no explicit release tag (@mattdurham)

- Fix issue with global scrape_interval changes not reloading integrations
  (@kgeckhart)

- Grafana Agent Operator will now detect changes to referenced ConfigMaps and
  Secrets and reload the Agent properly. (@rfratto)

- Grafana Agent Operator's object label selectors will now use Kubernetes
  defaults when undefined (i.e., default to nothing). (@rfratto)

- Fix yaml marshalling tag for cert_file in kafka exporter agent config.
  (@rgeyer)

- Fix warn-level logging of dropped targets. (@james-callahan)

- Standardize scrape_interval to 1m in examples. (@mattdurham)

v0.18.4 (2021-09-14)
--------------------

### Enhancements

- Add `agent_prometheus_configs_changed_total` metric to track instance config
  events. (@rfratto)

### Bugfixes

- Fix info logging on windows. (@mattdurham)

- Scraping service: Ensure that a reshard is scheduled every reshard
  interval. (@rfratto)

v0.18.3 (2021-09-08)
--------------------

### Bugfixes

- Register missing metric for configstore consul request duration. (@rfratto)

- Logs should contain a caller field with file and line numbers again
  (@kgeckhart)

- In scraping service mode, the polling configuration refresh should honor
  timeout. (@mattdurham)

- In scraping service mode, the lifecycle reshard should happen using a
  goroutine. (@mattdurham)

- In scraping service mode, scraping service can deadlock when reloading during
  join. (@mattdurham)

- Scraping service: prevent more than one refresh from being queued at a time.
  (@rfratto)

v0.18.2 (2021-08-12)
--------------------

### Bugfixes

- Honor the prefix and remove prefix from consul list results (@mattdurham)

v0.18.1 (2021-08-09)
--------------------

### Bugfixes

- Reduce number of consul calls when ran in scrape service mode (@mattdurham)

v0.18.0 (2021-07-29)
--------------------

### Features

- Added [GitHub exporter](https://github.com/infinityworks/github-exporter)
  integration. (@rgeyer)

- Add support for OTLP HTTP trace exporting. (@mapno)

### Enhancements

- Switch to drone for releases. (@mattdurham)

- Update postgres_exporter to a [branch of](https://github.com/grafana/postgres_exporter/tree/exporter-package-v0.10.0) v0.10.0

### Bugfixes

- Enabled flag for integrations is not being honored. (@mattdurham)

v0.17.0 (2021-07-15)
--------------------

### Features

- Added [Kafka Lag exporter](https://github.com/davidmparrott/kafka_exporter)
  integration. (@gaantunes)

### Bugfixes

- Fix race condition that may occur and result in a panic when initializing
  scraping service cluster. (@rfratto)

v0.16.1 (2021-06-22)
--------------------

### Bugfixes

- Fix issue where replaying a WAL caused incorrect metrics to be sent over
  remote write. (@rfratto)

v0.16.0 (2021-06-17)
--------------------

### Features

- (beta) A Grafana Agent Operator is now available. (@rfratto)

### Enhancements

- Error messages when installing the Grafana Agent for Grafana Cloud will now
  be shown. (@rfratto)

### Bugfixes

- Fix a leak in the shared string interner introduced in v0.14.0. This fix was
  made to a [dependency](https://github.com/grafana/prometheus/pull/21).
  (@rfratto)

- Fix issue where a target will fail to be scraped for the process lifetime if
  that target had gone down for long enough that its series were removed from
  the in-memory cache (2 GC cycles). (@rfratto)

v0.15.0 (2021-06-03)
--------------------

> **BREAKING CHANGES**: This release has breaking changes. Please read entries
> carefully and consult the [upgrade guide][] for specific instructions.

### Breaking Changes

- The configuration of Tempo Autologging has changed. (@mapno)

### Features

- Add support for exemplars. (@mapno)

### Enhancements

- Add the option to log to stdout instead of a Loki instance. (@joe-elliott)

- Update Cortex dependency to v1.8.0.

- Running the Agent as a DaemonSet with host_filter and role: pod should no
  longer cause unnecessary load against the Kubernetes SD API. (@rfratto)

- Update Prometheus to v2.27.0. (@mapno)

- Update Loki dependency to d88f3996eaa2. This is a non-release build, and was
  needed to support exemplars. (@mapno)

- Update Cortex dependency to d382e1d80eaf. This is a non-release build, and
  was needed to support exemplars. (@mapno)

### Bugfixes

- Host filter relabeling rules should now work. (@rfratto)

- Fixed issue where span metrics where being reported with wrong time unit.
  (@mapno)

### Other changes

- Intentionally order tracing processors. (@joe-elliott)

v0.14.0 (2021-05-24)
--------------------

> **BREAKING CHANGES**: This release has breaking changes. Please read entries
> carefully and consult the [upgrade guide][] for specific instructions.
>
> **STABILITY NOTICE**: As of this release, functionality that is not
> recommended for production use and is expected to change will be tagged
> interchangably as "experimental" or "beta."

### Security fixes

- The Scraping service API will now reject configs that read credentials from
  disk by default. This prevents malicious users from reading arbitrary files
  and sending their contents over the network. The old behavior can be
  re-enabled by setting `dangerous_allow_reading_files: true` in the scraping
  service config. (@rfratto)

### Breaking changes

- Configuration for SigV4 has changed. (@rfratto)

### Deprecations

- `push_config` is now supplanted by `remote_block` and `batch`. `push_config`
  will be removed in a future version (@mapno)

### Features

- (beta) New integration: windows_exporter (@mattdurham)

- (beta) Grafana Agent Windows Installer is now included as a release artifact.
  (@mattdurham)

- Official M1 Mac release builds will now be generated! Look for
  `agent-darwin-arm64` and `agentctl-darwin-arm64` in the release assets.
  (@rfratto)

- Add support for running as a Windows service (@mattdurham)

- (beta) Add /-/reload support. It is not recommended to invoke `/-/reload`
  against the main HTTP server. Instead, two new command-line flags have been
  added: `--reload-addr` and `--reload-port`. These will launch a
  `/-/reload`-only HTTP server that can be used to safely reload the Agent's
  state.  (@rfratto)

- Add a /-/config endpoint. This endpoint will return the current configuration
  file with defaults applied that the Agent has loaded from disk. (@rfratto)

- (beta) Support generating metrics and exposing them via a Prometheus exporter
  from span data. (@yeya24)

- Tail-based sampling for tracing pipelines (@mapno)

- Added Automatic Logging feature for Tempo (@joe-elliott)

- Disallow reading files from within scraping service configs by default.
  (@rfratto)

- Add remote write for span metrics (@mapno)

### Enhancements

- Support compression for trace export. (@mdisibio)

- Add global remote_write configuration that is shared between all instances
  and integrations. (@mattdurham)

- Go 1.16 is now used for all builds of the Agent. (@rfratto)

- Update Prometheus dependency to v2.26.0. (@rfratto)

- Upgrade `go.opentelemetry.io/collector` to v0.21.0 (@mapno)

- Add kafka trace receiver (@mapno)

- Support mirroring a trace pipeline to multiple backends (@mapno)

- Add `headers` field in `remote_write` config for Tempo. `headers` specifies
  HTTP headers to forward to the remote endpoint. (@alexbiehl)

- Add silent uninstall to Windows Uninstaller. (@mattdurham)

### Bugfixes

- Native Darwin arm64 builds will no longer crash when writing metrics to the
  WAL. (@rfratto)

- Remote write endpoints that never function across the lifetime of the Agent
  will no longer prevent the WAL from being truncated. (@rfratto)

- Bring back FreeBSD support. (@rfratto)

- agentctl will no longer leak WAL resources when retrieving WAL stats.
  (@rfratto)

- Ensure defaults are applied to undefined sections in config file. This fixes
  a problem where integrations didn't work if `prometheus:` wasn't configured.
  (@rfratto)

- Fixed issue where automatic logging double logged "svc". (@joe-elliott)

### Other changes

- The Grafana Cloud Agent has been renamed to the Grafana Agent. (@rfratto)

- Instance configs uploaded to the Config Store API will no longer be stored
  along with the global Prometheus defaults. This is done to allow globals to
  be updated and re-apply the new global defaults to the configs from the
  Config Store. (@rfratto)

- The User-Agent header sent for logs will now be `GrafanaAgent/<version>`
  (@rfratto)

- Add `tempo_spanmetrics` namespace in spanmetrics (@mapno)

v0.13.1 (2021-04-09)
--------------------

### Bugfixes

- Validate that incoming scraped metrics do not have an empty label set or a
  label set with duplicate labels, mirroring the behavior of Prometheus.
  (@rfratto)

v0.13.0 (2021-02-25)
--------------------

> The primary branch name has changed from `master` to `main`. You may have to
> update your local checkouts of the repository to point at the new branch name.

### Features

- postgres_exporter: Support query_path and disable_default_metrics. (@rfratto)

### Enhancements

- Support other architectures in installation script. (@rfratto)

- Allow specifying custom wal_truncate_frequency per integration. (@rfratto)

- The SigV4 region can now be inferred using the shared config (at
  `$HOME/.aws/config`) or environment variables (via `AWS_CONFIG`). (@rfratto)

- Update Prometheus dependency to v2.25.0. (@rfratto)

### Bugfixes

- Not providing an `-addr` flag for `agentctl config-sync` will no longer
  report an error and will instead use the pre-existing default value.
  (@rfratto)

- Fixed a bug from v0.12.0 where the Loki installation script failed because
  positions_directory was not set. (@rfratto)

- Reduce the likelihood of dataloss during a remote_write-side outage by
  increasing the default wal_truncation_frequency to 60m and preventing the WAL
  from being truncated if the last truncation timestamp hasn't changed. This
  change increases the size of the WAL on average, and users may configure a
  lower wal_truncation_frequency to deliberately choose a smaller WAL over
  write guarantees. (@rfratto)

- Add the ability to read and serve HTTPS integration metrics when given a set
  certificates (@mattdurham)

v0.12.0 (2021-02-05)
--------------------

> **BREAKING CHANGES**: This release has breaking changes. Please read entries
> carefully and consult the [upgrade guide][] for specific instructions.

### Breaking Changes

- The configuration format for the `loki` block has changed. (@rfratto)

- The configuration format for the `tempo` block has changed. (@rfratto)

### Features

- Support for multiple Loki Promtail instances has been added. (@rfratto)

- Support for multiple Tempo instances has been added. (@rfratto)

- Added [ElasticSearch exporter](https://github.com/justwatchcom/elasticsearch_exporter)
  integration. (@colega)

### Enhancements

- `.deb` and `.rpm` packages are now generated for all supported architectures.
  The architecture of the AMD64 package in the filename has been renamed to
  `amd64` to stay synchronized with the architecture name presented from other
  release assets. (@rfratto)

- The `/agent/api/v1/targets` API will now include discovered labels on the
  target pre-relabeling in a `discovered_labels` field. (@rfratto)

- Update Loki to 59a34f9867ce. This is a non-release build, and was needed to
  support multiple Loki instances. (@rfratto)

- Scraping service: Unhealthy Agents in the ring will no longer cause job
  distribution to fail. (@rfratto)

- Scraping service: Cortex ring metrics (prefixed with cortex_ring_) will now
  be registered for tracking the state of the hash ring. (@rfratto)

- Scraping service: instance config ownership is now determined by the hash of
  the instance config name instead of the entire config. This means that
  updating a config is guaranteed to always hash to the same Agent, reducing
  the number of metrics gaps. (@rfratto)

- Only keep a handful of K8s API server metrics by default to reduce default
  active series usage. (@hjet)

- Go 1.15.8 is now used for all distributions of the Agent. (@rfratto)

### Bugfixes

- `agentctl config-check` will now work correctly when the supplied config file
  contains integrations. (@hoenn)

v0.11.0 (2021-01-20)
--------------------

### Features

- ARMv6 builds of `agent` and `agentctl` will now be included in releases to
  expand Agent support to cover all models of Raspberry Pis. ARMv6 docker
  builds are also now available. (@rfratto)

- Added `config-check` subcommand for `agentctl` that can be used to validate
  Agent configuration files before attempting to load them in the `agent`
  itself. (@56quarters)

### Enhancements

- A sigv4 install script for Prometheus has been added. (@rfratto)

- NAMESPACE may be passed as an environment variable to the Kubernetes install
  scripts to specify an installation namespace. (@rfratto)

### Bugfixes

- The K8s API server scrape job will use the API server Service name when
  resolving IP addresses for Prometheus service discovery using the "Endpoints"
  role. (@hjet)

- The K8s manifests will no longer include the `default/kubernetes` job twice
  in both the DaemonSet and the Deployment. (@rfratto)

v0.10.0 (2021-01-13)
--------------------

### Features

- Prometheus `remote_write` now supports SigV4 authentication using the
  [AWS default credentials chain](https://docs.aws.amazon.com/sdk-for-java/v1/developer-guide/credentials.html).
  This enables the Agent to send metrics to Amazon Managed Prometheus without
  needing the [SigV4 Proxy](https://github.com/awslabs/aws-sigv4-proxy).
  (@rfratto)

### Enhancements

- Update `redis_exporter` to v1.15.0. (@rfratto)

- `memcached_exporter` has been updated to v0.8.0. (@rfratto)

- `process-exporter` has been updated to v0.7.5. (@rfratto)

- `wal_cleanup_age` and `wal_cleanup_period` have been added to the top-level
  Prometheus configuration section. These settings control how Write Ahead Logs
  (WALs) that are not associated with any instances are cleaned up. By default,
  WALs not associated with an instance that have not been written in the last
  12 hours are eligible to be cleaned up. This cleanup can be disabled by
  setting `wal_cleanup_period` to `0`. (@56quarters)

- Configuring logs to read from the systemd journal should now work on journals
  that use +ZSTD compression. (@rfratto)

### Bugfixes

- Integrations will now function if the HTTP listen address was set to a value
  other than the default. (@mattdurham)

- The default Loki installation will now be able to write its positions file.
  This was prevented by accidentally writing to a readonly volume mount.
  (@rfratto)

v0.9.1 (2021-01-04)
-------------------

### Enhancements

- agentctl will now be installed by the rpm and deb packages as
  `grafana-agentctl`. (@rfratto)

v0.9.0 (2020-12-10)
-------------------

### Features

- Add support to configure TLS config for the Tempo exporter to use
  insecure_skip_verify to disable TLS chain verification. (@bombsimon)

- Add `sample-stats` to `agentctl` to search the WAL and return a summary of
  samples of series matching the given label selector. (@simonswine)

- New integration:
  [postgres_exporter](https://github.com/wrouesnel/postgres_exporter)
  (@rfratto)

- New integration:
  [statsd_exporter](https://github.com/prometheus/statsd_exporter) (@rfratto)

- New integration:
  [consul_exporter](https://github.com/prometheus/consul_exporter) (@rfratto)

- Add optional environment variable substitution of configuration file.
  (@dcseifert)

### Enhancements

- `min_wal_time` and `max_wal_time` have been added to the instance config
  settings, guaranteeing that data in the WAL will exist for at least
  `min_wal_time` and will not exist for longer than `max_wal_time`. This change
  will increase the size of the WAL slightly but will prevent certain scenarios
  where data is deleted before it is sent. To revert back to the old behavior,
  set `min_wal_time` to `0s`. (@rfratto)

- Update `redis_exporter` to v1.13.1. (@rfratto)

- Bump OpenTelemetry-collector dependency to v0.16.0. (@bombsimon)

### Bugfixes

- Fix issue where the Tempo example manifest could not be applied because the
  port names were too long. (@rfratto)

- Fix issue where the Agent Kubernetes manifests may not load properly on AKS.
  (#279) (@rfratto)

### Other changes

- The User-Agent header sent for logs will now be `GrafanaCloudAgent/<version>`
  (@rfratto)

v0.8.0 (2020-11-06)
-------------------

### Features

- New integration: [dnsamsq_exporter](https://github.com/google/dnsamsq_exporter)
  (@rfratto).

- New integration: [memcached_exporter](https://github.com/prometheus/memcached_exporter)
  (@rfratto).

### Enhancements

- Add `<integration name>_build_info` metric to all integrations. The build
  info displayed will match the build information of the Agent and _not_ the
  embedded exporter. This metric is used by community dashboards, so adding it
  to the Agent increases compatibility with existing dashboards that depend on
  it existing. (@rfratto)

- Bump OpenTelemetry-collector dependency to 0.14.0 (@joe-elliott)

### Bugfixes

- Error messages when retrieving configs from the KV store will now be logged,
  rather than just logging a generic message saying that retrieving the config
  has failed. (@rfratto)

v0.7.2 (2020-10-29)
-------------------

### Enhancements

- Bump Prometheus dependency to 2.21. (@rfratto)

- Bump OpenTelemetry-collector dependency to 0.13.0 (@rfratto)

- Bump Promtail dependency to 2.0. (@rfratto)

- Enhance host_filtering mode to support targets from Docker Swarm and Consul.
  Also, add a `host_filter_relabel_configs` to that will apply relabeling rules
  for determining if a target should be dropped. Add a documentation section
  explaining all of this in detail. (@rfratto)

### Bugfixes

- Fix deb package prerm script so that it stops the agent on package removal.
  (@jdbaldry)

- Fix issue where the `push_config` for Tempo field was expected to be
  `remote_write`. `push_config` now works as expected. (@rfratto)

v0.7.1 (2020-10-23)
-------------------

### Bugfixes

- Fix issue where ARM binaries were not published with the GitHub release.

v0.7.0 (2020-10-23)
-------------------

### Features

- Added Tracing Support. (@joe-elliott)

- Add RPM and deb packaging. (@jdbaldry, @simon6372)

- arm64 and arm/v7 Docker containers and release builds are now available for
  `agent` and `agentctl`. (@rfratto)

- Add `wal-stats` and `target-stats` tooling to `agentctl` to discover WAL and
  cardinality issues. (@rfratto)

- [mysqld_exporter](https://github.com/prometheus/mysqld_exporter) is now
  embedded and available as an integration. (@rfratto)

- [redis_exporter](https://github.com/oliver006/redis_exporter) is now embedded
  and available as an integration. (@dafydd-t)

### Enhancements

- Resharding the cluster when using the scraping service mode now supports
  timeouts through `reshard_timeout`. The default value is `30s.` This timeout
  applies to cluster-wide reshards (performed when joining and leaving the
  cluster) and local reshards (done on the `reshard_interval`). (@rfratto)

### Bugfixes

- Fix issue where integrations crashed with instance_mode was set to `distinct`
  (@rfratto)

- Fix issue where the `agent` integration did not work on Windows (@rfratto).

- Support URL-encoded paths in the scraping service API. (@rfratto)

- The instance label written from replace_instance_label can now be overwritten
  with relabel_configs. This bugfix slightly modifies the behavior of what data
  is stored. The final instance label will now be stored in the WAL rather than
  computed by remote_write. This change should not negatively affect existing
  users. (@rfratto)

v0.6.1 (2020-04-11)
-------------------

### Bugfixes

- Fix issue where build information was empty when running the Agent with
  --version. (@rfratto)

- Fix issue where updating a config in the scraping service may fail to pick up
  new targets. (@rfratto)

- Fix deadlock that slowly prevents the Agent from scraping targets at a high
  scrape volume. (@rfratto)

v0.6.0 (2020-09-04)
-------------------

### Breaking Changes

- The Configs API will now disallow two instance configs having multiple
  `scrape_configs` with the same `job_name`. This was needed for the instance
  sharing mode, where combined instances may have duplicate `job_names` across
  their `scrape_configs`. This brings the scraping service more in line with
  Prometheus, where `job_names` must globally be unique. This change also
  disallows concurrent requests to the put/apply config API endpoint to prevent
  a race condition of two conflicting configs being applied at the same time.
  (@rfratto)

### Deprecations

- `use_hostname_label` is now supplanted by `replace_instance_label`.
  `use_hostname_label` will be removed in a future version. (@rfratto)

### Features

- The Grafana Agent can now collect logs and send to Loki. This is done by
  embedding Promtail, the official Loki log collection client. (@rfratto)

- Integrations can now be enabled without scraping. Set scrape_integrations to
  `false` at the `integrations` key or within the specific integration you
  don't want to scrape. This is useful when another Agent or Prometheus server
  will scrape the integration. (@rfratto)

- [process-exporter](https://github.com/ncabatoff/process-exporter) is now
  embedded as `process_exporter`. The hypen has been changed to an underscore
  in the config file to retain consistency with `node_exporter`. (@rfratto)

### Enhancements

- A new config option, `replace_instance_label`, is now available for use with
  integrations. When this is true, the instance label for all metrics coming
  from an integration will be replaced with the machine's hostname rather than
  127.0.0.1. (@rfratto)

- The embedded Prometheus version has been updated to 2.20.1. (@rfratto,
  @gotjosh)

- The User-Agent header written by the Agent when remote_writing will now be
  `GrafanaCloudAgent/<Version>` instead of `Prometheus/<Prometheus Version>`.
  (@rfratto)

- The subsystems of the Agent (`prometheus`, `loki`) are now made optional.
  Enabling integrations also implicitly enables the associated subsystem. For
  example, enabling the `agent` or `node_exporter` integration will force the
  `prometheus` subsystem to be enabled.  (@rfratto)

### Bugfixes

- The documentation for Tanka configs is now correct. (@amckinley)

- Minor corrections and spelling issues have been fixed in the Overview
  documentation. (@amckinley)

- The new default of `shared` instances mode broke the metric value for
  `agent_prometheus_active_configs`, which was tracking the number of combined
  configs (i.e., number of launched instances). This metric has been fixed and
  a new metric, `agent_prometheus_active_instances`, has been added to track
  the numbger of launched instances. If instance sharing is not enabled, both
  metrics will share the same value. (@rfratto)

- `remote_write` names in a group will no longer be copied from the
  remote_write names of the first instance in the group. Rather, all
  remote_write names will be generated based on the first 6 characters of the
  group hash and the first six characters of the remote_write hash. (@rfratto)

- Fix a panic that may occur during shutdown if the WAL is closed in the middle
  of the WAL being truncated. (@rfratto)

v0.5.0 (2020-08-12)
-------------------

### Features

- A [scrape targets API](https://github.com/grafana/agent/blob/main/docs/api.md#list-current-scrape-targets)
  has been added to show every target the Agent is currently scraping, when it
  was last scraped, how long it took to scrape, and errors from the last
  scrape, if any. (@rfratto)

- "Shared Instance Mode" is the new default mode for spawning Prometheus
  instances, and will improve CPU and memory usage for users of integrations
  and the scraping service. (@rfratto)

### Enhancements

- Memory stability and utilization of the WAL has been improved, and the
  reported number of active series in the WAL will stop double-counting
  recently churned series. (@rfratto)

- Changing scrape_configs and remote_write configs for an instance will now be
  dynamically applied without restarting the instance. This will result in less
  missing metrics for users of the scraping service that change a config.
  (@rfratto)

- The Tanka configuration now uses k8s-alpha. (@duologic)

### Bugfixes

- The Tanka configuration will now also deploy a single-replica deployment
  specifically for scraping the Kubernetes API. This deployment acts together
  with the Daemonset to scrape the full cluster and the control plane.
  (@gotjosh)

- The node_exporter filesystem collector will now work on Linux systems without
  needing to manually set the blocklist and allowlist of filesystems.
  (@rfratto)

v0.4.0 (2020-06-18)
-------------------

### Features

- Support for integrations has been added. Integrations can be any embedded
  tool, but are currently used for embedding exporters and generating scrape
  configs. (@rfratto)

- node_exporter has been added as an integration. This is the full version of
  node_exporter with the same configuration options. (@rfratto)

- An Agent integration that makes the Agent automatically scrape itself has
  been added. (@rfratto)

### Enhancements

- The WAL can now be truncated if running the Agent without any remote_write
  endpoints. (@rfratto)

### Bugfixes

- Prevent the Agent from crashing when a global Prometheus config stanza is not
  provided. (@robx)

- Enable agent host_filter in the Tanka configs, which was disabled by default
  by mistake. (@rfratto)

v0.3.2 (2020-05-29)
-------------------

### Features

- Tanka configs that deploy the scraping service mode are now available
  (@rfratto)

- A k3d example has been added as a counterpart to the docker-compose example.
  (@rfratto)

### Enhancements

- Labels provided by the default deployment of the Agent (Kubernetes and Tanka)
  have been changed to align with the latest changes to grafana/jsonnet-libs.
  The old `instance` label is now called `pod`, and the new `instance` label is
  unique. A `container` label has also been added. The Agent mixin has been
  subsequently updated to also incorporate these label changes. (@rfratto)

- The `remote_write` and `scrape_config` sections now share the same
  validations as Prometheus (@rfratto)

- Setting `wal_truncation_frequency` to less than the scrape interval is now
  disallowed (@rfratto)

### Bugfixes

- A deadlock in scraping service mode when updating a config that shards to the
  same node has been fixed (@rfratto)

- `remote_write` config stanzas will no longer ignore `password_file`
  (@rfratto)

- `scrape_config` client secrets (e.g., basic auth, bearer token,
  `password_file`) will now be properly retained in scraping service mode
  (@rfratto)

- Labels for CPU, RX, and TX graphs in the Agent Operational dashboard now
  correctly show the pod name of the Agent instead of the exporter name.
  (@rfratto)

v0.3.1 (2020-05-20)
-------------------

### Features

- The Agent has upgraded its vendored Prometheus to v2.18.1 (@gotjosh,
  @rfratto)

### Bugfixes

- A typo in the Tanka configs and Kubernetes manifests that prevents the Agent
  launching with v0.3.0 has been fixed (@captncraig)

- Fixed a bug where Tanka mixins could not be used due to an issue with the
  folder placement enhancement (@rfratto)

### Enhancements

- `agentctl` and the config API will now validate that the YAML they receive
  are valid instance configs. (@rfratto)

v0.3.0 (2020-05-13)
-------------------

### Features

- A third operational mode called "scraping service mode" has been added. A KV
  store is used to store instance configs which are distributed amongst a
  clustered set of Agent processes, dividing the total scrape load across each
  agent. An API is exposed on the Agents to list, create, update, and delete
  instance configurations from the KV store. (@rfratto)

- An "agentctl" binary has been released to interact with the new instance
  config management API created by the "scraping service mode." (@rfratto,
  @hoenn)

- The Agent now includes readiness and healthiness endpoints. (@rfratto)

### Enhancements

- The YAML files are now parsed strictly and an invalid YAML will generate an
  error at runtime. (@hoenn)

- The default build mode for the Docker containers is now release, not debug.
  (@rfratto)

- The Grafana Agent Tanka Mixins now are placed in an "Agent" folder within
  Grafana. (@cyriltovena)

v0.2.0 (2020-04-09)
-------------------

### Features

- The Prometheus remote write protocol will now send scraped metadata (metric
  name, help, type and unit). This results in almost negligent bytes sent
  increase as metadata is only sent every minute. It is on by default.
  (@gotjosh)

  These metrics are available to monitor metadata being sent:
  - `prometheus_remote_storage_succeeded_metadata_total`
  - `prometheus_remote_storage_failed_metadata_total`
  - `prometheus_remote_storage_retried_metadata_total`
  - `prometheus_remote_storage_sent_batch_duration_seconds` and
    `prometheus_remote_storage_sent_bytes_total` have a new label “type” with
    the values of `metadata` or `samples`.

### Enhancements

- The Agent has upgraded its vendored Prometheus to v2.17.1 (@rfratto)

### Bugfixes

- Invalid configs passed to the agent will now stop the process after they are
  logged as invalid; previously the Agent process would continue. (@rfratto)

- Enabling host_filter will now allow metrics from node role Kubernetes service
  discovery to be scraped properly (e.g., cAdvisor, Kubelet). (@rfratto)

v0.1.1 (2020-03-16)
-------------------

### Other changes

- Nits in documentation (@sh0rez)

- Fix various dashboard mixin problems from v0.1.0 (@rfratto)

- Pass through release tag to `docker build` (@rfratto)

v0.1.0 (2020-03-16)
-------------------

> First release!

### Features

- Support for scraping Prometheus metrics and sharding the agent through the
  presence of a `host_filter` flag within the Agent configuration file.

[upgrade guide]: https://grafana.com/docs/agent/latest/upgrade-guide/
[contributors guide]: ./docs/developer/contributing.md#updating-the-changelog<|MERGE_RESOLUTION|>--- conflicted
+++ resolved
@@ -60,11 +60,10 @@
 
 - Fix an issue where JSON string array elements were not parsed correctly in `loki.source.cloudflare`. (@thampiotr)
 
-<<<<<<< HEAD
+
 - Fix SSRF vulnerability in `faro.receiver` by disabling source map download. (@hainenber)
-=======
+
 - Fix an issue where the azure exporter was not correctly gathering subscription scoped metrics when only one region was configured (@kgeckhart)
->>>>>>> 6428b69c
 
 - Update gcp_exporter to a newer version with a patch for incorrect delta histograms (@kgeckhart)
 
