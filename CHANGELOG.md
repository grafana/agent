--- conflicted
+++ resolved
@@ -18,9 +18,7 @@
 
 - Some blocks in Flow components have been merged with their parent block to make the block hierarchy smaller:
   - `prometheus.scrape > client > http_client_config` is merged into the `client` block. (@erikbaranowski)
-<<<<<<< HEAD
   - `discovery.docker > http_client_config` is merged into the `discovery.docker` block. (@erikbaranowski)
-=======
   - `loki.source.kubernetes > client > http_client_config` is merged into the `client` block. (@erikbaranowski)
   - `loki.source.podlogs > client > http_client_config` is merged into the `client` block. (@erikbaranowski)
 
@@ -30,7 +28,6 @@
   defining each block as `stage.json` directly. (@tpaschalis)
 
 - `remote.s3` `client_options` block has been renamed to `client`. (@mattdurham)
->>>>>>> 25f41551
 
 ### Features
 
