# Changelog

> _Contributors should read our [contributors guide][] for instructions on how
> to update the changelog._

This document contains a historical list of changes between releases. Only
changes that impact end-user behavior are listed; changes to documentation or
internal API changes are not present.

Main (unreleased)
-----------------

### Features

- The Pyroscope scrape component computes and sends delta profiles automatically when required to reduce bandwidth usage. (@cyriltovena)

- Support `stage.geoip` in `loki.process`. (@akselleirv)

- Integrations: Introduce the `squid` integration. (@armstrmi)


- New Grafana Agent Flow components:

  - `prometheus.exporter.kafka` collects metrics from Kafka Server (@oliver-zhang)
  - `otelcol.processor.attributes` accepts telemetry data from other `otelcol`
    components and modifies attributes of a span, log, or metric. (@ptodev)


### Enhancements

- Attributes and blocks set to their default values will no longer be shown in the Flow UI. (@rfratto)

- Integrations: Extend `statsd` integration to configure relay endpoint. (@arminaaki)

- Tanka config: retain cAdvisor metrics for system processes (Kubelet, Containerd, etc.) (@bboreham)

<<<<<<< HEAD
- Update `node_exporter` dependency to v1.6.0. (@spartan0x117)
=======
- Update cAdvisor dependency to v0.47.0. (@jcreixell)

- Upgrade and improve Cloudwatch exporter integration (@thepalbi)
>>>>>>> 98c2ba9a

### Bugfixes

- Add signing region to remote.s3 component for use with custom endpoints so that Authorization Headers work correctly when
  proxying requests. (@mattdurham)

- Fix oauth default scope in `loki.source.azure_event_hubs`. (@akselleirv)

v0.34.1 (2023-06-12)
--------------------

### Bugfixes

- Fixed application of sub-collector defaults using the `windows_exporter` integration or `prometheus.exporter.windows`. (@mattdurham)

- Fix issue where `remote.http` did not fail early if the initial request
  failed. This caused failed requests to initially export empty values, which
  could lead to propagating issues downstream to other components which expect
  the export to be non-empty. (@rfratto)

- Allow `bearerTokenFile` field to be used in ServiceMonitors. (@captncraig)

- Fix issue where metrics and traces were not recorded from components within modules. (@mattdurham)

### Other changes

- Add logging to failed requests in `remote.http`. (@rfratto)

v0.34.0 (2023-06-08)
--------------------

### Breaking changes

- The experimental dynamic configuration feature has been removed in favor of Flow mode. (@mattdurham)

- The `oracledb` integration configuration has removed a redundant field `metrics_scrape_interval`. Use the `scrape_interval` parameter of the integration if a custom scrape interval is required. (@schmikei)

- Upgrade the embedded windows_exporter to commit 79781c6. (@jkroepke)

- Prometheus exporters in Flow mode now set the `instance` label to a value similar to the one they used to have in Static mode (<hostname> by default, customized by some integrations). (@jcreixell)

- `phlare.scrape` and `phlare.write` have been renamed to `pyroscope.scrape` and `pyroscope.scrape`. (@korniltsev)

### Features

- New Grafana Agent Flow components:
  - `loki.source.api` - receive Loki log entries over HTTP (e.g. from other agents). (@thampiotr)
  - `prometheus.operator.servicemonitors` discovers ServiceMonitor resources in your Kubernetes cluster and scrape
    the targets they reference. (@captncraig, @marctc, @jcreixell)
  - `prometheus.receive_http` - receive Prometheus metrics over HTTP (e.g. from other agents). (@thampiotr)
  - `remote.vault` retrieves a secret from Vault. (@rfratto)
  - `prometheus.exporter.snowflake` collects metrics from a snowflake database (@jonathanWamsley)
  - `prometheus.exporter.mssql` collects metrics from Microsoft SQL Server (@jonathanwamsley)
  - `prometheus.exporter.oracledb` collects metrics from oracledb (@jonathanwamsley)
  - `prometheus.exporter.dnsmasq` collects metrics from a dnsmasq server. (@spartan0x117)
  - `loki.source.awsfirehose` - receive Loki log entries from AWS Firehose via HTTP (@thepalbi)

- Added new functions to the River standard library:
  - `coalesce` returns the first non-zero value from a list of arguments. (@jkroepke)
  - `nonsensitive` converts a River secret back into a string. (@rfratto)

### Enhancements

- Support to attach node metadata to pods and endpoints targets in
  `discovery.kubernetes`. (@laurovenancio)

- Support ability to add optional custom headers to `loki.write` endpoint block (@aos)

- Support in-memory HTTP traffic for Flow components. `prometheus.exporter`
  components will now export a target containing an internal HTTP address.
  `prometheus.scrape`, when given that internal HTTP address, will connect to
  the server in-memory, bypassing the network stack. Use the new
  `--server.http.memory-addr` flag to customize which address is used for
  in-memory traffic. (@rfratto)
- Disable node_exporter on Windows systems (@jkroepke)
- Operator support for OAuth 2.0 Client in LogsClientSpec (@DavidSpek)

- Support `clustering` block in `phlare.scrape` components to distribute
  targets amongst clustered agents. (@rfratto)

- Delete stale series after a single WAL truncate instead of two. (@rfratto)

- Update OracleDB Exporter dependency to 0.5.0 (@schmikei)

- Embed Google Fonts on Flow UI (@jkroepke)

- Enable Content-Security-Policies on Flow UI (@jkroepke)

- Update azure-metrics-exporter to v0.0.0-20230502203721-b2bfd97b5313 (@kgeckhart)

- Update azidentity dependency to v1.3.0. (@akselleirv)

- Add custom labels to journal entries in `loki.source.journal` (@sbhrule15)

- `prometheus.operator.podmonitors` and `prometheus.operator.servicemonitors` can now access cluster secrets for authentication to targets. (@captncraig)

### Bugfixes

- Fix `loki.source.(gcplog|heroku)` `http` and `grpc` blocks were overriding defaults with zero-values
  on non-present fields. (@thepalbi)

- Fix an issue where defining `logging` or `tracing` blocks inside of a module
  would generate a panic instead of returning an error. (@erikbaranowski)

- Fix an issue where not specifying either `http` nor `grpc` blocks could result
  in a panic for `loki.source.heroku` and `loki.source.gcplog` components. (@thampiotr)

- Fix an issue where build artifacts for IBM S390x were being built with the
  GOARCH value for the PPC64 instead. (tpaschalis)

- Fix an issue where the Grafana Agent Flow RPM used the wrong path for the
  environment file, preventing the service from loading. (@rfratto)

- Fix an issue where the cluster advertise address was overwriting the join
  addresses. (@laurovenancio)

- Fix targets deduplication when clustering mode is enabled. (@laurovenancio)

- Fix issue in operator where any version update will restart all agent pods simultaneously. (@captncraig)

- Fix an issue where `loki.source.journald` did not create the positions
  directory with the appropriate permissions. (@tpaschalis)

- Fix an issue where fanning out log entries to multiple `loki.process`
  components lead to a race condition. (@tpaschalis)

- Fix panic in `prometheus.operator.servicemonitors` from relabel rules without certain defaults. (@captncraig)

- Fix issue in modules export cache throwing uncomparable errors. (@mattdurham)

- Fix issue where the UI could not navigate to components loaded by modules. (@rfratto)

- Fix issue where using exporters inside modules failed due to not passing the in-memory address dialer. (@mattdurham)

- Add signing region to remote.s3 component for use with custom endpoints so that Authorization Headers work correctly when
  proxying requests. (@mattdurham)

- Fix missing `instance` key for `prometheus.exporter.dnsmasq` component. (@spartan0x117)

### Other changes

- Add metrics when clustering mode is enabled. (@rfratto)
- Document debug metric `loki_process_dropped_lines_by_label_total` in loki.process. (@akselleirv)

- Add `agent_wal_out_of_order_samples_total` metric to track samples received
  out of order. (@rfratto)

- Add CLI flag `--server.http.enable-pprof` to grafana-agent-flow to conditionally enable `/debug/pprof` endpoints (@jkroepke)

- Use Go 1.20.4 for builds. (@tpaschalis)

- Integrate the new ExceptionContext which was recently added to the Faro Web-SDK in the
  app_agent_receiver Payload. (@codecapitano)

- Flow clustering: clusters will now use 512 tokens per node for distributing
  work, leading to better distribution. However, rolling out this change will
  cause some incorrerct or missing assignments until all nodes are updated. (@rfratto)

- Change the Docker base image for Linux containers to `ubuntu:lunar`.
  (@rfratto)

v0.33.2 (2023-05-11)
--------------------

### Bugfixes

- Fix issue where component evaluation time was overridden by a "default
  health" message. (@rfratto)

- Honor timeout when trying to establish a connection to another agent in Flow
  clustering mode. (@rfratto)

- Fix an issue with the grafana/agent windows docker image entrypoint
  not targeting the right location for the config. (@erikbaranowski)

- Fix issue where the `node_exporter` integration and
  `prometheus.exporter.unix` `diskstat_device_include` component could not set
  the allowlist field for the diskstat collector. (@tpaschalis)

- Fix an issue in `loki.source.heroku` where updating the `labels` or `use_incoming_timestamp`
  would not take effect. (@thampiotr)

- Flow: Fix an issue within S3 Module where the S3 path was not parsed correctly when the
  path consists of a parent directory. (@jastisriradheshyam)

- Flow: Fix an issue on Windows where `prometheus.remote_write` failed to read
  WAL checkpoints. This issue led to memory leaks once the initial checkpoint
  was created, and prevented a fresh process from being able to deliver metrics
  at all. (@rfratto)

- Fix an issue where the `loki.source.kubernetes` component could lead to
  the Agent crashing due to a race condition. (@tpaschalis)

### Other changes

- The `phlare.scrape` Flow component `fetch profile failed` log has been set to
  `debug` instead of `error`. (@erikbaranowski)

v0.33.1 (2023-05-01)
--------------------

### Bugfixes

- Fix spelling of the `frequency` argument on the `local.file` component.
  (@tpaschalis)

- Fix bug where some capsule values (such as Prometheus receivers) could not
  properly be used as an argument to a module. (@rfratto)

- Fix version information not displaying correctly when passing the `--version`
  flag or in the `agent_build_info` metric. (@rfratto)

- Fix issue in `loki.source.heroku` and `loki.source.gcplog` where updating the
  component would cause Grafana Agent Flow's Prometheus metrics endpoint to
  return an error until the process is restarted. (@rfratto)

- Fix issue in `loki.source.file` where updating the component caused
  goroutines to leak. (@rfratto)

### Other changes

- Support Bundles report the status of discovered log targets. (@tpaschalis)

v0.33.0 (2023-04-25)
--------------------

### Breaking changes

- Support for 32-bit ARM builds is removed for the foreseeable future due to Go
  compiler issues. We will consider bringing back 32-bit ARM support once our Go
  compiler issues are resolved and 32-bit ARM builds are stable. (@rfratto)

- Agent Management: `agent_management.api_url` config field has been replaced by
`agent_management.host`. The API path and version is now defined by the Agent. (@jcreixell)

- Agent Management: `agent_management.protocol` config field now allows defining "http" and "https" explicitly. Previously, "http" was previously used for both, with the actual protocol used inferred from the api url, which led to confusion. When upgrading, make sure to set to "https" when replacing `api_url` with `host`. (@jcreixell)

- Agent Management: `agent_management.remote_config_cache_location` config field has been replaced by
`agent_management.remote_configuration.cache_location`. (@jcreixell)

- Remove deprecated symbolic links to to `/bin/agent*` in Docker containers,
  as planned in v0.31. (@tpaschalis)

### Deprecations

- [Dynamic Configuration](https://grafana.com/docs/agent/latest/cookbook/dynamic-configuration/) will be removed in v0.34. Grafana Agent Flow supersedes this functionality. (@mattdurham)

### Features

- New Grafana Agent Flow components:

  - `discovery.dns` DNS service discovery. (@captncraig)
  - `discovery.ec2` service discovery for aws ec2. (@captncraig)
  - `discovery.lightsail` service discovery for aws lightsail. (@captncraig)
  - `discovery.gce` discovers resources on Google Compute Engine (GCE). (@marctc)
  - `discovery.digitalocean` provides service discovery for DigitalOcean. (@spartan0x117)
  - `discovery.consul` service discovery for Consul. (@jcreixell)
  - `discovery.azure` provides service discovery for Azure. (@spartan0x117)
  - `module.file` runs a Grafana Agent Flow module loaded from a file on disk.
    (@erikbaranowski)
  - `module.git` runs a Grafana Agent Flow module loaded from a file within a
    Git repository. (@rfratto)
  - `module.string` runs a Grafana Agent Flow module passed to the component by
    an expression containing a string. (@erikbaranowski, @rfratto)
  - `otelcol.auth.oauth2` performs OAuth 2.0 authentication for HTTP and gRPC
    based OpenTelemetry exporters. (@ptodev)
  - `otelcol.extension.jaeger_remote_sampling` provides an endpoint from which to
    pull Jaeger remote sampling documents. (@joe-elliott)
  - `otelcol.exporter.logging` accepts OpenTelemetry data from other `otelcol` components and writes it to the console. (@erikbaranowski)
  - `otelcol.auth.sigv4` performs AWS Signature Version 4 (SigV4) authentication
    for making requests to AWS services via `otelcol` components that support
    authentication extensions. (@ptodev)
  - `prometheus.exporter.blackbox` collects metrics from Blackbox exporter. (@marctc)
  - `prometheus.exporter.mysql` collects metrics from a MySQL database. (@spartan0x117)
  - `prometheus.exporter.postgres` collects metrics from a PostgreSQL database. (@spartan0x117)
  - `prometheus.exporter.statsd` collects metrics from a Statsd instance. (@gaantunes)
  - `prometheus.exporter.snmp` collects metrics from SNMP exporter. (@marctc)
  - `prometheus.operator.podmonitors` discovers PodMonitor resources in your Kubernetes cluster and scrape
    the targets they reference. (@captncraig, @marctc, @jcreixell)
  - `prometheus.exporter.windows` collects metrics from a Windows instance. (@jkroepke)
  - `prometheus.exporter.memcached` collects metrics from a Memcached server. (@spartan0x117)
  - `loki.source.azure_event_hubs` reads messages from Azure Event Hub using Kafka and forwards them to other   `loki` components. (@akselleirv)

- Add support for Flow-specific system packages:

  - Flow-specific DEB packages. (@rfratto, @robigan)
  - Flow-specific RPM packages. (@rfratto, @robigan)
  - Flow-specific macOS Homebrew Formula. (@rfratto)
  - Flow-specific Windows installer. (@rfratto)

  The Flow-specific packages allow users to install and run Grafana Agent Flow
  alongside an existing installation of Grafana Agent.

- Agent Management: Add support for integration snippets. (@jcreixell)

- Flow: Introduce a gossip-over-HTTP/2 _clustered mode_. `prometheus.scrape`
  component instances can opt-in to distributing scrape load between cluster
  peers. (@tpaschalis)

### Enhancements

- Flow: Add retries with backoff logic to Phlare write component. (@cyriltovena)

- Operator: Allow setting runtimeClassName on operator-created pods. (@captncraig)

- Operator: Transparently compress agent configs to stay under size limitations. (@captncraig)

- Update Redis Exporter Dependency to v1.49.0. (@spartan0x117)

- Update Loki dependency to the k144 branch. (@andriikushch)

- Flow: Add OAUTHBEARER mechanism to `loki.source.kafka` using Azure as provider. (@akselleirv)

- Update Process Exporter dependency to v0.7.10. (@spartan0x117)

- Agent Management: Introduces backpressure mechanism for remote config fetching (obeys 429 request
  `Retry-After` header). (@spartan0x117)

- Flow: support client TLS settings (CA, client certificate, client key) being
  provided from other components for the following components:

  - `discovery.docker`
  - `discovery.kubernetes`
  - `loki.source.kafka`
  - `loki.source.kubernetes`
  - `loki.source.podlogs`
  - `loki.write`
  - `mimir.rules.kubernetes`
  - `otelcol.auth.oauth2`
  - `otelcol.exporter.jaeger`
  - `otelcol.exporter.otlp`
  - `otelcol.exporter.otlphttp`
  - `otelcol.extension.jaeger_remote_sampling`
  - `otelcol.receiver.jaeger`
  - `otelcol.receiver.kafka`
  - `phlare.scrape`
  - `phlare.write`
  - `prometheus.remote_write`
  - `prometheus.scrape`
  - `remote.http`

- Flow: support server TLS settings (client CA, server certificate, server key)
  being provided from other components for the following components:

  - `loki.source.syslog`
  - `otelcol.exporter.otlp`
  - `otelcol.extension.jaeger_remote_sampling`
  - `otelcol.receiver.jaeger`
  - `otelcol.receiver.opencensus`
  - `otelcol.receiver.zipkin`

- Flow: Define custom http method and headers in `remote.http` component (@jkroepke)

- Flow: Add config property to `prometheus.exporter.blackbox` to define the config inline (@jkroepke)

- Update Loki Dependency to k146 which includes configurable file watchers (@mattdurham)

### Bugfixes

- Flow: fix issue where Flow would return an error when trying to access a key
  of a map whose value was the zero value (`null`, `0`, `false`, `[]`, `{}`).
  Whether an error was returned depended on the internal type of the value.
  (@rfratto)

- Flow: fix issue where using the `jaeger_remote` sampler for the `tracing`
  block would fail to parse the response from the remote sampler server if it
  used strings for the strategy type. This caused sampling to fall back
  to the default rate. (@rfratto)

- Flow: fix issue where components with no arguments like `loki.echo` were not
  viewable in the UI. (@rfratto)

- Flow: fix deadlock in `loki.source.file` where terminating tailers would hang
  while flushing remaining logs, preventing `loki.source.file` from being able
  to update. (@rfratto)

- Flow: fix deadlock in `loki.process` where a component with no stages would
  hang forever on handling logs. (@rfratto)

- Fix issue where a DefaultConfig might be mutated during unmarshaling. (@jcreixell)

- Fix issues where CloudWatch Exporter cannot use FIPS Endpoints outside of USA regions (@aglees)

- Fix issue where scraping native Prometheus histograms would leak memory.
  (@rfratto)

- Flow: fix issue where `loki.source.docker` component could deadlock. (@tpaschalis)

- Flow: fix issue where `prometheus.remote_write` created unnecessary extra
  child directories to store the WAL in. (@rfratto)

- Fix internal metrics reported as invalid by promtool's linter. (@tpaschalis)

- Fix issues with cri stage which treats partial line coming from any stream as same. (@kavirajk @aglees)

- Operator: fix for running multiple operators with different `--agent-selector` flags. (@captncraig)

- Operator: respect FilterRunning on PodMonitor and ServiceMonitor resources to only scrape running pods. (@captncraig)

- Fixes a bug where the github exporter would get stuck in an infinite loop under certain conditions. (@jcreixell)

- Fix bug where `loki.source.docker` always failed to start. (@rfratto)

### Other changes

- Grafana Agent Docker containers and release binaries are now published for
  s390x. (@rfratto)

- Use Go 1.20.3 for builds. (@rfratto)

- Change the Docker base image for Linux containers to `ubuntu:kinetic`.
  (@rfratto)

- Update prometheus.remote_write defaults to match new prometheus
  remote-write defaults. (@erikbaranowski)

v0.32.1 (2023-03-06)
--------------------

### Bugfixes

- Flow: Fixes slow reloading of targets in `phlare.scrape` component. (@cyriltovena)

- Flow: add a maximum connection lifetime of one hour when tailing logs from
  `loki.source.kubernetes` and `loki.source.podlogs` to recover from an issue
  where the Kubernetes API server stops responding with logs without closing
  the TCP connection. (@rfratto)

- Flow: fix issue in `loki.source.kubernetes` where `__pod__uid__` meta label
  defaulted incorrectly to the container name, causing tailers to never
  restart. (@rfratto)

v0.32.0 (2023-02-28)
--------------------

### Breaking changes

- Support for the embedded Flow UI for 32-bit ARMv6 builds is temporarily
  removed. (@rfratto)

- Node Exporter configuration options changed to align with new upstream version (@Thor77):

  - `diskstats_ignored_devices` is now `diskstats_device_exclude` in agent configuration.
  - `ignored_devices` is now `device_exclude` in flow configuration.

- Some blocks in Flow components have been merged with their parent block to make the block hierarchy smaller:

  - `discovery.docker > http_client_config` is merged into the `discovery.docker` block. (@erikbaranowski)
  - `discovery.kubernetes > http_client_config` is merged into the `discovery.kubernetes` block. (@erikbaranowski)
  - `loki.source.kubernetes > client > http_client_config` is merged into the `client` block. (@erikbaranowski)
  - `loki.source.podlogs > client > http_client_config` is merged into the `client` block. (@erikbaranowski)
  - `loki.write > endpoint > http_client_config` is merged into the `endpoint` block. (@erikbaranowski)
  - `mimir.rules.kubernetes > http_client_config` is merged into the `mimir.rules.kubernetes` block. (@erikbaranowski)
  - `otelcol.receiver.opencensus > grpc` is merged into the `otelcol.receiver.opencensus` block. (@ptodev)
  - `otelcol.receiver.zipkin > http` is merged into the `otelcol.receiver.zipkin` block. (@ptodev)
  - `phlare.scrape > http_client_config` is merged into the `phlare.scrape` block. (@erikbaranowski)
  - `phlare.write > endpoint > http_client_config` is merged into the `endpoint` block. (@erikbaranowski)
  - `prometheus.remote_write > endpoint > http_client_config` is merged into the `endpoint` block. (@erikbaranowski)
  - `prometheus.scrape > http_client_config` is merged into the `prometheus.scrape` block. (@erikbaranowski)

- The `loki.process` component now uses a combined name for stages, simplifying
  the block hierarchy. For example, the `stage > json` block hierarchy is now a
  single block called `stage.json`. All stage blocks in `loki.process` have
  been updated to use this simplified hierarchy. (@tpaschalis)

- `remote.s3` `client_options` block has been renamed to `client`. (@mattdurham)

- Renamed `prometheus.integration.node_exporter` to `prometheus.exporter.unix`. (@jcreixell)

- As first announced in v0.30, support for the `EXPERIMENTAL_ENABLE_FLOW`
  environment variable has been removed in favor of `AGENT_MODE=flow`.
  (@rfratto)

### Features

- New integrations:

  - `oracledb` (@schmikei)
  - `mssql` (@binaryfissiongames)
  - `cloudwatch metrics` (@thepalbi)
  - `azure` (@kgeckhart)
  - `gcp` (@kgeckhart, @ferruvich)

- New Grafana Agent Flow components:

  - `loki.echo` writes received logs to stdout. (@tpaschalis, @rfratto)
  - `loki.source.docker` reads logs from Docker containers and forwards them to
    other `loki` components. (@tpaschalis)
  - `loki.source.kafka` reads logs from Kafka events and forwards them to other
    `loki` components. (@erikbaranowski)
  - `loki.source.kubernetes_events` watches for Kubernetes Events and converts
    them into log lines to forward to other `loki` components. It is the
    equivalent of the `eventhandler` integration. (@rfratto)
  - `otelcol.processor.tail_sampling` samples traces based on a set of defined
    policies from `otelcol` components before forwarding them to other
    `otelcol` components. (@erikbaranowski)
  - `prometheus.exporter.apache` collects metrics from an apache web server
    (@captncraig)
  - `prometheus.exporter.consul` collects metrics from a consul installation
    (@captncraig)
  - `prometheus.exporter.github` collects metrics from GitHub (@jcreixell)
  - `prometheus.exporter.process` aggregates and collects metrics by scraping
    `/proc`. (@spartan0x117)
  - `prometheus.exporter.redis` collects metrics from a redis database
    (@spartan0x117)

### Enhancements

- Flow: Support `keepequal` and `dropequal` actions for relabeling. (@cyriltovena)

- Update Prometheus Node Exporter integration to v1.5.0. (@Thor77)

- Grafana Agent Flow will now reload the config file when `SIGHUP` is sent to
  the process. (@rfratto)

- If using the official RPM and DEB packages for Grafana Agent, invoking
  `systemctl reload grafana-agent` will now reload the configuration file.
  (@rfratto)

- Flow: the `loki.process` component now implements all the same processing
  stages as Promtail's pipelines. (@tpaschalis)

- Flow: new metric for `prometheus.scrape` -
  `agent_prometheus_scrape_targets_gauge`. (@ptodev)

- Flow: new metric for `prometheus.scrape` and `prometheus.relabel` -
  `agent_prometheus_forwarded_samples_total`. (@ptodev)

- Flow: add `constants` into the standard library to expose the hostname, OS,
  and architecture of the system Grafana Agent is running on. (@rfratto)

- Flow: add timeout to loki.source.podlogs controller setup. (@polyrain)

### Bugfixes

- Fixed a reconciliation error in Grafana Agent Operator when using `tlsConfig`
  on `Probe`. (@supergillis)

- Fix issue where an empty `server:` config stanza would cause debug-level logging.
  An empty `server:` is considered a misconfiguration, and thus will error out.
  (@neomantra)

- Flow: fix an error where some error messages that crossed multiple lines
  added extra an extra `|` character when displaying the source file on the
  starting line. (@rfratto)

- Flow: fix issues in `agent fmt` where adding an inline comment on the same
  line as a `[` or `{` would cause indentation issues on subsequent lines.
  (@rfratto)

- Flow: fix issues in `agent fmt` where line comments in arrays would be given
  the wrong identation level. (@rfratto)

- Flow: fix issues with `loki.file` and `loki.process` where deadlock contention or
  logs fail to process. (@mattdurham)

- Flow: `oauth2 > tls_config` was documented as a block but coded incorrectly as
  an attribute. This is now a block in code. This impacted `discovery.docker`,
  `discovery.kubernetes`, `loki.source.kubernetes`, `loki.write`,
  `mimir.rules.kubernetes`, `phlare.scrape`, `phlare.write`,
  `prometheus.remote_write`, `prometheus.scrape`, and `remote.http`
  (@erikbaranowski)

- Flow: Fix issue where using `river:",label"` causes the UI to return nothing. (@mattdurham)

### Other changes

- Use Go 1.20 for builds. (@rfratto)

- The beta label from Grafana Agent Flow has been removed. A subset of Flow
  components are still marked as beta or experimental:

  - `loki.echo` is explicitly marked as beta.
  - `loki.source.kubernetes` is explicitly marked as experimental.
  - `loki.source.podlogs` is explicitly marked as experimental.
  - `mimir.rules.kubernetes` is explicitly marked as beta.
  - `otelcol.processor.tail_sampling` is explicitly marked as beta.
  - `otelcol.receiver.loki` is explicitly marked as beta.
  - `otelcol.receiver.prometheus` is explicitly marked as beta.
  - `phlare.scrape` is explicitly marked as beta.
  - `phlare.write` is explicitly marked as beta.

v0.31.3 (2023-02-13)
--------------------

### Bugfixes

- `loki.source.cloudflare`: fix issue where the `zone_id` argument
  was being ignored, and the `api_token` argument was being used for the zone
  instead. (@rfratto)

- `loki.source.cloudflare`: fix issue where `api_token` argument was not marked
  as a sensitive field. (@rfratto)

v0.31.2 (2023-02-08)
--------------------

### Other changes

- In the Agent Operator, upgrade the `prometheus-config-reloader` dependency
  from version 0.47.0 to version 0.62.0. (@ptodev)

v0.31.1 (2023-02-06)
--------------------

> **BREAKING CHANGES**: This release has breaking changes. Please read entries
> carefully and consult the [upgrade guide][] for specific instructions.

### Breaking changes

- All release Windows `.exe` files are now published as a zip archive.
  Previously, `grafana-agent-installer.exe` was unzipped. (@rfratto)

### Other changes

- Support Go 1.20 for builds. Official release binaries are still produced
  using Go 1.19. (@rfratto)

v0.31.0 (2023-01-31)
--------------------

> **BREAKING CHANGES**: This release has breaking changes. Please read entries
> carefully and consult the [upgrade guide][] for specific instructions.

### Breaking changes

- Release binaries (including inside Docker containers) have been renamed to be
  prefixed with `grafana-` (@rfratto):

  - `agent` is now `grafana-agent`.
  - `agentctl` is now `grafana-agentctl`.
  - `agent-operator` is now `grafana-agent-operator`.

### Deprecations

- A symbolic link in Docker containers from the old binary name to the new
  binary name has been added. These symbolic links will be removed in v0.33. (@rfratto)

### Features

- New Grafana Agent Flow components:

  - `loki.source.cloudflare` reads logs from Cloudflare's Logpull API and
    forwards them to other `loki` components. (@tpaschalis)
  - `loki.source.gcplog` reads logs from GCP cloud resources using Pub/Sub
    subscriptions and forwards them to other `loki` components. (@tpaschalis)
  - `loki.source.gelf` listens for Graylog logs. (@mattdurham)
  - `loki.source.heroku` listens for Heroku messages over TCP a connection and
    forwards them to other `loki` components. (@erikbaranowski)
  - `loki.source.journal` read messages from systemd journal. (@mattdurham)
  - `loki.source.kubernetes` collects logs from Kubernetes pods using the
    Kubernetes API. (@rfratto)
  - `loki.source.podlogs` discovers PodLogs resources on Kubernetes and
    uses the Kubernetes API to collect logs from the pods specified by the
    PodLogs resource. (@rfratto)
  - `loki.source.syslog` listens for Syslog messages over TCP and UDP
    connections and forwards them to other `loki` components. (@tpaschalis)
  - `loki.source.windowsevent` reads logs from Windows Event Log. (@mattdurham)
  - `otelcol.exporter.jaeger` forwards OpenTelemetry data to a Jaeger server.
    (@erikbaranowski)
  - `otelcol.exporter.loki` forwards OTLP-formatted data to compatible `loki`
    receivers. (@tpaschalis)
  - `otelcol.receiver.kafka` receives telemetry data from Kafka. (@rfratto)
  - `otelcol.receiver.loki` receives Loki logs, converts them to the OTLP log
    format and forwards them to other `otelcol` components. (@tpaschalis)
  - `otelcol.receiver.opencensus` receives OpenConsensus-formatted traces or
    metrics. (@ptodev)
  - `otelcol.receiver.zipkin` receives Zipkin-formatted traces. (@rfratto)
  - `phlare.scrape` collects application performance profiles. (@cyriltovena)
  - `phlare.write` sends application performance profiles to Grafana Phlare.
    (@cyriltovena)
  - `mimir.rules.kubernetes` discovers `PrometheusRule` Kubernetes resources and
    loads them into a Mimir instance. (@Logiraptor)

- Flow components which work with relabeling rules (`discovery.relabel`,
  `prometheus.relabel` and `loki.relabel`) now export a new value named Rules.
  This value returns a copy of the currently configured rules. (@tpaschalis)

- New experimental feature: agent-management. Polls configured remote API to fetch new configs. (@spartan0x117)

- Introduce global configuration for logs. (@jcreixell)

### Enhancements

- Handle faro-web-sdk `View` meta in app_agent_receiver. (@rlankfo)

- Flow: the targets in debug info from `loki.source.file` are now individual blocks. (@rfratto)

- Grafana Agent Operator: add [promtail limit stage](https://grafana.com/docs/loki/latest/clients/promtail/stages/limit/) to the operator. (@spartan0x117)

### Bugfixes

- Flow UI: Fix the issue with messy layout on the component list page while
  browser window resize (@xiyu95)

- Flow UI: Display the values of all attributes unless they are nil. (@ptodev)

- Flow: `prometheus.relabel` and `prometheus.remote_write` will now error if they have exited. (@ptodev)

- Flow: Fix issue where negative numbers would convert to floating-point values
  incorrectly, treating the sign flag as part of the number. (@rfratto)

- Flow: fix a goroutine leak when `loki.source.file` is passed more than one
  target with identical set of public labels. (@rfratto)

- Fix issue where removing and re-adding log instance configurations causes an
  error due to double registration of metrics (@spartan0x117, @jcreixell)

### Other changes

- Use Go 1.19.4 for builds. (@erikbaranowski)

- New windows containers for agent and agentctl. These can be found moving forward with the ${Version}-windows tags for grafana/agent and grafana/agentctl docker images (@erikbaranowski)

v0.30.2 (2023-01-11)
--------------------

### Bugfixes

- Flow: `prometheus.relabel` will no longer modify the labels of the original
  metrics, which could lead to the incorrect application of relabel rules on
  subsequent relabels. (@rfratto)

- Flow: `loki.source.file` will no longer deadlock other components if log
  lines cannot be sent to Loki. `loki.source.file` will wait for 5 seconds per
  file to finish flushing read logs to the client, after which it will drop
  them, resulting in lost logs. (@rfratto)

- Operator: Fix the handling of the enableHttp2 field as a boolean in
  `pod_monitor` and `service_monitor` templates. (@tpaschalis)

v0.30.1 (2022-12-23)
--------------------

### Bugfixes

- Fix issue where journald support was accidentally removed. (@tpaschalis)

- Fix issue where some traces' metrics where not collected. (@marctc)

v0.30.0 (2022-12-20)
--------------------

> **BREAKING CHANGES**: This release has breaking changes. Please read entries
> carefully and consult the [upgrade guide][] for specific instructions.

### Breaking changes

- The `ebpf_exporter` integration has been removed due to issues with static
  linking. It may be brought back once these are resolved. (@tpaschalis)

### Deprecations

- The `EXPERIMENTAL_ENABLE_FLOW` environment variable is deprecated in favor of
  `AGENT_MODE=flow`. Support for `EXPERIMENTAL_ENABLE_FLOW` will be removed in
  v0.32. (@rfratto)

### Features

- `grafana-agent-operator` supports oauth2 as an authentication method for
  remote_write. (@timo-42)

- Grafana Agent Flow: Add tracing instrumentation and a `tracing` block to
  forward traces to `otelcol` component. (@rfratto)

- Grafana Agent Flow: Add a `discovery_target_decode` function to decode a JSON
  array of discovery targets corresponding to Prometheus' HTTP and file service
  discovery formats. (@rfratto)

- New Grafana Agent Flow components:

  - `remote.http` polls an HTTP URL and exposes the response body as a string
    or secret to other components. (@rfratto)

  - `discovery.docker` discovers Docker containers from a Docker Engine host.
    (@rfratto)

  - `loki.source.file` reads and tails files for log entries and forwards them
    to other `loki` components. (@tpaschalis)

  - `loki.write` receives log entries from other `loki` components and sends
    them over to a Loki instance. (@tpaschalis)

  - `loki.relabel` receives log entries from other `loki` components and
    rewrites their label set. (@tpaschalis)

  - `loki.process` receives log entries from other `loki` components and runs
    one or more processing stages. (@tpaschalis)

  - `discovery.file` discovers files on the filesystem following glob
    patterns. (@mattdurham)

- Integrations: Introduce the `snowflake` integration. (@binaryfissiongames)

### Enhancements

- Update agent-loki.yaml to use environment variables in the configuration file (@go4real)

- Integrations: Always use direct connection in mongodb_exporter integration. (@v-zhuravlev)

- Update OpenTelemetry Collector dependency to v0.63.1. (@tpaschalis)

- riverfmt: Permit empty blocks with both curly braces on the same line.
  (@rfratto)

- riverfmt: Allow function arguments to persist across different lines.
  (@rfratto)

- Flow: The HTTP server will now start before the Flow controller performs the
  initial load. This allows metrics and pprof data to be collected during the
  first load. (@rfratto)

- Add support for using a [password map file](https://github.com/oliver006/redis_exporter/blob/master/contrib/sample-pwd-file.json) in `redis_exporter`. (@spartan0x117)

- Flow: Add support for exemplars in Prometheus component pipelines. (@rfratto)

- Update Prometheus dependency to v2.40.5. (@rfratto)

- Update Promtail dependency to k127. (@rfratto)

- Native histograms are now supported in the static Grafana Agent and in
  `prometheus.*` Flow components. Native histograms will be automatically
  collected from supported targets. remote_write must be configured to forward
  native histograms from the WAL to the specified endpoints. (@rfratto)

- Flow: metrics generated by upstream OpenTelemetry Collector components are
  now exposed at the `/metrics` endpoint of Grafana Agent Flow. (@rfratto)

### Bugfixes

- Fix issue where whitespace was being sent as part of password when using a
  password file for `redis_exporter`. (@spartan0x117)

- Flow UI: Fix issue where a configuration block referencing a component would
  cause the graph page to fail to load. (@rfratto)

- Remove duplicate `oauth2` key from `metricsinstances` CRD. (@daper)

- Fix issue where on checking whether to restart integrations the Integration
  Manager was comparing configs with secret values scrubbed, preventing reloads
  if only secrets were updated. (@spartan0x117)

### Other changes

- Grafana Agent Flow has graduated from experimental to beta.

v0.29.0 (2022-11-08)
--------------------

> **BREAKING CHANGES**: This release has breaking changes. Please read entries
> carefully and consult the [upgrade guide][] for specific instructions.

### Breaking changes

- JSON-encoded traces from OTLP versions earlier than 0.16.0 are no longer
  supported. (@rfratto)

### Deprecations

- The binary names `agent`, `agentctl`, and `agent-operator` have been
  deprecated and will be renamed to `grafana-agent`, `grafana-agentctl`, and
  `grafana-agent-operator` in the v0.31.0 release.

### Features

- Add `agentctl test-logs` command to allow testing log configurations by redirecting
  collected logs to standard output. This can be useful for debugging. (@jcreixell)

- New Grafana Agent Flow components:

  - `otelcol.receiver.otlp` receives OTLP-formatted traces, metrics, and logs.
    Data can then be forwarded to other `otelcol` components. (@rfratto)

  - `otelcol.processor.batch` batches data from `otelcol` components before
    forwarding it to other `otelcol` components. (@rfratto)

  - `otelcol.exporter.otlp` accepts data from `otelcol` components and sends
    it to a gRPC server using the OTLP protocol. (@rfratto)

  - `otelcol.exporter.otlphttp` accepts data from `otelcol` components and
    sends it to an HTTP server using the OTLP protocol. (@tpaschalis)

  - `otelcol.auth.basic` performs basic authentication for `otelcol`
    components that support authentication extensions. (@rfratto)

  - `otelcol.receiver.jeager` receives Jaeger-formatted traces. Data can then
    be forwarded to other `otelcol` components. (@rfratto)

  - `otelcol.processor.memory_limiter` periodically checks memory usage and
    drops data or forces a garbage collection if the defined limits are
    exceeded. (@tpaschalis)

  - `otelcol.auth.bearer` performs bearer token authentication for `otelcol`
    components that support authentication extensions. (@rfratto)

  - `otelcol.auth.headers` attaches custom request headers to `otelcol`
    components that support authentication extensions. (@rfratto)

  - `otelcol.receiver.prometheus` receives Prometheus metrics, converts them
    to the OTLP metric format and forwards them to other `otelcol` components.
    (@tpaschalis)

  - `otelcol.exporter.prometheus` forwards OTLP-formatted data to compatible
    `prometheus` components. (@rfratto)

- Flow: Allow config blocks to reference component exports. (@tpaschalis)

- Introduce `/-/support` endpoint for generating 'support bundles' in static
  agent mode. Support bundles are zip files of commonly-requested information
  that can be used to debug a running agent. (@tpaschalis)

### Enhancements

- Update OpenTelemetry Collector dependency to v0.61.0. (@rfratto)

- Add caching to Prometheus relabel component. (@mattdurham)

- Grafana Agent Flow: add `agent_resources_*` metrics which explain basic
  platform-agnostic metrics. These metrics assist with basic monitoring of
  Grafana Agent, but are not meant to act as a replacement for fully featured
  components like `prometheus.integration.node_exporter`. (@rfratto)

- Enable field label in TenantStageSpec of PodLogs pipeline. (@siiimooon)

- Enable reporting of enabled integrations. (@marctc)

- Grafana Agent Flow: `prometheus.remote_write` and `prometheus.relabel` will
  now export receivers immediately, removing the need for dependant components
  to be evaluated twice at process startup. (@rfratto)

- Add missing setting to configure instance key for Eventhandler integration. (@marctc)

- Update Prometheus dependency to v2.39.1. (@rfratto)

- Update Promtail dependency to weekly release k122. (@rfratto)

- Tracing: support the `num_traces` and `expected_new_traces_per_sec` configuration parameters in the tail_sampling processor. (@ptodev)

### Bugfixes

- Remove empty port from the `apache_http` integration's instance label. (@katepangLiu)

- Fix identifier on target creation for SNMP v2 integration. (@marctc)

- Fix bug when specifying Blackbox's modules when using Blackbox integration. (@marctc)

- Tracing: fix a panic when the required `protocols` field was not set in the `otlp` receiver. (@ptodev)

- Support Bearer tokens for metric remote writes in the Grafana Operator (@jcreixell, @marctc)

### Other changes

- Update versions of embedded Prometheus exporters used for integrations:

  - Update `github.com/prometheus/statsd_exporter` to `v0.22.8`. (@captncraig)

  - Update `github.com/prometheus-community/postgres_exporter` to `v0.11.1`. (@captncraig)

  - Update `github.com/prometheus/memcached_exporter` to `v0.10.0`. (@captncraig)

  - Update `github.com/prometheus-community/elasticsearch_exporter` to `v1.5.0`. (@captncraig)

  - Update `github.com/prometheus/mysqld_exporter` to `v0.14.0`. (@captncraig)

  - Update `github.com/prometheus/consul_exporter` to `v0.8.0`. (@captncraig)

  - Update `github.com/ncabatoff/process-exporter` to `v0.7.10`. (@captncraig)

  - Update `github.com/prometheus-community/postgres_exporter` to `v0.11.1`. (@captncraig)

- Use Go 1.19.3 for builds. (@rfratto)

v0.28.1 (2022-11-03)
--------------------

### Security

- Update Docker base image to resolve OpenSSL vulnerabilities CVE-2022-3602 and
  CVE-2022-3786. Grafana Agent does not use OpenSSL, so we do not believe it is
  vulnerable to these issues, but the base image has been updated to remove the
  report from image scanners. (@rfratto)

v0.28.0 (2022-09-29)
--------------------

### Features

- Introduce Grafana Agent Flow, an experimental "programmable pipeline" runtime
  mode which improves how to configure and debug Grafana Agent by using
  components. (@captncraig, @karengermond, @marctc, @mattdurham, @rfratto,
  @rlankfo, @tpaschalis)

- Introduce Blackbox exporter integration. (@marctc)

### Enhancements

- Update Loki dependency to v2.6.1. (@rfratto)

### Bugfixes

### Other changes

- Fix relabel configs in sample agent-operator manifests (@hjet)

- Operator no longer set the `SecurityContext.Privileged` flag in the `config-reloader` container. (@hsyed-dojo)

- Add metrics for config reloads and config hash (@jcreixell)

v0.27.1 (2022-09-09)
--------------------

> **NOTE**: ARMv6 Docker images are no longer being published.
>
> We have stopped publishing Docker images for ARMv6 platforms.
> This is due to the new Ubuntu base image we are using that does not support ARMv6.
> The new Ubuntu base image has less reported CVEs, and allows us to provide more
> secure Docker images. We will still continue to publish ARMv6 release binaries and
> deb/rpm packages.

### Other Changes

- Switch docker image base from debian to ubuntu. (@captncraig)

v0.27.0 (2022-09-01)
--------------------

### Features

- Integrations: (beta) Add vmware_exporter integration (@rlankfo)

- App agent receiver: add Event kind to payload (@domasx2)

### Enhancements

- Tracing: Introduce a periodic appender to the remotewriteexporter to control sample rate. (@mapno)

- Tracing: Update OpenTelemetry dependency to v0.55.0. (@rfratto, @mapno)

- Add base agent-operator jsonnet library and generated manifests (@hjet)

- Add full (metrics, logs, K8s events) sample agent-operator jsonnet library and gen manifests (@hjet)

- Introduce new configuration fields for disabling Keep-Alives and setting the
  IdleConnectionTimeout when scraping. (@tpaschalis)

- Add field to Operator CRD to disable report usage functionality. (@marctc)

### Bugfixes

- Tracing: Fixed issue with the PromSD processor using the `connection` method to discover the IP
  address.  It was failing to match because the port number was included in the address string. (@jphx)

- Register prometheus discovery metrics. (@mattdurham)

- Fix seg fault when no instance parameter is provided for apache_http integration, using integrations-next feature flag. (@rgeyer)

- Fix grafanacloud-install.ps1 web request internal server error when fetching config. (@rlankfo)

- Fix snmp integration not passing module or walk_params parameters when scraping. (@rgeyer)

- Fix unmarshal errors (key "<walk_param name>" already set in map) for snmp integration config when walk_params is defined, and the config is reloaded. (@rgeyer)

### Other changes

- Update several go dependencies to resolve warnings from certain security scanning tools. None of the resolved vulnerabilities were known to be exploitable through the agent. (@captncraig)

- It is now possible to compile Grafana Agent using Go 1.19. (@rfratto)

v0.26.1 (2022-07-25)
--------------------

> **BREAKING CHANGES**: This release has breaking changes. Please read entries
> carefully and consult the [upgrade guide][] for specific instructions.

### Breaking changes

- Change windows certificate store so client certificate is no longer required in store. (@mattdurham)

### Bugfixes

- Operator: Fix issue where configured `targetPort` ServiceMonitors resulted in
  generating an incorrect scrape_config. (@rfratto)

- Build the Linux/AMD64 artifacts using the opt-out flag for the ebpf_exporter. (@tpaschalis)

v0.26.0 (2022-07-18)
--------------------

> **BREAKING CHANGES**: This release has breaking changes. Please read entries
> carefully and consult the [upgrade guide][] for specific instructions.

### Breaking changes

- Deprecated `server` YAML block fields have now been removed in favor of the
  command-line flags that replaced them. These fields were originally
  deprecated in v0.24.0. (@rfratto)

- Changed tail sampling policies to be configured as in the OpenTelemetry
  Collector. (@mapno)

### Features

- Introduce Apache HTTP exporter integration. (@v-zhuravlev)

- Introduce eBPF exporter integration. (@tpaschalis)

### Enhancements

- Truncate all records in WAL if repair attempt fails. (@rlankfo)

### Bugfixes

- Relative symlinks for promtail now work as expected. (@RangerCD, @mukerjee)

- Fix rate limiting implementation for the app agent receiver integration. (@domasx2)

- Fix mongodb exporter so that it now collects all metrics. (@mattdurham)

v0.25.1 (2022-06-16)
--------------------

### Bugfixes

- Integer types fail to unmarshal correctly in operator additional scrape configs. (@rlankfo)

- Unwrap replayWAL error before attempting corruption repair. (@rlankfo)

v0.25.0 (2022-06-06)
--------------------

> **BREAKING CHANGES**: This release has breaking changes. Please read entries
> carefully and consult the [upgrade guide][] for specific instructions.

### Breaking changes

- Traces: Use `rpc.grpc.status_code` attribute to determine
  span failed in the service graph processor (@rcrowe)

### Features

- Add HTTP endpoints to fetch active instances and targets for the Logs subsystem.
  (@marctc)

- (beta) Add support for using windows certificate store for TLS connections. (@mattdurham)

- Grafana Agent Operator: add support for integrations through an `Integration`
  CRD which is discovered by `GrafanaAgent`. (@rfratto)

- (experimental) Add app agent receiver integration. This depends on integrations-next being enabled
  via the `integrations-next` feature flag. Use `-enable-features=integrations-next` to use
  this integration. (@kpelelis, @domas)

- Introduce SNMP exporter integration. (@v-zhuravlev)

- Configure the agent to report the use of feature flags to grafana.com. (@marctc)

### Enhancements

- integrations-next: Integrations using autoscrape will now autoscrape metrics
  using in-memory connections instead of connecting to themselves over the
  network. As a result of this change, the `client_config` field has been
  removed. (@rfratto)

- Enable `proxy_url` support on `oauth2` for metrics and logs (update **prometheus/common** dependency to `v0.33.0`). (@martin-jaeger-maersk)

- `extra-scrape-metrics` can now be enabled with the `--enable-features=extra-scrape-metrics` feature flag. See <https://prometheus.io/docs/prometheus/2.31/feature_flags/#extra-scrape-metrics> for details. (@rlankfo)

- Resolved issue in v2 integrations where if an instance name was a prefix of another the route handler would fail to
  match requests on the longer name (@mattdurham)

- Set `include_metadata` to true by default for OTLP traces receivers (@mapno)

### Bugfixes

- Scraping service was not honoring the new server grpc flags `server.grpc.address`.  (@mattdurham)

### Other changes

- Update base image of official Docker containers from Debian buster to Debian
  bullseye. (@rfratto)

- Use Go 1.18 for builds. (@rfratto)

- Add `metrics` prefix to the url of list instances endpoint (`GET
  /agent/api/v1/instances`) and list targets endpoint (`GET
  /agent/api/v1/metrics/targets`). (@marctc)

- Add extra identifying labels (`job`, `instance`, `agent_hostname`) to eventhandler integration. (@hjet)

- Add `extra_labels` configuration to eventhandler integration. (@hjet)

v0.24.2 (2022-05-02)
--------------------

### Bugfixes

- Added configuration watcher delay to prevent race condition in cases where scraping service mode has not gracefully exited. (@mattdurham)

### Other changes

- Update version of node_exporter to include additional metrics for osx. (@v-zhuravlev)

v0.24.1 (2022-04-14)
--------------------

### Bugfixes

- Add missing version information back into `agentctl --version`. (@rlankfo)

- Bump version of github-exporter to latest upstream SHA 284088c21e7d, which
  includes fixes from bugs found in their latest tag. This includes a fix
  where not all releases where retrieved when pulling release information.
  (@rfratto)

- Set the `Content-Type` HTTP header to `application/json` for API endpoints
  returning json objects. (@marctc)

- Operator: fix issue where a `username_file` field was incorrectly set.
  (@rfratto)

- Initialize the logger with default `log_level` and `log_format` parameters.
  (@tpaschalis)

### Other changes

- Embed timezone data to enable Promtail pipelines using the `location` field
  on Windows machines. (@tpaschalis)

v0.24.0 (2022-04-07)
--------------------

> **BREAKING CHANGES**: This release has breaking changes. Please read entries
> carefully and consult the [upgrade guide][] for specific instructions.
>
> **GRAFANA AGENT OPERATOR USERS**: As of this release, Grafana Agent Operator
> does not support versions of Grafana Agent prior to v0.24.0.

### Breaking changes

- The following metrics will now be prefixed with `agent_dskit_` instead of
  `cortex_`: `cortex_kv_request_duration_seconds`,
  `cortex_member_consul_heartbeats_total`, `cortex_member_ring_tokens_owned`,
  `cortex_member_ring_tokens_to_own`, `cortex_ring_member_ownership_percent`,
  `cortex_ring_members`, `cortex_ring_oldest_member_timestamp`,
  `cortex_ring_tokens_owned`, `cortex_ring_tokens_total`. (@rlankfo)

- Traces: the `traces_spanmetrics_calls_total_total` metric has been renamed to
  `traces_spanmetrics_calls_total` (@fredr)

- Two new flags, `-server.http.enable-tls` and `-server.grpc.enable-tls` must
  be provided to explicitly enable TLS support. This is a change of the
  previous behavior where TLS support was enabled when a certificate pair was
  provided. (@rfratto)

- Many command line flags starting with `-server.` block have been renamed.
  (@rfratto)

- The `-log.level` and `-log.format` flags are removed in favor of being set in
  the configuration file. (@rfratto)

- Flags for configuring TLS have been removed in favor of being set in the
  configuration file. (@rfratto)

- Dynamic reload is no longer supported for deprecated server block fields.
  Changing a deprecated field will be ignored and cause the reload to fail.
  (@rfratto)

- The default HTTP listen address is now `127.0.0.1:12345`. Use the
  `-server.http.address` flag to change this value. (@rfratto)

- The default gRPC listen address is now `127.0.0.1:12346`. Use the
  `-server.grpc.address` flag to change this value. (@rfratto)

- `-reload-addr` and `-reload-port` have been removed. They are no longer
  necessary as the primary HTTP server is now static and can't be shut down in
  the middle of a `/-/reload` call. (@rfratto)

- (Only impacts `integrations-next` feature flag) Many integrations have been
  renamed to better represent what they are integrating with. For example,
  `redis_exporter` is now `redis`. This change requires updating
  `integrations-next`-enabled configuration files. This change also changes
  integration names shown in metric labels. (@rfratto)

- The deprecated `-prometheus.*` flags have been removed in favor of
  their `-metrics.*` counterparts. The `-prometheus.*` flags were first
  deprecated in v0.19.0. (@rfratto)

### Deprecations

- Most fields in the `server` block of the configuration file are
  now deprecated in favor of command line flags. These fields will be removed
  in the v0.26.0 release. Please consult the upgrade guide for more information
  and rationale. (@rfratto)

### Features

- Added config read API support to GrafanaAgent Custom Resource Definition.
  (@shamsalmon)

- Added consulagent_sd to target discovery. (@chuckyz)

- Introduce EXPERIMENTAL support for dynamic configuration. (@mattdurham)

- Introduced endpoint that accepts remote_write requests and pushes metrics data directly into an instance's WAL. (@tpaschalis)

- Added builds for linux/ppc64le. (@aklyachkin)

### Enhancements

- Tracing: Exporters can now be configured to use OAuth. (@canuteson)

- Strengthen readiness check for metrics instances. (@tpaschalis)

- Parameterize namespace field in sample K8s logs manifests (@hjet)

- Upgrade to Loki k87. (@rlankfo)

- Update Prometheus dependency to v2.34.0. (@rfratto)

- Update OpenTelemetry-collector dependency to v0.46.0. (@mapno)

- Update cAdvisor dependency to v0.44.0. (@rfratto)

- Update mongodb_exporter dependency to v0.31.2 (@mukerjee)

- Use grafana-agent/v2 Tanka Jsonnet to generate K8s manifests (@hjet)

- Replace agent-bare.yaml K8s sample Deployment with StatefulSet (@hjet)

- Improve error message for `agentctl` when timeout happens calling
  `cloud-config` command (@marctc)

- Enable integrations-next by default in agent-bare.yaml. Please note #1262 (@hjet)

### Bugfixes

- Fix Kubernetes manifests to use port `4317` for OTLP instead of the previous
  `55680` in line with the default exposed port in the agent.

- Ensure singleton integrations are honored in v2 integrations (@mattdurham)

- Tracing: `const_labels` is now correctly parsed in the remote write exporter.
  (@fredr)

- integrations-next: Fix race condition where metrics endpoints for
  integrations may disappear after reloading the config file. (@rfratto)

- Removed the `server.path_prefix` field which would break various features in
  Grafana Agent when set. (@rfratto)

- Fix issue where installing the DEB/RPM packages would overwrite the existing
  config files and environment files. (@rfratto)

- Set `grafanaDashboardFolder` as top level key in the mixin. (@Duologic)

- Operator: Custom Secrets or ConfigMaps to mount will no longer collide with
  the path name of the default secret mount. As a side effect of this bugfix,
  custom Secrets will now be mounted at
  `/var/lib/grafana-agent/extra-secrets/<secret name>` and custom ConfigMaps
  will now be mounted at `/var/lib/grafana-agent/extra-configmaps/<configmap
  name>`. This is not a breaking change as it was previously impossible to
  properly provide these custom mounts. (@rfratto)

- Flags accidentally prefixed with `-metrics.service..` (two `.` in a row) have
  now been fixed to only have one `.`. (@rfratto)

- Protect concurrent writes to the WAL in the remote write exporter (@mapno)

### Other changes

- The `-metrics.wal-directory` flag and `metrics.wal_directory` config option
  will now default to `data-agent/`, the same default WAL directory as
  Prometheus Agent. (@rfratto)

v0.23.0 (2022-02-10)
--------------------

### Enhancements

- Go 1.17 is now used for all builds of the Agent. (@tpaschalis)

- integrations-next: Add `extra_labels` to add a custom set of labels to
  integration targets. (@rfratto)

- The agent no longer appends duplicate exemplars. (@tpaschalis)

- Added Kubernetes eventhandler integration (@hjet)

- Enables sending of exemplars over remote write by default. (@rlankfo)

### Bugfixes

- Fixed issue where Grafana Agent may panic if there is a very large WAL
  loading while old WALs are being deleted or the `/agent/api/v1/targets`
  endpoint is called. (@tpaschalis)

- Fix panic in prom_sd_processor when address is empty (@mapno)

- Operator: Add missing proxy_url field from generated remote_write configs.
  (@rfratto)

- Honor the specified log format in the traces subsystem (@mapno)

- Fix typo in node_exporter for runit_service_dir. (@mattdurham)

- Allow inlining credentials in remote_write url. (@tpaschalis)

- integrations-next: Wait for integrations to stop when starting new instances
  or shutting down (@rfratto).

- Fix issue with windows_exporter mssql collector crashing the agent.
  (@mattdurham)

- The deb and rpm files will now ensure the /var/lib/grafana-agent data
  directory is created with permissions set to 0770. (@rfratto)

- Make agent-traces.yaml Namespace a template-friendly variable (@hjet)

- Disable `machine-id` journal vol by default in sample logs manifest (@hjet)

v0.22.0 (2022-01-13)
--------------------

> This release has deprecations. Please read entries carefully and consult
> the [upgrade guide][] for specific instructions.

### Deprecations

- The node_exporter integration's `netdev_device_whitelist` field is deprecated
  in favor of `netdev_device_include`. Support for the old field name will be
  removed in a future version. (@rfratto)

- The node_exporter integration's `netdev_device_blacklist` field is deprecated
  in favor of `netdev_device_include`. Support for the old field name will be
  removed in a future version. (@rfratto)

- The node_exporter integration's `systemd_unit_whitelist` field is deprecated
  in favor of `systemd_unit_include`. Support for the old field name will be
  removed in a future version. (@rfratto)

- The node_exporter integration's `systemd_unit_blacklist` field is deprecated
  in favor of `systemd_unit_exclude`. Support for the old field name will be
  removed in a future version. (@rfratto)

- The node_exporter integration's `filesystem_ignored_mount_points` field is
  deprecated in favor of `filesystem_mount_points_exclude`. Support for the old
  field name will be removed in a future version. (@rfratto)

- The node_exporter integration's `filesystem_ignored_fs_types` field is
  deprecated in favor of `filesystem_fs_types_exclude`. Support for the old
  field name will be removed in a future version. (@rfratto)

### Features

- (beta) Enable experimental config urls for fetching remote configs.
  Currently, only HTTP/S is supported. Pass the
  `-enable-features=remote-configs` flag to turn this on. (@rlankfo)

- Added [cAdvisor](https://github.com/google/cadvisor) integration. (@rgeyer)

- Traces: Add `Agent Tracing Pipeline` dashboard and alerts (@mapno)

- Traces: Support jaeger/grpc exporter (@nicoche)

- (beta) Enable an experimental integrations subsystem revamp. Pass
  `integrations-next` to `-enable-features` to turn this on. Reading the
  documentation for the revamp is recommended; enabling it causes breaking
  config changes. (@rfratto)

### Enhancements

- Traces: Improved pod association in PromSD processor (@mapno)

- Updated OTel to v0.40.0 (@mapno)

- Remote write dashboard: show in and out sample rates (@bboreham)

- Remote write dashboard: add mean latency (@bboreham)

- Update node_exporter dependency to v1.3.1. (@rfratto)

- Cherry-pick Prometheus PR #10102 into our Prometheus dependency (@rfratto).

### Bugfixes

- Fix usage of POSTGRES_EXPORTER_DATA_SOURCE_NAME when using postgres_exporter
  integration (@f11r)

- Change ordering of the entrypoint for windows service so that it accepts
  commands immediately (@mattdurham)

- Only stop WAL cleaner when it has been started (@56quarters)

- Fix issue with unquoted install path on Windows, that could allow escalation
  or running an arbitrary executable (@mattdurham)

- Fix cAdvisor so it collects all defined metrics instead of the last
  (@pkoenig10)

- Fix panic when using 'stdout' in automatic logging (@mapno)

- Grafana Agent Operator: The /-/ready and /-/healthy endpoints will
  no longer always return 404 (@rfratto).

### Other changes

- Remove log-level flag from systemd unit file (@jpkrohling)

v0.21.2 (2021-12-08)
--------------------

### Security fixes

- This release contains a fix for
  [CVE-2021-41090](https://github.com/grafana/agent/security/advisories/GHSA-9c4x-5hgq-q3wh).

### Other changes

- This release disables the existing `/-/config` and
  `/agent/api/v1/configs/{name}` endpoints by default. Pass the
  `--config.enable-read-api` flag at the command line to opt in to these
  endpoints.

v0.21.1 (2021-11-18)
--------------------

### Bugfixes

- Fix panic when using postgres_exporter integration (@saputradharma)

- Fix panic when dnsamsq_exporter integration tried to log a warning (@rfratto)

- Statsd Integration: Adding logger instance to the statsd mapper
  instantiation. (@gaantunes)

- Statsd Integration: Fix issue where mapped metrics weren't exposed to the
  integration. (@mattdurham)

- Operator: fix bug where version was a required field (@rfratto)

- Metrics: Only run WAL cleaner when metrics are being used and a WAL is
  configured. (@rfratto)

v0.21.0 (2021-11-17)
--------------------

### Enhancements

- Update Cortex dependency to v1.10.0-92-g85c378182. (@rlankfo)

- Update Loki dependency to v2.1.0-656-g0ae0d4da1. (@rlankfo)

- Update Prometheus dependency to v2.31.0 (@rlankfo)

- Add Agent Operator Helm quickstart guide (@hjet)

- Reorg Agent Operator quickstart guides (@hjet)

### Bugfixes

- Packaging: Use correct user/group env variables in RPM %post script (@simonc6372)

- Validate logs config when using logs_instance with automatic logging processor (@mapno)

- Operator: Fix MetricsInstance Service port (@hjet)

- Operator: Create govern service per Grafana Agent (@shturman)

- Operator: Fix relabel_config directive for PodLogs resource (@hjet)

- Traces: Fix `success_logic` code in service graphs processor (@mapno)

### Other changes

- Self-scraped integrations will now use an SUO-specific value for the `instance` label. (@rfratto)

- Traces: Changed service graphs store implementation to improve CPU performance (@mapno)

v0.20.1 (2021-12-08)
--------------------

> _NOTE_: The fixes in this patch are only present in v0.20.1 and >=v0.21.2.

### Security fixes

- This release contains a fix for
  [CVE-2021-41090](https://github.com/grafana/agent/security/advisories/GHSA-9c4x-5hgq-q3wh).

### Other changes

- This release disables the existing `/-/config` and
  `/agent/api/v1/configs/{name}` endpoitns by default. Pass the
  `--config.enable-read-api` flag at the command line to opt in to these
  endpoints.

v0.20.0 (2021-10-28)
--------------------

> **BREAKING CHANGES**: This release has breaking changes. Please read entries
> carefully and consult the [upgrade guide][] for specific instructions.

### Breaking Changes

- push_config is no longer supported in trace's config (@mapno)

### Features

- Operator: The Grafana Agent Operator can now generate a Kubelet service to
  allow a ServiceMonitor to collect Kubelet and cAdvisor metrics. This requires
  passing a `--kubelet-service` flag to the Operator in `namespace/name` format
  (like `kube-system/kubelet`). (@rfratto)

- Service graphs processor (@mapno)

### Enhancements

- Updated mysqld_exporter to v0.13.0 (@gaantunes)

- Updated postgres_exporter to v0.10.0 (@gaantunes)

- Updated redis_exporter to v1.27.1 (@gaantunes)

- Updated memcached_exporter to v0.9.0 (@gaantunes)

- Updated statsd_exporter to v0.22.2 (@gaantunes)

- Updated elasticsearch_exporter to v1.2.1 (@gaantunes)

- Add remote write to silent Windows Installer  (@mattdurham)

- Updated mongodb_exporter to v0.20.7 (@rfratto)

- Updated OTel to v0.36 (@mapno)

- Updated statsd_exporter to v0.22.2 (@mattdurham)

- Update windows_exporter to v0.16.0 (@rfratto, @mattdurham)

- Add send latency to agent dashboard (@bboreham)

### Bugfixes

- Do not immediately cancel context when creating a new trace processor. This
  was preventing scrape_configs in traces from functioning. (@lheinlen)

- Sanitize autologged Loki labels by replacing invalid characters with
  underscores (@mapno)

- Traces: remove extra line feed/spaces/tabs when reading password_file content
  (@nicoche)

- Updated envsubst to v2.0.0-20210730161058-179042472c46. This version has a
  fix needed for escaping values outside of variable substitutions. (@rlankfo)

- Grafana Agent Operator should no longer delete resources matching the names
  of the resources it manages. (@rfratto)

- Grafana Agent Operator will now appropriately assign an
  `app.kubernetes.io/managed-by=grafana-agent-operator` to all created
  resources. (@rfratto)

### Other changes

- Configuration API now returns 404 instead of 400 when attempting to get or
  delete a config which does not exist. (@kgeckhart)

- The windows_exporter now disables the textfile collector by default.
  (@rfratto)

v0.19.0 (2021-09-29)
--------------------

> **BREAKING CHANGES**: This release has breaking changes. Please read entries
> carefully and consult the [upgrade guide][] for specific instructions.

### Breaking Changes

- Reduced verbosity of tracing autologging by not logging `STATUS_CODE_UNSET`
  status codes. (@mapno)

- Operator: rename `Prometheus*` CRDs to `Metrics*` and `Prometheus*` fields to
  `Metrics*`. (@rfratto)

- Operator: CRDs are no longer referenced using a hyphen in the name to be
  consistent with how Kubernetes refers to resources. (@rfratto)

- `prom_instance` in the spanmetrics config is now named `metrics_instance`.
  (@rfratto)

### Deprecations

- The `loki` key at the root of the config file has been deprecated in favor of
  `logs`. `loki`-named fields in `automatic_logging` have been renamed
  accordinly: `loki_name` is now `logs_instance_name`, `loki_tag` is now
  `logs_instance_tag`, and `backend: loki` is now `backend: logs_instance`.
  (@rfratto)

- The `prometheus` key at the root of the config file has been deprecated in
  favor of `metrics`. Flag names starting with `prometheus.` have also been
  deprecated in favor of the same flags with the `metrics.` prefix. Metrics
  prefixed with `agent_prometheus_` are now prefixed with `agent_metrics_`.
  (@rfratto)

- The `tempo` key at the root of the config file has been deprecated in favor
  of `traces`. (@mattdurham)

### Features

- Added [GitHub exporter](https://github.com/infinityworks/github-exporter)
  integration. (@rgeyer)

- Add TLS config options for tempo `remote_write`s. (@mapno)

- Support autologging span attributes as log labels (@mapno)

- Put Tests requiring Network Access behind a -online flag (@flokli)

- Add logging support to the Grafana Agent Operator. (@rfratto)

- Add `operator-detach` command to agentctl to allow zero-downtime upgrades
  when removing an Operator CRD. (@rfratto)

- The Grafana Agent Operator will now default to deploying the matching release
  version of the Grafana Agent instead of v0.14.0. (@rfratto)

### Enhancements

- Update OTel dependency to v0.30.0 (@mapno)

- Allow reloading configuration using `SIGHUP` signal. (@tharun208)

- Add HOSTNAME environment variable to service file to allow for expanding the
  $HOSTNAME variable in agent config.  (@dfrankel33)

- Update jsonnet-libs to 1.21 for Kubernetes 1.21+ compatability. (@MurzNN)

- Make method used to add k/v to spans in prom_sd processor configurable.
  (@mapno)

### Bugfixes

- Regex capture groups like `${1}` will now be kept intact when using
  `-config.expand-env`. (@rfratto)

- The directory of the logs positions file will now properly be created on
  startup for all instances. (@rfratto)

- The Linux system packages will now configure the grafana-agent user to be a
  member of the adm and systemd-journal groups. This will allow logs to read
  from journald and /var/log by default. (@rfratto)

- Fix collecting filesystem metrics on Mac OS (darwin) in the `node_exporter`
  integration default config. (@eamonryan)

- Remove v0.0.0 flags during build with no explicit release tag (@mattdurham)

- Fix issue with global scrape_interval changes not reloading integrations
  (@kgeckhart)

- Grafana Agent Operator will now detect changes to referenced ConfigMaps and
  Secrets and reload the Agent properly. (@rfratto)

- Grafana Agent Operator's object label selectors will now use Kubernetes
  defaults when undefined (i.e., default to nothing). (@rfratto)

- Fix yaml marshalling tag for cert_file in kafka exporter agent config.
  (@rgeyer)

- Fix warn-level logging of dropped targets. (@james-callahan)

- Standardize scrape_interval to 1m in examples. (@mattdurham)

v0.18.4 (2021-09-14)
--------------------

### Enhancements

- Add `agent_prometheus_configs_changed_total` metric to track instance config
  events. (@rfratto)

### Bugfixes

- Fix info logging on windows. (@mattdurham)

- Scraping service: Ensure that a reshard is scheduled every reshard
  interval. (@rfratto)

v0.18.3 (2021-09-08)
--------------------

### Bugfixes

- Register missing metric for configstore consul request duration. (@rfratto)

- Logs should contain a caller field with file and line numbers again
  (@kgeckhart)

- In scraping service mode, the polling configuration refresh should honor
  timeout. (@mattdurham)

- In scraping service mode, the lifecycle reshard should happen using a
  goroutine. (@mattdurham)

- In scraping service mode, scraping service can deadlock when reloading during
  join. (@mattdurham)

- Scraping service: prevent more than one refresh from being queued at a time.
  (@rfratto)

v0.18.2 (2021-08-12)
--------------------

### Bugfixes

- Honor the prefix and remove prefix from consul list results (@mattdurham)

v0.18.1 (2021-08-09)
--------------------

### Bugfixes

- Reduce number of consul calls when ran in scrape service mode (@mattdurham)

v0.18.0 (2021-07-29)
--------------------

### Features

- Added [GitHub exporter](https://github.com/infinityworks/github-exporter)
  integration. (@rgeyer)

- Add support for OTLP HTTP trace exporting. (@mapno)

### Enhancements

- Switch to drone for releases. (@mattdurham)

- Update postgres_exporter to a [branch of](https://github.com/grafana/postgres_exporter/tree/exporter-package-v0.10.0) v0.10.0

### Bugfixes

- Enabled flag for integrations is not being honored. (@mattdurham)

v0.17.0 (2021-07-15)
--------------------

### Features

- Added [Kafka Lag exporter](https://github.com/davidmparrott/kafka_exporter)
  integration. (@gaantunes)

### Bugfixes

- Fix race condition that may occur and result in a panic when initializing
  scraping service cluster. (@rfratto)

v0.16.1 (2021-06-22)
--------------------

### Bugfixes

- Fix issue where replaying a WAL caused incorrect metrics to be sent over
  remote write. (@rfratto)

v0.16.0 (2021-06-17)
--------------------

### Features

- (beta) A Grafana Agent Operator is now available. (@rfratto)

### Enhancements

- Error messages when installing the Grafana Agent for Grafana Cloud will now
  be shown. (@rfratto)

### Bugfixes

- Fix a leak in the shared string interner introduced in v0.14.0. This fix was
  made to a [dependency](https://github.com/grafana/prometheus/pull/21).
  (@rfratto)

- Fix issue where a target will fail to be scraped for the process lifetime if
  that target had gone down for long enough that its series were removed from
  the in-memory cache (2 GC cycles). (@rfratto)

v0.15.0 (2021-06-03)
--------------------

> **BREAKING CHANGES**: This release has breaking changes. Please read entries
> carefully and consult the [upgrade guide][] for specific instructions.

### Breaking Changes

- The configuration of Tempo Autologging has changed. (@mapno)

### Features

- Add support for exemplars. (@mapno)

### Enhancements

- Add the option to log to stdout instead of a Loki instance. (@joe-elliott)

- Update Cortex dependency to v1.8.0.

- Running the Agent as a DaemonSet with host_filter and role: pod should no
  longer cause unnecessary load against the Kubernetes SD API. (@rfratto)

- Update Prometheus to v2.27.0. (@mapno)

- Update Loki dependency to d88f3996eaa2. This is a non-release build, and was
  needed to support exemplars. (@mapno)

- Update Cortex dependency to d382e1d80eaf. This is a non-release build, and
  was needed to support exemplars. (@mapno)

### Bugfixes

- Host filter relabeling rules should now work. (@rfratto)

- Fixed issue where span metrics where being reported with wrong time unit.
  (@mapno)

### Other changes

- Intentionally order tracing processors. (@joe-elliott)

v0.14.0 (2021-05-24)
--------------------

> **BREAKING CHANGES**: This release has breaking changes. Please read entries
> carefully and consult the [upgrade guide][] for specific instructions.
>
> **STABILITY NOTICE**: As of this release, functionality that is not
> recommended for production use and is expected to change will be tagged
> interchangably as "experimental" or "beta."

### Security fixes

- The Scraping service API will now reject configs that read credentials from
  disk by default. This prevents malicious users from reading arbitrary files
  and sending their contents over the network. The old behavior can be
  re-enabled by setting `dangerous_allow_reading_files: true` in the scraping
  service config. (@rfratto)

### Breaking changes

- Configuration for SigV4 has changed. (@rfratto)

### Deprecations

- `push_config` is now supplanted by `remote_block` and `batch`. `push_config`
  will be removed in a future version (@mapno)

### Features

- (beta) New integration: windows_exporter (@mattdurham)

- (beta) Grafana Agent Windows Installer is now included as a release artifact.
  (@mattdurham)

- Official M1 Mac release builds will now be generated! Look for
  `agent-darwin-arm64` and `agentctl-darwin-arm64` in the release assets.
  (@rfratto)

- Add support for running as a Windows service (@mattdurham)

- (beta) Add /-/reload support. It is not recommended to invoke `/-/reload`
  against the main HTTP server. Instead, two new command-line flags have been
  added: `--reload-addr` and `--reload-port`. These will launch a
  `/-/reload`-only HTTP server that can be used to safely reload the Agent's
  state.  (@rfratto)

- Add a /-/config endpoint. This endpoint will return the current configuration
  file with defaults applied that the Agent has loaded from disk. (@rfratto)

- (beta) Support generating metrics and exposing them via a Prometheus exporter
  from span data. (@yeya24)

- Tail-based sampling for tracing pipelines (@mapno)

- Added Automatic Logging feature for Tempo (@joe-elliott)

- Disallow reading files from within scraping service configs by default.
  (@rfratto)

- Add remote write for span metrics (@mapno)

### Enhancements

- Support compression for trace export. (@mdisibio)

- Add global remote_write configuration that is shared between all instances
  and integrations. (@mattdurham)

- Go 1.16 is now used for all builds of the Agent. (@rfratto)

- Update Prometheus dependency to v2.26.0. (@rfratto)

- Upgrade `go.opentelemetry.io/collector` to v0.21.0 (@mapno)

- Add kafka trace receiver (@mapno)

- Support mirroring a trace pipeline to multiple backends (@mapno)

- Add `headers` field in `remote_write` config for Tempo. `headers` specifies
  HTTP headers to forward to the remote endpoint. (@alexbiehl)

- Add silent uninstall to Windows Uninstaller. (@mattdurham)

### Bugfixes

- Native Darwin arm64 builds will no longer crash when writing metrics to the
  WAL. (@rfratto)

- Remote write endpoints that never function across the lifetime of the Agent
  will no longer prevent the WAL from being truncated. (@rfratto)

- Bring back FreeBSD support. (@rfratto)

- agentctl will no longer leak WAL resources when retrieving WAL stats.
  (@rfratto)

- Ensure defaults are applied to undefined sections in config file. This fixes
  a problem where integrations didn't work if `prometheus:` wasn't configured.
  (@rfratto)

- Fixed issue where automatic logging double logged "svc". (@joe-elliott)

### Other changes

- The Grafana Cloud Agent has been renamed to the Grafana Agent. (@rfratto)

- Instance configs uploaded to the Config Store API will no longer be stored
  along with the global Prometheus defaults. This is done to allow globals to
  be updated and re-apply the new global defaults to the configs from the
  Config Store. (@rfratto)

- The User-Agent header sent for logs will now be `GrafanaAgent/<version>`
  (@rfratto)

- Add `tempo_spanmetrics` namespace in spanmetrics (@mapno)

v0.13.1 (2021-04-09)
--------------------

### Bugfixes

- Validate that incoming scraped metrics do not have an empty label set or a
  label set with duplicate labels, mirroring the behavior of Prometheus.
  (@rfratto)

v0.13.0 (2021-02-25)
--------------------

> The primary branch name has changed from `master` to `main`. You may have to
> update your local checkouts of the repository to point at the new branch name.

### Features

- postgres_exporter: Support query_path and disable_default_metrics. (@rfratto)

### Enhancements

- Support other architectures in installation script. (@rfratto)

- Allow specifying custom wal_truncate_frequency per integration. (@rfratto)

- The SigV4 region can now be inferred using the shared config (at
  `$HOME/.aws/config`) or environment variables (via `AWS_CONFIG`). (@rfratto)

- Update Prometheus dependency to v2.25.0. (@rfratto)

### Bugfixes

- Not providing an `-addr` flag for `agentctl config-sync` will no longer
  report an error and will instead use the pre-existing default value.
  (@rfratto)

- Fixed a bug from v0.12.0 where the Loki installation script failed because
  positions_directory was not set. (@rfratto)

- Reduce the likelihood of dataloss during a remote_write-side outage by
  increasing the default wal_truncation_frequency to 60m and preventing the WAL
  from being truncated if the last truncation timestamp hasn't changed. This
  change increases the size of the WAL on average, and users may configure a
  lower wal_truncation_frequency to deliberately choose a smaller WAL over
  write guarantees. (@rfratto)

- Add the ability to read and serve HTTPS integration metrics when given a set
  certificates (@mattdurham)

v0.12.0 (2021-02-05)
--------------------

> **BREAKING CHANGES**: This release has breaking changes. Please read entries
> carefully and consult the [upgrade guide][] for specific instructions.

### Breaking Changes

- The configuration format for the `loki` block has changed. (@rfratto)

- The configuration format for the `tempo` block has changed. (@rfratto)

### Features

- Support for multiple Loki Promtail instances has been added. (@rfratto)

- Support for multiple Tempo instances has been added. (@rfratto)

- Added [ElasticSearch exporter](https://github.com/justwatchcom/elasticsearch_exporter)
  integration. (@colega)

### Enhancements

- `.deb` and `.rpm` packages are now generated for all supported architectures.
  The architecture of the AMD64 package in the filename has been renamed to
  `amd64` to stay synchronized with the architecture name presented from other
  release assets. (@rfratto)

- The `/agent/api/v1/targets` API will now include discovered labels on the
  target pre-relabeling in a `discovered_labels` field. (@rfratto)

- Update Loki to 59a34f9867ce. This is a non-release build, and was needed to
  support multiple Loki instances. (@rfratto)

- Scraping service: Unhealthy Agents in the ring will no longer cause job
  distribution to fail. (@rfratto)

- Scraping service: Cortex ring metrics (prefixed with cortex_ring_) will now
  be registered for tracking the state of the hash ring. (@rfratto)

- Scraping service: instance config ownership is now determined by the hash of
  the instance config name instead of the entire config. This means that
  updating a config is guaranteed to always hash to the same Agent, reducing
  the number of metrics gaps. (@rfratto)

- Only keep a handful of K8s API server metrics by default to reduce default
  active series usage. (@hjet)

- Go 1.15.8 is now used for all distributions of the Agent. (@rfratto)

### Bugfixes

- `agentctl config-check` will now work correctly when the supplied config file
  contains integrations. (@hoenn)

v0.11.0 (2021-01-20)
--------------------

### Features

- ARMv6 builds of `agent` and `agentctl` will now be included in releases to
  expand Agent support to cover all models of Raspberry Pis. ARMv6 docker
  builds are also now available. (@rfratto)

- Added `config-check` subcommand for `agentctl` that can be used to validate
  Agent configuration files before attempting to load them in the `agent`
  itself. (@56quarters)

### Enhancements

- A sigv4 install script for Prometheus has been added. (@rfratto)

- NAMESPACE may be passed as an environment variable to the Kubernetes install
  scripts to specify an installation namespace. (@rfratto)

### Bugfixes

- The K8s API server scrape job will use the API server Service name when
  resolving IP addresses for Prometheus service discovery using the "Endpoints"
  role. (@hjet)

- The K8s manifests will no longer include the `default/kubernetes` job twice
  in both the DaemonSet and the Deployment. (@rfratto)

v0.10.0 (2021-01-13)
--------------------

### Features

- Prometheus `remote_write` now supports SigV4 authentication using the
  [AWS default credentials chain](https://docs.aws.amazon.com/sdk-for-java/v1/developer-guide/credentials.html).
  This enables the Agent to send metrics to Amazon Managed Prometheus without
  needing the [SigV4 Proxy](https://github.com/awslabs/aws-sigv4-proxy).
  (@rfratto)

### Enhancements

- Update `redis_exporter` to v1.15.0. (@rfratto)

- `memcached_exporter` has been updated to v0.8.0. (@rfratto)

- `process-exporter` has been updated to v0.7.5. (@rfratto)

- `wal_cleanup_age` and `wal_cleanup_period` have been added to the top-level
  Prometheus configuration section. These settings control how Write Ahead Logs
  (WALs) that are not associated with any instances are cleaned up. By default,
  WALs not associated with an instance that have not been written in the last
  12 hours are eligible to be cleaned up. This cleanup can be disabled by
  setting `wal_cleanup_period` to `0`. (@56quarters)

- Configuring logs to read from the systemd journal should now work on journals
  that use +ZSTD compression. (@rfratto)

### Bugfixes

- Integrations will now function if the HTTP listen address was set to a value
  other than the default. (@mattdurham)

- The default Loki installation will now be able to write its positions file.
  This was prevented by accidentally writing to a readonly volume mount.
  (@rfratto)

v0.9.1 (2021-01-04)
-------------------

### Enhancements

- agentctl will now be installed by the rpm and deb packages as
  `grafana-agentctl`. (@rfratto)

v0.9.0 (2020-12-10)
-------------------

### Features

- Add support to configure TLS config for the Tempo exporter to use
  insecure_skip_verify to disable TLS chain verification. (@bombsimon)

- Add `sample-stats` to `agentctl` to search the WAL and return a summary of
  samples of series matching the given label selector. (@simonswine)

- New integration:
  [postgres_exporter](https://github.com/wrouesnel/postgres_exporter)
  (@rfratto)

- New integration:
  [statsd_exporter](https://github.com/prometheus/statsd_exporter) (@rfratto)

- New integration:
  [consul_exporter](https://github.com/prometheus/consul_exporter) (@rfratto)

- Add optional environment variable substitution of configuration file.
  (@dcseifert)

### Enhancements

- `min_wal_time` and `max_wal_time` have been added to the instance config
  settings, guaranteeing that data in the WAL will exist for at least
  `min_wal_time` and will not exist for longer than `max_wal_time`. This change
  will increase the size of the WAL slightly but will prevent certain scenarios
  where data is deleted before it is sent. To revert back to the old behavior,
  set `min_wal_time` to `0s`. (@rfratto)

- Update `redis_exporter` to v1.13.1. (@rfratto)

- Bump OpenTelemetry-collector dependency to v0.16.0. (@bombsimon)

### Bugfixes

- Fix issue where the Tempo example manifest could not be applied because the
  port names were too long. (@rfratto)

- Fix issue where the Agent Kubernetes manifests may not load properly on AKS.
  (#279) (@rfratto)

### Other changes

- The User-Agent header sent for logs will now be `GrafanaCloudAgent/<version>`
  (@rfratto)

v0.8.0 (2020-11-06)
-------------------

### Features

- New integration: [dnsamsq_exporter](https://github.com/google/dnsamsq_exporter)
  (@rfratto).

- New integration: [memcached_exporter](https://github.com/prometheus/memcached_exporter)
  (@rfratto).

### Enhancements

- Add `<integration name>_build_info` metric to all integrations. The build
  info displayed will match the build information of the Agent and _not_ the
  embedded exporter. This metric is used by community dashboards, so adding it
  to the Agent increases compatibility with existing dashboards that depend on
  it existing. (@rfratto)

- Bump OpenTelemetry-collector dependency to 0.14.0 (@joe-elliott)

### Bugfixes

- Error messages when retrieving configs from the KV store will now be logged,
  rather than just logging a generic message saying that retrieving the config
  has failed. (@rfratto)

v0.7.2 (2020-10-29)
-------------------

### Enhancements

- Bump Prometheus dependency to 2.21. (@rfratto)

- Bump OpenTelemetry-collector dependency to 0.13.0 (@rfratto)

- Bump Promtail dependency to 2.0. (@rfratto)

- Enhance host_filtering mode to support targets from Docker Swarm and Consul.
  Also, add a `host_filter_relabel_configs` to that will apply relabeling rules
  for determining if a target should be dropped. Add a documentation section
  explaining all of this in detail. (@rfratto)

### Bugfixes

- Fix deb package prerm script so that it stops the agent on package removal.
  (@jdbaldry)

- Fix issue where the `push_config` for Tempo field was expected to be
  `remote_write`. `push_config` now works as expected. (@rfratto)

v0.7.1 (2020-10-23)
-------------------

### Bugfixes

- Fix issue where ARM binaries were not published with the GitHub release.

v0.7.0 (2020-10-23)
-------------------

### Features

- Added Tracing Support. (@joe-elliott)

- Add RPM and deb packaging. (@jdbaldry, @simon6372)

- arm64 and arm/v7 Docker containers and release builds are now available for
  `agent` and `agentctl`. (@rfratto)

- Add `wal-stats` and `target-stats` tooling to `agentctl` to discover WAL and
  cardinality issues. (@rfratto)

- [mysqld_exporter](https://github.com/prometheus/mysqld_exporter) is now
  embedded and available as an integration. (@rfratto)

- [redis_exporter](https://github.com/oliver006/redis_exporter) is now embedded
  and available as an integration. (@dafydd-t)

### Enhancements

- Resharding the cluster when using the scraping service mode now supports
  timeouts through `reshard_timeout`. The default value is `30s.` This timeout
  applies to cluster-wide reshards (performed when joining and leaving the
  cluster) and local reshards (done on the `reshard_interval`). (@rfratto)

### Bugfixes

- Fix issue where integrations crashed with instance_mode was set to `distinct`
  (@rfratto)

- Fix issue where the `agent` integration did not work on Windows (@rfratto).

- Support URL-encoded paths in the scraping service API. (@rfratto)

- The instance label written from replace_instance_label can now be overwritten
  with relabel_configs. This bugfix slightly modifies the behavior of what data
  is stored. The final instance label will now be stored in the WAL rather than
  computed by remote_write. This change should not negatively affect existing
  users. (@rfratto)

v0.6.1 (2020-04-11)
-------------------

### Bugfixes

- Fix issue where build information was empty when running the Agent with
  --version. (@rfratto)

- Fix issue where updating a config in the scraping service may fail to pick up
  new targets. (@rfratto)

- Fix deadlock that slowly prevents the Agent from scraping targets at a high
  scrape volume. (@rfratto)

v0.6.0 (2020-09-04)
-------------------

### Breaking Changes

- The Configs API will now disallow two instance configs having multiple
  `scrape_configs` with the same `job_name`. This was needed for the instance
  sharing mode, where combined instances may have duplicate `job_names` across
  their `scrape_configs`. This brings the scraping service more in line with
  Prometheus, where `job_names` must globally be unique. This change also
  disallows concurrent requests to the put/apply config API endpoint to prevent
  a race condition of two conflicting configs being applied at the same time.
  (@rfratto)

### Deprecations

- `use_hostname_label` is now supplanted by `replace_instance_label`.
  `use_hostname_label` will be removed in a future version. (@rfratto)

### Features

- The Grafana Agent can now collect logs and send to Loki. This is done by
  embedding Promtail, the official Loki log collection client. (@rfratto)

- Integrations can now be enabled without scraping. Set scrape_integrations to
  `false` at the `integrations` key or within the specific integration you
  don't want to scrape. This is useful when another Agent or Prometheus server
  will scrape the integration. (@rfratto)

- [process-exporter](https://github.com/ncabatoff/process-exporter) is now
  embedded as `process_exporter`. The hypen has been changed to an underscore
  in the config file to retain consistency with `node_exporter`. (@rfratto)

### Enhancements

- A new config option, `replace_instance_label`, is now available for use with
  integrations. When this is true, the instance label for all metrics coming
  from an integration will be replaced with the machine's hostname rather than
  127.0.0.1. (@rfratto)

- The embedded Prometheus version has been updated to 2.20.1. (@rfratto,
  @gotjosh)

- The User-Agent header written by the Agent when remote_writing will now be
  `GrafanaCloudAgent/<Version>` instead of `Prometheus/<Prometheus Version>`.
  (@rfratto)

- The subsystems of the Agent (`prometheus`, `loki`) are now made optional.
  Enabling integrations also implicitly enables the associated subsystem. For
  example, enabling the `agent` or `node_exporter` integration will force the
  `prometheus` subsystem to be enabled.  (@rfratto)

### Bugfixes

- The documentation for Tanka configs is now correct. (@amckinley)

- Minor corrections and spelling issues have been fixed in the Overview
  documentation. (@amckinley)

- The new default of `shared` instances mode broke the metric value for
  `agent_prometheus_active_configs`, which was tracking the number of combined
  configs (i.e., number of launched instances). This metric has been fixed and
  a new metric, `agent_prometheus_active_instances`, has been added to track
  the numbger of launched instances. If instance sharing is not enabled, both
  metrics will share the same value. (@rfratto)

- `remote_write` names in a group will no longer be copied from the
  remote_write names of the first instance in the group. Rather, all
  remote_write names will be generated based on the first 6 characters of the
  group hash and the first six characters of the remote_write hash. (@rfratto)

- Fix a panic that may occur during shutdown if the WAL is closed in the middle
  of the WAL being truncated. (@rfratto)

v0.5.0 (2020-08-12)
-------------------

### Features

- A [scrape targets API](https://github.com/grafana/agent/blob/main/docs/api.md#list-current-scrape-targets)
  has been added to show every target the Agent is currently scraping, when it
  was last scraped, how long it took to scrape, and errors from the last
  scrape, if any. (@rfratto)

- "Shared Instance Mode" is the new default mode for spawning Prometheus
  instances, and will improve CPU and memory usage for users of integrations
  and the scraping service. (@rfratto)

### Enhancements

- Memory stability and utilization of the WAL has been improved, and the
  reported number of active series in the WAL will stop double-counting
  recently churned series. (@rfratto)

- Changing scrape_configs and remote_write configs for an instance will now be
  dynamically applied without restarting the instance. This will result in less
  missing metrics for users of the scraping service that change a config.
  (@rfratto)

- The Tanka configuration now uses k8s-alpha. (@duologic)

### Bugfixes

- The Tanka configuration will now also deploy a single-replica deployment
  specifically for scraping the Kubernetes API. This deployment acts together
  with the Daemonset to scrape the full cluster and the control plane.
  (@gotjosh)

- The node_exporter filesystem collector will now work on Linux systems without
  needing to manually set the blocklist and allowlist of filesystems.
  (@rfratto)

v0.4.0 (2020-06-18)
-------------------

### Features

- Support for integrations has been added. Integrations can be any embedded
  tool, but are currently used for embedding exporters and generating scrape
  configs. (@rfratto)

- node_exporter has been added as an integration. This is the full version of
  node_exporter with the same configuration options. (@rfratto)

- An Agent integration that makes the Agent automatically scrape itself has
  been added. (@rfratto)

### Enhancements

- The WAL can now be truncated if running the Agent without any remote_write
  endpoints. (@rfratto)

### Bugfixes

- Prevent the Agent from crashing when a global Prometheus config stanza is not
  provided. (@robx)

- Enable agent host_filter in the Tanka configs, which was disabled by default
  by mistake. (@rfratto)

v0.3.2 (2020-05-29)
-------------------

### Features

- Tanka configs that deploy the scraping service mode are now available
  (@rfratto)

- A k3d example has been added as a counterpart to the docker-compose example.
  (@rfratto)

### Enhancements

- Labels provided by the default deployment of the Agent (Kubernetes and Tanka)
  have been changed to align with the latest changes to grafana/jsonnet-libs.
  The old `instance` label is now called `pod`, and the new `instance` label is
  unique. A `container` label has also been added. The Agent mixin has been
  subsequently updated to also incorporate these label changes. (@rfratto)

- The `remote_write` and `scrape_config` sections now share the same
  validations as Prometheus (@rfratto)

- Setting `wal_truncation_frequency` to less than the scrape interval is now
  disallowed (@rfratto)

### Bugfixes

- A deadlock in scraping service mode when updating a config that shards to the
  same node has been fixed (@rfratto)

- `remote_write` config stanzas will no longer ignore `password_file`
  (@rfratto)

- `scrape_config` client secrets (e.g., basic auth, bearer token,
  `password_file`) will now be properly retained in scraping service mode
  (@rfratto)

- Labels for CPU, RX, and TX graphs in the Agent Operational dashboard now
  correctly show the pod name of the Agent instead of the exporter name.
  (@rfratto)

v0.3.1 (2020-05-20)
-------------------

### Features

- The Agent has upgraded its vendored Prometheus to v2.18.1 (@gotjosh,
  @rfratto)

### Bugfixes

- A typo in the Tanka configs and Kubernetes manifests that prevents the Agent
  launching with v0.3.0 has been fixed (@captncraig)

- Fixed a bug where Tanka mixins could not be used due to an issue with the
  folder placement enhancement (@rfratto)

### Enhancements

- `agentctl` and the config API will now validate that the YAML they receive
  are valid instance configs. (@rfratto)

v0.3.0 (2020-05-13)
-------------------

### Features

- A third operational mode called "scraping service mode" has been added. A KV
  store is used to store instance configs which are distributed amongst a
  clustered set of Agent processes, dividing the total scrape load across each
  agent. An API is exposed on the Agents to list, create, update, and delete
  instance configurations from the KV store. (@rfratto)

- An "agentctl" binary has been released to interact with the new instance
  config management API created by the "scraping service mode." (@rfratto,
  @hoenn)

- The Agent now includes readiness and healthiness endpoints. (@rfratto)

### Enhancements

- The YAML files are now parsed strictly and an invalid YAML will generate an
  error at runtime. (@hoenn)

- The default build mode for the Docker containers is now release, not debug.
  (@rfratto)

- The Grafana Agent Tanka Mixins now are placed in an "Agent" folder within
  Grafana. (@cyriltovena)

v0.2.0 (2020-04-09)
-------------------

### Features

- The Prometheus remote write protocol will now send scraped metadata (metric
  name, help, type and unit). This results in almost negligent bytes sent
  increase as metadata is only sent every minute. It is on by default.
  (@gotjosh)

  These metrics are available to monitor metadata being sent:
  - `prometheus_remote_storage_succeeded_metadata_total`
  - `prometheus_remote_storage_failed_metadata_total`
  - `prometheus_remote_storage_retried_metadata_total`
  - `prometheus_remote_storage_sent_batch_duration_seconds` and
    `prometheus_remote_storage_sent_bytes_total` have a new label “type” with
    the values of `metadata` or `samples`.

### Enhancements

- The Agent has upgraded its vendored Prometheus to v2.17.1 (@rfratto)

### Bugfixes

- Invalid configs passed to the agent will now stop the process after they are
  logged as invalid; previously the Agent process would continue. (@rfratto)

- Enabling host_filter will now allow metrics from node role Kubernetes service
  discovery to be scraped properly (e.g., cAdvisor, Kubelet). (@rfratto)

v0.1.1 (2020-03-16)
-------------------

### Other changes

- Nits in documentation (@sh0rez)

- Fix various dashboard mixin problems from v0.1.0 (@rfratto)

- Pass through release tag to `docker build` (@rfratto)

v0.1.0 (2020-03-16)
-------------------

> First release!

### Features

- Support for scraping Prometheus metrics and sharding the agent through the
  presence of a `host_filter` flag within the Agent configuration file.

[upgrade guide]: https://grafana.com/docs/agent/latest/upgrade-guide/
[contributors guide]: ./docs/developer/contributing.md#updating-the-changelog<|MERGE_RESOLUTION|>--- conflicted
+++ resolved
@@ -34,13 +34,11 @@
 
 - Tanka config: retain cAdvisor metrics for system processes (Kubelet, Containerd, etc.) (@bboreham)
 
-<<<<<<< HEAD
+- Update cAdvisor dependency to v0.47.0. (@jcreixell)
+
+- Upgrade and improve Cloudwatch exporter integration (@thepalbi)
+
 - Update `node_exporter` dependency to v1.6.0. (@spartan0x117)
-=======
-- Update cAdvisor dependency to v0.47.0. (@jcreixell)
-
-- Upgrade and improve Cloudwatch exporter integration (@thepalbi)
->>>>>>> 98c2ba9a
 
 ### Bugfixes
 
