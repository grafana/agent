--- conflicted
+++ resolved
@@ -1,10 +1,5 @@
 # Main (unreleased)
 
-<<<<<<< HEAD
-- [ENHANCEMENT] Go 1.17 is now used for all builds of the Agent. (@tpaschalis)
-
-- [ENHANCEMENT] Introduce EXPERIMENTAL support for dynamic configuration. (@mattdurham)
-=======
 - [ENHANCEMENT] opentelemetry trace exporters can now be configured to support Oauth utilizing
   the opentelemetry-collector-contrib oauth2clientauthextension. (@canuteson)
 
@@ -26,7 +21,6 @@
 - [ENHANCEMENT] Added Kubernetes eventhandler integration (@hjet)
 
 - [ENHANCEMENT] Enables sending of exemplars over remote write by default. (@rlankfo)
->>>>>>> 6d0490a6
 
 - [BUGFIX] Fixed issue where Grafana Agent may panic if there is a very large
   WAL loading while old WALs are being deleted or the `/agent/api/v1/targets`
@@ -37,8 +31,6 @@
 - [BUGFIX] Operator: Add missing proxy_url field from generated remote_write
   configs. (@rfratto)
 
-<<<<<<< HEAD
-=======
 - [BUGFIX] Honor the specified log format in the traces subsystem (@mapno)
 
 - [BUGFIX] Fix typo in node_exporter for runit_service_dir. (@mattdurham)
@@ -50,17 +42,13 @@
 
 - [BUGFIX] Fix issue with windows_exporter mssql collector crashing the agent. (@mattdurham)
 
->>>>>>> 6d0490a6
 # v0.22.0 (2022-01-13)
 
 This release has deprecations. Please read [DEPRECATION] entries and consult
 the [upgrade guide](https://github.com/grafana/agent/blob/main/docs/upgrade-guide/_index.md)
 for detailed information.
 
-<<<<<<< HEAD
-=======
-
->>>>>>> 6d0490a6
+
 - [FEATURE] (beta) Enable experimental config urls for fetching remote configs. Currently,
    only HTTP/S is supported. Pass the `-enable-features=remote-configs` flag to turn this on. (@rlankfo)
 
