# Changelog

> _Contributors should read our [contributors guide][] for instructions on how
> to update the changelog._

This document contains a historical list of changes between releases. Only
changes that impact end-user behavior are listed; changes to documentation or
internal API changes are not present.

Main (unreleased)
-----------------

> **BREAKING CHANGES**: This release has breaking changes. Please read entries
> carefully and consult the [upgrade guide][] for specific instructions.

### Breaking changes

- `loki.source.file` component will no longer automatically detect and
  decompress logs from compressed files. A new configuration block is available
  to enable decompression explicitly. See the [upgrade guide][] for migration
  instructions. (@thampiotr)

- `otelcol.exporter.prometheus`: Set `include_scope_info` to `false` by default. You can set 
  it to `true` to preserve previous behavior. (@gouthamve)

- `prometheus.remote_write`: Set `retry_on_http_429` to `true` by default in the `queue_config` block.
  You can set it to `false` to preserve previous behavior. (@wildum)

### Enhancements

- Integrations: include `direct_connect`, `discovering_mode` and `tls_basic_auth_config_path` fields for MongoDB configuration. (@gaantunes)

- Better validation of config file with `grafana-agentctl config-check` cmd (@fgouteroux)

- Add [godeltaprof](https://github.com/grafana/godeltaprof) profiling types (`godeltaprof_memory`, `godeltaprof_mutex`, `godeltaprof_block`) to `pyroscope.scrape` component

- Integrations: make `udev` data path configurable in the `node_exporter` integration. (@sduranc)
- Add `log_format` configuration to eventhandler integration and the `loki.source.kubernetes_events` Flow component. (@sadovnikov)

- Clustering: Enable peer discovery with the go-discover package. (@tpaschalis)

- Flow: Allow the `logging` configuration block to tee the Agent's logs to one
  or more loki.* components. (@tpaschalis)

- Allow `loki.source.file` to define the encoding of files. (@tpaschalis)

- Added support for `promtail` configuration conversion in `grafana-agent convert` and `grafana-agent run` commands. (@thampiotr)

- Flow: Add a new stage `non_indexed_labels` to attach non-indexed labels from extracted data to log line entry. (@vlad-diachenko)

- Allow specification of `dimension_name_requirements` for Cloudwatch discovery exports. (@cvdv-au)

- `loki.write` now exposes basic WAL support. (@thepalbi)

- `loki.write` WAL now exposes a last segment reclaimed metric. (@thepalbi)

- Flow: Users can now define `additional_fields` in `loki.source.cloudflare` (@wildum)

- Clustering: Enable nodes to periodically rediscover and rejoin peers. (@tpaschalis)

- Update `memcached_exporter` to `v0.13.0`, which includes bugfixes, new metrics,
  and the option to connect with TLS. (@spartan0x117)

- Flow: Added exemplar support for the `otelcol.exporter.prometheus`. (@wildum)

<<<<<<< HEAD
- Add a `labels` argument in `loki.source.windowsevent` to associate additional labels with incoming logs. (@wildum)
=======
- `loki.write` now supports configuring retries on HTTP status code 429. (@wildum)
>>>>>>> 1b68fdce

- New Grafana Agent Flow components:

  - `prometheus.exporter.gcp` - scrape GCP metrics. (@tburgessdev)
  - `otelcol.processor.span` - accepts traces telemetry data from other `otelcol`
  components and modifies the names and attributes of the spans. (@ptodev)
  - `discovery.uyuni` discovers scrape targets from a Uyuni Server. (@sparta0x117)
  - `discovery.eureka` discovers targets from a Eureka Service Registry. (@spartan0x117)
  - `discovery.openstack` - service discovery for OpenStack. (@marctc)
  - `discovery.hetzner` - service discovery for Hetzner Cloud. (@marctc)
  - `discovery.nomad` - service discovery from Nomad. (@captncraig)
  - `discovery.puppetdb` - service discovery from PuppetDB. (@captncraig)
  - `otelcol.processor.discovery` adds resource attributes to spans, where the attributes 
  keys and values are sourced from `discovery.*` components. (@ptodev)

- Update `YACE` to `v0.54.0`, which includes bugfixes for FIPS support. (@ashrayjain)

### Bugfixes

- Update to config converter so default relabel `source_labels` are left off the river output. (@erikbaranowski)

- Rename `GrafanaAgentManagement` mixin rules to `GrafanaAgentConfig` and update individual alerts to be more accurate. (@spartan0x117)

- Fix potential goroutine leak in log file tailing in static mode. (@thampiotr)

- Fix issue on Windows where DNS short names were unresolvable. (@rfratto)

- Fix panic in `prometheus.operator.*` when no Port supplied in Monitor crds. (@captncraig)

- Fix issue where Agent crashes when a blackbox modules config file is specified for blackbox integration. (@marctc)

- Fix issue where the code from agent would not return to the Windows Service Manager (@jkroepke)

- Fix issue where getting the support bundle failed due to using an HTTP Client that was not able to access the agent in-memory address. (@spartan0x117)

- Fix an issue that lead the `loki.source.docker` container to use excessive
  CPU and memory. (@tpaschalis)

v0.35.4 (2023-08-14)
--------------------

### Bugfixes

- Sign RPMs with SHA256 for FIPs compatbility. (@mattdurham)

- Fix issue where corrupt WAL segments lead to crash looping. (@tpaschalis)

- Clarify usage documentation surrounding `loki.source.file` (@joshuapare)

v0.35.3 (2023-08-09)
--------------------

### Bugfixes

- Fix a bug which prevented the `app_agent_receiver` integration from processing traces. (@ptodev)

- (Agent static mode) Jaeger remote sampling works again, through a new `jaeger_remote_sampling`
  entry in the traces config. It is no longer configurable through the jaeger receiver.
  Support Jaeger remote sampling was removed accidentally in v0.35, and it is now restored, 
  albeit via a different config entry.

- Clustering: Nodes take part in distributing load only after loading their
  component graph. (@tpaschalis)

- Fix graceful termination when receiving SIGTERM/CTRL_SHUTDOWN_EVENT
  signals. (@tpaschalis)

v0.35.2 (2023-07-27)
--------------------

### Bugfixes

- Fix issue where the flow mode UI would show an empty page when navigating to
  an unhealthy `prometheus.operator` component or a healthy
  `prometheus.operator` component which discovered no custom resources.
  (@rfratto)

- Fix panic when using `oauth2` without specifying `tls_config`. (@mattdurham)

- Fix issue where series records would never get written to the WAL if a scrape
  was rolled back, resulting in "dropped sample for series that was not
  explicitly dropped via relabelling" log messages. (@rfratto)

- Fix RPM file digests so that installation on FIPS-enabled systems succeeds. (@andrewimeson)

### Other changes

- Compile journald support into builds of `grafana-agentctl` so
  `grafana-agentctl test-logs` functions as expected when testing tailing the
  systemd journal. (@rfratto)

v0.35.1 (2023-07-25)
--------------------

### Bugfixes

- Fix incorrect display of trace IDs in the automatic_logging processor of static mode's traces subsystem.
  Users of the static mode's service graph processor are also advised to upgrade,
  although the bug should theoretically not affect them. (@ptodev)

v0.35.0 (2023-07-18)
--------------------

> **BREAKING CHANGES**: This release has breaking changes. Please read entries
> carefully and consult the [upgrade guide][] for specific instructions.

### Breaking changes

- The algorithm for the "hash" action of `otelcol.processor.attributes` has changed.
  The change was made in PR [#22831](https://github.com/open-telemetry/opentelemetry-collector-contrib/pull/22831) of opentelemetry-collector-contrib. (@ptodev)

- `otelcol.exporter.loki` now includes the instrumentation scope in its output. (@ptodev)

- `otelcol.extension.jaeger_remote_sampling` removes the `/` HTTP endpoint. The `/sampling` endpoint is still functional.
  The change was made in PR [#18070](https://github.com/open-telemetry/opentelemetry-collector-contrib/pull/18070) of opentelemetry-collector-contrib. (@ptodev)

- The field `version` and `auth` struct block from `walk_params` in `prometheus.exporter.snmp` and SNMP integration have been removed. The auth block now can be configured at top level, together with `modules` (@marctc)

- Rename `discovery.file` to `local.file_match` to make it more clear that it
  discovers file on the local filesystem, and so it doesn't get confused with
  Prometheus' file discovery. (@rfratto)

- Remove the `discovery_target_decode` function in favor of using discovery
  components to better match the behavior of Prometheus' service discovery.
  (@rfratto)

- In the traces subsystem for Static mode, some metrics are removed and others are renamed. (@ptodev)
  - Removed metrics:
    - "blackbox_exporter_config_last_reload_success_timestamp_seconds" (gauge)
    - "blackbox_exporter_config_last_reload_successful" (gauge)
    - "blackbox_module_unknown_total" (counter)
    - "traces_processor_tail_sampling_count_traces_sampled" (counter)
    - "traces_processor_tail_sampling_new_trace_id_received" (counter)
    - "traces_processor_tail_sampling_sampling_decision_latency" (histogram)
    - "traces_processor_tail_sampling_sampling_decision_timer_latency" (histogram)
    - "traces_processor_tail_sampling_sampling_policy_evaluation_error" (counter)
    - "traces_processor_tail_sampling_sampling_trace_dropped_too_early" (counter)
    - "traces_processor_tail_sampling_sampling_traces_on_memory" (gauge)
    - "traces_receiver_accepted_spans" (counter)
    - "traces_receiver_refused_spans" (counter)
    - "traces_exporter_enqueue_failed_log_records" (counter)
    - "traces_exporter_enqueue_failed_metric_points" (counter)
    - "traces_exporter_enqueue_failed_spans" (counter)
    - "traces_exporter_queue_capacity" (gauge)
    - "traces_exporter_queue_size" (gauge)

  - Renamed metrics:
    - "traces_receiver_refused_spans" is renamed to "traces_receiver_refused_spans_total"
    - "traces_receiver_accepted_spans" is renamed to "traces_receiver_refused_spans_total"
    - "traces_exporter_sent_metric_points" is renamed to "traces_exporter_sent_metric_points_total"

- The `remote_sampling` block has been removed from `otelcol.receiver.jaeger`. (@ptodev)

- (Agent static mode) Jaeger remote sampling used to be configured using the Jaeger receiver configuration. 
  This receiver was updated to a new version, where support for remote sampling in the receiver was removed. 
  Jaeger remote sampling is available as a separate configuration field starting in v0.35.3. (@ptodev)

### Deprecations

- `otelcol.exporter.jaeger` has been deprecated and will be removed in Agent v0.38.0. (@ptodev)

### Features

- The Pyroscope scrape component computes and sends delta profiles automatically when required to reduce bandwidth usage. (@cyriltovena)

- Support `stage.geoip` in `loki.process`. (@akselleirv)

- Integrations: Introduce the `squid` integration. (@armstrmi)

- Support custom fields in MMDB file for `stage.geoip`. (@akselleirv)

- Added json_path function to river stdlib. (@jkroepke)

- Add `format`, `join`, `tp_lower`, `replace`, `split`, `trim`, `trim_prefix`, `trim_suffix`, `trim_space`, `to_upper` functions to river stdlib. (@jkroepke)

- Flow UI: Add a view for listing the Agent's peers status when clustering is enabled. (@tpaschalis)

- Add a new CLI command `grafana-agent convert` for converting a river file from supported formats to river. (@erikbaranowski)

- Add support to the `grafana-agent run` CLI for converting a river file from supported formats to river. (@erikbaranowski)

- Add boringcrypto builds and docker images for Linux arm64 and x64. (@mattdurham)

- New Grafana Agent Flow components:

  - `discovery.file` discovers scrape targets from files. (@spartan0x117)
  - `discovery.kubelet` collect scrape targets from the Kubelet API. (@gcampbell12)
  - `module.http` runs a Grafana Agent Flow module loaded from a remote HTTP endpoint. (@spartan0x117)
  - `otelcol.processor.attributes` accepts telemetry data from other `otelcol`
    components and modifies attributes of a span, log, or metric. (@ptodev)
  - `prometheus.exporter.cloudwatch` - scrape AWS CloudWatch metrics (@thepalbi)
  - `prometheus.exporter.elasticsearch` collects metrics from Elasticsearch. (@marctc)
  - `prometheus.exporter.kafka` collects metrics from Kafka Server. (@oliver-zhang)
  - `prometheus.exporter.mongodb` collects metrics from MongoDB. (@marctc)
  - `prometheus.exporter.squid` collects metrics from a squid server. (@armstrmi)
  - `prometheus.operator.probes` - discovers Probe resources in your Kubernetes
    cluster and scrape the targets they reference. (@captncraig)
  - `pyroscope.ebpf` collects system-wide performance profiles from the current
    host (@korniltsev)
  - `otelcol.exporter.loadbalancing` - export traces and logs to multiple OTLP gRPC
    endpoints in a load-balanced way. (@ptodev)

- New Grafana Agent Flow command line utilities:

  - `grafana-agent tools prometheus.remote_write` holds a collection of remote
    write-specific tools. These have been ported over from the `agentctl` command. (@rfratto)

- A new `action` argument for `otelcol.auth.headers`. (@ptodev)

- New `metadata_keys` and `metadata_cardinality_limit` arguments for `otelcol.processor.batch`. (@ptodev)

- New `boolean_attribute` and `ottl_condition` sampling policies for `otelcol.processor.tail_sampling`. (@ptodev)

- A new `initial_offset` argument for `otelcol.receiver.kafka`. (@ptodev)

### Enhancements

- Attributes and blocks set to their default values will no longer be shown in the Flow UI. (@rfratto)

- Tanka config: retain cAdvisor metrics for system processes (Kubelet, Containerd, etc.) (@bboreham)

- Update cAdvisor dependency to v0.47.0. (@jcreixell)

- Upgrade and improve Cloudwatch exporter integration (@thepalbi)

- Update `node_exporter` dependency to v1.6.0. (@spartan0x117)

- Enable `prometheus.relabel` to work with Prometheus' Native Histograms. (@tpaschalis)

- Update `dnsmasq_exporter` to last version. (@marctc)

- Add deployment spec options to describe operator's Prometheus Config Reloader image. (@alekseybb197)

- Update `module.git` with basic and SSH key authentication support. (@djcode)

- Support `clustering` block in `prometheus.operator.servicemonitors` and `prometheus.operator.podmonitors` components to distribute
  targets amongst clustered agents. (@captncraig)

- Update `redis_exporter` dependency to v1.51.0. (@jcreixell)

- The Grafana Agent mixin now includes a dashboard for the logs pipeline. (@thampiotr)

- The Agent Operational dashboard of Grafana Agent mixin now has more descriptive panel titles, Y-axis units

- Add `write_relabel_config` to `prometheus.remote_write` (@jkroepke)

- Update OpenTelemetry Collector dependencies from v0.63.0 to v0.80.0. (@ptodev)

- Allow setting the node name for clustering with a command-line flag. (@tpaschalis)

- Allow `prometheus.exporter.snmp` and SNMP integration to be configured passing a YAML block. (@marctc)

- Some metrics have been added to the traces subsystem for Static mode. (@ptodev)
  - "traces_processor_batch_batch_send_size" (histogram)
  - "traces_processor_batch_batch_size_trigger_send_total" (counter)
  - "traces_processor_batch_metadata_cardinality" (gauge)
  - "traces_processor_batch_timeout_trigger_send_total" (counter)
  - "traces_rpc_server_duration" (histogram)
  - "traces_exporter_send_failed_metric_points_total" (counter)
  - "traces_exporter_send_failed_spans_total" (counter)
  - "traces_exporter_sent_spans_total" (counter)

- Added support for custom `length` time setting in Cloudwatch component and integration. (@thepalbi)

### Bugfixes

- Fix issue where `remote.http` incorrectly had a status of "Unknown" until the
  period specified by the polling frquency elapsed. (@rfratto)


- Add signing region to remote.s3 component for use with custom endpoints so that Authorization Headers work correctly when
  proxying requests. (@mattdurham)

- Fix oauth default scope in `loki.source.azure_event_hubs`. (@akselleirv)

- Fix bug where `otelcol.exporter.otlphttp` ignores configuration for `traces_endpoint`, `metrics_endpoint`, and `logs_endpoint` attributes. (@SimoneFalzone)

- Fix issue in `prometheus.remote_write` where the `queue_config` and
  `metadata_config` blocks used incorrect defaults when not specified in the
  config file. (@rfratto)

- Fix issue where published RPMs were not signed. (@rfratto)

- Fix issue where flow mode exports labeled as "string or secret" could not be
  used in a binary operation. (@rfratto)

- Fix Grafana Agent mixin's "Agent Operational" dashboard expecting pods to always have `grafana-agent-.*` prefix. (@thampiotr)

- Change the HTTP Path and Data Path from the controller-local ID to the global ID for components loaded from within a module loader. (@spartan0x117)

- Fix bug where `stage.timestamp` in `loki.process` wasn't able to correctly
  parse timezones. This issue only impacts the dedicated `grafana-agent-flow`
  binary. (@rfratto)

- Fix bug where JSON requests to `loki.source.api` would not be handled correctly. This adds `/loki/api/v1/raw` and `/loki/api/v1/push` endpoints to `loki.source.api` and maps the `/api/v1/push` and `/api/v1/raw` to
  the `/loki` prefixed endpoints. (@mattdurham)

- Upgrade `loki.write` dependencies to latest changes. (@thepalbi)

### Other changes

- Mongodb integration has been re-enabled. (@jcreixell, @marctc)
- Build with go 1.20.6 (@captncraig)

- Clustering for Grafana Agent in flow mode has graduated from experimental to beta.

v0.34.3 (2023-06-27)
--------------------

### Bugfixes

- Fixes a bug in conversion of OpenTelemetry histograms when exported to Prometheus. (@grcevski)
- Enforce sha256 digest signing for rpms enabling installation on FIPS-enabled OSes. (@kfriedrich123)
- Fix panic from improper startup ordering in `prometheus.operator.servicemonitors`. (@captncraig)

v0.34.2 (2023-06-20)
--------------------

### Enhancements

- Replace map cache in prometheus.relabel with an LRU cache. (@mattdurham)
- Integrations: Extend `statsd` integration to configure relay endpoint. (@arminaaki)

### Bugfixes

- Fix a bug where `prometheus.relabel` would not correctly relabel when there is a cache miss. (@thampiotr)
- Fix a bug where `prometheus.relabel` would not correctly relabel exemplars or metadata. (@tpaschalis)
- Fixes several issues with statsd exporter. (@jcreixell, @marctc)

### Other changes

- Mongodb integration has been disabled for the time being due to licensing issues. (@jcreixell)

v0.34.1 (2023-06-12)
--------------------

### Bugfixes

- Fixed application of sub-collector defaults using the `windows_exporter` integration or `prometheus.exporter.windows`. (@mattdurham)

- Fix issue where `remote.http` did not fail early if the initial request
  failed. This caused failed requests to initially export empty values, which
  could lead to propagating issues downstream to other components which expect
  the export to be non-empty. (@rfratto)

- Allow `bearerTokenFile` field to be used in ServiceMonitors. (@captncraig)

- Fix issue where metrics and traces were not recorded from components within modules. (@mattdurham)

- `service_name` label is inferred from discovery meta labels in `pyroscope.scrape` (@korniltsev)

### Other changes

- Add logging to failed requests in `remote.http`. (@rfratto)

v0.34.0 (2023-06-08)
--------------------

### Breaking changes

- The experimental dynamic configuration feature has been removed in favor of Flow mode. (@mattdurham)

- The `oracledb` integration configuration has removed a redundant field `metrics_scrape_interval`. Use the `scrape_interval` parameter of the integration if a custom scrape interval is required. (@schmikei)

- Upgrade the embedded windows_exporter to commit 79781c6. (@jkroepke)

- Prometheus exporters in Flow mode now set the `instance` label to a value similar to the one they used to have in Static mode (<hostname> by default, customized by some integrations). (@jcreixell)

- `phlare.scrape` and `phlare.write` have been renamed to `pyroscope.scrape` and `pyroscope.scrape`. (@korniltsev)

### Features

- New Grafana Agent Flow components:
  - `loki.source.api` - receive Loki log entries over HTTP (e.g. from other agents). (@thampiotr)
  - `prometheus.operator.servicemonitors` discovers ServiceMonitor resources in your Kubernetes cluster and scrape
    the targets they reference. (@captncraig, @marctc, @jcreixell)
  - `prometheus.receive_http` - receive Prometheus metrics over HTTP (e.g. from other agents). (@thampiotr)
  - `remote.vault` retrieves a secret from Vault. (@rfratto)
  - `prometheus.exporter.snowflake` collects metrics from a snowflake database (@jonathanWamsley)
  - `prometheus.exporter.mssql` collects metrics from Microsoft SQL Server (@jonathanwamsley)
  - `prometheus.exporter.oracledb` collects metrics from oracledb (@jonathanwamsley)
  - `prometheus.exporter.dnsmasq` collects metrics from a dnsmasq server. (@spartan0x117)
  - `loki.source.awsfirehose` - receive Loki log entries from AWS Firehose via HTTP (@thepalbi)
  - `discovery.http` service discovery via http. (@captncraig)

- Added new functions to the River standard library:
  - `coalesce` returns the first non-zero value from a list of arguments. (@jkroepke)
  - `nonsensitive` converts a River secret back into a string. (@rfratto)

### Enhancements

- Support to attach node metadata to pods and endpoints targets in
  `discovery.kubernetes`. (@laurovenancio)

- Support ability to add optional custom headers to `loki.write` endpoint block (@aos)

- Support in-memory HTTP traffic for Flow components. `prometheus.exporter`
  components will now export a target containing an internal HTTP address.
  `prometheus.scrape`, when given that internal HTTP address, will connect to
  the server in-memory, bypassing the network stack. Use the new
  `--server.http.memory-addr` flag to customize which address is used for
  in-memory traffic. (@rfratto)
- Disable node_exporter on Windows systems (@jkroepke)
- Operator support for OAuth 2.0 Client in LogsClientSpec (@DavidSpek)

- Support `clustering` block in `phlare.scrape` components to distribute
  targets amongst clustered agents. (@rfratto)

- Delete stale series after a single WAL truncate instead of two. (@rfratto)

- Update OracleDB Exporter dependency to 0.5.0 (@schmikei)

- Embed Google Fonts on Flow UI (@jkroepke)

- Enable Content-Security-Policies on Flow UI (@jkroepke)

- Update azure-metrics-exporter to v0.0.0-20230502203721-b2bfd97b5313 (@kgeckhart)

- Update azidentity dependency to v1.3.0. (@akselleirv)

- Add custom labels to journal entries in `loki.source.journal` (@sbhrule15)

- `prometheus.operator.podmonitors` and `prometheus.operator.servicemonitors` can now access cluster secrets for authentication to targets. (@captncraig)

### Bugfixes

- Fix `loki.source.(gcplog|heroku)` `http` and `grpc` blocks were overriding defaults with zero-values
  on non-present fields. (@thepalbi)

- Fix an issue where defining `logging` or `tracing` blocks inside of a module
  would generate a panic instead of returning an error. (@erikbaranowski)

- Fix an issue where not specifying either `http` nor `grpc` blocks could result
  in a panic for `loki.source.heroku` and `loki.source.gcplog` components. (@thampiotr)

- Fix an issue where build artifacts for IBM S390x were being built with the
  GOARCH value for the PPC64 instead. (tpaschalis)

- Fix an issue where the Grafana Agent Flow RPM used the wrong path for the
  environment file, preventing the service from loading. (@rfratto)

- Fix an issue where the cluster advertise address was overwriting the join
  addresses. (@laurovenancio)

- Fix targets deduplication when clustering mode is enabled. (@laurovenancio)

- Fix issue in operator where any version update will restart all agent pods simultaneously. (@captncraig)

- Fix an issue where `loki.source.journald` did not create the positions
  directory with the appropriate permissions. (@tpaschalis)

- Fix an issue where fanning out log entries to multiple `loki.process`
  components lead to a race condition. (@tpaschalis)

- Fix panic in `prometheus.operator.servicemonitors` from relabel rules without certain defaults. (@captncraig)

- Fix issue in modules export cache throwing uncomparable errors. (@mattdurham)

- Fix issue where the UI could not navigate to components loaded by modules. (@rfratto)

- Fix issue where using exporters inside modules failed due to not passing the in-memory address dialer. (@mattdurham)

- Add signing region to remote.s3 component for use with custom endpoints so that Authorization Headers work correctly when
  proxying requests. (@mattdurham)

- Fix missing `instance` key for `prometheus.exporter.dnsmasq` component. (@spartan0x117)

### Other changes

- Add metrics when clustering mode is enabled. (@rfratto)
- Document debug metric `loki_process_dropped_lines_by_label_total` in loki.process. (@akselleirv)

- Add `agent_wal_out_of_order_samples_total` metric to track samples received
  out of order. (@rfratto)

- Add CLI flag `--server.http.enable-pprof` to grafana-agent-flow to conditionally enable `/debug/pprof` endpoints (@jkroepke)

- Use Go 1.20.4 for builds. (@tpaschalis)

- Integrate the new ExceptionContext which was recently added to the Faro Web-SDK in the
  app_agent_receiver Payload. (@codecapitano)

- Flow clustering: clusters will now use 512 tokens per node for distributing
  work, leading to better distribution. However, rolling out this change will
  cause some incorrerct or missing assignments until all nodes are updated. (@rfratto)

- Change the Docker base image for Linux containers to `ubuntu:lunar`.
  (@rfratto)

v0.33.2 (2023-05-11)
--------------------

### Bugfixes

- Fix issue where component evaluation time was overridden by a "default
  health" message. (@rfratto)

- Honor timeout when trying to establish a connection to another agent in Flow
  clustering mode. (@rfratto)

- Fix an issue with the grafana/agent windows docker image entrypoint
  not targeting the right location for the config. (@erikbaranowski)

- Fix issue where the `node_exporter` integration and
  `prometheus.exporter.unix` `diskstat_device_include` component could not set
  the allowlist field for the diskstat collector. (@tpaschalis)

- Fix an issue in `loki.source.heroku` where updating the `labels` or `use_incoming_timestamp`
  would not take effect. (@thampiotr)

- Flow: Fix an issue within S3 Module where the S3 path was not parsed correctly when the
  path consists of a parent directory. (@jastisriradheshyam)

- Flow: Fix an issue on Windows where `prometheus.remote_write` failed to read
  WAL checkpoints. This issue led to memory leaks once the initial checkpoint
  was created, and prevented a fresh process from being able to deliver metrics
  at all. (@rfratto)

- Fix an issue where the `loki.source.kubernetes` component could lead to
  the Agent crashing due to a race condition. (@tpaschalis)

### Other changes

- The `phlare.scrape` Flow component `fetch profile failed` log has been set to
  `debug` instead of `error`. (@erikbaranowski)

v0.33.1 (2023-05-01)
--------------------

### Bugfixes

- Fix spelling of the `frequency` argument on the `local.file` component.
  (@tpaschalis)

- Fix bug where some capsule values (such as Prometheus receivers) could not
  properly be used as an argument to a module. (@rfratto)

- Fix version information not displaying correctly when passing the `--version`
  flag or in the `agent_build_info` metric. (@rfratto)

- Fix issue in `loki.source.heroku` and `loki.source.gcplog` where updating the
  component would cause Grafana Agent Flow's Prometheus metrics endpoint to
  return an error until the process is restarted. (@rfratto)

- Fix issue in `loki.source.file` where updating the component caused
  goroutines to leak. (@rfratto)

### Other changes

- Support Bundles report the status of discovered log targets. (@tpaschalis)

v0.33.0 (2023-04-25)
--------------------

### Breaking changes

- Support for 32-bit ARM builds is removed for the foreseeable future due to Go
  compiler issues. We will consider bringing back 32-bit ARM support once our Go
  compiler issues are resolved and 32-bit ARM builds are stable. (@rfratto)

- Agent Management: `agent_management.api_url` config field has been replaced by
`agent_management.host`. The API path and version is now defined by the Agent. (@jcreixell)

- Agent Management: `agent_management.protocol` config field now allows defining "http" and "https" explicitly. Previously, "http" was previously used for both, with the actual protocol used inferred from the api url, which led to confusion. When upgrading, make sure to set to "https" when replacing `api_url` with `host`. (@jcreixell)

- Agent Management: `agent_management.remote_config_cache_location` config field has been replaced by
`agent_management.remote_configuration.cache_location`. (@jcreixell)

- Remove deprecated symbolic links to to `/bin/agent*` in Docker containers,
  as planned in v0.31. (@tpaschalis)

### Deprecations

- [Dynamic Configuration](https://grafana.com/docs/agent/latest/cookbook/dynamic-configuration/) will be removed in v0.34. Grafana Agent Flow supersedes this functionality. (@mattdurham)

### Features

- New Grafana Agent Flow components:

  - `discovery.dns` DNS service discovery. (@captncraig)
  - `discovery.ec2` service discovery for aws ec2. (@captncraig)
  - `discovery.lightsail` service discovery for aws lightsail. (@captncraig)
  - `discovery.gce` discovers resources on Google Compute Engine (GCE). (@marctc)
  - `discovery.digitalocean` provides service discovery for DigitalOcean. (@spartan0x117)
  - `discovery.consul` service discovery for Consul. (@jcreixell)
  - `discovery.azure` provides service discovery for Azure. (@spartan0x117)
  - `module.file` runs a Grafana Agent Flow module loaded from a file on disk.
    (@erikbaranowski)
  - `module.git` runs a Grafana Agent Flow module loaded from a file within a
    Git repository. (@rfratto)
  - `module.string` runs a Grafana Agent Flow module passed to the component by
    an expression containing a string. (@erikbaranowski, @rfratto)
  - `otelcol.auth.oauth2` performs OAuth 2.0 authentication for HTTP and gRPC
    based OpenTelemetry exporters. (@ptodev)
  - `otelcol.extension.jaeger_remote_sampling` provides an endpoint from which to
    pull Jaeger remote sampling documents. (@joe-elliott)
  - `otelcol.exporter.logging` accepts OpenTelemetry data from other `otelcol` components and writes it to the console. (@erikbaranowski)
  - `otelcol.auth.sigv4` performs AWS Signature Version 4 (SigV4) authentication
    for making requests to AWS services via `otelcol` components that support
    authentication extensions. (@ptodev)
  - `prometheus.exporter.blackbox` collects metrics from Blackbox exporter. (@marctc)
  - `prometheus.exporter.mysql` collects metrics from a MySQL database. (@spartan0x117)
  - `prometheus.exporter.postgres` collects metrics from a PostgreSQL database. (@spartan0x117)
  - `prometheus.exporter.statsd` collects metrics from a Statsd instance. (@gaantunes)
  - `prometheus.exporter.snmp` collects metrics from SNMP exporter. (@marctc)
  - `prometheus.operator.podmonitors` discovers PodMonitor resources in your Kubernetes cluster and scrape
    the targets they reference. (@captncraig, @marctc, @jcreixell)
  - `prometheus.exporter.windows` collects metrics from a Windows instance. (@jkroepke)
  - `prometheus.exporter.memcached` collects metrics from a Memcached server. (@spartan0x117)
  - `loki.source.azure_event_hubs` reads messages from Azure Event Hub using Kafka and forwards them to other   `loki` components. (@akselleirv)

- Add support for Flow-specific system packages:

  - Flow-specific DEB packages. (@rfratto, @robigan)
  - Flow-specific RPM packages. (@rfratto, @robigan)
  - Flow-specific macOS Homebrew Formula. (@rfratto)
  - Flow-specific Windows installer. (@rfratto)

  The Flow-specific packages allow users to install and run Grafana Agent Flow
  alongside an existing installation of Grafana Agent.

- Agent Management: Add support for integration snippets. (@jcreixell)

- Flow: Introduce a gossip-over-HTTP/2 _clustered mode_. `prometheus.scrape`
  component instances can opt-in to distributing scrape load between cluster
  peers. (@tpaschalis)

### Enhancements

- Flow: Add retries with backoff logic to Phlare write component. (@cyriltovena)

- Operator: Allow setting runtimeClassName on operator-created pods. (@captncraig)

- Operator: Transparently compress agent configs to stay under size limitations. (@captncraig)

- Update Redis Exporter Dependency to v1.49.0. (@spartan0x117)

- Update Loki dependency to the k144 branch. (@andriikushch)

- Flow: Add OAUTHBEARER mechanism to `loki.source.kafka` using Azure as provider. (@akselleirv)

- Update Process Exporter dependency to v0.7.10. (@spartan0x117)

- Agent Management: Introduces backpressure mechanism for remote config fetching (obeys 429 request
  `Retry-After` header). (@spartan0x117)

- Flow: support client TLS settings (CA, client certificate, client key) being
  provided from other components for the following components:

  - `discovery.docker`
  - `discovery.kubernetes`
  - `loki.source.kafka`
  - `loki.source.kubernetes`
  - `loki.source.podlogs`
  - `loki.write`
  - `mimir.rules.kubernetes`
  - `otelcol.auth.oauth2`
  - `otelcol.exporter.jaeger`
  - `otelcol.exporter.otlp`
  - `otelcol.exporter.otlphttp`
  - `otelcol.extension.jaeger_remote_sampling`
  - `otelcol.receiver.jaeger`
  - `otelcol.receiver.kafka`
  - `phlare.scrape`
  - `phlare.write`
  - `prometheus.remote_write`
  - `prometheus.scrape`
  - `remote.http`

- Flow: support server TLS settings (client CA, server certificate, server key)
  being provided from other components for the following components:

  - `loki.source.syslog`
  - `otelcol.exporter.otlp`
  - `otelcol.extension.jaeger_remote_sampling`
  - `otelcol.receiver.jaeger`
  - `otelcol.receiver.opencensus`
  - `otelcol.receiver.zipkin`

- Flow: Define custom http method and headers in `remote.http` component (@jkroepke)

- Flow: Add config property to `prometheus.exporter.blackbox` to define the config inline (@jkroepke)

- Update Loki Dependency to k146 which includes configurable file watchers (@mattdurham)

### Bugfixes

- Flow: fix issue where Flow would return an error when trying to access a key
  of a map whose value was the zero value (`null`, `0`, `false`, `[]`, `{}`).
  Whether an error was returned depended on the internal type of the value.
  (@rfratto)

- Flow: fix issue where using the `jaeger_remote` sampler for the `tracing`
  block would fail to parse the response from the remote sampler server if it
  used strings for the strategy type. This caused sampling to fall back
  to the default rate. (@rfratto)

- Flow: fix issue where components with no arguments like `loki.echo` were not
  viewable in the UI. (@rfratto)

- Flow: fix deadlock in `loki.source.file` where terminating tailers would hang
  while flushing remaining logs, preventing `loki.source.file` from being able
  to update. (@rfratto)

- Flow: fix deadlock in `loki.process` where a component with no stages would
  hang forever on handling logs. (@rfratto)

- Fix issue where a DefaultConfig might be mutated during unmarshaling. (@jcreixell)

- Fix issues where CloudWatch Exporter cannot use FIPS Endpoints outside of USA regions (@aglees)

- Fix issue where scraping native Prometheus histograms would leak memory.
  (@rfratto)

- Flow: fix issue where `loki.source.docker` component could deadlock. (@tpaschalis)

- Flow: fix issue where `prometheus.remote_write` created unnecessary extra
  child directories to store the WAL in. (@rfratto)

- Fix internal metrics reported as invalid by promtool's linter. (@tpaschalis)

- Fix issues with cri stage which treats partial line coming from any stream as same. (@kavirajk @aglees)

- Operator: fix for running multiple operators with different `--agent-selector` flags. (@captncraig)

- Operator: respect FilterRunning on PodMonitor and ServiceMonitor resources to only scrape running pods. (@captncraig)

- Fixes a bug where the github exporter would get stuck in an infinite loop under certain conditions. (@jcreixell)

- Fix bug where `loki.source.docker` always failed to start. (@rfratto)

### Other changes

- Grafana Agent Docker containers and release binaries are now published for
  s390x. (@rfratto)

- Use Go 1.20.3 for builds. (@rfratto)

- Change the Docker base image for Linux containers to `ubuntu:kinetic`.
  (@rfratto)

- Update prometheus.remote_write defaults to match new prometheus
  remote-write defaults. (@erikbaranowski)

v0.32.1 (2023-03-06)
--------------------

### Bugfixes

- Flow: Fixes slow reloading of targets in `phlare.scrape` component. (@cyriltovena)

- Flow: add a maximum connection lifetime of one hour when tailing logs from
  `loki.source.kubernetes` and `loki.source.podlogs` to recover from an issue
  where the Kubernetes API server stops responding with logs without closing
  the TCP connection. (@rfratto)

- Flow: fix issue in `loki.source.kubernetes` where `__pod__uid__` meta label
  defaulted incorrectly to the container name, causing tailers to never
  restart. (@rfratto)

v0.32.0 (2023-02-28)
--------------------

### Breaking changes

- Support for the embedded Flow UI for 32-bit ARMv6 builds is temporarily
  removed. (@rfratto)

- Node Exporter configuration options changed to align with new upstream version (@Thor77):

  - `diskstats_ignored_devices` is now `diskstats_device_exclude` in agent configuration.
  - `ignored_devices` is now `device_exclude` in flow configuration.

- Some blocks in Flow components have been merged with their parent block to make the block hierarchy smaller:

  - `discovery.docker > http_client_config` is merged into the `discovery.docker` block. (@erikbaranowski)
  - `discovery.kubernetes > http_client_config` is merged into the `discovery.kubernetes` block. (@erikbaranowski)
  - `loki.source.kubernetes > client > http_client_config` is merged into the `client` block. (@erikbaranowski)
  - `loki.source.podlogs > client > http_client_config` is merged into the `client` block. (@erikbaranowski)
  - `loki.write > endpoint > http_client_config` is merged into the `endpoint` block. (@erikbaranowski)
  - `mimir.rules.kubernetes > http_client_config` is merged into the `mimir.rules.kubernetes` block. (@erikbaranowski)
  - `otelcol.receiver.opencensus > grpc` is merged into the `otelcol.receiver.opencensus` block. (@ptodev)
  - `otelcol.receiver.zipkin > http` is merged into the `otelcol.receiver.zipkin` block. (@ptodev)
  - `phlare.scrape > http_client_config` is merged into the `phlare.scrape` block. (@erikbaranowski)
  - `phlare.write > endpoint > http_client_config` is merged into the `endpoint` block. (@erikbaranowski)
  - `prometheus.remote_write > endpoint > http_client_config` is merged into the `endpoint` block. (@erikbaranowski)
  - `prometheus.scrape > http_client_config` is merged into the `prometheus.scrape` block. (@erikbaranowski)

- The `loki.process` component now uses a combined name for stages, simplifying
  the block hierarchy. For example, the `stage > json` block hierarchy is now a
  single block called `stage.json`. All stage blocks in `loki.process` have
  been updated to use this simplified hierarchy. (@tpaschalis)

- `remote.s3` `client_options` block has been renamed to `client`. (@mattdurham)

- Renamed `prometheus.integration.node_exporter` to `prometheus.exporter.unix`. (@jcreixell)

- As first announced in v0.30, support for the `EXPERIMENTAL_ENABLE_FLOW`
  environment variable has been removed in favor of `AGENT_MODE=flow`.
  (@rfratto)

### Features

- New integrations:

  - `oracledb` (@schmikei)
  - `mssql` (@binaryfissiongames)
  - `cloudwatch metrics` (@thepalbi)
  - `azure` (@kgeckhart)
  - `gcp` (@kgeckhart, @ferruvich)

- New Grafana Agent Flow components:

  - `loki.echo` writes received logs to stdout. (@tpaschalis, @rfratto)
  - `loki.source.docker` reads logs from Docker containers and forwards them to
    other `loki` components. (@tpaschalis)
  - `loki.source.kafka` reads logs from Kafka events and forwards them to other
    `loki` components. (@erikbaranowski)
  - `loki.source.kubernetes_events` watches for Kubernetes Events and converts
    them into log lines to forward to other `loki` components. It is the
    equivalent of the `eventhandler` integration. (@rfratto)
  - `otelcol.processor.tail_sampling` samples traces based on a set of defined
    policies from `otelcol` components before forwarding them to other
    `otelcol` components. (@erikbaranowski)
  - `prometheus.exporter.apache` collects metrics from an apache web server
    (@captncraig)
  - `prometheus.exporter.consul` collects metrics from a consul installation
    (@captncraig)
  - `prometheus.exporter.github` collects metrics from GitHub (@jcreixell)
  - `prometheus.exporter.process` aggregates and collects metrics by scraping
    `/proc`. (@spartan0x117)
  - `prometheus.exporter.redis` collects metrics from a redis database
    (@spartan0x117)

### Enhancements

- Flow: Support `keepequal` and `dropequal` actions for relabeling. (@cyriltovena)

- Update Prometheus Node Exporter integration to v1.5.0. (@Thor77)

- Grafana Agent Flow will now reload the config file when `SIGHUP` is sent to
  the process. (@rfratto)

- If using the official RPM and DEB packages for Grafana Agent, invoking
  `systemctl reload grafana-agent` will now reload the configuration file.
  (@rfratto)

- Flow: the `loki.process` component now implements all the same processing
  stages as Promtail's pipelines. (@tpaschalis)

- Flow: new metric for `prometheus.scrape` -
  `agent_prometheus_scrape_targets_gauge`. (@ptodev)

- Flow: new metric for `prometheus.scrape` and `prometheus.relabel` -
  `agent_prometheus_forwarded_samples_total`. (@ptodev)

- Flow: add `constants` into the standard library to expose the hostname, OS,
  and architecture of the system Grafana Agent is running on. (@rfratto)

- Flow: add timeout to loki.source.podlogs controller setup. (@polyrain)

### Bugfixes

- Fixed a reconciliation error in Grafana Agent Operator when using `tlsConfig`
  on `Probe`. (@supergillis)

- Fix issue where an empty `server:` config stanza would cause debug-level logging.
  An empty `server:` is considered a misconfiguration, and thus will error out.
  (@neomantra)

- Flow: fix an error where some error messages that crossed multiple lines
  added extra an extra `|` character when displaying the source file on the
  starting line. (@rfratto)

- Flow: fix issues in `agent fmt` where adding an inline comment on the same
  line as a `[` or `{` would cause indentation issues on subsequent lines.
  (@rfratto)

- Flow: fix issues in `agent fmt` where line comments in arrays would be given
  the wrong identation level. (@rfratto)

- Flow: fix issues with `loki.file` and `loki.process` where deadlock contention or
  logs fail to process. (@mattdurham)

- Flow: `oauth2 > tls_config` was documented as a block but coded incorrectly as
  an attribute. This is now a block in code. This impacted `discovery.docker`,
  `discovery.kubernetes`, `loki.source.kubernetes`, `loki.write`,
  `mimir.rules.kubernetes`, `phlare.scrape`, `phlare.write`,
  `prometheus.remote_write`, `prometheus.scrape`, and `remote.http`
  (@erikbaranowski)

- Flow: Fix issue where using `river:",label"` causes the UI to return nothing. (@mattdurham)

### Other changes

- Use Go 1.20 for builds. (@rfratto)

- The beta label from Grafana Agent Flow has been removed. A subset of Flow
  components are still marked as beta or experimental:

  - `loki.echo` is explicitly marked as beta.
  - `loki.source.kubernetes` is explicitly marked as experimental.
  - `loki.source.podlogs` is explicitly marked as experimental.
  - `mimir.rules.kubernetes` is explicitly marked as beta.
  - `otelcol.processor.tail_sampling` is explicitly marked as beta.
  - `otelcol.receiver.loki` is explicitly marked as beta.
  - `otelcol.receiver.prometheus` is explicitly marked as beta.
  - `phlare.scrape` is explicitly marked as beta.
  - `phlare.write` is explicitly marked as beta.

v0.31.3 (2023-02-13)
--------------------

### Bugfixes

- `loki.source.cloudflare`: fix issue where the `zone_id` argument
  was being ignored, and the `api_token` argument was being used for the zone
  instead. (@rfratto)

- `loki.source.cloudflare`: fix issue where `api_token` argument was not marked
  as a sensitive field. (@rfratto)

v0.31.2 (2023-02-08)
--------------------

### Other changes

- In the Agent Operator, upgrade the `prometheus-config-reloader` dependency
  from version 0.47.0 to version 0.62.0. (@ptodev)

v0.31.1 (2023-02-06)
--------------------

> **BREAKING CHANGES**: This release has breaking changes. Please read entries
> carefully and consult the [upgrade guide][] for specific instructions.

### Breaking changes

- All release Windows `.exe` files are now published as a zip archive.
  Previously, `grafana-agent-installer.exe` was unzipped. (@rfratto)

### Other changes

- Support Go 1.20 for builds. Official release binaries are still produced
  using Go 1.19. (@rfratto)

v0.31.0 (2023-01-31)
--------------------

> **BREAKING CHANGES**: This release has breaking changes. Please read entries
> carefully and consult the [upgrade guide][] for specific instructions.

### Breaking changes

- Release binaries (including inside Docker containers) have been renamed to be
  prefixed with `grafana-` (@rfratto):

  - `agent` is now `grafana-agent`.
  - `agentctl` is now `grafana-agentctl`.
  - `agent-operator` is now `grafana-agent-operator`.

### Deprecations

- A symbolic link in Docker containers from the old binary name to the new
  binary name has been added. These symbolic links will be removed in v0.33. (@rfratto)

### Features

- New Grafana Agent Flow components:

  - `loki.source.cloudflare` reads logs from Cloudflare's Logpull API and
    forwards them to other `loki` components. (@tpaschalis)
  - `loki.source.gcplog` reads logs from GCP cloud resources using Pub/Sub
    subscriptions and forwards them to other `loki` components. (@tpaschalis)
  - `loki.source.gelf` listens for Graylog logs. (@mattdurham)
  - `loki.source.heroku` listens for Heroku messages over TCP a connection and
    forwards them to other `loki` components. (@erikbaranowski)
  - `loki.source.journal` read messages from systemd journal. (@mattdurham)
  - `loki.source.kubernetes` collects logs from Kubernetes pods using the
    Kubernetes API. (@rfratto)
  - `loki.source.podlogs` discovers PodLogs resources on Kubernetes and
    uses the Kubernetes API to collect logs from the pods specified by the
    PodLogs resource. (@rfratto)
  - `loki.source.syslog` listens for Syslog messages over TCP and UDP
    connections and forwards them to other `loki` components. (@tpaschalis)
  - `loki.source.windowsevent` reads logs from Windows Event Log. (@mattdurham)
  - `otelcol.exporter.jaeger` forwards OpenTelemetry data to a Jaeger server.
    (@erikbaranowski)
  - `otelcol.exporter.loki` forwards OTLP-formatted data to compatible `loki`
    receivers. (@tpaschalis)
  - `otelcol.receiver.kafka` receives telemetry data from Kafka. (@rfratto)
  - `otelcol.receiver.loki` receives Loki logs, converts them to the OTLP log
    format and forwards them to other `otelcol` components. (@tpaschalis)
  - `otelcol.receiver.opencensus` receives OpenConsensus-formatted traces or
    metrics. (@ptodev)
  - `otelcol.receiver.zipkin` receives Zipkin-formatted traces. (@rfratto)
  - `phlare.scrape` collects application performance profiles. (@cyriltovena)
  - `phlare.write` sends application performance profiles to Grafana Phlare.
    (@cyriltovena)
  - `mimir.rules.kubernetes` discovers `PrometheusRule` Kubernetes resources and
    loads them into a Mimir instance. (@Logiraptor)

- Flow components which work with relabeling rules (`discovery.relabel`,
  `prometheus.relabel` and `loki.relabel`) now export a new value named Rules.
  This value returns a copy of the currently configured rules. (@tpaschalis)

- New experimental feature: agent-management. Polls configured remote API to fetch new configs. (@spartan0x117)

- Introduce global configuration for logs. (@jcreixell)

### Enhancements

- Handle faro-web-sdk `View` meta in app_agent_receiver. (@rlankfo)

- Flow: the targets in debug info from `loki.source.file` are now individual blocks. (@rfratto)

- Grafana Agent Operator: add [promtail limit stage](https://grafana.com/docs/loki/latest/clients/promtail/stages/limit/) to the operator. (@spartan0x117)

### Bugfixes

- Flow UI: Fix the issue with messy layout on the component list page while
  browser window resize (@xiyu95)

- Flow UI: Display the values of all attributes unless they are nil. (@ptodev)

- Flow: `prometheus.relabel` and `prometheus.remote_write` will now error if they have exited. (@ptodev)

- Flow: Fix issue where negative numbers would convert to floating-point values
  incorrectly, treating the sign flag as part of the number. (@rfratto)

- Flow: fix a goroutine leak when `loki.source.file` is passed more than one
  target with identical set of public labels. (@rfratto)

- Fix issue where removing and re-adding log instance configurations causes an
  error due to double registration of metrics (@spartan0x117, @jcreixell)

### Other changes

- Use Go 1.19.4 for builds. (@erikbaranowski)

- New windows containers for agent and agentctl. These can be found moving forward with the ${Version}-windows tags for grafana/agent and grafana/agentctl docker images (@erikbaranowski)

v0.30.2 (2023-01-11)
--------------------

### Bugfixes

- Flow: `prometheus.relabel` will no longer modify the labels of the original
  metrics, which could lead to the incorrect application of relabel rules on
  subsequent relabels. (@rfratto)

- Flow: `loki.source.file` will no longer deadlock other components if log
  lines cannot be sent to Loki. `loki.source.file` will wait for 5 seconds per
  file to finish flushing read logs to the client, after which it will drop
  them, resulting in lost logs. (@rfratto)

- Operator: Fix the handling of the enableHttp2 field as a boolean in
  `pod_monitor` and `service_monitor` templates. (@tpaschalis)

v0.30.1 (2022-12-23)
--------------------

### Bugfixes

- Fix issue where journald support was accidentally removed. (@tpaschalis)

- Fix issue where some traces' metrics where not collected. (@marctc)

v0.30.0 (2022-12-20)
--------------------

> **BREAKING CHANGES**: This release has breaking changes. Please read entries
> carefully and consult the [upgrade guide][] for specific instructions.

### Breaking changes

- The `ebpf_exporter` integration has been removed due to issues with static
  linking. It may be brought back once these are resolved. (@tpaschalis)

### Deprecations

- The `EXPERIMENTAL_ENABLE_FLOW` environment variable is deprecated in favor of
  `AGENT_MODE=flow`. Support for `EXPERIMENTAL_ENABLE_FLOW` will be removed in
  v0.32. (@rfratto)

### Features

- `grafana-agent-operator` supports oauth2 as an authentication method for
  remote_write. (@timo-42)

- Grafana Agent Flow: Add tracing instrumentation and a `tracing` block to
  forward traces to `otelcol` component. (@rfratto)

- Grafana Agent Flow: Add a `discovery_target_decode` function to decode a JSON
  array of discovery targets corresponding to Prometheus' HTTP and file service
  discovery formats. (@rfratto)

- New Grafana Agent Flow components:

  - `remote.http` polls an HTTP URL and exposes the response body as a string
    or secret to other components. (@rfratto)

  - `discovery.docker` discovers Docker containers from a Docker Engine host.
    (@rfratto)

  - `loki.source.file` reads and tails files for log entries and forwards them
    to other `loki` components. (@tpaschalis)

  - `loki.write` receives log entries from other `loki` components and sends
    them over to a Loki instance. (@tpaschalis)

  - `loki.relabel` receives log entries from other `loki` components and
    rewrites their label set. (@tpaschalis)

  - `loki.process` receives log entries from other `loki` components and runs
    one or more processing stages. (@tpaschalis)

  - `discovery.file` discovers files on the filesystem following glob
    patterns. (@mattdurham)

- Integrations: Introduce the `snowflake` integration. (@binaryfissiongames)

### Enhancements

- Update agent-loki.yaml to use environment variables in the configuration file (@go4real)

- Integrations: Always use direct connection in mongodb_exporter integration. (@v-zhuravlev)

- Update OpenTelemetry Collector dependency to v0.63.1. (@tpaschalis)

- riverfmt: Permit empty blocks with both curly braces on the same line.
  (@rfratto)

- riverfmt: Allow function arguments to persist across different lines.
  (@rfratto)

- Flow: The HTTP server will now start before the Flow controller performs the
  initial load. This allows metrics and pprof data to be collected during the
  first load. (@rfratto)

- Add support for using a [password map file](https://github.com/oliver006/redis_exporter/blob/master/contrib/sample-pwd-file.json) in `redis_exporter`. (@spartan0x117)

- Flow: Add support for exemplars in Prometheus component pipelines. (@rfratto)

- Update Prometheus dependency to v2.40.5. (@rfratto)

- Update Promtail dependency to k127. (@rfratto)

- Native histograms are now supported in the static Grafana Agent and in
  `prometheus.*` Flow components. Native histograms will be automatically
  collected from supported targets. remote_write must be configured to forward
  native histograms from the WAL to the specified endpoints. (@rfratto)

- Flow: metrics generated by upstream OpenTelemetry Collector components are
  now exposed at the `/metrics` endpoint of Grafana Agent Flow. (@rfratto)

### Bugfixes

- Fix issue where whitespace was being sent as part of password when using a
  password file for `redis_exporter`. (@spartan0x117)

- Flow UI: Fix issue where a configuration block referencing a component would
  cause the graph page to fail to load. (@rfratto)

- Remove duplicate `oauth2` key from `metricsinstances` CRD. (@daper)

- Fix issue where on checking whether to restart integrations the Integration
  Manager was comparing configs with secret values scrubbed, preventing reloads
  if only secrets were updated. (@spartan0x117)

### Other changes

- Grafana Agent Flow has graduated from experimental to beta.

v0.29.0 (2022-11-08)
--------------------

> **BREAKING CHANGES**: This release has breaking changes. Please read entries
> carefully and consult the [upgrade guide][] for specific instructions.

### Breaking changes

- JSON-encoded traces from OTLP versions earlier than 0.16.0 are no longer
  supported. (@rfratto)

### Deprecations

- The binary names `agent`, `agentctl`, and `agent-operator` have been
  deprecated and will be renamed to `grafana-agent`, `grafana-agentctl`, and
  `grafana-agent-operator` in the v0.31.0 release.

### Features

- Add `agentctl test-logs` command to allow testing log configurations by redirecting
  collected logs to standard output. This can be useful for debugging. (@jcreixell)

- New Grafana Agent Flow components:

  - `otelcol.receiver.otlp` receives OTLP-formatted traces, metrics, and logs.
    Data can then be forwarded to other `otelcol` components. (@rfratto)

  - `otelcol.processor.batch` batches data from `otelcol` components before
    forwarding it to other `otelcol` components. (@rfratto)

  - `otelcol.exporter.otlp` accepts data from `otelcol` components and sends
    it to a gRPC server using the OTLP protocol. (@rfratto)

  - `otelcol.exporter.otlphttp` accepts data from `otelcol` components and
    sends it to an HTTP server using the OTLP protocol. (@tpaschalis)

  - `otelcol.auth.basic` performs basic authentication for `otelcol`
    components that support authentication extensions. (@rfratto)

  - `otelcol.receiver.jeager` receives Jaeger-formatted traces. Data can then
    be forwarded to other `otelcol` components. (@rfratto)

  - `otelcol.processor.memory_limiter` periodically checks memory usage and
    drops data or forces a garbage collection if the defined limits are
    exceeded. (@tpaschalis)

  - `otelcol.auth.bearer` performs bearer token authentication for `otelcol`
    components that support authentication extensions. (@rfratto)

  - `otelcol.auth.headers` attaches custom request headers to `otelcol`
    components that support authentication extensions. (@rfratto)

  - `otelcol.receiver.prometheus` receives Prometheus metrics, converts them
    to the OTLP metric format and forwards them to other `otelcol` components.
    (@tpaschalis)

  - `otelcol.exporter.prometheus` forwards OTLP-formatted data to compatible
    `prometheus` components. (@rfratto)

- Flow: Allow config blocks to reference component exports. (@tpaschalis)

- Introduce `/-/support` endpoint for generating 'support bundles' in static
  agent mode. Support bundles are zip files of commonly-requested information
  that can be used to debug a running agent. (@tpaschalis)

### Enhancements

- Update OpenTelemetry Collector dependency to v0.61.0. (@rfratto)

- Add caching to Prometheus relabel component. (@mattdurham)

- Grafana Agent Flow: add `agent_resources_*` metrics which explain basic
  platform-agnostic metrics. These metrics assist with basic monitoring of
  Grafana Agent, but are not meant to act as a replacement for fully featured
  components like `prometheus.integration.node_exporter`. (@rfratto)

- Enable field label in TenantStageSpec of PodLogs pipeline. (@siiimooon)

- Enable reporting of enabled integrations. (@marctc)

- Grafana Agent Flow: `prometheus.remote_write` and `prometheus.relabel` will
  now export receivers immediately, removing the need for dependant components
  to be evaluated twice at process startup. (@rfratto)

- Add missing setting to configure instance key for Eventhandler integration. (@marctc)

- Update Prometheus dependency to v2.39.1. (@rfratto)

- Update Promtail dependency to weekly release k122. (@rfratto)

- Tracing: support the `num_traces` and `expected_new_traces_per_sec` configuration parameters in the tail_sampling processor. (@ptodev)

### Bugfixes

- Remove empty port from the `apache_http` integration's instance label. (@katepangLiu)

- Fix identifier on target creation for SNMP v2 integration. (@marctc)

- Fix bug when specifying Blackbox's modules when using Blackbox integration. (@marctc)

- Tracing: fix a panic when the required `protocols` field was not set in the `otlp` receiver. (@ptodev)

- Support Bearer tokens for metric remote writes in the Grafana Operator (@jcreixell, @marctc)

### Other changes

- Update versions of embedded Prometheus exporters used for integrations:

  - Update `github.com/prometheus/statsd_exporter` to `v0.22.8`. (@captncraig)

  - Update `github.com/prometheus-community/postgres_exporter` to `v0.11.1`. (@captncraig)

  - Update `github.com/prometheus/memcached_exporter` to `v0.10.0`. (@captncraig)

  - Update `github.com/prometheus-community/elasticsearch_exporter` to `v1.5.0`. (@captncraig)

  - Update `github.com/prometheus/mysqld_exporter` to `v0.14.0`. (@captncraig)

  - Update `github.com/prometheus/consul_exporter` to `v0.8.0`. (@captncraig)

  - Update `github.com/ncabatoff/process-exporter` to `v0.7.10`. (@captncraig)

  - Update `github.com/prometheus-community/postgres_exporter` to `v0.11.1`. (@captncraig)

- Use Go 1.19.3 for builds. (@rfratto)

v0.28.1 (2022-11-03)
--------------------

### Security

- Update Docker base image to resolve OpenSSL vulnerabilities CVE-2022-3602 and
  CVE-2022-3786. Grafana Agent does not use OpenSSL, so we do not believe it is
  vulnerable to these issues, but the base image has been updated to remove the
  report from image scanners. (@rfratto)

v0.28.0 (2022-09-29)
--------------------

### Features

- Introduce Grafana Agent Flow, an experimental "programmable pipeline" runtime
  mode which improves how to configure and debug Grafana Agent by using
  components. (@captncraig, @karengermond, @marctc, @mattdurham, @rfratto,
  @rlankfo, @tpaschalis)

- Introduce Blackbox exporter integration. (@marctc)

### Enhancements

- Update Loki dependency to v2.6.1. (@rfratto)

### Bugfixes

### Other changes

- Fix relabel configs in sample agent-operator manifests (@hjet)

- Operator no longer set the `SecurityContext.Privileged` flag in the `config-reloader` container. (@hsyed-dojo)

- Add metrics for config reloads and config hash (@jcreixell)

v0.27.1 (2022-09-09)
--------------------

> **NOTE**: ARMv6 Docker images are no longer being published.
>
> We have stopped publishing Docker images for ARMv6 platforms.
> This is due to the new Ubuntu base image we are using that does not support ARMv6.
> The new Ubuntu base image has less reported CVEs, and allows us to provide more
> secure Docker images. We will still continue to publish ARMv6 release binaries and
> deb/rpm packages.

### Other Changes

- Switch docker image base from debian to ubuntu. (@captncraig)

v0.27.0 (2022-09-01)
--------------------

### Features

- Integrations: (beta) Add vmware_exporter integration (@rlankfo)

- App agent receiver: add Event kind to payload (@domasx2)

### Enhancements

- Tracing: Introduce a periodic appender to the remotewriteexporter to control sample rate. (@mapno)

- Tracing: Update OpenTelemetry dependency to v0.55.0. (@rfratto, @mapno)

- Add base agent-operator jsonnet library and generated manifests (@hjet)

- Add full (metrics, logs, K8s events) sample agent-operator jsonnet library and gen manifests (@hjet)

- Introduce new configuration fields for disabling Keep-Alives and setting the
  IdleConnectionTimeout when scraping. (@tpaschalis)

- Add field to Operator CRD to disable report usage functionality. (@marctc)

### Bugfixes

- Tracing: Fixed issue with the PromSD processor using the `connection` method to discover the IP
  address.  It was failing to match because the port number was included in the address string. (@jphx)

- Register prometheus discovery metrics. (@mattdurham)

- Fix seg fault when no instance parameter is provided for apache_http integration, using integrations-next feature flag. (@rgeyer)

- Fix grafanacloud-install.ps1 web request internal server error when fetching config. (@rlankfo)

- Fix snmp integration not passing module or walk_params parameters when scraping. (@rgeyer)

- Fix unmarshal errors (key "<walk_param name>" already set in map) for snmp integration config when walk_params is defined, and the config is reloaded. (@rgeyer)

### Other changes

- Update several go dependencies to resolve warnings from certain security scanning tools. None of the resolved vulnerabilities were known to be exploitable through the agent. (@captncraig)

- It is now possible to compile Grafana Agent using Go 1.19. (@rfratto)

v0.26.1 (2022-07-25)
--------------------

> **BREAKING CHANGES**: This release has breaking changes. Please read entries
> carefully and consult the [upgrade guide][] for specific instructions.

### Breaking changes

- Change windows certificate store so client certificate is no longer required in store. (@mattdurham)

### Bugfixes

- Operator: Fix issue where configured `targetPort` ServiceMonitors resulted in
  generating an incorrect scrape_config. (@rfratto)

- Build the Linux/AMD64 artifacts using the opt-out flag for the ebpf_exporter. (@tpaschalis)

v0.26.0 (2022-07-18)
--------------------

> **BREAKING CHANGES**: This release has breaking changes. Please read entries
> carefully and consult the [upgrade guide][] for specific instructions.

### Breaking changes

- Deprecated `server` YAML block fields have now been removed in favor of the
  command-line flags that replaced them. These fields were originally
  deprecated in v0.24.0. (@rfratto)

- Changed tail sampling policies to be configured as in the OpenTelemetry
  Collector. (@mapno)

### Features

- Introduce Apache HTTP exporter integration. (@v-zhuravlev)

- Introduce eBPF exporter integration. (@tpaschalis)

### Enhancements

- Truncate all records in WAL if repair attempt fails. (@rlankfo)

### Bugfixes

- Relative symlinks for promtail now work as expected. (@RangerCD, @mukerjee)

- Fix rate limiting implementation for the app agent receiver integration. (@domasx2)

- Fix mongodb exporter so that it now collects all metrics. (@mattdurham)

v0.25.1 (2022-06-16)
--------------------

### Bugfixes

- Integer types fail to unmarshal correctly in operator additional scrape configs. (@rlankfo)

- Unwrap replayWAL error before attempting corruption repair. (@rlankfo)

v0.25.0 (2022-06-06)
--------------------

> **BREAKING CHANGES**: This release has breaking changes. Please read entries
> carefully and consult the [upgrade guide][] for specific instructions.

### Breaking changes

- Traces: Use `rpc.grpc.status_code` attribute to determine
  span failed in the service graph processor (@rcrowe)

### Features

- Add HTTP endpoints to fetch active instances and targets for the Logs subsystem.
  (@marctc)

- (beta) Add support for using windows certificate store for TLS connections. (@mattdurham)

- Grafana Agent Operator: add support for integrations through an `Integration`
  CRD which is discovered by `GrafanaAgent`. (@rfratto)

- (experimental) Add app agent receiver integration. This depends on integrations-next being enabled
  via the `integrations-next` feature flag. Use `-enable-features=integrations-next` to use
  this integration. (@kpelelis, @domas)

- Introduce SNMP exporter integration. (@v-zhuravlev)

- Configure the agent to report the use of feature flags to grafana.com. (@marctc)

### Enhancements

- integrations-next: Integrations using autoscrape will now autoscrape metrics
  using in-memory connections instead of connecting to themselves over the
  network. As a result of this change, the `client_config` field has been
  removed. (@rfratto)

- Enable `proxy_url` support on `oauth2` for metrics and logs (update **prometheus/common** dependency to `v0.33.0`). (@martin-jaeger-maersk)

- `extra-scrape-metrics` can now be enabled with the `--enable-features=extra-scrape-metrics` feature flag. See <https://prometheus.io/docs/prometheus/2.31/feature_flags/#extra-scrape-metrics> for details. (@rlankfo)

- Resolved issue in v2 integrations where if an instance name was a prefix of another the route handler would fail to
  match requests on the longer name (@mattdurham)

- Set `include_metadata` to true by default for OTLP traces receivers (@mapno)

### Bugfixes

- Scraping service was not honoring the new server grpc flags `server.grpc.address`.  (@mattdurham)

### Other changes

- Update base image of official Docker containers from Debian buster to Debian
  bullseye. (@rfratto)

- Use Go 1.18 for builds. (@rfratto)

- Add `metrics` prefix to the url of list instances endpoint (`GET
  /agent/api/v1/instances`) and list targets endpoint (`GET
  /agent/api/v1/metrics/targets`). (@marctc)

- Add extra identifying labels (`job`, `instance`, `agent_hostname`) to eventhandler integration. (@hjet)

- Add `extra_labels` configuration to eventhandler integration. (@hjet)

v0.24.2 (2022-05-02)
--------------------

### Bugfixes

- Added configuration watcher delay to prevent race condition in cases where scraping service mode has not gracefully exited. (@mattdurham)

### Other changes

- Update version of node_exporter to include additional metrics for osx. (@v-zhuravlev)

v0.24.1 (2022-04-14)
--------------------

### Bugfixes

- Add missing version information back into `agentctl --version`. (@rlankfo)

- Bump version of github-exporter to latest upstream SHA 284088c21e7d, which
  includes fixes from bugs found in their latest tag. This includes a fix
  where not all releases where retrieved when pulling release information.
  (@rfratto)

- Set the `Content-Type` HTTP header to `application/json` for API endpoints
  returning json objects. (@marctc)

- Operator: fix issue where a `username_file` field was incorrectly set.
  (@rfratto)

- Initialize the logger with default `log_level` and `log_format` parameters.
  (@tpaschalis)

### Other changes

- Embed timezone data to enable Promtail pipelines using the `location` field
  on Windows machines. (@tpaschalis)

v0.24.0 (2022-04-07)
--------------------

> **BREAKING CHANGES**: This release has breaking changes. Please read entries
> carefully and consult the [upgrade guide][] for specific instructions.
>
> **GRAFANA AGENT OPERATOR USERS**: As of this release, Grafana Agent Operator
> does not support versions of Grafana Agent prior to v0.24.0.

### Breaking changes

- The following metrics will now be prefixed with `agent_dskit_` instead of
  `cortex_`: `cortex_kv_request_duration_seconds`,
  `cortex_member_consul_heartbeats_total`, `cortex_member_ring_tokens_owned`,
  `cortex_member_ring_tokens_to_own`, `cortex_ring_member_ownership_percent`,
  `cortex_ring_members`, `cortex_ring_oldest_member_timestamp`,
  `cortex_ring_tokens_owned`, `cortex_ring_tokens_total`. (@rlankfo)

- Traces: the `traces_spanmetrics_calls_total_total` metric has been renamed to
  `traces_spanmetrics_calls_total` (@fredr)

- Two new flags, `-server.http.enable-tls` and `-server.grpc.enable-tls` must
  be provided to explicitly enable TLS support. This is a change of the
  previous behavior where TLS support was enabled when a certificate pair was
  provided. (@rfratto)

- Many command line flags starting with `-server.` block have been renamed.
  (@rfratto)

- The `-log.level` and `-log.format` flags are removed in favor of being set in
  the configuration file. (@rfratto)

- Flags for configuring TLS have been removed in favor of being set in the
  configuration file. (@rfratto)

- Dynamic reload is no longer supported for deprecated server block fields.
  Changing a deprecated field will be ignored and cause the reload to fail.
  (@rfratto)

- The default HTTP listen address is now `127.0.0.1:12345`. Use the
  `-server.http.address` flag to change this value. (@rfratto)

- The default gRPC listen address is now `127.0.0.1:12346`. Use the
  `-server.grpc.address` flag to change this value. (@rfratto)

- `-reload-addr` and `-reload-port` have been removed. They are no longer
  necessary as the primary HTTP server is now static and can't be shut down in
  the middle of a `/-/reload` call. (@rfratto)

- (Only impacts `integrations-next` feature flag) Many integrations have been
  renamed to better represent what they are integrating with. For example,
  `redis_exporter` is now `redis`. This change requires updating
  `integrations-next`-enabled configuration files. This change also changes
  integration names shown in metric labels. (@rfratto)

- The deprecated `-prometheus.*` flags have been removed in favor of
  their `-metrics.*` counterparts. The `-prometheus.*` flags were first
  deprecated in v0.19.0. (@rfratto)

### Deprecations

- Most fields in the `server` block of the configuration file are
  now deprecated in favor of command line flags. These fields will be removed
  in the v0.26.0 release. Please consult the upgrade guide for more information
  and rationale. (@rfratto)

### Features

- Added config read API support to GrafanaAgent Custom Resource Definition.
  (@shamsalmon)

- Added consulagent_sd to target discovery. (@chuckyz)

- Introduce EXPERIMENTAL support for dynamic configuration. (@mattdurham)

- Introduced endpoint that accepts remote_write requests and pushes metrics data directly into an instance's WAL. (@tpaschalis)

- Added builds for linux/ppc64le. (@aklyachkin)

### Enhancements

- Tracing: Exporters can now be configured to use OAuth. (@canuteson)

- Strengthen readiness check for metrics instances. (@tpaschalis)

- Parameterize namespace field in sample K8s logs manifests (@hjet)

- Upgrade to Loki k87. (@rlankfo)

- Update Prometheus dependency to v2.34.0. (@rfratto)

- Update OpenTelemetry-collector dependency to v0.46.0. (@mapno)

- Update cAdvisor dependency to v0.44.0. (@rfratto)

- Update mongodb_exporter dependency to v0.31.2 (@mukerjee)

- Use grafana-agent/v2 Tanka Jsonnet to generate K8s manifests (@hjet)

- Replace agent-bare.yaml K8s sample Deployment with StatefulSet (@hjet)

- Improve error message for `agentctl` when timeout happens calling
  `cloud-config` command (@marctc)

- Enable integrations-next by default in agent-bare.yaml. Please note #1262 (@hjet)

### Bugfixes

- Fix Kubernetes manifests to use port `4317` for OTLP instead of the previous
  `55680` in line with the default exposed port in the agent.

- Ensure singleton integrations are honored in v2 integrations (@mattdurham)

- Tracing: `const_labels` is now correctly parsed in the remote write exporter.
  (@fredr)

- integrations-next: Fix race condition where metrics endpoints for
  integrations may disappear after reloading the config file. (@rfratto)

- Removed the `server.path_prefix` field which would break various features in
  Grafana Agent when set. (@rfratto)

- Fix issue where installing the DEB/RPM packages would overwrite the existing
  config files and environment files. (@rfratto)

- Set `grafanaDashboardFolder` as top level key in the mixin. (@Duologic)

- Operator: Custom Secrets or ConfigMaps to mount will no longer collide with
  the path name of the default secret mount. As a side effect of this bugfix,
  custom Secrets will now be mounted at
  `/var/lib/grafana-agent/extra-secrets/<secret name>` and custom ConfigMaps
  will now be mounted at `/var/lib/grafana-agent/extra-configmaps/<configmap
  name>`. This is not a breaking change as it was previously impossible to
  properly provide these custom mounts. (@rfratto)

- Flags accidentally prefixed with `-metrics.service..` (two `.` in a row) have
  now been fixed to only have one `.`. (@rfratto)

- Protect concurrent writes to the WAL in the remote write exporter (@mapno)

### Other changes

- The `-metrics.wal-directory` flag and `metrics.wal_directory` config option
  will now default to `data-agent/`, the same default WAL directory as
  Prometheus Agent. (@rfratto)

v0.23.0 (2022-02-10)
--------------------

### Enhancements

- Go 1.17 is now used for all builds of the Agent. (@tpaschalis)

- integrations-next: Add `extra_labels` to add a custom set of labels to
  integration targets. (@rfratto)

- The agent no longer appends duplicate exemplars. (@tpaschalis)

- Added Kubernetes eventhandler integration (@hjet)

- Enables sending of exemplars over remote write by default. (@rlankfo)

### Bugfixes

- Fixed issue where Grafana Agent may panic if there is a very large WAL
  loading while old WALs are being deleted or the `/agent/api/v1/targets`
  endpoint is called. (@tpaschalis)

- Fix panic in prom_sd_processor when address is empty (@mapno)

- Operator: Add missing proxy_url field from generated remote_write configs.
  (@rfratto)

- Honor the specified log format in the traces subsystem (@mapno)

- Fix typo in node_exporter for runit_service_dir. (@mattdurham)

- Allow inlining credentials in remote_write url. (@tpaschalis)

- integrations-next: Wait for integrations to stop when starting new instances
  or shutting down (@rfratto).

- Fix issue with windows_exporter mssql collector crashing the agent.
  (@mattdurham)

- The deb and rpm files will now ensure the /var/lib/grafana-agent data
  directory is created with permissions set to 0770. (@rfratto)

- Make agent-traces.yaml Namespace a template-friendly variable (@hjet)

- Disable `machine-id` journal vol by default in sample logs manifest (@hjet)

v0.22.0 (2022-01-13)
--------------------

> This release has deprecations. Please read entries carefully and consult
> the [upgrade guide][] for specific instructions.

### Deprecations

- The node_exporter integration's `netdev_device_whitelist` field is deprecated
  in favor of `netdev_device_include`. Support for the old field name will be
  removed in a future version. (@rfratto)

- The node_exporter integration's `netdev_device_blacklist` field is deprecated
  in favor of `netdev_device_include`. Support for the old field name will be
  removed in a future version. (@rfratto)

- The node_exporter integration's `systemd_unit_whitelist` field is deprecated
  in favor of `systemd_unit_include`. Support for the old field name will be
  removed in a future version. (@rfratto)

- The node_exporter integration's `systemd_unit_blacklist` field is deprecated
  in favor of `systemd_unit_exclude`. Support for the old field name will be
  removed in a future version. (@rfratto)

- The node_exporter integration's `filesystem_ignored_mount_points` field is
  deprecated in favor of `filesystem_mount_points_exclude`. Support for the old
  field name will be removed in a future version. (@rfratto)

- The node_exporter integration's `filesystem_ignored_fs_types` field is
  deprecated in favor of `filesystem_fs_types_exclude`. Support for the old
  field name will be removed in a future version. (@rfratto)

### Features

- (beta) Enable experimental config urls for fetching remote configs.
  Currently, only HTTP/S is supported. Pass the
  `-enable-features=remote-configs` flag to turn this on. (@rlankfo)

- Added [cAdvisor](https://github.com/google/cadvisor) integration. (@rgeyer)

- Traces: Add `Agent Tracing Pipeline` dashboard and alerts (@mapno)

- Traces: Support jaeger/grpc exporter (@nicoche)

- (beta) Enable an experimental integrations subsystem revamp. Pass
  `integrations-next` to `-enable-features` to turn this on. Reading the
  documentation for the revamp is recommended; enabling it causes breaking
  config changes. (@rfratto)

### Enhancements

- Traces: Improved pod association in PromSD processor (@mapno)

- Updated OTel to v0.40.0 (@mapno)

- Remote write dashboard: show in and out sample rates (@bboreham)

- Remote write dashboard: add mean latency (@bboreham)

- Update node_exporter dependency to v1.3.1. (@rfratto)

- Cherry-pick Prometheus PR #10102 into our Prometheus dependency (@rfratto).

### Bugfixes

- Fix usage of POSTGRES_EXPORTER_DATA_SOURCE_NAME when using postgres_exporter
  integration (@f11r)

- Change ordering of the entrypoint for windows service so that it accepts
  commands immediately (@mattdurham)

- Only stop WAL cleaner when it has been started (@56quarters)

- Fix issue with unquoted install path on Windows, that could allow escalation
  or running an arbitrary executable (@mattdurham)

- Fix cAdvisor so it collects all defined metrics instead of the last
  (@pkoenig10)

- Fix panic when using 'stdout' in automatic logging (@mapno)

- Grafana Agent Operator: The /-/ready and /-/healthy endpoints will
  no longer always return 404 (@rfratto).

### Other changes

- Remove log-level flag from systemd unit file (@jpkrohling)

v0.21.2 (2021-12-08)
--------------------

### Security fixes

- This release contains a fix for
  [CVE-2021-41090](https://github.com/grafana/agent/security/advisories/GHSA-9c4x-5hgq-q3wh).

### Other changes

- This release disables the existing `/-/config` and
  `/agent/api/v1/configs/{name}` endpoints by default. Pass the
  `--config.enable-read-api` flag at the command line to opt in to these
  endpoints.

v0.21.1 (2021-11-18)
--------------------

### Bugfixes

- Fix panic when using postgres_exporter integration (@saputradharma)

- Fix panic when dnsamsq_exporter integration tried to log a warning (@rfratto)

- Statsd Integration: Adding logger instance to the statsd mapper
  instantiation. (@gaantunes)

- Statsd Integration: Fix issue where mapped metrics weren't exposed to the
  integration. (@mattdurham)

- Operator: fix bug where version was a required field (@rfratto)

- Metrics: Only run WAL cleaner when metrics are being used and a WAL is
  configured. (@rfratto)

v0.21.0 (2021-11-17)
--------------------

### Enhancements

- Update Cortex dependency to v1.10.0-92-g85c378182. (@rlankfo)

- Update Loki dependency to v2.1.0-656-g0ae0d4da1. (@rlankfo)

- Update Prometheus dependency to v2.31.0 (@rlankfo)

- Add Agent Operator Helm quickstart guide (@hjet)

- Reorg Agent Operator quickstart guides (@hjet)

### Bugfixes

- Packaging: Use correct user/group env variables in RPM %post script (@simonc6372)

- Validate logs config when using logs_instance with automatic logging processor (@mapno)

- Operator: Fix MetricsInstance Service port (@hjet)

- Operator: Create govern service per Grafana Agent (@shturman)

- Operator: Fix relabel_config directive for PodLogs resource (@hjet)

- Traces: Fix `success_logic` code in service graphs processor (@mapno)

### Other changes

- Self-scraped integrations will now use an SUO-specific value for the `instance` label. (@rfratto)

- Traces: Changed service graphs store implementation to improve CPU performance (@mapno)

v0.20.1 (2021-12-08)
--------------------

> _NOTE_: The fixes in this patch are only present in v0.20.1 and >=v0.21.2.

### Security fixes

- This release contains a fix for
  [CVE-2021-41090](https://github.com/grafana/agent/security/advisories/GHSA-9c4x-5hgq-q3wh).

### Other changes

- This release disables the existing `/-/config` and
  `/agent/api/v1/configs/{name}` endpoitns by default. Pass the
  `--config.enable-read-api` flag at the command line to opt in to these
  endpoints.

v0.20.0 (2021-10-28)
--------------------

> **BREAKING CHANGES**: This release has breaking changes. Please read entries
> carefully and consult the [upgrade guide][] for specific instructions.

### Breaking Changes

- push_config is no longer supported in trace's config (@mapno)

### Features

- Operator: The Grafana Agent Operator can now generate a Kubelet service to
  allow a ServiceMonitor to collect Kubelet and cAdvisor metrics. This requires
  passing a `--kubelet-service` flag to the Operator in `namespace/name` format
  (like `kube-system/kubelet`). (@rfratto)

- Service graphs processor (@mapno)

### Enhancements

- Updated mysqld_exporter to v0.13.0 (@gaantunes)

- Updated postgres_exporter to v0.10.0 (@gaantunes)

- Updated redis_exporter to v1.27.1 (@gaantunes)

- Updated memcached_exporter to v0.9.0 (@gaantunes)

- Updated statsd_exporter to v0.22.2 (@gaantunes)

- Updated elasticsearch_exporter to v1.2.1 (@gaantunes)

- Add remote write to silent Windows Installer  (@mattdurham)

- Updated mongodb_exporter to v0.20.7 (@rfratto)

- Updated OTel to v0.36 (@mapno)

- Updated statsd_exporter to v0.22.2 (@mattdurham)

- Update windows_exporter to v0.16.0 (@rfratto, @mattdurham)

- Add send latency to agent dashboard (@bboreham)

### Bugfixes

- Do not immediately cancel context when creating a new trace processor. This
  was preventing scrape_configs in traces from functioning. (@lheinlen)

- Sanitize autologged Loki labels by replacing invalid characters with
  underscores (@mapno)

- Traces: remove extra line feed/spaces/tabs when reading password_file content
  (@nicoche)

- Updated envsubst to v2.0.0-20210730161058-179042472c46. This version has a
  fix needed for escaping values outside of variable substitutions. (@rlankfo)

- Grafana Agent Operator should no longer delete resources matching the names
  of the resources it manages. (@rfratto)

- Grafana Agent Operator will now appropriately assign an
  `app.kubernetes.io/managed-by=grafana-agent-operator` to all created
  resources. (@rfratto)

### Other changes

- Configuration API now returns 404 instead of 400 when attempting to get or
  delete a config which does not exist. (@kgeckhart)

- The windows_exporter now disables the textfile collector by default.
  (@rfratto)

v0.19.0 (2021-09-29)
--------------------

> **BREAKING CHANGES**: This release has breaking changes. Please read entries
> carefully and consult the [upgrade guide][] for specific instructions.

### Breaking Changes

- Reduced verbosity of tracing autologging by not logging `STATUS_CODE_UNSET`
  status codes. (@mapno)

- Operator: rename `Prometheus*` CRDs to `Metrics*` and `Prometheus*` fields to
  `Metrics*`. (@rfratto)

- Operator: CRDs are no longer referenced using a hyphen in the name to be
  consistent with how Kubernetes refers to resources. (@rfratto)

- `prom_instance` in the spanmetrics config is now named `metrics_instance`.
  (@rfratto)

### Deprecations

- The `loki` key at the root of the config file has been deprecated in favor of
  `logs`. `loki`-named fields in `automatic_logging` have been renamed
  accordinly: `loki_name` is now `logs_instance_name`, `loki_tag` is now
  `logs_instance_tag`, and `backend: loki` is now `backend: logs_instance`.
  (@rfratto)

- The `prometheus` key at the root of the config file has been deprecated in
  favor of `metrics`. Flag names starting with `prometheus.` have also been
  deprecated in favor of the same flags with the `metrics.` prefix. Metrics
  prefixed with `agent_prometheus_` are now prefixed with `agent_metrics_`.
  (@rfratto)

- The `tempo` key at the root of the config file has been deprecated in favor
  of `traces`. (@mattdurham)

### Features

- Added [GitHub exporter](https://github.com/infinityworks/github-exporter)
  integration. (@rgeyer)

- Add TLS config options for tempo `remote_write`s. (@mapno)

- Support autologging span attributes as log labels (@mapno)

- Put Tests requiring Network Access behind a -online flag (@flokli)

- Add logging support to the Grafana Agent Operator. (@rfratto)

- Add `operator-detach` command to agentctl to allow zero-downtime upgrades
  when removing an Operator CRD. (@rfratto)

- The Grafana Agent Operator will now default to deploying the matching release
  version of the Grafana Agent instead of v0.14.0. (@rfratto)

### Enhancements

- Update OTel dependency to v0.30.0 (@mapno)

- Allow reloading configuration using `SIGHUP` signal. (@tharun208)

- Add HOSTNAME environment variable to service file to allow for expanding the
  $HOSTNAME variable in agent config.  (@dfrankel33)

- Update jsonnet-libs to 1.21 for Kubernetes 1.21+ compatability. (@MurzNN)

- Make method used to add k/v to spans in prom_sd processor configurable.
  (@mapno)

### Bugfixes

- Regex capture groups like `${1}` will now be kept intact when using
  `-config.expand-env`. (@rfratto)

- The directory of the logs positions file will now properly be created on
  startup for all instances. (@rfratto)

- The Linux system packages will now configure the grafana-agent user to be a
  member of the adm and systemd-journal groups. This will allow logs to read
  from journald and /var/log by default. (@rfratto)

- Fix collecting filesystem metrics on Mac OS (darwin) in the `node_exporter`
  integration default config. (@eamonryan)

- Remove v0.0.0 flags during build with no explicit release tag (@mattdurham)

- Fix issue with global scrape_interval changes not reloading integrations
  (@kgeckhart)

- Grafana Agent Operator will now detect changes to referenced ConfigMaps and
  Secrets and reload the Agent properly. (@rfratto)

- Grafana Agent Operator's object label selectors will now use Kubernetes
  defaults when undefined (i.e., default to nothing). (@rfratto)

- Fix yaml marshalling tag for cert_file in kafka exporter agent config.
  (@rgeyer)

- Fix warn-level logging of dropped targets. (@james-callahan)

- Standardize scrape_interval to 1m in examples. (@mattdurham)

v0.18.4 (2021-09-14)
--------------------

### Enhancements

- Add `agent_prometheus_configs_changed_total` metric to track instance config
  events. (@rfratto)

### Bugfixes

- Fix info logging on windows. (@mattdurham)

- Scraping service: Ensure that a reshard is scheduled every reshard
  interval. (@rfratto)

v0.18.3 (2021-09-08)
--------------------

### Bugfixes

- Register missing metric for configstore consul request duration. (@rfratto)

- Logs should contain a caller field with file and line numbers again
  (@kgeckhart)

- In scraping service mode, the polling configuration refresh should honor
  timeout. (@mattdurham)

- In scraping service mode, the lifecycle reshard should happen using a
  goroutine. (@mattdurham)

- In scraping service mode, scraping service can deadlock when reloading during
  join. (@mattdurham)

- Scraping service: prevent more than one refresh from being queued at a time.
  (@rfratto)

v0.18.2 (2021-08-12)
--------------------

### Bugfixes

- Honor the prefix and remove prefix from consul list results (@mattdurham)

v0.18.1 (2021-08-09)
--------------------

### Bugfixes

- Reduce number of consul calls when ran in scrape service mode (@mattdurham)

v0.18.0 (2021-07-29)
--------------------

### Features

- Added [GitHub exporter](https://github.com/infinityworks/github-exporter)
  integration. (@rgeyer)

- Add support for OTLP HTTP trace exporting. (@mapno)

### Enhancements

- Switch to drone for releases. (@mattdurham)

- Update postgres_exporter to a [branch of](https://github.com/grafana/postgres_exporter/tree/exporter-package-v0.10.0) v0.10.0

### Bugfixes

- Enabled flag for integrations is not being honored. (@mattdurham)

v0.17.0 (2021-07-15)
--------------------

### Features

- Added [Kafka Lag exporter](https://github.com/davidmparrott/kafka_exporter)
  integration. (@gaantunes)

### Bugfixes

- Fix race condition that may occur and result in a panic when initializing
  scraping service cluster. (@rfratto)

v0.16.1 (2021-06-22)
--------------------

### Bugfixes

- Fix issue where replaying a WAL caused incorrect metrics to be sent over
  remote write. (@rfratto)

v0.16.0 (2021-06-17)
--------------------

### Features

- (beta) A Grafana Agent Operator is now available. (@rfratto)

### Enhancements

- Error messages when installing the Grafana Agent for Grafana Cloud will now
  be shown. (@rfratto)

### Bugfixes

- Fix a leak in the shared string interner introduced in v0.14.0. This fix was
  made to a [dependency](https://github.com/grafana/prometheus/pull/21).
  (@rfratto)

- Fix issue where a target will fail to be scraped for the process lifetime if
  that target had gone down for long enough that its series were removed from
  the in-memory cache (2 GC cycles). (@rfratto)

v0.15.0 (2021-06-03)
--------------------

> **BREAKING CHANGES**: This release has breaking changes. Please read entries
> carefully and consult the [upgrade guide][] for specific instructions.

### Breaking Changes

- The configuration of Tempo Autologging has changed. (@mapno)

### Features

- Add support for exemplars. (@mapno)

### Enhancements

- Add the option to log to stdout instead of a Loki instance. (@joe-elliott)

- Update Cortex dependency to v1.8.0.

- Running the Agent as a DaemonSet with host_filter and role: pod should no
  longer cause unnecessary load against the Kubernetes SD API. (@rfratto)

- Update Prometheus to v2.27.0. (@mapno)

- Update Loki dependency to d88f3996eaa2. This is a non-release build, and was
  needed to support exemplars. (@mapno)

- Update Cortex dependency to d382e1d80eaf. This is a non-release build, and
  was needed to support exemplars. (@mapno)

### Bugfixes

- Host filter relabeling rules should now work. (@rfratto)

- Fixed issue where span metrics where being reported with wrong time unit.
  (@mapno)

### Other changes

- Intentionally order tracing processors. (@joe-elliott)

v0.14.0 (2021-05-24)
--------------------

> **BREAKING CHANGES**: This release has breaking changes. Please read entries
> carefully and consult the [upgrade guide][] for specific instructions.
>
> **STABILITY NOTICE**: As of this release, functionality that is not
> recommended for production use and is expected to change will be tagged
> interchangably as "experimental" or "beta."

### Security fixes

- The Scraping service API will now reject configs that read credentials from
  disk by default. This prevents malicious users from reading arbitrary files
  and sending their contents over the network. The old behavior can be
  re-enabled by setting `dangerous_allow_reading_files: true` in the scraping
  service config. (@rfratto)

### Breaking changes

- Configuration for SigV4 has changed. (@rfratto)

### Deprecations

- `push_config` is now supplanted by `remote_block` and `batch`. `push_config`
  will be removed in a future version (@mapno)

### Features

- (beta) New integration: windows_exporter (@mattdurham)

- (beta) Grafana Agent Windows Installer is now included as a release artifact.
  (@mattdurham)

- Official M1 Mac release builds will now be generated! Look for
  `agent-darwin-arm64` and `agentctl-darwin-arm64` in the release assets.
  (@rfratto)

- Add support for running as a Windows service (@mattdurham)

- (beta) Add /-/reload support. It is not recommended to invoke `/-/reload`
  against the main HTTP server. Instead, two new command-line flags have been
  added: `--reload-addr` and `--reload-port`. These will launch a
  `/-/reload`-only HTTP server that can be used to safely reload the Agent's
  state.  (@rfratto)

- Add a /-/config endpoint. This endpoint will return the current configuration
  file with defaults applied that the Agent has loaded from disk. (@rfratto)

- (beta) Support generating metrics and exposing them via a Prometheus exporter
  from span data. (@yeya24)

- Tail-based sampling for tracing pipelines (@mapno)

- Added Automatic Logging feature for Tempo (@joe-elliott)

- Disallow reading files from within scraping service configs by default.
  (@rfratto)

- Add remote write for span metrics (@mapno)

### Enhancements

- Support compression for trace export. (@mdisibio)

- Add global remote_write configuration that is shared between all instances
  and integrations. (@mattdurham)

- Go 1.16 is now used for all builds of the Agent. (@rfratto)

- Update Prometheus dependency to v2.26.0. (@rfratto)

- Upgrade `go.opentelemetry.io/collector` to v0.21.0 (@mapno)

- Add kafka trace receiver (@mapno)

- Support mirroring a trace pipeline to multiple backends (@mapno)

- Add `headers` field in `remote_write` config for Tempo. `headers` specifies
  HTTP headers to forward to the remote endpoint. (@alexbiehl)

- Add silent uninstall to Windows Uninstaller. (@mattdurham)

### Bugfixes

- Native Darwin arm64 builds will no longer crash when writing metrics to the
  WAL. (@rfratto)

- Remote write endpoints that never function across the lifetime of the Agent
  will no longer prevent the WAL from being truncated. (@rfratto)

- Bring back FreeBSD support. (@rfratto)

- agentctl will no longer leak WAL resources when retrieving WAL stats.
  (@rfratto)

- Ensure defaults are applied to undefined sections in config file. This fixes
  a problem where integrations didn't work if `prometheus:` wasn't configured.
  (@rfratto)

- Fixed issue where automatic logging double logged "svc". (@joe-elliott)

### Other changes

- The Grafana Cloud Agent has been renamed to the Grafana Agent. (@rfratto)

- Instance configs uploaded to the Config Store API will no longer be stored
  along with the global Prometheus defaults. This is done to allow globals to
  be updated and re-apply the new global defaults to the configs from the
  Config Store. (@rfratto)

- The User-Agent header sent for logs will now be `GrafanaAgent/<version>`
  (@rfratto)

- Add `tempo_spanmetrics` namespace in spanmetrics (@mapno)

v0.13.1 (2021-04-09)
--------------------

### Bugfixes

- Validate that incoming scraped metrics do not have an empty label set or a
  label set with duplicate labels, mirroring the behavior of Prometheus.
  (@rfratto)

v0.13.0 (2021-02-25)
--------------------

> The primary branch name has changed from `master` to `main`. You may have to
> update your local checkouts of the repository to point at the new branch name.

### Features

- postgres_exporter: Support query_path and disable_default_metrics. (@rfratto)

### Enhancements

- Support other architectures in installation script. (@rfratto)

- Allow specifying custom wal_truncate_frequency per integration. (@rfratto)

- The SigV4 region can now be inferred using the shared config (at
  `$HOME/.aws/config`) or environment variables (via `AWS_CONFIG`). (@rfratto)

- Update Prometheus dependency to v2.25.0. (@rfratto)

### Bugfixes

- Not providing an `-addr` flag for `agentctl config-sync` will no longer
  report an error and will instead use the pre-existing default value.
  (@rfratto)

- Fixed a bug from v0.12.0 where the Loki installation script failed because
  positions_directory was not set. (@rfratto)

- Reduce the likelihood of dataloss during a remote_write-side outage by
  increasing the default wal_truncation_frequency to 60m and preventing the WAL
  from being truncated if the last truncation timestamp hasn't changed. This
  change increases the size of the WAL on average, and users may configure a
  lower wal_truncation_frequency to deliberately choose a smaller WAL over
  write guarantees. (@rfratto)

- Add the ability to read and serve HTTPS integration metrics when given a set
  certificates (@mattdurham)

v0.12.0 (2021-02-05)
--------------------

> **BREAKING CHANGES**: This release has breaking changes. Please read entries
> carefully and consult the [upgrade guide][] for specific instructions.

### Breaking Changes

- The configuration format for the `loki` block has changed. (@rfratto)

- The configuration format for the `tempo` block has changed. (@rfratto)

### Features

- Support for multiple Loki Promtail instances has been added. (@rfratto)

- Support for multiple Tempo instances has been added. (@rfratto)

- Added [ElasticSearch exporter](https://github.com/justwatchcom/elasticsearch_exporter)
  integration. (@colega)

### Enhancements

- `.deb` and `.rpm` packages are now generated for all supported architectures.
  The architecture of the AMD64 package in the filename has been renamed to
  `amd64` to stay synchronized with the architecture name presented from other
  release assets. (@rfratto)

- The `/agent/api/v1/targets` API will now include discovered labels on the
  target pre-relabeling in a `discovered_labels` field. (@rfratto)

- Update Loki to 59a34f9867ce. This is a non-release build, and was needed to
  support multiple Loki instances. (@rfratto)

- Scraping service: Unhealthy Agents in the ring will no longer cause job
  distribution to fail. (@rfratto)

- Scraping service: Cortex ring metrics (prefixed with cortex_ring_) will now
  be registered for tracking the state of the hash ring. (@rfratto)

- Scraping service: instance config ownership is now determined by the hash of
  the instance config name instead of the entire config. This means that
  updating a config is guaranteed to always hash to the same Agent, reducing
  the number of metrics gaps. (@rfratto)

- Only keep a handful of K8s API server metrics by default to reduce default
  active series usage. (@hjet)

- Go 1.15.8 is now used for all distributions of the Agent. (@rfratto)

### Bugfixes

- `agentctl config-check` will now work correctly when the supplied config file
  contains integrations. (@hoenn)

v0.11.0 (2021-01-20)
--------------------

### Features

- ARMv6 builds of `agent` and `agentctl` will now be included in releases to
  expand Agent support to cover all models of Raspberry Pis. ARMv6 docker
  builds are also now available. (@rfratto)

- Added `config-check` subcommand for `agentctl` that can be used to validate
  Agent configuration files before attempting to load them in the `agent`
  itself. (@56quarters)

### Enhancements

- A sigv4 install script for Prometheus has been added. (@rfratto)

- NAMESPACE may be passed as an environment variable to the Kubernetes install
  scripts to specify an installation namespace. (@rfratto)

### Bugfixes

- The K8s API server scrape job will use the API server Service name when
  resolving IP addresses for Prometheus service discovery using the "Endpoints"
  role. (@hjet)

- The K8s manifests will no longer include the `default/kubernetes` job twice
  in both the DaemonSet and the Deployment. (@rfratto)

v0.10.0 (2021-01-13)
--------------------

### Features

- Prometheus `remote_write` now supports SigV4 authentication using the
  [AWS default credentials chain](https://docs.aws.amazon.com/sdk-for-java/v1/developer-guide/credentials.html).
  This enables the Agent to send metrics to Amazon Managed Prometheus without
  needing the [SigV4 Proxy](https://github.com/awslabs/aws-sigv4-proxy).
  (@rfratto)

### Enhancements

- Update `redis_exporter` to v1.15.0. (@rfratto)

- `memcached_exporter` has been updated to v0.8.0. (@rfratto)

- `process-exporter` has been updated to v0.7.5. (@rfratto)

- `wal_cleanup_age` and `wal_cleanup_period` have been added to the top-level
  Prometheus configuration section. These settings control how Write Ahead Logs
  (WALs) that are not associated with any instances are cleaned up. By default,
  WALs not associated with an instance that have not been written in the last
  12 hours are eligible to be cleaned up. This cleanup can be disabled by
  setting `wal_cleanup_period` to `0`. (@56quarters)

- Configuring logs to read from the systemd journal should now work on journals
  that use +ZSTD compression. (@rfratto)

### Bugfixes

- Integrations will now function if the HTTP listen address was set to a value
  other than the default. (@mattdurham)

- The default Loki installation will now be able to write its positions file.
  This was prevented by accidentally writing to a readonly volume mount.
  (@rfratto)

v0.9.1 (2021-01-04)
-------------------

### Enhancements

- agentctl will now be installed by the rpm and deb packages as
  `grafana-agentctl`. (@rfratto)

v0.9.0 (2020-12-10)
-------------------

### Features

- Add support to configure TLS config for the Tempo exporter to use
  insecure_skip_verify to disable TLS chain verification. (@bombsimon)

- Add `sample-stats` to `agentctl` to search the WAL and return a summary of
  samples of series matching the given label selector. (@simonswine)

- New integration:
  [postgres_exporter](https://github.com/wrouesnel/postgres_exporter)
  (@rfratto)

- New integration:
  [statsd_exporter](https://github.com/prometheus/statsd_exporter) (@rfratto)

- New integration:
  [consul_exporter](https://github.com/prometheus/consul_exporter) (@rfratto)

- Add optional environment variable substitution of configuration file.
  (@dcseifert)

### Enhancements

- `min_wal_time` and `max_wal_time` have been added to the instance config
  settings, guaranteeing that data in the WAL will exist for at least
  `min_wal_time` and will not exist for longer than `max_wal_time`. This change
  will increase the size of the WAL slightly but will prevent certain scenarios
  where data is deleted before it is sent. To revert back to the old behavior,
  set `min_wal_time` to `0s`. (@rfratto)

- Update `redis_exporter` to v1.13.1. (@rfratto)

- Bump OpenTelemetry-collector dependency to v0.16.0. (@bombsimon)

### Bugfixes

- Fix issue where the Tempo example manifest could not be applied because the
  port names were too long. (@rfratto)

- Fix issue where the Agent Kubernetes manifests may not load properly on AKS.
  (#279) (@rfratto)

### Other changes

- The User-Agent header sent for logs will now be `GrafanaCloudAgent/<version>`
  (@rfratto)

v0.8.0 (2020-11-06)
-------------------

### Features

- New integration: [dnsamsq_exporter](https://github.com/google/dnsamsq_exporter)
  (@rfratto).

- New integration: [memcached_exporter](https://github.com/prometheus/memcached_exporter)
  (@rfratto).

### Enhancements

- Add `<integration name>_build_info` metric to all integrations. The build
  info displayed will match the build information of the Agent and _not_ the
  embedded exporter. This metric is used by community dashboards, so adding it
  to the Agent increases compatibility with existing dashboards that depend on
  it existing. (@rfratto)

- Bump OpenTelemetry-collector dependency to 0.14.0 (@joe-elliott)

### Bugfixes

- Error messages when retrieving configs from the KV store will now be logged,
  rather than just logging a generic message saying that retrieving the config
  has failed. (@rfratto)

v0.7.2 (2020-10-29)
-------------------

### Enhancements

- Bump Prometheus dependency to 2.21. (@rfratto)

- Bump OpenTelemetry-collector dependency to 0.13.0 (@rfratto)

- Bump Promtail dependency to 2.0. (@rfratto)

- Enhance host_filtering mode to support targets from Docker Swarm and Consul.
  Also, add a `host_filter_relabel_configs` to that will apply relabeling rules
  for determining if a target should be dropped. Add a documentation section
  explaining all of this in detail. (@rfratto)

### Bugfixes

- Fix deb package prerm script so that it stops the agent on package removal.
  (@jdbaldry)

- Fix issue where the `push_config` for Tempo field was expected to be
  `remote_write`. `push_config` now works as expected. (@rfratto)

v0.7.1 (2020-10-23)
-------------------

### Bugfixes

- Fix issue where ARM binaries were not published with the GitHub release.

v0.7.0 (2020-10-23)
-------------------

### Features

- Added Tracing Support. (@joe-elliott)

- Add RPM and deb packaging. (@jdbaldry, @simon6372)

- arm64 and arm/v7 Docker containers and release builds are now available for
  `agent` and `agentctl`. (@rfratto)

- Add `wal-stats` and `target-stats` tooling to `agentctl` to discover WAL and
  cardinality issues. (@rfratto)

- [mysqld_exporter](https://github.com/prometheus/mysqld_exporter) is now
  embedded and available as an integration. (@rfratto)

- [redis_exporter](https://github.com/oliver006/redis_exporter) is now embedded
  and available as an integration. (@dafydd-t)

### Enhancements

- Resharding the cluster when using the scraping service mode now supports
  timeouts through `reshard_timeout`. The default value is `30s.` This timeout
  applies to cluster-wide reshards (performed when joining and leaving the
  cluster) and local reshards (done on the `reshard_interval`). (@rfratto)

### Bugfixes

- Fix issue where integrations crashed with instance_mode was set to `distinct`
  (@rfratto)

- Fix issue where the `agent` integration did not work on Windows (@rfratto).

- Support URL-encoded paths in the scraping service API. (@rfratto)

- The instance label written from replace_instance_label can now be overwritten
  with relabel_configs. This bugfix slightly modifies the behavior of what data
  is stored. The final instance label will now be stored in the WAL rather than
  computed by remote_write. This change should not negatively affect existing
  users. (@rfratto)

v0.6.1 (2020-04-11)
-------------------

### Bugfixes

- Fix issue where build information was empty when running the Agent with
  --version. (@rfratto)

- Fix issue where updating a config in the scraping service may fail to pick up
  new targets. (@rfratto)

- Fix deadlock that slowly prevents the Agent from scraping targets at a high
  scrape volume. (@rfratto)

v0.6.0 (2020-09-04)
-------------------

### Breaking Changes

- The Configs API will now disallow two instance configs having multiple
  `scrape_configs` with the same `job_name`. This was needed for the instance
  sharing mode, where combined instances may have duplicate `job_names` across
  their `scrape_configs`. This brings the scraping service more in line with
  Prometheus, where `job_names` must globally be unique. This change also
  disallows concurrent requests to the put/apply config API endpoint to prevent
  a race condition of two conflicting configs being applied at the same time.
  (@rfratto)

### Deprecations

- `use_hostname_label` is now supplanted by `replace_instance_label`.
  `use_hostname_label` will be removed in a future version. (@rfratto)

### Features

- The Grafana Agent can now collect logs and send to Loki. This is done by
  embedding Promtail, the official Loki log collection client. (@rfratto)

- Integrations can now be enabled without scraping. Set scrape_integrations to
  `false` at the `integrations` key or within the specific integration you
  don't want to scrape. This is useful when another Agent or Prometheus server
  will scrape the integration. (@rfratto)

- [process-exporter](https://github.com/ncabatoff/process-exporter) is now
  embedded as `process_exporter`. The hypen has been changed to an underscore
  in the config file to retain consistency with `node_exporter`. (@rfratto)

### Enhancements

- A new config option, `replace_instance_label`, is now available for use with
  integrations. When this is true, the instance label for all metrics coming
  from an integration will be replaced with the machine's hostname rather than
  127.0.0.1. (@rfratto)

- The embedded Prometheus version has been updated to 2.20.1. (@rfratto,
  @gotjosh)

- The User-Agent header written by the Agent when remote_writing will now be
  `GrafanaCloudAgent/<Version>` instead of `Prometheus/<Prometheus Version>`.
  (@rfratto)

- The subsystems of the Agent (`prometheus`, `loki`) are now made optional.
  Enabling integrations also implicitly enables the associated subsystem. For
  example, enabling the `agent` or `node_exporter` integration will force the
  `prometheus` subsystem to be enabled.  (@rfratto)

### Bugfixes

- The documentation for Tanka configs is now correct. (@amckinley)

- Minor corrections and spelling issues have been fixed in the Overview
  documentation. (@amckinley)

- The new default of `shared` instances mode broke the metric value for
  `agent_prometheus_active_configs`, which was tracking the number of combined
  configs (i.e., number of launched instances). This metric has been fixed and
  a new metric, `agent_prometheus_active_instances`, has been added to track
  the numbger of launched instances. If instance sharing is not enabled, both
  metrics will share the same value. (@rfratto)

- `remote_write` names in a group will no longer be copied from the
  remote_write names of the first instance in the group. Rather, all
  remote_write names will be generated based on the first 6 characters of the
  group hash and the first six characters of the remote_write hash. (@rfratto)

- Fix a panic that may occur during shutdown if the WAL is closed in the middle
  of the WAL being truncated. (@rfratto)

v0.5.0 (2020-08-12)
-------------------

### Features

- A [scrape targets API](https://github.com/grafana/agent/blob/main/docs/api.md#list-current-scrape-targets)
  has been added to show every target the Agent is currently scraping, when it
  was last scraped, how long it took to scrape, and errors from the last
  scrape, if any. (@rfratto)

- "Shared Instance Mode" is the new default mode for spawning Prometheus
  instances, and will improve CPU and memory usage for users of integrations
  and the scraping service. (@rfratto)

### Enhancements

- Memory stability and utilization of the WAL has been improved, and the
  reported number of active series in the WAL will stop double-counting
  recently churned series. (@rfratto)

- Changing scrape_configs and remote_write configs for an instance will now be
  dynamically applied without restarting the instance. This will result in less
  missing metrics for users of the scraping service that change a config.
  (@rfratto)

- The Tanka configuration now uses k8s-alpha. (@duologic)

### Bugfixes

- The Tanka configuration will now also deploy a single-replica deployment
  specifically for scraping the Kubernetes API. This deployment acts together
  with the Daemonset to scrape the full cluster and the control plane.
  (@gotjosh)

- The node_exporter filesystem collector will now work on Linux systems without
  needing to manually set the blocklist and allowlist of filesystems.
  (@rfratto)

v0.4.0 (2020-06-18)
-------------------

### Features

- Support for integrations has been added. Integrations can be any embedded
  tool, but are currently used for embedding exporters and generating scrape
  configs. (@rfratto)

- node_exporter has been added as an integration. This is the full version of
  node_exporter with the same configuration options. (@rfratto)

- An Agent integration that makes the Agent automatically scrape itself has
  been added. (@rfratto)

### Enhancements

- The WAL can now be truncated if running the Agent without any remote_write
  endpoints. (@rfratto)

### Bugfixes

- Prevent the Agent from crashing when a global Prometheus config stanza is not
  provided. (@robx)

- Enable agent host_filter in the Tanka configs, which was disabled by default
  by mistake. (@rfratto)

v0.3.2 (2020-05-29)
-------------------

### Features

- Tanka configs that deploy the scraping service mode are now available
  (@rfratto)

- A k3d example has been added as a counterpart to the docker-compose example.
  (@rfratto)

### Enhancements

- Labels provided by the default deployment of the Agent (Kubernetes and Tanka)
  have been changed to align with the latest changes to grafana/jsonnet-libs.
  The old `instance` label is now called `pod`, and the new `instance` label is
  unique. A `container` label has also been added. The Agent mixin has been
  subsequently updated to also incorporate these label changes. (@rfratto)

- The `remote_write` and `scrape_config` sections now share the same
  validations as Prometheus (@rfratto)

- Setting `wal_truncation_frequency` to less than the scrape interval is now
  disallowed (@rfratto)

### Bugfixes

- A deadlock in scraping service mode when updating a config that shards to the
  same node has been fixed (@rfratto)

- `remote_write` config stanzas will no longer ignore `password_file`
  (@rfratto)

- `scrape_config` client secrets (e.g., basic auth, bearer token,
  `password_file`) will now be properly retained in scraping service mode
  (@rfratto)

- Labels for CPU, RX, and TX graphs in the Agent Operational dashboard now
  correctly show the pod name of the Agent instead of the exporter name.
  (@rfratto)

v0.3.1 (2020-05-20)
-------------------

### Features

- The Agent has upgraded its vendored Prometheus to v2.18.1 (@gotjosh,
  @rfratto)

### Bugfixes

- A typo in the Tanka configs and Kubernetes manifests that prevents the Agent
  launching with v0.3.0 has been fixed (@captncraig)

- Fixed a bug where Tanka mixins could not be used due to an issue with the
  folder placement enhancement (@rfratto)

### Enhancements

- `agentctl` and the config API will now validate that the YAML they receive
  are valid instance configs. (@rfratto)

v0.3.0 (2020-05-13)
-------------------

### Features

- A third operational mode called "scraping service mode" has been added. A KV
  store is used to store instance configs which are distributed amongst a
  clustered set of Agent processes, dividing the total scrape load across each
  agent. An API is exposed on the Agents to list, create, update, and delete
  instance configurations from the KV store. (@rfratto)

- An "agentctl" binary has been released to interact with the new instance
  config management API created by the "scraping service mode." (@rfratto,
  @hoenn)

- The Agent now includes readiness and healthiness endpoints. (@rfratto)

### Enhancements

- The YAML files are now parsed strictly and an invalid YAML will generate an
  error at runtime. (@hoenn)

- The default build mode for the Docker containers is now release, not debug.
  (@rfratto)

- The Grafana Agent Tanka Mixins now are placed in an "Agent" folder within
  Grafana. (@cyriltovena)

v0.2.0 (2020-04-09)
-------------------

### Features

- The Prometheus remote write protocol will now send scraped metadata (metric
  name, help, type and unit). This results in almost negligent bytes sent
  increase as metadata is only sent every minute. It is on by default.
  (@gotjosh)

  These metrics are available to monitor metadata being sent:
  - `prometheus_remote_storage_succeeded_metadata_total`
  - `prometheus_remote_storage_failed_metadata_total`
  - `prometheus_remote_storage_retried_metadata_total`
  - `prometheus_remote_storage_sent_batch_duration_seconds` and
    `prometheus_remote_storage_sent_bytes_total` have a new label “type” with
    the values of `metadata` or `samples`.

### Enhancements

- The Agent has upgraded its vendored Prometheus to v2.17.1 (@rfratto)

### Bugfixes

- Invalid configs passed to the agent will now stop the process after they are
  logged as invalid; previously the Agent process would continue. (@rfratto)

- Enabling host_filter will now allow metrics from node role Kubernetes service
  discovery to be scraped properly (e.g., cAdvisor, Kubelet). (@rfratto)

v0.1.1 (2020-03-16)
-------------------

### Other changes

- Nits in documentation (@sh0rez)

- Fix various dashboard mixin problems from v0.1.0 (@rfratto)

- Pass through release tag to `docker build` (@rfratto)

v0.1.0 (2020-03-16)
-------------------

> First release!

### Features

- Support for scraping Prometheus metrics and sharding the agent through the
  presence of a `host_filter` flag within the Agent configuration file.

[upgrade guide]: https://grafana.com/docs/agent/latest/upgrade-guide/
[contributors guide]: ./docs/developer/contributing.md#updating-the-changelog<|MERGE_RESOLUTION|>--- conflicted
+++ resolved
@@ -63,11 +63,9 @@
 
 - Flow: Added exemplar support for the `otelcol.exporter.prometheus`. (@wildum)
 
-<<<<<<< HEAD
 - Add a `labels` argument in `loki.source.windowsevent` to associate additional labels with incoming logs. (@wildum)
-=======
+
 - `loki.write` now supports configuring retries on HTTP status code 429. (@wildum)
->>>>>>> 1b68fdce
 
 - New Grafana Agent Flow components:
 
