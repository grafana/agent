# Changelog

> _Contributors should read our [contributors guide][] for instructions on how
> to update the changelog._

This document contains a historical list of changes between releases. Only
changes that impact end-user behavior are listed; changes to documentation or
internal API changes are not present.

Main (unreleased)
-----------------

### Breaking changes

- Remove `otelcol.exporter.jaeger` component (@hainenber)

- In the mysqld exporter integration, some metrics are removed and others are renamed. (@marctc)
  - Removed metrics:
    - "mysql_last_scrape_failed" (gauge)
    - "mysql_exporter_scrapes_total" (counter)
    - "mysql_exporter_scrape_errors_total" (counter)
  - Metric names in the `info_schema.processlist` collector have been [changed](https://github.com/prometheus/mysqld_exporter/pull/603).
  - Metric names in the `info_schema.replica_host` collector have been [changed](https://github.com/prometheus/mysqld_exporter/pull/496).
  - Changes related to `replication_group_member_stats collector`:
    - metric "transaction_in_queue" was Counter instead of Gauge
    - renamed 3 metrics starting with `mysql_perf_schema_transaction_` to start with `mysql_perf_schema_transactions_` to be consistent with column names.
    - exposing only server's own stats by matching `MEMBER_ID` with `@@server_uuid` resulting "member_id" label to be dropped.

### Other changes

- Bump `mysqld_exporter` version to v0.15.0. (@marctc)

### Features

- Added a new `stage.decolorize` stage to `loki.process` component which
  allows to strip ANSI color codes from the log lines. (@thampiotr)

- Added a new `stage.sampling` stage to `loki.process` component which
  allows to only process a fraction of logs and drop the rest. (@thampiotr)

- Added a new `stage.eventlogmessage` stage to `loki.process` component which
  allows to extract data from Windows Event Log. (@thampiotr)

- Update version of River to support raw strings in flow using a backtick. (@erikbaranowski)

### Bugfixes

- Fixed an issue where `loki.process` validation for stage `metric.counter` was
  allowing invalid combination of configuration options. (@thampiotr)

- Fixed issue where adding a module after initial start, that failed to load then subsequently resolving the issue would cause the module to
  permanently fail to load with `id already exists` error. (@mattdurham)

- Fixed some converter diagnostics so they show as warnings rather than errors. Improve
  clarity for various diagnostics. (@erikbaranowski)

- Wire up the agent exporter integration for the static converter. (@erikbaranowski)

- Allow the usage of encodings other than UTF8 to be used with environment variable expansion. (@mattdurham)

- Fixed an issue where native histogram time series were being dropped silently.  (@krajorama)

- Fix an issue with static mode and `promtail` converters, where static targets
  did not correctly default to `localhost` when not provided. (@thampiotr)

<<<<<<< HEAD
- Fix an issue where `remote.vault` ignored the `namespace` argument. (@rfratto)
=======
- Fix validation issue with ServiceMonitors when scrape timeout is greater than interval. (@captncraig)

- Static mode's spanmetrics processor will now prune histograms when the dimension cache is pruned.
  Dimension cache was always pruned but histograms were not being pruned. This caused metric series 
  created by the spanmetrics processor to grow unbounded. Only static mode has this issue. Flow mode's
  `otelcol.connector.spanmetrics` does not have this bug. (@nijave)
>>>>>>> 96ea88d2

### Enhancements

- The `loki.write` WAL now has snappy compression enabled by default. (@thepalbi)

- Allow converting labels to structured metadata with Loki's structured_metadata stage. (@gonzalesraul)

- Improved performance of `pyroscope.scrape` component when working with a large number of targets. (@cyriltovena)

- The `loki.source.docker` component now allows connecting to Docker daemons
  over HTTP(S) and setting up TLS credentials. (@tpaschalis)
  
- Upgrade OpenTelemetry Collector packages to version 0.87 (@ptodev):
  - `otelcol.receiver.kafka` has a new `header_extraction` block to extract headers from Kafka records.
  - `otelcol.receiver.kafka` has a new `version` argument to change the version of 
    the SASL Protocol for SASL authentication.

v0.37.2 (2023-10-16)
-----------------

### Bugfixes

- Fix the handling of the `--cluster.join-addresses` flag causing an invalid
  comparison with the mutually-exclusive `--cluster.discover-peers`. (@tpaschalis)

- Fix an issue with the static to flow converter for blackbox exporter modules
  config not being included in the river output. (@erikbaranowski)

- Fix issue with default values in `discovery.nomad`. (@marctc)

### Enhancements

- Update Prometheus dependency to v2.47.2. (@tpaschalis)

- Allow Out of Order writing to the WAL for metrics. (@mattdurham)

- Added new config options to spanmetrics processor in static mode (@ptodev):
  - `aggregation_temporality`: configures whether to reset the metrics after flushing.
  - `metrics_flush_interval`: configures how often to flush generated metrics.

### Other changes

- Use Go 1.21.3 for builds. (@tpaschalis)

v0.37.1 (2023-10-10)
-----------------

### Bugfixes

- Fix the initialization of the default namespaces map for the operator and the
  loki.source.kubernetes component. (@wildum)

v0.37.0 (2023-10-10)
-----------------

### Breaking changes

- Set `retry_on_http_429` to `true` by default in the `queue_config` block in static mode's `remote_write`. (@wildum)

- Renamed `non_indexed_labels` Loki processing stage to `structured_metadata`. (@vlad-diachenko)

- Include `otel_scope_name` and `otel_scope_version` in all metrics for `otelcol.exporter.prometheus`
  by default using a new argument `include_scope_labels`. (@erikbaranowski)

- Static mode Windows Certificate Filter no longer restricted to TLS 1.2 and specific cipher suites. (@mattdurham)

- The `__meta_agent_integration*` and `__meta_agent_hostname` labels have been
  removed from the targets exposed by `prometheus.exporter.*` components and
  got replaced by the pair of `__meta_component_name` and `__meta_component_id`
  labels. (@tpaschalis)

- Flow: Allow `prometheus.exporter.unix` to be specified multiple times and used in modules. This now means all
  `prometheus.exporter.unix` references will need a label `prometheus.exporter.unix "example"`. (@mattdurham)

### Features

- New Grafana Agent Flow components:

  - `discovery.consulagent` discovers scrape targets from Consul Agent. (@wildum)
  - `discovery.dockerswarm` discovers scrape targets from Docker Swarm. (@wildum)
  - `discovery.ionos` discovers scrape targets from the IONOS Cloud API. (@wildum)
  - `discovery.kuma` discovers scrape targets from the Kuma control plane. (@tpaschalis)
  - `discovery.linode` discovers scrape targets from the Linode API. (@captncraig)
  - `discovery.marathon` discovers scrape targets from Marathon servers. (@wildum)
  - `discovery.nerve` discovers scrape targets from AirBnB's Nerve. (@tpaschalis)
  - `discovery.scaleway` discovers scrape targets from Scaleway virtual
    instances and bare-metal machines. (@rfratto)
  - `discovery.serverset` discovers Serversets stored in Zookeeper. (@thampiotr)
  - `discovery.triton` discovers scrape targets from Triton Container Monitor. (@erikbaranowski)
  - `faro.receiver` accepts Grafana Faro-formatted telemetry data over the
    network and forwards it to other components. (@megumish, @rfratto)
  - `otelcol.connector.servicegraph` creates service graph metrics from spans. It is the
    flow mode equivalent to static mode's `service_graphs` processor. (@ptodev)
  - `otelcol.connector.spanlogs` creates logs from spans. It is the flow mode equivalent
    to static mode's `automatic_logging` processor. (@ptodev)
  - `otelcol.processor.k8sattributes` adds Kubernetes metadata as resource attributes
    to spans, logs, and metrics. (@acr92)
  - `otelcol.processor.probabilistic_sampler` samples logs and traces based on configuration options. (@mar4uk)
  - `otelcol.processor.transform` transforms OTLP telemetry data using the
    OpenTelemetry Transformation Language (OTTL). It is most commonly used
    for transformations on attributes.
  - `prometheus.exporter.agent` exposes the agent's internal metrics. (@hainenber)
  - `prometheus.exporter.azure` collects metrics from Azure. (@wildum)
  - `prometheus.exporter.cadvisor` exposes cAdvisor metrics. (@tpaschalis)
  - `prometheus.exporter.vsphere` exposes vmware vsphere metrics. (@marctc)
  - `remote.kubernetes.configmap` loads a configmap's data for use in other components (@captncraig)
  - `remote.kubernetes.secret` loads a secret's data for use in other components (@captncraig)

- Flow: allow the HTTP server to be configured with TLS in the config file
  using the new `http` config block. (@rfratto)

- Clustering: add new flag `--cluster.max-join-peers` to limit the number of peers the system joins. (@wildum)

- Clustering: add a new flag `--cluster.name` to prevent nodes without this identifier from joining the cluster. (@wildum)

- Clustering: add IPv6 support when using advertise interfaces to assign IP addresses. (@wildum)

- Add a `file_watch` block in `loki.source.file` to configure how often to poll files from disk for changes via `min_poll_frequency` and `max_poll_frequency`.
  In static mode it can be configured in the global `file_watch_config` via `min_poll_frequency` and `max_poll_frequency`.  (@wildum)

- Flow: In `prometheus.exporter.blackbox`, allow setting labels for individual targets. (@spartan0x117)

- Add optional `nil_to_zero` config flag for `YACE` which can be set in the `static`, `discovery`, or `metric` config blocks. (@berler)

- The `cri` stage in `loki.process` can now be configured to limit line size.

- Flow: Allow `grafana-agent run` to accept a path to a directory of `*.river` files.
  This will load all River files in the directory as a single configuration;
  component names must be unique across all loaded files. (@rfratto, @hainenber)

- Added support for `static` configuration conversion in `grafana-agent convert` and `grafana-agent run` commands. (@erikbaranowski)

- Flow: the `prometheus.scrape` component can now configure the scraping of
  Prometheus native histograms. (@tpaschalis)

- Flow: the `prometheus.remote_write` component now supports SigV4 and AzureAD authentication. (@ptodev)

### Enhancements

- Clustering: allow advertise interfaces to be configurable, with the possibility to select all available interfaces. (@wildum)

- Deleted series will now be removed from the WAL sooner, allowing Prometheus
  remote_write to free memory associated with removed series sooner. (@rfratto)

- Added a `disable_high_cardinality_metrics` configuration flag to `otelcol`
  exporters and receivers to switch high cardinality debug metrics off.  (@glindstedt)

- `loki.source.kafka` component now exposes internal label `__meta_kafka_offset`
  to indicate offset of consumed message. (@hainenber)

- Add a`tail_from_end` attribute in `loki.source.file` to have the option to start tailing a file from the end if a cached position is not found.
  This is valuable when you want to tail a large file without reading its entire content. (@wildum)

- Flow: improve river config validation step in `prometheus.scrape` by comparing `scrape_timeout` with `scrape_interval`. (@wildum)

- Flow: add `randomization_factor` and `multiplier` to retry settings in
  `otelcol` components. (@rfratto)

- Add support for `windows_certificate_filter` under http tls config block. (@mattdurham)

- Add `openstack` config converter to convert OpenStack yaml config (static mode) to river config (flow mode). (@wildum)

- Some `otelcol` components will now display their debug metrics via the
  Agent's `/metrics` endpoint. Those components include `otelcol.receiver.otlp`,
  `otelcol.exporter.otlp` and `otelcol.processor.batch`. There may also be metrics
  from other components which are not documented yet. (@ptodev)

- Agent Management: Honor 503 ServiceUnavailable `Retry-After` header. (@jcreixell)

- Bump opentelemetry-collector and opentelemetry-collector-contrib versions from v0.80 to v0.85 (@wildum):
  - add `authoriy` attribute to `otelcol.exporter.loadbalancing` to override the default value in gRPC requests.
  - add `exemplars` support to `otelcol.connector.spanmetrics`.
  - add `exclude_dimensions` attribute to `otelcol.connector.spanmetrics` to exclude dimensions from the default set.
  - add `authority` attribute to `otelcol.receiver.otlp` to override the default value in gRPC requests.
  - add `disable_keep_alives` attribute to `otelcol.receiver.otlp` to disable the HTTP keep alive feature.
  - add `traces_url_path`, `metrics_url_path` and `logs_url_path` attributes to `otelcol.receiver.otlp` to specify the URl path to respectively receive traces, metrics and logs on.
  - add the value `json` to the `encoding` attribute of `otelcol.receiver.kafka`. The component is now able to decode `json` payload and to insert it into the body of a log record.

- Added `scrape` block to customize the default behavior of `prometheus.operator.podmonitors`, `prometheus.operator.probes`, and `prometheus.operator.servicemonitors`. (@sberz)

- The `instance` label of targets exposed by `prometheus.exporter.*` components
  is now more representative of what is being monitored. (@tpaschalis)

- Promtail converter will now treat `global positions configuration is not supported` as a Warning instead of Error. (@erikbaranowski)

- Add new `agent_component_dependencies_wait_seconds` histogram metric and a dashboard panel
  that measures how long components wait to be evaluated after their dependency is updated (@thampiotr)

- Add additional endpoint to debug scrape configs generated inside `prometheus.operator.*` components (@captncraig)

- Components evaluation is now performed in parallel, reducing the impact of
  slow components potentially blocking the entire telemetry pipeline.
  The `agent_component_evaluation_seconds` metric now measures evaluation time
  of each node separately, instead of all the directly and indirectly
  dependant nodes. (@thampiotr)

- Update Prometheus dependency to v2.46.0. (@tpaschalis)

- The `client_secret` config argument in the `otelcol.auth.oauth2` component is
  now of type `secret` instead of type `string`. (@ptodev)

### Bugfixes

- Fixed `otelcol.exporter.prometheus` label names for the `otel_scope_info`
  metric to match the OTLP Instrumentation Scope spec. `name` is now `otel_scope_name`
  and `version` is now `otel_version_name`. (@erikbaranowski)

- Fixed a bug where converting `YACE` cloudwatch config to river skipped converting static jobs. (@berler)

- Fixed the `agent_prometheus_scrape_targets_gauge` incorrectly reporting all discovered targets
  instead of targets that belong to current instance when clustering is enabled. (@thampiotr)

- Fixed race condition in cleaning up metrics when stopping to tail files in static mode. (@thampiotr)

- Fixed a bug where the BackOffLimit for the kubernetes tailer was always set to zero. (@anderssonw)

- Fixed a bug where Flow agent fails to load `comment` statement in `argument` block. (@hainenber)

- Fix initialization of the RAPL collector for the node_exporter integration
  and the prometheus.exporter.unix component. (@marctc)

- Set instrumentation scope attribute for traces emitted by Flow component. (@hainenber)

### Other changes

- Use Go 1.21.1 for builds. (@rfratto)

- Read contextual attributes from Faro measurements (@codecapitano)

- Rename Grafana Agent service in windows app and features to not include the description

- Correct YAML level for `multitenancy_enabled` option in Mimir's config in examples. (@hainenber)

- Operator: Update default config reloader version. (@captncraig)

- Sorting of common fields in log messages emitted by the agent in Flow mode
  have been standardized. The first fields will always be `ts`, `level`, and
  `msg`, followed by non-common fields. Previously, the position of `msg` was
  not consistent. (@rfratto)

- Documentation updated to link discovery.http and prometheus.scrape advanced configs (@proffalken)

- Bump SNMP exporter version to v0.24.1 (@marctc)

- Switch to `IBM/sarama` module. (@hainenber)

- Bump `webdevops/go-commons` to version containing `LICENSE`. (@hainenber)

- `prometheus.operator.probes` no longer ignores relabeling `rule` blocks. (@sberz)

- Documentation updated to correct default path from `prometheus.exporter.windows` `text_file` block (@timo1707)

- Bump `redis_exporter` to v1.54.0 (@spartan0x117)

- Migrate NodeJS installation in CI build image away from installation script. (@hainenber)

v0.36.2 (2023-09-22)
--------------------

### Bugfixes

- Fixed a bug where `otelcol.processor.discovery` could modify the `targets` passed by an upstream component. (@ptodev)

- Fixed a bug where `otelcol` components with a retry mechanism would not wait after the first retry. (@rfratto)

- Fixed a bug where documented default settings in `otelcol.exporter.loadbalancing` were never set. (@rfratto)

- Fix `loki.source.file` race condition in cleaning up metrics when stopping to tail files. (@thampiotr)

v0.36.1 (2023-09-06)
--------------------

### Bugfixes

- Restart managed components of a module loader only on if module content
  changes or the last load failed. This was specifically impacting `module.git`
  each time it pulls. (@erikbaranowski)

- Allow overriding default `User-Agent` for `http.remote` component (@hainenber)

- Fix panic when running `grafana-agentctl config-check` against config files
  having `integrations` block (both V1 and V2). (@hainenber)

- Fix a deadlock candidate in the `loki.process` component. (@tpaschalis)

- Fix an issue in the `eventhandler` integration where events would be
  double-logged: once by sending the event to Loki, and once by including the
  event in the Grafana Agent logs. Now, events are only ever sent to Loki. (@rfratto)

- Converters will now sanitize labels to valid River identifiers. (@erikbaranowski)

- Converters will now return an Error diagnostic for unsupported
  `scrape_classic_histograms` and `native_histogram_bucket_limit` configs. (@erikbaranowski)

- Fix an issue in converters where targets of `discovery.relabel` components
  were repeating the first target for each source target instead of the
  correct target. (@erikbaranowski)

### Other changes

- Operator: Update default config reloader version. (@captncraig)

v0.36.0 (2023-08-30)
--------------------

> **BREAKING CHANGES**: This release has breaking changes. Please read entries
> carefully and consult the [upgrade guide][] for specific instructions.

### Breaking changes

- `loki.source.file` component will no longer automatically detect and
  decompress logs from compressed files. A new configuration block is available
  to enable decompression explicitly. See the [upgrade guide][] for migration
  instructions. (@thampiotr)

- `otelcol.exporter.prometheus`: Set `include_scope_info` to `false` by default. You can set
  it to `true` to preserve previous behavior. (@gouthamve)

- Set `retry_on_http_429` to `true` by default in the `queue_config` block in flow mode's `prometheus.remote_write`. (@wildum)

### Features

- Add [godeltaprof](https://github.com/grafana/godeltaprof) profiling types (`godeltaprof_memory`, `godeltaprof_mutex`, `godeltaprof_block`) to `pyroscope.scrape` component

- Flow: Allow the `logging` configuration block to tee the Agent's logs to one
  or more loki.* components. (@tpaschalis)

- Added support for `promtail` configuration conversion in `grafana-agent convert` and `grafana-agent run` commands. (@thampiotr)

- Flow: Add a new stage `non_indexed_labels` to attach non-indexed labels from extracted data to log line entry. (@vlad-diachenko)

- `loki.write` now exposes basic WAL support. (@thepalbi)

- Flow: Users can now define `additional_fields` in `loki.source.cloudflare` (@wildum)

- Flow: Added exemplar support for the `otelcol.exporter.prometheus`. (@wildum)

- Add a `labels` argument in `loki.source.windowsevent` to associate additional labels with incoming logs. (@wildum)

- New Grafana Agent Flow components:

  - `prometheus.exporter.gcp` - scrape GCP metrics. (@tburgessdev)
  - `otelcol.processor.span` - accepts traces telemetry data from other `otelcol`
    components and modifies the names and attributes of the spans. (@ptodev)
  - `discovery.uyuni` discovers scrape targets from a Uyuni Server. (@sparta0x117)
  - `discovery.eureka` discovers targets from a Eureka Service Registry. (@spartan0x117)
  - `discovery.openstack` - service discovery for OpenStack. (@marctc)
  - `discovery.hetzner` - service discovery for Hetzner Cloud. (@marctc)
  - `discovery.nomad` - service discovery from Nomad. (@captncraig)
  - `discovery.puppetdb` - service discovery from PuppetDB. (@captncraig)
  - `otelcol.processor.discovery` adds resource attributes to spans, where the attributes
    keys and values are sourced from `discovery.*` components. (@ptodev)
  - `otelcol.connector.spanmetrics` - creates OpenTelemetry metrics from traces. (@ptodev)


### Enhancements

- Integrations: include `direct_connect`, `discovering_mode` and `tls_basic_auth_config_path` fields for MongoDB configuration. (@gaantunes)

- Better validation of config file with `grafana-agentctl config-check` cmd (@fgouteroux)

- Integrations: make `udev` data path configurable in the `node_exporter` integration. (@sduranc)

- Clustering: Enable peer discovery with the go-discover package. (@tpaschalis)

- Add `log_format` configuration to eventhandler integration and the `loki.source.kubernetes_events` Flow component. (@sadovnikov)

- Allow `loki.source.file` to define the encoding of files. (@tpaschalis)

- Allow specification of `dimension_name_requirements` for Cloudwatch discovery exports. (@cvdv-au)

- Clustering: Enable nodes to periodically rediscover and rejoin peers. (@tpaschalis)

- `loki.write` WAL now exposes a last segment reclaimed metric. (@thepalbi)

- Update `memcached_exporter` to `v0.13.0`, which includes bugfixes, new metrics,
  and the option to connect with TLS. (@spartan0x117)

- `loki.write` now supports configuring retries on HTTP status code 429. (@wildum)

- Update `YACE` to `v0.54.0`, which includes bugfixes for FIPS support. (@ashrayjain)

- Support decoupled scraping in the cloudwatch_exporter integration (@dtrejod).

- Agent Management: Enable proxying support (@spartan0x117)

### Bugfixes

- Update to config converter so default relabel `source_labels` are left off the river output. (@erikbaranowski)

- Rename `GrafanaAgentManagement` mixin rules to `GrafanaAgentConfig` and update individual alerts to be more accurate. (@spartan0x117)

- Fix potential goroutine leak in log file tailing in static mode. (@thampiotr)

- Fix issue on Windows where DNS short names were unresolvable. (@rfratto)

- Fix panic in `prometheus.operator.*` when no Port supplied in Monitor crds. (@captncraig)

- Fix issue where Agent crashes when a blackbox modules config file is specified for blackbox integration. (@marctc)

- Fix issue where the code from agent would not return to the Windows Service Manager (@jkroepke)

- Fix issue where getting the support bundle failed due to using an HTTP Client that was not able to access the agent in-memory address. (@spartan0x117)

- Fix an issue that lead the `loki.source.docker` container to use excessive
  CPU and memory. (@tpaschalis)

- Fix issue where `otelcol.exporter.loki` was not normalizing label names
  to comply with Prometheus conventions. (@ptodev)

- Agent Management: Fix issue where an integration defined multiple times could lead to undefined behaviour. (@jcreixell)

v0.35.4 (2023-08-14)
--------------------

### Bugfixes

- Sign RPMs with SHA256 for FIPs compatbility. (@mattdurham)

- Fix issue where corrupt WAL segments lead to crash looping. (@tpaschalis)

- Clarify usage documentation surrounding `loki.source.file` (@joshuapare)

v0.35.3 (2023-08-09)
--------------------

### Bugfixes

- Fix a bug which prevented the `app_agent_receiver` integration from processing traces. (@ptodev)

- (Agent static mode) Jaeger remote sampling works again, through a new `jaeger_remote_sampling`
  entry in the traces config. It is no longer configurable through the jaeger receiver.
  Support Jaeger remote sampling was removed accidentally in v0.35, and it is now restored,
  albeit via a different config entry.

- Clustering: Nodes take part in distributing load only after loading their
  component graph. (@tpaschalis)

- Fix graceful termination when receiving SIGTERM/CTRL_SHUTDOWN_EVENT
  signals. (@tpaschalis)

v0.35.2 (2023-07-27)
--------------------

### Bugfixes

- Fix issue where the flow mode UI would show an empty page when navigating to
  an unhealthy `prometheus.operator` component or a healthy
  `prometheus.operator` component which discovered no custom resources.
  (@rfratto)

- Fix panic when using `oauth2` without specifying `tls_config`. (@mattdurham)

- Fix issue where series records would never get written to the WAL if a scrape
  was rolled back, resulting in "dropped sample for series that was not
  explicitly dropped via relabelling" log messages. (@rfratto)

- Fix RPM file digests so that installation on FIPS-enabled systems succeeds. (@andrewimeson)

### Other changes

- Compile journald support into builds of `grafana-agentctl` so
  `grafana-agentctl test-logs` functions as expected when testing tailing the
  systemd journal. (@rfratto)

v0.35.1 (2023-07-25)
--------------------

### Bugfixes

- Fix incorrect display of trace IDs in the automatic_logging processor of static mode's traces subsystem.
  Users of the static mode's service graph processor are also advised to upgrade,
  although the bug should theoretically not affect them. (@ptodev)

v0.35.0 (2023-07-18)
--------------------

> **BREAKING CHANGES**: This release has breaking changes. Please read entries
> carefully and consult the [upgrade guide][] for specific instructions.

### Breaking changes

- The algorithm for the "hash" action of `otelcol.processor.attributes` has changed.
  The change was made in PR [#22831](https://github.com/open-telemetry/opentelemetry-collector-contrib/pull/22831) of opentelemetry-collector-contrib. (@ptodev)

- `otelcol.exporter.loki` now includes the instrumentation scope in its output. (@ptodev)

- `otelcol.extension.jaeger_remote_sampling` removes the `/` HTTP endpoint. The `/sampling` endpoint is still functional.
  The change was made in PR [#18070](https://github.com/open-telemetry/opentelemetry-collector-contrib/pull/18070) of opentelemetry-collector-contrib. (@ptodev)

- The field `version` and `auth` struct block from `walk_params` in `prometheus.exporter.snmp` and SNMP integration have been removed. The auth block now can be configured at top level, together with `modules` (@marctc)

- Rename `discovery.file` to `local.file_match` to make it more clear that it
  discovers file on the local filesystem, and so it doesn't get confused with
  Prometheus' file discovery. (@rfratto)

- Remove the `discovery_target_decode` function in favor of using discovery
  components to better match the behavior of Prometheus' service discovery.
  (@rfratto)

- In the traces subsystem for Static mode, some metrics are removed and others are renamed. (@ptodev)
  - Removed metrics:
    - "blackbox_exporter_config_last_reload_success_timestamp_seconds" (gauge)
    - "blackbox_exporter_config_last_reload_successful" (gauge)
    - "blackbox_module_unknown_total" (counter)
    - "traces_processor_tail_sampling_count_traces_sampled" (counter)
    - "traces_processor_tail_sampling_new_trace_id_received" (counter)
    - "traces_processor_tail_sampling_sampling_decision_latency" (histogram)
    - "traces_processor_tail_sampling_sampling_decision_timer_latency" (histogram)
    - "traces_processor_tail_sampling_sampling_policy_evaluation_error" (counter)
    - "traces_processor_tail_sampling_sampling_trace_dropped_too_early" (counter)
    - "traces_processor_tail_sampling_sampling_traces_on_memory" (gauge)
    - "traces_receiver_accepted_spans" (counter)
    - "traces_receiver_refused_spans" (counter)
    - "traces_exporter_enqueue_failed_log_records" (counter)
    - "traces_exporter_enqueue_failed_metric_points" (counter)
    - "traces_exporter_enqueue_failed_spans" (counter)
    - "traces_exporter_queue_capacity" (gauge)
    - "traces_exporter_queue_size" (gauge)

  - Renamed metrics:
    - "traces_receiver_refused_spans" is renamed to "traces_receiver_refused_spans_total"
    - "traces_receiver_accepted_spans" is renamed to "traces_receiver_refused_spans_total"
    - "traces_exporter_sent_metric_points" is renamed to "traces_exporter_sent_metric_points_total"

- The `remote_sampling` block has been removed from `otelcol.receiver.jaeger`. (@ptodev)

- (Agent static mode) Jaeger remote sampling used to be configured using the Jaeger receiver configuration.
  This receiver was updated to a new version, where support for remote sampling in the receiver was removed.
  Jaeger remote sampling is available as a separate configuration field starting in v0.35.3. (@ptodev)

### Deprecations

- `otelcol.exporter.jaeger` has been deprecated and will be removed in Agent v0.38.0. (@ptodev)

### Features

- The Pyroscope scrape component computes and sends delta profiles automatically when required to reduce bandwidth usage. (@cyriltovena)

- Support `stage.geoip` in `loki.process`. (@akselleirv)

- Integrations: Introduce the `squid` integration. (@armstrmi)

- Support custom fields in MMDB file for `stage.geoip`. (@akselleirv)

- Added json_path function to river stdlib. (@jkroepke)

- Add `format`, `join`, `tp_lower`, `replace`, `split`, `trim`, `trim_prefix`, `trim_suffix`, `trim_space`, `to_upper` functions to river stdlib. (@jkroepke)

- Flow UI: Add a view for listing the Agent's peers status when clustering is enabled. (@tpaschalis)

- Add a new CLI command `grafana-agent convert` for converting a river file from supported formats to river. (@erikbaranowski)

- Add support to the `grafana-agent run` CLI for converting a river file from supported formats to river. (@erikbaranowski)

- Add boringcrypto builds and docker images for Linux arm64 and x64. (@mattdurham)

- New Grafana Agent Flow components:

  - `discovery.file` discovers scrape targets from files. (@spartan0x117)
  - `discovery.kubelet` collect scrape targets from the Kubelet API. (@gcampbell12)
  - `module.http` runs a Grafana Agent Flow module loaded from a remote HTTP endpoint. (@spartan0x117)
  - `otelcol.processor.attributes` accepts telemetry data from other `otelcol`
    components and modifies attributes of a span, log, or metric. (@ptodev)
  - `prometheus.exporter.cloudwatch` - scrape AWS CloudWatch metrics (@thepalbi)
  - `prometheus.exporter.elasticsearch` collects metrics from Elasticsearch. (@marctc)
  - `prometheus.exporter.kafka` collects metrics from Kafka Server. (@oliver-zhang)
  - `prometheus.exporter.mongodb` collects metrics from MongoDB. (@marctc)
  - `prometheus.exporter.squid` collects metrics from a squid server. (@armstrmi)
  - `prometheus.operator.probes` - discovers Probe resources in your Kubernetes
    cluster and scrape the targets they reference. (@captncraig)
  - `pyroscope.ebpf` collects system-wide performance profiles from the current
    host (@korniltsev)
  - `otelcol.exporter.loadbalancing` - export traces and logs to multiple OTLP gRPC
    endpoints in a load-balanced way. (@ptodev)

- New Grafana Agent Flow command line utilities:

  - `grafana-agent tools prometheus.remote_write` holds a collection of remote
    write-specific tools. These have been ported over from the `agentctl` command. (@rfratto)

- A new `action` argument for `otelcol.auth.headers`. (@ptodev)

- New `metadata_keys` and `metadata_cardinality_limit` arguments for `otelcol.processor.batch`. (@ptodev)

- New `boolean_attribute` and `ottl_condition` sampling policies for `otelcol.processor.tail_sampling`. (@ptodev)

- A new `initial_offset` argument for `otelcol.receiver.kafka`. (@ptodev)

### Enhancements

- Attributes and blocks set to their default values will no longer be shown in the Flow UI. (@rfratto)

- Tanka config: retain cAdvisor metrics for system processes (Kubelet, Containerd, etc.) (@bboreham)

- Update cAdvisor dependency to v0.47.0. (@jcreixell)

- Upgrade and improve Cloudwatch exporter integration (@thepalbi)

- Update `node_exporter` dependency to v1.6.0. (@spartan0x117)

- Enable `prometheus.relabel` to work with Prometheus' Native Histograms. (@tpaschalis)

- Update `dnsmasq_exporter` to last version. (@marctc)

- Add deployment spec options to describe operator's Prometheus Config Reloader image. (@alekseybb197)

- Update `module.git` with basic and SSH key authentication support. (@djcode)

- Support `clustering` block in `prometheus.operator.servicemonitors` and `prometheus.operator.podmonitors` components to distribute
  targets amongst clustered agents. (@captncraig)

- Update `redis_exporter` dependency to v1.51.0. (@jcreixell)

- The Grafana Agent mixin now includes a dashboard for the logs pipeline. (@thampiotr)

- The Agent Operational dashboard of Grafana Agent mixin now has more descriptive panel titles, Y-axis units

- Add `write_relabel_config` to `prometheus.remote_write` (@jkroepke)

- Update OpenTelemetry Collector dependencies from v0.63.0 to v0.80.0. (@ptodev)

- Allow setting the node name for clustering with a command-line flag. (@tpaschalis)

- Allow `prometheus.exporter.snmp` and SNMP integration to be configured passing a YAML block. (@marctc)

- Some metrics have been added to the traces subsystem for Static mode. (@ptodev)
  - "traces_processor_batch_batch_send_size" (histogram)
  - "traces_processor_batch_batch_size_trigger_send_total" (counter)
  - "traces_processor_batch_metadata_cardinality" (gauge)
  - "traces_processor_batch_timeout_trigger_send_total" (counter)
  - "traces_rpc_server_duration" (histogram)
  - "traces_exporter_send_failed_metric_points_total" (counter)
  - "traces_exporter_send_failed_spans_total" (counter)
  - "traces_exporter_sent_spans_total" (counter)

- Added support for custom `length` time setting in Cloudwatch component and integration. (@thepalbi)

### Bugfixes

- Fix issue where `remote.http` incorrectly had a status of "Unknown" until the
  period specified by the polling frquency elapsed. (@rfratto)


- Add signing region to remote.s3 component for use with custom endpoints so that Authorization Headers work correctly when
  proxying requests. (@mattdurham)

- Fix oauth default scope in `loki.source.azure_event_hubs`. (@akselleirv)

- Fix bug where `otelcol.exporter.otlphttp` ignores configuration for `traces_endpoint`, `metrics_endpoint`, and `logs_endpoint` attributes. (@SimoneFalzone)

- Fix issue in `prometheus.remote_write` where the `queue_config` and
  `metadata_config` blocks used incorrect defaults when not specified in the
  config file. (@rfratto)

- Fix issue where published RPMs were not signed. (@rfratto)

- Fix issue where flow mode exports labeled as "string or secret" could not be
  used in a binary operation. (@rfratto)

- Fix Grafana Agent mixin's "Agent Operational" dashboard expecting pods to always have `grafana-agent-.*` prefix. (@thampiotr)

- Change the HTTP Path and Data Path from the controller-local ID to the global ID for components loaded from within a module loader. (@spartan0x117)

- Fix bug where `stage.timestamp` in `loki.process` wasn't able to correctly
  parse timezones. This issue only impacts the dedicated `grafana-agent-flow`
  binary. (@rfratto)

- Fix bug where JSON requests to `loki.source.api` would not be handled correctly. This adds `/loki/api/v1/raw` and `/loki/api/v1/push` endpoints to `loki.source.api` and maps the `/api/v1/push` and `/api/v1/raw` to
  the `/loki` prefixed endpoints. (@mattdurham)

- Upgrade `loki.write` dependencies to latest changes. (@thepalbi)

### Other changes

- Mongodb integration has been re-enabled. (@jcreixell, @marctc)
- Build with go 1.20.6 (@captncraig)

- Clustering for Grafana Agent in flow mode has graduated from experimental to beta.

v0.34.3 (2023-06-27)
--------------------

### Bugfixes

- Fixes a bug in conversion of OpenTelemetry histograms when exported to Prometheus. (@grcevski)
- Enforce sha256 digest signing for rpms enabling installation on FIPS-enabled OSes. (@kfriedrich123)
- Fix panic from improper startup ordering in `prometheus.operator.servicemonitors`. (@captncraig)

v0.34.2 (2023-06-20)
--------------------

### Enhancements

- Replace map cache in prometheus.relabel with an LRU cache. (@mattdurham)
- Integrations: Extend `statsd` integration to configure relay endpoint. (@arminaaki)

### Bugfixes

- Fix a bug where `prometheus.relabel` would not correctly relabel when there is a cache miss. (@thampiotr)
- Fix a bug where `prometheus.relabel` would not correctly relabel exemplars or metadata. (@tpaschalis)
- Fixes several issues with statsd exporter. (@jcreixell, @marctc)

### Other changes

- Mongodb integration has been disabled for the time being due to licensing issues. (@jcreixell)

v0.34.1 (2023-06-12)
--------------------

### Bugfixes

- Fixed application of sub-collector defaults using the `windows_exporter` integration or `prometheus.exporter.windows`. (@mattdurham)

- Fix issue where `remote.http` did not fail early if the initial request
  failed. This caused failed requests to initially export empty values, which
  could lead to propagating issues downstream to other components which expect
  the export to be non-empty. (@rfratto)

- Allow `bearerTokenFile` field to be used in ServiceMonitors. (@captncraig)

- Fix issue where metrics and traces were not recorded from components within modules. (@mattdurham)

- `service_name` label is inferred from discovery meta labels in `pyroscope.scrape` (@korniltsev)

### Other changes

- Add logging to failed requests in `remote.http`. (@rfratto)

v0.34.0 (2023-06-08)
--------------------

### Breaking changes

- The experimental dynamic configuration feature has been removed in favor of Flow mode. (@mattdurham)

- The `oracledb` integration configuration has removed a redundant field `metrics_scrape_interval`. Use the `scrape_interval` parameter of the integration if a custom scrape interval is required. (@schmikei)

- Upgrade the embedded windows_exporter to commit 79781c6. (@jkroepke)

- Prometheus exporters in Flow mode now set the `instance` label to a value similar to the one they used to have in Static mode (<hostname> by default, customized by some integrations). (@jcreixell)

- `phlare.scrape` and `phlare.write` have been renamed to `pyroscope.scrape` and `pyroscope.scrape`. (@korniltsev)

### Features

- New Grafana Agent Flow components:
  - `loki.source.api` - receive Loki log entries over HTTP (e.g. from other agents). (@thampiotr)
  - `prometheus.operator.servicemonitors` discovers ServiceMonitor resources in your Kubernetes cluster and scrape
    the targets they reference. (@captncraig, @marctc, @jcreixell)
  - `prometheus.receive_http` - receive Prometheus metrics over HTTP (e.g. from other agents). (@thampiotr)
  - `remote.vault` retrieves a secret from Vault. (@rfratto)
  - `prometheus.exporter.snowflake` collects metrics from a snowflake database (@jonathanWamsley)
  - `prometheus.exporter.mssql` collects metrics from Microsoft SQL Server (@jonathanwamsley)
  - `prometheus.exporter.oracledb` collects metrics from oracledb (@jonathanwamsley)
  - `prometheus.exporter.dnsmasq` collects metrics from a dnsmasq server. (@spartan0x117)
  - `loki.source.awsfirehose` - receive Loki log entries from AWS Firehose via HTTP (@thepalbi)
  - `discovery.http` service discovery via http. (@captncraig)

- Added new functions to the River standard library:
  - `coalesce` returns the first non-zero value from a list of arguments. (@jkroepke)
  - `nonsensitive` converts a River secret back into a string. (@rfratto)

### Enhancements

- Support to attach node metadata to pods and endpoints targets in
  `discovery.kubernetes`. (@laurovenancio)

- Support ability to add optional custom headers to `loki.write` endpoint block (@aos)

- Support in-memory HTTP traffic for Flow components. `prometheus.exporter`
  components will now export a target containing an internal HTTP address.
  `prometheus.scrape`, when given that internal HTTP address, will connect to
  the server in-memory, bypassing the network stack. Use the new
  `--server.http.memory-addr` flag to customize which address is used for
  in-memory traffic. (@rfratto)
- Disable node_exporter on Windows systems (@jkroepke)
- Operator support for OAuth 2.0 Client in LogsClientSpec (@DavidSpek)

- Support `clustering` block in `phlare.scrape` components to distribute
  targets amongst clustered agents. (@rfratto)

- Delete stale series after a single WAL truncate instead of two. (@rfratto)

- Update OracleDB Exporter dependency to 0.5.0 (@schmikei)

- Embed Google Fonts on Flow UI (@jkroepke)

- Enable Content-Security-Policies on Flow UI (@jkroepke)

- Update azure-metrics-exporter to v0.0.0-20230502203721-b2bfd97b5313 (@kgeckhart)

- Update azidentity dependency to v1.3.0. (@akselleirv)

- Add custom labels to journal entries in `loki.source.journal` (@sbhrule15)

- `prometheus.operator.podmonitors` and `prometheus.operator.servicemonitors` can now access cluster secrets for authentication to targets. (@captncraig)

### Bugfixes

- Fix `loki.source.(gcplog|heroku)` `http` and `grpc` blocks were overriding defaults with zero-values
  on non-present fields. (@thepalbi)

- Fix an issue where defining `logging` or `tracing` blocks inside of a module
  would generate a panic instead of returning an error. (@erikbaranowski)

- Fix an issue where not specifying either `http` nor `grpc` blocks could result
  in a panic for `loki.source.heroku` and `loki.source.gcplog` components. (@thampiotr)

- Fix an issue where build artifacts for IBM S390x were being built with the
  GOARCH value for the PPC64 instead. (tpaschalis)

- Fix an issue where the Grafana Agent Flow RPM used the wrong path for the
  environment file, preventing the service from loading. (@rfratto)

- Fix an issue where the cluster advertise address was overwriting the join
  addresses. (@laurovenancio)

- Fix targets deduplication when clustering mode is enabled. (@laurovenancio)

- Fix issue in operator where any version update will restart all agent pods simultaneously. (@captncraig)

- Fix an issue where `loki.source.journald` did not create the positions
  directory with the appropriate permissions. (@tpaschalis)

- Fix an issue where fanning out log entries to multiple `loki.process`
  components lead to a race condition. (@tpaschalis)

- Fix panic in `prometheus.operator.servicemonitors` from relabel rules without certain defaults. (@captncraig)

- Fix issue in modules export cache throwing uncomparable errors. (@mattdurham)

- Fix issue where the UI could not navigate to components loaded by modules. (@rfratto)

- Fix issue where using exporters inside modules failed due to not passing the in-memory address dialer. (@mattdurham)

- Add signing region to remote.s3 component for use with custom endpoints so that Authorization Headers work correctly when
  proxying requests. (@mattdurham)

- Fix missing `instance` key for `prometheus.exporter.dnsmasq` component. (@spartan0x117)

### Other changes

- Add metrics when clustering mode is enabled. (@rfratto)
- Document debug metric `loki_process_dropped_lines_by_label_total` in loki.process. (@akselleirv)

- Add `agent_wal_out_of_order_samples_total` metric to track samples received
  out of order. (@rfratto)

- Add CLI flag `--server.http.enable-pprof` to grafana-agent-flow to conditionally enable `/debug/pprof` endpoints (@jkroepke)

- Use Go 1.20.4 for builds. (@tpaschalis)

- Integrate the new ExceptionContext which was recently added to the Faro Web-SDK in the
  app_agent_receiver Payload. (@codecapitano)

- Flow clustering: clusters will now use 512 tokens per node for distributing
  work, leading to better distribution. However, rolling out this change will
  cause some incorrerct or missing assignments until all nodes are updated. (@rfratto)

- Change the Docker base image for Linux containers to `ubuntu:lunar`.
  (@rfratto)

v0.33.2 (2023-05-11)
--------------------

### Bugfixes

- Fix issue where component evaluation time was overridden by a "default
  health" message. (@rfratto)

- Honor timeout when trying to establish a connection to another agent in Flow
  clustering mode. (@rfratto)

- Fix an issue with the grafana/agent windows docker image entrypoint
  not targeting the right location for the config. (@erikbaranowski)

- Fix issue where the `node_exporter` integration and
  `prometheus.exporter.unix` `diskstat_device_include` component could not set
  the allowlist field for the diskstat collector. (@tpaschalis)

- Fix an issue in `loki.source.heroku` where updating the `labels` or `use_incoming_timestamp`
  would not take effect. (@thampiotr)

- Flow: Fix an issue within S3 Module where the S3 path was not parsed correctly when the
  path consists of a parent directory. (@jastisriradheshyam)

- Flow: Fix an issue on Windows where `prometheus.remote_write` failed to read
  WAL checkpoints. This issue led to memory leaks once the initial checkpoint
  was created, and prevented a fresh process from being able to deliver metrics
  at all. (@rfratto)

- Fix an issue where the `loki.source.kubernetes` component could lead to
  the Agent crashing due to a race condition. (@tpaschalis)

### Other changes

- The `phlare.scrape` Flow component `fetch profile failed` log has been set to
  `debug` instead of `error`. (@erikbaranowski)

v0.33.1 (2023-05-01)
--------------------

### Bugfixes

- Fix spelling of the `frequency` argument on the `local.file` component.
  (@tpaschalis)

- Fix bug where some capsule values (such as Prometheus receivers) could not
  properly be used as an argument to a module. (@rfratto)

- Fix version information not displaying correctly when passing the `--version`
  flag or in the `agent_build_info` metric. (@rfratto)

- Fix issue in `loki.source.heroku` and `loki.source.gcplog` where updating the
  component would cause Grafana Agent Flow's Prometheus metrics endpoint to
  return an error until the process is restarted. (@rfratto)

- Fix issue in `loki.source.file` where updating the component caused
  goroutines to leak. (@rfratto)

### Other changes

- Support Bundles report the status of discovered log targets. (@tpaschalis)

v0.33.0 (2023-04-25)
--------------------

### Breaking changes

- Support for 32-bit ARM builds is removed for the foreseeable future due to Go
  compiler issues. We will consider bringing back 32-bit ARM support once our Go
  compiler issues are resolved and 32-bit ARM builds are stable. (@rfratto)

- Agent Management: `agent_management.api_url` config field has been replaced by
`agent_management.host`. The API path and version is now defined by the Agent. (@jcreixell)

- Agent Management: `agent_management.protocol` config field now allows defining "http" and "https" explicitly. Previously, "http" was previously used for both, with the actual protocol used inferred from the api url, which led to confusion. When upgrading, make sure to set to "https" when replacing `api_url` with `host`. (@jcreixell)

- Agent Management: `agent_management.remote_config_cache_location` config field has been replaced by
`agent_management.remote_configuration.cache_location`. (@jcreixell)

- Remove deprecated symbolic links to to `/bin/agent*` in Docker containers,
  as planned in v0.31. (@tpaschalis)

### Deprecations

- [Dynamic Configuration](https://grafana.com/docs/agent/latest/cookbook/dynamic-configuration/) will be removed in v0.34. Grafana Agent Flow supersedes this functionality. (@mattdurham)

### Features

- New Grafana Agent Flow components:

  - `discovery.dns` DNS service discovery. (@captncraig)
  - `discovery.ec2` service discovery for aws ec2. (@captncraig)
  - `discovery.lightsail` service discovery for aws lightsail. (@captncraig)
  - `discovery.gce` discovers resources on Google Compute Engine (GCE). (@marctc)
  - `discovery.digitalocean` provides service discovery for DigitalOcean. (@spartan0x117)
  - `discovery.consul` service discovery for Consul. (@jcreixell)
  - `discovery.azure` provides service discovery for Azure. (@spartan0x117)
  - `module.file` runs a Grafana Agent Flow module loaded from a file on disk.
    (@erikbaranowski)
  - `module.git` runs a Grafana Agent Flow module loaded from a file within a
    Git repository. (@rfratto)
  - `module.string` runs a Grafana Agent Flow module passed to the component by
    an expression containing a string. (@erikbaranowski, @rfratto)
  - `otelcol.auth.oauth2` performs OAuth 2.0 authentication for HTTP and gRPC
    based OpenTelemetry exporters. (@ptodev)
  - `otelcol.extension.jaeger_remote_sampling` provides an endpoint from which to
    pull Jaeger remote sampling documents. (@joe-elliott)
  - `otelcol.exporter.logging` accepts OpenTelemetry data from other `otelcol` components and writes it to the console. (@erikbaranowski)
  - `otelcol.auth.sigv4` performs AWS Signature Version 4 (SigV4) authentication
    for making requests to AWS services via `otelcol` components that support
    authentication extensions. (@ptodev)
  - `prometheus.exporter.blackbox` collects metrics from Blackbox exporter. (@marctc)
  - `prometheus.exporter.mysql` collects metrics from a MySQL database. (@spartan0x117)
  - `prometheus.exporter.postgres` collects metrics from a PostgreSQL database. (@spartan0x117)
  - `prometheus.exporter.statsd` collects metrics from a Statsd instance. (@gaantunes)
  - `prometheus.exporter.snmp` collects metrics from SNMP exporter. (@marctc)
  - `prometheus.operator.podmonitors` discovers PodMonitor resources in your Kubernetes cluster and scrape
    the targets they reference. (@captncraig, @marctc, @jcreixell)
  - `prometheus.exporter.windows` collects metrics from a Windows instance. (@jkroepke)
  - `prometheus.exporter.memcached` collects metrics from a Memcached server. (@spartan0x117)
  - `loki.source.azure_event_hubs` reads messages from Azure Event Hub using Kafka and forwards them to other   `loki` components. (@akselleirv)

- Add support for Flow-specific system packages:

  - Flow-specific DEB packages. (@rfratto, @robigan)
  - Flow-specific RPM packages. (@rfratto, @robigan)
  - Flow-specific macOS Homebrew Formula. (@rfratto)
  - Flow-specific Windows installer. (@rfratto)

  The Flow-specific packages allow users to install and run Grafana Agent Flow
  alongside an existing installation of Grafana Agent.

- Agent Management: Add support for integration snippets. (@jcreixell)

- Flow: Introduce a gossip-over-HTTP/2 _clustered mode_. `prometheus.scrape`
  component instances can opt-in to distributing scrape load between cluster
  peers. (@tpaschalis)

### Enhancements

- Flow: Add retries with backoff logic to Phlare write component. (@cyriltovena)

- Operator: Allow setting runtimeClassName on operator-created pods. (@captncraig)

- Operator: Transparently compress agent configs to stay under size limitations. (@captncraig)

- Update Redis Exporter Dependency to v1.49.0. (@spartan0x117)

- Update Loki dependency to the k144 branch. (@andriikushch)

- Flow: Add OAUTHBEARER mechanism to `loki.source.kafka` using Azure as provider. (@akselleirv)

- Update Process Exporter dependency to v0.7.10. (@spartan0x117)

- Agent Management: Introduces backpressure mechanism for remote config fetching (obeys 429 request
  `Retry-After` header). (@spartan0x117)

- Flow: support client TLS settings (CA, client certificate, client key) being
  provided from other components for the following components:

  - `discovery.docker`
  - `discovery.kubernetes`
  - `loki.source.kafka`
  - `loki.source.kubernetes`
  - `loki.source.podlogs`
  - `loki.write`
  - `mimir.rules.kubernetes`
  - `otelcol.auth.oauth2`
  - `otelcol.exporter.jaeger`
  - `otelcol.exporter.otlp`
  - `otelcol.exporter.otlphttp`
  - `otelcol.extension.jaeger_remote_sampling`
  - `otelcol.receiver.jaeger`
  - `otelcol.receiver.kafka`
  - `phlare.scrape`
  - `phlare.write`
  - `prometheus.remote_write`
  - `prometheus.scrape`
  - `remote.http`

- Flow: support server TLS settings (client CA, server certificate, server key)
  being provided from other components for the following components:

  - `loki.source.syslog`
  - `otelcol.exporter.otlp`
  - `otelcol.extension.jaeger_remote_sampling`
  - `otelcol.receiver.jaeger`
  - `otelcol.receiver.opencensus`
  - `otelcol.receiver.zipkin`

- Flow: Define custom http method and headers in `remote.http` component (@jkroepke)

- Flow: Add config property to `prometheus.exporter.blackbox` to define the config inline (@jkroepke)

- Update Loki Dependency to k146 which includes configurable file watchers (@mattdurham)

### Bugfixes

- Flow: fix issue where Flow would return an error when trying to access a key
  of a map whose value was the zero value (`null`, `0`, `false`, `[]`, `{}`).
  Whether an error was returned depended on the internal type of the value.
  (@rfratto)

- Flow: fix issue where using the `jaeger_remote` sampler for the `tracing`
  block would fail to parse the response from the remote sampler server if it
  used strings for the strategy type. This caused sampling to fall back
  to the default rate. (@rfratto)

- Flow: fix issue where components with no arguments like `loki.echo` were not
  viewable in the UI. (@rfratto)

- Flow: fix deadlock in `loki.source.file` where terminating tailers would hang
  while flushing remaining logs, preventing `loki.source.file` from being able
  to update. (@rfratto)

- Flow: fix deadlock in `loki.process` where a component with no stages would
  hang forever on handling logs. (@rfratto)

- Fix issue where a DefaultConfig might be mutated during unmarshaling. (@jcreixell)

- Fix issues where CloudWatch Exporter cannot use FIPS Endpoints outside of USA regions (@aglees)

- Fix issue where scraping native Prometheus histograms would leak memory.
  (@rfratto)

- Flow: fix issue where `loki.source.docker` component could deadlock. (@tpaschalis)

- Flow: fix issue where `prometheus.remote_write` created unnecessary extra
  child directories to store the WAL in. (@rfratto)

- Fix internal metrics reported as invalid by promtool's linter. (@tpaschalis)

- Fix issues with cri stage which treats partial line coming from any stream as same. (@kavirajk @aglees)

- Operator: fix for running multiple operators with different `--agent-selector` flags. (@captncraig)

- Operator: respect FilterRunning on PodMonitor and ServiceMonitor resources to only scrape running pods. (@captncraig)

- Fixes a bug where the github exporter would get stuck in an infinite loop under certain conditions. (@jcreixell)

- Fix bug where `loki.source.docker` always failed to start. (@rfratto)

### Other changes

- Grafana Agent Docker containers and release binaries are now published for
  s390x. (@rfratto)

- Use Go 1.20.3 for builds. (@rfratto)

- Change the Docker base image for Linux containers to `ubuntu:kinetic`.
  (@rfratto)

- Update prometheus.remote_write defaults to match new prometheus
  remote-write defaults. (@erikbaranowski)

v0.32.1 (2023-03-06)
--------------------

### Bugfixes

- Flow: Fixes slow reloading of targets in `phlare.scrape` component. (@cyriltovena)

- Flow: add a maximum connection lifetime of one hour when tailing logs from
  `loki.source.kubernetes` and `loki.source.podlogs` to recover from an issue
  where the Kubernetes API server stops responding with logs without closing
  the TCP connection. (@rfratto)

- Flow: fix issue in `loki.source.kubernetes` where `__pod__uid__` meta label
  defaulted incorrectly to the container name, causing tailers to never
  restart. (@rfratto)

v0.32.0 (2023-02-28)
--------------------

### Breaking changes

- Support for the embedded Flow UI for 32-bit ARMv6 builds is temporarily
  removed. (@rfratto)

- Node Exporter configuration options changed to align with new upstream version (@Thor77):

  - `diskstats_ignored_devices` is now `diskstats_device_exclude` in agent configuration.
  - `ignored_devices` is now `device_exclude` in flow configuration.

- Some blocks in Flow components have been merged with their parent block to make the block hierarchy smaller:

  - `discovery.docker > http_client_config` is merged into the `discovery.docker` block. (@erikbaranowski)
  - `discovery.kubernetes > http_client_config` is merged into the `discovery.kubernetes` block. (@erikbaranowski)
  - `loki.source.kubernetes > client > http_client_config` is merged into the `client` block. (@erikbaranowski)
  - `loki.source.podlogs > client > http_client_config` is merged into the `client` block. (@erikbaranowski)
  - `loki.write > endpoint > http_client_config` is merged into the `endpoint` block. (@erikbaranowski)
  - `mimir.rules.kubernetes > http_client_config` is merged into the `mimir.rules.kubernetes` block. (@erikbaranowski)
  - `otelcol.receiver.opencensus > grpc` is merged into the `otelcol.receiver.opencensus` block. (@ptodev)
  - `otelcol.receiver.zipkin > http` is merged into the `otelcol.receiver.zipkin` block. (@ptodev)
  - `phlare.scrape > http_client_config` is merged into the `phlare.scrape` block. (@erikbaranowski)
  - `phlare.write > endpoint > http_client_config` is merged into the `endpoint` block. (@erikbaranowski)
  - `prometheus.remote_write > endpoint > http_client_config` is merged into the `endpoint` block. (@erikbaranowski)
  - `prometheus.scrape > http_client_config` is merged into the `prometheus.scrape` block. (@erikbaranowski)

- The `loki.process` component now uses a combined name for stages, simplifying
  the block hierarchy. For example, the `stage > json` block hierarchy is now a
  single block called `stage.json`. All stage blocks in `loki.process` have
  been updated to use this simplified hierarchy. (@tpaschalis)

- `remote.s3` `client_options` block has been renamed to `client`. (@mattdurham)

- Renamed `prometheus.integration.node_exporter` to `prometheus.exporter.unix`. (@jcreixell)

- As first announced in v0.30, support for the `EXPERIMENTAL_ENABLE_FLOW`
  environment variable has been removed in favor of `AGENT_MODE=flow`.
  (@rfratto)

### Features

- New integrations:

  - `oracledb` (@schmikei)
  - `mssql` (@binaryfissiongames)
  - `cloudwatch metrics` (@thepalbi)
  - `azure` (@kgeckhart)
  - `gcp` (@kgeckhart, @ferruvich)

- New Grafana Agent Flow components:

  - `loki.echo` writes received logs to stdout. (@tpaschalis, @rfratto)
  - `loki.source.docker` reads logs from Docker containers and forwards them to
    other `loki` components. (@tpaschalis)
  - `loki.source.kafka` reads logs from Kafka events and forwards them to other
    `loki` components. (@erikbaranowski)
  - `loki.source.kubernetes_events` watches for Kubernetes Events and converts
    them into log lines to forward to other `loki` components. It is the
    equivalent of the `eventhandler` integration. (@rfratto)
  - `otelcol.processor.tail_sampling` samples traces based on a set of defined
    policies from `otelcol` components before forwarding them to other
    `otelcol` components. (@erikbaranowski)
  - `prometheus.exporter.apache` collects metrics from an apache web server
    (@captncraig)
  - `prometheus.exporter.consul` collects metrics from a consul installation
    (@captncraig)
  - `prometheus.exporter.github` collects metrics from GitHub (@jcreixell)
  - `prometheus.exporter.process` aggregates and collects metrics by scraping
    `/proc`. (@spartan0x117)
  - `prometheus.exporter.redis` collects metrics from a redis database
    (@spartan0x117)

### Enhancements

- Flow: Support `keepequal` and `dropequal` actions for relabeling. (@cyriltovena)

- Update Prometheus Node Exporter integration to v1.5.0. (@Thor77)

- Grafana Agent Flow will now reload the config file when `SIGHUP` is sent to
  the process. (@rfratto)

- If using the official RPM and DEB packages for Grafana Agent, invoking
  `systemctl reload grafana-agent` will now reload the configuration file.
  (@rfratto)

- Flow: the `loki.process` component now implements all the same processing
  stages as Promtail's pipelines. (@tpaschalis)

- Flow: new metric for `prometheus.scrape` -
  `agent_prometheus_scrape_targets_gauge`. (@ptodev)

- Flow: new metric for `prometheus.scrape` and `prometheus.relabel` -
  `agent_prometheus_forwarded_samples_total`. (@ptodev)

- Flow: add `constants` into the standard library to expose the hostname, OS,
  and architecture of the system Grafana Agent is running on. (@rfratto)

- Flow: add timeout to loki.source.podlogs controller setup. (@polyrain)

### Bugfixes

- Fixed a reconciliation error in Grafana Agent Operator when using `tlsConfig`
  on `Probe`. (@supergillis)

- Fix issue where an empty `server:` config stanza would cause debug-level logging.
  An empty `server:` is considered a misconfiguration, and thus will error out.
  (@neomantra)

- Flow: fix an error where some error messages that crossed multiple lines
  added extra an extra `|` character when displaying the source file on the
  starting line. (@rfratto)

- Flow: fix issues in `agent fmt` where adding an inline comment on the same
  line as a `[` or `{` would cause indentation issues on subsequent lines.
  (@rfratto)

- Flow: fix issues in `agent fmt` where line comments in arrays would be given
  the wrong identation level. (@rfratto)

- Flow: fix issues with `loki.file` and `loki.process` where deadlock contention or
  logs fail to process. (@mattdurham)

- Flow: `oauth2 > tls_config` was documented as a block but coded incorrectly as
  an attribute. This is now a block in code. This impacted `discovery.docker`,
  `discovery.kubernetes`, `loki.source.kubernetes`, `loki.write`,
  `mimir.rules.kubernetes`, `phlare.scrape`, `phlare.write`,
  `prometheus.remote_write`, `prometheus.scrape`, and `remote.http`
  (@erikbaranowski)

- Flow: Fix issue where using `river:",label"` causes the UI to return nothing. (@mattdurham)

### Other changes

- Use Go 1.20 for builds. (@rfratto)

- The beta label from Grafana Agent Flow has been removed. A subset of Flow
  components are still marked as beta or experimental:

  - `loki.echo` is explicitly marked as beta.
  - `loki.source.kubernetes` is explicitly marked as experimental.
  - `loki.source.podlogs` is explicitly marked as experimental.
  - `mimir.rules.kubernetes` is explicitly marked as beta.
  - `otelcol.processor.tail_sampling` is explicitly marked as beta.
  - `otelcol.receiver.loki` is explicitly marked as beta.
  - `otelcol.receiver.prometheus` is explicitly marked as beta.
  - `phlare.scrape` is explicitly marked as beta.
  - `phlare.write` is explicitly marked as beta.

v0.31.3 (2023-02-13)
--------------------

### Bugfixes

- `loki.source.cloudflare`: fix issue where the `zone_id` argument
  was being ignored, and the `api_token` argument was being used for the zone
  instead. (@rfratto)

- `loki.source.cloudflare`: fix issue where `api_token` argument was not marked
  as a sensitive field. (@rfratto)

v0.31.2 (2023-02-08)
--------------------

### Other changes

- In the Agent Operator, upgrade the `prometheus-config-reloader` dependency
  from version 0.47.0 to version 0.62.0. (@ptodev)

v0.31.1 (2023-02-06)
--------------------

> **BREAKING CHANGES**: This release has breaking changes. Please read entries
> carefully and consult the [upgrade guide][] for specific instructions.

### Breaking changes

- All release Windows `.exe` files are now published as a zip archive.
  Previously, `grafana-agent-installer.exe` was unzipped. (@rfratto)

### Other changes

- Support Go 1.20 for builds. Official release binaries are still produced
  using Go 1.19. (@rfratto)

v0.31.0 (2023-01-31)
--------------------

> **BREAKING CHANGES**: This release has breaking changes. Please read entries
> carefully and consult the [upgrade guide][] for specific instructions.

### Breaking changes

- Release binaries (including inside Docker containers) have been renamed to be
  prefixed with `grafana-` (@rfratto):

  - `agent` is now `grafana-agent`.
  - `agentctl` is now `grafana-agentctl`.
  - `agent-operator` is now `grafana-agent-operator`.

### Deprecations

- A symbolic link in Docker containers from the old binary name to the new
  binary name has been added. These symbolic links will be removed in v0.33. (@rfratto)

### Features

- New Grafana Agent Flow components:

  - `loki.source.cloudflare` reads logs from Cloudflare's Logpull API and
    forwards them to other `loki` components. (@tpaschalis)
  - `loki.source.gcplog` reads logs from GCP cloud resources using Pub/Sub
    subscriptions and forwards them to other `loki` components. (@tpaschalis)
  - `loki.source.gelf` listens for Graylog logs. (@mattdurham)
  - `loki.source.heroku` listens for Heroku messages over TCP a connection and
    forwards them to other `loki` components. (@erikbaranowski)
  - `loki.source.journal` read messages from systemd journal. (@mattdurham)
  - `loki.source.kubernetes` collects logs from Kubernetes pods using the
    Kubernetes API. (@rfratto)
  - `loki.source.podlogs` discovers PodLogs resources on Kubernetes and
    uses the Kubernetes API to collect logs from the pods specified by the
    PodLogs resource. (@rfratto)
  - `loki.source.syslog` listens for Syslog messages over TCP and UDP
    connections and forwards them to other `loki` components. (@tpaschalis)
  - `loki.source.windowsevent` reads logs from Windows Event Log. (@mattdurham)
  - `otelcol.exporter.jaeger` forwards OpenTelemetry data to a Jaeger server.
    (@erikbaranowski)
  - `otelcol.exporter.loki` forwards OTLP-formatted data to compatible `loki`
    receivers. (@tpaschalis)
  - `otelcol.receiver.kafka` receives telemetry data from Kafka. (@rfratto)
  - `otelcol.receiver.loki` receives Loki logs, converts them to the OTLP log
    format and forwards them to other `otelcol` components. (@tpaschalis)
  - `otelcol.receiver.opencensus` receives OpenConsensus-formatted traces or
    metrics. (@ptodev)
  - `otelcol.receiver.zipkin` receives Zipkin-formatted traces. (@rfratto)
  - `phlare.scrape` collects application performance profiles. (@cyriltovena)
  - `phlare.write` sends application performance profiles to Grafana Phlare.
    (@cyriltovena)
  - `mimir.rules.kubernetes` discovers `PrometheusRule` Kubernetes resources and
    loads them into a Mimir instance. (@Logiraptor)

- Flow components which work with relabeling rules (`discovery.relabel`,
  `prometheus.relabel` and `loki.relabel`) now export a new value named Rules.
  This value returns a copy of the currently configured rules. (@tpaschalis)

- New experimental feature: agent-management. Polls configured remote API to fetch new configs. (@spartan0x117)

- Introduce global configuration for logs. (@jcreixell)

### Enhancements

- Handle faro-web-sdk `View` meta in app_agent_receiver. (@rlankfo)

- Flow: the targets in debug info from `loki.source.file` are now individual blocks. (@rfratto)

- Grafana Agent Operator: add [promtail limit stage](https://grafana.com/docs/loki/latest/clients/promtail/stages/limit/) to the operator. (@spartan0x117)

### Bugfixes

- Flow UI: Fix the issue with messy layout on the component list page while
  browser window resize (@xiyu95)

- Flow UI: Display the values of all attributes unless they are nil. (@ptodev)

- Flow: `prometheus.relabel` and `prometheus.remote_write` will now error if they have exited. (@ptodev)

- Flow: Fix issue where negative numbers would convert to floating-point values
  incorrectly, treating the sign flag as part of the number. (@rfratto)

- Flow: fix a goroutine leak when `loki.source.file` is passed more than one
  target with identical set of public labels. (@rfratto)

- Fix issue where removing and re-adding log instance configurations causes an
  error due to double registration of metrics (@spartan0x117, @jcreixell)

### Other changes

- Use Go 1.19.4 for builds. (@erikbaranowski)

- New windows containers for agent and agentctl. These can be found moving forward with the ${Version}-windows tags for grafana/agent and grafana/agentctl docker images (@erikbaranowski)

v0.30.2 (2023-01-11)
--------------------

### Bugfixes

- Flow: `prometheus.relabel` will no longer modify the labels of the original
  metrics, which could lead to the incorrect application of relabel rules on
  subsequent relabels. (@rfratto)

- Flow: `loki.source.file` will no longer deadlock other components if log
  lines cannot be sent to Loki. `loki.source.file` will wait for 5 seconds per
  file to finish flushing read logs to the client, after which it will drop
  them, resulting in lost logs. (@rfratto)

- Operator: Fix the handling of the enableHttp2 field as a boolean in
  `pod_monitor` and `service_monitor` templates. (@tpaschalis)

v0.30.1 (2022-12-23)
--------------------

### Bugfixes

- Fix issue where journald support was accidentally removed. (@tpaschalis)

- Fix issue where some traces' metrics where not collected. (@marctc)

v0.30.0 (2022-12-20)
--------------------

> **BREAKING CHANGES**: This release has breaking changes. Please read entries
> carefully and consult the [upgrade guide][] for specific instructions.

### Breaking changes

- The `ebpf_exporter` integration has been removed due to issues with static
  linking. It may be brought back once these are resolved. (@tpaschalis)

### Deprecations

- The `EXPERIMENTAL_ENABLE_FLOW` environment variable is deprecated in favor of
  `AGENT_MODE=flow`. Support for `EXPERIMENTAL_ENABLE_FLOW` will be removed in
  v0.32. (@rfratto)

### Features

- `grafana-agent-operator` supports oauth2 as an authentication method for
  remote_write. (@timo-42)

- Grafana Agent Flow: Add tracing instrumentation and a `tracing` block to
  forward traces to `otelcol` component. (@rfratto)

- Grafana Agent Flow: Add a `discovery_target_decode` function to decode a JSON
  array of discovery targets corresponding to Prometheus' HTTP and file service
  discovery formats. (@rfratto)

- New Grafana Agent Flow components:

  - `remote.http` polls an HTTP URL and exposes the response body as a string
    or secret to other components. (@rfratto)

  - `discovery.docker` discovers Docker containers from a Docker Engine host.
    (@rfratto)

  - `loki.source.file` reads and tails files for log entries and forwards them
    to other `loki` components. (@tpaschalis)

  - `loki.write` receives log entries from other `loki` components and sends
    them over to a Loki instance. (@tpaschalis)

  - `loki.relabel` receives log entries from other `loki` components and
    rewrites their label set. (@tpaschalis)

  - `loki.process` receives log entries from other `loki` components and runs
    one or more processing stages. (@tpaschalis)

  - `discovery.file` discovers files on the filesystem following glob
    patterns. (@mattdurham)

- Integrations: Introduce the `snowflake` integration. (@binaryfissiongames)

### Enhancements

- Update agent-loki.yaml to use environment variables in the configuration file (@go4real)

- Integrations: Always use direct connection in mongodb_exporter integration. (@v-zhuravlev)

- Update OpenTelemetry Collector dependency to v0.63.1. (@tpaschalis)

- riverfmt: Permit empty blocks with both curly braces on the same line.
  (@rfratto)

- riverfmt: Allow function arguments to persist across different lines.
  (@rfratto)

- Flow: The HTTP server will now start before the Flow controller performs the
  initial load. This allows metrics and pprof data to be collected during the
  first load. (@rfratto)

- Add support for using a [password map file](https://github.com/oliver006/redis_exporter/blob/master/contrib/sample-pwd-file.json) in `redis_exporter`. (@spartan0x117)

- Flow: Add support for exemplars in Prometheus component pipelines. (@rfratto)

- Update Prometheus dependency to v2.40.5. (@rfratto)

- Update Promtail dependency to k127. (@rfratto)

- Native histograms are now supported in the static Grafana Agent and in
  `prometheus.*` Flow components. Native histograms will be automatically
  collected from supported targets. remote_write must be configured to forward
  native histograms from the WAL to the specified endpoints. (@rfratto)

- Flow: metrics generated by upstream OpenTelemetry Collector components are
  now exposed at the `/metrics` endpoint of Grafana Agent Flow. (@rfratto)

### Bugfixes

- Fix issue where whitespace was being sent as part of password when using a
  password file for `redis_exporter`. (@spartan0x117)

- Flow UI: Fix issue where a configuration block referencing a component would
  cause the graph page to fail to load. (@rfratto)

- Remove duplicate `oauth2` key from `metricsinstances` CRD. (@daper)

- Fix issue where on checking whether to restart integrations the Integration
  Manager was comparing configs with secret values scrubbed, preventing reloads
  if only secrets were updated. (@spartan0x117)

### Other changes

- Grafana Agent Flow has graduated from experimental to beta.

v0.29.0 (2022-11-08)
--------------------

> **BREAKING CHANGES**: This release has breaking changes. Please read entries
> carefully and consult the [upgrade guide][] for specific instructions.

### Breaking changes

- JSON-encoded traces from OTLP versions earlier than 0.16.0 are no longer
  supported. (@rfratto)

### Deprecations

- The binary names `agent`, `agentctl`, and `agent-operator` have been
  deprecated and will be renamed to `grafana-agent`, `grafana-agentctl`, and
  `grafana-agent-operator` in the v0.31.0 release.

### Features

- Add `agentctl test-logs` command to allow testing log configurations by redirecting
  collected logs to standard output. This can be useful for debugging. (@jcreixell)

- New Grafana Agent Flow components:

  - `otelcol.receiver.otlp` receives OTLP-formatted traces, metrics, and logs.
    Data can then be forwarded to other `otelcol` components. (@rfratto)

  - `otelcol.processor.batch` batches data from `otelcol` components before
    forwarding it to other `otelcol` components. (@rfratto)

  - `otelcol.exporter.otlp` accepts data from `otelcol` components and sends
    it to a gRPC server using the OTLP protocol. (@rfratto)

  - `otelcol.exporter.otlphttp` accepts data from `otelcol` components and
    sends it to an HTTP server using the OTLP protocol. (@tpaschalis)

  - `otelcol.auth.basic` performs basic authentication for `otelcol`
    components that support authentication extensions. (@rfratto)

  - `otelcol.receiver.jeager` receives Jaeger-formatted traces. Data can then
    be forwarded to other `otelcol` components. (@rfratto)

  - `otelcol.processor.memory_limiter` periodically checks memory usage and
    drops data or forces a garbage collection if the defined limits are
    exceeded. (@tpaschalis)

  - `otelcol.auth.bearer` performs bearer token authentication for `otelcol`
    components that support authentication extensions. (@rfratto)

  - `otelcol.auth.headers` attaches custom request headers to `otelcol`
    components that support authentication extensions. (@rfratto)

  - `otelcol.receiver.prometheus` receives Prometheus metrics, converts them
    to the OTLP metric format and forwards them to other `otelcol` components.
    (@tpaschalis)

  - `otelcol.exporter.prometheus` forwards OTLP-formatted data to compatible
    `prometheus` components. (@rfratto)

- Flow: Allow config blocks to reference component exports. (@tpaschalis)

- Introduce `/-/support` endpoint for generating 'support bundles' in static
  agent mode. Support bundles are zip files of commonly-requested information
  that can be used to debug a running agent. (@tpaschalis)

### Enhancements

- Update OpenTelemetry Collector dependency to v0.61.0. (@rfratto)

- Add caching to Prometheus relabel component. (@mattdurham)

- Grafana Agent Flow: add `agent_resources_*` metrics which explain basic
  platform-agnostic metrics. These metrics assist with basic monitoring of
  Grafana Agent, but are not meant to act as a replacement for fully featured
  components like `prometheus.integration.node_exporter`. (@rfratto)

- Enable field label in TenantStageSpec of PodLogs pipeline. (@siiimooon)

- Enable reporting of enabled integrations. (@marctc)

- Grafana Agent Flow: `prometheus.remote_write` and `prometheus.relabel` will
  now export receivers immediately, removing the need for dependant components
  to be evaluated twice at process startup. (@rfratto)

- Add missing setting to configure instance key for Eventhandler integration. (@marctc)

- Update Prometheus dependency to v2.39.1. (@rfratto)

- Update Promtail dependency to weekly release k122. (@rfratto)

- Tracing: support the `num_traces` and `expected_new_traces_per_sec` configuration parameters in the tail_sampling processor. (@ptodev)

### Bugfixes

- Remove empty port from the `apache_http` integration's instance label. (@katepangLiu)

- Fix identifier on target creation for SNMP v2 integration. (@marctc)

- Fix bug when specifying Blackbox's modules when using Blackbox integration. (@marctc)

- Tracing: fix a panic when the required `protocols` field was not set in the `otlp` receiver. (@ptodev)

- Support Bearer tokens for metric remote writes in the Grafana Operator (@jcreixell, @marctc)

### Other changes

- Update versions of embedded Prometheus exporters used for integrations:

  - Update `github.com/prometheus/statsd_exporter` to `v0.22.8`. (@captncraig)

  - Update `github.com/prometheus-community/postgres_exporter` to `v0.11.1`. (@captncraig)

  - Update `github.com/prometheus/memcached_exporter` to `v0.10.0`. (@captncraig)

  - Update `github.com/prometheus-community/elasticsearch_exporter` to `v1.5.0`. (@captncraig)

  - Update `github.com/prometheus/mysqld_exporter` to `v0.14.0`. (@captncraig)

  - Update `github.com/prometheus/consul_exporter` to `v0.8.0`. (@captncraig)

  - Update `github.com/ncabatoff/process-exporter` to `v0.7.10`. (@captncraig)

  - Update `github.com/prometheus-community/postgres_exporter` to `v0.11.1`. (@captncraig)

- Use Go 1.19.3 for builds. (@rfratto)

v0.28.1 (2022-11-03)
--------------------

### Security

- Update Docker base image to resolve OpenSSL vulnerabilities CVE-2022-3602 and
  CVE-2022-3786. Grafana Agent does not use OpenSSL, so we do not believe it is
  vulnerable to these issues, but the base image has been updated to remove the
  report from image scanners. (@rfratto)

v0.28.0 (2022-09-29)
--------------------

### Features

- Introduce Grafana Agent Flow, an experimental "programmable pipeline" runtime
  mode which improves how to configure and debug Grafana Agent by using
  components. (@captncraig, @karengermond, @marctc, @mattdurham, @rfratto,
  @rlankfo, @tpaschalis)

- Introduce Blackbox exporter integration. (@marctc)

### Enhancements

- Update Loki dependency to v2.6.1. (@rfratto)

### Bugfixes

### Other changes

- Fix relabel configs in sample agent-operator manifests (@hjet)

- Operator no longer set the `SecurityContext.Privileged` flag in the `config-reloader` container. (@hsyed-dojo)

- Add metrics for config reloads and config hash (@jcreixell)

v0.27.1 (2022-09-09)
--------------------

> **NOTE**: ARMv6 Docker images are no longer being published.
>
> We have stopped publishing Docker images for ARMv6 platforms.
> This is due to the new Ubuntu base image we are using that does not support ARMv6.
> The new Ubuntu base image has less reported CVEs, and allows us to provide more
> secure Docker images. We will still continue to publish ARMv6 release binaries and
> deb/rpm packages.

### Other Changes

- Switch docker image base from debian to ubuntu. (@captncraig)

v0.27.0 (2022-09-01)
--------------------

### Features

- Integrations: (beta) Add vmware_exporter integration (@rlankfo)

- App agent receiver: add Event kind to payload (@domasx2)

### Enhancements

- Tracing: Introduce a periodic appender to the remotewriteexporter to control sample rate. (@mapno)

- Tracing: Update OpenTelemetry dependency to v0.55.0. (@rfratto, @mapno)

- Add base agent-operator jsonnet library and generated manifests (@hjet)

- Add full (metrics, logs, K8s events) sample agent-operator jsonnet library and gen manifests (@hjet)

- Introduce new configuration fields for disabling Keep-Alives and setting the
  IdleConnectionTimeout when scraping. (@tpaschalis)

- Add field to Operator CRD to disable report usage functionality. (@marctc)

### Bugfixes

- Tracing: Fixed issue with the PromSD processor using the `connection` method to discover the IP
  address.  It was failing to match because the port number was included in the address string. (@jphx)

- Register prometheus discovery metrics. (@mattdurham)

- Fix seg fault when no instance parameter is provided for apache_http integration, using integrations-next feature flag. (@rgeyer)

- Fix grafanacloud-install.ps1 web request internal server error when fetching config. (@rlankfo)

- Fix snmp integration not passing module or walk_params parameters when scraping. (@rgeyer)

- Fix unmarshal errors (key "<walk_param name>" already set in map) for snmp integration config when walk_params is defined, and the config is reloaded. (@rgeyer)

### Other changes

- Update several go dependencies to resolve warnings from certain security scanning tools. None of the resolved vulnerabilities were known to be exploitable through the agent. (@captncraig)

- It is now possible to compile Grafana Agent using Go 1.19. (@rfratto)

v0.26.1 (2022-07-25)
--------------------

> **BREAKING CHANGES**: This release has breaking changes. Please read entries
> carefully and consult the [upgrade guide][] for specific instructions.

### Breaking changes

- Change windows certificate store so client certificate is no longer required in store. (@mattdurham)

### Bugfixes

- Operator: Fix issue where configured `targetPort` ServiceMonitors resulted in
  generating an incorrect scrape_config. (@rfratto)

- Build the Linux/AMD64 artifacts using the opt-out flag for the ebpf_exporter. (@tpaschalis)

v0.26.0 (2022-07-18)
--------------------

> **BREAKING CHANGES**: This release has breaking changes. Please read entries
> carefully and consult the [upgrade guide][] for specific instructions.

### Breaking changes

- Deprecated `server` YAML block fields have now been removed in favor of the
  command-line flags that replaced them. These fields were originally
  deprecated in v0.24.0. (@rfratto)

- Changed tail sampling policies to be configured as in the OpenTelemetry
  Collector. (@mapno)

### Features

- Introduce Apache HTTP exporter integration. (@v-zhuravlev)

- Introduce eBPF exporter integration. (@tpaschalis)

### Enhancements

- Truncate all records in WAL if repair attempt fails. (@rlankfo)

### Bugfixes

- Relative symlinks for promtail now work as expected. (@RangerCD, @mukerjee)

- Fix rate limiting implementation for the app agent receiver integration. (@domasx2)

- Fix mongodb exporter so that it now collects all metrics. (@mattdurham)

v0.25.1 (2022-06-16)
--------------------

### Bugfixes

- Integer types fail to unmarshal correctly in operator additional scrape configs. (@rlankfo)

- Unwrap replayWAL error before attempting corruption repair. (@rlankfo)

v0.25.0 (2022-06-06)
--------------------

> **BREAKING CHANGES**: This release has breaking changes. Please read entries
> carefully and consult the [upgrade guide][] for specific instructions.

### Breaking changes

- Traces: Use `rpc.grpc.status_code` attribute to determine
  span failed in the service graph processor (@rcrowe)

### Features

- Add HTTP endpoints to fetch active instances and targets for the Logs subsystem.
  (@marctc)

- (beta) Add support for using windows certificate store for TLS connections. (@mattdurham)

- Grafana Agent Operator: add support for integrations through an `Integration`
  CRD which is discovered by `GrafanaAgent`. (@rfratto)

- (experimental) Add app agent receiver integration. This depends on integrations-next being enabled
  via the `integrations-next` feature flag. Use `-enable-features=integrations-next` to use
  this integration. (@kpelelis, @domas)

- Introduce SNMP exporter integration. (@v-zhuravlev)

- Configure the agent to report the use of feature flags to grafana.com. (@marctc)

### Enhancements

- integrations-next: Integrations using autoscrape will now autoscrape metrics
  using in-memory connections instead of connecting to themselves over the
  network. As a result of this change, the `client_config` field has been
  removed. (@rfratto)

- Enable `proxy_url` support on `oauth2` for metrics and logs (update **prometheus/common** dependency to `v0.33.0`). (@martin-jaeger-maersk)

- `extra-scrape-metrics` can now be enabled with the `--enable-features=extra-scrape-metrics` feature flag. See <https://prometheus.io/docs/prometheus/2.31/feature_flags/#extra-scrape-metrics> for details. (@rlankfo)

- Resolved issue in v2 integrations where if an instance name was a prefix of another the route handler would fail to
  match requests on the longer name (@mattdurham)

- Set `include_metadata` to true by default for OTLP traces receivers (@mapno)

### Bugfixes

- Scraping service was not honoring the new server grpc flags `server.grpc.address`.  (@mattdurham)

### Other changes

- Update base image of official Docker containers from Debian buster to Debian
  bullseye. (@rfratto)

- Use Go 1.18 for builds. (@rfratto)

- Add `metrics` prefix to the url of list instances endpoint (`GET
  /agent/api/v1/instances`) and list targets endpoint (`GET
  /agent/api/v1/metrics/targets`). (@marctc)

- Add extra identifying labels (`job`, `instance`, `agent_hostname`) to eventhandler integration. (@hjet)

- Add `extra_labels` configuration to eventhandler integration. (@hjet)

v0.24.2 (2022-05-02)
--------------------

### Bugfixes

- Added configuration watcher delay to prevent race condition in cases where scraping service mode has not gracefully exited. (@mattdurham)

### Other changes

- Update version of node_exporter to include additional metrics for osx. (@v-zhuravlev)

v0.24.1 (2022-04-14)
--------------------

### Bugfixes

- Add missing version information back into `agentctl --version`. (@rlankfo)

- Bump version of github-exporter to latest upstream SHA 284088c21e7d, which
  includes fixes from bugs found in their latest tag. This includes a fix
  where not all releases where retrieved when pulling release information.
  (@rfratto)

- Set the `Content-Type` HTTP header to `application/json` for API endpoints
  returning json objects. (@marctc)

- Operator: fix issue where a `username_file` field was incorrectly set.
  (@rfratto)

- Initialize the logger with default `log_level` and `log_format` parameters.
  (@tpaschalis)

### Other changes

- Embed timezone data to enable Promtail pipelines using the `location` field
  on Windows machines. (@tpaschalis)

v0.24.0 (2022-04-07)
--------------------

> **BREAKING CHANGES**: This release has breaking changes. Please read entries
> carefully and consult the [upgrade guide][] for specific instructions.
>
> **GRAFANA AGENT OPERATOR USERS**: As of this release, Grafana Agent Operator
> does not support versions of Grafana Agent prior to v0.24.0.

### Breaking changes

- The following metrics will now be prefixed with `agent_dskit_` instead of
  `cortex_`: `cortex_kv_request_duration_seconds`,
  `cortex_member_consul_heartbeats_total`, `cortex_member_ring_tokens_owned`,
  `cortex_member_ring_tokens_to_own`, `cortex_ring_member_ownership_percent`,
  `cortex_ring_members`, `cortex_ring_oldest_member_timestamp`,
  `cortex_ring_tokens_owned`, `cortex_ring_tokens_total`. (@rlankfo)

- Traces: the `traces_spanmetrics_calls_total_total` metric has been renamed to
  `traces_spanmetrics_calls_total` (@fredr)

- Two new flags, `-server.http.enable-tls` and `-server.grpc.enable-tls` must
  be provided to explicitly enable TLS support. This is a change of the
  previous behavior where TLS support was enabled when a certificate pair was
  provided. (@rfratto)

- Many command line flags starting with `-server.` block have been renamed.
  (@rfratto)

- The `-log.level` and `-log.format` flags are removed in favor of being set in
  the configuration file. (@rfratto)

- Flags for configuring TLS have been removed in favor of being set in the
  configuration file. (@rfratto)

- Dynamic reload is no longer supported for deprecated server block fields.
  Changing a deprecated field will be ignored and cause the reload to fail.
  (@rfratto)

- The default HTTP listen address is now `127.0.0.1:12345`. Use the
  `-server.http.address` flag to change this value. (@rfratto)

- The default gRPC listen address is now `127.0.0.1:12346`. Use the
  `-server.grpc.address` flag to change this value. (@rfratto)

- `-reload-addr` and `-reload-port` have been removed. They are no longer
  necessary as the primary HTTP server is now static and can't be shut down in
  the middle of a `/-/reload` call. (@rfratto)

- (Only impacts `integrations-next` feature flag) Many integrations have been
  renamed to better represent what they are integrating with. For example,
  `redis_exporter` is now `redis`. This change requires updating
  `integrations-next`-enabled configuration files. This change also changes
  integration names shown in metric labels. (@rfratto)

- The deprecated `-prometheus.*` flags have been removed in favor of
  their `-metrics.*` counterparts. The `-prometheus.*` flags were first
  deprecated in v0.19.0. (@rfratto)

### Deprecations

- Most fields in the `server` block of the configuration file are
  now deprecated in favor of command line flags. These fields will be removed
  in the v0.26.0 release. Please consult the upgrade guide for more information
  and rationale. (@rfratto)

### Features

- Added config read API support to GrafanaAgent Custom Resource Definition.
  (@shamsalmon)

- Added consulagent_sd to target discovery. (@chuckyz)

- Introduce EXPERIMENTAL support for dynamic configuration. (@mattdurham)

- Introduced endpoint that accepts remote_write requests and pushes metrics data directly into an instance's WAL. (@tpaschalis)

- Added builds for linux/ppc64le. (@aklyachkin)

### Enhancements

- Tracing: Exporters can now be configured to use OAuth. (@canuteson)

- Strengthen readiness check for metrics instances. (@tpaschalis)

- Parameterize namespace field in sample K8s logs manifests (@hjet)

- Upgrade to Loki k87. (@rlankfo)

- Update Prometheus dependency to v2.34.0. (@rfratto)

- Update OpenTelemetry-collector dependency to v0.46.0. (@mapno)

- Update cAdvisor dependency to v0.44.0. (@rfratto)

- Update mongodb_exporter dependency to v0.31.2 (@mukerjee)

- Use grafana-agent/v2 Tanka Jsonnet to generate K8s manifests (@hjet)

- Replace agent-bare.yaml K8s sample Deployment with StatefulSet (@hjet)

- Improve error message for `agentctl` when timeout happens calling
  `cloud-config` command (@marctc)

- Enable integrations-next by default in agent-bare.yaml. Please note #1262 (@hjet)

### Bugfixes

- Fix Kubernetes manifests to use port `4317` for OTLP instead of the previous
  `55680` in line with the default exposed port in the agent.

- Ensure singleton integrations are honored in v2 integrations (@mattdurham)

- Tracing: `const_labels` is now correctly parsed in the remote write exporter.
  (@fredr)

- integrations-next: Fix race condition where metrics endpoints for
  integrations may disappear after reloading the config file. (@rfratto)

- Removed the `server.path_prefix` field which would break various features in
  Grafana Agent when set. (@rfratto)

- Fix issue where installing the DEB/RPM packages would overwrite the existing
  config files and environment files. (@rfratto)

- Set `grafanaDashboardFolder` as top level key in the mixin. (@Duologic)

- Operator: Custom Secrets or ConfigMaps to mount will no longer collide with
  the path name of the default secret mount. As a side effect of this bugfix,
  custom Secrets will now be mounted at
  `/var/lib/grafana-agent/extra-secrets/<secret name>` and custom ConfigMaps
  will now be mounted at `/var/lib/grafana-agent/extra-configmaps/<configmap
  name>`. This is not a breaking change as it was previously impossible to
  properly provide these custom mounts. (@rfratto)

- Flags accidentally prefixed with `-metrics.service..` (two `.` in a row) have
  now been fixed to only have one `.`. (@rfratto)

- Protect concurrent writes to the WAL in the remote write exporter (@mapno)

### Other changes

- The `-metrics.wal-directory` flag and `metrics.wal_directory` config option
  will now default to `data-agent/`, the same default WAL directory as
  Prometheus Agent. (@rfratto)

v0.23.0 (2022-02-10)
--------------------

### Enhancements

- Go 1.17 is now used for all builds of the Agent. (@tpaschalis)

- integrations-next: Add `extra_labels` to add a custom set of labels to
  integration targets. (@rfratto)

- The agent no longer appends duplicate exemplars. (@tpaschalis)

- Added Kubernetes eventhandler integration (@hjet)

- Enables sending of exemplars over remote write by default. (@rlankfo)

### Bugfixes

- Fixed issue where Grafana Agent may panic if there is a very large WAL
  loading while old WALs are being deleted or the `/agent/api/v1/targets`
  endpoint is called. (@tpaschalis)

- Fix panic in prom_sd_processor when address is empty (@mapno)

- Operator: Add missing proxy_url field from generated remote_write configs.
  (@rfratto)

- Honor the specified log format in the traces subsystem (@mapno)

- Fix typo in node_exporter for runit_service_dir. (@mattdurham)

- Allow inlining credentials in remote_write url. (@tpaschalis)

- integrations-next: Wait for integrations to stop when starting new instances
  or shutting down (@rfratto).

- Fix issue with windows_exporter mssql collector crashing the agent.
  (@mattdurham)

- The deb and rpm files will now ensure the /var/lib/grafana-agent data
  directory is created with permissions set to 0770. (@rfratto)

- Make agent-traces.yaml Namespace a template-friendly variable (@hjet)

- Disable `machine-id` journal vol by default in sample logs manifest (@hjet)

v0.22.0 (2022-01-13)
--------------------

> This release has deprecations. Please read entries carefully and consult
> the [upgrade guide][] for specific instructions.

### Deprecations

- The node_exporter integration's `netdev_device_whitelist` field is deprecated
  in favor of `netdev_device_include`. Support for the old field name will be
  removed in a future version. (@rfratto)

- The node_exporter integration's `netdev_device_blacklist` field is deprecated
  in favor of `netdev_device_include`. Support for the old field name will be
  removed in a future version. (@rfratto)

- The node_exporter integration's `systemd_unit_whitelist` field is deprecated
  in favor of `systemd_unit_include`. Support for the old field name will be
  removed in a future version. (@rfratto)

- The node_exporter integration's `systemd_unit_blacklist` field is deprecated
  in favor of `systemd_unit_exclude`. Support for the old field name will be
  removed in a future version. (@rfratto)

- The node_exporter integration's `filesystem_ignored_mount_points` field is
  deprecated in favor of `filesystem_mount_points_exclude`. Support for the old
  field name will be removed in a future version. (@rfratto)

- The node_exporter integration's `filesystem_ignored_fs_types` field is
  deprecated in favor of `filesystem_fs_types_exclude`. Support for the old
  field name will be removed in a future version. (@rfratto)

### Features

- (beta) Enable experimental config urls for fetching remote configs.
  Currently, only HTTP/S is supported. Pass the
  `-enable-features=remote-configs` flag to turn this on. (@rlankfo)

- Added [cAdvisor](https://github.com/google/cadvisor) integration. (@rgeyer)

- Traces: Add `Agent Tracing Pipeline` dashboard and alerts (@mapno)

- Traces: Support jaeger/grpc exporter (@nicoche)

- (beta) Enable an experimental integrations subsystem revamp. Pass
  `integrations-next` to `-enable-features` to turn this on. Reading the
  documentation for the revamp is recommended; enabling it causes breaking
  config changes. (@rfratto)

### Enhancements

- Traces: Improved pod association in PromSD processor (@mapno)

- Updated OTel to v0.40.0 (@mapno)

- Remote write dashboard: show in and out sample rates (@bboreham)

- Remote write dashboard: add mean latency (@bboreham)

- Update node_exporter dependency to v1.3.1. (@rfratto)

- Cherry-pick Prometheus PR #10102 into our Prometheus dependency (@rfratto).

### Bugfixes

- Fix usage of POSTGRES_EXPORTER_DATA_SOURCE_NAME when using postgres_exporter
  integration (@f11r)

- Change ordering of the entrypoint for windows service so that it accepts
  commands immediately (@mattdurham)

- Only stop WAL cleaner when it has been started (@56quarters)

- Fix issue with unquoted install path on Windows, that could allow escalation
  or running an arbitrary executable (@mattdurham)

- Fix cAdvisor so it collects all defined metrics instead of the last
  (@pkoenig10)

- Fix panic when using 'stdout' in automatic logging (@mapno)

- Grafana Agent Operator: The /-/ready and /-/healthy endpoints will
  no longer always return 404 (@rfratto).

### Other changes

- Remove log-level flag from systemd unit file (@jpkrohling)

v0.21.2 (2021-12-08)
--------------------

### Security fixes

- This release contains a fix for
  [CVE-2021-41090](https://github.com/grafana/agent/security/advisories/GHSA-9c4x-5hgq-q3wh).

### Other changes

- This release disables the existing `/-/config` and
  `/agent/api/v1/configs/{name}` endpoints by default. Pass the
  `--config.enable-read-api` flag at the command line to opt in to these
  endpoints.

v0.21.1 (2021-11-18)
--------------------

### Bugfixes

- Fix panic when using postgres_exporter integration (@saputradharma)

- Fix panic when dnsamsq_exporter integration tried to log a warning (@rfratto)

- Statsd Integration: Adding logger instance to the statsd mapper
  instantiation. (@gaantunes)

- Statsd Integration: Fix issue where mapped metrics weren't exposed to the
  integration. (@mattdurham)

- Operator: fix bug where version was a required field (@rfratto)

- Metrics: Only run WAL cleaner when metrics are being used and a WAL is
  configured. (@rfratto)

v0.21.0 (2021-11-17)
--------------------

### Enhancements

- Update Cortex dependency to v1.10.0-92-g85c378182. (@rlankfo)

- Update Loki dependency to v2.1.0-656-g0ae0d4da1. (@rlankfo)

- Update Prometheus dependency to v2.31.0 (@rlankfo)

- Add Agent Operator Helm quickstart guide (@hjet)

- Reorg Agent Operator quickstart guides (@hjet)

### Bugfixes

- Packaging: Use correct user/group env variables in RPM %post script (@simonc6372)

- Validate logs config when using logs_instance with automatic logging processor (@mapno)

- Operator: Fix MetricsInstance Service port (@hjet)

- Operator: Create govern service per Grafana Agent (@shturman)

- Operator: Fix relabel_config directive for PodLogs resource (@hjet)

- Traces: Fix `success_logic` code in service graphs processor (@mapno)

### Other changes

- Self-scraped integrations will now use an SUO-specific value for the `instance` label. (@rfratto)

- Traces: Changed service graphs store implementation to improve CPU performance (@mapno)

v0.20.1 (2021-12-08)
--------------------

> _NOTE_: The fixes in this patch are only present in v0.20.1 and >=v0.21.2.

### Security fixes

- This release contains a fix for
  [CVE-2021-41090](https://github.com/grafana/agent/security/advisories/GHSA-9c4x-5hgq-q3wh).

### Other changes

- This release disables the existing `/-/config` and
  `/agent/api/v1/configs/{name}` endpoitns by default. Pass the
  `--config.enable-read-api` flag at the command line to opt in to these
  endpoints.

v0.20.0 (2021-10-28)
--------------------

> **BREAKING CHANGES**: This release has breaking changes. Please read entries
> carefully and consult the [upgrade guide][] for specific instructions.

### Breaking Changes

- push_config is no longer supported in trace's config (@mapno)

### Features

- Operator: The Grafana Agent Operator can now generate a Kubelet service to
  allow a ServiceMonitor to collect Kubelet and cAdvisor metrics. This requires
  passing a `--kubelet-service` flag to the Operator in `namespace/name` format
  (like `kube-system/kubelet`). (@rfratto)

- Service graphs processor (@mapno)

### Enhancements

- Updated mysqld_exporter to v0.13.0 (@gaantunes)

- Updated postgres_exporter to v0.10.0 (@gaantunes)

- Updated redis_exporter to v1.27.1 (@gaantunes)

- Updated memcached_exporter to v0.9.0 (@gaantunes)

- Updated statsd_exporter to v0.22.2 (@gaantunes)

- Updated elasticsearch_exporter to v1.2.1 (@gaantunes)

- Add remote write to silent Windows Installer  (@mattdurham)

- Updated mongodb_exporter to v0.20.7 (@rfratto)

- Updated OTel to v0.36 (@mapno)

- Updated statsd_exporter to v0.22.2 (@mattdurham)

- Update windows_exporter to v0.16.0 (@rfratto, @mattdurham)

- Add send latency to agent dashboard (@bboreham)

### Bugfixes

- Do not immediately cancel context when creating a new trace processor. This
  was preventing scrape_configs in traces from functioning. (@lheinlen)

- Sanitize autologged Loki labels by replacing invalid characters with
  underscores (@mapno)

- Traces: remove extra line feed/spaces/tabs when reading password_file content
  (@nicoche)

- Updated envsubst to v2.0.0-20210730161058-179042472c46. This version has a
  fix needed for escaping values outside of variable substitutions. (@rlankfo)

- Grafana Agent Operator should no longer delete resources matching the names
  of the resources it manages. (@rfratto)

- Grafana Agent Operator will now appropriately assign an
  `app.kubernetes.io/managed-by=grafana-agent-operator` to all created
  resources. (@rfratto)

### Other changes

- Configuration API now returns 404 instead of 400 when attempting to get or
  delete a config which does not exist. (@kgeckhart)

- The windows_exporter now disables the textfile collector by default.
  (@rfratto)

v0.19.0 (2021-09-29)
--------------------

> **BREAKING CHANGES**: This release has breaking changes. Please read entries
> carefully and consult the [upgrade guide][] for specific instructions.

### Breaking Changes

- Reduced verbosity of tracing autologging by not logging `STATUS_CODE_UNSET`
  status codes. (@mapno)

- Operator: rename `Prometheus*` CRDs to `Metrics*` and `Prometheus*` fields to
  `Metrics*`. (@rfratto)

- Operator: CRDs are no longer referenced using a hyphen in the name to be
  consistent with how Kubernetes refers to resources. (@rfratto)

- `prom_instance` in the spanmetrics config is now named `metrics_instance`.
  (@rfratto)

### Deprecations

- The `loki` key at the root of the config file has been deprecated in favor of
  `logs`. `loki`-named fields in `automatic_logging` have been renamed
  accordinly: `loki_name` is now `logs_instance_name`, `loki_tag` is now
  `logs_instance_tag`, and `backend: loki` is now `backend: logs_instance`.
  (@rfratto)

- The `prometheus` key at the root of the config file has been deprecated in
  favor of `metrics`. Flag names starting with `prometheus.` have also been
  deprecated in favor of the same flags with the `metrics.` prefix. Metrics
  prefixed with `agent_prometheus_` are now prefixed with `agent_metrics_`.
  (@rfratto)

- The `tempo` key at the root of the config file has been deprecated in favor
  of `traces`. (@mattdurham)

### Features

- Added [GitHub exporter](https://github.com/infinityworks/github-exporter)
  integration. (@rgeyer)

- Add TLS config options for tempo `remote_write`s. (@mapno)

- Support autologging span attributes as log labels (@mapno)

- Put Tests requiring Network Access behind a -online flag (@flokli)

- Add logging support to the Grafana Agent Operator. (@rfratto)

- Add `operator-detach` command to agentctl to allow zero-downtime upgrades
  when removing an Operator CRD. (@rfratto)

- The Grafana Agent Operator will now default to deploying the matching release
  version of the Grafana Agent instead of v0.14.0. (@rfratto)

### Enhancements

- Update OTel dependency to v0.30.0 (@mapno)

- Allow reloading configuration using `SIGHUP` signal. (@tharun208)

- Add HOSTNAME environment variable to service file to allow for expanding the
  $HOSTNAME variable in agent config.  (@dfrankel33)

- Update jsonnet-libs to 1.21 for Kubernetes 1.21+ compatability. (@MurzNN)

- Make method used to add k/v to spans in prom_sd processor configurable.
  (@mapno)

### Bugfixes

- Regex capture groups like `${1}` will now be kept intact when using
  `-config.expand-env`. (@rfratto)

- The directory of the logs positions file will now properly be created on
  startup for all instances. (@rfratto)

- The Linux system packages will now configure the grafana-agent user to be a
  member of the adm and systemd-journal groups. This will allow logs to read
  from journald and /var/log by default. (@rfratto)

- Fix collecting filesystem metrics on Mac OS (darwin) in the `node_exporter`
  integration default config. (@eamonryan)

- Remove v0.0.0 flags during build with no explicit release tag (@mattdurham)

- Fix issue with global scrape_interval changes not reloading integrations
  (@kgeckhart)

- Grafana Agent Operator will now detect changes to referenced ConfigMaps and
  Secrets and reload the Agent properly. (@rfratto)

- Grafana Agent Operator's object label selectors will now use Kubernetes
  defaults when undefined (i.e., default to nothing). (@rfratto)

- Fix yaml marshalling tag for cert_file in kafka exporter agent config.
  (@rgeyer)

- Fix warn-level logging of dropped targets. (@james-callahan)

- Standardize scrape_interval to 1m in examples. (@mattdurham)

v0.18.4 (2021-09-14)
--------------------

### Enhancements

- Add `agent_prometheus_configs_changed_total` metric to track instance config
  events. (@rfratto)

### Bugfixes

- Fix info logging on windows. (@mattdurham)

- Scraping service: Ensure that a reshard is scheduled every reshard
  interval. (@rfratto)

v0.18.3 (2021-09-08)
--------------------

### Bugfixes

- Register missing metric for configstore consul request duration. (@rfratto)

- Logs should contain a caller field with file and line numbers again
  (@kgeckhart)

- In scraping service mode, the polling configuration refresh should honor
  timeout. (@mattdurham)

- In scraping service mode, the lifecycle reshard should happen using a
  goroutine. (@mattdurham)

- In scraping service mode, scraping service can deadlock when reloading during
  join. (@mattdurham)

- Scraping service: prevent more than one refresh from being queued at a time.
  (@rfratto)

v0.18.2 (2021-08-12)
--------------------

### Bugfixes

- Honor the prefix and remove prefix from consul list results (@mattdurham)

v0.18.1 (2021-08-09)
--------------------

### Bugfixes

- Reduce number of consul calls when ran in scrape service mode (@mattdurham)

v0.18.0 (2021-07-29)
--------------------

### Features

- Added [GitHub exporter](https://github.com/infinityworks/github-exporter)
  integration. (@rgeyer)

- Add support for OTLP HTTP trace exporting. (@mapno)

### Enhancements

- Switch to drone for releases. (@mattdurham)

- Update postgres_exporter to a [branch of](https://github.com/grafana/postgres_exporter/tree/exporter-package-v0.10.0) v0.10.0

### Bugfixes

- Enabled flag for integrations is not being honored. (@mattdurham)

v0.17.0 (2021-07-15)
--------------------

### Features

- Added [Kafka Lag exporter](https://github.com/davidmparrott/kafka_exporter)
  integration. (@gaantunes)

### Bugfixes

- Fix race condition that may occur and result in a panic when initializing
  scraping service cluster. (@rfratto)

v0.16.1 (2021-06-22)
--------------------

### Bugfixes

- Fix issue where replaying a WAL caused incorrect metrics to be sent over
  remote write. (@rfratto)

v0.16.0 (2021-06-17)
--------------------

### Features

- (beta) A Grafana Agent Operator is now available. (@rfratto)

### Enhancements

- Error messages when installing the Grafana Agent for Grafana Cloud will now
  be shown. (@rfratto)

### Bugfixes

- Fix a leak in the shared string interner introduced in v0.14.0. This fix was
  made to a [dependency](https://github.com/grafana/prometheus/pull/21).
  (@rfratto)

- Fix issue where a target will fail to be scraped for the process lifetime if
  that target had gone down for long enough that its series were removed from
  the in-memory cache (2 GC cycles). (@rfratto)

v0.15.0 (2021-06-03)
--------------------

> **BREAKING CHANGES**: This release has breaking changes. Please read entries
> carefully and consult the [upgrade guide][] for specific instructions.

### Breaking Changes

- The configuration of Tempo Autologging has changed. (@mapno)

### Features

- Add support for exemplars. (@mapno)

### Enhancements

- Add the option to log to stdout instead of a Loki instance. (@joe-elliott)

- Update Cortex dependency to v1.8.0.

- Running the Agent as a DaemonSet with host_filter and role: pod should no
  longer cause unnecessary load against the Kubernetes SD API. (@rfratto)

- Update Prometheus to v2.27.0. (@mapno)

- Update Loki dependency to d88f3996eaa2. This is a non-release build, and was
  needed to support exemplars. (@mapno)

- Update Cortex dependency to d382e1d80eaf. This is a non-release build, and
  was needed to support exemplars. (@mapno)

### Bugfixes

- Host filter relabeling rules should now work. (@rfratto)

- Fixed issue where span metrics where being reported with wrong time unit.
  (@mapno)

### Other changes

- Intentionally order tracing processors. (@joe-elliott)

v0.14.0 (2021-05-24)
--------------------

> **BREAKING CHANGES**: This release has breaking changes. Please read entries
> carefully and consult the [upgrade guide][] for specific instructions.
>
> **STABILITY NOTICE**: As of this release, functionality that is not
> recommended for production use and is expected to change will be tagged
> interchangably as "experimental" or "beta."

### Security fixes

- The Scraping service API will now reject configs that read credentials from
  disk by default. This prevents malicious users from reading arbitrary files
  and sending their contents over the network. The old behavior can be
  re-enabled by setting `dangerous_allow_reading_files: true` in the scraping
  service config. (@rfratto)

### Breaking changes

- Configuration for SigV4 has changed. (@rfratto)

### Deprecations

- `push_config` is now supplanted by `remote_block` and `batch`. `push_config`
  will be removed in a future version (@mapno)

### Features

- (beta) New integration: windows_exporter (@mattdurham)

- (beta) Grafana Agent Windows Installer is now included as a release artifact.
  (@mattdurham)

- Official M1 Mac release builds will now be generated! Look for
  `agent-darwin-arm64` and `agentctl-darwin-arm64` in the release assets.
  (@rfratto)

- Add support for running as a Windows service (@mattdurham)

- (beta) Add /-/reload support. It is not recommended to invoke `/-/reload`
  against the main HTTP server. Instead, two new command-line flags have been
  added: `--reload-addr` and `--reload-port`. These will launch a
  `/-/reload`-only HTTP server that can be used to safely reload the Agent's
  state.  (@rfratto)

- Add a /-/config endpoint. This endpoint will return the current configuration
  file with defaults applied that the Agent has loaded from disk. (@rfratto)

- (beta) Support generating metrics and exposing them via a Prometheus exporter
  from span data. (@yeya24)

- Tail-based sampling for tracing pipelines (@mapno)

- Added Automatic Logging feature for Tempo (@joe-elliott)

- Disallow reading files from within scraping service configs by default.
  (@rfratto)

- Add remote write for span metrics (@mapno)

### Enhancements

- Support compression for trace export. (@mdisibio)

- Add global remote_write configuration that is shared between all instances
  and integrations. (@mattdurham)

- Go 1.16 is now used for all builds of the Agent. (@rfratto)

- Update Prometheus dependency to v2.26.0. (@rfratto)

- Upgrade `go.opentelemetry.io/collector` to v0.21.0 (@mapno)

- Add kafka trace receiver (@mapno)

- Support mirroring a trace pipeline to multiple backends (@mapno)

- Add `headers` field in `remote_write` config for Tempo. `headers` specifies
  HTTP headers to forward to the remote endpoint. (@alexbiehl)

- Add silent uninstall to Windows Uninstaller. (@mattdurham)

### Bugfixes

- Native Darwin arm64 builds will no longer crash when writing metrics to the
  WAL. (@rfratto)

- Remote write endpoints that never function across the lifetime of the Agent
  will no longer prevent the WAL from being truncated. (@rfratto)

- Bring back FreeBSD support. (@rfratto)

- agentctl will no longer leak WAL resources when retrieving WAL stats.
  (@rfratto)

- Ensure defaults are applied to undefined sections in config file. This fixes
  a problem where integrations didn't work if `prometheus:` wasn't configured.
  (@rfratto)

- Fixed issue where automatic logging double logged "svc". (@joe-elliott)

### Other changes

- The Grafana Cloud Agent has been renamed to the Grafana Agent. (@rfratto)

- Instance configs uploaded to the Config Store API will no longer be stored
  along with the global Prometheus defaults. This is done to allow globals to
  be updated and re-apply the new global defaults to the configs from the
  Config Store. (@rfratto)

- The User-Agent header sent for logs will now be `GrafanaAgent/<version>`
  (@rfratto)

- Add `tempo_spanmetrics` namespace in spanmetrics (@mapno)

v0.13.1 (2021-04-09)
--------------------

### Bugfixes

- Validate that incoming scraped metrics do not have an empty label set or a
  label set with duplicate labels, mirroring the behavior of Prometheus.
  (@rfratto)

v0.13.0 (2021-02-25)
--------------------

> The primary branch name has changed from `master` to `main`. You may have to
> update your local checkouts of the repository to point at the new branch name.

### Features

- postgres_exporter: Support query_path and disable_default_metrics. (@rfratto)

### Enhancements

- Support other architectures in installation script. (@rfratto)

- Allow specifying custom wal_truncate_frequency per integration. (@rfratto)

- The SigV4 region can now be inferred using the shared config (at
  `$HOME/.aws/config`) or environment variables (via `AWS_CONFIG`). (@rfratto)

- Update Prometheus dependency to v2.25.0. (@rfratto)

### Bugfixes

- Not providing an `-addr` flag for `agentctl config-sync` will no longer
  report an error and will instead use the pre-existing default value.
  (@rfratto)

- Fixed a bug from v0.12.0 where the Loki installation script failed because
  positions_directory was not set. (@rfratto)

- Reduce the likelihood of dataloss during a remote_write-side outage by
  increasing the default wal_truncation_frequency to 60m and preventing the WAL
  from being truncated if the last truncation timestamp hasn't changed. This
  change increases the size of the WAL on average, and users may configure a
  lower wal_truncation_frequency to deliberately choose a smaller WAL over
  write guarantees. (@rfratto)

- Add the ability to read and serve HTTPS integration metrics when given a set
  certificates (@mattdurham)

v0.12.0 (2021-02-05)
--------------------

> **BREAKING CHANGES**: This release has breaking changes. Please read entries
> carefully and consult the [upgrade guide][] for specific instructions.

### Breaking Changes

- The configuration format for the `loki` block has changed. (@rfratto)

- The configuration format for the `tempo` block has changed. (@rfratto)

### Features

- Support for multiple Loki Promtail instances has been added. (@rfratto)

- Support for multiple Tempo instances has been added. (@rfratto)

- Added [ElasticSearch exporter](https://github.com/justwatchcom/elasticsearch_exporter)
  integration. (@colega)

### Enhancements

- `.deb` and `.rpm` packages are now generated for all supported architectures.
  The architecture of the AMD64 package in the filename has been renamed to
  `amd64` to stay synchronized with the architecture name presented from other
  release assets. (@rfratto)

- The `/agent/api/v1/targets` API will now include discovered labels on the
  target pre-relabeling in a `discovered_labels` field. (@rfratto)

- Update Loki to 59a34f9867ce. This is a non-release build, and was needed to
  support multiple Loki instances. (@rfratto)

- Scraping service: Unhealthy Agents in the ring will no longer cause job
  distribution to fail. (@rfratto)

- Scraping service: Cortex ring metrics (prefixed with cortex_ring_) will now
  be registered for tracking the state of the hash ring. (@rfratto)

- Scraping service: instance config ownership is now determined by the hash of
  the instance config name instead of the entire config. This means that
  updating a config is guaranteed to always hash to the same Agent, reducing
  the number of metrics gaps. (@rfratto)

- Only keep a handful of K8s API server metrics by default to reduce default
  active series usage. (@hjet)

- Go 1.15.8 is now used for all distributions of the Agent. (@rfratto)

### Bugfixes

- `agentctl config-check` will now work correctly when the supplied config file
  contains integrations. (@hoenn)

v0.11.0 (2021-01-20)
--------------------

### Features

- ARMv6 builds of `agent` and `agentctl` will now be included in releases to
  expand Agent support to cover all models of Raspberry Pis. ARMv6 docker
  builds are also now available. (@rfratto)

- Added `config-check` subcommand for `agentctl` that can be used to validate
  Agent configuration files before attempting to load them in the `agent`
  itself. (@56quarters)

### Enhancements

- A sigv4 install script for Prometheus has been added. (@rfratto)

- NAMESPACE may be passed as an environment variable to the Kubernetes install
  scripts to specify an installation namespace. (@rfratto)

### Bugfixes

- The K8s API server scrape job will use the API server Service name when
  resolving IP addresses for Prometheus service discovery using the "Endpoints"
  role. (@hjet)

- The K8s manifests will no longer include the `default/kubernetes` job twice
  in both the DaemonSet and the Deployment. (@rfratto)

v0.10.0 (2021-01-13)
--------------------

### Features

- Prometheus `remote_write` now supports SigV4 authentication using the
  [AWS default credentials chain](https://docs.aws.amazon.com/sdk-for-java/v1/developer-guide/credentials.html).
  This enables the Agent to send metrics to Amazon Managed Prometheus without
  needing the [SigV4 Proxy](https://github.com/awslabs/aws-sigv4-proxy).
  (@rfratto)

### Enhancements

- Update `redis_exporter` to v1.15.0. (@rfratto)

- `memcached_exporter` has been updated to v0.8.0. (@rfratto)

- `process-exporter` has been updated to v0.7.5. (@rfratto)

- `wal_cleanup_age` and `wal_cleanup_period` have been added to the top-level
  Prometheus configuration section. These settings control how Write Ahead Logs
  (WALs) that are not associated with any instances are cleaned up. By default,
  WALs not associated with an instance that have not been written in the last
  12 hours are eligible to be cleaned up. This cleanup can be disabled by
  setting `wal_cleanup_period` to `0`. (@56quarters)

- Configuring logs to read from the systemd journal should now work on journals
  that use +ZSTD compression. (@rfratto)

### Bugfixes

- Integrations will now function if the HTTP listen address was set to a value
  other than the default. (@mattdurham)

- The default Loki installation will now be able to write its positions file.
  This was prevented by accidentally writing to a readonly volume mount.
  (@rfratto)

v0.9.1 (2021-01-04)
-------------------

### Enhancements

- agentctl will now be installed by the rpm and deb packages as
  `grafana-agentctl`. (@rfratto)

v0.9.0 (2020-12-10)
-------------------

### Features

- Add support to configure TLS config for the Tempo exporter to use
  insecure_skip_verify to disable TLS chain verification. (@bombsimon)

- Add `sample-stats` to `agentctl` to search the WAL and return a summary of
  samples of series matching the given label selector. (@simonswine)

- New integration:
  [postgres_exporter](https://github.com/wrouesnel/postgres_exporter)
  (@rfratto)

- New integration:
  [statsd_exporter](https://github.com/prometheus/statsd_exporter) (@rfratto)

- New integration:
  [consul_exporter](https://github.com/prometheus/consul_exporter) (@rfratto)

- Add optional environment variable substitution of configuration file.
  (@dcseifert)

### Enhancements

- `min_wal_time` and `max_wal_time` have been added to the instance config
  settings, guaranteeing that data in the WAL will exist for at least
  `min_wal_time` and will not exist for longer than `max_wal_time`. This change
  will increase the size of the WAL slightly but will prevent certain scenarios
  where data is deleted before it is sent. To revert back to the old behavior,
  set `min_wal_time` to `0s`. (@rfratto)

- Update `redis_exporter` to v1.13.1. (@rfratto)

- Bump OpenTelemetry-collector dependency to v0.16.0. (@bombsimon)

### Bugfixes

- Fix issue where the Tempo example manifest could not be applied because the
  port names were too long. (@rfratto)

- Fix issue where the Agent Kubernetes manifests may not load properly on AKS.
  (#279) (@rfratto)

### Other changes

- The User-Agent header sent for logs will now be `GrafanaCloudAgent/<version>`
  (@rfratto)

v0.8.0 (2020-11-06)
-------------------

### Features

- New integration: [dnsamsq_exporter](https://github.com/google/dnsamsq_exporter)
  (@rfratto).

- New integration: [memcached_exporter](https://github.com/prometheus/memcached_exporter)
  (@rfratto).

### Enhancements

- Add `<integration name>_build_info` metric to all integrations. The build
  info displayed will match the build information of the Agent and _not_ the
  embedded exporter. This metric is used by community dashboards, so adding it
  to the Agent increases compatibility with existing dashboards that depend on
  it existing. (@rfratto)

- Bump OpenTelemetry-collector dependency to 0.14.0 (@joe-elliott)

### Bugfixes

- Error messages when retrieving configs from the KV store will now be logged,
  rather than just logging a generic message saying that retrieving the config
  has failed. (@rfratto)

v0.7.2 (2020-10-29)
-------------------

### Enhancements

- Bump Prometheus dependency to 2.21. (@rfratto)

- Bump OpenTelemetry-collector dependency to 0.13.0 (@rfratto)

- Bump Promtail dependency to 2.0. (@rfratto)

- Enhance host_filtering mode to support targets from Docker Swarm and Consul.
  Also, add a `host_filter_relabel_configs` to that will apply relabeling rules
  for determining if a target should be dropped. Add a documentation section
  explaining all of this in detail. (@rfratto)

### Bugfixes

- Fix deb package prerm script so that it stops the agent on package removal.
  (@jdbaldry)

- Fix issue where the `push_config` for Tempo field was expected to be
  `remote_write`. `push_config` now works as expected. (@rfratto)

v0.7.1 (2020-10-23)
-------------------

### Bugfixes

- Fix issue where ARM binaries were not published with the GitHub release.

v0.7.0 (2020-10-23)
-------------------

### Features

- Added Tracing Support. (@joe-elliott)

- Add RPM and deb packaging. (@jdbaldry, @simon6372)

- arm64 and arm/v7 Docker containers and release builds are now available for
  `agent` and `agentctl`. (@rfratto)

- Add `wal-stats` and `target-stats` tooling to `agentctl` to discover WAL and
  cardinality issues. (@rfratto)

- [mysqld_exporter](https://github.com/prometheus/mysqld_exporter) is now
  embedded and available as an integration. (@rfratto)

- [redis_exporter](https://github.com/oliver006/redis_exporter) is now embedded
  and available as an integration. (@dafydd-t)

### Enhancements

- Resharding the cluster when using the scraping service mode now supports
  timeouts through `reshard_timeout`. The default value is `30s.` This timeout
  applies to cluster-wide reshards (performed when joining and leaving the
  cluster) and local reshards (done on the `reshard_interval`). (@rfratto)

### Bugfixes

- Fix issue where integrations crashed with instance_mode was set to `distinct`
  (@rfratto)

- Fix issue where the `agent` integration did not work on Windows (@rfratto).

- Support URL-encoded paths in the scraping service API. (@rfratto)

- The instance label written from replace_instance_label can now be overwritten
  with relabel_configs. This bugfix slightly modifies the behavior of what data
  is stored. The final instance label will now be stored in the WAL rather than
  computed by remote_write. This change should not negatively affect existing
  users. (@rfratto)

v0.6.1 (2020-04-11)
-------------------

### Bugfixes

- Fix issue where build information was empty when running the Agent with
  --version. (@rfratto)

- Fix issue where updating a config in the scraping service may fail to pick up
  new targets. (@rfratto)

- Fix deadlock that slowly prevents the Agent from scraping targets at a high
  scrape volume. (@rfratto)

v0.6.0 (2020-09-04)
-------------------

### Breaking Changes

- The Configs API will now disallow two instance configs having multiple
  `scrape_configs` with the same `job_name`. This was needed for the instance
  sharing mode, where combined instances may have duplicate `job_names` across
  their `scrape_configs`. This brings the scraping service more in line with
  Prometheus, where `job_names` must globally be unique. This change also
  disallows concurrent requests to the put/apply config API endpoint to prevent
  a race condition of two conflicting configs being applied at the same time.
  (@rfratto)

### Deprecations

- `use_hostname_label` is now supplanted by `replace_instance_label`.
  `use_hostname_label` will be removed in a future version. (@rfratto)

### Features

- The Grafana Agent can now collect logs and send to Loki. This is done by
  embedding Promtail, the official Loki log collection client. (@rfratto)

- Integrations can now be enabled without scraping. Set scrape_integrations to
  `false` at the `integrations` key or within the specific integration you
  don't want to scrape. This is useful when another Agent or Prometheus server
  will scrape the integration. (@rfratto)

- [process-exporter](https://github.com/ncabatoff/process-exporter) is now
  embedded as `process_exporter`. The hypen has been changed to an underscore
  in the config file to retain consistency with `node_exporter`. (@rfratto)

### Enhancements

- A new config option, `replace_instance_label`, is now available for use with
  integrations. When this is true, the instance label for all metrics coming
  from an integration will be replaced with the machine's hostname rather than
  127.0.0.1. (@rfratto)

- The embedded Prometheus version has been updated to 2.20.1. (@rfratto,
  @gotjosh)

- The User-Agent header written by the Agent when remote_writing will now be
  `GrafanaCloudAgent/<Version>` instead of `Prometheus/<Prometheus Version>`.
  (@rfratto)

- The subsystems of the Agent (`prometheus`, `loki`) are now made optional.
  Enabling integrations also implicitly enables the associated subsystem. For
  example, enabling the `agent` or `node_exporter` integration will force the
  `prometheus` subsystem to be enabled.  (@rfratto)

### Bugfixes

- The documentation for Tanka configs is now correct. (@amckinley)

- Minor corrections and spelling issues have been fixed in the Overview
  documentation. (@amckinley)

- The new default of `shared` instances mode broke the metric value for
  `agent_prometheus_active_configs`, which was tracking the number of combined
  configs (i.e., number of launched instances). This metric has been fixed and
  a new metric, `agent_prometheus_active_instances`, has been added to track
  the numbger of launched instances. If instance sharing is not enabled, both
  metrics will share the same value. (@rfratto)

- `remote_write` names in a group will no longer be copied from the
  remote_write names of the first instance in the group. Rather, all
  remote_write names will be generated based on the first 6 characters of the
  group hash and the first six characters of the remote_write hash. (@rfratto)

- Fix a panic that may occur during shutdown if the WAL is closed in the middle
  of the WAL being truncated. (@rfratto)

v0.5.0 (2020-08-12)
-------------------

### Features

- A [scrape targets API](https://github.com/grafana/agent/blob/main/docs/api.md#list-current-scrape-targets)
  has been added to show every target the Agent is currently scraping, when it
  was last scraped, how long it took to scrape, and errors from the last
  scrape, if any. (@rfratto)

- "Shared Instance Mode" is the new default mode for spawning Prometheus
  instances, and will improve CPU and memory usage for users of integrations
  and the scraping service. (@rfratto)

### Enhancements

- Memory stability and utilization of the WAL has been improved, and the
  reported number of active series in the WAL will stop double-counting
  recently churned series. (@rfratto)

- Changing scrape_configs and remote_write configs for an instance will now be
  dynamically applied without restarting the instance. This will result in less
  missing metrics for users of the scraping service that change a config.
  (@rfratto)

- The Tanka configuration now uses k8s-alpha. (@duologic)

### Bugfixes

- The Tanka configuration will now also deploy a single-replica deployment
  specifically for scraping the Kubernetes API. This deployment acts together
  with the Daemonset to scrape the full cluster and the control plane.
  (@gotjosh)

- The node_exporter filesystem collector will now work on Linux systems without
  needing to manually set the blocklist and allowlist of filesystems.
  (@rfratto)

v0.4.0 (2020-06-18)
-------------------

### Features

- Support for integrations has been added. Integrations can be any embedded
  tool, but are currently used for embedding exporters and generating scrape
  configs. (@rfratto)

- node_exporter has been added as an integration. This is the full version of
  node_exporter with the same configuration options. (@rfratto)

- An Agent integration that makes the Agent automatically scrape itself has
  been added. (@rfratto)

### Enhancements

- The WAL can now be truncated if running the Agent without any remote_write
  endpoints. (@rfratto)

### Bugfixes

- Prevent the Agent from crashing when a global Prometheus config stanza is not
  provided. (@robx)

- Enable agent host_filter in the Tanka configs, which was disabled by default
  by mistake. (@rfratto)

v0.3.2 (2020-05-29)
-------------------

### Features

- Tanka configs that deploy the scraping service mode are now available
  (@rfratto)

- A k3d example has been added as a counterpart to the docker-compose example.
  (@rfratto)

### Enhancements

- Labels provided by the default deployment of the Agent (Kubernetes and Tanka)
  have been changed to align with the latest changes to grafana/jsonnet-libs.
  The old `instance` label is now called `pod`, and the new `instance` label is
  unique. A `container` label has also been added. The Agent mixin has been
  subsequently updated to also incorporate these label changes. (@rfratto)

- The `remote_write` and `scrape_config` sections now share the same
  validations as Prometheus (@rfratto)

- Setting `wal_truncation_frequency` to less than the scrape interval is now
  disallowed (@rfratto)

### Bugfixes

- A deadlock in scraping service mode when updating a config that shards to the
  same node has been fixed (@rfratto)

- `remote_write` config stanzas will no longer ignore `password_file`
  (@rfratto)

- `scrape_config` client secrets (e.g., basic auth, bearer token,
  `password_file`) will now be properly retained in scraping service mode
  (@rfratto)

- Labels for CPU, RX, and TX graphs in the Agent Operational dashboard now
  correctly show the pod name of the Agent instead of the exporter name.
  (@rfratto)

v0.3.1 (2020-05-20)
-------------------

### Features

- The Agent has upgraded its vendored Prometheus to v2.18.1 (@gotjosh,
  @rfratto)

### Bugfixes

- A typo in the Tanka configs and Kubernetes manifests that prevents the Agent
  launching with v0.3.0 has been fixed (@captncraig)

- Fixed a bug where Tanka mixins could not be used due to an issue with the
  folder placement enhancement (@rfratto)

### Enhancements

- `agentctl` and the config API will now validate that the YAML they receive
  are valid instance configs. (@rfratto)

v0.3.0 (2020-05-13)
-------------------

### Features

- A third operational mode called "scraping service mode" has been added. A KV
  store is used to store instance configs which are distributed amongst a
  clustered set of Agent processes, dividing the total scrape load across each
  agent. An API is exposed on the Agents to list, create, update, and delete
  instance configurations from the KV store. (@rfratto)

- An "agentctl" binary has been released to interact with the new instance
  config management API created by the "scraping service mode." (@rfratto,
  @hoenn)

- The Agent now includes readiness and healthiness endpoints. (@rfratto)

### Enhancements

- The YAML files are now parsed strictly and an invalid YAML will generate an
  error at runtime. (@hoenn)

- The default build mode for the Docker containers is now release, not debug.
  (@rfratto)

- The Grafana Agent Tanka Mixins now are placed in an "Agent" folder within
  Grafana. (@cyriltovena)

v0.2.0 (2020-04-09)
-------------------

### Features

- The Prometheus remote write protocol will now send scraped metadata (metric
  name, help, type and unit). This results in almost negligent bytes sent
  increase as metadata is only sent every minute. It is on by default.
  (@gotjosh)

  These metrics are available to monitor metadata being sent:
  - `prometheus_remote_storage_succeeded_metadata_total`
  - `prometheus_remote_storage_failed_metadata_total`
  - `prometheus_remote_storage_retried_metadata_total`
  - `prometheus_remote_storage_sent_batch_duration_seconds` and
    `prometheus_remote_storage_sent_bytes_total` have a new label “type” with
    the values of `metadata` or `samples`.

### Enhancements

- The Agent has upgraded its vendored Prometheus to v2.17.1 (@rfratto)

### Bugfixes

- Invalid configs passed to the agent will now stop the process after they are
  logged as invalid; previously the Agent process would continue. (@rfratto)

- Enabling host_filter will now allow metrics from node role Kubernetes service
  discovery to be scraped properly (e.g., cAdvisor, Kubelet). (@rfratto)

v0.1.1 (2020-03-16)
-------------------

### Other changes

- Nits in documentation (@sh0rez)

- Fix various dashboard mixin problems from v0.1.0 (@rfratto)

- Pass through release tag to `docker build` (@rfratto)

v0.1.0 (2020-03-16)
-------------------

> First release!

### Features

- Support for scraping Prometheus metrics and sharding the agent through the
  presence of a `host_filter` flag within the Agent configuration file.

[upgrade guide]: https://grafana.com/docs/agent/latest/upgrade-guide/
[contributors guide]: ./docs/developer/contributing.md#updating-the-changelog<|MERGE_RESOLUTION|>--- conflicted
+++ resolved
@@ -63,16 +63,14 @@
 - Fix an issue with static mode and `promtail` converters, where static targets
   did not correctly default to `localhost` when not provided. (@thampiotr)
 
-<<<<<<< HEAD
 - Fix an issue where `remote.vault` ignored the `namespace` argument. (@rfratto)
-=======
+
 - Fix validation issue with ServiceMonitors when scrape timeout is greater than interval. (@captncraig)
 
 - Static mode's spanmetrics processor will now prune histograms when the dimension cache is pruned.
   Dimension cache was always pruned but histograms were not being pruned. This caused metric series 
   created by the spanmetrics processor to grow unbounded. Only static mode has this issue. Flow mode's
   `otelcol.connector.spanmetrics` does not have this bug. (@nijave)
->>>>>>> 96ea88d2
 
 ### Enhancements
 
