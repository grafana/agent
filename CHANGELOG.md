--- conflicted
+++ resolved
@@ -1,77 +1,39 @@
-# Main (unreleased) 
+# Main (unreleased)
 
 - [FEATURE] Add TLS config options for tempo `remote_write`s. (@mapno)
 
-<<<<<<< HEAD
-=======
-- [FEATURE] Add support for OTLP HTTP trace exporting. (@mapno)
-
 - [FEATURE] Support autologging span attributes as log labels (@mapno)
 
->>>>>>> 83b48382
 - [FEATURE] Put Tests requiring Network Access behind a -online flag (@flokli)
 
 - [ENHANCEMENT] The Grafana Agent Operator will now default to deploying
   the matching release version of the Grafana Agent instead of v0.14.0.
   (@rfratto)
 
-<<<<<<< HEAD
+- [ENHANCEMENT] Update OTel dependency to v0.30.0 (@mapno)
+
 - [ENHANCEMENT] Allow reloading configuration using `SIGHUP` signal. (@tharun208)
 
-=======
-- [ENHANCEMENT] Update OTel dependency to v0.30.0 (@mapno)
-
-- [ENHANCEMENT] Allow reloading configuration using `SIGHUP` signal. (@tharun208)
-
-- [ENHANCEMENT] Switch to drone for releases. (@mattdurham)
-
-- [ENHANCEMENT] Update postgres_exporter to a [branch of](https://github.com/grafana/postgres_exporter/tree/exporter-package-v0.10.0) v0.10.0
-
->>>>>>> 83b48382
 - [BUGFIX] Regex capture groups like `${1}` will now be kept intact when
   using `-config.expand-env`.
 
 - [BUGFIX] The directory of the logs positions file will now properly be created
   on startup for all instances.
 
-<<<<<<< HEAD
 - [BUGFIX] The Linux system packages will now configure the grafana-agent user
   to be a member of the adm and systemd-journal groups. This will allow logs to
   read from journald and /var/log by default. (@rfratto)
 
-=======
-- [BUGFIX] The Liunx system packages will now configure the grafana-agent user
-  to be a member of the adm and systemd-journal groups. This will allow logs to
-  read from journald and /var/log by default. (@rfratto)
-
 - [CHANGE] Breaking change: reduced verbosity of tracing autologging
   by not logging `STATUS_CODE_UNSET` status codes. (@mapno)
 
->>>>>>> 83b48382
 - [DEPRECATION] The `loki` key at the root of the config file has been
   deprecated in favor of `logs`. `loki`-named fields in `automatic_logging`
   have been renamed accordinly: `loki_name` is now `logs_instance_name`,
   `loki_tag` is now `logs_instance_tag`, and `backend: loki` is now
   `backend: logs_instance`. (@rfratto)
 
-<<<<<<< HEAD
 # v0.18.0 (2021-07-29)
-=======
-# v0.17.0 (2021-07-15)
-
-- [FEATURE] Added [Kafka Lag exporter](https://github.com/davidmparrott/kafka_exporter)
-  integration. (@gaantunes)
-
-- [BUGFIX] Fix race condition that may occur and result in a panic when
-  initializing scraping service cluster. (@rfratto)
-
-# v0.16.1 (2021-06-22)
-
-- [BUGFIX] Fix issue where replaying a WAL caused incorrect metrics to be sent
-  over remote write. (@rfratto)
-
-# v0.16.0 (2021-06-17)
->>>>>>> 83b48382
 
 - [FEATURE] Added [Github exporter](https://github.com/infinityworks/github-exporter) integration. (@rgeyer)
 
@@ -96,13 +58,11 @@
   over remote write. (@rfratto)
 
 # v0.16.0 (2021-06-17)
-  
+
 - [FEATURE] (beta) A Grafana Agent Operator is now available. (@rfratto)
 
 - [ENHANCEMENT] Error messages when installing the Grafana Agent for Grafana
   Cloud will now be shown. (@rfratto)
-
-- [BUGFIX]  Enabled flag is not being honored. (@mattdurham)
 
 - [BUGFIX] Fix a leak in the shared string interner introduced in v0.14.0.
   This fix was made to a [dependency](https://github.com/grafana/prometheus/pull/21).
