# Changelog

> _Contributors should read our [contributors guide][] for instructions on how
> to update the changelog._

This document contains a historical list of changes between releases. Only
changes that impact end-user behavior are listed; changes to documentation or
internal API changes are not present.

Main (unreleased)
-----------------

### Breaking changes

- Prohibit the configuration of services within modules. (@wildum)

- For `otelcol.exporter` components, change the default value of `disable_high_cardinality_metrics` to `true`. (@ptodev)

- Rename component `prometheus.exporter.agent` to `prometheus.exporter.self` to clear up ambiguity. (@hainenber)

### Features

- A new `discovery.process` component for discovering Linux OS processes on the current host. (@korniltsev)

- A new `pyroscope.java` component for profiling Java processes using async-profiler. (@korniltsev)

- A new `otelcol.processor.resourcedetection` component which inserts resource attributes
  to OTLP telemetry based on the host on which Grafana Agent is running. (@ptodev)

- Expose track_timestamps_staleness on Prometheus scraping, to fix the issue where container metrics live for 5 minutes after the container disappears. (@ptodev)

- Introduce the `remotecfg` service that enables loading configuration from a
  remote endpoint. (@tpaschalis) 
  
### Enhancements

- Include line numbers in profiles produced by `pyrsocope.java` component. (@korniltsev)
- Add an option to the windows static mode installer for expanding environment vars in the yaml config. (@erikbaranowski)
- Add authentication support to `loki.source.awsfirehose` (@sberz)

- Sort kubelet endpoint to reduce pressure on K8s's API server and watcher endpoints. (@hainenber)

- Expose `physical_disk` collector from `windows_exporter` v0.24.0 to
  Flow configuration. (@hainenber)

- Renamed Grafana Agent Mixin's "prometheus.remote_write" dashboard to
  "Prometheus Components" and added charts for `prometheus.scrape` success rate
  and duration metrics. (@thampiotr)

- Removed `ClusterLamportClockDrift` and `ClusterLamportClockStuck` alerts from
  Grafana Agent Mixin to focus on alerting on symptoms. (@thampiotr)

- Increased clustering alert periods to 10 minutes to improve the
  signal-to-noise ratio in Grafana Agent Mixin. (@thampiotr)

- `mimir.rules.kubernetes` has a new `prometheus_http_prefix` argument to configure
  the HTTP endpoint on which to connect to Mimir's API. (@hainenber)

- `service_name` label is inferred from discovery meta labels in `pyroscope.java` (@korniltsev)

- Mutex and block pprofs are now available via the pprof endpoint. (@mattdurham)

<<<<<<< HEAD
- Added an error log when the config fails to reload. (@kurczynski)
=======
- Added additional http client proxy configurations to components for
  `no_proxy`, `proxy_from_environment`, and `proxy_connect_header`. (@erikbaranowski)

- Batch staleness tracking to reduce mutex contention and increase performance. (@mattdurham)
>>>>>>> 18fe885d

### Bugfixes

- Fix an issue in `remote.s3` where the exported content of an object would be an empty string if `remote.s3` failed to fully retrieve
  the file in a single read call. (@grafana/agent-squad)

- Utilize the `instance` Argument of `prometheus.exporter.kafka` when set. (@akhmatov-s)

- Fix a duplicate metrics registration panic when sending metrics to an static
  mode metric instance's write handler. (@tpaschalis)

- Fix issue causing duplicate logs when a docker target is restarted. (@captncraig)

- Fix an issue where blocks having the same type and the same label across
  modules could result in missed updates. (@thampiotr)

- Fix an issue with static integrations-next marshaling where non singletons
  would cause `/-/config` to fail to marshal. (@erikbaranowski)

- Fix divide-by-zero issue when sharding targets. (@hainenber) 

- Fix bug where custom headers were not actually being set in loki client. (@captncraig)

- Fix `ResolveEndpointV2 not found` for AWS-related components. (@hainenber)

- Fix OTEL metrics not getting collected after reload. (@hainenber)

- Fix bug in `pyroscope.ebpf` component when elf's PT_LOAD section is not page aligned . [PR](https://github.com/grafana/pyroscope/pull/2983)  (@korniltsev)

### Other changes

- Removed support for Windows 2012 in line with Microsoft end of life. (@mattdurham)

- Split instance ID and component groupings into separate panels for `remote write active series by component` in the Flow mixin. (@tristanburgess)

- Updated dependency to add support for Go 1.22 (@stefanb)

- Use Go 1.22 for builds. (@rfratto)

- Updated docs for MSSQL Integration to show additional authentication capabilities. (@StefanKurek)

- `grafana-agent` and `grafana-agent-flow` fallback to default X.509 trusted root certificates
  when the `GODEBUG=x509usefallbackroots=1` environment variable is set. (@hainenber)

v0.39.2 (2024-1-31)
--------------------

### Bugfixes

- Fix error introduced in v0.39.0 preventing remote write to Amazon Managed Prometheus. (@captncraig)

- An error will be returned in the converter from Static to Flow when `scrape_integration` is set
  to `true` but no `remote_write` is defined. (@erikbaranowski)


v0.39.1 (2024-01-19)
--------------------

### Security fixes

- Fixes following vulnerabilities (@hainenber)
  - [GO-2023-2409](https://github.com/advisories/GHSA-mhpq-9638-x6pw)
  - [GO-2023-2412](https://github.com/advisories/GHSA-7ww5-4wqc-m92c)
  - [CVE-2023-49568](https://github.com/advisories/GHSA-mw99-9chc-xw7r)

### Bugfixes

- Fix issue where installing the Windows Agent Flow installer would hang then crash. (@mattdurham)


v0.39.0 (2024-01-09)
--------------------

### Breaking changes

- `otelcol.receiver.prometheus` will drop all `otel_scope_info` metrics when converting them to OTLP. (@wildum)
  - If the `otel_scope_info` metric has labels `otel_scope_name` and `otel_scope_version`,
    their values will be used to set OTLP Instrumentation Scope name and  version respectively.
  - Labels of `otel_scope_info` metrics other than `otel_scope_name` and `otel_scope_version`
    are added as scope attributes with the matching name and version.

- The `target` block in `prometheus.exporter.blackbox` requires a mandatory `name`
  argument instead of a block label. (@hainenber)

- In the azure exporter, dimension options will no longer be validated by the Azure API. (@kgeckhart)
  - This change will not break any existing configurations and you can opt in to validation via the `validate_dimensions` configuration option.
  - Before this change, pulling metrics for azure resources with variable dimensions required one configuration per metric + dimension combination to avoid an error.
  - After this change, you can include all metrics and dimensions in a single configuration and the Azure APIs will only return dimensions which are valid for the various metrics.

### Features

- A new `discovery.ovhcloud` component for discovering scrape targets on OVHcloud. (@ptodev)

- Allow specifying additional containers to run. (@juangom)

### Enhancements

- Flow Windows service: Support environment variables. (@jkroepke)

- Allow disabling collection of root Cgroup stats in
  `prometheus.exporter.cadvisor` (flow mode) and the `cadvisor` integration
  (static mode). (@hainenber)

- Grafana Agent on Windows now automatically restarts on failure. (@hainenber)

- Added metrics, alerts and dashboard visualisations to help diagnose issues
  with unhealthy components and components that take too long to evaluate. (@thampiotr)

- The `http` config block may now reference exports from any component.
  Previously, only `remote.*` and `local.*` components could be referenced
  without a circular dependency. (@rfratto)

- Add support for Basic Auth-secured connection with Elasticsearch cluster using `prometheus.exporter.elasticsearch`. (@hainenber)

- Add a `resource_to_telemetry_conversion` argument to `otelcol.exporter.prometheus`
  for converting resource attributes to Prometheus labels. (@hainenber)

- `pyroscope.ebpf` support python on arm64 platforms. (@korniltsev)

- `otelcol.receiver.prometheus` does not drop histograms without buckets anymore. (@wildum)

- Added exemplars support to `otelcol.receiver.prometheus`. (@wildum)

- `mimir.rules.kubernetes` may now retry its startup on failure. (@hainenber)

- Added links between compatible components in the documentation to make it
  easier to discover them. (@thampiotr)

- Allow defining `HTTPClientConfig` for `discovery.ec2`. (@cmbrad)

- The `remote.http` component can optionally define a request body. (@tpaschalis)

- Added support for `loki.write` to flush WAL on agent shutdown. (@thepalbi)

- Add support for `integrations-next` static to flow config conversion. (@erikbaranowski)

- Add support for passing extra arguments to the static converter such as `-config.expand-env`. (@erikbaranowski)

- Added 'country' mmdb-type to log pipeline-stage geoip. (@superstes)

- Azure exporter enhancements for flow and static mode, (@kgeckhart)
  - Allows for pulling metrics at the Azure subscription level instead of resource by resource
  - Disable dimension validation by default to reduce the number of exporter instances needed for full dimension coverage

- Add `max_cache_size` to `prometheus.relabel` to allow configurability instead of hard coded 100,000. (@mattdurham)

- Add support for `http_sd_config` within a `scrape_config` for prometheus to flow config conversion. (@erikbaranowski)

- `discovery.lightsail` now supports additional parameters for configuring HTTP client settings. (@ptodev)
- Add `sample_age_limit` to remote_write config to drop samples older than a specified duration. (@marctc)

- Handle paths in the Kubelet URL for `discovery.kubelet`. (@petewall)

- `loki.source.docker` now deduplicates targets which report the same container
  ID. (@tpaschalis)

### Bugfixes

- Update `pyroscope.ebpf` to fix a logical bug causing to profile to many kthreads instead of regular processes https://github.com/grafana/pyroscope/pull/2778 (@korniltsev)

- Update `pyroscope.ebpf` to produce more optimal pprof profiles for python processes https://github.com/grafana/pyroscope/pull/2788 (@korniltsev)

- In Static mode's `traces` subsystem, `spanmetrics` used to be generated prior to load balancing.
  This could lead to inaccurate metrics. This issue only affects Agents using both `spanmetrics` and
  `load_balancing`, when running in a load balanced cluster with more than one Agent instance. (@ptodev)

- Fixes `loki.source.docker` a behavior that synced an incomplete list of targets to the tailer manager. (@FerdinandvHagen)

- Fixes `otelcol.connector.servicegraph` store ttl default value from 2ms to 2s. (@rlankfo)

- Add staleness tracking to labelstore to reduce memory usage. (@mattdurham)

- Fix issue where `prometheus.exporter.kafka` would crash when configuring `sasl_password`. (@rfratto)

- Fix performance issue where perf lib where clause was not being set, leading to timeouts in collecting metrics for windows_exporter. (@mattdurham)

- Fix nil panic when using the process collector with the windows exporter. (@mattdurham)

### Other changes

- Bump github.com/IBM/sarama from v1.41.2 to v1.42.1

- Attach unique Agent ID header to remote-write requests. (@captncraig)

- Update to v2.48.1 of `github.com/prometheus/prometheus`.
  Previously, a custom fork of v2.47.2 was used.
  The custom fork of v2.47.2 also contained prometheus#12729 and prometheus#12677.

v0.38.1 (2023-11-30)
--------------------

### Security fixes

- Fix CVE-2023-47108 by updating `otelgrpc` from v0.45.0 to v0.46.0. (@hainenber)

### Features

- Agent Management: Introduce support for templated configuration. (@jcreixell)

### Bugfixes

- Permit `X-Faro-Session-ID` header in CORS requests for the `faro.receiver`
  component (flow mode) and the `app_agent_receiver` integration (static mode).
  (@cedricziel)

- Fix issue with windows_exporter defaults not being set correctly. (@mattdurham)

- Fix agent crash when process null OTel's fan out consumers. (@hainenber)

- Fix issue in `prometheus.operator.*` where targets would be dropped if two crds share a common prefix in their names. (@Paul424, @captncraig)

- Fix issue where `convert` command would generate incorrect Flow Mode config
  when provided `promtail` configuration that uses `docker_sd_configs` (@thampiotr)

- Fix converter issue with `loki.relabel` and `max_cache_size` being set to 0 instead of default (10_000). (@mattdurham)

### Other changes

- Add Agent Deploy Mode to usage report. (@captncraig)

v0.38.0 (2023-11-21)
--------------------

### Breaking changes

- Remove `otelcol.exporter.jaeger` component (@hainenber)

- In the mysqld exporter integration, some metrics are removed and others are renamed. (@marctc)
  - Removed metrics:
    - "mysql_last_scrape_failed" (gauge)
    - "mysql_exporter_scrapes_total" (counter)
    - "mysql_exporter_scrape_errors_total" (counter)
  - Metric names in the `info_schema.processlist` collector have been [changed](https://github.com/prometheus/mysqld_exporter/pull/603).
  - Metric names in the `info_schema.replica_host` collector have been [changed](https://github.com/prometheus/mysqld_exporter/pull/496).
  - Changes related to `replication_group_member_stats collector`:
    - metric "transaction_in_queue" was Counter instead of Gauge
    - renamed 3 metrics starting with `mysql_perf_schema_transaction_` to start with `mysql_perf_schema_transactions_` to be consistent with column names.
    - exposing only server's own stats by matching `MEMBER_ID` with `@@server_uuid` resulting "member_id" label to be dropped.

### Features

- Added a new `stage.decolorize` stage to `loki.process` component which
  allows to strip ANSI color codes from the log lines. (@thampiotr)

- Added a new `stage.sampling` stage to `loki.process` component which
  allows to only process a fraction of logs and drop the rest. (@thampiotr)

- Added a new `stage.eventlogmessage` stage to `loki.process` component which
  allows to extract data from Windows Event Log. (@thampiotr)

- Update version of River:

    - River now supports raw strings, which are strings surrounded by backticks
      instead of double quotes. Raw strings can span multiple lines, and do not
      support any escape sequences. (@erikbaranowski)

    - River now permits using `[]` to access non-existent keys in an object.
      When this is done, the access evaluates to `null`, such that `{}["foo"]
      == null` is true. (@rfratto)

- Added support for python profiling to `pyroscope.ebpf` component. (@korniltsev)

- Added support for native Prometheus histograms to `otelcol.exporter.prometheus` (@wildum)

- Windows Flow Installer: Add /CONFIG /DISABLEPROFILING and /DISABLEREPORTING flag (@jkroepke)

- Add queueing logs remote write client for `loki.write` when WAL is enabled. (@thepalbi)

- New Grafana Agent Flow components:

  - `otelcol.processor.filter` - filters OTLP telemetry data using OpenTelemetry
    Transformation Language (OTTL). (@hainenber)
  - `otelcol.receiver.vcenter` - receives metrics telemetry data from vCenter. (@marctc)

- Agent Management: Introduce support for remotely managed external labels for logs. (@jcreixell)

### Enhancements

- The `loki.write` WAL now has snappy compression enabled by default. (@thepalbi)

- Allow converting labels to structured metadata with Loki's structured_metadata stage. (@gonzalesraul)

- Improved performance of `pyroscope.scrape` component when working with a large number of targets. (@cyriltovena)

- Added support for comma-separated list of fields in `source` option and a
  new `separator` option in `drop` stage of `loki.process`. (@thampiotr)

- The `loki.source.docker` component now allows connecting to Docker daemons
  over HTTP(S) and setting up TLS credentials. (@tpaschalis)

- Added an `exclude_event_message` option to `loki.source.windowsevent` in flow mode,
  which excludes the human-friendly event message from Windows event logs. (@ptodev)

- Improve detection of rolled log files in `loki.source.kubernetes` and
  `loki.source.podlogs` (@slim-bean).

- Support clustering in `loki.source.kubernetes` (@slim-bean).

- Support clustering in `loki.source.podlogs` (@rfratto).

- Make component list sortable in web UI. (@hainenber)

- Adds new metrics (`mssql_server_total_memory_bytes`, `mssql_server_target_memory_bytes`,
  and `mssql_available_commit_memory_bytes`) for `mssql` integration (@StefanKurek).

- Grafana Agent Operator: `config-reloader` container no longer runs as root.
  (@rootmout)

- Added support for replaying not sent data for `loki.write` when WAL is enabled. (@thepalbi)

- Make the result of 'discovery.kubelet' support pods that without ports, such as k8s control plane static pods. (@masonmei)

- Added support for unicode strings in `pyroscope.ebpf` python profiles. (@korniltsev)

- Improved resilience of graph evaluation in presence of slow components. (@thampiotr)

- Updated windows exporter to use prometheus-community/windows_exporter commit 1836cd1. (@mattdurham)

- Allow agent to start with `module.git` config if cached before. (@hainenber)

- Adds new optional config parameter `query_config` to `mssql` integration to allow for custom metrics (@StefanKurek)

### Bugfixes

- Set exit code 1 on grafana-agentctl non-runnable command. (@fgouteroux)

- Fixed an issue where `loki.process` validation for stage `metric.counter` was
  allowing invalid combination of configuration options. (@thampiotr)

- Fixed issue where adding a module after initial start, that failed to load then subsequently resolving the issue would cause the module to
  permanently fail to load with `id already exists` error. (@mattdurham)

- Allow the usage of encodings other than UTF8 to be used with environment variable expansion. (@mattdurham)

- Fixed an issue where native histogram time series were being dropped silently.  (@krajorama)

- Fix validation issue with ServiceMonitors when scrape timeout is greater than interval. (@captncraig)

- Static mode's spanmetrics processor will now prune histograms when the dimension cache is pruned.
  Dimension cache was always pruned but histograms were not being pruned. This caused metric series
  created by the spanmetrics processor to grow unbounded. Only static mode has this issue. Flow mode's
  `otelcol.connector.spanmetrics` does not have this bug. (@nijave)

- Prevent logging errors on normal shutdown in `loki.source.journal`. (@wildum)

- Break on iterate journal failure in `loki.source.journal`. (@wildum)

- Fix file descriptor leak in `loki.source.journal`. (@wildum)

- Fixed a bug in River where passing a non-string key to an object (such as
  `{}[true]`) would incorrectly report that a number type was expected instead. (@rfratto)

- Include Faro Measurement `type` field in `faro.receiver` Flow component and legacy `app_agent_receiver` integration. (@rlankfo)

- Mark `password` argument of `loki.source.kafka` as a `secret` rather than a `string`. (@harsiddhdave44)

- Fixed a bug where UDP syslog messages were never processed (@joshuapare)

- Updating configuration for `loki.write` no longer drops data. (@thepalbi)

- Fixed a bug in WAL where exemplars were recorded before the first native histogram samples for new series,
  resulting in remote write sending the exemplar first and Prometheus failing to ingest it due to missing
  series. (@krajorama)

- Fixed an issue in the static config converter where exporter instance values
  were not being mapped when translating to flow. (@erikbaranowski)

- Fix a bug which prevented Agent from running `otelcol.exporter.loadbalancing`
  with a `routing_key` of `traceID`. (@ptodev)

- Added Kubernetes service resolver to static node's loadbalancing exporter
  and to Flow's `otelcol.exporter.loadbalancing`. (@ptodev)

- Fix default configuration file `grafana-agent-flow.river` used in downstream
  packages. (@bricewge)

- Fix converter output for prometheus.exporter.windows to not unnecessarily add
  empty blocks. (@erikbaranowski)

### Other changes

- Bump `mysqld_exporter` version to v0.15.0. (@marctc)

- Bump `github-exporter` version to 1.0.6. (@marctc)

- Use Go 1.21.4 for builds. (@rfratto)

- Change User-Agent header for outbound requests to include agent-mode, goos, and deployment mode. Example `GrafanaAgent/v0.38.0 (flow; linux; docker)` (@captncraig)

- `loki.source.windowsevent` and `loki.source.*` changed to use a more robust positions file to prevent corruption on reboots when writing
  the positions file. (@mattdurham)

v0.37.4 (2023-11-06)
-----------------

### Enhancements

- Added an `add_metric_suffixes` option to `otelcol.exporter.prometheus` in flow mode,
  which configures whether to add type and unit suffixes to metrics names. (@mar4uk)

### Bugfixes

- Fix a bug where reloading the configuration of a `loki.write` component lead
  to a panic. (@tpaschalis)

- Added Kubernetes service resolver to static node's loadbalancing exporter
  and to Flow's `otelcol.exporter.loadbalancing`. (@ptodev)

v0.37.3 (2023-10-26)
-----------------

### Bugfixes

- Fixed an issue where native histogram time series were being dropped silently.  (@krajorama)

- Fix an issue where `remote.vault` ignored the `namespace` argument. (@rfratto)

- Fix an issue with static mode and `promtail` converters, where static targets
  did not correctly default to `localhost` when not provided. (@thampiotr)

- Fixed some converter diagnostics so they show as warnings rather than errors. Improve
  clarity for various diagnostics. (@erikbaranowski)

- Wire up the agent exporter integration for the static converter. (@erikbaranowski)

### Enhancements

- Upgrade OpenTelemetry Collector packages to version 0.87 (@ptodev):
  - `otelcol.receiver.kafka` has a new `header_extraction` block to extract headers from Kafka records.
  - `otelcol.receiver.kafka` has a new `version` argument to change the version of
    the SASL Protocol for SASL authentication.

v0.37.2 (2023-10-16)
-----------------

### Bugfixes

- Fix the handling of the `--cluster.join-addresses` flag causing an invalid
  comparison with the mutually-exclusive `--cluster.discover-peers`. (@tpaschalis)

- Fix an issue with the static to flow converter for blackbox exporter modules
  config not being included in the river output. (@erikbaranowski)

- Fix issue with default values in `discovery.nomad`. (@marctc)

### Enhancements

- Update Prometheus dependency to v2.47.2. (@tpaschalis)

- Allow Out of Order writing to the WAL for metrics. (@mattdurham)

- Added new config options to spanmetrics processor in static mode (@ptodev):
  - `aggregation_temporality`: configures whether to reset the metrics after flushing.
  - `metrics_flush_interval`: configures how often to flush generated metrics.

### Other changes

- Use Go 1.21.3 for builds. (@tpaschalis)

v0.37.1 (2023-10-10)
-----------------

### Bugfixes

- Fix the initialization of the default namespaces map for the operator and the
  loki.source.kubernetes component. (@wildum)

v0.37.0 (2023-10-10)
-----------------

### Breaking changes

- Set `retry_on_http_429` to `true` by default in the `queue_config` block in static mode's `remote_write`. (@wildum)

- Renamed `non_indexed_labels` Loki processing stage to `structured_metadata`. (@vlad-diachenko)

- Include `otel_scope_name` and `otel_scope_version` in all metrics for `otelcol.exporter.prometheus`
  by default using a new argument `include_scope_labels`. (@erikbaranowski)

- Static mode Windows Certificate Filter no longer restricted to TLS 1.2 and specific cipher suites. (@mattdurham)

- The `__meta_agent_integration*` and `__meta_agent_hostname` labels have been
  removed from the targets exposed by `prometheus.exporter.*` components and
  got replaced by the pair of `__meta_component_name` and `__meta_component_id`
  labels. (@tpaschalis)

- Flow: Allow `prometheus.exporter.unix` to be specified multiple times and used in modules. This now means all
  `prometheus.exporter.unix` references will need a label `prometheus.exporter.unix "example"`. (@mattdurham)

### Features

- New Grafana Agent Flow components:

  - `discovery.consulagent` discovers scrape targets from Consul Agent. (@wildum)
  - `discovery.dockerswarm` discovers scrape targets from Docker Swarm. (@wildum)
  - `discovery.ionos` discovers scrape targets from the IONOS Cloud API. (@wildum)
  - `discovery.kuma` discovers scrape targets from the Kuma control plane. (@tpaschalis)
  - `discovery.linode` discovers scrape targets from the Linode API. (@captncraig)
  - `discovery.marathon` discovers scrape targets from Marathon servers. (@wildum)
  - `discovery.nerve` discovers scrape targets from AirBnB's Nerve. (@tpaschalis)
  - `discovery.scaleway` discovers scrape targets from Scaleway virtual
    instances and bare-metal machines. (@rfratto)
  - `discovery.serverset` discovers Serversets stored in Zookeeper. (@thampiotr)
  - `discovery.triton` discovers scrape targets from Triton Container Monitor. (@erikbaranowski)
  - `faro.receiver` accepts Grafana Faro-formatted telemetry data over the
    network and forwards it to other components. (@megumish, @rfratto)
  - `otelcol.connector.servicegraph` creates service graph metrics from spans. It is the
    flow mode equivalent to static mode's `service_graphs` processor. (@ptodev)
  - `otelcol.connector.spanlogs` creates logs from spans. It is the flow mode equivalent
    to static mode's `automatic_logging` processor. (@ptodev)
  - `otelcol.processor.k8sattributes` adds Kubernetes metadata as resource attributes
    to spans, logs, and metrics. (@acr92)
  - `otelcol.processor.probabilistic_sampler` samples logs and traces based on configuration options. (@mar4uk)
  - `otelcol.processor.transform` transforms OTLP telemetry data using the
    OpenTelemetry Transformation Language (OTTL). It is most commonly used
    for transformations on attributes.
  - `prometheus.exporter.agent` exposes the agent's internal metrics. (@hainenber)
  - `prometheus.exporter.azure` collects metrics from Azure. (@wildum)
  - `prometheus.exporter.cadvisor` exposes cAdvisor metrics. (@tpaschalis)
  - `prometheus.exporter.vsphere` exposes vmware vsphere metrics. (@marctc)
  - `remote.kubernetes.configmap` loads a configmap's data for use in other components (@captncraig)
  - `remote.kubernetes.secret` loads a secret's data for use in other components (@captncraig)

- Flow: allow the HTTP server to be configured with TLS in the config file
  using the new `http` config block. (@rfratto)

- Clustering: add new flag `--cluster.max-join-peers` to limit the number of peers the system joins. (@wildum)

- Clustering: add a new flag `--cluster.name` to prevent nodes without this identifier from joining the cluster. (@wildum)

- Clustering: add IPv6 support when using advertise interfaces to assign IP addresses. (@wildum)

- Add a `file_watch` block in `loki.source.file` to configure how often to poll files from disk for changes via `min_poll_frequency` and `max_poll_frequency`.
  In static mode it can be configured in the global `file_watch_config` via `min_poll_frequency` and `max_poll_frequency`.  (@wildum)

- Flow: In `prometheus.exporter.blackbox`, allow setting labels for individual targets. (@spartan0x117)

- Add optional `nil_to_zero` config flag for `YACE` which can be set in the `static`, `discovery`, or `metric` config blocks. (@berler)

- The `cri` stage in `loki.process` can now be configured to limit line size.

- Flow: Allow `grafana-agent run` to accept a path to a directory of `*.river` files.
  This will load all River files in the directory as a single configuration;
  component names must be unique across all loaded files. (@rfratto, @hainenber)

- Added support for `static` configuration conversion in `grafana-agent convert` and `grafana-agent run` commands. (@erikbaranowski)

- Flow: the `prometheus.scrape` component can now configure the scraping of
  Prometheus native histograms. (@tpaschalis)

- Flow: the `prometheus.remote_write` component now supports SigV4 and AzureAD authentication. (@ptodev)

### Enhancements

- Clustering: allow advertise interfaces to be configurable, with the possibility to select all available interfaces. (@wildum)

- Deleted series will now be removed from the WAL sooner, allowing Prometheus
  remote_write to free memory associated with removed series sooner. (@rfratto)

- Added a `disable_high_cardinality_metrics` configuration flag to `otelcol`
  exporters and receivers to switch high cardinality debug metrics off.  (@glindstedt)

- `loki.source.kafka` component now exposes internal label `__meta_kafka_offset`
  to indicate offset of consumed message. (@hainenber)

- Add a`tail_from_end` attribute in `loki.source.file` to have the option to start tailing a file from the end if a cached position is not found.
  This is valuable when you want to tail a large file without reading its entire content. (@wildum)

- Flow: improve river config validation step in `prometheus.scrape` by comparing `scrape_timeout` with `scrape_interval`. (@wildum)

- Flow: add `randomization_factor` and `multiplier` to retry settings in
  `otelcol` components. (@rfratto)

- Add support for `windows_certificate_filter` under http tls config block. (@mattdurham)

- Add `openstack` config converter to convert OpenStack yaml config (static mode) to river config (flow mode). (@wildum)

- Some `otelcol` components will now display their debug metrics via the
  Agent's `/metrics` endpoint. Those components include `otelcol.receiver.otlp`,
  `otelcol.exporter.otlp` and `otelcol.processor.batch`. There may also be metrics
  from other components which are not documented yet. (@ptodev)

- Agent Management: Honor 503 ServiceUnavailable `Retry-After` header. (@jcreixell)

- Bump opentelemetry-collector and opentelemetry-collector-contrib versions from v0.80 to v0.85 (@wildum):
  - add `authoriy` attribute to `otelcol.exporter.loadbalancing` to override the default value in gRPC requests.
  - add `exemplars` support to `otelcol.connector.spanmetrics`.
  - add `exclude_dimensions` attribute to `otelcol.connector.spanmetrics` to exclude dimensions from the default set.
  - add `authority` attribute to `otelcol.receiver.otlp` to override the default value in gRPC requests.
  - add `disable_keep_alives` attribute to `otelcol.receiver.otlp` to disable the HTTP keep alive feature.
  - add `traces_url_path`, `metrics_url_path` and `logs_url_path` attributes to `otelcol.receiver.otlp` to specify the URl path to respectively receive traces, metrics and logs on.
  - add the value `json` to the `encoding` attribute of `otelcol.receiver.kafka`. The component is now able to decode `json` payload and to insert it into the body of a log record.

- Added `scrape` block to customize the default behavior of `prometheus.operator.podmonitors`, `prometheus.operator.probes`, and `prometheus.operator.servicemonitors`. (@sberz)

- The `instance` label of targets exposed by `prometheus.exporter.*` components
  is now more representative of what is being monitored. (@tpaschalis)

- Promtail converter will now treat `global positions configuration is not supported` as a Warning instead of Error. (@erikbaranowski)

- Add new `agent_component_dependencies_wait_seconds` histogram metric and a dashboard panel
  that measures how long components wait to be evaluated after their dependency is updated (@thampiotr)

- Add additional endpoint to debug scrape configs generated inside `prometheus.operator.*` components (@captncraig)

- Components evaluation is now performed in parallel, reducing the impact of
  slow components potentially blocking the entire telemetry pipeline.
  The `agent_component_evaluation_seconds` metric now measures evaluation time
  of each node separately, instead of all the directly and indirectly
  dependant nodes. (@thampiotr)

- Update Prometheus dependency to v2.46.0. (@tpaschalis)

- The `client_secret` config argument in the `otelcol.auth.oauth2` component is
  now of type `secret` instead of type `string`. (@ptodev)

### Bugfixes

- Fixed `otelcol.exporter.prometheus` label names for the `otel_scope_info`
  metric to match the OTLP Instrumentation Scope spec. `name` is now `otel_scope_name`
  and `version` is now `otel_version_name`. (@erikbaranowski)

- Fixed a bug where converting `YACE` cloudwatch config to river skipped converting static jobs. (@berler)

- Fixed the `agent_prometheus_scrape_targets_gauge` incorrectly reporting all discovered targets
  instead of targets that belong to current instance when clustering is enabled. (@thampiotr)

- Fixed race condition in cleaning up metrics when stopping to tail files in static mode. (@thampiotr)

- Fixed a bug where the BackOffLimit for the kubernetes tailer was always set to zero. (@anderssonw)

- Fixed a bug where Flow agent fails to load `comment` statement in `argument` block. (@hainenber)

- Fix initialization of the RAPL collector for the node_exporter integration
  and the prometheus.exporter.unix component. (@marctc)

- Set instrumentation scope attribute for traces emitted by Flow component. (@hainenber)

### Other changes

- Use Go 1.21.1 for builds. (@rfratto)

- Read contextual attributes from Faro measurements (@codecapitano)

- Rename Grafana Agent service in windows app and features to not include the description

- Correct YAML level for `multitenancy_enabled` option in Mimir's config in examples. (@hainenber)

- Operator: Update default config reloader version. (@captncraig)

- Sorting of common fields in log messages emitted by the agent in Flow mode
  have been standardized. The first fields will always be `ts`, `level`, and
  `msg`, followed by non-common fields. Previously, the position of `msg` was
  not consistent. (@rfratto)

- Documentation updated to link discovery.http and prometheus.scrape advanced configs (@proffalken)

- Bump SNMP exporter version to v0.24.1 (@marctc)

- Switch to `IBM/sarama` module. (@hainenber)

- Bump `webdevops/go-commons` to version containing `LICENSE`. (@hainenber)

- `prometheus.operator.probes` no longer ignores relabeling `rule` blocks. (@sberz)

- Documentation updated to correct default path from `prometheus.exporter.windows` `text_file` block (@timo1707)

- Bump `redis_exporter` to v1.54.0 (@spartan0x117)

- Migrate NodeJS installation in CI build image away from installation script. (@hainenber)

v0.36.2 (2023-09-22)
--------------------

### Bugfixes

- Fixed a bug where `otelcol.processor.discovery` could modify the `targets` passed by an upstream component. (@ptodev)

- Fixed a bug where `otelcol` components with a retry mechanism would not wait after the first retry. (@rfratto)

- Fixed a bug where documented default settings in `otelcol.exporter.loadbalancing` were never set. (@rfratto)

- Fix `loki.source.file` race condition in cleaning up metrics when stopping to tail files. (@thampiotr)

v0.36.1 (2023-09-06)
--------------------

### Bugfixes

- Restart managed components of a module loader only on if module content
  changes or the last load failed. This was specifically impacting `module.git`
  each time it pulls. (@erikbaranowski)

- Allow overriding default `User-Agent` for `http.remote` component (@hainenber)

- Fix panic when running `grafana-agentctl config-check` against config files
  having `integrations` block (both V1 and V2). (@hainenber)

- Fix a deadlock candidate in the `loki.process` component. (@tpaschalis)

- Fix an issue in the `eventhandler` integration where events would be
  double-logged: once by sending the event to Loki, and once by including the
  event in the Grafana Agent logs. Now, events are only ever sent to Loki. (@rfratto)

- Converters will now sanitize labels to valid River identifiers. (@erikbaranowski)

- Converters will now return an Error diagnostic for unsupported
  `scrape_classic_histograms` and `native_histogram_bucket_limit` configs. (@erikbaranowski)

- Fix an issue in converters where targets of `discovery.relabel` components
  were repeating the first target for each source target instead of the
  correct target. (@erikbaranowski)

### Other changes

- Operator: Update default config reloader version. (@captncraig)

v0.36.0 (2023-08-30)
--------------------

> **BREAKING CHANGES**: This release has breaking changes. Please read entries
> carefully and consult the [upgrade guide][] for specific instructions.

### Breaking changes

- `loki.source.file` component will no longer automatically detect and
  decompress logs from compressed files. A new configuration block is available
  to enable decompression explicitly. See the [upgrade guide][] for migration
  instructions. (@thampiotr)

- `otelcol.exporter.prometheus`: Set `include_scope_info` to `false` by default. You can set
  it to `true` to preserve previous behavior. (@gouthamve)

- Set `retry_on_http_429` to `true` by default in the `queue_config` block in flow mode's `prometheus.remote_write`. (@wildum)

### Features

- Add [godeltaprof](https://github.com/grafana/godeltaprof) profiling types (`godeltaprof_memory`, `godeltaprof_mutex`, `godeltaprof_block`) to `pyroscope.scrape` component

- Flow: Allow the `logging` configuration block to tee the Agent's logs to one
  or more loki.* components. (@tpaschalis)

- Added support for `promtail` configuration conversion in `grafana-agent convert` and `grafana-agent run` commands. (@thampiotr)

- Flow: Add a new stage `non_indexed_labels` to attach non-indexed labels from extracted data to log line entry. (@vlad-diachenko)

- `loki.write` now exposes basic WAL support. (@thepalbi)

- Flow: Users can now define `additional_fields` in `loki.source.cloudflare` (@wildum)

- Flow: Added exemplar support for the `otelcol.exporter.prometheus`. (@wildum)

- Add a `labels` argument in `loki.source.windowsevent` to associate additional labels with incoming logs. (@wildum)

- New Grafana Agent Flow components:

  - `prometheus.exporter.gcp` - scrape GCP metrics. (@tburgessdev)
  - `otelcol.processor.span` - accepts traces telemetry data from other `otelcol`
    components and modifies the names and attributes of the spans. (@ptodev)
  - `discovery.uyuni` discovers scrape targets from a Uyuni Server. (@sparta0x117)
  - `discovery.eureka` discovers targets from a Eureka Service Registry. (@spartan0x117)
  - `discovery.openstack` - service discovery for OpenStack. (@marctc)
  - `discovery.hetzner` - service discovery for Hetzner Cloud. (@marctc)
  - `discovery.nomad` - service discovery from Nomad. (@captncraig)
  - `discovery.puppetdb` - service discovery from PuppetDB. (@captncraig)
  - `otelcol.processor.discovery` adds resource attributes to spans, where the attributes
    keys and values are sourced from `discovery.*` components. (@ptodev)
  - `otelcol.connector.spanmetrics` - creates OpenTelemetry metrics from traces. (@ptodev)


### Enhancements

- Integrations: include `direct_connect`, `discovering_mode` and `tls_basic_auth_config_path` fields for MongoDB configuration. (@gaantunes)

- Better validation of config file with `grafana-agentctl config-check` cmd (@fgouteroux)

- Integrations: make `udev` data path configurable in the `node_exporter` integration. (@sduranc)

- Clustering: Enable peer discovery with the go-discover package. (@tpaschalis)

- Add `log_format` configuration to eventhandler integration and the `loki.source.kubernetes_events` Flow component. (@sadovnikov)

- Allow `loki.source.file` to define the encoding of files. (@tpaschalis)

- Allow specification of `dimension_name_requirements` for Cloudwatch discovery exports. (@cvdv-au)

- Clustering: Enable nodes to periodically rediscover and rejoin peers. (@tpaschalis)

- `loki.write` WAL now exposes a last segment reclaimed metric. (@thepalbi)

- Update `memcached_exporter` to `v0.13.0`, which includes bugfixes, new metrics,
  and the option to connect with TLS. (@spartan0x117)

- `loki.write` now supports configuring retries on HTTP status code 429. (@wildum)

- Update `YACE` to `v0.54.0`, which includes bugfixes for FIPS support. (@ashrayjain)

- Support decoupled scraping in the cloudwatch_exporter integration (@dtrejod).

- Agent Management: Enable proxying support (@spartan0x117)

### Bugfixes

- Update to config converter so default relabel `source_labels` are left off the river output. (@erikbaranowski)

- Rename `GrafanaAgentManagement` mixin rules to `GrafanaAgentConfig` and update individual alerts to be more accurate. (@spartan0x117)

- Fix potential goroutine leak in log file tailing in static mode. (@thampiotr)

- Fix issue on Windows where DNS short names were unresolvable. (@rfratto)

- Fix panic in `prometheus.operator.*` when no Port supplied in Monitor crds. (@captncraig)

- Fix issue where Agent crashes when a blackbox modules config file is specified for blackbox integration. (@marctc)

- Fix issue where the code from agent would not return to the Windows Service Manager (@jkroepke)

- Fix issue where getting the support bundle failed due to using an HTTP Client that was not able to access the agent in-memory address. (@spartan0x117)

- Fix an issue that lead the `loki.source.docker` container to use excessive
  CPU and memory. (@tpaschalis)

- Fix issue where `otelcol.exporter.loki` was not normalizing label names
  to comply with Prometheus conventions. (@ptodev)

- Agent Management: Fix issue where an integration defined multiple times could lead to undefined behaviour. (@jcreixell)

v0.35.4 (2023-08-14)
--------------------

### Bugfixes

- Sign RPMs with SHA256 for FIPs compatbility. (@mattdurham)

- Fix issue where corrupt WAL segments lead to crash looping. (@tpaschalis)

- Clarify usage documentation surrounding `loki.source.file` (@joshuapare)

v0.35.3 (2023-08-09)
--------------------

### Bugfixes

- Fix a bug which prevented the `app_agent_receiver` integration from processing traces. (@ptodev)

- (Agent static mode) Jaeger remote sampling works again, through a new `jaeger_remote_sampling`
  entry in the traces config. It is no longer configurable through the jaeger receiver.
  Support Jaeger remote sampling was removed accidentally in v0.35, and it is now restored,
  albeit via a different config entry.

- Clustering: Nodes take part in distributing load only after loading their
  component graph. (@tpaschalis)

- Fix graceful termination when receiving SIGTERM/CTRL_SHUTDOWN_EVENT
  signals. (@tpaschalis)

v0.35.2 (2023-07-27)
--------------------

### Bugfixes

- Fix issue where the flow mode UI would show an empty page when navigating to
  an unhealthy `prometheus.operator` component or a healthy
  `prometheus.operator` component which discovered no custom resources.
  (@rfratto)

- Fix panic when using `oauth2` without specifying `tls_config`. (@mattdurham)

- Fix issue where series records would never get written to the WAL if a scrape
  was rolled back, resulting in "dropped sample for series that was not
  explicitly dropped via relabelling" log messages. (@rfratto)

- Fix RPM file digests so that installation on FIPS-enabled systems succeeds. (@andrewimeson)

### Other changes

- Compile journald support into builds of `grafana-agentctl` so
  `grafana-agentctl test-logs` functions as expected when testing tailing the
  systemd journal. (@rfratto)

v0.35.1 (2023-07-25)
--------------------

### Bugfixes

- Fix incorrect display of trace IDs in the automatic_logging processor of static mode's traces subsystem.
  Users of the static mode's service graph processor are also advised to upgrade,
  although the bug should theoretically not affect them. (@ptodev)

v0.35.0 (2023-07-18)
--------------------

> **BREAKING CHANGES**: This release has breaking changes. Please read entries
> carefully and consult the [upgrade guide][] for specific instructions.

### Breaking changes

- The algorithm for the "hash" action of `otelcol.processor.attributes` has changed.
  The change was made in PR [#22831](https://github.com/open-telemetry/opentelemetry-collector-contrib/pull/22831) of opentelemetry-collector-contrib. (@ptodev)

- `otelcol.exporter.loki` now includes the instrumentation scope in its output. (@ptodev)

- `otelcol.extension.jaeger_remote_sampling` removes the `/` HTTP endpoint. The `/sampling` endpoint is still functional.
  The change was made in PR [#18070](https://github.com/open-telemetry/opentelemetry-collector-contrib/pull/18070) of opentelemetry-collector-contrib. (@ptodev)

- The field `version` and `auth` struct block from `walk_params` in `prometheus.exporter.snmp` and SNMP integration have been removed. The auth block now can be configured at top level, together with `modules` (@marctc)

- Rename `discovery.file` to `local.file_match` to make it more clear that it
  discovers file on the local filesystem, and so it doesn't get confused with
  Prometheus' file discovery. (@rfratto)

- Remove the `discovery_target_decode` function in favor of using discovery
  components to better match the behavior of Prometheus' service discovery.
  (@rfratto)

- In the traces subsystem for Static mode, some metrics are removed and others are renamed. (@ptodev)
  - Removed metrics:
    - "blackbox_exporter_config_last_reload_success_timestamp_seconds" (gauge)
    - "blackbox_exporter_config_last_reload_successful" (gauge)
    - "blackbox_module_unknown_total" (counter)
    - "traces_processor_tail_sampling_count_traces_sampled" (counter)
    - "traces_processor_tail_sampling_new_trace_id_received" (counter)
    - "traces_processor_tail_sampling_sampling_decision_latency" (histogram)
    - "traces_processor_tail_sampling_sampling_decision_timer_latency" (histogram)
    - "traces_processor_tail_sampling_sampling_policy_evaluation_error" (counter)
    - "traces_processor_tail_sampling_sampling_trace_dropped_too_early" (counter)
    - "traces_processor_tail_sampling_sampling_traces_on_memory" (gauge)
    - "traces_receiver_accepted_spans" (counter)
    - "traces_receiver_refused_spans" (counter)
    - "traces_exporter_enqueue_failed_log_records" (counter)
    - "traces_exporter_enqueue_failed_metric_points" (counter)
    - "traces_exporter_enqueue_failed_spans" (counter)
    - "traces_exporter_queue_capacity" (gauge)
    - "traces_exporter_queue_size" (gauge)

  - Renamed metrics:
    - "traces_receiver_refused_spans" is renamed to "traces_receiver_refused_spans_total"
    - "traces_receiver_accepted_spans" is renamed to "traces_receiver_refused_spans_total"
    - "traces_exporter_sent_metric_points" is renamed to "traces_exporter_sent_metric_points_total"

- The `remote_sampling` block has been removed from `otelcol.receiver.jaeger`. (@ptodev)

- (Agent static mode) Jaeger remote sampling used to be configured using the Jaeger receiver configuration.
  This receiver was updated to a new version, where support for remote sampling in the receiver was removed.
  Jaeger remote sampling is available as a separate configuration field starting in v0.35.3. (@ptodev)

### Deprecations

- `otelcol.exporter.jaeger` has been deprecated and will be removed in Agent v0.38.0. (@ptodev)

### Features

- The Pyroscope scrape component computes and sends delta profiles automatically when required to reduce bandwidth usage. (@cyriltovena)

- Support `stage.geoip` in `loki.process`. (@akselleirv)

- Integrations: Introduce the `squid` integration. (@armstrmi)

- Support custom fields in MMDB file for `stage.geoip`. (@akselleirv)

- Added json_path function to river stdlib. (@jkroepke)

- Add `format`, `join`, `tp_lower`, `replace`, `split`, `trim`, `trim_prefix`, `trim_suffix`, `trim_space`, `to_upper` functions to river stdlib. (@jkroepke)

- Flow UI: Add a view for listing the Agent's peers status when clustering is enabled. (@tpaschalis)

- Add a new CLI command `grafana-agent convert` for converting a river file from supported formats to river. (@erikbaranowski)

- Add support to the `grafana-agent run` CLI for converting a river file from supported formats to river. (@erikbaranowski)

- Add boringcrypto builds and docker images for Linux arm64 and x64. (@mattdurham)

- New Grafana Agent Flow components:

  - `discovery.file` discovers scrape targets from files. (@spartan0x117)
  - `discovery.kubelet` collect scrape targets from the Kubelet API. (@gcampbell12)
  - `module.http` runs a Grafana Agent Flow module loaded from a remote HTTP endpoint. (@spartan0x117)
  - `otelcol.processor.attributes` accepts telemetry data from other `otelcol`
    components and modifies attributes of a span, log, or metric. (@ptodev)
  - `prometheus.exporter.cloudwatch` - scrape AWS CloudWatch metrics (@thepalbi)
  - `prometheus.exporter.elasticsearch` collects metrics from Elasticsearch. (@marctc)
  - `prometheus.exporter.kafka` collects metrics from Kafka Server. (@oliver-zhang)
  - `prometheus.exporter.mongodb` collects metrics from MongoDB. (@marctc)
  - `prometheus.exporter.squid` collects metrics from a squid server. (@armstrmi)
  - `prometheus.operator.probes` - discovers Probe resources in your Kubernetes
    cluster and scrape the targets they reference. (@captncraig)
  - `pyroscope.ebpf` collects system-wide performance profiles from the current
    host (@korniltsev)
  - `otelcol.exporter.loadbalancing` - export traces and logs to multiple OTLP gRPC
    endpoints in a load-balanced way. (@ptodev)

- New Grafana Agent Flow command line utilities:

  - `grafana-agent tools prometheus.remote_write` holds a collection of remote
    write-specific tools. These have been ported over from the `agentctl` command. (@rfratto)

- A new `action` argument for `otelcol.auth.headers`. (@ptodev)

- New `metadata_keys` and `metadata_cardinality_limit` arguments for `otelcol.processor.batch`. (@ptodev)

- New `boolean_attribute` and `ottl_condition` sampling policies for `otelcol.processor.tail_sampling`. (@ptodev)

- A new `initial_offset` argument for `otelcol.receiver.kafka`. (@ptodev)

### Enhancements

- Attributes and blocks set to their default values will no longer be shown in the Flow UI. (@rfratto)

- Tanka config: retain cAdvisor metrics for system processes (Kubelet, Containerd, etc.) (@bboreham)

- Update cAdvisor dependency to v0.47.0. (@jcreixell)

- Upgrade and improve Cloudwatch exporter integration (@thepalbi)

- Update `node_exporter` dependency to v1.6.0. (@spartan0x117)

- Enable `prometheus.relabel` to work with Prometheus' Native Histograms. (@tpaschalis)

- Update `dnsmasq_exporter` to last version. (@marctc)

- Add deployment spec options to describe operator's Prometheus Config Reloader image. (@alekseybb197)

- Update `module.git` with basic and SSH key authentication support. (@djcode)

- Support `clustering` block in `prometheus.operator.servicemonitors` and `prometheus.operator.podmonitors` components to distribute
  targets amongst clustered agents. (@captncraig)

- Update `redis_exporter` dependency to v1.51.0. (@jcreixell)

- The Grafana Agent mixin now includes a dashboard for the logs pipeline. (@thampiotr)

- The Agent Operational dashboard of Grafana Agent mixin now has more descriptive panel titles, Y-axis units

- Add `write_relabel_config` to `prometheus.remote_write` (@jkroepke)

- Update OpenTelemetry Collector dependencies from v0.63.0 to v0.80.0. (@ptodev)

- Allow setting the node name for clustering with a command-line flag. (@tpaschalis)

- Allow `prometheus.exporter.snmp` and SNMP integration to be configured passing a YAML block. (@marctc)

- Some metrics have been added to the traces subsystem for Static mode. (@ptodev)
  - "traces_processor_batch_batch_send_size" (histogram)
  - "traces_processor_batch_batch_size_trigger_send_total" (counter)
  - "traces_processor_batch_metadata_cardinality" (gauge)
  - "traces_processor_batch_timeout_trigger_send_total" (counter)
  - "traces_rpc_server_duration" (histogram)
  - "traces_exporter_send_failed_metric_points_total" (counter)
  - "traces_exporter_send_failed_spans_total" (counter)
  - "traces_exporter_sent_spans_total" (counter)

- Added support for custom `length` time setting in Cloudwatch component and integration. (@thepalbi)

### Bugfixes

- Fix issue where `remote.http` incorrectly had a status of "Unknown" until the
  period specified by the polling frquency elapsed. (@rfratto)


- Add signing region to remote.s3 component for use with custom endpoints so that Authorization Headers work correctly when
  proxying requests. (@mattdurham)

- Fix oauth default scope in `loki.source.azure_event_hubs`. (@akselleirv)

- Fix bug where `otelcol.exporter.otlphttp` ignores configuration for `traces_endpoint`, `metrics_endpoint`, and `logs_endpoint` attributes. (@SimoneFalzone)

- Fix issue in `prometheus.remote_write` where the `queue_config` and
  `metadata_config` blocks used incorrect defaults when not specified in the
  config file. (@rfratto)

- Fix issue where published RPMs were not signed. (@rfratto)

- Fix issue where flow mode exports labeled as "string or secret" could not be
  used in a binary operation. (@rfratto)

- Fix Grafana Agent mixin's "Agent Operational" dashboard expecting pods to always have `grafana-agent-.*` prefix. (@thampiotr)

- Change the HTTP Path and Data Path from the controller-local ID to the global ID for components loaded from within a module loader. (@spartan0x117)

- Fix bug where `stage.timestamp` in `loki.process` wasn't able to correctly
  parse timezones. This issue only impacts the dedicated `grafana-agent-flow`
  binary. (@rfratto)

- Fix bug where JSON requests to `loki.source.api` would not be handled correctly. This adds `/loki/api/v1/raw` and `/loki/api/v1/push` endpoints to `loki.source.api` and maps the `/api/v1/push` and `/api/v1/raw` to
  the `/loki` prefixed endpoints. (@mattdurham)

- Upgrade `loki.write` dependencies to latest changes. (@thepalbi)

### Other changes

- Mongodb integration has been re-enabled. (@jcreixell, @marctc)
- Build with go 1.20.6 (@captncraig)

- Clustering for Grafana Agent in flow mode has graduated from experimental to beta.

v0.34.3 (2023-06-27)
--------------------

### Bugfixes

- Fixes a bug in conversion of OpenTelemetry histograms when exported to Prometheus. (@grcevski)
- Enforce sha256 digest signing for rpms enabling installation on FIPS-enabled OSes. (@kfriedrich123)
- Fix panic from improper startup ordering in `prometheus.operator.servicemonitors`. (@captncraig)

v0.34.2 (2023-06-20)
--------------------

### Enhancements

- Replace map cache in prometheus.relabel with an LRU cache. (@mattdurham)
- Integrations: Extend `statsd` integration to configure relay endpoint. (@arminaaki)

### Bugfixes

- Fix a bug where `prometheus.relabel` would not correctly relabel when there is a cache miss. (@thampiotr)
- Fix a bug where `prometheus.relabel` would not correctly relabel exemplars or metadata. (@tpaschalis)
- Fixes several issues with statsd exporter. (@jcreixell, @marctc)

### Other changes

- Mongodb integration has been disabled for the time being due to licensing issues. (@jcreixell)

v0.34.1 (2023-06-12)
--------------------

### Bugfixes

- Fixed application of sub-collector defaults using the `windows_exporter` integration or `prometheus.exporter.windows`. (@mattdurham)

- Fix issue where `remote.http` did not fail early if the initial request
  failed. This caused failed requests to initially export empty values, which
  could lead to propagating issues downstream to other components which expect
  the export to be non-empty. (@rfratto)

- Allow `bearerTokenFile` field to be used in ServiceMonitors. (@captncraig)

- Fix issue where metrics and traces were not recorded from components within modules. (@mattdurham)

- `service_name` label is inferred from discovery meta labels in `pyroscope.scrape` (@korniltsev)

### Other changes

- Add logging to failed requests in `remote.http`. (@rfratto)

v0.34.0 (2023-06-08)
--------------------

### Breaking changes

- The experimental dynamic configuration feature has been removed in favor of Flow mode. (@mattdurham)

- The `oracledb` integration configuration has removed a redundant field `metrics_scrape_interval`. Use the `scrape_interval` parameter of the integration if a custom scrape interval is required. (@schmikei)

- Upgrade the embedded windows_exporter to commit 79781c6. (@jkroepke)

- Prometheus exporters in Flow mode now set the `instance` label to a value similar to the one they used to have in Static mode (<hostname> by default, customized by some integrations). (@jcreixell)

- `phlare.scrape` and `phlare.write` have been renamed to `pyroscope.scrape` and `pyroscope.scrape`. (@korniltsev)

### Features

- New Grafana Agent Flow components:
  - `loki.source.api` - receive Loki log entries over HTTP (e.g. from other agents). (@thampiotr)
  - `prometheus.operator.servicemonitors` discovers ServiceMonitor resources in your Kubernetes cluster and scrape
    the targets they reference. (@captncraig, @marctc, @jcreixell)
  - `prometheus.receive_http` - receive Prometheus metrics over HTTP (e.g. from other agents). (@thampiotr)
  - `remote.vault` retrieves a secret from Vault. (@rfratto)
  - `prometheus.exporter.snowflake` collects metrics from a snowflake database (@jonathanWamsley)
  - `prometheus.exporter.mssql` collects metrics from Microsoft SQL Server (@jonathanwamsley)
  - `prometheus.exporter.oracledb` collects metrics from oracledb (@jonathanwamsley)
  - `prometheus.exporter.dnsmasq` collects metrics from a dnsmasq server. (@spartan0x117)
  - `loki.source.awsfirehose` - receive Loki log entries from AWS Firehose via HTTP (@thepalbi)
  - `discovery.http` service discovery via http. (@captncraig)

- Added new functions to the River standard library:
  - `coalesce` returns the first non-zero value from a list of arguments. (@jkroepke)
  - `nonsensitive` converts a River secret back into a string. (@rfratto)

### Enhancements

- Support to attach node metadata to pods and endpoints targets in
  `discovery.kubernetes`. (@laurovenancio)

- Support ability to add optional custom headers to `loki.write` endpoint block (@aos)

- Support in-memory HTTP traffic for Flow components. `prometheus.exporter`
  components will now export a target containing an internal HTTP address.
  `prometheus.scrape`, when given that internal HTTP address, will connect to
  the server in-memory, bypassing the network stack. Use the new
  `--server.http.memory-addr` flag to customize which address is used for
  in-memory traffic. (@rfratto)
- Disable node_exporter on Windows systems (@jkroepke)
- Operator support for OAuth 2.0 Client in LogsClientSpec (@DavidSpek)

- Support `clustering` block in `phlare.scrape` components to distribute
  targets amongst clustered agents. (@rfratto)

- Delete stale series after a single WAL truncate instead of two. (@rfratto)

- Update OracleDB Exporter dependency to 0.5.0 (@schmikei)

- Embed Google Fonts on Flow UI (@jkroepke)

- Enable Content-Security-Policies on Flow UI (@jkroepke)

- Update azure-metrics-exporter to v0.0.0-20230502203721-b2bfd97b5313 (@kgeckhart)

- Update azidentity dependency to v1.3.0. (@akselleirv)

- Add custom labels to journal entries in `loki.source.journal` (@sbhrule15)

- `prometheus.operator.podmonitors` and `prometheus.operator.servicemonitors` can now access cluster secrets for authentication to targets. (@captncraig)

### Bugfixes

- Fix `loki.source.(gcplog|heroku)` `http` and `grpc` blocks were overriding defaults with zero-values
  on non-present fields. (@thepalbi)

- Fix an issue where defining `logging` or `tracing` blocks inside of a module
  would generate a panic instead of returning an error. (@erikbaranowski)

- Fix an issue where not specifying either `http` nor `grpc` blocks could result
  in a panic for `loki.source.heroku` and `loki.source.gcplog` components. (@thampiotr)

- Fix an issue where build artifacts for IBM S390x were being built with the
  GOARCH value for the PPC64 instead. (tpaschalis)

- Fix an issue where the Grafana Agent Flow RPM used the wrong path for the
  environment file, preventing the service from loading. (@rfratto)

- Fix an issue where the cluster advertise address was overwriting the join
  addresses. (@laurovenancio)

- Fix targets deduplication when clustering mode is enabled. (@laurovenancio)

- Fix issue in operator where any version update will restart all agent pods simultaneously. (@captncraig)

- Fix an issue where `loki.source.journald` did not create the positions
  directory with the appropriate permissions. (@tpaschalis)

- Fix an issue where fanning out log entries to multiple `loki.process`
  components lead to a race condition. (@tpaschalis)

- Fix panic in `prometheus.operator.servicemonitors` from relabel rules without certain defaults. (@captncraig)

- Fix issue in modules export cache throwing uncomparable errors. (@mattdurham)

- Fix issue where the UI could not navigate to components loaded by modules. (@rfratto)

- Fix issue where using exporters inside modules failed due to not passing the in-memory address dialer. (@mattdurham)

- Add signing region to remote.s3 component for use with custom endpoints so that Authorization Headers work correctly when
  proxying requests. (@mattdurham)

- Fix missing `instance` key for `prometheus.exporter.dnsmasq` component. (@spartan0x117)

### Other changes

- Add metrics when clustering mode is enabled. (@rfratto)
- Document debug metric `loki_process_dropped_lines_by_label_total` in loki.process. (@akselleirv)

- Add `agent_wal_out_of_order_samples_total` metric to track samples received
  out of order. (@rfratto)

- Add CLI flag `--server.http.enable-pprof` to grafana-agent-flow to conditionally enable `/debug/pprof` endpoints (@jkroepke)

- Use Go 1.20.4 for builds. (@tpaschalis)

- Integrate the new ExceptionContext which was recently added to the Faro Web-SDK in the
  app_agent_receiver Payload. (@codecapitano)

- Flow clustering: clusters will now use 512 tokens per node for distributing
  work, leading to better distribution. However, rolling out this change will
  cause some incorrerct or missing assignments until all nodes are updated. (@rfratto)

- Change the Docker base image for Linux containers to `ubuntu:lunar`.
  (@rfratto)

v0.33.2 (2023-05-11)
--------------------

### Bugfixes

- Fix issue where component evaluation time was overridden by a "default
  health" message. (@rfratto)

- Honor timeout when trying to establish a connection to another agent in Flow
  clustering mode. (@rfratto)

- Fix an issue with the grafana/agent windows docker image entrypoint
  not targeting the right location for the config. (@erikbaranowski)

- Fix issue where the `node_exporter` integration and
  `prometheus.exporter.unix` `diskstat_device_include` component could not set
  the allowlist field for the diskstat collector. (@tpaschalis)

- Fix an issue in `loki.source.heroku` where updating the `labels` or `use_incoming_timestamp`
  would not take effect. (@thampiotr)

- Flow: Fix an issue within S3 Module where the S3 path was not parsed correctly when the
  path consists of a parent directory. (@jastisriradheshyam)

- Flow: Fix an issue on Windows where `prometheus.remote_write` failed to read
  WAL checkpoints. This issue led to memory leaks once the initial checkpoint
  was created, and prevented a fresh process from being able to deliver metrics
  at all. (@rfratto)

- Fix an issue where the `loki.source.kubernetes` component could lead to
  the Agent crashing due to a race condition. (@tpaschalis)

### Other changes

- The `phlare.scrape` Flow component `fetch profile failed` log has been set to
  `debug` instead of `error`. (@erikbaranowski)

v0.33.1 (2023-05-01)
--------------------

### Bugfixes

- Fix spelling of the `frequency` argument on the `local.file` component.
  (@tpaschalis)

- Fix bug where some capsule values (such as Prometheus receivers) could not
  properly be used as an argument to a module. (@rfratto)

- Fix version information not displaying correctly when passing the `--version`
  flag or in the `agent_build_info` metric. (@rfratto)

- Fix issue in `loki.source.heroku` and `loki.source.gcplog` where updating the
  component would cause Grafana Agent Flow's Prometheus metrics endpoint to
  return an error until the process is restarted. (@rfratto)

- Fix issue in `loki.source.file` where updating the component caused
  goroutines to leak. (@rfratto)

### Other changes

- Support Bundles report the status of discovered log targets. (@tpaschalis)

v0.33.0 (2023-04-25)
--------------------

### Breaking changes

- Support for 32-bit ARM builds is removed for the foreseeable future due to Go
  compiler issues. We will consider bringing back 32-bit ARM support once our Go
  compiler issues are resolved and 32-bit ARM builds are stable. (@rfratto)

- Agent Management: `agent_management.api_url` config field has been replaced by
`agent_management.host`. The API path and version is now defined by the Agent. (@jcreixell)

- Agent Management: `agent_management.protocol` config field now allows defining "http" and "https" explicitly. Previously, "http" was previously used for both, with the actual protocol used inferred from the api url, which led to confusion. When upgrading, make sure to set to "https" when replacing `api_url` with `host`. (@jcreixell)

- Agent Management: `agent_management.remote_config_cache_location` config field has been replaced by
`agent_management.remote_configuration.cache_location`. (@jcreixell)

- Remove deprecated symbolic links to to `/bin/agent*` in Docker containers,
  as planned in v0.31. (@tpaschalis)

### Deprecations

- [Dynamic Configuration](https://grafana.com/docs/agent/latest/cookbook/dynamic-configuration/) will be removed in v0.34. Grafana Agent Flow supersedes this functionality. (@mattdurham)

### Features

- New Grafana Agent Flow components:

  - `discovery.dns` DNS service discovery. (@captncraig)
  - `discovery.ec2` service discovery for aws ec2. (@captncraig)
  - `discovery.lightsail` service discovery for aws lightsail. (@captncraig)
  - `discovery.gce` discovers resources on Google Compute Engine (GCE). (@marctc)
  - `discovery.digitalocean` provides service discovery for DigitalOcean. (@spartan0x117)
  - `discovery.consul` service discovery for Consul. (@jcreixell)
  - `discovery.azure` provides service discovery for Azure. (@spartan0x117)
  - `module.file` runs a Grafana Agent Flow module loaded from a file on disk.
    (@erikbaranowski)
  - `module.git` runs a Grafana Agent Flow module loaded from a file within a
    Git repository. (@rfratto)
  - `module.string` runs a Grafana Agent Flow module passed to the component by
    an expression containing a string. (@erikbaranowski, @rfratto)
  - `otelcol.auth.oauth2` performs OAuth 2.0 authentication for HTTP and gRPC
    based OpenTelemetry exporters. (@ptodev)
  - `otelcol.extension.jaeger_remote_sampling` provides an endpoint from which to
    pull Jaeger remote sampling documents. (@joe-elliott)
  - `otelcol.exporter.logging` accepts OpenTelemetry data from other `otelcol` components and writes it to the console. (@erikbaranowski)
  - `otelcol.auth.sigv4` performs AWS Signature Version 4 (SigV4) authentication
    for making requests to AWS services via `otelcol` components that support
    authentication extensions. (@ptodev)
  - `prometheus.exporter.blackbox` collects metrics from Blackbox exporter. (@marctc)
  - `prometheus.exporter.mysql` collects metrics from a MySQL database. (@spartan0x117)
  - `prometheus.exporter.postgres` collects metrics from a PostgreSQL database. (@spartan0x117)
  - `prometheus.exporter.statsd` collects metrics from a Statsd instance. (@gaantunes)
  - `prometheus.exporter.snmp` collects metrics from SNMP exporter. (@marctc)
  - `prometheus.operator.podmonitors` discovers PodMonitor resources in your Kubernetes cluster and scrape
    the targets they reference. (@captncraig, @marctc, @jcreixell)
  - `prometheus.exporter.windows` collects metrics from a Windows instance. (@jkroepke)
  - `prometheus.exporter.memcached` collects metrics from a Memcached server. (@spartan0x117)
  - `loki.source.azure_event_hubs` reads messages from Azure Event Hub using Kafka and forwards them to other   `loki` components. (@akselleirv)

- Add support for Flow-specific system packages:

  - Flow-specific DEB packages. (@rfratto, @robigan)
  - Flow-specific RPM packages. (@rfratto, @robigan)
  - Flow-specific macOS Homebrew Formula. (@rfratto)
  - Flow-specific Windows installer. (@rfratto)

  The Flow-specific packages allow users to install and run Grafana Agent Flow
  alongside an existing installation of Grafana Agent.

- Agent Management: Add support for integration snippets. (@jcreixell)

- Flow: Introduce a gossip-over-HTTP/2 _clustered mode_. `prometheus.scrape`
  component instances can opt-in to distributing scrape load between cluster
  peers. (@tpaschalis)

### Enhancements

- Flow: Add retries with backoff logic to Phlare write component. (@cyriltovena)

- Operator: Allow setting runtimeClassName on operator-created pods. (@captncraig)

- Operator: Transparently compress agent configs to stay under size limitations. (@captncraig)

- Update Redis Exporter Dependency to v1.49.0. (@spartan0x117)

- Update Loki dependency to the k144 branch. (@andriikushch)

- Flow: Add OAUTHBEARER mechanism to `loki.source.kafka` using Azure as provider. (@akselleirv)

- Update Process Exporter dependency to v0.7.10. (@spartan0x117)

- Agent Management: Introduces backpressure mechanism for remote config fetching (obeys 429 request
  `Retry-After` header). (@spartan0x117)

- Flow: support client TLS settings (CA, client certificate, client key) being
  provided from other components for the following components:

  - `discovery.docker`
  - `discovery.kubernetes`
  - `loki.source.kafka`
  - `loki.source.kubernetes`
  - `loki.source.podlogs`
  - `loki.write`
  - `mimir.rules.kubernetes`
  - `otelcol.auth.oauth2`
  - `otelcol.exporter.jaeger`
  - `otelcol.exporter.otlp`
  - `otelcol.exporter.otlphttp`
  - `otelcol.extension.jaeger_remote_sampling`
  - `otelcol.receiver.jaeger`
  - `otelcol.receiver.kafka`
  - `phlare.scrape`
  - `phlare.write`
  - `prometheus.remote_write`
  - `prometheus.scrape`
  - `remote.http`

- Flow: support server TLS settings (client CA, server certificate, server key)
  being provided from other components for the following components:

  - `loki.source.syslog`
  - `otelcol.exporter.otlp`
  - `otelcol.extension.jaeger_remote_sampling`
  - `otelcol.receiver.jaeger`
  - `otelcol.receiver.opencensus`
  - `otelcol.receiver.zipkin`

- Flow: Define custom http method and headers in `remote.http` component (@jkroepke)

- Flow: Add config property to `prometheus.exporter.blackbox` to define the config inline (@jkroepke)

- Update Loki Dependency to k146 which includes configurable file watchers (@mattdurham)

### Bugfixes

- Flow: fix issue where Flow would return an error when trying to access a key
  of a map whose value was the zero value (`null`, `0`, `false`, `[]`, `{}`).
  Whether an error was returned depended on the internal type of the value.
  (@rfratto)

- Flow: fix issue where using the `jaeger_remote` sampler for the `tracing`
  block would fail to parse the response from the remote sampler server if it
  used strings for the strategy type. This caused sampling to fall back
  to the default rate. (@rfratto)

- Flow: fix issue where components with no arguments like `loki.echo` were not
  viewable in the UI. (@rfratto)

- Flow: fix deadlock in `loki.source.file` where terminating tailers would hang
  while flushing remaining logs, preventing `loki.source.file` from being able
  to update. (@rfratto)

- Flow: fix deadlock in `loki.process` where a component with no stages would
  hang forever on handling logs. (@rfratto)

- Fix issue where a DefaultConfig might be mutated during unmarshaling. (@jcreixell)

- Fix issues where CloudWatch Exporter cannot use FIPS Endpoints outside of USA regions (@aglees)

- Fix issue where scraping native Prometheus histograms would leak memory.
  (@rfratto)

- Flow: fix issue where `loki.source.docker` component could deadlock. (@tpaschalis)

- Flow: fix issue where `prometheus.remote_write` created unnecessary extra
  child directories to store the WAL in. (@rfratto)

- Fix internal metrics reported as invalid by promtool's linter. (@tpaschalis)

- Fix issues with cri stage which treats partial line coming from any stream as same. (@kavirajk @aglees)

- Operator: fix for running multiple operators with different `--agent-selector` flags. (@captncraig)

- Operator: respect FilterRunning on PodMonitor and ServiceMonitor resources to only scrape running pods. (@captncraig)

- Fixes a bug where the github exporter would get stuck in an infinite loop under certain conditions. (@jcreixell)

- Fix bug where `loki.source.docker` always failed to start. (@rfratto)

### Other changes

- Grafana Agent Docker containers and release binaries are now published for
  s390x. (@rfratto)

- Use Go 1.20.3 for builds. (@rfratto)

- Change the Docker base image for Linux containers to `ubuntu:kinetic`.
  (@rfratto)

- Update prometheus.remote_write defaults to match new prometheus
  remote-write defaults. (@erikbaranowski)

v0.32.1 (2023-03-06)
--------------------

### Bugfixes

- Flow: Fixes slow reloading of targets in `phlare.scrape` component. (@cyriltovena)

- Flow: add a maximum connection lifetime of one hour when tailing logs from
  `loki.source.kubernetes` and `loki.source.podlogs` to recover from an issue
  where the Kubernetes API server stops responding with logs without closing
  the TCP connection. (@rfratto)

- Flow: fix issue in `loki.source.kubernetes` where `__pod__uid__` meta label
  defaulted incorrectly to the container name, causing tailers to never
  restart. (@rfratto)

v0.32.0 (2023-02-28)
--------------------

### Breaking changes

- Support for the embedded Flow UI for 32-bit ARMv6 builds is temporarily
  removed. (@rfratto)

- Node Exporter configuration options changed to align with new upstream version (@Thor77):

  - `diskstats_ignored_devices` is now `diskstats_device_exclude` in agent configuration.
  - `ignored_devices` is now `device_exclude` in flow configuration.

- Some blocks in Flow components have been merged with their parent block to make the block hierarchy smaller:

  - `discovery.docker > http_client_config` is merged into the `discovery.docker` block. (@erikbaranowski)
  - `discovery.kubernetes > http_client_config` is merged into the `discovery.kubernetes` block. (@erikbaranowski)
  - `loki.source.kubernetes > client > http_client_config` is merged into the `client` block. (@erikbaranowski)
  - `loki.source.podlogs > client > http_client_config` is merged into the `client` block. (@erikbaranowski)
  - `loki.write > endpoint > http_client_config` is merged into the `endpoint` block. (@erikbaranowski)
  - `mimir.rules.kubernetes > http_client_config` is merged into the `mimir.rules.kubernetes` block. (@erikbaranowski)
  - `otelcol.receiver.opencensus > grpc` is merged into the `otelcol.receiver.opencensus` block. (@ptodev)
  - `otelcol.receiver.zipkin > http` is merged into the `otelcol.receiver.zipkin` block. (@ptodev)
  - `phlare.scrape > http_client_config` is merged into the `phlare.scrape` block. (@erikbaranowski)
  - `phlare.write > endpoint > http_client_config` is merged into the `endpoint` block. (@erikbaranowski)
  - `prometheus.remote_write > endpoint > http_client_config` is merged into the `endpoint` block. (@erikbaranowski)
  - `prometheus.scrape > http_client_config` is merged into the `prometheus.scrape` block. (@erikbaranowski)

- The `loki.process` component now uses a combined name for stages, simplifying
  the block hierarchy. For example, the `stage > json` block hierarchy is now a
  single block called `stage.json`. All stage blocks in `loki.process` have
  been updated to use this simplified hierarchy. (@tpaschalis)

- `remote.s3` `client_options` block has been renamed to `client`. (@mattdurham)

- Renamed `prometheus.integration.node_exporter` to `prometheus.exporter.unix`. (@jcreixell)

- As first announced in v0.30, support for the `EXPERIMENTAL_ENABLE_FLOW`
  environment variable has been removed in favor of `AGENT_MODE=flow`.
  (@rfratto)

### Features

- New integrations:

  - `oracledb` (@schmikei)
  - `mssql` (@binaryfissiongames)
  - `cloudwatch metrics` (@thepalbi)
  - `azure` (@kgeckhart)
  - `gcp` (@kgeckhart, @ferruvich)

- New Grafana Agent Flow components:

  - `loki.echo` writes received logs to stdout. (@tpaschalis, @rfratto)
  - `loki.source.docker` reads logs from Docker containers and forwards them to
    other `loki` components. (@tpaschalis)
  - `loki.source.kafka` reads logs from Kafka events and forwards them to other
    `loki` components. (@erikbaranowski)
  - `loki.source.kubernetes_events` watches for Kubernetes Events and converts
    them into log lines to forward to other `loki` components. It is the
    equivalent of the `eventhandler` integration. (@rfratto)
  - `otelcol.processor.tail_sampling` samples traces based on a set of defined
    policies from `otelcol` components before forwarding them to other
    `otelcol` components. (@erikbaranowski)
  - `prometheus.exporter.apache` collects metrics from an apache web server
    (@captncraig)
  - `prometheus.exporter.consul` collects metrics from a consul installation
    (@captncraig)
  - `prometheus.exporter.github` collects metrics from GitHub (@jcreixell)
  - `prometheus.exporter.process` aggregates and collects metrics by scraping
    `/proc`. (@spartan0x117)
  - `prometheus.exporter.redis` collects metrics from a redis database
    (@spartan0x117)

### Enhancements

- Flow: Support `keepequal` and `dropequal` actions for relabeling. (@cyriltovena)

- Update Prometheus Node Exporter integration to v1.5.0. (@Thor77)

- Grafana Agent Flow will now reload the config file when `SIGHUP` is sent to
  the process. (@rfratto)

- If using the official RPM and DEB packages for Grafana Agent, invoking
  `systemctl reload grafana-agent` will now reload the configuration file.
  (@rfratto)

- Flow: the `loki.process` component now implements all the same processing
  stages as Promtail's pipelines. (@tpaschalis)

- Flow: new metric for `prometheus.scrape` -
  `agent_prometheus_scrape_targets_gauge`. (@ptodev)

- Flow: new metric for `prometheus.scrape` and `prometheus.relabel` -
  `agent_prometheus_forwarded_samples_total`. (@ptodev)

- Flow: add `constants` into the standard library to expose the hostname, OS,
  and architecture of the system Grafana Agent is running on. (@rfratto)

- Flow: add timeout to loki.source.podlogs controller setup. (@polyrain)

### Bugfixes

- Fixed a reconciliation error in Grafana Agent Operator when using `tlsConfig`
  on `Probe`. (@supergillis)

- Fix issue where an empty `server:` config stanza would cause debug-level logging.
  An empty `server:` is considered a misconfiguration, and thus will error out.
  (@neomantra)

- Flow: fix an error where some error messages that crossed multiple lines
  added extra an extra `|` character when displaying the source file on the
  starting line. (@rfratto)

- Flow: fix issues in `agent fmt` where adding an inline comment on the same
  line as a `[` or `{` would cause indentation issues on subsequent lines.
  (@rfratto)

- Flow: fix issues in `agent fmt` where line comments in arrays would be given
  the wrong identation level. (@rfratto)

- Flow: fix issues with `loki.file` and `loki.process` where deadlock contention or
  logs fail to process. (@mattdurham)

- Flow: `oauth2 > tls_config` was documented as a block but coded incorrectly as
  an attribute. This is now a block in code. This impacted `discovery.docker`,
  `discovery.kubernetes`, `loki.source.kubernetes`, `loki.write`,
  `mimir.rules.kubernetes`, `phlare.scrape`, `phlare.write`,
  `prometheus.remote_write`, `prometheus.scrape`, and `remote.http`
  (@erikbaranowski)

- Flow: Fix issue where using `river:",label"` causes the UI to return nothing. (@mattdurham)

### Other changes

- Use Go 1.20 for builds. (@rfratto)

- The beta label from Grafana Agent Flow has been removed. A subset of Flow
  components are still marked as beta or experimental:

  - `loki.echo` is explicitly marked as beta.
  - `loki.source.kubernetes` is explicitly marked as experimental.
  - `loki.source.podlogs` is explicitly marked as experimental.
  - `mimir.rules.kubernetes` is explicitly marked as beta.
  - `otelcol.processor.tail_sampling` is explicitly marked as beta.
  - `otelcol.receiver.loki` is explicitly marked as beta.
  - `otelcol.receiver.prometheus` is explicitly marked as beta.
  - `phlare.scrape` is explicitly marked as beta.
  - `phlare.write` is explicitly marked as beta.

v0.31.3 (2023-02-13)
--------------------

### Bugfixes

- `loki.source.cloudflare`: fix issue where the `zone_id` argument
  was being ignored, and the `api_token` argument was being used for the zone
  instead. (@rfratto)

- `loki.source.cloudflare`: fix issue where `api_token` argument was not marked
  as a sensitive field. (@rfratto)

v0.31.2 (2023-02-08)
--------------------

### Other changes

- In the Agent Operator, upgrade the `prometheus-config-reloader` dependency
  from version 0.47.0 to version 0.62.0. (@ptodev)

v0.31.1 (2023-02-06)
--------------------

> **BREAKING CHANGES**: This release has breaking changes. Please read entries
> carefully and consult the [upgrade guide][] for specific instructions.

### Breaking changes

- All release Windows `.exe` files are now published as a zip archive.
  Previously, `grafana-agent-installer.exe` was unzipped. (@rfratto)

### Other changes

- Support Go 1.20 for builds. Official release binaries are still produced
  using Go 1.19. (@rfratto)

v0.31.0 (2023-01-31)
--------------------

> **BREAKING CHANGES**: This release has breaking changes. Please read entries
> carefully and consult the [upgrade guide][] for specific instructions.

### Breaking changes

- Release binaries (including inside Docker containers) have been renamed to be
  prefixed with `grafana-` (@rfratto):

  - `agent` is now `grafana-agent`.
  - `agentctl` is now `grafana-agentctl`.
  - `agent-operator` is now `grafana-agent-operator`.

### Deprecations

- A symbolic link in Docker containers from the old binary name to the new
  binary name has been added. These symbolic links will be removed in v0.33. (@rfratto)

### Features

- New Grafana Agent Flow components:

  - `loki.source.cloudflare` reads logs from Cloudflare's Logpull API and
    forwards them to other `loki` components. (@tpaschalis)
  - `loki.source.gcplog` reads logs from GCP cloud resources using Pub/Sub
    subscriptions and forwards them to other `loki` components. (@tpaschalis)
  - `loki.source.gelf` listens for Graylog logs. (@mattdurham)
  - `loki.source.heroku` listens for Heroku messages over TCP a connection and
    forwards them to other `loki` components. (@erikbaranowski)
  - `loki.source.journal` read messages from systemd journal. (@mattdurham)
  - `loki.source.kubernetes` collects logs from Kubernetes pods using the
    Kubernetes API. (@rfratto)
  - `loki.source.podlogs` discovers PodLogs resources on Kubernetes and
    uses the Kubernetes API to collect logs from the pods specified by the
    PodLogs resource. (@rfratto)
  - `loki.source.syslog` listens for Syslog messages over TCP and UDP
    connections and forwards them to other `loki` components. (@tpaschalis)
  - `loki.source.windowsevent` reads logs from Windows Event Log. (@mattdurham)
  - `otelcol.exporter.jaeger` forwards OpenTelemetry data to a Jaeger server.
    (@erikbaranowski)
  - `otelcol.exporter.loki` forwards OTLP-formatted data to compatible `loki`
    receivers. (@tpaschalis)
  - `otelcol.receiver.kafka` receives telemetry data from Kafka. (@rfratto)
  - `otelcol.receiver.loki` receives Loki logs, converts them to the OTLP log
    format and forwards them to other `otelcol` components. (@tpaschalis)
  - `otelcol.receiver.opencensus` receives OpenConsensus-formatted traces or
    metrics. (@ptodev)
  - `otelcol.receiver.zipkin` receives Zipkin-formatted traces. (@rfratto)
  - `phlare.scrape` collects application performance profiles. (@cyriltovena)
  - `phlare.write` sends application performance profiles to Grafana Phlare.
    (@cyriltovena)
  - `mimir.rules.kubernetes` discovers `PrometheusRule` Kubernetes resources and
    loads them into a Mimir instance. (@Logiraptor)

- Flow components which work with relabeling rules (`discovery.relabel`,
  `prometheus.relabel` and `loki.relabel`) now export a new value named Rules.
  This value returns a copy of the currently configured rules. (@tpaschalis)

- New experimental feature: agent-management. Polls configured remote API to fetch new configs. (@spartan0x117)

- Introduce global configuration for logs. (@jcreixell)

### Enhancements

- Handle faro-web-sdk `View` meta in app_agent_receiver. (@rlankfo)

- Flow: the targets in debug info from `loki.source.file` are now individual blocks. (@rfratto)

- Grafana Agent Operator: add [promtail limit stage](https://grafana.com/docs/loki/latest/clients/promtail/stages/limit/) to the operator. (@spartan0x117)

### Bugfixes

- Flow UI: Fix the issue with messy layout on the component list page while
  browser window resize (@xiyu95)

- Flow UI: Display the values of all attributes unless they are nil. (@ptodev)

- Flow: `prometheus.relabel` and `prometheus.remote_write` will now error if they have exited. (@ptodev)

- Flow: Fix issue where negative numbers would convert to floating-point values
  incorrectly, treating the sign flag as part of the number. (@rfratto)

- Flow: fix a goroutine leak when `loki.source.file` is passed more than one
  target with identical set of public labels. (@rfratto)

- Fix issue where removing and re-adding log instance configurations causes an
  error due to double registration of metrics (@spartan0x117, @jcreixell)

### Other changes

- Use Go 1.19.4 for builds. (@erikbaranowski)

- New windows containers for agent and agentctl. These can be found moving forward with the ${Version}-windows tags for grafana/agent and grafana/agentctl docker images (@erikbaranowski)

v0.30.2 (2023-01-11)
--------------------

### Bugfixes

- Flow: `prometheus.relabel` will no longer modify the labels of the original
  metrics, which could lead to the incorrect application of relabel rules on
  subsequent relabels. (@rfratto)

- Flow: `loki.source.file` will no longer deadlock other components if log
  lines cannot be sent to Loki. `loki.source.file` will wait for 5 seconds per
  file to finish flushing read logs to the client, after which it will drop
  them, resulting in lost logs. (@rfratto)

- Operator: Fix the handling of the enableHttp2 field as a boolean in
  `pod_monitor` and `service_monitor` templates. (@tpaschalis)

v0.30.1 (2022-12-23)
--------------------

### Bugfixes

- Fix issue where journald support was accidentally removed. (@tpaschalis)

- Fix issue where some traces' metrics where not collected. (@marctc)

v0.30.0 (2022-12-20)
--------------------

> **BREAKING CHANGES**: This release has breaking changes. Please read entries
> carefully and consult the [upgrade guide][] for specific instructions.

### Breaking changes

- The `ebpf_exporter` integration has been removed due to issues with static
  linking. It may be brought back once these are resolved. (@tpaschalis)

### Deprecations

- The `EXPERIMENTAL_ENABLE_FLOW` environment variable is deprecated in favor of
  `AGENT_MODE=flow`. Support for `EXPERIMENTAL_ENABLE_FLOW` will be removed in
  v0.32. (@rfratto)

### Features

- `grafana-agent-operator` supports oauth2 as an authentication method for
  remote_write. (@timo-42)

- Grafana Agent Flow: Add tracing instrumentation and a `tracing` block to
  forward traces to `otelcol` component. (@rfratto)

- Grafana Agent Flow: Add a `discovery_target_decode` function to decode a JSON
  array of discovery targets corresponding to Prometheus' HTTP and file service
  discovery formats. (@rfratto)

- New Grafana Agent Flow components:

  - `remote.http` polls an HTTP URL and exposes the response body as a string
    or secret to other components. (@rfratto)

  - `discovery.docker` discovers Docker containers from a Docker Engine host.
    (@rfratto)

  - `loki.source.file` reads and tails files for log entries and forwards them
    to other `loki` components. (@tpaschalis)

  - `loki.write` receives log entries from other `loki` components and sends
    them over to a Loki instance. (@tpaschalis)

  - `loki.relabel` receives log entries from other `loki` components and
    rewrites their label set. (@tpaschalis)

  - `loki.process` receives log entries from other `loki` components and runs
    one or more processing stages. (@tpaschalis)

  - `discovery.file` discovers files on the filesystem following glob
    patterns. (@mattdurham)

- Integrations: Introduce the `snowflake` integration. (@binaryfissiongames)

### Enhancements

- Update agent-loki.yaml to use environment variables in the configuration file (@go4real)

- Integrations: Always use direct connection in mongodb_exporter integration. (@v-zhuravlev)

- Update OpenTelemetry Collector dependency to v0.63.1. (@tpaschalis)

- riverfmt: Permit empty blocks with both curly braces on the same line.
  (@rfratto)

- riverfmt: Allow function arguments to persist across different lines.
  (@rfratto)

- Flow: The HTTP server will now start before the Flow controller performs the
  initial load. This allows metrics and pprof data to be collected during the
  first load. (@rfratto)

- Add support for using a [password map file](https://github.com/oliver006/redis_exporter/blob/master/contrib/sample-pwd-file.json) in `redis_exporter`. (@spartan0x117)

- Flow: Add support for exemplars in Prometheus component pipelines. (@rfratto)

- Update Prometheus dependency to v2.40.5. (@rfratto)

- Update Promtail dependency to k127. (@rfratto)

- Native histograms are now supported in the static Grafana Agent and in
  `prometheus.*` Flow components. Native histograms will be automatically
  collected from supported targets. remote_write must be configured to forward
  native histograms from the WAL to the specified endpoints. (@rfratto)

- Flow: metrics generated by upstream OpenTelemetry Collector components are
  now exposed at the `/metrics` endpoint of Grafana Agent Flow. (@rfratto)

### Bugfixes

- Fix issue where whitespace was being sent as part of password when using a
  password file for `redis_exporter`. (@spartan0x117)

- Flow UI: Fix issue where a configuration block referencing a component would
  cause the graph page to fail to load. (@rfratto)

- Remove duplicate `oauth2` key from `metricsinstances` CRD. (@daper)

- Fix issue where on checking whether to restart integrations the Integration
  Manager was comparing configs with secret values scrubbed, preventing reloads
  if only secrets were updated. (@spartan0x117)

### Other changes

- Grafana Agent Flow has graduated from experimental to beta.

v0.29.0 (2022-11-08)
--------------------

> **BREAKING CHANGES**: This release has breaking changes. Please read entries
> carefully and consult the [upgrade guide][] for specific instructions.

### Breaking changes

- JSON-encoded traces from OTLP versions earlier than 0.16.0 are no longer
  supported. (@rfratto)

### Deprecations

- The binary names `agent`, `agentctl`, and `agent-operator` have been
  deprecated and will be renamed to `grafana-agent`, `grafana-agentctl`, and
  `grafana-agent-operator` in the v0.31.0 release.

### Features

- Add `agentctl test-logs` command to allow testing log configurations by redirecting
  collected logs to standard output. This can be useful for debugging. (@jcreixell)

- New Grafana Agent Flow components:

  - `otelcol.receiver.otlp` receives OTLP-formatted traces, metrics, and logs.
    Data can then be forwarded to other `otelcol` components. (@rfratto)

  - `otelcol.processor.batch` batches data from `otelcol` components before
    forwarding it to other `otelcol` components. (@rfratto)

  - `otelcol.exporter.otlp` accepts data from `otelcol` components and sends
    it to a gRPC server using the OTLP protocol. (@rfratto)

  - `otelcol.exporter.otlphttp` accepts data from `otelcol` components and
    sends it to an HTTP server using the OTLP protocol. (@tpaschalis)

  - `otelcol.auth.basic` performs basic authentication for `otelcol`
    components that support authentication extensions. (@rfratto)

  - `otelcol.receiver.jeager` receives Jaeger-formatted traces. Data can then
    be forwarded to other `otelcol` components. (@rfratto)

  - `otelcol.processor.memory_limiter` periodically checks memory usage and
    drops data or forces a garbage collection if the defined limits are
    exceeded. (@tpaschalis)

  - `otelcol.auth.bearer` performs bearer token authentication for `otelcol`
    components that support authentication extensions. (@rfratto)

  - `otelcol.auth.headers` attaches custom request headers to `otelcol`
    components that support authentication extensions. (@rfratto)

  - `otelcol.receiver.prometheus` receives Prometheus metrics, converts them
    to the OTLP metric format and forwards them to other `otelcol` components.
    (@tpaschalis)

  - `otelcol.exporter.prometheus` forwards OTLP-formatted data to compatible
    `prometheus` components. (@rfratto)

- Flow: Allow config blocks to reference component exports. (@tpaschalis)

- Introduce `/-/support` endpoint for generating 'support bundles' in static
  agent mode. Support bundles are zip files of commonly-requested information
  that can be used to debug a running agent. (@tpaschalis)

### Enhancements

- Update OpenTelemetry Collector dependency to v0.61.0. (@rfratto)

- Add caching to Prometheus relabel component. (@mattdurham)

- Grafana Agent Flow: add `agent_resources_*` metrics which explain basic
  platform-agnostic metrics. These metrics assist with basic monitoring of
  Grafana Agent, but are not meant to act as a replacement for fully featured
  components like `prometheus.integration.node_exporter`. (@rfratto)

- Enable field label in TenantStageSpec of PodLogs pipeline. (@siiimooon)

- Enable reporting of enabled integrations. (@marctc)

- Grafana Agent Flow: `prometheus.remote_write` and `prometheus.relabel` will
  now export receivers immediately, removing the need for dependant components
  to be evaluated twice at process startup. (@rfratto)

- Add missing setting to configure instance key for Eventhandler integration. (@marctc)

- Update Prometheus dependency to v2.39.1. (@rfratto)

- Update Promtail dependency to weekly release k122. (@rfratto)

- Tracing: support the `num_traces` and `expected_new_traces_per_sec` configuration parameters in the tail_sampling processor. (@ptodev)

### Bugfixes

- Remove empty port from the `apache_http` integration's instance label. (@katepangLiu)

- Fix identifier on target creation for SNMP v2 integration. (@marctc)

- Fix bug when specifying Blackbox's modules when using Blackbox integration. (@marctc)

- Tracing: fix a panic when the required `protocols` field was not set in the `otlp` receiver. (@ptodev)

- Support Bearer tokens for metric remote writes in the Grafana Operator (@jcreixell, @marctc)

### Other changes

- Update versions of embedded Prometheus exporters used for integrations:

  - Update `github.com/prometheus/statsd_exporter` to `v0.22.8`. (@captncraig)

  - Update `github.com/prometheus-community/postgres_exporter` to `v0.11.1`. (@captncraig)

  - Update `github.com/prometheus/memcached_exporter` to `v0.10.0`. (@captncraig)

  - Update `github.com/prometheus-community/elasticsearch_exporter` to `v1.5.0`. (@captncraig)

  - Update `github.com/prometheus/mysqld_exporter` to `v0.14.0`. (@captncraig)

  - Update `github.com/prometheus/consul_exporter` to `v0.8.0`. (@captncraig)

  - Update `github.com/ncabatoff/process-exporter` to `v0.7.10`. (@captncraig)

  - Update `github.com/prometheus-community/postgres_exporter` to `v0.11.1`. (@captncraig)

- Use Go 1.19.3 for builds. (@rfratto)

v0.28.1 (2022-11-03)
--------------------

### Security

- Update Docker base image to resolve OpenSSL vulnerabilities CVE-2022-3602 and
  CVE-2022-3786. Grafana Agent does not use OpenSSL, so we do not believe it is
  vulnerable to these issues, but the base image has been updated to remove the
  report from image scanners. (@rfratto)

v0.28.0 (2022-09-29)
--------------------

### Features

- Introduce Grafana Agent Flow, an experimental "programmable pipeline" runtime
  mode which improves how to configure and debug Grafana Agent by using
  components. (@captncraig, @karengermond, @marctc, @mattdurham, @rfratto,
  @rlankfo, @tpaschalis)

- Introduce Blackbox exporter integration. (@marctc)

### Enhancements

- Update Loki dependency to v2.6.1. (@rfratto)

### Bugfixes

### Other changes

- Fix relabel configs in sample agent-operator manifests (@hjet)

- Operator no longer set the `SecurityContext.Privileged` flag in the `config-reloader` container. (@hsyed-dojo)

- Add metrics for config reloads and config hash (@jcreixell)

v0.27.1 (2022-09-09)
--------------------

> **NOTE**: ARMv6 Docker images are no longer being published.
>
> We have stopped publishing Docker images for ARMv6 platforms.
> This is due to the new Ubuntu base image we are using that does not support ARMv6.
> The new Ubuntu base image has less reported CVEs, and allows us to provide more
> secure Docker images. We will still continue to publish ARMv6 release binaries and
> deb/rpm packages.

### Other Changes

- Switch docker image base from debian to ubuntu. (@captncraig)

v0.27.0 (2022-09-01)
--------------------

### Features

- Integrations: (beta) Add vmware_exporter integration (@rlankfo)

- App agent receiver: add Event kind to payload (@domasx2)

### Enhancements

- Tracing: Introduce a periodic appender to the remotewriteexporter to control sample rate. (@mapno)

- Tracing: Update OpenTelemetry dependency to v0.55.0. (@rfratto, @mapno)

- Add base agent-operator jsonnet library and generated manifests (@hjet)

- Add full (metrics, logs, K8s events) sample agent-operator jsonnet library and gen manifests (@hjet)

- Introduce new configuration fields for disabling Keep-Alives and setting the
  IdleConnectionTimeout when scraping. (@tpaschalis)

- Add field to Operator CRD to disable report usage functionality. (@marctc)

### Bugfixes

- Tracing: Fixed issue with the PromSD processor using the `connection` method to discover the IP
  address.  It was failing to match because the port number was included in the address string. (@jphx)

- Register prometheus discovery metrics. (@mattdurham)

- Fix seg fault when no instance parameter is provided for apache_http integration, using integrations-next feature flag. (@rgeyer)

- Fix grafanacloud-install.ps1 web request internal server error when fetching config. (@rlankfo)

- Fix snmp integration not passing module or walk_params parameters when scraping. (@rgeyer)

- Fix unmarshal errors (key "<walk_param name>" already set in map) for snmp integration config when walk_params is defined, and the config is reloaded. (@rgeyer)

### Other changes

- Update several go dependencies to resolve warnings from certain security scanning tools. None of the resolved vulnerabilities were known to be exploitable through the agent. (@captncraig)

- It is now possible to compile Grafana Agent using Go 1.19. (@rfratto)

v0.26.1 (2022-07-25)
--------------------

> **BREAKING CHANGES**: This release has breaking changes. Please read entries
> carefully and consult the [upgrade guide][] for specific instructions.

### Breaking changes

- Change windows certificate store so client certificate is no longer required in store. (@mattdurham)

### Bugfixes

- Operator: Fix issue where configured `targetPort` ServiceMonitors resulted in
  generating an incorrect scrape_config. (@rfratto)

- Build the Linux/AMD64 artifacts using the opt-out flag for the ebpf_exporter. (@tpaschalis)

v0.26.0 (2022-07-18)
--------------------

> **BREAKING CHANGES**: This release has breaking changes. Please read entries
> carefully and consult the [upgrade guide][] for specific instructions.

### Breaking changes

- Deprecated `server` YAML block fields have now been removed in favor of the
  command-line flags that replaced them. These fields were originally
  deprecated in v0.24.0. (@rfratto)

- Changed tail sampling policies to be configured as in the OpenTelemetry
  Collector. (@mapno)

### Features

- Introduce Apache HTTP exporter integration. (@v-zhuravlev)

- Introduce eBPF exporter integration. (@tpaschalis)

### Enhancements

- Truncate all records in WAL if repair attempt fails. (@rlankfo)

### Bugfixes

- Relative symlinks for promtail now work as expected. (@RangerCD, @mukerjee)

- Fix rate limiting implementation for the app agent receiver integration. (@domasx2)

- Fix mongodb exporter so that it now collects all metrics. (@mattdurham)

v0.25.1 (2022-06-16)
--------------------

### Bugfixes

- Integer types fail to unmarshal correctly in operator additional scrape configs. (@rlankfo)

- Unwrap replayWAL error before attempting corruption repair. (@rlankfo)

v0.25.0 (2022-06-06)
--------------------

> **BREAKING CHANGES**: This release has breaking changes. Please read entries
> carefully and consult the [upgrade guide][] for specific instructions.

### Breaking changes

- Traces: Use `rpc.grpc.status_code` attribute to determine
  span failed in the service graph processor (@rcrowe)

### Features

- Add HTTP endpoints to fetch active instances and targets for the Logs subsystem.
  (@marctc)

- (beta) Add support for using windows certificate store for TLS connections. (@mattdurham)

- Grafana Agent Operator: add support for integrations through an `Integration`
  CRD which is discovered by `GrafanaAgent`. (@rfratto)

- (experimental) Add app agent receiver integration. This depends on integrations-next being enabled
  via the `integrations-next` feature flag. Use `-enable-features=integrations-next` to use
  this integration. (@kpelelis, @domas)

- Introduce SNMP exporter integration. (@v-zhuravlev)

- Configure the agent to report the use of feature flags to grafana.com. (@marctc)

### Enhancements

- integrations-next: Integrations using autoscrape will now autoscrape metrics
  using in-memory connections instead of connecting to themselves over the
  network. As a result of this change, the `client_config` field has been
  removed. (@rfratto)

- Enable `proxy_url` support on `oauth2` for metrics and logs (update **prometheus/common** dependency to `v0.33.0`). (@martin-jaeger-maersk)

- `extra-scrape-metrics` can now be enabled with the `--enable-features=extra-scrape-metrics` feature flag. See <https://prometheus.io/docs/prometheus/2.31/feature_flags/#extra-scrape-metrics> for details. (@rlankfo)

- Resolved issue in v2 integrations where if an instance name was a prefix of another the route handler would fail to
  match requests on the longer name (@mattdurham)

- Set `include_metadata` to true by default for OTLP traces receivers (@mapno)

### Bugfixes

- Scraping service was not honoring the new server grpc flags `server.grpc.address`.  (@mattdurham)

### Other changes

- Update base image of official Docker containers from Debian buster to Debian
  bullseye. (@rfratto)

- Use Go 1.18 for builds. (@rfratto)

- Add `metrics` prefix to the url of list instances endpoint (`GET
  /agent/api/v1/instances`) and list targets endpoint (`GET
  /agent/api/v1/metrics/targets`). (@marctc)

- Add extra identifying labels (`job`, `instance`, `agent_hostname`) to eventhandler integration. (@hjet)

- Add `extra_labels` configuration to eventhandler integration. (@hjet)

v0.24.2 (2022-05-02)
--------------------

### Bugfixes

- Added configuration watcher delay to prevent race condition in cases where scraping service mode has not gracefully exited. (@mattdurham)

### Other changes

- Update version of node_exporter to include additional metrics for osx. (@v-zhuravlev)

v0.24.1 (2022-04-14)
--------------------

### Bugfixes

- Add missing version information back into `agentctl --version`. (@rlankfo)

- Bump version of github-exporter to latest upstream SHA 284088c21e7d, which
  includes fixes from bugs found in their latest tag. This includes a fix
  where not all releases where retrieved when pulling release information.
  (@rfratto)

- Set the `Content-Type` HTTP header to `application/json` for API endpoints
  returning json objects. (@marctc)

- Operator: fix issue where a `username_file` field was incorrectly set.
  (@rfratto)

- Initialize the logger with default `log_level` and `log_format` parameters.
  (@tpaschalis)

### Other changes

- Embed timezone data to enable Promtail pipelines using the `location` field
  on Windows machines. (@tpaschalis)

v0.24.0 (2022-04-07)
--------------------

> **BREAKING CHANGES**: This release has breaking changes. Please read entries
> carefully and consult the [upgrade guide][] for specific instructions.
>
> **GRAFANA AGENT OPERATOR USERS**: As of this release, Grafana Agent Operator
> does not support versions of Grafana Agent prior to v0.24.0.

### Breaking changes

- The following metrics will now be prefixed with `agent_dskit_` instead of
  `cortex_`: `cortex_kv_request_duration_seconds`,
  `cortex_member_consul_heartbeats_total`, `cortex_member_ring_tokens_owned`,
  `cortex_member_ring_tokens_to_own`, `cortex_ring_member_ownership_percent`,
  `cortex_ring_members`, `cortex_ring_oldest_member_timestamp`,
  `cortex_ring_tokens_owned`, `cortex_ring_tokens_total`. (@rlankfo)

- Traces: the `traces_spanmetrics_calls_total_total` metric has been renamed to
  `traces_spanmetrics_calls_total` (@fredr)

- Two new flags, `-server.http.enable-tls` and `-server.grpc.enable-tls` must
  be provided to explicitly enable TLS support. This is a change of the
  previous behavior where TLS support was enabled when a certificate pair was
  provided. (@rfratto)

- Many command line flags starting with `-server.` block have been renamed.
  (@rfratto)

- The `-log.level` and `-log.format` flags are removed in favor of being set in
  the configuration file. (@rfratto)

- Flags for configuring TLS have been removed in favor of being set in the
  configuration file. (@rfratto)

- Dynamic reload is no longer supported for deprecated server block fields.
  Changing a deprecated field will be ignored and cause the reload to fail.
  (@rfratto)

- The default HTTP listen address is now `127.0.0.1:12345`. Use the
  `-server.http.address` flag to change this value. (@rfratto)

- The default gRPC listen address is now `127.0.0.1:12346`. Use the
  `-server.grpc.address` flag to change this value. (@rfratto)

- `-reload-addr` and `-reload-port` have been removed. They are no longer
  necessary as the primary HTTP server is now static and can't be shut down in
  the middle of a `/-/reload` call. (@rfratto)

- (Only impacts `integrations-next` feature flag) Many integrations have been
  renamed to better represent what they are integrating with. For example,
  `redis_exporter` is now `redis`. This change requires updating
  `integrations-next`-enabled configuration files. This change also changes
  integration names shown in metric labels. (@rfratto)

- The deprecated `-prometheus.*` flags have been removed in favor of
  their `-metrics.*` counterparts. The `-prometheus.*` flags were first
  deprecated in v0.19.0. (@rfratto)

### Deprecations

- Most fields in the `server` block of the configuration file are
  now deprecated in favor of command line flags. These fields will be removed
  in the v0.26.0 release. Please consult the upgrade guide for more information
  and rationale. (@rfratto)

### Features

- Added config read API support to GrafanaAgent Custom Resource Definition.
  (@shamsalmon)

- Added consulagent_sd to target discovery. (@chuckyz)

- Introduce EXPERIMENTAL support for dynamic configuration. (@mattdurham)

- Introduced endpoint that accepts remote_write requests and pushes metrics data directly into an instance's WAL. (@tpaschalis)

- Added builds for linux/ppc64le. (@aklyachkin)

### Enhancements

- Tracing: Exporters can now be configured to use OAuth. (@canuteson)

- Strengthen readiness check for metrics instances. (@tpaschalis)

- Parameterize namespace field in sample K8s logs manifests (@hjet)

- Upgrade to Loki k87. (@rlankfo)

- Update Prometheus dependency to v2.34.0. (@rfratto)

- Update OpenTelemetry-collector dependency to v0.46.0. (@mapno)

- Update cAdvisor dependency to v0.44.0. (@rfratto)

- Update mongodb_exporter dependency to v0.31.2 (@mukerjee)

- Use grafana-agent/v2 Tanka Jsonnet to generate K8s manifests (@hjet)

- Replace agent-bare.yaml K8s sample Deployment with StatefulSet (@hjet)

- Improve error message for `agentctl` when timeout happens calling
  `cloud-config` command (@marctc)

- Enable integrations-next by default in agent-bare.yaml. Please note #1262 (@hjet)

### Bugfixes

- Fix Kubernetes manifests to use port `4317` for OTLP instead of the previous
  `55680` in line with the default exposed port in the agent.

- Ensure singleton integrations are honored in v2 integrations (@mattdurham)

- Tracing: `const_labels` is now correctly parsed in the remote write exporter.
  (@fredr)

- integrations-next: Fix race condition where metrics endpoints for
  integrations may disappear after reloading the config file. (@rfratto)

- Removed the `server.path_prefix` field which would break various features in
  Grafana Agent when set. (@rfratto)

- Fix issue where installing the DEB/RPM packages would overwrite the existing
  config files and environment files. (@rfratto)

- Set `grafanaDashboardFolder` as top level key in the mixin. (@Duologic)

- Operator: Custom Secrets or ConfigMaps to mount will no longer collide with
  the path name of the default secret mount. As a side effect of this bugfix,
  custom Secrets will now be mounted at
  `/var/lib/grafana-agent/extra-secrets/<secret name>` and custom ConfigMaps
  will now be mounted at `/var/lib/grafana-agent/extra-configmaps/<configmap
  name>`. This is not a breaking change as it was previously impossible to
  properly provide these custom mounts. (@rfratto)

- Flags accidentally prefixed with `-metrics.service..` (two `.` in a row) have
  now been fixed to only have one `.`. (@rfratto)

- Protect concurrent writes to the WAL in the remote write exporter (@mapno)

### Other changes

- The `-metrics.wal-directory` flag and `metrics.wal_directory` config option
  will now default to `data-agent/`, the same default WAL directory as
  Prometheus Agent. (@rfratto)

v0.23.0 (2022-02-10)
--------------------

### Enhancements

- Go 1.17 is now used for all builds of the Agent. (@tpaschalis)

- integrations-next: Add `extra_labels` to add a custom set of labels to
  integration targets. (@rfratto)

- The agent no longer appends duplicate exemplars. (@tpaschalis)

- Added Kubernetes eventhandler integration (@hjet)

- Enables sending of exemplars over remote write by default. (@rlankfo)

### Bugfixes

- Fixed issue where Grafana Agent may panic if there is a very large WAL
  loading while old WALs are being deleted or the `/agent/api/v1/targets`
  endpoint is called. (@tpaschalis)

- Fix panic in prom_sd_processor when address is empty (@mapno)

- Operator: Add missing proxy_url field from generated remote_write configs.
  (@rfratto)

- Honor the specified log format in the traces subsystem (@mapno)

- Fix typo in node_exporter for runit_service_dir. (@mattdurham)

- Allow inlining credentials in remote_write url. (@tpaschalis)

- integrations-next: Wait for integrations to stop when starting new instances
  or shutting down (@rfratto).

- Fix issue with windows_exporter mssql collector crashing the agent.
  (@mattdurham)

- The deb and rpm files will now ensure the /var/lib/grafana-agent data
  directory is created with permissions set to 0770. (@rfratto)

- Make agent-traces.yaml Namespace a template-friendly variable (@hjet)

- Disable `machine-id` journal vol by default in sample logs manifest (@hjet)

v0.22.0 (2022-01-13)
--------------------

> This release has deprecations. Please read entries carefully and consult
> the [upgrade guide][] for specific instructions.

### Deprecations

- The node_exporter integration's `netdev_device_whitelist` field is deprecated
  in favor of `netdev_device_include`. Support for the old field name will be
  removed in a future version. (@rfratto)

- The node_exporter integration's `netdev_device_blacklist` field is deprecated
  in favor of `netdev_device_include`. Support for the old field name will be
  removed in a future version. (@rfratto)

- The node_exporter integration's `systemd_unit_whitelist` field is deprecated
  in favor of `systemd_unit_include`. Support for the old field name will be
  removed in a future version. (@rfratto)

- The node_exporter integration's `systemd_unit_blacklist` field is deprecated
  in favor of `systemd_unit_exclude`. Support for the old field name will be
  removed in a future version. (@rfratto)

- The node_exporter integration's `filesystem_ignored_mount_points` field is
  deprecated in favor of `filesystem_mount_points_exclude`. Support for the old
  field name will be removed in a future version. (@rfratto)

- The node_exporter integration's `filesystem_ignored_fs_types` field is
  deprecated in favor of `filesystem_fs_types_exclude`. Support for the old
  field name will be removed in a future version. (@rfratto)

### Features

- (beta) Enable experimental config urls for fetching remote configs.
  Currently, only HTTP/S is supported. Pass the
  `-enable-features=remote-configs` flag to turn this on. (@rlankfo)

- Added [cAdvisor](https://github.com/google/cadvisor) integration. (@rgeyer)

- Traces: Add `Agent Tracing Pipeline` dashboard and alerts (@mapno)

- Traces: Support jaeger/grpc exporter (@nicoche)

- (beta) Enable an experimental integrations subsystem revamp. Pass
  `integrations-next` to `-enable-features` to turn this on. Reading the
  documentation for the revamp is recommended; enabling it causes breaking
  config changes. (@rfratto)

### Enhancements

- Traces: Improved pod association in PromSD processor (@mapno)

- Updated OTel to v0.40.0 (@mapno)

- Remote write dashboard: show in and out sample rates (@bboreham)

- Remote write dashboard: add mean latency (@bboreham)

- Update node_exporter dependency to v1.3.1. (@rfratto)

- Cherry-pick Prometheus PR #10102 into our Prometheus dependency (@rfratto).

### Bugfixes

- Fix usage of POSTGRES_EXPORTER_DATA_SOURCE_NAME when using postgres_exporter
  integration (@f11r)

- Change ordering of the entrypoint for windows service so that it accepts
  commands immediately (@mattdurham)

- Only stop WAL cleaner when it has been started (@56quarters)

- Fix issue with unquoted install path on Windows, that could allow escalation
  or running an arbitrary executable (@mattdurham)

- Fix cAdvisor so it collects all defined metrics instead of the last
  (@pkoenig10)

- Fix panic when using 'stdout' in automatic logging (@mapno)

- Grafana Agent Operator: The /-/ready and /-/healthy endpoints will
  no longer always return 404 (@rfratto).

### Other changes

- Remove log-level flag from systemd unit file (@jpkrohling)

v0.21.2 (2021-12-08)
--------------------

### Security fixes

- This release contains a fix for
  [CVE-2021-41090](https://github.com/grafana/agent/security/advisories/GHSA-9c4x-5hgq-q3wh).

### Other changes

- This release disables the existing `/-/config` and
  `/agent/api/v1/configs/{name}` endpoints by default. Pass the
  `--config.enable-read-api` flag at the command line to opt in to these
  endpoints.

v0.21.1 (2021-11-18)
--------------------

### Bugfixes

- Fix panic when using postgres_exporter integration (@saputradharma)

- Fix panic when dnsamsq_exporter integration tried to log a warning (@rfratto)

- Statsd Integration: Adding logger instance to the statsd mapper
  instantiation. (@gaantunes)

- Statsd Integration: Fix issue where mapped metrics weren't exposed to the
  integration. (@mattdurham)

- Operator: fix bug where version was a required field (@rfratto)

- Metrics: Only run WAL cleaner when metrics are being used and a WAL is
  configured. (@rfratto)

v0.21.0 (2021-11-17)
--------------------

### Enhancements

- Update Cortex dependency to v1.10.0-92-g85c378182. (@rlankfo)

- Update Loki dependency to v2.1.0-656-g0ae0d4da1. (@rlankfo)

- Update Prometheus dependency to v2.31.0 (@rlankfo)

- Add Agent Operator Helm quickstart guide (@hjet)

- Reorg Agent Operator quickstart guides (@hjet)

### Bugfixes

- Packaging: Use correct user/group env variables in RPM %post script (@simonc6372)

- Validate logs config when using logs_instance with automatic logging processor (@mapno)

- Operator: Fix MetricsInstance Service port (@hjet)

- Operator: Create govern service per Grafana Agent (@shturman)

- Operator: Fix relabel_config directive for PodLogs resource (@hjet)

- Traces: Fix `success_logic` code in service graphs processor (@mapno)

### Other changes

- Self-scraped integrations will now use an SUO-specific value for the `instance` label. (@rfratto)

- Traces: Changed service graphs store implementation to improve CPU performance (@mapno)

v0.20.1 (2021-12-08)
--------------------

> _NOTE_: The fixes in this patch are only present in v0.20.1 and >=v0.21.2.

### Security fixes

- This release contains a fix for
  [CVE-2021-41090](https://github.com/grafana/agent/security/advisories/GHSA-9c4x-5hgq-q3wh).

### Other changes

- This release disables the existing `/-/config` and
  `/agent/api/v1/configs/{name}` endpoitns by default. Pass the
  `--config.enable-read-api` flag at the command line to opt in to these
  endpoints.

v0.20.0 (2021-10-28)
--------------------

> **BREAKING CHANGES**: This release has breaking changes. Please read entries
> carefully and consult the [upgrade guide][] for specific instructions.

### Breaking Changes

- push_config is no longer supported in trace's config (@mapno)

### Features

- Operator: The Grafana Agent Operator can now generate a Kubelet service to
  allow a ServiceMonitor to collect Kubelet and cAdvisor metrics. This requires
  passing a `--kubelet-service` flag to the Operator in `namespace/name` format
  (like `kube-system/kubelet`). (@rfratto)

- Service graphs processor (@mapno)

### Enhancements

- Updated mysqld_exporter to v0.13.0 (@gaantunes)

- Updated postgres_exporter to v0.10.0 (@gaantunes)

- Updated redis_exporter to v1.27.1 (@gaantunes)

- Updated memcached_exporter to v0.9.0 (@gaantunes)

- Updated statsd_exporter to v0.22.2 (@gaantunes)

- Updated elasticsearch_exporter to v1.2.1 (@gaantunes)

- Add remote write to silent Windows Installer  (@mattdurham)

- Updated mongodb_exporter to v0.20.7 (@rfratto)

- Updated OTel to v0.36 (@mapno)

- Updated statsd_exporter to v0.22.2 (@mattdurham)

- Update windows_exporter to v0.16.0 (@rfratto, @mattdurham)

- Add send latency to agent dashboard (@bboreham)

### Bugfixes

- Do not immediately cancel context when creating a new trace processor. This
  was preventing scrape_configs in traces from functioning. (@lheinlen)

- Sanitize autologged Loki labels by replacing invalid characters with
  underscores (@mapno)

- Traces: remove extra line feed/spaces/tabs when reading password_file content
  (@nicoche)

- Updated envsubst to v2.0.0-20210730161058-179042472c46. This version has a
  fix needed for escaping values outside of variable substitutions. (@rlankfo)

- Grafana Agent Operator should no longer delete resources matching the names
  of the resources it manages. (@rfratto)

- Grafana Agent Operator will now appropriately assign an
  `app.kubernetes.io/managed-by=grafana-agent-operator` to all created
  resources. (@rfratto)

### Other changes

- Configuration API now returns 404 instead of 400 when attempting to get or
  delete a config which does not exist. (@kgeckhart)

- The windows_exporter now disables the textfile collector by default.
  (@rfratto)

v0.19.0 (2021-09-29)
--------------------

> **BREAKING CHANGES**: This release has breaking changes. Please read entries
> carefully and consult the [upgrade guide][] for specific instructions.

### Breaking Changes

- Reduced verbosity of tracing autologging by not logging `STATUS_CODE_UNSET`
  status codes. (@mapno)

- Operator: rename `Prometheus*` CRDs to `Metrics*` and `Prometheus*` fields to
  `Metrics*`. (@rfratto)

- Operator: CRDs are no longer referenced using a hyphen in the name to be
  consistent with how Kubernetes refers to resources. (@rfratto)

- `prom_instance` in the spanmetrics config is now named `metrics_instance`.
  (@rfratto)

### Deprecations

- The `loki` key at the root of the config file has been deprecated in favor of
  `logs`. `loki`-named fields in `automatic_logging` have been renamed
  accordinly: `loki_name` is now `logs_instance_name`, `loki_tag` is now
  `logs_instance_tag`, and `backend: loki` is now `backend: logs_instance`.
  (@rfratto)

- The `prometheus` key at the root of the config file has been deprecated in
  favor of `metrics`. Flag names starting with `prometheus.` have also been
  deprecated in favor of the same flags with the `metrics.` prefix. Metrics
  prefixed with `agent_prometheus_` are now prefixed with `agent_metrics_`.
  (@rfratto)

- The `tempo` key at the root of the config file has been deprecated in favor
  of `traces`. (@mattdurham)

### Features

- Added [GitHub exporter](https://github.com/infinityworks/github-exporter)
  integration. (@rgeyer)

- Add TLS config options for tempo `remote_write`s. (@mapno)

- Support autologging span attributes as log labels (@mapno)

- Put Tests requiring Network Access behind a -online flag (@flokli)

- Add logging support to the Grafana Agent Operator. (@rfratto)

- Add `operator-detach` command to agentctl to allow zero-downtime upgrades
  when removing an Operator CRD. (@rfratto)

- The Grafana Agent Operator will now default to deploying the matching release
  version of the Grafana Agent instead of v0.14.0. (@rfratto)

### Enhancements

- Update OTel dependency to v0.30.0 (@mapno)

- Allow reloading configuration using `SIGHUP` signal. (@tharun208)

- Add HOSTNAME environment variable to service file to allow for expanding the
  $HOSTNAME variable in agent config.  (@dfrankel33)

- Update jsonnet-libs to 1.21 for Kubernetes 1.21+ compatability. (@MurzNN)

- Make method used to add k/v to spans in prom_sd processor configurable.
  (@mapno)

### Bugfixes

- Regex capture groups like `${1}` will now be kept intact when using
  `-config.expand-env`. (@rfratto)

- The directory of the logs positions file will now properly be created on
  startup for all instances. (@rfratto)

- The Linux system packages will now configure the grafana-agent user to be a
  member of the adm and systemd-journal groups. This will allow logs to read
  from journald and /var/log by default. (@rfratto)

- Fix collecting filesystem metrics on Mac OS (darwin) in the `node_exporter`
  integration default config. (@eamonryan)

- Remove v0.0.0 flags during build with no explicit release tag (@mattdurham)

- Fix issue with global scrape_interval changes not reloading integrations
  (@kgeckhart)

- Grafana Agent Operator will now detect changes to referenced ConfigMaps and
  Secrets and reload the Agent properly. (@rfratto)

- Grafana Agent Operator's object label selectors will now use Kubernetes
  defaults when undefined (i.e., default to nothing). (@rfratto)

- Fix yaml marshalling tag for cert_file in kafka exporter agent config.
  (@rgeyer)

- Fix warn-level logging of dropped targets. (@james-callahan)

- Standardize scrape_interval to 1m in examples. (@mattdurham)

v0.18.4 (2021-09-14)
--------------------

### Enhancements

- Add `agent_prometheus_configs_changed_total` metric to track instance config
  events. (@rfratto)

### Bugfixes

- Fix info logging on windows. (@mattdurham)

- Scraping service: Ensure that a reshard is scheduled every reshard
  interval. (@rfratto)

v0.18.3 (2021-09-08)
--------------------

### Bugfixes

- Register missing metric for configstore consul request duration. (@rfratto)

- Logs should contain a caller field with file and line numbers again
  (@kgeckhart)

- In scraping service mode, the polling configuration refresh should honor
  timeout. (@mattdurham)

- In scraping service mode, the lifecycle reshard should happen using a
  goroutine. (@mattdurham)

- In scraping service mode, scraping service can deadlock when reloading during
  join. (@mattdurham)

- Scraping service: prevent more than one refresh from being queued at a time.
  (@rfratto)

v0.18.2 (2021-08-12)
--------------------

### Bugfixes

- Honor the prefix and remove prefix from consul list results (@mattdurham)

v0.18.1 (2021-08-09)
--------------------

### Bugfixes

- Reduce number of consul calls when ran in scrape service mode (@mattdurham)

v0.18.0 (2021-07-29)
--------------------

### Features

- Added [GitHub exporter](https://github.com/infinityworks/github-exporter)
  integration. (@rgeyer)

- Add support for OTLP HTTP trace exporting. (@mapno)

### Enhancements

- Switch to drone for releases. (@mattdurham)

- Update postgres_exporter to a [branch of](https://github.com/grafana/postgres_exporter/tree/exporter-package-v0.10.0) v0.10.0

### Bugfixes

- Enabled flag for integrations is not being honored. (@mattdurham)

v0.17.0 (2021-07-15)
--------------------

### Features

- Added [Kafka Lag exporter](https://github.com/davidmparrott/kafka_exporter)
  integration. (@gaantunes)

### Bugfixes

- Fix race condition that may occur and result in a panic when initializing
  scraping service cluster. (@rfratto)

v0.16.1 (2021-06-22)
--------------------

### Bugfixes

- Fix issue where replaying a WAL caused incorrect metrics to be sent over
  remote write. (@rfratto)

v0.16.0 (2021-06-17)
--------------------

### Features

- (beta) A Grafana Agent Operator is now available. (@rfratto)

### Enhancements

- Error messages when installing the Grafana Agent for Grafana Cloud will now
  be shown. (@rfratto)

### Bugfixes

- Fix a leak in the shared string interner introduced in v0.14.0. This fix was
  made to a [dependency](https://github.com/grafana/prometheus/pull/21).
  (@rfratto)

- Fix issue where a target will fail to be scraped for the process lifetime if
  that target had gone down for long enough that its series were removed from
  the in-memory cache (2 GC cycles). (@rfratto)

v0.15.0 (2021-06-03)
--------------------

> **BREAKING CHANGES**: This release has breaking changes. Please read entries
> carefully and consult the [upgrade guide][] for specific instructions.

### Breaking Changes

- The configuration of Tempo Autologging has changed. (@mapno)

### Features

- Add support for exemplars. (@mapno)

### Enhancements

- Add the option to log to stdout instead of a Loki instance. (@joe-elliott)

- Update Cortex dependency to v1.8.0.

- Running the Agent as a DaemonSet with host_filter and role: pod should no
  longer cause unnecessary load against the Kubernetes SD API. (@rfratto)

- Update Prometheus to v2.27.0. (@mapno)

- Update Loki dependency to d88f3996eaa2. This is a non-release build, and was
  needed to support exemplars. (@mapno)

- Update Cortex dependency to d382e1d80eaf. This is a non-release build, and
  was needed to support exemplars. (@mapno)

### Bugfixes

- Host filter relabeling rules should now work. (@rfratto)

- Fixed issue where span metrics where being reported with wrong time unit.
  (@mapno)

### Other changes

- Intentionally order tracing processors. (@joe-elliott)

v0.14.0 (2021-05-24)
--------------------

> **BREAKING CHANGES**: This release has breaking changes. Please read entries
> carefully and consult the [upgrade guide][] for specific instructions.
>
> **STABILITY NOTICE**: As of this release, functionality that is not
> recommended for production use and is expected to change will be tagged
> interchangably as "experimental" or "beta."

### Security fixes

- The Scraping service API will now reject configs that read credentials from
  disk by default. This prevents malicious users from reading arbitrary files
  and sending their contents over the network. The old behavior can be
  re-enabled by setting `dangerous_allow_reading_files: true` in the scraping
  service config. (@rfratto)

### Breaking changes

- Configuration for SigV4 has changed. (@rfratto)

### Deprecations

- `push_config` is now supplanted by `remote_block` and `batch`. `push_config`
  will be removed in a future version (@mapno)

### Features

- (beta) New integration: windows_exporter (@mattdurham)

- (beta) Grafana Agent Windows Installer is now included as a release artifact.
  (@mattdurham)

- Official M1 Mac release builds will now be generated! Look for
  `agent-darwin-arm64` and `agentctl-darwin-arm64` in the release assets.
  (@rfratto)

- Add support for running as a Windows service (@mattdurham)

- (beta) Add /-/reload support. It is not recommended to invoke `/-/reload`
  against the main HTTP server. Instead, two new command-line flags have been
  added: `--reload-addr` and `--reload-port`. These will launch a
  `/-/reload`-only HTTP server that can be used to safely reload the Agent's
  state.  (@rfratto)

- Add a /-/config endpoint. This endpoint will return the current configuration
  file with defaults applied that the Agent has loaded from disk. (@rfratto)

- (beta) Support generating metrics and exposing them via a Prometheus exporter
  from span data. (@yeya24)

- Tail-based sampling for tracing pipelines (@mapno)

- Added Automatic Logging feature for Tempo (@joe-elliott)

- Disallow reading files from within scraping service configs by default.
  (@rfratto)

- Add remote write for span metrics (@mapno)

### Enhancements

- Support compression for trace export. (@mdisibio)

- Add global remote_write configuration that is shared between all instances
  and integrations. (@mattdurham)

- Go 1.16 is now used for all builds of the Agent. (@rfratto)

- Update Prometheus dependency to v2.26.0. (@rfratto)

- Upgrade `go.opentelemetry.io/collector` to v0.21.0 (@mapno)

- Add kafka trace receiver (@mapno)

- Support mirroring a trace pipeline to multiple backends (@mapno)

- Add `headers` field in `remote_write` config for Tempo. `headers` specifies
  HTTP headers to forward to the remote endpoint. (@alexbiehl)

- Add silent uninstall to Windows Uninstaller. (@mattdurham)

### Bugfixes

- Native Darwin arm64 builds will no longer crash when writing metrics to the
  WAL. (@rfratto)

- Remote write endpoints that never function across the lifetime of the Agent
  will no longer prevent the WAL from being truncated. (@rfratto)

- Bring back FreeBSD support. (@rfratto)

- agentctl will no longer leak WAL resources when retrieving WAL stats.
  (@rfratto)

- Ensure defaults are applied to undefined sections in config file. This fixes
  a problem where integrations didn't work if `prometheus:` wasn't configured.
  (@rfratto)

- Fixed issue where automatic logging double logged "svc". (@joe-elliott)

### Other changes

- The Grafana Cloud Agent has been renamed to the Grafana Agent. (@rfratto)

- Instance configs uploaded to the Config Store API will no longer be stored
  along with the global Prometheus defaults. This is done to allow globals to
  be updated and re-apply the new global defaults to the configs from the
  Config Store. (@rfratto)

- The User-Agent header sent for logs will now be `GrafanaAgent/<version>`
  (@rfratto)

- Add `tempo_spanmetrics` namespace in spanmetrics (@mapno)

v0.13.1 (2021-04-09)
--------------------

### Bugfixes

- Validate that incoming scraped metrics do not have an empty label set or a
  label set with duplicate labels, mirroring the behavior of Prometheus.
  (@rfratto)

v0.13.0 (2021-02-25)
--------------------

> The primary branch name has changed from `master` to `main`. You may have to
> update your local checkouts of the repository to point at the new branch name.

### Features

- postgres_exporter: Support query_path and disable_default_metrics. (@rfratto)

### Enhancements

- Support other architectures in installation script. (@rfratto)

- Allow specifying custom wal_truncate_frequency per integration. (@rfratto)

- The SigV4 region can now be inferred using the shared config (at
  `$HOME/.aws/config`) or environment variables (via `AWS_CONFIG`). (@rfratto)

- Update Prometheus dependency to v2.25.0. (@rfratto)

### Bugfixes

- Not providing an `-addr` flag for `agentctl config-sync` will no longer
  report an error and will instead use the pre-existing default value.
  (@rfratto)

- Fixed a bug from v0.12.0 where the Loki installation script failed because
  positions_directory was not set. (@rfratto)

- Reduce the likelihood of dataloss during a remote_write-side outage by
  increasing the default wal_truncation_frequency to 60m and preventing the WAL
  from being truncated if the last truncation timestamp hasn't changed. This
  change increases the size of the WAL on average, and users may configure a
  lower wal_truncation_frequency to deliberately choose a smaller WAL over
  write guarantees. (@rfratto)

- Add the ability to read and serve HTTPS integration metrics when given a set
  certificates (@mattdurham)

v0.12.0 (2021-02-05)
--------------------

> **BREAKING CHANGES**: This release has breaking changes. Please read entries
> carefully and consult the [upgrade guide][] for specific instructions.

### Breaking Changes

- The configuration format for the `loki` block has changed. (@rfratto)

- The configuration format for the `tempo` block has changed. (@rfratto)

### Features

- Support for multiple Loki Promtail instances has been added. (@rfratto)

- Support for multiple Tempo instances has been added. (@rfratto)

- Added [ElasticSearch exporter](https://github.com/justwatchcom/elasticsearch_exporter)
  integration. (@colega)

### Enhancements

- `.deb` and `.rpm` packages are now generated for all supported architectures.
  The architecture of the AMD64 package in the filename has been renamed to
  `amd64` to stay synchronized with the architecture name presented from other
  release assets. (@rfratto)

- The `/agent/api/v1/targets` API will now include discovered labels on the
  target pre-relabeling in a `discovered_labels` field. (@rfratto)

- Update Loki to 59a34f9867ce. This is a non-release build, and was needed to
  support multiple Loki instances. (@rfratto)

- Scraping service: Unhealthy Agents in the ring will no longer cause job
  distribution to fail. (@rfratto)

- Scraping service: Cortex ring metrics (prefixed with cortex_ring_) will now
  be registered for tracking the state of the hash ring. (@rfratto)

- Scraping service: instance config ownership is now determined by the hash of
  the instance config name instead of the entire config. This means that
  updating a config is guaranteed to always hash to the same Agent, reducing
  the number of metrics gaps. (@rfratto)

- Only keep a handful of K8s API server metrics by default to reduce default
  active series usage. (@hjet)

- Go 1.15.8 is now used for all distributions of the Agent. (@rfratto)

### Bugfixes

- `agentctl config-check` will now work correctly when the supplied config file
  contains integrations. (@hoenn)

v0.11.0 (2021-01-20)
--------------------

### Features

- ARMv6 builds of `agent` and `agentctl` will now be included in releases to
  expand Agent support to cover all models of Raspberry Pis. ARMv6 docker
  builds are also now available. (@rfratto)

- Added `config-check` subcommand for `agentctl` that can be used to validate
  Agent configuration files before attempting to load them in the `agent`
  itself. (@56quarters)

### Enhancements

- A sigv4 install script for Prometheus has been added. (@rfratto)

- NAMESPACE may be passed as an environment variable to the Kubernetes install
  scripts to specify an installation namespace. (@rfratto)

### Bugfixes

- The K8s API server scrape job will use the API server Service name when
  resolving IP addresses for Prometheus service discovery using the "Endpoints"
  role. (@hjet)

- The K8s manifests will no longer include the `default/kubernetes` job twice
  in both the DaemonSet and the Deployment. (@rfratto)

v0.10.0 (2021-01-13)
--------------------

### Features

- Prometheus `remote_write` now supports SigV4 authentication using the
  [AWS default credentials chain](https://docs.aws.amazon.com/sdk-for-java/v1/developer-guide/credentials.html).
  This enables the Agent to send metrics to Amazon Managed Prometheus without
  needing the [SigV4 Proxy](https://github.com/awslabs/aws-sigv4-proxy).
  (@rfratto)

### Enhancements

- Update `redis_exporter` to v1.15.0. (@rfratto)

- `memcached_exporter` has been updated to v0.8.0. (@rfratto)

- `process-exporter` has been updated to v0.7.5. (@rfratto)

- `wal_cleanup_age` and `wal_cleanup_period` have been added to the top-level
  Prometheus configuration section. These settings control how Write Ahead Logs
  (WALs) that are not associated with any instances are cleaned up. By default,
  WALs not associated with an instance that have not been written in the last
  12 hours are eligible to be cleaned up. This cleanup can be disabled by
  setting `wal_cleanup_period` to `0`. (@56quarters)

- Configuring logs to read from the systemd journal should now work on journals
  that use +ZSTD compression. (@rfratto)

### Bugfixes

- Integrations will now function if the HTTP listen address was set to a value
  other than the default. (@mattdurham)

- The default Loki installation will now be able to write its positions file.
  This was prevented by accidentally writing to a readonly volume mount.
  (@rfratto)

v0.9.1 (2021-01-04)
-------------------

### Enhancements

- agentctl will now be installed by the rpm and deb packages as
  `grafana-agentctl`. (@rfratto)

v0.9.0 (2020-12-10)
-------------------

### Features

- Add support to configure TLS config for the Tempo exporter to use
  insecure_skip_verify to disable TLS chain verification. (@bombsimon)

- Add `sample-stats` to `agentctl` to search the WAL and return a summary of
  samples of series matching the given label selector. (@simonswine)

- New integration:
  [postgres_exporter](https://github.com/wrouesnel/postgres_exporter)
  (@rfratto)

- New integration:
  [statsd_exporter](https://github.com/prometheus/statsd_exporter) (@rfratto)

- New integration:
  [consul_exporter](https://github.com/prometheus/consul_exporter) (@rfratto)

- Add optional environment variable substitution of configuration file.
  (@dcseifert)

### Enhancements

- `min_wal_time` and `max_wal_time` have been added to the instance config
  settings, guaranteeing that data in the WAL will exist for at least
  `min_wal_time` and will not exist for longer than `max_wal_time`. This change
  will increase the size of the WAL slightly but will prevent certain scenarios
  where data is deleted before it is sent. To revert back to the old behavior,
  set `min_wal_time` to `0s`. (@rfratto)

- Update `redis_exporter` to v1.13.1. (@rfratto)

- Bump OpenTelemetry-collector dependency to v0.16.0. (@bombsimon)

### Bugfixes

- Fix issue where the Tempo example manifest could not be applied because the
  port names were too long. (@rfratto)

- Fix issue where the Agent Kubernetes manifests may not load properly on AKS.
  (#279) (@rfratto)

### Other changes

- The User-Agent header sent for logs will now be `GrafanaCloudAgent/<version>`
  (@rfratto)

v0.8.0 (2020-11-06)
-------------------

### Features

- New integration: [dnsamsq_exporter](https://github.com/google/dnsamsq_exporter)
  (@rfratto).

- New integration: [memcached_exporter](https://github.com/prometheus/memcached_exporter)
  (@rfratto).

### Enhancements

- Add `<integration name>_build_info` metric to all integrations. The build
  info displayed will match the build information of the Agent and _not_ the
  embedded exporter. This metric is used by community dashboards, so adding it
  to the Agent increases compatibility with existing dashboards that depend on
  it existing. (@rfratto)

- Bump OpenTelemetry-collector dependency to 0.14.0 (@joe-elliott)

### Bugfixes

- Error messages when retrieving configs from the KV store will now be logged,
  rather than just logging a generic message saying that retrieving the config
  has failed. (@rfratto)

v0.7.2 (2020-10-29)
-------------------

### Enhancements

- Bump Prometheus dependency to 2.21. (@rfratto)

- Bump OpenTelemetry-collector dependency to 0.13.0 (@rfratto)

- Bump Promtail dependency to 2.0. (@rfratto)

- Enhance host_filtering mode to support targets from Docker Swarm and Consul.
  Also, add a `host_filter_relabel_configs` to that will apply relabeling rules
  for determining if a target should be dropped. Add a documentation section
  explaining all of this in detail. (@rfratto)

### Bugfixes

- Fix deb package prerm script so that it stops the agent on package removal.
  (@jdbaldry)

- Fix issue where the `push_config` for Tempo field was expected to be
  `remote_write`. `push_config` now works as expected. (@rfratto)

v0.7.1 (2020-10-23)
-------------------

### Bugfixes

- Fix issue where ARM binaries were not published with the GitHub release.

v0.7.0 (2020-10-23)
-------------------

### Features

- Added Tracing Support. (@joe-elliott)

- Add RPM and deb packaging. (@jdbaldry, @simon6372)

- arm64 and arm/v7 Docker containers and release builds are now available for
  `agent` and `agentctl`. (@rfratto)

- Add `wal-stats` and `target-stats` tooling to `agentctl` to discover WAL and
  cardinality issues. (@rfratto)

- [mysqld_exporter](https://github.com/prometheus/mysqld_exporter) is now
  embedded and available as an integration. (@rfratto)

- [redis_exporter](https://github.com/oliver006/redis_exporter) is now embedded
  and available as an integration. (@dafydd-t)

### Enhancements

- Resharding the cluster when using the scraping service mode now supports
  timeouts through `reshard_timeout`. The default value is `30s.` This timeout
  applies to cluster-wide reshards (performed when joining and leaving the
  cluster) and local reshards (done on the `reshard_interval`). (@rfratto)

### Bugfixes

- Fix issue where integrations crashed with instance_mode was set to `distinct`
  (@rfratto)

- Fix issue where the `agent` integration did not work on Windows (@rfratto).

- Support URL-encoded paths in the scraping service API. (@rfratto)

- The instance label written from replace_instance_label can now be overwritten
  with relabel_configs. This bugfix slightly modifies the behavior of what data
  is stored. The final instance label will now be stored in the WAL rather than
  computed by remote_write. This change should not negatively affect existing
  users. (@rfratto)

v0.6.1 (2020-04-11)
-------------------

### Bugfixes

- Fix issue where build information was empty when running the Agent with
  --version. (@rfratto)

- Fix issue where updating a config in the scraping service may fail to pick up
  new targets. (@rfratto)

- Fix deadlock that slowly prevents the Agent from scraping targets at a high
  scrape volume. (@rfratto)

v0.6.0 (2020-09-04)
-------------------

### Breaking Changes

- The Configs API will now disallow two instance configs having multiple
  `scrape_configs` with the same `job_name`. This was needed for the instance
  sharing mode, where combined instances may have duplicate `job_names` across
  their `scrape_configs`. This brings the scraping service more in line with
  Prometheus, where `job_names` must globally be unique. This change also
  disallows concurrent requests to the put/apply config API endpoint to prevent
  a race condition of two conflicting configs being applied at the same time.
  (@rfratto)

### Deprecations

- `use_hostname_label` is now supplanted by `replace_instance_label`.
  `use_hostname_label` will be removed in a future version. (@rfratto)

### Features

- The Grafana Agent can now collect logs and send to Loki. This is done by
  embedding Promtail, the official Loki log collection client. (@rfratto)

- Integrations can now be enabled without scraping. Set scrape_integrations to
  `false` at the `integrations` key or within the specific integration you
  don't want to scrape. This is useful when another Agent or Prometheus server
  will scrape the integration. (@rfratto)

- [process-exporter](https://github.com/ncabatoff/process-exporter) is now
  embedded as `process_exporter`. The hypen has been changed to an underscore
  in the config file to retain consistency with `node_exporter`. (@rfratto)

### Enhancements

- A new config option, `replace_instance_label`, is now available for use with
  integrations. When this is true, the instance label for all metrics coming
  from an integration will be replaced with the machine's hostname rather than
  127.0.0.1. (@rfratto)

- The embedded Prometheus version has been updated to 2.20.1. (@rfratto,
  @gotjosh)

- The User-Agent header written by the Agent when remote_writing will now be
  `GrafanaCloudAgent/<Version>` instead of `Prometheus/<Prometheus Version>`.
  (@rfratto)

- The subsystems of the Agent (`prometheus`, `loki`) are now made optional.
  Enabling integrations also implicitly enables the associated subsystem. For
  example, enabling the `agent` or `node_exporter` integration will force the
  `prometheus` subsystem to be enabled.  (@rfratto)

### Bugfixes

- The documentation for Tanka configs is now correct. (@amckinley)

- Minor corrections and spelling issues have been fixed in the Overview
  documentation. (@amckinley)

- The new default of `shared` instances mode broke the metric value for
  `agent_prometheus_active_configs`, which was tracking the number of combined
  configs (i.e., number of launched instances). This metric has been fixed and
  a new metric, `agent_prometheus_active_instances`, has been added to track
  the numbger of launched instances. If instance sharing is not enabled, both
  metrics will share the same value. (@rfratto)

- `remote_write` names in a group will no longer be copied from the
  remote_write names of the first instance in the group. Rather, all
  remote_write names will be generated based on the first 6 characters of the
  group hash and the first six characters of the remote_write hash. (@rfratto)

- Fix a panic that may occur during shutdown if the WAL is closed in the middle
  of the WAL being truncated. (@rfratto)

v0.5.0 (2020-08-12)
-------------------

### Features

- A [scrape targets API](https://github.com/grafana/agent/blob/main/docs/api.md#list-current-scrape-targets)
  has been added to show every target the Agent is currently scraping, when it
  was last scraped, how long it took to scrape, and errors from the last
  scrape, if any. (@rfratto)

- "Shared Instance Mode" is the new default mode for spawning Prometheus
  instances, and will improve CPU and memory usage for users of integrations
  and the scraping service. (@rfratto)

### Enhancements

- Memory stability and utilization of the WAL has been improved, and the
  reported number of active series in the WAL will stop double-counting
  recently churned series. (@rfratto)

- Changing scrape_configs and remote_write configs for an instance will now be
  dynamically applied without restarting the instance. This will result in less
  missing metrics for users of the scraping service that change a config.
  (@rfratto)

- The Tanka configuration now uses k8s-alpha. (@duologic)

### Bugfixes

- The Tanka configuration will now also deploy a single-replica deployment
  specifically for scraping the Kubernetes API. This deployment acts together
  with the Daemonset to scrape the full cluster and the control plane.
  (@gotjosh)

- The node_exporter filesystem collector will now work on Linux systems without
  needing to manually set the blocklist and allowlist of filesystems.
  (@rfratto)

v0.4.0 (2020-06-18)
-------------------

### Features

- Support for integrations has been added. Integrations can be any embedded
  tool, but are currently used for embedding exporters and generating scrape
  configs. (@rfratto)

- node_exporter has been added as an integration. This is the full version of
  node_exporter with the same configuration options. (@rfratto)

- An Agent integration that makes the Agent automatically scrape itself has
  been added. (@rfratto)

### Enhancements

- The WAL can now be truncated if running the Agent without any remote_write
  endpoints. (@rfratto)

### Bugfixes

- Prevent the Agent from crashing when a global Prometheus config stanza is not
  provided. (@robx)

- Enable agent host_filter in the Tanka configs, which was disabled by default
  by mistake. (@rfratto)

v0.3.2 (2020-05-29)
-------------------

### Features

- Tanka configs that deploy the scraping service mode are now available
  (@rfratto)

- A k3d example has been added as a counterpart to the docker-compose example.
  (@rfratto)

### Enhancements

- Labels provided by the default deployment of the Agent (Kubernetes and Tanka)
  have been changed to align with the latest changes to grafana/jsonnet-libs.
  The old `instance` label is now called `pod`, and the new `instance` label is
  unique. A `container` label has also been added. The Agent mixin has been
  subsequently updated to also incorporate these label changes. (@rfratto)

- The `remote_write` and `scrape_config` sections now share the same
  validations as Prometheus (@rfratto)

- Setting `wal_truncation_frequency` to less than the scrape interval is now
  disallowed (@rfratto)

### Bugfixes

- A deadlock in scraping service mode when updating a config that shards to the
  same node has been fixed (@rfratto)

- `remote_write` config stanzas will no longer ignore `password_file`
  (@rfratto)

- `scrape_config` client secrets (e.g., basic auth, bearer token,
  `password_file`) will now be properly retained in scraping service mode
  (@rfratto)

- Labels for CPU, RX, and TX graphs in the Agent Operational dashboard now
  correctly show the pod name of the Agent instead of the exporter name.
  (@rfratto)

v0.3.1 (2020-05-20)
-------------------

### Features

- The Agent has upgraded its vendored Prometheus to v2.18.1 (@gotjosh,
  @rfratto)

### Bugfixes

- A typo in the Tanka configs and Kubernetes manifests that prevents the Agent
  launching with v0.3.0 has been fixed (@captncraig)

- Fixed a bug where Tanka mixins could not be used due to an issue with the
  folder placement enhancement (@rfratto)

### Enhancements

- `agentctl` and the config API will now validate that the YAML they receive
  are valid instance configs. (@rfratto)

v0.3.0 (2020-05-13)
-------------------

### Features

- A third operational mode called "scraping service mode" has been added. A KV
  store is used to store instance configs which are distributed amongst a
  clustered set of Agent processes, dividing the total scrape load across each
  agent. An API is exposed on the Agents to list, create, update, and delete
  instance configurations from the KV store. (@rfratto)

- An "agentctl" binary has been released to interact with the new instance
  config management API created by the "scraping service mode." (@rfratto,
  @hoenn)

- The Agent now includes readiness and healthiness endpoints. (@rfratto)

### Enhancements

- The YAML files are now parsed strictly and an invalid YAML will generate an
  error at runtime. (@hoenn)

- The default build mode for the Docker containers is now release, not debug.
  (@rfratto)

- The Grafana Agent Tanka Mixins now are placed in an "Agent" folder within
  Grafana. (@cyriltovena)

v0.2.0 (2020-04-09)
-------------------

### Features

- The Prometheus remote write protocol will now send scraped metadata (metric
  name, help, type and unit). This results in almost negligent bytes sent
  increase as metadata is only sent every minute. It is on by default.
  (@gotjosh)

  These metrics are available to monitor metadata being sent:
  - `prometheus_remote_storage_succeeded_metadata_total`
  - `prometheus_remote_storage_failed_metadata_total`
  - `prometheus_remote_storage_retried_metadata_total`
  - `prometheus_remote_storage_sent_batch_duration_seconds` and
    `prometheus_remote_storage_sent_bytes_total` have a new label “type” with
    the values of `metadata` or `samples`.

### Enhancements

- The Agent has upgraded its vendored Prometheus to v2.17.1 (@rfratto)

### Bugfixes

- Invalid configs passed to the agent will now stop the process after they are
  logged as invalid; previously the Agent process would continue. (@rfratto)

- Enabling host_filter will now allow metrics from node role Kubernetes service
  discovery to be scraped properly (e.g., cAdvisor, Kubelet). (@rfratto)

v0.1.1 (2020-03-16)
-------------------

### Other changes

- Nits in documentation (@sh0rez)

- Fix various dashboard mixin problems from v0.1.0 (@rfratto)

- Pass through release tag to `docker build` (@rfratto)

v0.1.0 (2020-03-16)
-------------------

> First release!

### Features

- Support for scraping Prometheus metrics and sharding the agent through the
  presence of a `host_filter` flag within the Agent configuration file.

[upgrade guide]: https://grafana.com/docs/agent/latest/upgrade-guide/
[contributors guide]: ./docs/developer/contributing.md#updating-the-changelog<|MERGE_RESOLUTION|>--- conflicted
+++ resolved
@@ -60,14 +60,12 @@
 
 - Mutex and block pprofs are now available via the pprof endpoint. (@mattdurham)
 
-<<<<<<< HEAD
 - Added an error log when the config fails to reload. (@kurczynski)
-=======
+
 - Added additional http client proxy configurations to components for
   `no_proxy`, `proxy_from_environment`, and `proxy_connect_header`. (@erikbaranowski)
 
 - Batch staleness tracking to reduce mutex contention and increase performance. (@mattdurham)
->>>>>>> 18fe885d
 
 ### Bugfixes
 
