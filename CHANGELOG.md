# Changelog

> _Contributors should read our [contributors guide][] for instructions on how
> to update the changelog._

This document contains a historical list of changes between releases. Only
changes that impact end-user behavior are listed; changes to documentation or
internal API changes are not present.

Main (unreleased)
-----------------

### Enhancements

- Better validation of config file with `grafana-agentctl config-check` cmd (@fgouteroux)

- Add [godeltaprof](https://github.com/grafana/godeltaprof) profiling types (`godeltaprof_memory`, `godeltaprof_mutex`, `godeltaprof_block`) to `pyroscope.scrape` component

- Integrations: make `udev` data path configurable in the `node_exporter` integration. (@sduranc)

- Clustering: Enable peer discovery with the go-discover package. (@tpaschalis)

- Flow: Allow the `logging` configuration block to tee the Agent's logs to one
  or more loki.* components. (@tpaschalis)

- Clustering: Nodes take part in distributing load only after loading their
  component graph. (@tpaschalis)

<<<<<<< HEAD
- Update `memcached_exporter` to `v0.13.0`, which includes bugfixes, new metrics,
  and the option to connect with TLS. (@spartan0x117)
=======
- Allow `loki.source.file` to define the encoding of files. (@tpaschalis)
>>>>>>> 1c2822a9

- New Grafana Agent Flow components:

  - `prometheus.exporter.gcp` - scrape GCP metrics. (@tburgessdev)
  - `otelcol.processor.span` - accepts traces telemetry data from other `otelcol`
  components and modifies the names and attributes of the spans. (@ptodev)
  - `discovery.uyuni` discovers scrape targets from a Uyuni Server. (@sparta0x117)
  - `discovery.eureka` discovers targets from a Eureka Service Registry. (@spartan0x117)
  - `discovery.openstack` - service discovery for OpenStack. (@marctc)
  - `loki.write` now exposes basic WAL support. (@thepalbi)

### Bugfixes

- Rename `GrafanaAgentManagement` mixin rules to `GrafanaAgentConfig` and update individual alerts to be more accurate. (@spartan0x117)

- Fix potential goroutine leak in log file tailing in static mode. (@thampiotr)

- Fix a bug which prevented the `app_agent_receiver` integration from processing traces. (@ptodev)

- Fix issue on Windows where DNS short names were unresolvable. (@rfratto)

v0.35.2 (2023-07-27)
--------------------

### Bugfixes

- Fix issue where the flow mode UI would show an empty page when navigating to
  an unhealthy `prometheus.operator` component or a healthy
  `prometheus.operator` component which discovered no custom resources.
  (@rfratto)

- Fix panic when using `oauth2` without specifying `tls_config`. (@mattdurham)

- Fix issue where series records would never get written to the WAL if a scrape
  was rolled back, resulting in "dropped sample for series that was not
  explicitly dropped via relabelling" log messages. (@rfratto)

- Fix RPM file digests so that installation on FIPS-enabled systems succeeds. (@andrewimeson)

### Other changes

- Compile journald support into builds of `grafana-agentctl` so
  `grafana-agentctl test-logs` functions as expected when testing tailing the
  systemd journal. (@rfratto)

v0.35.1 (2023-07-25)
--------------------

### Bugfixes

- Fix incorrect display of trace IDs in the automatic_logging processor of static mode's traces subsystem.
  Users of the static mode's service graph processor are also advised to upgrade,
  although the bug should theoretically not affect them. (@ptodev)

v0.35.0 (2023-07-18)
--------------------

> **BREAKING CHANGES**: This release has breaking changes. Please read entries
> carefully and consult the [upgrade guide][] for specific instructions.

### Breaking changes

- The algorithm for the "hash" action of `otelcol.processor.attributes` has changed.
  The change was made in PR [#22831](https://github.com/open-telemetry/opentelemetry-collector-contrib/pull/22831) of opentelemetry-collector-contrib. (@ptodev)

- `otelcol.exporter.loki` now includes the instrumentation scope in its output. (@ptodev)

- `otelcol.extension.jaeger_remote_sampling` removes the `/` HTTP endpoint. The `/sampling` endpoint is still functional.
  The change was made in PR [#18070](https://github.com/open-telemetry/opentelemetry-collector-contrib/pull/18070) of opentelemetry-collector-contrib. (@ptodev)

- The field `version` and `auth` struct block from `walk_params` in `prometheus.exporter.snmp` and SNMP integration have been removed. The auth block now can be configured at top level, together with `modules` (@marctc)

- Rename `discovery.file` to `local.file_match` to make it more clear that it
  discovers file on the local filesystem, and so it doesn't get confused with
  Prometheus' file discovery. (@rfratto)

- Remove the `discovery_target_decode` function in favor of using discovery
  components to better match the behavior of Prometheus' service discovery.
  (@rfratto)

- In the traces subsystem for Static mode, some metrics are removed and others are renamed. (@ptodev)
  - Removed metrics:
    - "blackbox_exporter_config_last_reload_success_timestamp_seconds" (gauge)
    - "blackbox_exporter_config_last_reload_successful" (gauge)
    - "blackbox_module_unknown_total" (counter)
    - "traces_processor_tail_sampling_count_traces_sampled" (counter)
    - "traces_processor_tail_sampling_new_trace_id_received" (counter)
    - "traces_processor_tail_sampling_sampling_decision_latency" (histogram)
    - "traces_processor_tail_sampling_sampling_decision_timer_latency" (histogram)
    - "traces_processor_tail_sampling_sampling_policy_evaluation_error" (counter)
    - "traces_processor_tail_sampling_sampling_trace_dropped_too_early" (counter)
    - "traces_processor_tail_sampling_sampling_traces_on_memory" (gauge)
    - "traces_receiver_accepted_spans" (counter)
    - "traces_receiver_refused_spans" (counter)
    - "traces_exporter_enqueue_failed_log_records" (counter)
    - "traces_exporter_enqueue_failed_metric_points" (counter)
    - "traces_exporter_enqueue_failed_spans" (counter)
    - "traces_exporter_queue_capacity" (gauge)
    - "traces_exporter_queue_size" (gauge)

  - Renamed metrics:
    - "traces_receiver_refused_spans" is renamed to "traces_receiver_refused_spans_total"
    - "traces_receiver_accepted_spans" is renamed to "traces_receiver_refused_spans_total"
    - "traces_exporter_sent_metric_points" is renamed to "traces_exporter_sent_metric_points_total"

- The `remote_sampling` block has been removed from `otelcol.receiver.jaeger`. (@ptodev)

### Deprecations

- `otelcol.exporter.jaeger` has been deprecated and will be removed in Agent v0.38.0. (@ptodev)

### Features

- The Pyroscope scrape component computes and sends delta profiles automatically when required to reduce bandwidth usage. (@cyriltovena)

- Support `stage.geoip` in `loki.process`. (@akselleirv)

- Integrations: Introduce the `squid` integration. (@armstrmi)

- Support custom fields in MMDB file for `stage.geoip`. (@akselleirv)

- Added json_path function to river stdlib. (@jkroepke)

- Add `format`, `join`, `tp_lower`, `replace`, `split`, `trim`, `trim_prefix`, `trim_suffix`, `trim_space`, `to_upper` functions to river stdlib. (@jkroepke)

- Flow UI: Add a view for listing the Agent's peers status when clustering is enabled. (@tpaschalis)

- Add a new CLI command `grafana-agent convert` for converting a river file from supported formats to river. (@erikbaranowski)

- Add support to the `grafana-agent run` CLI for converting a river file from supported formats to river. (@erikbaranowski)

- Add boringcrypto builds and docker images for Linux arm64 and x64. (@mattdurham)

- New Grafana Agent Flow components:

  - `discovery.file` discovers scrape targets from files. (@spartan0x117)
  - `discovery.kubelet` collect scrape targets from the Kubelet API. (@gcampbell12)
  - `module.http` runs a Grafana Agent Flow module loaded from a remote HTTP endpoint. (@spartan0x117)
  - `otelcol.processor.attributes` accepts telemetry data from other `otelcol`
    components and modifies attributes of a span, log, or metric. (@ptodev)
  - `prometheus.exporter.cloudwatch` - scrape AWS CloudWatch metrics (@thepalbi)
  - `prometheus.exporter.elasticsearch` collects metrics from Elasticsearch. (@marctc)
  - `prometheus.exporter.kafka` collects metrics from Kafka Server. (@oliver-zhang)
  - `prometheus.exporter.mongodb` collects metrics from MongoDB. (@marctc)
  - `prometheus.exporter.squid` collects metrics from a squid server. (@armstrmi)
  - `prometheus.operator.probes` - discovers Probe resources in your Kubernetes
    cluster and scrape the targets they reference. (@captncraig)
  - `pyroscope.ebpf` collects system-wide performance profiles from the current
    host (@korniltsev)
  - `otelcol.exporter.loadbalancing` - export traces and logs to multiple OTLP gRPC
    endpoints in a load-balanced way. (@ptodev)

- New Grafana Agent Flow command line utilities:

  - `grafana-agent tools prometheus.remote_write` holds a collection of remote
    write-specific tools. These have been ported over from the `agentctl` command. (@rfratto)

- A new `action` argument for `otelcol.auth.headers`. (@ptodev)

- New `metadata_keys` and `metadata_cardinality_limit` arguments for `otelcol.processor.batch`. (@ptodev)

- New `boolean_attribute` and `ottl_condition` sampling policies for `otelcol.processor.tail_sampling`. (@ptodev)

- A new `initial_offset` argument for `otelcol.receiver.kafka`. (@ptodev)

### Enhancements

- Attributes and blocks set to their default values will no longer be shown in the Flow UI. (@rfratto)

- Tanka config: retain cAdvisor metrics for system processes (Kubelet, Containerd, etc.) (@bboreham)

- Update cAdvisor dependency to v0.47.0. (@jcreixell)

- Upgrade and improve Cloudwatch exporter integration (@thepalbi)

- Update `node_exporter` dependency to v1.6.0. (@spartan0x117)

- Enable `prometheus.relabel` to work with Prometheus' Native Histograms. (@tpaschalis)

- Update `dnsmasq_exporter` to last version. (@marctc)

- Add deployment spec options to describe operator's Prometheus Config Reloader image. (@alekseybb197)

- Update `module.git` with basic and SSH key authentication support. (@djcode)

- Support `clustering` block in `prometheus.operator.servicemonitors` and `prometheus.operator.podmonitors` components to distribute
  targets amongst clustered agents. (@captncraig)

- Update `redis_exporter` dependency to v1.51.0. (@jcreixell)

- The Grafana Agent mixin now includes a dashboard for the logs pipeline. (@thampiotr)

- The Agent Operational dashboard of Grafana Agent mixin now has more descriptive panel titles, Y-axis units

- Add `write_relabel_config` to `prometheus.remote_write` (@jkroepke)

- Update OpenTelemetry Collector dependencies from v0.63.0 to v0.80.0. (@ptodev)

- Allow setting the node name for clustering with a command-line flag. (@tpaschalis)

- Allow `prometheus.exporter.snmp` and SNMP integration to be configured passing a YAML block. (@marctc)

- Some metrics have been added to the traces subsystem for Static mode. (@ptodev)
  - "traces_processor_batch_batch_send_size" (histogram)
  - "traces_processor_batch_batch_size_trigger_send_total" (counter)
  - "traces_processor_batch_metadata_cardinality" (gauge)
  - "traces_processor_batch_timeout_trigger_send_total" (counter)
  - "traces_rpc_server_duration" (histogram)
  - "traces_exporter_send_failed_metric_points_total" (counter)
  - "traces_exporter_send_failed_spans_total" (counter)
  - "traces_exporter_sent_spans_total" (counter)

- Added support for custom `length` time setting in Cloudwatch component and integration. (@thepalbi)

### Bugfixes

- Fix issue where `remote.http` incorrectly had a status of "Unknown" until the
  period specified by the polling frquency elapsed. (@rfratto)


- Add signing region to remote.s3 component for use with custom endpoints so that Authorization Headers work correctly when
  proxying requests. (@mattdurham)

- Fix oauth default scope in `loki.source.azure_event_hubs`. (@akselleirv)

- Fix bug where `otelcol.exporter.otlphttp` ignores configuration for `traces_endpoint`, `metrics_endpoint`, and `logs_endpoint` attributes. (@SimoneFalzone)

- Fix issue in `prometheus.remote_write` where the `queue_config` and
  `metadata_config` blocks used incorrect defaults when not specified in the
  config file. (@rfratto)

- Fix issue where published RPMs were not signed. (@rfratto)

- Fix issue where flow mode exports labeled as "string or secret" could not be
  used in a binary operation. (@rfratto)

- Fix Grafana Agent mixin's "Agent Operational" dashboard expecting pods to always have `grafana-agent-.*` prefix. (@thampiotr)

- Change the HTTP Path and Data Path from the controller-local ID to the global ID for components loaded from within a module loader. (@spartan0x117)

- Fix bug where `stage.timestamp` in `loki.process` wasn't able to correctly
  parse timezones. This issue only impacts the dedicated `grafana-agent-flow`
  binary. (@rfratto)

- Fix bug where JSON requests to `loki.source.api` would not be handled correctly. This adds `/loki/api/v1/raw` and `/loki/api/v1/push` endpoints to `loki.source.api` and maps the `/api/v1/push` and `/api/v1/raw` to
  the `/loki` prefixed endpoints. (@mattdurham)

- Upgrade `loki.write` dependencies to latest changes. (@thepalbi)

### Other changes

- Mongodb integration has been re-enabled. (@jcreixell, @marctc)
- Build with go 1.20.6 (@captncraig)

- Clustering for Grafana Agent in flow mode has graduated from experimental to beta.

v0.34.3 (2023-06-27)
--------------------

### Bugfixes

- Fixes a bug in conversion of OpenTelemetry histograms when exported to Prometheus. (@grcevski)
- Enforce sha256 digest signing for rpms enabling installation on FIPS-enabled OSes. (@kfriedrich123)
- Fix panic from improper startup ordering in `prometheus.operator.servicemonitors`. (@captncraig)

v0.34.2 (2023-06-20)
--------------------

### Enhancements

- Replace map cache in prometheus.relabel with an LRU cache. (@mattdurham)
- Integrations: Extend `statsd` integration to configure relay endpoint. (@arminaaki)

### Bugfixes

- Fix a bug where `prometheus.relabel` would not correctly relabel when there is a cache miss. (@thampiotr)
- Fix a bug where `prometheus.relabel` would not correctly relabel exemplars or metadata. (@tpaschalis)
- Fixes several issues with statsd exporter. (@jcreixell, @marctc)

### Other changes

- Mongodb integration has been disabled for the time being due to licensing issues. (@jcreixell)

v0.34.1 (2023-06-12)
--------------------

### Bugfixes

- Fixed application of sub-collector defaults using the `windows_exporter` integration or `prometheus.exporter.windows`. (@mattdurham)

- Fix issue where `remote.http` did not fail early if the initial request
  failed. This caused failed requests to initially export empty values, which
  could lead to propagating issues downstream to other components which expect
  the export to be non-empty. (@rfratto)

- Allow `bearerTokenFile` field to be used in ServiceMonitors. (@captncraig)

- Fix issue where metrics and traces were not recorded from components within modules. (@mattdurham)

- `service_name` label is inferred from discovery meta labels in `pyroscope.scrape` (@korniltsev)

### Other changes

- Add logging to failed requests in `remote.http`. (@rfratto)

v0.34.0 (2023-06-08)
--------------------

### Breaking changes

- The experimental dynamic configuration feature has been removed in favor of Flow mode. (@mattdurham)

- The `oracledb` integration configuration has removed a redundant field `metrics_scrape_interval`. Use the `scrape_interval` parameter of the integration if a custom scrape interval is required. (@schmikei)

- Upgrade the embedded windows_exporter to commit 79781c6. (@jkroepke)

- Prometheus exporters in Flow mode now set the `instance` label to a value similar to the one they used to have in Static mode (<hostname> by default, customized by some integrations). (@jcreixell)

- `phlare.scrape` and `phlare.write` have been renamed to `pyroscope.scrape` and `pyroscope.scrape`. (@korniltsev)

### Features

- New Grafana Agent Flow components:
  - `loki.source.api` - receive Loki log entries over HTTP (e.g. from other agents). (@thampiotr)
  - `prometheus.operator.servicemonitors` discovers ServiceMonitor resources in your Kubernetes cluster and scrape
    the targets they reference. (@captncraig, @marctc, @jcreixell)
  - `prometheus.receive_http` - receive Prometheus metrics over HTTP (e.g. from other agents). (@thampiotr)
  - `remote.vault` retrieves a secret from Vault. (@rfratto)
  - `prometheus.exporter.snowflake` collects metrics from a snowflake database (@jonathanWamsley)
  - `prometheus.exporter.mssql` collects metrics from Microsoft SQL Server (@jonathanwamsley)
  - `prometheus.exporter.oracledb` collects metrics from oracledb (@jonathanwamsley)
  - `prometheus.exporter.dnsmasq` collects metrics from a dnsmasq server. (@spartan0x117)
  - `loki.source.awsfirehose` - receive Loki log entries from AWS Firehose via HTTP (@thepalbi)
  - `discovery.http` service discovery via http. (@captncraig)

- Added new functions to the River standard library:
  - `coalesce` returns the first non-zero value from a list of arguments. (@jkroepke)
  - `nonsensitive` converts a River secret back into a string. (@rfratto)

### Enhancements

- Support to attach node metadata to pods and endpoints targets in
  `discovery.kubernetes`. (@laurovenancio)

- Support ability to add optional custom headers to `loki.write` endpoint block (@aos)

- Support in-memory HTTP traffic for Flow components. `prometheus.exporter`
  components will now export a target containing an internal HTTP address.
  `prometheus.scrape`, when given that internal HTTP address, will connect to
  the server in-memory, bypassing the network stack. Use the new
  `--server.http.memory-addr` flag to customize which address is used for
  in-memory traffic. (@rfratto)
- Disable node_exporter on Windows systems (@jkroepke)
- Operator support for OAuth 2.0 Client in LogsClientSpec (@DavidSpek)

- Support `clustering` block in `phlare.scrape` components to distribute
  targets amongst clustered agents. (@rfratto)

- Delete stale series after a single WAL truncate instead of two. (@rfratto)

- Update OracleDB Exporter dependency to 0.5.0 (@schmikei)

- Embed Google Fonts on Flow UI (@jkroepke)

- Enable Content-Security-Policies on Flow UI (@jkroepke)

- Update azure-metrics-exporter to v0.0.0-20230502203721-b2bfd97b5313 (@kgeckhart)

- Update azidentity dependency to v1.3.0. (@akselleirv)

- Add custom labels to journal entries in `loki.source.journal` (@sbhrule15)

- `prometheus.operator.podmonitors` and `prometheus.operator.servicemonitors` can now access cluster secrets for authentication to targets. (@captncraig)

### Bugfixes

- Fix `loki.source.(gcplog|heroku)` `http` and `grpc` blocks were overriding defaults with zero-values
  on non-present fields. (@thepalbi)

- Fix an issue where defining `logging` or `tracing` blocks inside of a module
  would generate a panic instead of returning an error. (@erikbaranowski)

- Fix an issue where not specifying either `http` nor `grpc` blocks could result
  in a panic for `loki.source.heroku` and `loki.source.gcplog` components. (@thampiotr)

- Fix an issue where build artifacts for IBM S390x were being built with the
  GOARCH value for the PPC64 instead. (tpaschalis)

- Fix an issue where the Grafana Agent Flow RPM used the wrong path for the
  environment file, preventing the service from loading. (@rfratto)

- Fix an issue where the cluster advertise address was overwriting the join
  addresses. (@laurovenancio)

- Fix targets deduplication when clustering mode is enabled. (@laurovenancio)

- Fix issue in operator where any version update will restart all agent pods simultaneously. (@captncraig)

- Fix an issue where `loki.source.journald` did not create the positions
  directory with the appropriate permissions. (@tpaschalis)

- Fix an issue where fanning out log entries to multiple `loki.process`
  components lead to a race condition. (@tpaschalis)

- Fix panic in `prometheus.operator.servicemonitors` from relabel rules without certain defaults. (@captncraig)

- Fix issue in modules export cache throwing uncomparable errors. (@mattdurham)

- Fix issue where the UI could not navigate to components loaded by modules. (@rfratto)

- Fix issue where using exporters inside modules failed due to not passing the in-memory address dialer. (@mattdurham)

- Add signing region to remote.s3 component for use with custom endpoints so that Authorization Headers work correctly when
  proxying requests. (@mattdurham)

- Fix missing `instance` key for `prometheus.exporter.dnsmasq` component. (@spartan0x117)

### Other changes

- Add metrics when clustering mode is enabled. (@rfratto)
- Document debug metric `loki_process_dropped_lines_by_label_total` in loki.process. (@akselleirv)

- Add `agent_wal_out_of_order_samples_total` metric to track samples received
  out of order. (@rfratto)

- Add CLI flag `--server.http.enable-pprof` to grafana-agent-flow to conditionally enable `/debug/pprof` endpoints (@jkroepke)

- Use Go 1.20.4 for builds. (@tpaschalis)

- Integrate the new ExceptionContext which was recently added to the Faro Web-SDK in the
  app_agent_receiver Payload. (@codecapitano)

- Flow clustering: clusters will now use 512 tokens per node for distributing
  work, leading to better distribution. However, rolling out this change will
  cause some incorrerct or missing assignments until all nodes are updated. (@rfratto)

- Change the Docker base image for Linux containers to `ubuntu:lunar`.
  (@rfratto)

v0.33.2 (2023-05-11)
--------------------

### Bugfixes

- Fix issue where component evaluation time was overridden by a "default
  health" message. (@rfratto)

- Honor timeout when trying to establish a connection to another agent in Flow
  clustering mode. (@rfratto)

- Fix an issue with the grafana/agent windows docker image entrypoint
  not targeting the right location for the config. (@erikbaranowski)

- Fix issue where the `node_exporter` integration and
  `prometheus.exporter.unix` `diskstat_device_include` component could not set
  the allowlist field for the diskstat collector. (@tpaschalis)

- Fix an issue in `loki.source.heroku` where updating the `labels` or `use_incoming_timestamp`
  would not take effect. (@thampiotr)

- Flow: Fix an issue within S3 Module where the S3 path was not parsed correctly when the
  path consists of a parent directory. (@jastisriradheshyam)

- Flow: Fix an issue on Windows where `prometheus.remote_write` failed to read
  WAL checkpoints. This issue led to memory leaks once the initial checkpoint
  was created, and prevented a fresh process from being able to deliver metrics
  at all. (@rfratto)

- Fix an issue where the `loki.source.kubernetes` component could lead to
  the Agent crashing due to a race condition. (@tpaschalis)

### Other changes

- The `phlare.scrape` Flow component `fetch profile failed` log has been set to
  `debug` instead of `error`. (@erikbaranowski)

v0.33.1 (2023-05-01)
--------------------

### Bugfixes

- Fix spelling of the `frequency` argument on the `local.file` component.
  (@tpaschalis)

- Fix bug where some capsule values (such as Prometheus receivers) could not
  properly be used as an argument to a module. (@rfratto)

- Fix version information not displaying correctly when passing the `--version`
  flag or in the `agent_build_info` metric. (@rfratto)

- Fix issue in `loki.source.heroku` and `loki.source.gcplog` where updating the
  component would cause Grafana Agent Flow's Prometheus metrics endpoint to
  return an error until the process is restarted. (@rfratto)

- Fix issue in `loki.source.file` where updating the component caused
  goroutines to leak. (@rfratto)

### Other changes

- Support Bundles report the status of discovered log targets. (@tpaschalis)

v0.33.0 (2023-04-25)
--------------------

### Breaking changes

- Support for 32-bit ARM builds is removed for the foreseeable future due to Go
  compiler issues. We will consider bringing back 32-bit ARM support once our Go
  compiler issues are resolved and 32-bit ARM builds are stable. (@rfratto)

- Agent Management: `agent_management.api_url` config field has been replaced by
`agent_management.host`. The API path and version is now defined by the Agent. (@jcreixell)

- Agent Management: `agent_management.protocol` config field now allows defining "http" and "https" explicitly. Previously, "http" was previously used for both, with the actual protocol used inferred from the api url, which led to confusion. When upgrading, make sure to set to "https" when replacing `api_url` with `host`. (@jcreixell)

- Agent Management: `agent_management.remote_config_cache_location` config field has been replaced by
`agent_management.remote_configuration.cache_location`. (@jcreixell)

- Remove deprecated symbolic links to to `/bin/agent*` in Docker containers,
  as planned in v0.31. (@tpaschalis)

### Deprecations

- [Dynamic Configuration](https://grafana.com/docs/agent/latest/cookbook/dynamic-configuration/) will be removed in v0.34. Grafana Agent Flow supersedes this functionality. (@mattdurham)

### Features

- New Grafana Agent Flow components:

  - `discovery.dns` DNS service discovery. (@captncraig)
  - `discovery.ec2` service discovery for aws ec2. (@captncraig)
  - `discovery.lightsail` service discovery for aws lightsail. (@captncraig)
  - `discovery.gce` discovers resources on Google Compute Engine (GCE). (@marctc)
  - `discovery.digitalocean` provides service discovery for DigitalOcean. (@spartan0x117)
  - `discovery.consul` service discovery for Consul. (@jcreixell)
  - `discovery.azure` provides service discovery for Azure. (@spartan0x117)
  - `module.file` runs a Grafana Agent Flow module loaded from a file on disk.
    (@erikbaranowski)
  - `module.git` runs a Grafana Agent Flow module loaded from a file within a
    Git repository. (@rfratto)
  - `module.string` runs a Grafana Agent Flow module passed to the component by
    an expression containing a string. (@erikbaranowski, @rfratto)
  - `otelcol.auth.oauth2` performs OAuth 2.0 authentication for HTTP and gRPC
    based OpenTelemetry exporters. (@ptodev)
  - `otelcol.extension.jaeger_remote_sampling` provides an endpoint from which to
    pull Jaeger remote sampling documents. (@joe-elliott)
  - `otelcol.exporter.logging` accepts OpenTelemetry data from other `otelcol` components and writes it to the console. (@erikbaranowski)
  - `otelcol.auth.sigv4` performs AWS Signature Version 4 (SigV4) authentication
    for making requests to AWS services via `otelcol` components that support
    authentication extensions. (@ptodev)
  - `prometheus.exporter.blackbox` collects metrics from Blackbox exporter. (@marctc)
  - `prometheus.exporter.mysql` collects metrics from a MySQL database. (@spartan0x117)
  - `prometheus.exporter.postgres` collects metrics from a PostgreSQL database. (@spartan0x117)
  - `prometheus.exporter.statsd` collects metrics from a Statsd instance. (@gaantunes)
  - `prometheus.exporter.snmp` collects metrics from SNMP exporter. (@marctc)
  - `prometheus.operator.podmonitors` discovers PodMonitor resources in your Kubernetes cluster and scrape
    the targets they reference. (@captncraig, @marctc, @jcreixell)
  - `prometheus.exporter.windows` collects metrics from a Windows instance. (@jkroepke)
  - `prometheus.exporter.memcached` collects metrics from a Memcached server. (@spartan0x117)
  - `loki.source.azure_event_hubs` reads messages from Azure Event Hub using Kafka and forwards them to other   `loki` components. (@akselleirv)

- Add support for Flow-specific system packages:

  - Flow-specific DEB packages. (@rfratto, @robigan)
  - Flow-specific RPM packages. (@rfratto, @robigan)
  - Flow-specific macOS Homebrew Formula. (@rfratto)
  - Flow-specific Windows installer. (@rfratto)

  The Flow-specific packages allow users to install and run Grafana Agent Flow
  alongside an existing installation of Grafana Agent.

- Agent Management: Add support for integration snippets. (@jcreixell)

- Flow: Introduce a gossip-over-HTTP/2 _clustered mode_. `prometheus.scrape`
  component instances can opt-in to distributing scrape load between cluster
  peers. (@tpaschalis)

### Enhancements

- Flow: Add retries with backoff logic to Phlare write component. (@cyriltovena)

- Operator: Allow setting runtimeClassName on operator-created pods. (@captncraig)

- Operator: Transparently compress agent configs to stay under size limitations. (@captncraig)

- Update Redis Exporter Dependency to v1.49.0. (@spartan0x117)

- Update Loki dependency to the k144 branch. (@andriikushch)

- Flow: Add OAUTHBEARER mechanism to `loki.source.kafka` using Azure as provider. (@akselleirv)

- Update Process Exporter dependency to v0.7.10. (@spartan0x117)

- Agent Management: Introduces backpressure mechanism for remote config fetching (obeys 429 request
  `Retry-After` header). (@spartan0x117)

- Flow: support client TLS settings (CA, client certificate, client key) being
  provided from other components for the following components:

  - `discovery.docker`
  - `discovery.kubernetes`
  - `loki.source.kafka`
  - `loki.source.kubernetes`
  - `loki.source.podlogs`
  - `loki.write`
  - `mimir.rules.kubernetes`
  - `otelcol.auth.oauth2`
  - `otelcol.exporter.jaeger`
  - `otelcol.exporter.otlp`
  - `otelcol.exporter.otlphttp`
  - `otelcol.extension.jaeger_remote_sampling`
  - `otelcol.receiver.jaeger`
  - `otelcol.receiver.kafka`
  - `phlare.scrape`
  - `phlare.write`
  - `prometheus.remote_write`
  - `prometheus.scrape`
  - `remote.http`

- Flow: support server TLS settings (client CA, server certificate, server key)
  being provided from other components for the following components:

  - `loki.source.syslog`
  - `otelcol.exporter.otlp`
  - `otelcol.extension.jaeger_remote_sampling`
  - `otelcol.receiver.jaeger`
  - `otelcol.receiver.opencensus`
  - `otelcol.receiver.zipkin`

- Flow: Define custom http method and headers in `remote.http` component (@jkroepke)

- Flow: Add config property to `prometheus.exporter.blackbox` to define the config inline (@jkroepke)

- Update Loki Dependency to k146 which includes configurable file watchers (@mattdurham)

### Bugfixes

- Flow: fix issue where Flow would return an error when trying to access a key
  of a map whose value was the zero value (`null`, `0`, `false`, `[]`, `{}`).
  Whether an error was returned depended on the internal type of the value.
  (@rfratto)

- Flow: fix issue where using the `jaeger_remote` sampler for the `tracing`
  block would fail to parse the response from the remote sampler server if it
  used strings for the strategy type. This caused sampling to fall back
  to the default rate. (@rfratto)

- Flow: fix issue where components with no arguments like `loki.echo` were not
  viewable in the UI. (@rfratto)

- Flow: fix deadlock in `loki.source.file` where terminating tailers would hang
  while flushing remaining logs, preventing `loki.source.file` from being able
  to update. (@rfratto)

- Flow: fix deadlock in `loki.process` where a component with no stages would
  hang forever on handling logs. (@rfratto)

- Fix issue where a DefaultConfig might be mutated during unmarshaling. (@jcreixell)

- Fix issues where CloudWatch Exporter cannot use FIPS Endpoints outside of USA regions (@aglees)

- Fix issue where scraping native Prometheus histograms would leak memory.
  (@rfratto)

- Flow: fix issue where `loki.source.docker` component could deadlock. (@tpaschalis)

- Flow: fix issue where `prometheus.remote_write` created unnecessary extra
  child directories to store the WAL in. (@rfratto)

- Fix internal metrics reported as invalid by promtool's linter. (@tpaschalis)

- Fix issues with cri stage which treats partial line coming from any stream as same. (@kavirajk @aglees)

- Operator: fix for running multiple operators with different `--agent-selector` flags. (@captncraig)

- Operator: respect FilterRunning on PodMonitor and ServiceMonitor resources to only scrape running pods. (@captncraig)

- Fixes a bug where the github exporter would get stuck in an infinite loop under certain conditions. (@jcreixell)

- Fix bug where `loki.source.docker` always failed to start. (@rfratto)

### Other changes

- Grafana Agent Docker containers and release binaries are now published for
  s390x. (@rfratto)

- Use Go 1.20.3 for builds. (@rfratto)

- Change the Docker base image for Linux containers to `ubuntu:kinetic`.
  (@rfratto)

- Update prometheus.remote_write defaults to match new prometheus
  remote-write defaults. (@erikbaranowski)

v0.32.1 (2023-03-06)
--------------------

### Bugfixes

- Flow: Fixes slow reloading of targets in `phlare.scrape` component. (@cyriltovena)

- Flow: add a maximum connection lifetime of one hour when tailing logs from
  `loki.source.kubernetes` and `loki.source.podlogs` to recover from an issue
  where the Kubernetes API server stops responding with logs without closing
  the TCP connection. (@rfratto)

- Flow: fix issue in `loki.source.kubernetes` where `__pod__uid__` meta label
  defaulted incorrectly to the container name, causing tailers to never
  restart. (@rfratto)

v0.32.0 (2023-02-28)
--------------------

### Breaking changes

- Support for the embedded Flow UI for 32-bit ARMv6 builds is temporarily
  removed. (@rfratto)

- Node Exporter configuration options changed to align with new upstream version (@Thor77):

  - `diskstats_ignored_devices` is now `diskstats_device_exclude` in agent configuration.
  - `ignored_devices` is now `device_exclude` in flow configuration.

- Some blocks in Flow components have been merged with their parent block to make the block hierarchy smaller:

  - `discovery.docker > http_client_config` is merged into the `discovery.docker` block. (@erikbaranowski)
  - `discovery.kubernetes > http_client_config` is merged into the `discovery.kubernetes` block. (@erikbaranowski)
  - `loki.source.kubernetes > client > http_client_config` is merged into the `client` block. (@erikbaranowski)
  - `loki.source.podlogs > client > http_client_config` is merged into the `client` block. (@erikbaranowski)
  - `loki.write > endpoint > http_client_config` is merged into the `endpoint` block. (@erikbaranowski)
  - `mimir.rules.kubernetes > http_client_config` is merged into the `mimir.rules.kubernetes` block. (@erikbaranowski)
  - `otelcol.receiver.opencensus > grpc` is merged into the `otelcol.receiver.opencensus` block. (@ptodev)
  - `otelcol.receiver.zipkin > http` is merged into the `otelcol.receiver.zipkin` block. (@ptodev)
  - `phlare.scrape > http_client_config` is merged into the `phlare.scrape` block. (@erikbaranowski)
  - `phlare.write > endpoint > http_client_config` is merged into the `endpoint` block. (@erikbaranowski)
  - `prometheus.remote_write > endpoint > http_client_config` is merged into the `endpoint` block. (@erikbaranowski)
  - `prometheus.scrape > http_client_config` is merged into the `prometheus.scrape` block. (@erikbaranowski)

- The `loki.process` component now uses a combined name for stages, simplifying
  the block hierarchy. For example, the `stage > json` block hierarchy is now a
  single block called `stage.json`. All stage blocks in `loki.process` have
  been updated to use this simplified hierarchy. (@tpaschalis)

- `remote.s3` `client_options` block has been renamed to `client`. (@mattdurham)

- Renamed `prometheus.integration.node_exporter` to `prometheus.exporter.unix`. (@jcreixell)

- As first announced in v0.30, support for the `EXPERIMENTAL_ENABLE_FLOW`
  environment variable has been removed in favor of `AGENT_MODE=flow`.
  (@rfratto)

### Features

- New integrations:

  - `oracledb` (@schmikei)
  - `mssql` (@binaryfissiongames)
  - `cloudwatch metrics` (@thepalbi)
  - `azure` (@kgeckhart)
  - `gcp` (@kgeckhart, @ferruvich)

- New Grafana Agent Flow components:

  - `loki.echo` writes received logs to stdout. (@tpaschalis, @rfratto)
  - `loki.source.docker` reads logs from Docker containers and forwards them to
    other `loki` components. (@tpaschalis)
  - `loki.source.kafka` reads logs from Kafka events and forwards them to other
    `loki` components. (@erikbaranowski)
  - `loki.source.kubernetes_events` watches for Kubernetes Events and converts
    them into log lines to forward to other `loki` components. It is the
    equivalent of the `eventhandler` integration. (@rfratto)
  - `otelcol.processor.tail_sampling` samples traces based on a set of defined
    policies from `otelcol` components before forwarding them to other
    `otelcol` components. (@erikbaranowski)
  - `prometheus.exporter.apache` collects metrics from an apache web server
    (@captncraig)
  - `prometheus.exporter.consul` collects metrics from a consul installation
    (@captncraig)
  - `prometheus.exporter.github` collects metrics from GitHub (@jcreixell)
  - `prometheus.exporter.process` aggregates and collects metrics by scraping
    `/proc`. (@spartan0x117)
  - `prometheus.exporter.redis` collects metrics from a redis database
    (@spartan0x117)

### Enhancements

- Flow: Support `keepequal` and `dropequal` actions for relabeling. (@cyriltovena)

- Update Prometheus Node Exporter integration to v1.5.0. (@Thor77)

- Grafana Agent Flow will now reload the config file when `SIGHUP` is sent to
  the process. (@rfratto)

- If using the official RPM and DEB packages for Grafana Agent, invoking
  `systemctl reload grafana-agent` will now reload the configuration file.
  (@rfratto)

- Flow: the `loki.process` component now implements all the same processing
  stages as Promtail's pipelines. (@tpaschalis)

- Flow: new metric for `prometheus.scrape` -
  `agent_prometheus_scrape_targets_gauge`. (@ptodev)

- Flow: new metric for `prometheus.scrape` and `prometheus.relabel` -
  `agent_prometheus_forwarded_samples_total`. (@ptodev)

- Flow: add `constants` into the standard library to expose the hostname, OS,
  and architecture of the system Grafana Agent is running on. (@rfratto)

- Flow: add timeout to loki.source.podlogs controller setup. (@polyrain)

### Bugfixes

- Fixed a reconciliation error in Grafana Agent Operator when using `tlsConfig`
  on `Probe`. (@supergillis)

- Fix issue where an empty `server:` config stanza would cause debug-level logging.
  An empty `server:` is considered a misconfiguration, and thus will error out.
  (@neomantra)

- Flow: fix an error where some error messages that crossed multiple lines
  added extra an extra `|` character when displaying the source file on the
  starting line. (@rfratto)

- Flow: fix issues in `agent fmt` where adding an inline comment on the same
  line as a `[` or `{` would cause indentation issues on subsequent lines.
  (@rfratto)

- Flow: fix issues in `agent fmt` where line comments in arrays would be given
  the wrong identation level. (@rfratto)

- Flow: fix issues with `loki.file` and `loki.process` where deadlock contention or
  logs fail to process. (@mattdurham)

- Flow: `oauth2 > tls_config` was documented as a block but coded incorrectly as
  an attribute. This is now a block in code. This impacted `discovery.docker`,
  `discovery.kubernetes`, `loki.source.kubernetes`, `loki.write`,
  `mimir.rules.kubernetes`, `phlare.scrape`, `phlare.write`,
  `prometheus.remote_write`, `prometheus.scrape`, and `remote.http`
  (@erikbaranowski)

- Flow: Fix issue where using `river:",label"` causes the UI to return nothing. (@mattdurham)

### Other changes

- Use Go 1.20 for builds. (@rfratto)

- The beta label from Grafana Agent Flow has been removed. A subset of Flow
  components are still marked as beta or experimental:

  - `loki.echo` is explicitly marked as beta.
  - `loki.source.kubernetes` is explicitly marked as experimental.
  - `loki.source.podlogs` is explicitly marked as experimental.
  - `mimir.rules.kubernetes` is explicitly marked as beta.
  - `otelcol.processor.tail_sampling` is explicitly marked as beta.
  - `otelcol.receiver.loki` is explicitly marked as beta.
  - `otelcol.receiver.prometheus` is explicitly marked as beta.
  - `phlare.scrape` is explicitly marked as beta.
  - `phlare.write` is explicitly marked as beta.

v0.31.3 (2023-02-13)
--------------------

### Bugfixes

- `loki.source.cloudflare`: fix issue where the `zone_id` argument
  was being ignored, and the `api_token` argument was being used for the zone
  instead. (@rfratto)

- `loki.source.cloudflare`: fix issue where `api_token` argument was not marked
  as a sensitive field. (@rfratto)

v0.31.2 (2023-02-08)
--------------------

### Other changes

- In the Agent Operator, upgrade the `prometheus-config-reloader` dependency
  from version 0.47.0 to version 0.62.0. (@ptodev)

v0.31.1 (2023-02-06)
--------------------

> **BREAKING CHANGES**: This release has breaking changes. Please read entries
> carefully and consult the [upgrade guide][] for specific instructions.

### Breaking changes

- All release Windows `.exe` files are now published as a zip archive.
  Previously, `grafana-agent-installer.exe` was unzipped. (@rfratto)

### Other changes

- Support Go 1.20 for builds. Official release binaries are still produced
  using Go 1.19. (@rfratto)

v0.31.0 (2023-01-31)
--------------------

> **BREAKING CHANGES**: This release has breaking changes. Please read entries
> carefully and consult the [upgrade guide][] for specific instructions.

### Breaking changes

- Release binaries (including inside Docker containers) have been renamed to be
  prefixed with `grafana-` (@rfratto):

  - `agent` is now `grafana-agent`.
  - `agentctl` is now `grafana-agentctl`.
  - `agent-operator` is now `grafana-agent-operator`.

### Deprecations

- A symbolic link in Docker containers from the old binary name to the new
  binary name has been added. These symbolic links will be removed in v0.33. (@rfratto)

### Features

- New Grafana Agent Flow components:

  - `loki.source.cloudflare` reads logs from Cloudflare's Logpull API and
    forwards them to other `loki` components. (@tpaschalis)
  - `loki.source.gcplog` reads logs from GCP cloud resources using Pub/Sub
    subscriptions and forwards them to other `loki` components. (@tpaschalis)
  - `loki.source.gelf` listens for Graylog logs. (@mattdurham)
  - `loki.source.heroku` listens for Heroku messages over TCP a connection and
    forwards them to other `loki` components. (@erikbaranowski)
  - `loki.source.journal` read messages from systemd journal. (@mattdurham)
  - `loki.source.kubernetes` collects logs from Kubernetes pods using the
    Kubernetes API. (@rfratto)
  - `loki.source.podlogs` discovers PodLogs resources on Kubernetes and
    uses the Kubernetes API to collect logs from the pods specified by the
    PodLogs resource. (@rfratto)
  - `loki.source.syslog` listens for Syslog messages over TCP and UDP
    connections and forwards them to other `loki` components. (@tpaschalis)
  - `loki.source.windowsevent` reads logs from Windows Event Log. (@mattdurham)
  - `otelcol.exporter.jaeger` forwards OpenTelemetry data to a Jaeger server.
    (@erikbaranowski)
  - `otelcol.exporter.loki` forwards OTLP-formatted data to compatible `loki`
    receivers. (@tpaschalis)
  - `otelcol.receiver.kafka` receives telemetry data from Kafka. (@rfratto)
  - `otelcol.receiver.loki` receives Loki logs, converts them to the OTLP log
    format and forwards them to other `otelcol` components. (@tpaschalis)
  - `otelcol.receiver.opencensus` receives OpenConsensus-formatted traces or
    metrics. (@ptodev)
  - `otelcol.receiver.zipkin` receives Zipkin-formatted traces. (@rfratto)
  - `phlare.scrape` collects application performance profiles. (@cyriltovena)
  - `phlare.write` sends application performance profiles to Grafana Phlare.
    (@cyriltovena)
  - `mimir.rules.kubernetes` discovers `PrometheusRule` Kubernetes resources and
    loads them into a Mimir instance. (@Logiraptor)

- Flow components which work with relabeling rules (`discovery.relabel`,
  `prometheus.relabel` and `loki.relabel`) now export a new value named Rules.
  This value returns a copy of the currently configured rules. (@tpaschalis)

- New experimental feature: agent-management. Polls configured remote API to fetch new configs. (@spartan0x117)

- Introduce global configuration for logs. (@jcreixell)

### Enhancements

- Handle faro-web-sdk `View` meta in app_agent_receiver. (@rlankfo)

- Flow: the targets in debug info from `loki.source.file` are now individual blocks. (@rfratto)

- Grafana Agent Operator: add [promtail limit stage](https://grafana.com/docs/loki/latest/clients/promtail/stages/limit/) to the operator. (@spartan0x117)

### Bugfixes

- Flow UI: Fix the issue with messy layout on the component list page while
  browser window resize (@xiyu95)

- Flow UI: Display the values of all attributes unless they are nil. (@ptodev)

- Flow: `prometheus.relabel` and `prometheus.remote_write` will now error if they have exited. (@ptodev)

- Flow: Fix issue where negative numbers would convert to floating-point values
  incorrectly, treating the sign flag as part of the number. (@rfratto)

- Flow: fix a goroutine leak when `loki.source.file` is passed more than one
  target with identical set of public labels. (@rfratto)

- Fix issue where removing and re-adding log instance configurations causes an
  error due to double registration of metrics (@spartan0x117, @jcreixell)

### Other changes

- Use Go 1.19.4 for builds. (@erikbaranowski)

- New windows containers for agent and agentctl. These can be found moving forward with the ${Version}-windows tags for grafana/agent and grafana/agentctl docker images (@erikbaranowski)

v0.30.2 (2023-01-11)
--------------------

### Bugfixes

- Flow: `prometheus.relabel` will no longer modify the labels of the original
  metrics, which could lead to the incorrect application of relabel rules on
  subsequent relabels. (@rfratto)

- Flow: `loki.source.file` will no longer deadlock other components if log
  lines cannot be sent to Loki. `loki.source.file` will wait for 5 seconds per
  file to finish flushing read logs to the client, after which it will drop
  them, resulting in lost logs. (@rfratto)

- Operator: Fix the handling of the enableHttp2 field as a boolean in
  `pod_monitor` and `service_monitor` templates. (@tpaschalis)

v0.30.1 (2022-12-23)
--------------------

### Bugfixes

- Fix issue where journald support was accidentally removed. (@tpaschalis)

- Fix issue where some traces' metrics where not collected. (@marctc)

v0.30.0 (2022-12-20)
--------------------

> **BREAKING CHANGES**: This release has breaking changes. Please read entries
> carefully and consult the [upgrade guide][] for specific instructions.

### Breaking changes

- The `ebpf_exporter` integration has been removed due to issues with static
  linking. It may be brought back once these are resolved. (@tpaschalis)

### Deprecations

- The `EXPERIMENTAL_ENABLE_FLOW` environment variable is deprecated in favor of
  `AGENT_MODE=flow`. Support for `EXPERIMENTAL_ENABLE_FLOW` will be removed in
  v0.32. (@rfratto)

### Features

- `grafana-agent-operator` supports oauth2 as an authentication method for
  remote_write. (@timo-42)

- Grafana Agent Flow: Add tracing instrumentation and a `tracing` block to
  forward traces to `otelcol` component. (@rfratto)

- Grafana Agent Flow: Add a `discovery_target_decode` function to decode a JSON
  array of discovery targets corresponding to Prometheus' HTTP and file service
  discovery formats. (@rfratto)

- New Grafana Agent Flow components:

  - `remote.http` polls an HTTP URL and exposes the response body as a string
    or secret to other components. (@rfratto)

  - `discovery.docker` discovers Docker containers from a Docker Engine host.
    (@rfratto)

  - `loki.source.file` reads and tails files for log entries and forwards them
    to other `loki` components. (@tpaschalis)

  - `loki.write` receives log entries from other `loki` components and sends
    them over to a Loki instance. (@tpaschalis)

  - `loki.relabel` receives log entries from other `loki` components and
    rewrites their label set. (@tpaschalis)

  - `loki.process` receives log entries from other `loki` components and runs
    one or more processing stages. (@tpaschalis)

  - `discovery.file` discovers files on the filesystem following glob
    patterns. (@mattdurham)

- Integrations: Introduce the `snowflake` integration. (@binaryfissiongames)

### Enhancements

- Update agent-loki.yaml to use environment variables in the configuration file (@go4real)

- Integrations: Always use direct connection in mongodb_exporter integration. (@v-zhuravlev)

- Update OpenTelemetry Collector dependency to v0.63.1. (@tpaschalis)

- riverfmt: Permit empty blocks with both curly braces on the same line.
  (@rfratto)

- riverfmt: Allow function arguments to persist across different lines.
  (@rfratto)

- Flow: The HTTP server will now start before the Flow controller performs the
  initial load. This allows metrics and pprof data to be collected during the
  first load. (@rfratto)

- Add support for using a [password map file](https://github.com/oliver006/redis_exporter/blob/master/contrib/sample-pwd-file.json) in `redis_exporter`. (@spartan0x117)

- Flow: Add support for exemplars in Prometheus component pipelines. (@rfratto)

- Update Prometheus dependency to v2.40.5. (@rfratto)

- Update Promtail dependency to k127. (@rfratto)

- Native histograms are now supported in the static Grafana Agent and in
  `prometheus.*` Flow components. Native histograms will be automatically
  collected from supported targets. remote_write must be configured to forward
  native histograms from the WAL to the specified endpoints. (@rfratto)

- Flow: metrics generated by upstream OpenTelemetry Collector components are
  now exposed at the `/metrics` endpoint of Grafana Agent Flow. (@rfratto)

### Bugfixes

- Fix issue where whitespace was being sent as part of password when using a
  password file for `redis_exporter`. (@spartan0x117)

- Flow UI: Fix issue where a configuration block referencing a component would
  cause the graph page to fail to load. (@rfratto)

- Remove duplicate `oauth2` key from `metricsinstances` CRD. (@daper)

- Fix issue where on checking whether to restart integrations the Integration
  Manager was comparing configs with secret values scrubbed, preventing reloads
  if only secrets were updated. (@spartan0x117)

### Other changes

- Grafana Agent Flow has graduated from experimental to beta.

v0.29.0 (2022-11-08)
--------------------

> **BREAKING CHANGES**: This release has breaking changes. Please read entries
> carefully and consult the [upgrade guide][] for specific instructions.

### Breaking changes

- JSON-encoded traces from OTLP versions earlier than 0.16.0 are no longer
  supported. (@rfratto)

### Deprecations

- The binary names `agent`, `agentctl`, and `agent-operator` have been
  deprecated and will be renamed to `grafana-agent`, `grafana-agentctl`, and
  `grafana-agent-operator` in the v0.31.0 release.

### Features

- Add `agentctl test-logs` command to allow testing log configurations by redirecting
  collected logs to standard output. This can be useful for debugging. (@jcreixell)

- New Grafana Agent Flow components:

  - `otelcol.receiver.otlp` receives OTLP-formatted traces, metrics, and logs.
    Data can then be forwarded to other `otelcol` components. (@rfratto)

  - `otelcol.processor.batch` batches data from `otelcol` components before
    forwarding it to other `otelcol` components. (@rfratto)

  - `otelcol.exporter.otlp` accepts data from `otelcol` components and sends
    it to a gRPC server using the OTLP protocol. (@rfratto)

  - `otelcol.exporter.otlphttp` accepts data from `otelcol` components and
    sends it to an HTTP server using the OTLP protocol. (@tpaschalis)

  - `otelcol.auth.basic` performs basic authentication for `otelcol`
    components that support authentication extensions. (@rfratto)

  - `otelcol.receiver.jeager` receives Jaeger-formatted traces. Data can then
    be forwarded to other `otelcol` components. (@rfratto)

  - `otelcol.processor.memory_limiter` periodically checks memory usage and
    drops data or forces a garbage collection if the defined limits are
    exceeded. (@tpaschalis)

  - `otelcol.auth.bearer` performs bearer token authentication for `otelcol`
    components that support authentication extensions. (@rfratto)

  - `otelcol.auth.headers` attaches custom request headers to `otelcol`
    components that support authentication extensions. (@rfratto)

  - `otelcol.receiver.prometheus` receives Prometheus metrics, converts them
    to the OTLP metric format and forwards them to other `otelcol` components.
    (@tpaschalis)

  - `otelcol.exporter.prometheus` forwards OTLP-formatted data to compatible
    `prometheus` components. (@rfratto)

- Flow: Allow config blocks to reference component exports. (@tpaschalis)

- Introduce `/-/support` endpoint for generating 'support bundles' in static
  agent mode. Support bundles are zip files of commonly-requested information
  that can be used to debug a running agent. (@tpaschalis)

### Enhancements

- Update OpenTelemetry Collector dependency to v0.61.0. (@rfratto)

- Add caching to Prometheus relabel component. (@mattdurham)

- Grafana Agent Flow: add `agent_resources_*` metrics which explain basic
  platform-agnostic metrics. These metrics assist with basic monitoring of
  Grafana Agent, but are not meant to act as a replacement for fully featured
  components like `prometheus.integration.node_exporter`. (@rfratto)

- Enable field label in TenantStageSpec of PodLogs pipeline. (@siiimooon)

- Enable reporting of enabled integrations. (@marctc)

- Grafana Agent Flow: `prometheus.remote_write` and `prometheus.relabel` will
  now export receivers immediately, removing the need for dependant components
  to be evaluated twice at process startup. (@rfratto)

- Add missing setting to configure instance key for Eventhandler integration. (@marctc)

- Update Prometheus dependency to v2.39.1. (@rfratto)

- Update Promtail dependency to weekly release k122. (@rfratto)

- Tracing: support the `num_traces` and `expected_new_traces_per_sec` configuration parameters in the tail_sampling processor. (@ptodev)

### Bugfixes

- Remove empty port from the `apache_http` integration's instance label. (@katepangLiu)

- Fix identifier on target creation for SNMP v2 integration. (@marctc)

- Fix bug when specifying Blackbox's modules when using Blackbox integration. (@marctc)

- Tracing: fix a panic when the required `protocols` field was not set in the `otlp` receiver. (@ptodev)

- Support Bearer tokens for metric remote writes in the Grafana Operator (@jcreixell, @marctc)

### Other changes

- Update versions of embedded Prometheus exporters used for integrations:

  - Update `github.com/prometheus/statsd_exporter` to `v0.22.8`. (@captncraig)

  - Update `github.com/prometheus-community/postgres_exporter` to `v0.11.1`. (@captncraig)

  - Update `github.com/prometheus/memcached_exporter` to `v0.10.0`. (@captncraig)

  - Update `github.com/prometheus-community/elasticsearch_exporter` to `v1.5.0`. (@captncraig)

  - Update `github.com/prometheus/mysqld_exporter` to `v0.14.0`. (@captncraig)

  - Update `github.com/prometheus/consul_exporter` to `v0.8.0`. (@captncraig)

  - Update `github.com/ncabatoff/process-exporter` to `v0.7.10`. (@captncraig)

  - Update `github.com/prometheus-community/postgres_exporter` to `v0.11.1`. (@captncraig)

- Use Go 1.19.3 for builds. (@rfratto)

v0.28.1 (2022-11-03)
--------------------

### Security

- Update Docker base image to resolve OpenSSL vulnerabilities CVE-2022-3602 and
  CVE-2022-3786. Grafana Agent does not use OpenSSL, so we do not believe it is
  vulnerable to these issues, but the base image has been updated to remove the
  report from image scanners. (@rfratto)

v0.28.0 (2022-09-29)
--------------------

### Features

- Introduce Grafana Agent Flow, an experimental "programmable pipeline" runtime
  mode which improves how to configure and debug Grafana Agent by using
  components. (@captncraig, @karengermond, @marctc, @mattdurham, @rfratto,
  @rlankfo, @tpaschalis)

- Introduce Blackbox exporter integration. (@marctc)

### Enhancements

- Update Loki dependency to v2.6.1. (@rfratto)

### Bugfixes

### Other changes

- Fix relabel configs in sample agent-operator manifests (@hjet)

- Operator no longer set the `SecurityContext.Privileged` flag in the `config-reloader` container. (@hsyed-dojo)

- Add metrics for config reloads and config hash (@jcreixell)

v0.27.1 (2022-09-09)
--------------------

> **NOTE**: ARMv6 Docker images are no longer being published.
>
> We have stopped publishing Docker images for ARMv6 platforms.
> This is due to the new Ubuntu base image we are using that does not support ARMv6.
> The new Ubuntu base image has less reported CVEs, and allows us to provide more
> secure Docker images. We will still continue to publish ARMv6 release binaries and
> deb/rpm packages.

### Other Changes

- Switch docker image base from debian to ubuntu. (@captncraig)

v0.27.0 (2022-09-01)
--------------------

### Features

- Integrations: (beta) Add vmware_exporter integration (@rlankfo)

- App agent receiver: add Event kind to payload (@domasx2)

### Enhancements

- Tracing: Introduce a periodic appender to the remotewriteexporter to control sample rate. (@mapno)

- Tracing: Update OpenTelemetry dependency to v0.55.0. (@rfratto, @mapno)

- Add base agent-operator jsonnet library and generated manifests (@hjet)

- Add full (metrics, logs, K8s events) sample agent-operator jsonnet library and gen manifests (@hjet)

- Introduce new configuration fields for disabling Keep-Alives and setting the
  IdleConnectionTimeout when scraping. (@tpaschalis)

- Add field to Operator CRD to disable report usage functionality. (@marctc)

### Bugfixes

- Tracing: Fixed issue with the PromSD processor using the `connection` method to discover the IP
  address.  It was failing to match because the port number was included in the address string. (@jphx)

- Register prometheus discovery metrics. (@mattdurham)

- Fix seg fault when no instance parameter is provided for apache_http integration, using integrations-next feature flag. (@rgeyer)

- Fix grafanacloud-install.ps1 web request internal server error when fetching config. (@rlankfo)

- Fix snmp integration not passing module or walk_params parameters when scraping. (@rgeyer)

- Fix unmarshal errors (key "<walk_param name>" already set in map) for snmp integration config when walk_params is defined, and the config is reloaded. (@rgeyer)

### Other changes

- Update several go dependencies to resolve warnings from certain security scanning tools. None of the resolved vulnerabilities were known to be exploitable through the agent. (@captncraig)

- It is now possible to compile Grafana Agent using Go 1.19. (@rfratto)

v0.26.1 (2022-07-25)
--------------------

> **BREAKING CHANGES**: This release has breaking changes. Please read entries
> carefully and consult the [upgrade guide][] for specific instructions.

### Breaking changes

- Change windows certificate store so client certificate is no longer required in store. (@mattdurham)

### Bugfixes

- Operator: Fix issue where configured `targetPort` ServiceMonitors resulted in
  generating an incorrect scrape_config. (@rfratto)

- Build the Linux/AMD64 artifacts using the opt-out flag for the ebpf_exporter. (@tpaschalis)

v0.26.0 (2022-07-18)
--------------------

> **BREAKING CHANGES**: This release has breaking changes. Please read entries
> carefully and consult the [upgrade guide][] for specific instructions.

### Breaking changes

- Deprecated `server` YAML block fields have now been removed in favor of the
  command-line flags that replaced them. These fields were originally
  deprecated in v0.24.0. (@rfratto)

- Changed tail sampling policies to be configured as in the OpenTelemetry
  Collector. (@mapno)

### Features

- Introduce Apache HTTP exporter integration. (@v-zhuravlev)

- Introduce eBPF exporter integration. (@tpaschalis)

### Enhancements

- Truncate all records in WAL if repair attempt fails. (@rlankfo)

### Bugfixes

- Relative symlinks for promtail now work as expected. (@RangerCD, @mukerjee)

- Fix rate limiting implementation for the app agent receiver integration. (@domasx2)

- Fix mongodb exporter so that it now collects all metrics. (@mattdurham)

v0.25.1 (2022-06-16)
--------------------

### Bugfixes

- Integer types fail to unmarshal correctly in operator additional scrape configs. (@rlankfo)

- Unwrap replayWAL error before attempting corruption repair. (@rlankfo)

v0.25.0 (2022-06-06)
--------------------

> **BREAKING CHANGES**: This release has breaking changes. Please read entries
> carefully and consult the [upgrade guide][] for specific instructions.

### Breaking changes

- Traces: Use `rpc.grpc.status_code` attribute to determine
  span failed in the service graph processor (@rcrowe)

### Features

- Add HTTP endpoints to fetch active instances and targets for the Logs subsystem.
  (@marctc)

- (beta) Add support for using windows certificate store for TLS connections. (@mattdurham)

- Grafana Agent Operator: add support for integrations through an `Integration`
  CRD which is discovered by `GrafanaAgent`. (@rfratto)

- (experimental) Add app agent receiver integration. This depends on integrations-next being enabled
  via the `integrations-next` feature flag. Use `-enable-features=integrations-next` to use
  this integration. (@kpelelis, @domas)

- Introduce SNMP exporter integration. (@v-zhuravlev)

- Configure the agent to report the use of feature flags to grafana.com. (@marctc)

### Enhancements

- integrations-next: Integrations using autoscrape will now autoscrape metrics
  using in-memory connections instead of connecting to themselves over the
  network. As a result of this change, the `client_config` field has been
  removed. (@rfratto)

- Enable `proxy_url` support on `oauth2` for metrics and logs (update **prometheus/common** dependency to `v0.33.0`). (@martin-jaeger-maersk)

- `extra-scrape-metrics` can now be enabled with the `--enable-features=extra-scrape-metrics` feature flag. See <https://prometheus.io/docs/prometheus/2.31/feature_flags/#extra-scrape-metrics> for details. (@rlankfo)

- Resolved issue in v2 integrations where if an instance name was a prefix of another the route handler would fail to
  match requests on the longer name (@mattdurham)

- Set `include_metadata` to true by default for OTLP traces receivers (@mapno)

### Bugfixes

- Scraping service was not honoring the new server grpc flags `server.grpc.address`.  (@mattdurham)

### Other changes

- Update base image of official Docker containers from Debian buster to Debian
  bullseye. (@rfratto)

- Use Go 1.18 for builds. (@rfratto)

- Add `metrics` prefix to the url of list instances endpoint (`GET
  /agent/api/v1/instances`) and list targets endpoint (`GET
  /agent/api/v1/metrics/targets`). (@marctc)

- Add extra identifying labels (`job`, `instance`, `agent_hostname`) to eventhandler integration. (@hjet)

- Add `extra_labels` configuration to eventhandler integration. (@hjet)

v0.24.2 (2022-05-02)
--------------------

### Bugfixes

- Added configuration watcher delay to prevent race condition in cases where scraping service mode has not gracefully exited. (@mattdurham)

### Other changes

- Update version of node_exporter to include additional metrics for osx. (@v-zhuravlev)

v0.24.1 (2022-04-14)
--------------------

### Bugfixes

- Add missing version information back into `agentctl --version`. (@rlankfo)

- Bump version of github-exporter to latest upstream SHA 284088c21e7d, which
  includes fixes from bugs found in their latest tag. This includes a fix
  where not all releases where retrieved when pulling release information.
  (@rfratto)

- Set the `Content-Type` HTTP header to `application/json` for API endpoints
  returning json objects. (@marctc)

- Operator: fix issue where a `username_file` field was incorrectly set.
  (@rfratto)

- Initialize the logger with default `log_level` and `log_format` parameters.
  (@tpaschalis)

### Other changes

- Embed timezone data to enable Promtail pipelines using the `location` field
  on Windows machines. (@tpaschalis)

v0.24.0 (2022-04-07)
--------------------

> **BREAKING CHANGES**: This release has breaking changes. Please read entries
> carefully and consult the [upgrade guide][] for specific instructions.
>
> **GRAFANA AGENT OPERATOR USERS**: As of this release, Grafana Agent Operator
> does not support versions of Grafana Agent prior to v0.24.0.

### Breaking changes

- The following metrics will now be prefixed with `agent_dskit_` instead of
  `cortex_`: `cortex_kv_request_duration_seconds`,
  `cortex_member_consul_heartbeats_total`, `cortex_member_ring_tokens_owned`,
  `cortex_member_ring_tokens_to_own`, `cortex_ring_member_ownership_percent`,
  `cortex_ring_members`, `cortex_ring_oldest_member_timestamp`,
  `cortex_ring_tokens_owned`, `cortex_ring_tokens_total`. (@rlankfo)

- Traces: the `traces_spanmetrics_calls_total_total` metric has been renamed to
  `traces_spanmetrics_calls_total` (@fredr)

- Two new flags, `-server.http.enable-tls` and `-server.grpc.enable-tls` must
  be provided to explicitly enable TLS support. This is a change of the
  previous behavior where TLS support was enabled when a certificate pair was
  provided. (@rfratto)

- Many command line flags starting with `-server.` block have been renamed.
  (@rfratto)

- The `-log.level` and `-log.format` flags are removed in favor of being set in
  the configuration file. (@rfratto)

- Flags for configuring TLS have been removed in favor of being set in the
  configuration file. (@rfratto)

- Dynamic reload is no longer supported for deprecated server block fields.
  Changing a deprecated field will be ignored and cause the reload to fail.
  (@rfratto)

- The default HTTP listen address is now `127.0.0.1:12345`. Use the
  `-server.http.address` flag to change this value. (@rfratto)

- The default gRPC listen address is now `127.0.0.1:12346`. Use the
  `-server.grpc.address` flag to change this value. (@rfratto)

- `-reload-addr` and `-reload-port` have been removed. They are no longer
  necessary as the primary HTTP server is now static and can't be shut down in
  the middle of a `/-/reload` call. (@rfratto)

- (Only impacts `integrations-next` feature flag) Many integrations have been
  renamed to better represent what they are integrating with. For example,
  `redis_exporter` is now `redis`. This change requires updating
  `integrations-next`-enabled configuration files. This change also changes
  integration names shown in metric labels. (@rfratto)

- The deprecated `-prometheus.*` flags have been removed in favor of
  their `-metrics.*` counterparts. The `-prometheus.*` flags were first
  deprecated in v0.19.0. (@rfratto)

### Deprecations

- Most fields in the `server` block of the configuration file are
  now deprecated in favor of command line flags. These fields will be removed
  in the v0.26.0 release. Please consult the upgrade guide for more information
  and rationale. (@rfratto)

### Features

- Added config read API support to GrafanaAgent Custom Resource Definition.
  (@shamsalmon)

- Added consulagent_sd to target discovery. (@chuckyz)

- Introduce EXPERIMENTAL support for dynamic configuration. (@mattdurham)

- Introduced endpoint that accepts remote_write requests and pushes metrics data directly into an instance's WAL. (@tpaschalis)

- Added builds for linux/ppc64le. (@aklyachkin)

### Enhancements

- Tracing: Exporters can now be configured to use OAuth. (@canuteson)

- Strengthen readiness check for metrics instances. (@tpaschalis)

- Parameterize namespace field in sample K8s logs manifests (@hjet)

- Upgrade to Loki k87. (@rlankfo)

- Update Prometheus dependency to v2.34.0. (@rfratto)

- Update OpenTelemetry-collector dependency to v0.46.0. (@mapno)

- Update cAdvisor dependency to v0.44.0. (@rfratto)

- Update mongodb_exporter dependency to v0.31.2 (@mukerjee)

- Use grafana-agent/v2 Tanka Jsonnet to generate K8s manifests (@hjet)

- Replace agent-bare.yaml K8s sample Deployment with StatefulSet (@hjet)

- Improve error message for `agentctl` when timeout happens calling
  `cloud-config` command (@marctc)

- Enable integrations-next by default in agent-bare.yaml. Please note #1262 (@hjet)

### Bugfixes

- Fix Kubernetes manifests to use port `4317` for OTLP instead of the previous
  `55680` in line with the default exposed port in the agent.

- Ensure singleton integrations are honored in v2 integrations (@mattdurham)

- Tracing: `const_labels` is now correctly parsed in the remote write exporter.
  (@fredr)

- integrations-next: Fix race condition where metrics endpoints for
  integrations may disappear after reloading the config file. (@rfratto)

- Removed the `server.path_prefix` field which would break various features in
  Grafana Agent when set. (@rfratto)

- Fix issue where installing the DEB/RPM packages would overwrite the existing
  config files and environment files. (@rfratto)

- Set `grafanaDashboardFolder` as top level key in the mixin. (@Duologic)

- Operator: Custom Secrets or ConfigMaps to mount will no longer collide with
  the path name of the default secret mount. As a side effect of this bugfix,
  custom Secrets will now be mounted at
  `/var/lib/grafana-agent/extra-secrets/<secret name>` and custom ConfigMaps
  will now be mounted at `/var/lib/grafana-agent/extra-configmaps/<configmap
  name>`. This is not a breaking change as it was previously impossible to
  properly provide these custom mounts. (@rfratto)

- Flags accidentally prefixed with `-metrics.service..` (two `.` in a row) have
  now been fixed to only have one `.`. (@rfratto)

- Protect concurrent writes to the WAL in the remote write exporter (@mapno)

### Other changes

- The `-metrics.wal-directory` flag and `metrics.wal_directory` config option
  will now default to `data-agent/`, the same default WAL directory as
  Prometheus Agent. (@rfratto)

v0.23.0 (2022-02-10)
--------------------

### Enhancements

- Go 1.17 is now used for all builds of the Agent. (@tpaschalis)

- integrations-next: Add `extra_labels` to add a custom set of labels to
  integration targets. (@rfratto)

- The agent no longer appends duplicate exemplars. (@tpaschalis)

- Added Kubernetes eventhandler integration (@hjet)

- Enables sending of exemplars over remote write by default. (@rlankfo)

### Bugfixes

- Fixed issue where Grafana Agent may panic if there is a very large WAL
  loading while old WALs are being deleted or the `/agent/api/v1/targets`
  endpoint is called. (@tpaschalis)

- Fix panic in prom_sd_processor when address is empty (@mapno)

- Operator: Add missing proxy_url field from generated remote_write configs.
  (@rfratto)

- Honor the specified log format in the traces subsystem (@mapno)

- Fix typo in node_exporter for runit_service_dir. (@mattdurham)

- Allow inlining credentials in remote_write url. (@tpaschalis)

- integrations-next: Wait for integrations to stop when starting new instances
  or shutting down (@rfratto).

- Fix issue with windows_exporter mssql collector crashing the agent.
  (@mattdurham)

- The deb and rpm files will now ensure the /var/lib/grafana-agent data
  directory is created with permissions set to 0770. (@rfratto)

- Make agent-traces.yaml Namespace a template-friendly variable (@hjet)

- Disable `machine-id` journal vol by default in sample logs manifest (@hjet)

v0.22.0 (2022-01-13)
--------------------

> This release has deprecations. Please read entries carefully and consult
> the [upgrade guide][] for specific instructions.

### Deprecations

- The node_exporter integration's `netdev_device_whitelist` field is deprecated
  in favor of `netdev_device_include`. Support for the old field name will be
  removed in a future version. (@rfratto)

- The node_exporter integration's `netdev_device_blacklist` field is deprecated
  in favor of `netdev_device_include`. Support for the old field name will be
  removed in a future version. (@rfratto)

- The node_exporter integration's `systemd_unit_whitelist` field is deprecated
  in favor of `systemd_unit_include`. Support for the old field name will be
  removed in a future version. (@rfratto)

- The node_exporter integration's `systemd_unit_blacklist` field is deprecated
  in favor of `systemd_unit_exclude`. Support for the old field name will be
  removed in a future version. (@rfratto)

- The node_exporter integration's `filesystem_ignored_mount_points` field is
  deprecated in favor of `filesystem_mount_points_exclude`. Support for the old
  field name will be removed in a future version. (@rfratto)

- The node_exporter integration's `filesystem_ignored_fs_types` field is
  deprecated in favor of `filesystem_fs_types_exclude`. Support for the old
  field name will be removed in a future version. (@rfratto)

### Features

- (beta) Enable experimental config urls for fetching remote configs.
  Currently, only HTTP/S is supported. Pass the
  `-enable-features=remote-configs` flag to turn this on. (@rlankfo)

- Added [cAdvisor](https://github.com/google/cadvisor) integration. (@rgeyer)

- Traces: Add `Agent Tracing Pipeline` dashboard and alerts (@mapno)

- Traces: Support jaeger/grpc exporter (@nicoche)

- (beta) Enable an experimental integrations subsystem revamp. Pass
  `integrations-next` to `-enable-features` to turn this on. Reading the
  documentation for the revamp is recommended; enabling it causes breaking
  config changes. (@rfratto)

### Enhancements

- Traces: Improved pod association in PromSD processor (@mapno)

- Updated OTel to v0.40.0 (@mapno)

- Remote write dashboard: show in and out sample rates (@bboreham)

- Remote write dashboard: add mean latency (@bboreham)

- Update node_exporter dependency to v1.3.1. (@rfratto)

- Cherry-pick Prometheus PR #10102 into our Prometheus dependency (@rfratto).

### Bugfixes

- Fix usage of POSTGRES_EXPORTER_DATA_SOURCE_NAME when using postgres_exporter
  integration (@f11r)

- Change ordering of the entrypoint for windows service so that it accepts
  commands immediately (@mattdurham)

- Only stop WAL cleaner when it has been started (@56quarters)

- Fix issue with unquoted install path on Windows, that could allow escalation
  or running an arbitrary executable (@mattdurham)

- Fix cAdvisor so it collects all defined metrics instead of the last
  (@pkoenig10)

- Fix panic when using 'stdout' in automatic logging (@mapno)

- Grafana Agent Operator: The /-/ready and /-/healthy endpoints will
  no longer always return 404 (@rfratto).

### Other changes

- Remove log-level flag from systemd unit file (@jpkrohling)

v0.21.2 (2021-12-08)
--------------------

### Security fixes

- This release contains a fix for
  [CVE-2021-41090](https://github.com/grafana/agent/security/advisories/GHSA-9c4x-5hgq-q3wh).

### Other changes

- This release disables the existing `/-/config` and
  `/agent/api/v1/configs/{name}` endpoints by default. Pass the
  `--config.enable-read-api` flag at the command line to opt in to these
  endpoints.

v0.21.1 (2021-11-18)
--------------------

### Bugfixes

- Fix panic when using postgres_exporter integration (@saputradharma)

- Fix panic when dnsamsq_exporter integration tried to log a warning (@rfratto)

- Statsd Integration: Adding logger instance to the statsd mapper
  instantiation. (@gaantunes)

- Statsd Integration: Fix issue where mapped metrics weren't exposed to the
  integration. (@mattdurham)

- Operator: fix bug where version was a required field (@rfratto)

- Metrics: Only run WAL cleaner when metrics are being used and a WAL is
  configured. (@rfratto)

v0.21.0 (2021-11-17)
--------------------

### Enhancements

- Update Cortex dependency to v1.10.0-92-g85c378182. (@rlankfo)

- Update Loki dependency to v2.1.0-656-g0ae0d4da1. (@rlankfo)

- Update Prometheus dependency to v2.31.0 (@rlankfo)

- Add Agent Operator Helm quickstart guide (@hjet)

- Reorg Agent Operator quickstart guides (@hjet)

### Bugfixes

- Packaging: Use correct user/group env variables in RPM %post script (@simonc6372)

- Validate logs config when using logs_instance with automatic logging processor (@mapno)

- Operator: Fix MetricsInstance Service port (@hjet)

- Operator: Create govern service per Grafana Agent (@shturman)

- Operator: Fix relabel_config directive for PodLogs resource (@hjet)

- Traces: Fix `success_logic` code in service graphs processor (@mapno)

### Other changes

- Self-scraped integrations will now use an SUO-specific value for the `instance` label. (@rfratto)

- Traces: Changed service graphs store implementation to improve CPU performance (@mapno)

v0.20.1 (2021-12-08)
--------------------

> _NOTE_: The fixes in this patch are only present in v0.20.1 and >=v0.21.2.

### Security fixes

- This release contains a fix for
  [CVE-2021-41090](https://github.com/grafana/agent/security/advisories/GHSA-9c4x-5hgq-q3wh).

### Other changes

- This release disables the existing `/-/config` and
  `/agent/api/v1/configs/{name}` endpoitns by default. Pass the
  `--config.enable-read-api` flag at the command line to opt in to these
  endpoints.

v0.20.0 (2021-10-28)
--------------------

> **BREAKING CHANGES**: This release has breaking changes. Please read entries
> carefully and consult the [upgrade guide][] for specific instructions.

### Breaking Changes

- push_config is no longer supported in trace's config (@mapno)

### Features

- Operator: The Grafana Agent Operator can now generate a Kubelet service to
  allow a ServiceMonitor to collect Kubelet and cAdvisor metrics. This requires
  passing a `--kubelet-service` flag to the Operator in `namespace/name` format
  (like `kube-system/kubelet`). (@rfratto)

- Service graphs processor (@mapno)

### Enhancements

- Updated mysqld_exporter to v0.13.0 (@gaantunes)

- Updated postgres_exporter to v0.10.0 (@gaantunes)

- Updated redis_exporter to v1.27.1 (@gaantunes)

- Updated memcached_exporter to v0.9.0 (@gaantunes)

- Updated statsd_exporter to v0.22.2 (@gaantunes)

- Updated elasticsearch_exporter to v1.2.1 (@gaantunes)

- Add remote write to silent Windows Installer  (@mattdurham)

- Updated mongodb_exporter to v0.20.7 (@rfratto)

- Updated OTel to v0.36 (@mapno)

- Updated statsd_exporter to v0.22.2 (@mattdurham)

- Update windows_exporter to v0.16.0 (@rfratto, @mattdurham)

- Add send latency to agent dashboard (@bboreham)

### Bugfixes

- Do not immediately cancel context when creating a new trace processor. This
  was preventing scrape_configs in traces from functioning. (@lheinlen)

- Sanitize autologged Loki labels by replacing invalid characters with
  underscores (@mapno)

- Traces: remove extra line feed/spaces/tabs when reading password_file content
  (@nicoche)

- Updated envsubst to v2.0.0-20210730161058-179042472c46. This version has a
  fix needed for escaping values outside of variable substitutions. (@rlankfo)

- Grafana Agent Operator should no longer delete resources matching the names
  of the resources it manages. (@rfratto)

- Grafana Agent Operator will now appropriately assign an
  `app.kubernetes.io/managed-by=grafana-agent-operator` to all created
  resources. (@rfratto)

### Other changes

- Configuration API now returns 404 instead of 400 when attempting to get or
  delete a config which does not exist. (@kgeckhart)

- The windows_exporter now disables the textfile collector by default.
  (@rfratto)

v0.19.0 (2021-09-29)
--------------------

> **BREAKING CHANGES**: This release has breaking changes. Please read entries
> carefully and consult the [upgrade guide][] for specific instructions.

### Breaking Changes

- Reduced verbosity of tracing autologging by not logging `STATUS_CODE_UNSET`
  status codes. (@mapno)

- Operator: rename `Prometheus*` CRDs to `Metrics*` and `Prometheus*` fields to
  `Metrics*`. (@rfratto)

- Operator: CRDs are no longer referenced using a hyphen in the name to be
  consistent with how Kubernetes refers to resources. (@rfratto)

- `prom_instance` in the spanmetrics config is now named `metrics_instance`.
  (@rfratto)

### Deprecations

- The `loki` key at the root of the config file has been deprecated in favor of
  `logs`. `loki`-named fields in `automatic_logging` have been renamed
  accordinly: `loki_name` is now `logs_instance_name`, `loki_tag` is now
  `logs_instance_tag`, and `backend: loki` is now `backend: logs_instance`.
  (@rfratto)

- The `prometheus` key at the root of the config file has been deprecated in
  favor of `metrics`. Flag names starting with `prometheus.` have also been
  deprecated in favor of the same flags with the `metrics.` prefix. Metrics
  prefixed with `agent_prometheus_` are now prefixed with `agent_metrics_`.
  (@rfratto)

- The `tempo` key at the root of the config file has been deprecated in favor
  of `traces`. (@mattdurham)

### Features

- Added [GitHub exporter](https://github.com/infinityworks/github-exporter)
  integration. (@rgeyer)

- Add TLS config options for tempo `remote_write`s. (@mapno)

- Support autologging span attributes as log labels (@mapno)

- Put Tests requiring Network Access behind a -online flag (@flokli)

- Add logging support to the Grafana Agent Operator. (@rfratto)

- Add `operator-detach` command to agentctl to allow zero-downtime upgrades
  when removing an Operator CRD. (@rfratto)

- The Grafana Agent Operator will now default to deploying the matching release
  version of the Grafana Agent instead of v0.14.0. (@rfratto)

### Enhancements

- Update OTel dependency to v0.30.0 (@mapno)

- Allow reloading configuration using `SIGHUP` signal. (@tharun208)

- Add HOSTNAME environment variable to service file to allow for expanding the
  $HOSTNAME variable in agent config.  (@dfrankel33)

- Update jsonnet-libs to 1.21 for Kubernetes 1.21+ compatability. (@MurzNN)

- Make method used to add k/v to spans in prom_sd processor configurable.
  (@mapno)

### Bugfixes

- Regex capture groups like `${1}` will now be kept intact when using
  `-config.expand-env`. (@rfratto)

- The directory of the logs positions file will now properly be created on
  startup for all instances. (@rfratto)

- The Linux system packages will now configure the grafana-agent user to be a
  member of the adm and systemd-journal groups. This will allow logs to read
  from journald and /var/log by default. (@rfratto)

- Fix collecting filesystem metrics on Mac OS (darwin) in the `node_exporter`
  integration default config. (@eamonryan)

- Remove v0.0.0 flags during build with no explicit release tag (@mattdurham)

- Fix issue with global scrape_interval changes not reloading integrations
  (@kgeckhart)

- Grafana Agent Operator will now detect changes to referenced ConfigMaps and
  Secrets and reload the Agent properly. (@rfratto)

- Grafana Agent Operator's object label selectors will now use Kubernetes
  defaults when undefined (i.e., default to nothing). (@rfratto)

- Fix yaml marshalling tag for cert_file in kafka exporter agent config.
  (@rgeyer)

- Fix warn-level logging of dropped targets. (@james-callahan)

- Standardize scrape_interval to 1m in examples. (@mattdurham)

v0.18.4 (2021-09-14)
--------------------

### Enhancements

- Add `agent_prometheus_configs_changed_total` metric to track instance config
  events. (@rfratto)

### Bugfixes

- Fix info logging on windows. (@mattdurham)

- Scraping service: Ensure that a reshard is scheduled every reshard
  interval. (@rfratto)

v0.18.3 (2021-09-08)
--------------------

### Bugfixes

- Register missing metric for configstore consul request duration. (@rfratto)

- Logs should contain a caller field with file and line numbers again
  (@kgeckhart)

- In scraping service mode, the polling configuration refresh should honor
  timeout. (@mattdurham)

- In scraping service mode, the lifecycle reshard should happen using a
  goroutine. (@mattdurham)

- In scraping service mode, scraping service can deadlock when reloading during
  join. (@mattdurham)

- Scraping service: prevent more than one refresh from being queued at a time.
  (@rfratto)

v0.18.2 (2021-08-12)
--------------------

### Bugfixes

- Honor the prefix and remove prefix from consul list results (@mattdurham)

v0.18.1 (2021-08-09)
--------------------

### Bugfixes

- Reduce number of consul calls when ran in scrape service mode (@mattdurham)

v0.18.0 (2021-07-29)
--------------------

### Features

- Added [GitHub exporter](https://github.com/infinityworks/github-exporter)
  integration. (@rgeyer)

- Add support for OTLP HTTP trace exporting. (@mapno)

### Enhancements

- Switch to drone for releases. (@mattdurham)

- Update postgres_exporter to a [branch of](https://github.com/grafana/postgres_exporter/tree/exporter-package-v0.10.0) v0.10.0

### Bugfixes

- Enabled flag for integrations is not being honored. (@mattdurham)

v0.17.0 (2021-07-15)
--------------------

### Features

- Added [Kafka Lag exporter](https://github.com/davidmparrott/kafka_exporter)
  integration. (@gaantunes)

### Bugfixes

- Fix race condition that may occur and result in a panic when initializing
  scraping service cluster. (@rfratto)

v0.16.1 (2021-06-22)
--------------------

### Bugfixes

- Fix issue where replaying a WAL caused incorrect metrics to be sent over
  remote write. (@rfratto)

v0.16.0 (2021-06-17)
--------------------

### Features

- (beta) A Grafana Agent Operator is now available. (@rfratto)

### Enhancements

- Error messages when installing the Grafana Agent for Grafana Cloud will now
  be shown. (@rfratto)

### Bugfixes

- Fix a leak in the shared string interner introduced in v0.14.0. This fix was
  made to a [dependency](https://github.com/grafana/prometheus/pull/21).
  (@rfratto)

- Fix issue where a target will fail to be scraped for the process lifetime if
  that target had gone down for long enough that its series were removed from
  the in-memory cache (2 GC cycles). (@rfratto)

v0.15.0 (2021-06-03)
--------------------

> **BREAKING CHANGES**: This release has breaking changes. Please read entries
> carefully and consult the [upgrade guide][] for specific instructions.

### Breaking Changes

- The configuration of Tempo Autologging has changed. (@mapno)

### Features

- Add support for exemplars. (@mapno)

### Enhancements

- Add the option to log to stdout instead of a Loki instance. (@joe-elliott)

- Update Cortex dependency to v1.8.0.

- Running the Agent as a DaemonSet with host_filter and role: pod should no
  longer cause unnecessary load against the Kubernetes SD API. (@rfratto)

- Update Prometheus to v2.27.0. (@mapno)

- Update Loki dependency to d88f3996eaa2. This is a non-release build, and was
  needed to support exemplars. (@mapno)

- Update Cortex dependency to d382e1d80eaf. This is a non-release build, and
  was needed to support exemplars. (@mapno)

### Bugfixes

- Host filter relabeling rules should now work. (@rfratto)

- Fixed issue where span metrics where being reported with wrong time unit.
  (@mapno)

### Other changes

- Intentionally order tracing processors. (@joe-elliott)

v0.14.0 (2021-05-24)
--------------------

> **BREAKING CHANGES**: This release has breaking changes. Please read entries
> carefully and consult the [upgrade guide][] for specific instructions.
>
> **STABILITY NOTICE**: As of this release, functionality that is not
> recommended for production use and is expected to change will be tagged
> interchangably as "experimental" or "beta."

### Security fixes

- The Scraping service API will now reject configs that read credentials from
  disk by default. This prevents malicious users from reading arbitrary files
  and sending their contents over the network. The old behavior can be
  re-enabled by setting `dangerous_allow_reading_files: true` in the scraping
  service config. (@rfratto)

### Breaking changes

- Configuration for SigV4 has changed. (@rfratto)

### Deprecations

- `push_config` is now supplanted by `remote_block` and `batch`. `push_config`
  will be removed in a future version (@mapno)

### Features

- (beta) New integration: windows_exporter (@mattdurham)

- (beta) Grafana Agent Windows Installer is now included as a release artifact.
  (@mattdurham)

- Official M1 Mac release builds will now be generated! Look for
  `agent-darwin-arm64` and `agentctl-darwin-arm64` in the release assets.
  (@rfratto)

- Add support for running as a Windows service (@mattdurham)

- (beta) Add /-/reload support. It is not recommended to invoke `/-/reload`
  against the main HTTP server. Instead, two new command-line flags have been
  added: `--reload-addr` and `--reload-port`. These will launch a
  `/-/reload`-only HTTP server that can be used to safely reload the Agent's
  state.  (@rfratto)

- Add a /-/config endpoint. This endpoint will return the current configuration
  file with defaults applied that the Agent has loaded from disk. (@rfratto)

- (beta) Support generating metrics and exposing them via a Prometheus exporter
  from span data. (@yeya24)

- Tail-based sampling for tracing pipelines (@mapno)

- Added Automatic Logging feature for Tempo (@joe-elliott)

- Disallow reading files from within scraping service configs by default.
  (@rfratto)

- Add remote write for span metrics (@mapno)

### Enhancements

- Support compression for trace export. (@mdisibio)

- Add global remote_write configuration that is shared between all instances
  and integrations. (@mattdurham)

- Go 1.16 is now used for all builds of the Agent. (@rfratto)

- Update Prometheus dependency to v2.26.0. (@rfratto)

- Upgrade `go.opentelemetry.io/collector` to v0.21.0 (@mapno)

- Add kafka trace receiver (@mapno)

- Support mirroring a trace pipeline to multiple backends (@mapno)

- Add `headers` field in `remote_write` config for Tempo. `headers` specifies
  HTTP headers to forward to the remote endpoint. (@alexbiehl)

- Add silent uninstall to Windows Uninstaller. (@mattdurham)

### Bugfixes

- Native Darwin arm64 builds will no longer crash when writing metrics to the
  WAL. (@rfratto)

- Remote write endpoints that never function across the lifetime of the Agent
  will no longer prevent the WAL from being truncated. (@rfratto)

- Bring back FreeBSD support. (@rfratto)

- agentctl will no longer leak WAL resources when retrieving WAL stats.
  (@rfratto)

- Ensure defaults are applied to undefined sections in config file. This fixes
  a problem where integrations didn't work if `prometheus:` wasn't configured.
  (@rfratto)

- Fixed issue where automatic logging double logged "svc". (@joe-elliott)

### Other changes

- The Grafana Cloud Agent has been renamed to the Grafana Agent. (@rfratto)

- Instance configs uploaded to the Config Store API will no longer be stored
  along with the global Prometheus defaults. This is done to allow globals to
  be updated and re-apply the new global defaults to the configs from the
  Config Store. (@rfratto)

- The User-Agent header sent for logs will now be `GrafanaAgent/<version>`
  (@rfratto)

- Add `tempo_spanmetrics` namespace in spanmetrics (@mapno)

v0.13.1 (2021-04-09)
--------------------

### Bugfixes

- Validate that incoming scraped metrics do not have an empty label set or a
  label set with duplicate labels, mirroring the behavior of Prometheus.
  (@rfratto)

v0.13.0 (2021-02-25)
--------------------

> The primary branch name has changed from `master` to `main`. You may have to
> update your local checkouts of the repository to point at the new branch name.

### Features

- postgres_exporter: Support query_path and disable_default_metrics. (@rfratto)

### Enhancements

- Support other architectures in installation script. (@rfratto)

- Allow specifying custom wal_truncate_frequency per integration. (@rfratto)

- The SigV4 region can now be inferred using the shared config (at
  `$HOME/.aws/config`) or environment variables (via `AWS_CONFIG`). (@rfratto)

- Update Prometheus dependency to v2.25.0. (@rfratto)

### Bugfixes

- Not providing an `-addr` flag for `agentctl config-sync` will no longer
  report an error and will instead use the pre-existing default value.
  (@rfratto)

- Fixed a bug from v0.12.0 where the Loki installation script failed because
  positions_directory was not set. (@rfratto)

- Reduce the likelihood of dataloss during a remote_write-side outage by
  increasing the default wal_truncation_frequency to 60m and preventing the WAL
  from being truncated if the last truncation timestamp hasn't changed. This
  change increases the size of the WAL on average, and users may configure a
  lower wal_truncation_frequency to deliberately choose a smaller WAL over
  write guarantees. (@rfratto)

- Add the ability to read and serve HTTPS integration metrics when given a set
  certificates (@mattdurham)

v0.12.0 (2021-02-05)
--------------------

> **BREAKING CHANGES**: This release has breaking changes. Please read entries
> carefully and consult the [upgrade guide][] for specific instructions.

### Breaking Changes

- The configuration format for the `loki` block has changed. (@rfratto)

- The configuration format for the `tempo` block has changed. (@rfratto)

### Features

- Support for multiple Loki Promtail instances has been added. (@rfratto)

- Support for multiple Tempo instances has been added. (@rfratto)

- Added [ElasticSearch exporter](https://github.com/justwatchcom/elasticsearch_exporter)
  integration. (@colega)

### Enhancements

- `.deb` and `.rpm` packages are now generated for all supported architectures.
  The architecture of the AMD64 package in the filename has been renamed to
  `amd64` to stay synchronized with the architecture name presented from other
  release assets. (@rfratto)

- The `/agent/api/v1/targets` API will now include discovered labels on the
  target pre-relabeling in a `discovered_labels` field. (@rfratto)

- Update Loki to 59a34f9867ce. This is a non-release build, and was needed to
  support multiple Loki instances. (@rfratto)

- Scraping service: Unhealthy Agents in the ring will no longer cause job
  distribution to fail. (@rfratto)

- Scraping service: Cortex ring metrics (prefixed with cortex_ring_) will now
  be registered for tracking the state of the hash ring. (@rfratto)

- Scraping service: instance config ownership is now determined by the hash of
  the instance config name instead of the entire config. This means that
  updating a config is guaranteed to always hash to the same Agent, reducing
  the number of metrics gaps. (@rfratto)

- Only keep a handful of K8s API server metrics by default to reduce default
  active series usage. (@hjet)

- Go 1.15.8 is now used for all distributions of the Agent. (@rfratto)

### Bugfixes

- `agentctl config-check` will now work correctly when the supplied config file
  contains integrations. (@hoenn)

v0.11.0 (2021-01-20)
--------------------

### Features

- ARMv6 builds of `agent` and `agentctl` will now be included in releases to
  expand Agent support to cover all models of Raspberry Pis. ARMv6 docker
  builds are also now available. (@rfratto)

- Added `config-check` subcommand for `agentctl` that can be used to validate
  Agent configuration files before attempting to load them in the `agent`
  itself. (@56quarters)

### Enhancements

- A sigv4 install script for Prometheus has been added. (@rfratto)

- NAMESPACE may be passed as an environment variable to the Kubernetes install
  scripts to specify an installation namespace. (@rfratto)

### Bugfixes

- The K8s API server scrape job will use the API server Service name when
  resolving IP addresses for Prometheus service discovery using the "Endpoints"
  role. (@hjet)

- The K8s manifests will no longer include the `default/kubernetes` job twice
  in both the DaemonSet and the Deployment. (@rfratto)

v0.10.0 (2021-01-13)
--------------------

### Features

- Prometheus `remote_write` now supports SigV4 authentication using the
  [AWS default credentials chain](https://docs.aws.amazon.com/sdk-for-java/v1/developer-guide/credentials.html).
  This enables the Agent to send metrics to Amazon Managed Prometheus without
  needing the [SigV4 Proxy](https://github.com/awslabs/aws-sigv4-proxy).
  (@rfratto)

### Enhancements

- Update `redis_exporter` to v1.15.0. (@rfratto)

- `memcached_exporter` has been updated to v0.8.0. (@rfratto)

- `process-exporter` has been updated to v0.7.5. (@rfratto)

- `wal_cleanup_age` and `wal_cleanup_period` have been added to the top-level
  Prometheus configuration section. These settings control how Write Ahead Logs
  (WALs) that are not associated with any instances are cleaned up. By default,
  WALs not associated with an instance that have not been written in the last
  12 hours are eligible to be cleaned up. This cleanup can be disabled by
  setting `wal_cleanup_period` to `0`. (@56quarters)

- Configuring logs to read from the systemd journal should now work on journals
  that use +ZSTD compression. (@rfratto)

### Bugfixes

- Integrations will now function if the HTTP listen address was set to a value
  other than the default. (@mattdurham)

- The default Loki installation will now be able to write its positions file.
  This was prevented by accidentally writing to a readonly volume mount.
  (@rfratto)

v0.9.1 (2021-01-04)
-------------------

### Enhancements

- agentctl will now be installed by the rpm and deb packages as
  `grafana-agentctl`. (@rfratto)

v0.9.0 (2020-12-10)
-------------------

### Features

- Add support to configure TLS config for the Tempo exporter to use
  insecure_skip_verify to disable TLS chain verification. (@bombsimon)

- Add `sample-stats` to `agentctl` to search the WAL and return a summary of
  samples of series matching the given label selector. (@simonswine)

- New integration:
  [postgres_exporter](https://github.com/wrouesnel/postgres_exporter)
  (@rfratto)

- New integration:
  [statsd_exporter](https://github.com/prometheus/statsd_exporter) (@rfratto)

- New integration:
  [consul_exporter](https://github.com/prometheus/consul_exporter) (@rfratto)

- Add optional environment variable substitution of configuration file.
  (@dcseifert)

### Enhancements

- `min_wal_time` and `max_wal_time` have been added to the instance config
  settings, guaranteeing that data in the WAL will exist for at least
  `min_wal_time` and will not exist for longer than `max_wal_time`. This change
  will increase the size of the WAL slightly but will prevent certain scenarios
  where data is deleted before it is sent. To revert back to the old behavior,
  set `min_wal_time` to `0s`. (@rfratto)

- Update `redis_exporter` to v1.13.1. (@rfratto)

- Bump OpenTelemetry-collector dependency to v0.16.0. (@bombsimon)

### Bugfixes

- Fix issue where the Tempo example manifest could not be applied because the
  port names were too long. (@rfratto)

- Fix issue where the Agent Kubernetes manifests may not load properly on AKS.
  (#279) (@rfratto)

### Other changes

- The User-Agent header sent for logs will now be `GrafanaCloudAgent/<version>`
  (@rfratto)

v0.8.0 (2020-11-06)
-------------------

### Features

- New integration: [dnsamsq_exporter](https://github.com/google/dnsamsq_exporter)
  (@rfratto).

- New integration: [memcached_exporter](https://github.com/prometheus/memcached_exporter)
  (@rfratto).

### Enhancements

- Add `<integration name>_build_info` metric to all integrations. The build
  info displayed will match the build information of the Agent and _not_ the
  embedded exporter. This metric is used by community dashboards, so adding it
  to the Agent increases compatibility with existing dashboards that depend on
  it existing. (@rfratto)

- Bump OpenTelemetry-collector dependency to 0.14.0 (@joe-elliott)

### Bugfixes

- Error messages when retrieving configs from the KV store will now be logged,
  rather than just logging a generic message saying that retrieving the config
  has failed. (@rfratto)

v0.7.2 (2020-10-29)
-------------------

### Enhancements

- Bump Prometheus dependency to 2.21. (@rfratto)

- Bump OpenTelemetry-collector dependency to 0.13.0 (@rfratto)

- Bump Promtail dependency to 2.0. (@rfratto)

- Enhance host_filtering mode to support targets from Docker Swarm and Consul.
  Also, add a `host_filter_relabel_configs` to that will apply relabeling rules
  for determining if a target should be dropped. Add a documentation section
  explaining all of this in detail. (@rfratto)

### Bugfixes

- Fix deb package prerm script so that it stops the agent on package removal.
  (@jdbaldry)

- Fix issue where the `push_config` for Tempo field was expected to be
  `remote_write`. `push_config` now works as expected. (@rfratto)

v0.7.1 (2020-10-23)
-------------------

### Bugfixes

- Fix issue where ARM binaries were not published with the GitHub release.

v0.7.0 (2020-10-23)
-------------------

### Features

- Added Tracing Support. (@joe-elliott)

- Add RPM and deb packaging. (@jdbaldry, @simon6372)

- arm64 and arm/v7 Docker containers and release builds are now available for
  `agent` and `agentctl`. (@rfratto)

- Add `wal-stats` and `target-stats` tooling to `agentctl` to discover WAL and
  cardinality issues. (@rfratto)

- [mysqld_exporter](https://github.com/prometheus/mysqld_exporter) is now
  embedded and available as an integration. (@rfratto)

- [redis_exporter](https://github.com/oliver006/redis_exporter) is now embedded
  and available as an integration. (@dafydd-t)

### Enhancements

- Resharding the cluster when using the scraping service mode now supports
  timeouts through `reshard_timeout`. The default value is `30s.` This timeout
  applies to cluster-wide reshards (performed when joining and leaving the
  cluster) and local reshards (done on the `reshard_interval`). (@rfratto)

### Bugfixes

- Fix issue where integrations crashed with instance_mode was set to `distinct`
  (@rfratto)

- Fix issue where the `agent` integration did not work on Windows (@rfratto).

- Support URL-encoded paths in the scraping service API. (@rfratto)

- The instance label written from replace_instance_label can now be overwritten
  with relabel_configs. This bugfix slightly modifies the behavior of what data
  is stored. The final instance label will now be stored in the WAL rather than
  computed by remote_write. This change should not negatively affect existing
  users. (@rfratto)

v0.6.1 (2020-04-11)
-------------------

### Bugfixes

- Fix issue where build information was empty when running the Agent with
  --version. (@rfratto)

- Fix issue where updating a config in the scraping service may fail to pick up
  new targets. (@rfratto)

- Fix deadlock that slowly prevents the Agent from scraping targets at a high
  scrape volume. (@rfratto)

v0.6.0 (2020-09-04)
-------------------

### Breaking Changes

- The Configs API will now disallow two instance configs having multiple
  `scrape_configs` with the same `job_name`. This was needed for the instance
  sharing mode, where combined instances may have duplicate `job_names` across
  their `scrape_configs`. This brings the scraping service more in line with
  Prometheus, where `job_names` must globally be unique. This change also
  disallows concurrent requests to the put/apply config API endpoint to prevent
  a race condition of two conflicting configs being applied at the same time.
  (@rfratto)

### Deprecations

- `use_hostname_label` is now supplanted by `replace_instance_label`.
  `use_hostname_label` will be removed in a future version. (@rfratto)

### Features

- The Grafana Agent can now collect logs and send to Loki. This is done by
  embedding Promtail, the official Loki log collection client. (@rfratto)

- Integrations can now be enabled without scraping. Set scrape_integrations to
  `false` at the `integrations` key or within the specific integration you
  don't want to scrape. This is useful when another Agent or Prometheus server
  will scrape the integration. (@rfratto)

- [process-exporter](https://github.com/ncabatoff/process-exporter) is now
  embedded as `process_exporter`. The hypen has been changed to an underscore
  in the config file to retain consistency with `node_exporter`. (@rfratto)

### Enhancements

- A new config option, `replace_instance_label`, is now available for use with
  integrations. When this is true, the instance label for all metrics coming
  from an integration will be replaced with the machine's hostname rather than
  127.0.0.1. (@rfratto)

- The embedded Prometheus version has been updated to 2.20.1. (@rfratto,
  @gotjosh)

- The User-Agent header written by the Agent when remote_writing will now be
  `GrafanaCloudAgent/<Version>` instead of `Prometheus/<Prometheus Version>`.
  (@rfratto)

- The subsystems of the Agent (`prometheus`, `loki`) are now made optional.
  Enabling integrations also implicitly enables the associated subsystem. For
  example, enabling the `agent` or `node_exporter` integration will force the
  `prometheus` subsystem to be enabled.  (@rfratto)

### Bugfixes

- The documentation for Tanka configs is now correct. (@amckinley)

- Minor corrections and spelling issues have been fixed in the Overview
  documentation. (@amckinley)

- The new default of `shared` instances mode broke the metric value for
  `agent_prometheus_active_configs`, which was tracking the number of combined
  configs (i.e., number of launched instances). This metric has been fixed and
  a new metric, `agent_prometheus_active_instances`, has been added to track
  the numbger of launched instances. If instance sharing is not enabled, both
  metrics will share the same value. (@rfratto)

- `remote_write` names in a group will no longer be copied from the
  remote_write names of the first instance in the group. Rather, all
  remote_write names will be generated based on the first 6 characters of the
  group hash and the first six characters of the remote_write hash. (@rfratto)

- Fix a panic that may occur during shutdown if the WAL is closed in the middle
  of the WAL being truncated. (@rfratto)

v0.5.0 (2020-08-12)
-------------------

### Features

- A [scrape targets API](https://github.com/grafana/agent/blob/main/docs/api.md#list-current-scrape-targets)
  has been added to show every target the Agent is currently scraping, when it
  was last scraped, how long it took to scrape, and errors from the last
  scrape, if any. (@rfratto)

- "Shared Instance Mode" is the new default mode for spawning Prometheus
  instances, and will improve CPU and memory usage for users of integrations
  and the scraping service. (@rfratto)

### Enhancements

- Memory stability and utilization of the WAL has been improved, and the
  reported number of active series in the WAL will stop double-counting
  recently churned series. (@rfratto)

- Changing scrape_configs and remote_write configs for an instance will now be
  dynamically applied without restarting the instance. This will result in less
  missing metrics for users of the scraping service that change a config.
  (@rfratto)

- The Tanka configuration now uses k8s-alpha. (@duologic)

### Bugfixes

- The Tanka configuration will now also deploy a single-replica deployment
  specifically for scraping the Kubernetes API. This deployment acts together
  with the Daemonset to scrape the full cluster and the control plane.
  (@gotjosh)

- The node_exporter filesystem collector will now work on Linux systems without
  needing to manually set the blocklist and allowlist of filesystems.
  (@rfratto)

v0.4.0 (2020-06-18)
-------------------

### Features

- Support for integrations has been added. Integrations can be any embedded
  tool, but are currently used for embedding exporters and generating scrape
  configs. (@rfratto)

- node_exporter has been added as an integration. This is the full version of
  node_exporter with the same configuration options. (@rfratto)

- An Agent integration that makes the Agent automatically scrape itself has
  been added. (@rfratto)

### Enhancements

- The WAL can now be truncated if running the Agent without any remote_write
  endpoints. (@rfratto)

### Bugfixes

- Prevent the Agent from crashing when a global Prometheus config stanza is not
  provided. (@robx)

- Enable agent host_filter in the Tanka configs, which was disabled by default
  by mistake. (@rfratto)

v0.3.2 (2020-05-29)
-------------------

### Features

- Tanka configs that deploy the scraping service mode are now available
  (@rfratto)

- A k3d example has been added as a counterpart to the docker-compose example.
  (@rfratto)

### Enhancements

- Labels provided by the default deployment of the Agent (Kubernetes and Tanka)
  have been changed to align with the latest changes to grafana/jsonnet-libs.
  The old `instance` label is now called `pod`, and the new `instance` label is
  unique. A `container` label has also been added. The Agent mixin has been
  subsequently updated to also incorporate these label changes. (@rfratto)

- The `remote_write` and `scrape_config` sections now share the same
  validations as Prometheus (@rfratto)

- Setting `wal_truncation_frequency` to less than the scrape interval is now
  disallowed (@rfratto)

### Bugfixes

- A deadlock in scraping service mode when updating a config that shards to the
  same node has been fixed (@rfratto)

- `remote_write` config stanzas will no longer ignore `password_file`
  (@rfratto)

- `scrape_config` client secrets (e.g., basic auth, bearer token,
  `password_file`) will now be properly retained in scraping service mode
  (@rfratto)

- Labels for CPU, RX, and TX graphs in the Agent Operational dashboard now
  correctly show the pod name of the Agent instead of the exporter name.
  (@rfratto)

v0.3.1 (2020-05-20)
-------------------

### Features

- The Agent has upgraded its vendored Prometheus to v2.18.1 (@gotjosh,
  @rfratto)

### Bugfixes

- A typo in the Tanka configs and Kubernetes manifests that prevents the Agent
  launching with v0.3.0 has been fixed (@captncraig)

- Fixed a bug where Tanka mixins could not be used due to an issue with the
  folder placement enhancement (@rfratto)

### Enhancements

- `agentctl` and the config API will now validate that the YAML they receive
  are valid instance configs. (@rfratto)

v0.3.0 (2020-05-13)
-------------------

### Features

- A third operational mode called "scraping service mode" has been added. A KV
  store is used to store instance configs which are distributed amongst a
  clustered set of Agent processes, dividing the total scrape load across each
  agent. An API is exposed on the Agents to list, create, update, and delete
  instance configurations from the KV store. (@rfratto)

- An "agentctl" binary has been released to interact with the new instance
  config management API created by the "scraping service mode." (@rfratto,
  @hoenn)

- The Agent now includes readiness and healthiness endpoints. (@rfratto)

### Enhancements

- The YAML files are now parsed strictly and an invalid YAML will generate an
  error at runtime. (@hoenn)

- The default build mode for the Docker containers is now release, not debug.
  (@rfratto)

- The Grafana Agent Tanka Mixins now are placed in an "Agent" folder within
  Grafana. (@cyriltovena)

v0.2.0 (2020-04-09)
-------------------

### Features

- The Prometheus remote write protocol will now send scraped metadata (metric
  name, help, type and unit). This results in almost negligent bytes sent
  increase as metadata is only sent every minute. It is on by default.
  (@gotjosh)

  These metrics are available to monitor metadata being sent:
  - `prometheus_remote_storage_succeeded_metadata_total`
  - `prometheus_remote_storage_failed_metadata_total`
  - `prometheus_remote_storage_retried_metadata_total`
  - `prometheus_remote_storage_sent_batch_duration_seconds` and
    `prometheus_remote_storage_sent_bytes_total` have a new label “type” with
    the values of `metadata` or `samples`.

### Enhancements

- The Agent has upgraded its vendored Prometheus to v2.17.1 (@rfratto)

### Bugfixes

- Invalid configs passed to the agent will now stop the process after they are
  logged as invalid; previously the Agent process would continue. (@rfratto)

- Enabling host_filter will now allow metrics from node role Kubernetes service
  discovery to be scraped properly (e.g., cAdvisor, Kubelet). (@rfratto)

v0.1.1 (2020-03-16)
-------------------

### Other changes

- Nits in documentation (@sh0rez)

- Fix various dashboard mixin problems from v0.1.0 (@rfratto)

- Pass through release tag to `docker build` (@rfratto)

v0.1.0 (2020-03-16)
-------------------

> First release!

### Features

- Support for scraping Prometheus metrics and sharding the agent through the
  presence of a `host_filter` flag within the Agent configuration file.

[upgrade guide]: https://grafana.com/docs/agent/latest/upgrade-guide/
[contributors guide]: ./docs/developer/contributing.md#updating-the-changelog<|MERGE_RESOLUTION|>--- conflicted
+++ resolved
@@ -26,12 +26,10 @@
 - Clustering: Nodes take part in distributing load only after loading their
   component graph. (@tpaschalis)
 
-<<<<<<< HEAD
+- Allow `loki.source.file` to define the encoding of files. (@tpaschalis)
+
 - Update `memcached_exporter` to `v0.13.0`, which includes bugfixes, new metrics,
   and the option to connect with TLS. (@spartan0x117)
-=======
-- Allow `loki.source.file` to define the encoding of files. (@tpaschalis)
->>>>>>> 1c2822a9
 
 - New Grafana Agent Flow components:
 
