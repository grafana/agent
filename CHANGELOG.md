# Changelog

> _Contributors should read our [contributors guide][] for instructions on how
> to update the changelog._

This document contains a historical list of changes between releases. Only
changes that impact end-user behavior are listed; changes to documentation or
internal API changes are not present.

Main (unreleased)
-----------------

### Features

- The Pyroscope scrape component computes and sends delta profiles automatically when required to reduce bandwidth usage. (@cyriltovena)

- Support `stage.geoip` in `loki.process`. (@akselleirv)

- Integrations: Introduce the `squid` integration. (@armstrmi)

- New Grafana Agent Flow components:

  - `prometheus.exporter.kafka` collects metrics from Kafka Server (@oliver-zhang)
  - `otelcol.processor.attributes` accepts telemetry data from other `otelcol`
    components and modifies attributes of a span, log, or metric. (@ptodev)
<<<<<<< HEAD
  - `prometheus.exporter.cloudwatch` - scrape AWS CloudWatch metrics (@thepalbi)

=======
  - `prometheus.exporter.squid` collects metrics from a squid server. (@armstrmi)
>>>>>>> 23320d97

### Enhancements

- Attributes and blocks set to their default values will no longer be shown in the Flow UI. (@rfratto)

- Tanka config: retain cAdvisor metrics for system processes (Kubelet, Containerd, etc.) (@bboreham)

- Update cAdvisor dependency to v0.47.0. (@jcreixell)

- Upgrade and improve Cloudwatch exporter integration (@thepalbi)

- Update `node_exporter` dependency to v1.6.0. (@spartan0x117)

- Enable `prometheus.relabel` to work with Prometheus' Native Histograms. (@tpaschalis)

- Update `dnsmasq_exporter` to last version. (@marctc)

- Add deployment spec options to describe operator's Prometheus Config Reloader image. (@alekseybb197)

### Bugfixes

- Add signing region to remote.s3 component for use with custom endpoints so that Authorization Headers work correctly when
  proxying requests. (@mattdurham)

- Fix oauth default scope in `loki.source.azure_event_hubs`. (@akselleirv)

- Fixes a bug in conversion of OpenTelemetry histograms when exported to Prometheus. (@grcevski)

- Fix bug where `otelcol.exporter.otlphttp` ignores configuration for `traces_endpoint`, `metrics_endpoint`, and `logs_endpoint` attributes. (@SimoneFalzone)

v0.34.2 (2023-06-20)
--------------------

### Enhancements

- Replace map cache in prometheus.relabel with an LRU cache. (@mattdurham)
- Integrations: Extend `statsd` integration to configure relay endpoint. (@arminaaki)

### Bugfixes

- Fix a bug where `prometheus.relabel` would not correctly relabel when there is a cache miss. (@thampiotr)
- Fix a bug where `prometheus.relabel` would not correctly relabel exemplars or metadata. (@tpaschalis)
- Fixes several issues with statsd exporter. (@jcreixell, @marctc)

### Other changes

- Mongodb integration has been disabled for the time being due to licensing issues. (@jcreixell)

v0.34.1 (2023-06-12)
--------------------

### Bugfixes

- Fixed application of sub-collector defaults using the `windows_exporter` integration or `prometheus.exporter.windows`. (@mattdurham)

- Fix issue where `remote.http` did not fail early if the initial request
  failed. This caused failed requests to initially export empty values, which
  could lead to propagating issues downstream to other components which expect
  the export to be non-empty. (@rfratto)

- Allow `bearerTokenFile` field to be used in ServiceMonitors. (@captncraig)

- Fix issue where metrics and traces were not recorded from components within modules. (@mattdurham)

### Other changes

- Add logging to failed requests in `remote.http`. (@rfratto)

v0.34.0 (2023-06-08)
--------------------

### Breaking changes

- The experimental dynamic configuration feature has been removed in favor of Flow mode. (@mattdurham)

- The `oracledb` integration configuration has removed a redundant field `metrics_scrape_interval`. Use the `scrape_interval` parameter of the integration if a custom scrape interval is required. (@schmikei)

- Upgrade the embedded windows_exporter to commit 79781c6. (@jkroepke)

- Prometheus exporters in Flow mode now set the `instance` label to a value similar to the one they used to have in Static mode (<hostname> by default, customized by some integrations). (@jcreixell)

- `phlare.scrape` and `phlare.write` have been renamed to `pyroscope.scrape` and `pyroscope.scrape`. (@korniltsev)

### Features

- New Grafana Agent Flow components:
  - `loki.source.api` - receive Loki log entries over HTTP (e.g. from other agents). (@thampiotr)
  - `prometheus.operator.servicemonitors` discovers ServiceMonitor resources in your Kubernetes cluster and scrape
    the targets they reference. (@captncraig, @marctc, @jcreixell)
  - `prometheus.receive_http` - receive Prometheus metrics over HTTP (e.g. from other agents). (@thampiotr)
  - `remote.vault` retrieves a secret from Vault. (@rfratto)
  - `prometheus.exporter.snowflake` collects metrics from a snowflake database (@jonathanWamsley)
  - `prometheus.exporter.mssql` collects metrics from Microsoft SQL Server (@jonathanwamsley)
  - `prometheus.exporter.oracledb` collects metrics from oracledb (@jonathanwamsley)
  - `prometheus.exporter.dnsmasq` collects metrics from a dnsmasq server. (@spartan0x117)
  - `loki.source.awsfirehose` - receive Loki log entries from AWS Firehose via HTTP (@thepalbi)

- Added new functions to the River standard library:
  - `coalesce` returns the first non-zero value from a list of arguments. (@jkroepke)
  - `nonsensitive` converts a River secret back into a string. (@rfratto)

### Enhancements

- Support to attach node metadata to pods and endpoints targets in
  `discovery.kubernetes`. (@laurovenancio)

- Support ability to add optional custom headers to `loki.write` endpoint block (@aos)

- Support in-memory HTTP traffic for Flow components. `prometheus.exporter`
  components will now export a target containing an internal HTTP address.
  `prometheus.scrape`, when given that internal HTTP address, will connect to
  the server in-memory, bypassing the network stack. Use the new
  `--server.http.memory-addr` flag to customize which address is used for
  in-memory traffic. (@rfratto)
- Disable node_exporter on Windows systems (@jkroepke)
- Operator support for OAuth 2.0 Client in LogsClientSpec (@DavidSpek)

- Support `clustering` block in `phlare.scrape` components to distribute
  targets amongst clustered agents. (@rfratto)

- Delete stale series after a single WAL truncate instead of two. (@rfratto)

- Update OracleDB Exporter dependency to 0.5.0 (@schmikei)

- Embed Google Fonts on Flow UI (@jkroepke)

- Enable Content-Security-Policies on Flow UI (@jkroepke)

- Update azure-metrics-exporter to v0.0.0-20230502203721-b2bfd97b5313 (@kgeckhart)

- Update azidentity dependency to v1.3.0. (@akselleirv)

- Add custom labels to journal entries in `loki.source.journal` (@sbhrule15)

- `prometheus.operator.podmonitors` and `prometheus.operator.servicemonitors` can now access cluster secrets for authentication to targets. (@captncraig)

### Bugfixes

- Fix `loki.source.(gcplog|heroku)` `http` and `grpc` blocks were overriding defaults with zero-values
  on non-present fields. (@thepalbi)

- Fix an issue where defining `logging` or `tracing` blocks inside of a module
  would generate a panic instead of returning an error. (@erikbaranowski)

- Fix an issue where not specifying either `http` nor `grpc` blocks could result
  in a panic for `loki.source.heroku` and `loki.source.gcplog` components. (@thampiotr)

- Fix an issue where build artifacts for IBM S390x were being built with the
  GOARCH value for the PPC64 instead. (tpaschalis)

- Fix an issue where the Grafana Agent Flow RPM used the wrong path for the
  environment file, preventing the service from loading. (@rfratto)

- Fix an issue where the cluster advertise address was overwriting the join
  addresses. (@laurovenancio)

- Fix targets deduplication when clustering mode is enabled. (@laurovenancio)

- Fix issue in operator where any version update will restart all agent pods simultaneously. (@captncraig)

- Fix an issue where `loki.source.journald` did not create the positions
  directory with the appropriate permissions. (@tpaschalis)

- Fix an issue where fanning out log entries to multiple `loki.process`
  components lead to a race condition. (@tpaschalis)

- Fix panic in `prometheus.operator.servicemonitors` from relabel rules without certain defaults. (@captncraig)

- Fix issue in modules export cache throwing uncomparable errors. (@mattdurham)

- Fix issue where the UI could not navigate to components loaded by modules. (@rfratto)

- Fix issue where using exporters inside modules failed due to not passing the in-memory address dialer. (@mattdurham)

- Add signing region to remote.s3 component for use with custom endpoints so that Authorization Headers work correctly when
  proxying requests. (@mattdurham)

- Fix missing `instance` key for `prometheus.exporter.dnsmasq` component. (@spartan0x117)

### Other changes

- Add metrics when clustering mode is enabled. (@rfratto)
- Document debug metric `loki_process_dropped_lines_by_label_total` in loki.process. (@akselleirv)

- Add `agent_wal_out_of_order_samples_total` metric to track samples received
  out of order. (@rfratto)

- Add CLI flag `--server.http.enable-pprof` to grafana-agent-flow to conditionally enable `/debug/pprof` endpoints (@jkroepke)

- Use Go 1.20.4 for builds. (@tpaschalis)

- Integrate the new ExceptionContext which was recently added to the Faro Web-SDK in the
  app_agent_receiver Payload. (@codecapitano)

- Flow clustering: clusters will now use 512 tokens per node for distributing
  work, leading to better distribution. However, rolling out this change will
  cause some incorrerct or missing assignments until all nodes are updated. (@rfratto)

- Change the Docker base image for Linux containers to `ubuntu:lunar`.
  (@rfratto)

v0.33.2 (2023-05-11)
--------------------

### Bugfixes

- Fix issue where component evaluation time was overridden by a "default
  health" message. (@rfratto)

- Honor timeout when trying to establish a connection to another agent in Flow
  clustering mode. (@rfratto)

- Fix an issue with the grafana/agent windows docker image entrypoint
  not targeting the right location for the config. (@erikbaranowski)

- Fix issue where the `node_exporter` integration and
  `prometheus.exporter.unix` `diskstat_device_include` component could not set
  the allowlist field for the diskstat collector. (@tpaschalis)

- Fix an issue in `loki.source.heroku` where updating the `labels` or `use_incoming_timestamp`
  would not take effect. (@thampiotr)

- Flow: Fix an issue within S3 Module where the S3 path was not parsed correctly when the
  path consists of a parent directory. (@jastisriradheshyam)

- Flow: Fix an issue on Windows where `prometheus.remote_write` failed to read
  WAL checkpoints. This issue led to memory leaks once the initial checkpoint
  was created, and prevented a fresh process from being able to deliver metrics
  at all. (@rfratto)

- Fix an issue where the `loki.source.kubernetes` component could lead to
  the Agent crashing due to a race condition. (@tpaschalis)

### Other changes

- The `phlare.scrape` Flow component `fetch profile failed` log has been set to
  `debug` instead of `error`. (@erikbaranowski)

v0.33.1 (2023-05-01)
--------------------

### Bugfixes

- Fix spelling of the `frequency` argument on the `local.file` component.
  (@tpaschalis)

- Fix bug where some capsule values (such as Prometheus receivers) could not
  properly be used as an argument to a module. (@rfratto)

- Fix version information not displaying correctly when passing the `--version`
  flag or in the `agent_build_info` metric. (@rfratto)

- Fix issue in `loki.source.heroku` and `loki.source.gcplog` where updating the
  component would cause Grafana Agent Flow's Prometheus metrics endpoint to
  return an error until the process is restarted. (@rfratto)

- Fix issue in `loki.source.file` where updating the component caused
  goroutines to leak. (@rfratto)

### Other changes

- Support Bundles report the status of discovered log targets. (@tpaschalis)

v0.33.0 (2023-04-25)
--------------------

### Breaking changes

- Support for 32-bit ARM builds is removed for the foreseeable future due to Go
  compiler issues. We will consider bringing back 32-bit ARM support once our Go
  compiler issues are resolved and 32-bit ARM builds are stable. (@rfratto)

- Agent Management: `agent_management.api_url` config field has been replaced by
`agent_management.host`. The API path and version is now defined by the Agent. (@jcreixell)

- Agent Management: `agent_management.protocol` config field now allows defining "http" and "https" explicitly. Previously, "http" was previously used for both, with the actual protocol used inferred from the api url, which led to confusion. When upgrading, make sure to set to "https" when replacing `api_url` with `host`. (@jcreixell)

- Agent Management: `agent_management.remote_config_cache_location` config field has been replaced by
`agent_management.remote_configuration.cache_location`. (@jcreixell)

- Remove deprecated symbolic links to to `/bin/agent*` in Docker containers,
  as planned in v0.31. (@tpaschalis)

### Deprecations

- [Dynamic Configuration](https://grafana.com/docs/agent/latest/cookbook/dynamic-configuration/) will be removed in v0.34. Grafana Agent Flow supersedes this functionality. (@mattdurham)

### Features

- New Grafana Agent Flow components:

  - `discovery.dns` DNS service discovery. (@captncraig)
  - `discovery.ec2` service discovery for aws ec2. (@captncraig)
  - `discovery.lightsail` service discovery for aws lightsail. (@captncraig)
  - `discovery.gce` discovers resources on Google Compute Engine (GCE). (@marctc)
  - `discovery.digitalocean` provides service discovery for DigitalOcean. (@spartan0x117)
  - `discovery.consul` service discovery for Consul. (@jcreixell)
  - `discovery.azure` provides service discovery for Azure. (@spartan0x117)
  - `module.file` runs a Grafana Agent Flow module loaded from a file on disk.
    (@erikbaranowski)
  - `module.git` runs a Grafana Agent Flow module loaded from a file within a
    Git repository. (@rfratto)
  - `module.string` runs a Grafana Agent Flow module passed to the component by
    an expression containing a string. (@erikbaranowski, @rfratto)
  - `otelcol.auth.oauth2` performs OAuth 2.0 authentication for HTTP and gRPC
    based OpenTelemetry exporters. (@ptodev)
  - `otelcol.extension.jaeger_remote_sampling` provides an endpoint from which to
    pull Jaeger remote sampling documents. (@joe-elliott)
  - `otelcol.exporter.logging` accepts OpenTelemetry data from other `otelcol` components and writes it to the console. (@erikbaranowski)
  - `otelcol.auth.sigv4` performs AWS Signature Version 4 (SigV4) authentication
    for making requests to AWS services via `otelcol` components that support
    authentication extensions. (@ptodev)
  - `prometheus.exporter.blackbox` collects metrics from Blackbox exporter. (@marctc)
  - `prometheus.exporter.mysql` collects metrics from a MySQL database. (@spartan0x117)
  - `prometheus.exporter.postgres` collects metrics from a PostgreSQL database. (@spartan0x117)
  - `prometheus.exporter.statsd` collects metrics from a Statsd instance. (@gaantunes)
  - `prometheus.exporter.snmp` collects metrics from SNMP exporter. (@marctc)
  - `prometheus.operator.podmonitors` discovers PodMonitor resources in your Kubernetes cluster and scrape
    the targets they reference. (@captncraig, @marctc, @jcreixell)
  - `prometheus.exporter.windows` collects metrics from a Windows instance. (@jkroepke)
  - `prometheus.exporter.memcached` collects metrics from a Memcached server. (@spartan0x117)
  - `loki.source.azure_event_hubs` reads messages from Azure Event Hub using Kafka and forwards them to other   `loki` components. (@akselleirv)

- Add support for Flow-specific system packages:

  - Flow-specific DEB packages. (@rfratto, @robigan)
  - Flow-specific RPM packages. (@rfratto, @robigan)
  - Flow-specific macOS Homebrew Formula. (@rfratto)
  - Flow-specific Windows installer. (@rfratto)

  The Flow-specific packages allow users to install and run Grafana Agent Flow
  alongside an existing installation of Grafana Agent.

- Agent Management: Add support for integration snippets. (@jcreixell)

- Flow: Introduce a gossip-over-HTTP/2 _clustered mode_. `prometheus.scrape`
  component instances can opt-in to distributing scrape load between cluster
  peers. (@tpaschalis)

### Enhancements

- Flow: Add retries with backoff logic to Phlare write component. (@cyriltovena)

- Operator: Allow setting runtimeClassName on operator-created pods. (@captncraig)

- Operator: Transparently compress agent configs to stay under size limitations. (@captncraig)

- Update Redis Exporter Dependency to v1.49.0. (@spartan0x117)

- Update Loki dependency to the k144 branch. (@andriikushch)

- Flow: Add OAUTHBEARER mechanism to `loki.source.kafka` using Azure as provider. (@akselleirv)

- Update Process Exporter dependency to v0.7.10. (@spartan0x117)

- Agent Management: Introduces backpressure mechanism for remote config fetching (obeys 429 request
  `Retry-After` header). (@spartan0x117)

- Flow: support client TLS settings (CA, client certificate, client key) being
  provided from other components for the following components:

  - `discovery.docker`
  - `discovery.kubernetes`
  - `loki.source.kafka`
  - `loki.source.kubernetes`
  - `loki.source.podlogs`
  - `loki.write`
  - `mimir.rules.kubernetes`
  - `otelcol.auth.oauth2`
  - `otelcol.exporter.jaeger`
  - `otelcol.exporter.otlp`
  - `otelcol.exporter.otlphttp`
  - `otelcol.extension.jaeger_remote_sampling`
  - `otelcol.receiver.jaeger`
  - `otelcol.receiver.kafka`
  - `phlare.scrape`
  - `phlare.write`
  - `prometheus.remote_write`
  - `prometheus.scrape`
  - `remote.http`

- Flow: support server TLS settings (client CA, server certificate, server key)
  being provided from other components for the following components:

  - `loki.source.syslog`
  - `otelcol.exporter.otlp`
  - `otelcol.extension.jaeger_remote_sampling`
  - `otelcol.receiver.jaeger`
  - `otelcol.receiver.opencensus`
  - `otelcol.receiver.zipkin`

- Flow: Define custom http method and headers in `remote.http` component (@jkroepke)

- Flow: Add config property to `prometheus.exporter.blackbox` to define the config inline (@jkroepke)

- Update Loki Dependency to k146 which includes configurable file watchers (@mattdurham)

### Bugfixes

- Flow: fix issue where Flow would return an error when trying to access a key
  of a map whose value was the zero value (`null`, `0`, `false`, `[]`, `{}`).
  Whether an error was returned depended on the internal type of the value.
  (@rfratto)

- Flow: fix issue where using the `jaeger_remote` sampler for the `tracing`
  block would fail to parse the response from the remote sampler server if it
  used strings for the strategy type. This caused sampling to fall back
  to the default rate. (@rfratto)

- Flow: fix issue where components with no arguments like `loki.echo` were not
  viewable in the UI. (@rfratto)

- Flow: fix deadlock in `loki.source.file` where terminating tailers would hang
  while flushing remaining logs, preventing `loki.source.file` from being able
  to update. (@rfratto)

- Flow: fix deadlock in `loki.process` where a component with no stages would
  hang forever on handling logs. (@rfratto)

- Fix issue where a DefaultConfig might be mutated during unmarshaling. (@jcreixell)

- Fix issues where CloudWatch Exporter cannot use FIPS Endpoints outside of USA regions (@aglees)

- Fix issue where scraping native Prometheus histograms would leak memory.
  (@rfratto)

- Flow: fix issue where `loki.source.docker` component could deadlock. (@tpaschalis)

- Flow: fix issue where `prometheus.remote_write` created unnecessary extra
  child directories to store the WAL in. (@rfratto)

- Fix internal metrics reported as invalid by promtool's linter. (@tpaschalis)

- Fix issues with cri stage which treats partial line coming from any stream as same. (@kavirajk @aglees)

- Operator: fix for running multiple operators with different `--agent-selector` flags. (@captncraig)

- Operator: respect FilterRunning on PodMonitor and ServiceMonitor resources to only scrape running pods. (@captncraig)

- Fixes a bug where the github exporter would get stuck in an infinite loop under certain conditions. (@jcreixell)

- Fix bug where `loki.source.docker` always failed to start. (@rfratto)

### Other changes

- Grafana Agent Docker containers and release binaries are now published for
  s390x. (@rfratto)

- Use Go 1.20.3 for builds. (@rfratto)

- Change the Docker base image for Linux containers to `ubuntu:kinetic`.
  (@rfratto)

- Update prometheus.remote_write defaults to match new prometheus
  remote-write defaults. (@erikbaranowski)

v0.32.1 (2023-03-06)
--------------------

### Bugfixes

- Flow: Fixes slow reloading of targets in `phlare.scrape` component. (@cyriltovena)

- Flow: add a maximum connection lifetime of one hour when tailing logs from
  `loki.source.kubernetes` and `loki.source.podlogs` to recover from an issue
  where the Kubernetes API server stops responding with logs without closing
  the TCP connection. (@rfratto)

- Flow: fix issue in `loki.source.kubernetes` where `__pod__uid__` meta label
  defaulted incorrectly to the container name, causing tailers to never
  restart. (@rfratto)

v0.32.0 (2023-02-28)
--------------------

### Breaking changes

- Support for the embedded Flow UI for 32-bit ARMv6 builds is temporarily
  removed. (@rfratto)

- Node Exporter configuration options changed to align with new upstream version (@Thor77):

  - `diskstats_ignored_devices` is now `diskstats_device_exclude` in agent configuration.
  - `ignored_devices` is now `device_exclude` in flow configuration.

- Some blocks in Flow components have been merged with their parent block to make the block hierarchy smaller:

  - `discovery.docker > http_client_config` is merged into the `discovery.docker` block. (@erikbaranowski)
  - `discovery.kubernetes > http_client_config` is merged into the `discovery.kubernetes` block. (@erikbaranowski)
  - `loki.source.kubernetes > client > http_client_config` is merged into the `client` block. (@erikbaranowski)
  - `loki.source.podlogs > client > http_client_config` is merged into the `client` block. (@erikbaranowski)
  - `loki.write > endpoint > http_client_config` is merged into the `endpoint` block. (@erikbaranowski)
  - `mimir.rules.kubernetes > http_client_config` is merged into the `mimir.rules.kubernetes` block. (@erikbaranowski)
  - `otelcol.receiver.opencensus > grpc` is merged into the `otelcol.receiver.opencensus` block. (@ptodev)
  - `otelcol.receiver.zipkin > http` is merged into the `otelcol.receiver.zipkin` block. (@ptodev)
  - `phlare.scrape > http_client_config` is merged into the `phlare.scrape` block. (@erikbaranowski)
  - `phlare.write > endpoint > http_client_config` is merged into the `endpoint` block. (@erikbaranowski)
  - `prometheus.remote_write > endpoint > http_client_config` is merged into the `endpoint` block. (@erikbaranowski)
  - `prometheus.scrape > http_client_config` is merged into the `prometheus.scrape` block. (@erikbaranowski)

- The `loki.process` component now uses a combined name for stages, simplifying
  the block hierarchy. For example, the `stage > json` block hierarchy is now a
  single block called `stage.json`. All stage blocks in `loki.process` have
  been updated to use this simplified hierarchy. (@tpaschalis)

- `remote.s3` `client_options` block has been renamed to `client`. (@mattdurham)

- Renamed `prometheus.integration.node_exporter` to `prometheus.exporter.unix`. (@jcreixell)

- As first announced in v0.30, support for the `EXPERIMENTAL_ENABLE_FLOW`
  environment variable has been removed in favor of `AGENT_MODE=flow`.
  (@rfratto)

### Features

- New integrations:

  - `oracledb` (@schmikei)
  - `mssql` (@binaryfissiongames)
  - `cloudwatch metrics` (@thepalbi)
  - `azure` (@kgeckhart)
  - `gcp` (@kgeckhart, @ferruvich)

- New Grafana Agent Flow components:

  - `loki.echo` writes received logs to stdout. (@tpaschalis, @rfratto)
  - `loki.source.docker` reads logs from Docker containers and forwards them to
    other `loki` components. (@tpaschalis)
  - `loki.source.kafka` reads logs from Kafka events and forwards them to other
    `loki` components. (@erikbaranowski)
  - `loki.source.kubernetes_events` watches for Kubernetes Events and converts
    them into log lines to forward to other `loki` components. It is the
    equivalent of the `eventhandler` integration. (@rfratto)
  - `otelcol.processor.tail_sampling` samples traces based on a set of defined
    policies from `otelcol` components before forwarding them to other
    `otelcol` components. (@erikbaranowski)
  - `prometheus.exporter.apache` collects metrics from an apache web server
    (@captncraig)
  - `prometheus.exporter.consul` collects metrics from a consul installation
    (@captncraig)
  - `prometheus.exporter.github` collects metrics from GitHub (@jcreixell)
  - `prometheus.exporter.process` aggregates and collects metrics by scraping
    `/proc`. (@spartan0x117)
  - `prometheus.exporter.redis` collects metrics from a redis database
    (@spartan0x117)

### Enhancements

- Flow: Support `keepequal` and `dropequal` actions for relabeling. (@cyriltovena)

- Update Prometheus Node Exporter integration to v1.5.0. (@Thor77)

- Grafana Agent Flow will now reload the config file when `SIGHUP` is sent to
  the process. (@rfratto)

- If using the official RPM and DEB packages for Grafana Agent, invoking
  `systemctl reload grafana-agent` will now reload the configuration file.
  (@rfratto)

- Flow: the `loki.process` component now implements all the same processing
  stages as Promtail's pipelines. (@tpaschalis)

- Flow: new metric for `prometheus.scrape` -
  `agent_prometheus_scrape_targets_gauge`. (@ptodev)

- Flow: new metric for `prometheus.scrape` and `prometheus.relabel` -
  `agent_prometheus_forwarded_samples_total`. (@ptodev)

- Flow: add `constants` into the standard library to expose the hostname, OS,
  and architecture of the system Grafana Agent is running on. (@rfratto)

- Flow: add timeout to loki.source.podlogs controller setup. (@polyrain)

### Bugfixes

- Fixed a reconciliation error in Grafana Agent Operator when using `tlsConfig`
  on `Probe`. (@supergillis)

- Fix issue where an empty `server:` config stanza would cause debug-level logging.
  An empty `server:` is considered a misconfiguration, and thus will error out.
  (@neomantra)

- Flow: fix an error where some error messages that crossed multiple lines
  added extra an extra `|` character when displaying the source file on the
  starting line. (@rfratto)

- Flow: fix issues in `agent fmt` where adding an inline comment on the same
  line as a `[` or `{` would cause indentation issues on subsequent lines.
  (@rfratto)

- Flow: fix issues in `agent fmt` where line comments in arrays would be given
  the wrong identation level. (@rfratto)

- Flow: fix issues with `loki.file` and `loki.process` where deadlock contention or
  logs fail to process. (@mattdurham)

- Flow: `oauth2 > tls_config` was documented as a block but coded incorrectly as
  an attribute. This is now a block in code. This impacted `discovery.docker`,
  `discovery.kubernetes`, `loki.source.kubernetes`, `loki.write`,
  `mimir.rules.kubernetes`, `phlare.scrape`, `phlare.write`,
  `prometheus.remote_write`, `prometheus.scrape`, and `remote.http`
  (@erikbaranowski)

- Flow: Fix issue where using `river:",label"` causes the UI to return nothing. (@mattdurham)

### Other changes

- Use Go 1.20 for builds. (@rfratto)

- The beta label from Grafana Agent Flow has been removed. A subset of Flow
  components are still marked as beta or experimental:

  - `loki.echo` is explicitly marked as beta.
  - `loki.source.kubernetes` is explicitly marked as experimental.
  - `loki.source.podlogs` is explicitly marked as experimental.
  - `mimir.rules.kubernetes` is explicitly marked as beta.
  - `otelcol.processor.tail_sampling` is explicitly marked as beta.
  - `otelcol.receiver.loki` is explicitly marked as beta.
  - `otelcol.receiver.prometheus` is explicitly marked as beta.
  - `phlare.scrape` is explicitly marked as beta.
  - `phlare.write` is explicitly marked as beta.

v0.31.3 (2023-02-13)
--------------------

### Bugfixes

- `loki.source.cloudflare`: fix issue where the `zone_id` argument
  was being ignored, and the `api_token` argument was being used for the zone
  instead. (@rfratto)

- `loki.source.cloudflare`: fix issue where `api_token` argument was not marked
  as a sensitive field. (@rfratto)

v0.31.2 (2023-02-08)
--------------------

### Other changes

- In the Agent Operator, upgrade the `prometheus-config-reloader` dependency
  from version 0.47.0 to version 0.62.0. (@ptodev)

v0.31.1 (2023-02-06)
--------------------

> **BREAKING CHANGES**: This release has breaking changes. Please read entries
> carefully and consult the [upgrade guide][] for specific instructions.

### Breaking changes

- All release Windows `.exe` files are now published as a zip archive.
  Previously, `grafana-agent-installer.exe` was unzipped. (@rfratto)

### Other changes

- Support Go 1.20 for builds. Official release binaries are still produced
  using Go 1.19. (@rfratto)

v0.31.0 (2023-01-31)
--------------------

> **BREAKING CHANGES**: This release has breaking changes. Please read entries
> carefully and consult the [upgrade guide][] for specific instructions.

### Breaking changes

- Release binaries (including inside Docker containers) have been renamed to be
  prefixed with `grafana-` (@rfratto):

  - `agent` is now `grafana-agent`.
  - `agentctl` is now `grafana-agentctl`.
  - `agent-operator` is now `grafana-agent-operator`.

### Deprecations

- A symbolic link in Docker containers from the old binary name to the new
  binary name has been added. These symbolic links will be removed in v0.33. (@rfratto)

### Features

- New Grafana Agent Flow components:

  - `loki.source.cloudflare` reads logs from Cloudflare's Logpull API and
    forwards them to other `loki` components. (@tpaschalis)
  - `loki.source.gcplog` reads logs from GCP cloud resources using Pub/Sub
    subscriptions and forwards them to other `loki` components. (@tpaschalis)
  - `loki.source.gelf` listens for Graylog logs. (@mattdurham)
  - `loki.source.heroku` listens for Heroku messages over TCP a connection and
    forwards them to other `loki` components. (@erikbaranowski)
  - `loki.source.journal` read messages from systemd journal. (@mattdurham)
  - `loki.source.kubernetes` collects logs from Kubernetes pods using the
    Kubernetes API. (@rfratto)
  - `loki.source.podlogs` discovers PodLogs resources on Kubernetes and
    uses the Kubernetes API to collect logs from the pods specified by the
    PodLogs resource. (@rfratto)
  - `loki.source.syslog` listens for Syslog messages over TCP and UDP
    connections and forwards them to other `loki` components. (@tpaschalis)
  - `loki.source.windowsevent` reads logs from Windows Event Log. (@mattdurham)
  - `otelcol.exporter.jaeger` forwards OpenTelemetry data to a Jaeger server.
    (@erikbaranowski)
  - `otelcol.exporter.loki` forwards OTLP-formatted data to compatible `loki`
    receivers. (@tpaschalis)
  - `otelcol.receiver.kafka` receives telemetry data from Kafka. (@rfratto)
  - `otelcol.receiver.loki` receives Loki logs, converts them to the OTLP log
    format and forwards them to other `otelcol` components. (@tpaschalis)
  - `otelcol.receiver.opencensus` receives OpenConsensus-formatted traces or
    metrics. (@ptodev)
  - `otelcol.receiver.zipkin` receives Zipkin-formatted traces. (@rfratto)
  - `phlare.scrape` collects application performance profiles. (@cyriltovena)
  - `phlare.write` sends application performance profiles to Grafana Phlare.
    (@cyriltovena)
  - `mimir.rules.kubernetes` discovers `PrometheusRule` Kubernetes resources and
    loads them into a Mimir instance. (@Logiraptor)

- Flow components which work with relabeling rules (`discovery.relabel`,
  `prometheus.relabel` and `loki.relabel`) now export a new value named Rules.
  This value returns a copy of the currently configured rules. (@tpaschalis)

- New experimental feature: agent-management. Polls configured remote API to fetch new configs. (@spartan0x117)

- Introduce global configuration for logs. (@jcreixell)

### Enhancements

- Handle faro-web-sdk `View` meta in app_agent_receiver. (@rlankfo)

- Flow: the targets in debug info from `loki.source.file` are now individual blocks. (@rfratto)

- Grafana Agent Operator: add [promtail limit stage](https://grafana.com/docs/loki/latest/clients/promtail/stages/limit/) to the operator. (@spartan0x117)

### Bugfixes

- Flow UI: Fix the issue with messy layout on the component list page while
  browser window resize (@xiyu95)

- Flow UI: Display the values of all attributes unless they are nil. (@ptodev)

- Flow: `prometheus.relabel` and `prometheus.remote_write` will now error if they have exited. (@ptodev)

- Flow: Fix issue where negative numbers would convert to floating-point values
  incorrectly, treating the sign flag as part of the number. (@rfratto)

- Flow: fix a goroutine leak when `loki.source.file` is passed more than one
  target with identical set of public labels. (@rfratto)

- Fix issue where removing and re-adding log instance configurations causes an
  error due to double registration of metrics (@spartan0x117, @jcreixell)

### Other changes

- Use Go 1.19.4 for builds. (@erikbaranowski)

- New windows containers for agent and agentctl. These can be found moving forward with the ${Version}-windows tags for grafana/agent and grafana/agentctl docker images (@erikbaranowski)

v0.30.2 (2023-01-11)
--------------------

### Bugfixes

- Flow: `prometheus.relabel` will no longer modify the labels of the original
  metrics, which could lead to the incorrect application of relabel rules on
  subsequent relabels. (@rfratto)

- Flow: `loki.source.file` will no longer deadlock other components if log
  lines cannot be sent to Loki. `loki.source.file` will wait for 5 seconds per
  file to finish flushing read logs to the client, after which it will drop
  them, resulting in lost logs. (@rfratto)

- Operator: Fix the handling of the enableHttp2 field as a boolean in
  `pod_monitor` and `service_monitor` templates. (@tpaschalis)

v0.30.1 (2022-12-23)
--------------------

### Bugfixes

- Fix issue where journald support was accidentally removed. (@tpaschalis)

- Fix issue where some traces' metrics where not collected. (@marctc)

v0.30.0 (2022-12-20)
--------------------

> **BREAKING CHANGES**: This release has breaking changes. Please read entries
> carefully and consult the [upgrade guide][] for specific instructions.

### Breaking changes

- The `ebpf_exporter` integration has been removed due to issues with static
  linking. It may be brought back once these are resolved. (@tpaschalis)

### Deprecations

- The `EXPERIMENTAL_ENABLE_FLOW` environment variable is deprecated in favor of
  `AGENT_MODE=flow`. Support for `EXPERIMENTAL_ENABLE_FLOW` will be removed in
  v0.32. (@rfratto)

### Features

- `grafana-agent-operator` supports oauth2 as an authentication method for
  remote_write. (@timo-42)

- Grafana Agent Flow: Add tracing instrumentation and a `tracing` block to
  forward traces to `otelcol` component. (@rfratto)

- Grafana Agent Flow: Add a `discovery_target_decode` function to decode a JSON
  array of discovery targets corresponding to Prometheus' HTTP and file service
  discovery formats. (@rfratto)

- New Grafana Agent Flow components:

  - `remote.http` polls an HTTP URL and exposes the response body as a string
    or secret to other components. (@rfratto)

  - `discovery.docker` discovers Docker containers from a Docker Engine host.
    (@rfratto)

  - `loki.source.file` reads and tails files for log entries and forwards them
    to other `loki` components. (@tpaschalis)

  - `loki.write` receives log entries from other `loki` components and sends
    them over to a Loki instance. (@tpaschalis)

  - `loki.relabel` receives log entries from other `loki` components and
    rewrites their label set. (@tpaschalis)

  - `loki.process` receives log entries from other `loki` components and runs
    one or more processing stages. (@tpaschalis)

  - `discovery.file` discovers files on the filesystem following glob
    patterns. (@mattdurham)

- Integrations: Introduce the `snowflake` integration. (@binaryfissiongames)

### Enhancements

- Update agent-loki.yaml to use environment variables in the configuration file (@go4real)

- Integrations: Always use direct connection in mongodb_exporter integration. (@v-zhuravlev)

- Update OpenTelemetry Collector dependency to v0.63.1. (@tpaschalis)

- riverfmt: Permit empty blocks with both curly braces on the same line.
  (@rfratto)

- riverfmt: Allow function arguments to persist across different lines.
  (@rfratto)

- Flow: The HTTP server will now start before the Flow controller performs the
  initial load. This allows metrics and pprof data to be collected during the
  first load. (@rfratto)

- Add support for using a [password map file](https://github.com/oliver006/redis_exporter/blob/master/contrib/sample-pwd-file.json) in `redis_exporter`. (@spartan0x117)

- Flow: Add support for exemplars in Prometheus component pipelines. (@rfratto)

- Update Prometheus dependency to v2.40.5. (@rfratto)

- Update Promtail dependency to k127. (@rfratto)

- Native histograms are now supported in the static Grafana Agent and in
  `prometheus.*` Flow components. Native histograms will be automatically
  collected from supported targets. remote_write must be configured to forward
  native histograms from the WAL to the specified endpoints. (@rfratto)

- Flow: metrics generated by upstream OpenTelemetry Collector components are
  now exposed at the `/metrics` endpoint of Grafana Agent Flow. (@rfratto)

### Bugfixes

- Fix issue where whitespace was being sent as part of password when using a
  password file for `redis_exporter`. (@spartan0x117)

- Flow UI: Fix issue where a configuration block referencing a component would
  cause the graph page to fail to load. (@rfratto)

- Remove duplicate `oauth2` key from `metricsinstances` CRD. (@daper)

- Fix issue where on checking whether to restart integrations the Integration
  Manager was comparing configs with secret values scrubbed, preventing reloads
  if only secrets were updated. (@spartan0x117)

### Other changes

- Grafana Agent Flow has graduated from experimental to beta.

v0.29.0 (2022-11-08)
--------------------

> **BREAKING CHANGES**: This release has breaking changes. Please read entries
> carefully and consult the [upgrade guide][] for specific instructions.

### Breaking changes

- JSON-encoded traces from OTLP versions earlier than 0.16.0 are no longer
  supported. (@rfratto)

### Deprecations

- The binary names `agent`, `agentctl`, and `agent-operator` have been
  deprecated and will be renamed to `grafana-agent`, `grafana-agentctl`, and
  `grafana-agent-operator` in the v0.31.0 release.

### Features

- Add `agentctl test-logs` command to allow testing log configurations by redirecting
  collected logs to standard output. This can be useful for debugging. (@jcreixell)

- New Grafana Agent Flow components:

  - `otelcol.receiver.otlp` receives OTLP-formatted traces, metrics, and logs.
    Data can then be forwarded to other `otelcol` components. (@rfratto)

  - `otelcol.processor.batch` batches data from `otelcol` components before
    forwarding it to other `otelcol` components. (@rfratto)

  - `otelcol.exporter.otlp` accepts data from `otelcol` components and sends
    it to a gRPC server using the OTLP protocol. (@rfratto)

  - `otelcol.exporter.otlphttp` accepts data from `otelcol` components and
    sends it to an HTTP server using the OTLP protocol. (@tpaschalis)

  - `otelcol.auth.basic` performs basic authentication for `otelcol`
    components that support authentication extensions. (@rfratto)

  - `otelcol.receiver.jeager` receives Jaeger-formatted traces. Data can then
    be forwarded to other `otelcol` components. (@rfratto)

  - `otelcol.processor.memory_limiter` periodically checks memory usage and
    drops data or forces a garbage collection if the defined limits are
    exceeded. (@tpaschalis)

  - `otelcol.auth.bearer` performs bearer token authentication for `otelcol`
    components that support authentication extensions. (@rfratto)

  - `otelcol.auth.headers` attaches custom request headers to `otelcol`
    components that support authentication extensions. (@rfratto)

  - `otelcol.receiver.prometheus` receives Prometheus metrics, converts them
    to the OTLP metric format and forwards them to other `otelcol` components.
    (@tpaschalis)

  - `otelcol.exporter.prometheus` forwards OTLP-formatted data to compatible
    `prometheus` components. (@rfratto)

- Flow: Allow config blocks to reference component exports. (@tpaschalis)

- Introduce `/-/support` endpoint for generating 'support bundles' in static
  agent mode. Support bundles are zip files of commonly-requested information
  that can be used to debug a running agent. (@tpaschalis)

### Enhancements

- Update OpenTelemetry Collector dependency to v0.61.0. (@rfratto)

- Add caching to Prometheus relabel component. (@mattdurham)

- Grafana Agent Flow: add `agent_resources_*` metrics which explain basic
  platform-agnostic metrics. These metrics assist with basic monitoring of
  Grafana Agent, but are not meant to act as a replacement for fully featured
  components like `prometheus.integration.node_exporter`. (@rfratto)

- Enable field label in TenantStageSpec of PodLogs pipeline. (@siiimooon)

- Enable reporting of enabled integrations. (@marctc)

- Grafana Agent Flow: `prometheus.remote_write` and `prometheus.relabel` will
  now export receivers immediately, removing the need for dependant components
  to be evaluated twice at process startup. (@rfratto)

- Add missing setting to configure instance key for Eventhandler integration. (@marctc)

- Update Prometheus dependency to v2.39.1. (@rfratto)

- Update Promtail dependency to weekly release k122. (@rfratto)

- Tracing: support the `num_traces` and `expected_new_traces_per_sec` configuration parameters in the tail_sampling processor. (@ptodev)

### Bugfixes

- Remove empty port from the `apache_http` integration's instance label. (@katepangLiu)

- Fix identifier on target creation for SNMP v2 integration. (@marctc)

- Fix bug when specifying Blackbox's modules when using Blackbox integration. (@marctc)

- Tracing: fix a panic when the required `protocols` field was not set in the `otlp` receiver. (@ptodev)

- Support Bearer tokens for metric remote writes in the Grafana Operator (@jcreixell, @marctc)

### Other changes

- Update versions of embedded Prometheus exporters used for integrations:

  - Update `github.com/prometheus/statsd_exporter` to `v0.22.8`. (@captncraig)

  - Update `github.com/prometheus-community/postgres_exporter` to `v0.11.1`. (@captncraig)

  - Update `github.com/prometheus/memcached_exporter` to `v0.10.0`. (@captncraig)

  - Update `github.com/prometheus-community/elasticsearch_exporter` to `v1.5.0`. (@captncraig)

  - Update `github.com/prometheus/mysqld_exporter` to `v0.14.0`. (@captncraig)

  - Update `github.com/prometheus/consul_exporter` to `v0.8.0`. (@captncraig)

  - Update `github.com/ncabatoff/process-exporter` to `v0.7.10`. (@captncraig)

  - Update `github.com/prometheus-community/postgres_exporter` to `v0.11.1`. (@captncraig)

- Use Go 1.19.3 for builds. (@rfratto)

v0.28.1 (2022-11-03)
--------------------

### Security

- Update Docker base image to resolve OpenSSL vulnerabilities CVE-2022-3602 and
  CVE-2022-3786. Grafana Agent does not use OpenSSL, so we do not believe it is
  vulnerable to these issues, but the base image has been updated to remove the
  report from image scanners. (@rfratto)

v0.28.0 (2022-09-29)
--------------------

### Features

- Introduce Grafana Agent Flow, an experimental "programmable pipeline" runtime
  mode which improves how to configure and debug Grafana Agent by using
  components. (@captncraig, @karengermond, @marctc, @mattdurham, @rfratto,
  @rlankfo, @tpaschalis)

- Introduce Blackbox exporter integration. (@marctc)

### Enhancements

- Update Loki dependency to v2.6.1. (@rfratto)

### Bugfixes

### Other changes

- Fix relabel configs in sample agent-operator manifests (@hjet)

- Operator no longer set the `SecurityContext.Privileged` flag in the `config-reloader` container. (@hsyed-dojo)

- Add metrics for config reloads and config hash (@jcreixell)

v0.27.1 (2022-09-09)
--------------------

> **NOTE**: ARMv6 Docker images are no longer being published.
>
> We have stopped publishing Docker images for ARMv6 platforms.
> This is due to the new Ubuntu base image we are using that does not support ARMv6.
> The new Ubuntu base image has less reported CVEs, and allows us to provide more
> secure Docker images. We will still continue to publish ARMv6 release binaries and
> deb/rpm packages.

### Other Changes

- Switch docker image base from debian to ubuntu. (@captncraig)

v0.27.0 (2022-09-01)
--------------------

### Features

- Integrations: (beta) Add vmware_exporter integration (@rlankfo)

- App agent receiver: add Event kind to payload (@domasx2)

### Enhancements

- Tracing: Introduce a periodic appender to the remotewriteexporter to control sample rate. (@mapno)

- Tracing: Update OpenTelemetry dependency to v0.55.0. (@rfratto, @mapno)

- Add base agent-operator jsonnet library and generated manifests (@hjet)

- Add full (metrics, logs, K8s events) sample agent-operator jsonnet library and gen manifests (@hjet)

- Introduce new configuration fields for disabling Keep-Alives and setting the
  IdleConnectionTimeout when scraping. (@tpaschalis)

- Add field to Operator CRD to disable report usage functionality. (@marctc)

### Bugfixes

- Tracing: Fixed issue with the PromSD processor using the `connection` method to discover the IP
  address.  It was failing to match because the port number was included in the address string. (@jphx)

- Register prometheus discovery metrics. (@mattdurham)

- Fix seg fault when no instance parameter is provided for apache_http integration, using integrations-next feature flag. (@rgeyer)

- Fix grafanacloud-install.ps1 web request internal server error when fetching config. (@rlankfo)

- Fix snmp integration not passing module or walk_params parameters when scraping. (@rgeyer)

- Fix unmarshal errors (key "<walk_param name>" already set in map) for snmp integration config when walk_params is defined, and the config is reloaded. (@rgeyer)

### Other changes

- Update several go dependencies to resolve warnings from certain security scanning tools. None of the resolved vulnerabilities were known to be exploitable through the agent. (@captncraig)

- It is now possible to compile Grafana Agent using Go 1.19. (@rfratto)

v0.26.1 (2022-07-25)
--------------------

> **BREAKING CHANGES**: This release has breaking changes. Please read entries
> carefully and consult the [upgrade guide][] for specific instructions.

### Breaking changes

- Change windows certificate store so client certificate is no longer required in store. (@mattdurham)

### Bugfixes

- Operator: Fix issue where configured `targetPort` ServiceMonitors resulted in
  generating an incorrect scrape_config. (@rfratto)

- Build the Linux/AMD64 artifacts using the opt-out flag for the ebpf_exporter. (@tpaschalis)

v0.26.0 (2022-07-18)
--------------------

> **BREAKING CHANGES**: This release has breaking changes. Please read entries
> carefully and consult the [upgrade guide][] for specific instructions.

### Breaking changes

- Deprecated `server` YAML block fields have now been removed in favor of the
  command-line flags that replaced them. These fields were originally
  deprecated in v0.24.0. (@rfratto)

- Changed tail sampling policies to be configured as in the OpenTelemetry
  Collector. (@mapno)

### Features

- Introduce Apache HTTP exporter integration. (@v-zhuravlev)

- Introduce eBPF exporter integration. (@tpaschalis)

### Enhancements

- Truncate all records in WAL if repair attempt fails. (@rlankfo)

### Bugfixes

- Relative symlinks for promtail now work as expected. (@RangerCD, @mukerjee)

- Fix rate limiting implementation for the app agent receiver integration. (@domasx2)

- Fix mongodb exporter so that it now collects all metrics. (@mattdurham)

v0.25.1 (2022-06-16)
--------------------

### Bugfixes

- Integer types fail to unmarshal correctly in operator additional scrape configs. (@rlankfo)

- Unwrap replayWAL error before attempting corruption repair. (@rlankfo)

v0.25.0 (2022-06-06)
--------------------

> **BREAKING CHANGES**: This release has breaking changes. Please read entries
> carefully and consult the [upgrade guide][] for specific instructions.

### Breaking changes

- Traces: Use `rpc.grpc.status_code` attribute to determine
  span failed in the service graph processor (@rcrowe)

### Features

- Add HTTP endpoints to fetch active instances and targets for the Logs subsystem.
  (@marctc)

- (beta) Add support for using windows certificate store for TLS connections. (@mattdurham)

- Grafana Agent Operator: add support for integrations through an `Integration`
  CRD which is discovered by `GrafanaAgent`. (@rfratto)

- (experimental) Add app agent receiver integration. This depends on integrations-next being enabled
  via the `integrations-next` feature flag. Use `-enable-features=integrations-next` to use
  this integration. (@kpelelis, @domas)

- Introduce SNMP exporter integration. (@v-zhuravlev)

- Configure the agent to report the use of feature flags to grafana.com. (@marctc)

### Enhancements

- integrations-next: Integrations using autoscrape will now autoscrape metrics
  using in-memory connections instead of connecting to themselves over the
  network. As a result of this change, the `client_config` field has been
  removed. (@rfratto)

- Enable `proxy_url` support on `oauth2` for metrics and logs (update **prometheus/common** dependency to `v0.33.0`). (@martin-jaeger-maersk)

- `extra-scrape-metrics` can now be enabled with the `--enable-features=extra-scrape-metrics` feature flag. See <https://prometheus.io/docs/prometheus/2.31/feature_flags/#extra-scrape-metrics> for details. (@rlankfo)

- Resolved issue in v2 integrations where if an instance name was a prefix of another the route handler would fail to
  match requests on the longer name (@mattdurham)

- Set `include_metadata` to true by default for OTLP traces receivers (@mapno)

### Bugfixes

- Scraping service was not honoring the new server grpc flags `server.grpc.address`.  (@mattdurham)

### Other changes

- Update base image of official Docker containers from Debian buster to Debian
  bullseye. (@rfratto)

- Use Go 1.18 for builds. (@rfratto)

- Add `metrics` prefix to the url of list instances endpoint (`GET
  /agent/api/v1/instances`) and list targets endpoint (`GET
  /agent/api/v1/metrics/targets`). (@marctc)

- Add extra identifying labels (`job`, `instance`, `agent_hostname`) to eventhandler integration. (@hjet)

- Add `extra_labels` configuration to eventhandler integration. (@hjet)

v0.24.2 (2022-05-02)
--------------------

### Bugfixes

- Added configuration watcher delay to prevent race condition in cases where scraping service mode has not gracefully exited. (@mattdurham)

### Other changes

- Update version of node_exporter to include additional metrics for osx. (@v-zhuravlev)

v0.24.1 (2022-04-14)
--------------------

### Bugfixes

- Add missing version information back into `agentctl --version`. (@rlankfo)

- Bump version of github-exporter to latest upstream SHA 284088c21e7d, which
  includes fixes from bugs found in their latest tag. This includes a fix
  where not all releases where retrieved when pulling release information.
  (@rfratto)

- Set the `Content-Type` HTTP header to `application/json` for API endpoints
  returning json objects. (@marctc)

- Operator: fix issue where a `username_file` field was incorrectly set.
  (@rfratto)

- Initialize the logger with default `log_level` and `log_format` parameters.
  (@tpaschalis)

### Other changes

- Embed timezone data to enable Promtail pipelines using the `location` field
  on Windows machines. (@tpaschalis)

v0.24.0 (2022-04-07)
--------------------

> **BREAKING CHANGES**: This release has breaking changes. Please read entries
> carefully and consult the [upgrade guide][] for specific instructions.
>
> **GRAFANA AGENT OPERATOR USERS**: As of this release, Grafana Agent Operator
> does not support versions of Grafana Agent prior to v0.24.0.

### Breaking changes

- The following metrics will now be prefixed with `agent_dskit_` instead of
  `cortex_`: `cortex_kv_request_duration_seconds`,
  `cortex_member_consul_heartbeats_total`, `cortex_member_ring_tokens_owned`,
  `cortex_member_ring_tokens_to_own`, `cortex_ring_member_ownership_percent`,
  `cortex_ring_members`, `cortex_ring_oldest_member_timestamp`,
  `cortex_ring_tokens_owned`, `cortex_ring_tokens_total`. (@rlankfo)

- Traces: the `traces_spanmetrics_calls_total_total` metric has been renamed to
  `traces_spanmetrics_calls_total` (@fredr)

- Two new flags, `-server.http.enable-tls` and `-server.grpc.enable-tls` must
  be provided to explicitly enable TLS support. This is a change of the
  previous behavior where TLS support was enabled when a certificate pair was
  provided. (@rfratto)

- Many command line flags starting with `-server.` block have been renamed.
  (@rfratto)

- The `-log.level` and `-log.format` flags are removed in favor of being set in
  the configuration file. (@rfratto)

- Flags for configuring TLS have been removed in favor of being set in the
  configuration file. (@rfratto)

- Dynamic reload is no longer supported for deprecated server block fields.
  Changing a deprecated field will be ignored and cause the reload to fail.
  (@rfratto)

- The default HTTP listen address is now `127.0.0.1:12345`. Use the
  `-server.http.address` flag to change this value. (@rfratto)

- The default gRPC listen address is now `127.0.0.1:12346`. Use the
  `-server.grpc.address` flag to change this value. (@rfratto)

- `-reload-addr` and `-reload-port` have been removed. They are no longer
  necessary as the primary HTTP server is now static and can't be shut down in
  the middle of a `/-/reload` call. (@rfratto)

- (Only impacts `integrations-next` feature flag) Many integrations have been
  renamed to better represent what they are integrating with. For example,
  `redis_exporter` is now `redis`. This change requires updating
  `integrations-next`-enabled configuration files. This change also changes
  integration names shown in metric labels. (@rfratto)

- The deprecated `-prometheus.*` flags have been removed in favor of
  their `-metrics.*` counterparts. The `-prometheus.*` flags were first
  deprecated in v0.19.0. (@rfratto)

### Deprecations

- Most fields in the `server` block of the configuration file are
  now deprecated in favor of command line flags. These fields will be removed
  in the v0.26.0 release. Please consult the upgrade guide for more information
  and rationale. (@rfratto)

### Features

- Added config read API support to GrafanaAgent Custom Resource Definition.
  (@shamsalmon)

- Added consulagent_sd to target discovery. (@chuckyz)

- Introduce EXPERIMENTAL support for dynamic configuration. (@mattdurham)

- Introduced endpoint that accepts remote_write requests and pushes metrics data directly into an instance's WAL. (@tpaschalis)

- Added builds for linux/ppc64le. (@aklyachkin)

### Enhancements

- Tracing: Exporters can now be configured to use OAuth. (@canuteson)

- Strengthen readiness check for metrics instances. (@tpaschalis)

- Parameterize namespace field in sample K8s logs manifests (@hjet)

- Upgrade to Loki k87. (@rlankfo)

- Update Prometheus dependency to v2.34.0. (@rfratto)

- Update OpenTelemetry-collector dependency to v0.46.0. (@mapno)

- Update cAdvisor dependency to v0.44.0. (@rfratto)

- Update mongodb_exporter dependency to v0.31.2 (@mukerjee)

- Use grafana-agent/v2 Tanka Jsonnet to generate K8s manifests (@hjet)

- Replace agent-bare.yaml K8s sample Deployment with StatefulSet (@hjet)

- Improve error message for `agentctl` when timeout happens calling
  `cloud-config` command (@marctc)

- Enable integrations-next by default in agent-bare.yaml. Please note #1262 (@hjet)

### Bugfixes

- Fix Kubernetes manifests to use port `4317` for OTLP instead of the previous
  `55680` in line with the default exposed port in the agent.

- Ensure singleton integrations are honored in v2 integrations (@mattdurham)

- Tracing: `const_labels` is now correctly parsed in the remote write exporter.
  (@fredr)

- integrations-next: Fix race condition where metrics endpoints for
  integrations may disappear after reloading the config file. (@rfratto)

- Removed the `server.path_prefix` field which would break various features in
  Grafana Agent when set. (@rfratto)

- Fix issue where installing the DEB/RPM packages would overwrite the existing
  config files and environment files. (@rfratto)

- Set `grafanaDashboardFolder` as top level key in the mixin. (@Duologic)

- Operator: Custom Secrets or ConfigMaps to mount will no longer collide with
  the path name of the default secret mount. As a side effect of this bugfix,
  custom Secrets will now be mounted at
  `/var/lib/grafana-agent/extra-secrets/<secret name>` and custom ConfigMaps
  will now be mounted at `/var/lib/grafana-agent/extra-configmaps/<configmap
  name>`. This is not a breaking change as it was previously impossible to
  properly provide these custom mounts. (@rfratto)

- Flags accidentally prefixed with `-metrics.service..` (two `.` in a row) have
  now been fixed to only have one `.`. (@rfratto)

- Protect concurrent writes to the WAL in the remote write exporter (@mapno)

### Other changes

- The `-metrics.wal-directory` flag and `metrics.wal_directory` config option
  will now default to `data-agent/`, the same default WAL directory as
  Prometheus Agent. (@rfratto)

v0.23.0 (2022-02-10)
--------------------

### Enhancements

- Go 1.17 is now used for all builds of the Agent. (@tpaschalis)

- integrations-next: Add `extra_labels` to add a custom set of labels to
  integration targets. (@rfratto)

- The agent no longer appends duplicate exemplars. (@tpaschalis)

- Added Kubernetes eventhandler integration (@hjet)

- Enables sending of exemplars over remote write by default. (@rlankfo)

### Bugfixes

- Fixed issue where Grafana Agent may panic if there is a very large WAL
  loading while old WALs are being deleted or the `/agent/api/v1/targets`
  endpoint is called. (@tpaschalis)

- Fix panic in prom_sd_processor when address is empty (@mapno)

- Operator: Add missing proxy_url field from generated remote_write configs.
  (@rfratto)

- Honor the specified log format in the traces subsystem (@mapno)

- Fix typo in node_exporter for runit_service_dir. (@mattdurham)

- Allow inlining credentials in remote_write url. (@tpaschalis)

- integrations-next: Wait for integrations to stop when starting new instances
  or shutting down (@rfratto).

- Fix issue with windows_exporter mssql collector crashing the agent.
  (@mattdurham)

- The deb and rpm files will now ensure the /var/lib/grafana-agent data
  directory is created with permissions set to 0770. (@rfratto)

- Make agent-traces.yaml Namespace a template-friendly variable (@hjet)

- Disable `machine-id` journal vol by default in sample logs manifest (@hjet)

v0.22.0 (2022-01-13)
--------------------

> This release has deprecations. Please read entries carefully and consult
> the [upgrade guide][] for specific instructions.

### Deprecations

- The node_exporter integration's `netdev_device_whitelist` field is deprecated
  in favor of `netdev_device_include`. Support for the old field name will be
  removed in a future version. (@rfratto)

- The node_exporter integration's `netdev_device_blacklist` field is deprecated
  in favor of `netdev_device_include`. Support for the old field name will be
  removed in a future version. (@rfratto)

- The node_exporter integration's `systemd_unit_whitelist` field is deprecated
  in favor of `systemd_unit_include`. Support for the old field name will be
  removed in a future version. (@rfratto)

- The node_exporter integration's `systemd_unit_blacklist` field is deprecated
  in favor of `systemd_unit_exclude`. Support for the old field name will be
  removed in a future version. (@rfratto)

- The node_exporter integration's `filesystem_ignored_mount_points` field is
  deprecated in favor of `filesystem_mount_points_exclude`. Support for the old
  field name will be removed in a future version. (@rfratto)

- The node_exporter integration's `filesystem_ignored_fs_types` field is
  deprecated in favor of `filesystem_fs_types_exclude`. Support for the old
  field name will be removed in a future version. (@rfratto)

### Features

- (beta) Enable experimental config urls for fetching remote configs.
  Currently, only HTTP/S is supported. Pass the
  `-enable-features=remote-configs` flag to turn this on. (@rlankfo)

- Added [cAdvisor](https://github.com/google/cadvisor) integration. (@rgeyer)

- Traces: Add `Agent Tracing Pipeline` dashboard and alerts (@mapno)

- Traces: Support jaeger/grpc exporter (@nicoche)

- (beta) Enable an experimental integrations subsystem revamp. Pass
  `integrations-next` to `-enable-features` to turn this on. Reading the
  documentation for the revamp is recommended; enabling it causes breaking
  config changes. (@rfratto)

### Enhancements

- Traces: Improved pod association in PromSD processor (@mapno)

- Updated OTel to v0.40.0 (@mapno)

- Remote write dashboard: show in and out sample rates (@bboreham)

- Remote write dashboard: add mean latency (@bboreham)

- Update node_exporter dependency to v1.3.1. (@rfratto)

- Cherry-pick Prometheus PR #10102 into our Prometheus dependency (@rfratto).

### Bugfixes

- Fix usage of POSTGRES_EXPORTER_DATA_SOURCE_NAME when using postgres_exporter
  integration (@f11r)

- Change ordering of the entrypoint for windows service so that it accepts
  commands immediately (@mattdurham)

- Only stop WAL cleaner when it has been started (@56quarters)

- Fix issue with unquoted install path on Windows, that could allow escalation
  or running an arbitrary executable (@mattdurham)

- Fix cAdvisor so it collects all defined metrics instead of the last
  (@pkoenig10)

- Fix panic when using 'stdout' in automatic logging (@mapno)

- Grafana Agent Operator: The /-/ready and /-/healthy endpoints will
  no longer always return 404 (@rfratto).

### Other changes

- Remove log-level flag from systemd unit file (@jpkrohling)

v0.21.2 (2021-12-08)
--------------------

### Security fixes

- This release contains a fix for
  [CVE-2021-41090](https://github.com/grafana/agent/security/advisories/GHSA-9c4x-5hgq-q3wh).

### Other changes

- This release disables the existing `/-/config` and
  `/agent/api/v1/configs/{name}` endpoints by default. Pass the
  `--config.enable-read-api` flag at the command line to opt in to these
  endpoints.

v0.21.1 (2021-11-18)
--------------------

### Bugfixes

- Fix panic when using postgres_exporter integration (@saputradharma)

- Fix panic when dnsamsq_exporter integration tried to log a warning (@rfratto)

- Statsd Integration: Adding logger instance to the statsd mapper
  instantiation. (@gaantunes)

- Statsd Integration: Fix issue where mapped metrics weren't exposed to the
  integration. (@mattdurham)

- Operator: fix bug where version was a required field (@rfratto)

- Metrics: Only run WAL cleaner when metrics are being used and a WAL is
  configured. (@rfratto)

v0.21.0 (2021-11-17)
--------------------

### Enhancements

- Update Cortex dependency to v1.10.0-92-g85c378182. (@rlankfo)

- Update Loki dependency to v2.1.0-656-g0ae0d4da1. (@rlankfo)

- Update Prometheus dependency to v2.31.0 (@rlankfo)

- Add Agent Operator Helm quickstart guide (@hjet)

- Reorg Agent Operator quickstart guides (@hjet)

### Bugfixes

- Packaging: Use correct user/group env variables in RPM %post script (@simonc6372)

- Validate logs config when using logs_instance with automatic logging processor (@mapno)

- Operator: Fix MetricsInstance Service port (@hjet)

- Operator: Create govern service per Grafana Agent (@shturman)

- Operator: Fix relabel_config directive for PodLogs resource (@hjet)

- Traces: Fix `success_logic` code in service graphs processor (@mapno)

### Other changes

- Self-scraped integrations will now use an SUO-specific value for the `instance` label. (@rfratto)

- Traces: Changed service graphs store implementation to improve CPU performance (@mapno)

v0.20.1 (2021-12-08)
--------------------

> _NOTE_: The fixes in this patch are only present in v0.20.1 and >=v0.21.2.

### Security fixes

- This release contains a fix for
  [CVE-2021-41090](https://github.com/grafana/agent/security/advisories/GHSA-9c4x-5hgq-q3wh).

### Other changes

- This release disables the existing `/-/config` and
  `/agent/api/v1/configs/{name}` endpoitns by default. Pass the
  `--config.enable-read-api` flag at the command line to opt in to these
  endpoints.

v0.20.0 (2021-10-28)
--------------------

> **BREAKING CHANGES**: This release has breaking changes. Please read entries
> carefully and consult the [upgrade guide][] for specific instructions.

### Breaking Changes

- push_config is no longer supported in trace's config (@mapno)

### Features

- Operator: The Grafana Agent Operator can now generate a Kubelet service to
  allow a ServiceMonitor to collect Kubelet and cAdvisor metrics. This requires
  passing a `--kubelet-service` flag to the Operator in `namespace/name` format
  (like `kube-system/kubelet`). (@rfratto)

- Service graphs processor (@mapno)

### Enhancements

- Updated mysqld_exporter to v0.13.0 (@gaantunes)

- Updated postgres_exporter to v0.10.0 (@gaantunes)

- Updated redis_exporter to v1.27.1 (@gaantunes)

- Updated memcached_exporter to v0.9.0 (@gaantunes)

- Updated statsd_exporter to v0.22.2 (@gaantunes)

- Updated elasticsearch_exporter to v1.2.1 (@gaantunes)

- Add remote write to silent Windows Installer  (@mattdurham)

- Updated mongodb_exporter to v0.20.7 (@rfratto)

- Updated OTel to v0.36 (@mapno)

- Updated statsd_exporter to v0.22.2 (@mattdurham)

- Update windows_exporter to v0.16.0 (@rfratto, @mattdurham)

- Add send latency to agent dashboard (@bboreham)

### Bugfixes

- Do not immediately cancel context when creating a new trace processor. This
  was preventing scrape_configs in traces from functioning. (@lheinlen)

- Sanitize autologged Loki labels by replacing invalid characters with
  underscores (@mapno)

- Traces: remove extra line feed/spaces/tabs when reading password_file content
  (@nicoche)

- Updated envsubst to v2.0.0-20210730161058-179042472c46. This version has a
  fix needed for escaping values outside of variable substitutions. (@rlankfo)

- Grafana Agent Operator should no longer delete resources matching the names
  of the resources it manages. (@rfratto)

- Grafana Agent Operator will now appropriately assign an
  `app.kubernetes.io/managed-by=grafana-agent-operator` to all created
  resources. (@rfratto)

### Other changes

- Configuration API now returns 404 instead of 400 when attempting to get or
  delete a config which does not exist. (@kgeckhart)

- The windows_exporter now disables the textfile collector by default.
  (@rfratto)

v0.19.0 (2021-09-29)
--------------------

> **BREAKING CHANGES**: This release has breaking changes. Please read entries
> carefully and consult the [upgrade guide][] for specific instructions.

### Breaking Changes

- Reduced verbosity of tracing autologging by not logging `STATUS_CODE_UNSET`
  status codes. (@mapno)

- Operator: rename `Prometheus*` CRDs to `Metrics*` and `Prometheus*` fields to
  `Metrics*`. (@rfratto)

- Operator: CRDs are no longer referenced using a hyphen in the name to be
  consistent with how Kubernetes refers to resources. (@rfratto)

- `prom_instance` in the spanmetrics config is now named `metrics_instance`.
  (@rfratto)

### Deprecations

- The `loki` key at the root of the config file has been deprecated in favor of
  `logs`. `loki`-named fields in `automatic_logging` have been renamed
  accordinly: `loki_name` is now `logs_instance_name`, `loki_tag` is now
  `logs_instance_tag`, and `backend: loki` is now `backend: logs_instance`.
  (@rfratto)

- The `prometheus` key at the root of the config file has been deprecated in
  favor of `metrics`. Flag names starting with `prometheus.` have also been
  deprecated in favor of the same flags with the `metrics.` prefix. Metrics
  prefixed with `agent_prometheus_` are now prefixed with `agent_metrics_`.
  (@rfratto)

- The `tempo` key at the root of the config file has been deprecated in favor
  of `traces`. (@mattdurham)

### Features

- Added [GitHub exporter](https://github.com/infinityworks/github-exporter)
  integration. (@rgeyer)

- Add TLS config options for tempo `remote_write`s. (@mapno)

- Support autologging span attributes as log labels (@mapno)

- Put Tests requiring Network Access behind a -online flag (@flokli)

- Add logging support to the Grafana Agent Operator. (@rfratto)

- Add `operator-detach` command to agentctl to allow zero-downtime upgrades
  when removing an Operator CRD. (@rfratto)

- The Grafana Agent Operator will now default to deploying the matching release
  version of the Grafana Agent instead of v0.14.0. (@rfratto)

### Enhancements

- Update OTel dependency to v0.30.0 (@mapno)

- Allow reloading configuration using `SIGHUP` signal. (@tharun208)

- Add HOSTNAME environment variable to service file to allow for expanding the
  $HOSTNAME variable in agent config.  (@dfrankel33)

- Update jsonnet-libs to 1.21 for Kubernetes 1.21+ compatability. (@MurzNN)

- Make method used to add k/v to spans in prom_sd processor configurable.
  (@mapno)

### Bugfixes

- Regex capture groups like `${1}` will now be kept intact when using
  `-config.expand-env`. (@rfratto)

- The directory of the logs positions file will now properly be created on
  startup for all instances. (@rfratto)

- The Linux system packages will now configure the grafana-agent user to be a
  member of the adm and systemd-journal groups. This will allow logs to read
  from journald and /var/log by default. (@rfratto)

- Fix collecting filesystem metrics on Mac OS (darwin) in the `node_exporter`
  integration default config. (@eamonryan)

- Remove v0.0.0 flags during build with no explicit release tag (@mattdurham)

- Fix issue with global scrape_interval changes not reloading integrations
  (@kgeckhart)

- Grafana Agent Operator will now detect changes to referenced ConfigMaps and
  Secrets and reload the Agent properly. (@rfratto)

- Grafana Agent Operator's object label selectors will now use Kubernetes
  defaults when undefined (i.e., default to nothing). (@rfratto)

- Fix yaml marshalling tag for cert_file in kafka exporter agent config.
  (@rgeyer)

- Fix warn-level logging of dropped targets. (@james-callahan)

- Standardize scrape_interval to 1m in examples. (@mattdurham)

v0.18.4 (2021-09-14)
--------------------

### Enhancements

- Add `agent_prometheus_configs_changed_total` metric to track instance config
  events. (@rfratto)

### Bugfixes

- Fix info logging on windows. (@mattdurham)

- Scraping service: Ensure that a reshard is scheduled every reshard
  interval. (@rfratto)

v0.18.3 (2021-09-08)
--------------------

### Bugfixes

- Register missing metric for configstore consul request duration. (@rfratto)

- Logs should contain a caller field with file and line numbers again
  (@kgeckhart)

- In scraping service mode, the polling configuration refresh should honor
  timeout. (@mattdurham)

- In scraping service mode, the lifecycle reshard should happen using a
  goroutine. (@mattdurham)

- In scraping service mode, scraping service can deadlock when reloading during
  join. (@mattdurham)

- Scraping service: prevent more than one refresh from being queued at a time.
  (@rfratto)

v0.18.2 (2021-08-12)
--------------------

### Bugfixes

- Honor the prefix and remove prefix from consul list results (@mattdurham)

v0.18.1 (2021-08-09)
--------------------

### Bugfixes

- Reduce number of consul calls when ran in scrape service mode (@mattdurham)

v0.18.0 (2021-07-29)
--------------------

### Features

- Added [GitHub exporter](https://github.com/infinityworks/github-exporter)
  integration. (@rgeyer)

- Add support for OTLP HTTP trace exporting. (@mapno)

### Enhancements

- Switch to drone for releases. (@mattdurham)

- Update postgres_exporter to a [branch of](https://github.com/grafana/postgres_exporter/tree/exporter-package-v0.10.0) v0.10.0

### Bugfixes

- Enabled flag for integrations is not being honored. (@mattdurham)

v0.17.0 (2021-07-15)
--------------------

### Features

- Added [Kafka Lag exporter](https://github.com/davidmparrott/kafka_exporter)
  integration. (@gaantunes)

### Bugfixes

- Fix race condition that may occur and result in a panic when initializing
  scraping service cluster. (@rfratto)

v0.16.1 (2021-06-22)
--------------------

### Bugfixes

- Fix issue where replaying a WAL caused incorrect metrics to be sent over
  remote write. (@rfratto)

v0.16.0 (2021-06-17)
--------------------

### Features

- (beta) A Grafana Agent Operator is now available. (@rfratto)

### Enhancements

- Error messages when installing the Grafana Agent for Grafana Cloud will now
  be shown. (@rfratto)

### Bugfixes

- Fix a leak in the shared string interner introduced in v0.14.0. This fix was
  made to a [dependency](https://github.com/grafana/prometheus/pull/21).
  (@rfratto)

- Fix issue where a target will fail to be scraped for the process lifetime if
  that target had gone down for long enough that its series were removed from
  the in-memory cache (2 GC cycles). (@rfratto)

v0.15.0 (2021-06-03)
--------------------

> **BREAKING CHANGES**: This release has breaking changes. Please read entries
> carefully and consult the [upgrade guide][] for specific instructions.

### Breaking Changes

- The configuration of Tempo Autologging has changed. (@mapno)

### Features

- Add support for exemplars. (@mapno)

### Enhancements

- Add the option to log to stdout instead of a Loki instance. (@joe-elliott)

- Update Cortex dependency to v1.8.0.

- Running the Agent as a DaemonSet with host_filter and role: pod should no
  longer cause unnecessary load against the Kubernetes SD API. (@rfratto)

- Update Prometheus to v2.27.0. (@mapno)

- Update Loki dependency to d88f3996eaa2. This is a non-release build, and was
  needed to support exemplars. (@mapno)

- Update Cortex dependency to d382e1d80eaf. This is a non-release build, and
  was needed to support exemplars. (@mapno)

### Bugfixes

- Host filter relabeling rules should now work. (@rfratto)

- Fixed issue where span metrics where being reported with wrong time unit.
  (@mapno)

### Other changes

- Intentionally order tracing processors. (@joe-elliott)

v0.14.0 (2021-05-24)
--------------------

> **BREAKING CHANGES**: This release has breaking changes. Please read entries
> carefully and consult the [upgrade guide][] for specific instructions.
>
> **STABILITY NOTICE**: As of this release, functionality that is not
> recommended for production use and is expected to change will be tagged
> interchangably as "experimental" or "beta."

### Security fixes

- The Scraping service API will now reject configs that read credentials from
  disk by default. This prevents malicious users from reading arbitrary files
  and sending their contents over the network. The old behavior can be
  re-enabled by setting `dangerous_allow_reading_files: true` in the scraping
  service config. (@rfratto)

### Breaking changes

- Configuration for SigV4 has changed. (@rfratto)

### Deprecations

- `push_config` is now supplanted by `remote_block` and `batch`. `push_config`
  will be removed in a future version (@mapno)

### Features

- (beta) New integration: windows_exporter (@mattdurham)

- (beta) Grafana Agent Windows Installer is now included as a release artifact.
  (@mattdurham)

- Official M1 Mac release builds will now be generated! Look for
  `agent-darwin-arm64` and `agentctl-darwin-arm64` in the release assets.
  (@rfratto)

- Add support for running as a Windows service (@mattdurham)

- (beta) Add /-/reload support. It is not recommended to invoke `/-/reload`
  against the main HTTP server. Instead, two new command-line flags have been
  added: `--reload-addr` and `--reload-port`. These will launch a
  `/-/reload`-only HTTP server that can be used to safely reload the Agent's
  state.  (@rfratto)

- Add a /-/config endpoint. This endpoint will return the current configuration
  file with defaults applied that the Agent has loaded from disk. (@rfratto)

- (beta) Support generating metrics and exposing them via a Prometheus exporter
  from span data. (@yeya24)

- Tail-based sampling for tracing pipelines (@mapno)

- Added Automatic Logging feature for Tempo (@joe-elliott)

- Disallow reading files from within scraping service configs by default.
  (@rfratto)

- Add remote write for span metrics (@mapno)

### Enhancements

- Support compression for trace export. (@mdisibio)

- Add global remote_write configuration that is shared between all instances
  and integrations. (@mattdurham)

- Go 1.16 is now used for all builds of the Agent. (@rfratto)

- Update Prometheus dependency to v2.26.0. (@rfratto)

- Upgrade `go.opentelemetry.io/collector` to v0.21.0 (@mapno)

- Add kafka trace receiver (@mapno)

- Support mirroring a trace pipeline to multiple backends (@mapno)

- Add `headers` field in `remote_write` config for Tempo. `headers` specifies
  HTTP headers to forward to the remote endpoint. (@alexbiehl)

- Add silent uninstall to Windows Uninstaller. (@mattdurham)

### Bugfixes

- Native Darwin arm64 builds will no longer crash when writing metrics to the
  WAL. (@rfratto)

- Remote write endpoints that never function across the lifetime of the Agent
  will no longer prevent the WAL from being truncated. (@rfratto)

- Bring back FreeBSD support. (@rfratto)

- agentctl will no longer leak WAL resources when retrieving WAL stats.
  (@rfratto)

- Ensure defaults are applied to undefined sections in config file. This fixes
  a problem where integrations didn't work if `prometheus:` wasn't configured.
  (@rfratto)

- Fixed issue where automatic logging double logged "svc". (@joe-elliott)

### Other changes

- The Grafana Cloud Agent has been renamed to the Grafana Agent. (@rfratto)

- Instance configs uploaded to the Config Store API will no longer be stored
  along with the global Prometheus defaults. This is done to allow globals to
  be updated and re-apply the new global defaults to the configs from the
  Config Store. (@rfratto)

- The User-Agent header sent for logs will now be `GrafanaAgent/<version>`
  (@rfratto)

- Add `tempo_spanmetrics` namespace in spanmetrics (@mapno)

v0.13.1 (2021-04-09)
--------------------

### Bugfixes

- Validate that incoming scraped metrics do not have an empty label set or a
  label set with duplicate labels, mirroring the behavior of Prometheus.
  (@rfratto)

v0.13.0 (2021-02-25)
--------------------

> The primary branch name has changed from `master` to `main`. You may have to
> update your local checkouts of the repository to point at the new branch name.

### Features

- postgres_exporter: Support query_path and disable_default_metrics. (@rfratto)

### Enhancements

- Support other architectures in installation script. (@rfratto)

- Allow specifying custom wal_truncate_frequency per integration. (@rfratto)

- The SigV4 region can now be inferred using the shared config (at
  `$HOME/.aws/config`) or environment variables (via `AWS_CONFIG`). (@rfratto)

- Update Prometheus dependency to v2.25.0. (@rfratto)

### Bugfixes

- Not providing an `-addr` flag for `agentctl config-sync` will no longer
  report an error and will instead use the pre-existing default value.
  (@rfratto)

- Fixed a bug from v0.12.0 where the Loki installation script failed because
  positions_directory was not set. (@rfratto)

- Reduce the likelihood of dataloss during a remote_write-side outage by
  increasing the default wal_truncation_frequency to 60m and preventing the WAL
  from being truncated if the last truncation timestamp hasn't changed. This
  change increases the size of the WAL on average, and users may configure a
  lower wal_truncation_frequency to deliberately choose a smaller WAL over
  write guarantees. (@rfratto)

- Add the ability to read and serve HTTPS integration metrics when given a set
  certificates (@mattdurham)

v0.12.0 (2021-02-05)
--------------------

> **BREAKING CHANGES**: This release has breaking changes. Please read entries
> carefully and consult the [upgrade guide][] for specific instructions.

### Breaking Changes

- The configuration format for the `loki` block has changed. (@rfratto)

- The configuration format for the `tempo` block has changed. (@rfratto)

### Features

- Support for multiple Loki Promtail instances has been added. (@rfratto)

- Support for multiple Tempo instances has been added. (@rfratto)

- Added [ElasticSearch exporter](https://github.com/justwatchcom/elasticsearch_exporter)
  integration. (@colega)

### Enhancements

- `.deb` and `.rpm` packages are now generated for all supported architectures.
  The architecture of the AMD64 package in the filename has been renamed to
  `amd64` to stay synchronized with the architecture name presented from other
  release assets. (@rfratto)

- The `/agent/api/v1/targets` API will now include discovered labels on the
  target pre-relabeling in a `discovered_labels` field. (@rfratto)

- Update Loki to 59a34f9867ce. This is a non-release build, and was needed to
  support multiple Loki instances. (@rfratto)

- Scraping service: Unhealthy Agents in the ring will no longer cause job
  distribution to fail. (@rfratto)

- Scraping service: Cortex ring metrics (prefixed with cortex_ring_) will now
  be registered for tracking the state of the hash ring. (@rfratto)

- Scraping service: instance config ownership is now determined by the hash of
  the instance config name instead of the entire config. This means that
  updating a config is guaranteed to always hash to the same Agent, reducing
  the number of metrics gaps. (@rfratto)

- Only keep a handful of K8s API server metrics by default to reduce default
  active series usage. (@hjet)

- Go 1.15.8 is now used for all distributions of the Agent. (@rfratto)

### Bugfixes

- `agentctl config-check` will now work correctly when the supplied config file
  contains integrations. (@hoenn)

v0.11.0 (2021-01-20)
--------------------

### Features

- ARMv6 builds of `agent` and `agentctl` will now be included in releases to
  expand Agent support to cover all models of Raspberry Pis. ARMv6 docker
  builds are also now available. (@rfratto)

- Added `config-check` subcommand for `agentctl` that can be used to validate
  Agent configuration files before attempting to load them in the `agent`
  itself. (@56quarters)

### Enhancements

- A sigv4 install script for Prometheus has been added. (@rfratto)

- NAMESPACE may be passed as an environment variable to the Kubernetes install
  scripts to specify an installation namespace. (@rfratto)

### Bugfixes

- The K8s API server scrape job will use the API server Service name when
  resolving IP addresses for Prometheus service discovery using the "Endpoints"
  role. (@hjet)

- The K8s manifests will no longer include the `default/kubernetes` job twice
  in both the DaemonSet and the Deployment. (@rfratto)

v0.10.0 (2021-01-13)
--------------------

### Features

- Prometheus `remote_write` now supports SigV4 authentication using the
  [AWS default credentials chain](https://docs.aws.amazon.com/sdk-for-java/v1/developer-guide/credentials.html).
  This enables the Agent to send metrics to Amazon Managed Prometheus without
  needing the [SigV4 Proxy](https://github.com/awslabs/aws-sigv4-proxy).
  (@rfratto)

### Enhancements

- Update `redis_exporter` to v1.15.0. (@rfratto)

- `memcached_exporter` has been updated to v0.8.0. (@rfratto)

- `process-exporter` has been updated to v0.7.5. (@rfratto)

- `wal_cleanup_age` and `wal_cleanup_period` have been added to the top-level
  Prometheus configuration section. These settings control how Write Ahead Logs
  (WALs) that are not associated with any instances are cleaned up. By default,
  WALs not associated with an instance that have not been written in the last
  12 hours are eligible to be cleaned up. This cleanup can be disabled by
  setting `wal_cleanup_period` to `0`. (@56quarters)

- Configuring logs to read from the systemd journal should now work on journals
  that use +ZSTD compression. (@rfratto)

### Bugfixes

- Integrations will now function if the HTTP listen address was set to a value
  other than the default. (@mattdurham)

- The default Loki installation will now be able to write its positions file.
  This was prevented by accidentally writing to a readonly volume mount.
  (@rfratto)

v0.9.1 (2021-01-04)
-------------------

### Enhancements

- agentctl will now be installed by the rpm and deb packages as
  `grafana-agentctl`. (@rfratto)

v0.9.0 (2020-12-10)
-------------------

### Features

- Add support to configure TLS config for the Tempo exporter to use
  insecure_skip_verify to disable TLS chain verification. (@bombsimon)

- Add `sample-stats` to `agentctl` to search the WAL and return a summary of
  samples of series matching the given label selector. (@simonswine)

- New integration:
  [postgres_exporter](https://github.com/wrouesnel/postgres_exporter)
  (@rfratto)

- New integration:
  [statsd_exporter](https://github.com/prometheus/statsd_exporter) (@rfratto)

- New integration:
  [consul_exporter](https://github.com/prometheus/consul_exporter) (@rfratto)

- Add optional environment variable substitution of configuration file.
  (@dcseifert)

### Enhancements

- `min_wal_time` and `max_wal_time` have been added to the instance config
  settings, guaranteeing that data in the WAL will exist for at least
  `min_wal_time` and will not exist for longer than `max_wal_time`. This change
  will increase the size of the WAL slightly but will prevent certain scenarios
  where data is deleted before it is sent. To revert back to the old behavior,
  set `min_wal_time` to `0s`. (@rfratto)

- Update `redis_exporter` to v1.13.1. (@rfratto)

- Bump OpenTelemetry-collector dependency to v0.16.0. (@bombsimon)

### Bugfixes

- Fix issue where the Tempo example manifest could not be applied because the
  port names were too long. (@rfratto)

- Fix issue where the Agent Kubernetes manifests may not load properly on AKS.
  (#279) (@rfratto)

### Other changes

- The User-Agent header sent for logs will now be `GrafanaCloudAgent/<version>`
  (@rfratto)

v0.8.0 (2020-11-06)
-------------------

### Features

- New integration: [dnsamsq_exporter](https://github.com/google/dnsamsq_exporter)
  (@rfratto).

- New integration: [memcached_exporter](https://github.com/prometheus/memcached_exporter)
  (@rfratto).

### Enhancements

- Add `<integration name>_build_info` metric to all integrations. The build
  info displayed will match the build information of the Agent and _not_ the
  embedded exporter. This metric is used by community dashboards, so adding it
  to the Agent increases compatibility with existing dashboards that depend on
  it existing. (@rfratto)

- Bump OpenTelemetry-collector dependency to 0.14.0 (@joe-elliott)

### Bugfixes

- Error messages when retrieving configs from the KV store will now be logged,
  rather than just logging a generic message saying that retrieving the config
  has failed. (@rfratto)

v0.7.2 (2020-10-29)
-------------------

### Enhancements

- Bump Prometheus dependency to 2.21. (@rfratto)

- Bump OpenTelemetry-collector dependency to 0.13.0 (@rfratto)

- Bump Promtail dependency to 2.0. (@rfratto)

- Enhance host_filtering mode to support targets from Docker Swarm and Consul.
  Also, add a `host_filter_relabel_configs` to that will apply relabeling rules
  for determining if a target should be dropped. Add a documentation section
  explaining all of this in detail. (@rfratto)

### Bugfixes

- Fix deb package prerm script so that it stops the agent on package removal.
  (@jdbaldry)

- Fix issue where the `push_config` for Tempo field was expected to be
  `remote_write`. `push_config` now works as expected. (@rfratto)

v0.7.1 (2020-10-23)
-------------------

### Bugfixes

- Fix issue where ARM binaries were not published with the GitHub release.

v0.7.0 (2020-10-23)
-------------------

### Features

- Added Tracing Support. (@joe-elliott)

- Add RPM and deb packaging. (@jdbaldry, @simon6372)

- arm64 and arm/v7 Docker containers and release builds are now available for
  `agent` and `agentctl`. (@rfratto)

- Add `wal-stats` and `target-stats` tooling to `agentctl` to discover WAL and
  cardinality issues. (@rfratto)

- [mysqld_exporter](https://github.com/prometheus/mysqld_exporter) is now
  embedded and available as an integration. (@rfratto)

- [redis_exporter](https://github.com/oliver006/redis_exporter) is now embedded
  and available as an integration. (@dafydd-t)

### Enhancements

- Resharding the cluster when using the scraping service mode now supports
  timeouts through `reshard_timeout`. The default value is `30s.` This timeout
  applies to cluster-wide reshards (performed when joining and leaving the
  cluster) and local reshards (done on the `reshard_interval`). (@rfratto)

### Bugfixes

- Fix issue where integrations crashed with instance_mode was set to `distinct`
  (@rfratto)

- Fix issue where the `agent` integration did not work on Windows (@rfratto).

- Support URL-encoded paths in the scraping service API. (@rfratto)

- The instance label written from replace_instance_label can now be overwritten
  with relabel_configs. This bugfix slightly modifies the behavior of what data
  is stored. The final instance label will now be stored in the WAL rather than
  computed by remote_write. This change should not negatively affect existing
  users. (@rfratto)

v0.6.1 (2020-04-11)
-------------------

### Bugfixes

- Fix issue where build information was empty when running the Agent with
  --version. (@rfratto)

- Fix issue where updating a config in the scraping service may fail to pick up
  new targets. (@rfratto)

- Fix deadlock that slowly prevents the Agent from scraping targets at a high
  scrape volume. (@rfratto)

v0.6.0 (2020-09-04)
-------------------

### Breaking Changes

- The Configs API will now disallow two instance configs having multiple
  `scrape_configs` with the same `job_name`. This was needed for the instance
  sharing mode, where combined instances may have duplicate `job_names` across
  their `scrape_configs`. This brings the scraping service more in line with
  Prometheus, where `job_names` must globally be unique. This change also
  disallows concurrent requests to the put/apply config API endpoint to prevent
  a race condition of two conflicting configs being applied at the same time.
  (@rfratto)

### Deprecations

- `use_hostname_label` is now supplanted by `replace_instance_label`.
  `use_hostname_label` will be removed in a future version. (@rfratto)

### Features

- The Grafana Agent can now collect logs and send to Loki. This is done by
  embedding Promtail, the official Loki log collection client. (@rfratto)

- Integrations can now be enabled without scraping. Set scrape_integrations to
  `false` at the `integrations` key or within the specific integration you
  don't want to scrape. This is useful when another Agent or Prometheus server
  will scrape the integration. (@rfratto)

- [process-exporter](https://github.com/ncabatoff/process-exporter) is now
  embedded as `process_exporter`. The hypen has been changed to an underscore
  in the config file to retain consistency with `node_exporter`. (@rfratto)

### Enhancements

- A new config option, `replace_instance_label`, is now available for use with
  integrations. When this is true, the instance label for all metrics coming
  from an integration will be replaced with the machine's hostname rather than
  127.0.0.1. (@rfratto)

- The embedded Prometheus version has been updated to 2.20.1. (@rfratto,
  @gotjosh)

- The User-Agent header written by the Agent when remote_writing will now be
  `GrafanaCloudAgent/<Version>` instead of `Prometheus/<Prometheus Version>`.
  (@rfratto)

- The subsystems of the Agent (`prometheus`, `loki`) are now made optional.
  Enabling integrations also implicitly enables the associated subsystem. For
  example, enabling the `agent` or `node_exporter` integration will force the
  `prometheus` subsystem to be enabled.  (@rfratto)

### Bugfixes

- The documentation for Tanka configs is now correct. (@amckinley)

- Minor corrections and spelling issues have been fixed in the Overview
  documentation. (@amckinley)

- The new default of `shared` instances mode broke the metric value for
  `agent_prometheus_active_configs`, which was tracking the number of combined
  configs (i.e., number of launched instances). This metric has been fixed and
  a new metric, `agent_prometheus_active_instances`, has been added to track
  the numbger of launched instances. If instance sharing is not enabled, both
  metrics will share the same value. (@rfratto)

- `remote_write` names in a group will no longer be copied from the
  remote_write names of the first instance in the group. Rather, all
  remote_write names will be generated based on the first 6 characters of the
  group hash and the first six characters of the remote_write hash. (@rfratto)

- Fix a panic that may occur during shutdown if the WAL is closed in the middle
  of the WAL being truncated. (@rfratto)

v0.5.0 (2020-08-12)
-------------------

### Features

- A [scrape targets API](https://github.com/grafana/agent/blob/main/docs/api.md#list-current-scrape-targets)
  has been added to show every target the Agent is currently scraping, when it
  was last scraped, how long it took to scrape, and errors from the last
  scrape, if any. (@rfratto)

- "Shared Instance Mode" is the new default mode for spawning Prometheus
  instances, and will improve CPU and memory usage for users of integrations
  and the scraping service. (@rfratto)

### Enhancements

- Memory stability and utilization of the WAL has been improved, and the
  reported number of active series in the WAL will stop double-counting
  recently churned series. (@rfratto)

- Changing scrape_configs and remote_write configs for an instance will now be
  dynamically applied without restarting the instance. This will result in less
  missing metrics for users of the scraping service that change a config.
  (@rfratto)

- The Tanka configuration now uses k8s-alpha. (@duologic)

### Bugfixes

- The Tanka configuration will now also deploy a single-replica deployment
  specifically for scraping the Kubernetes API. This deployment acts together
  with the Daemonset to scrape the full cluster and the control plane.
  (@gotjosh)

- The node_exporter filesystem collector will now work on Linux systems without
  needing to manually set the blocklist and allowlist of filesystems.
  (@rfratto)

v0.4.0 (2020-06-18)
-------------------

### Features

- Support for integrations has been added. Integrations can be any embedded
  tool, but are currently used for embedding exporters and generating scrape
  configs. (@rfratto)

- node_exporter has been added as an integration. This is the full version of
  node_exporter with the same configuration options. (@rfratto)

- An Agent integration that makes the Agent automatically scrape itself has
  been added. (@rfratto)

### Enhancements

- The WAL can now be truncated if running the Agent without any remote_write
  endpoints. (@rfratto)

### Bugfixes

- Prevent the Agent from crashing when a global Prometheus config stanza is not
  provided. (@robx)

- Enable agent host_filter in the Tanka configs, which was disabled by default
  by mistake. (@rfratto)

v0.3.2 (2020-05-29)
-------------------

### Features

- Tanka configs that deploy the scraping service mode are now available
  (@rfratto)

- A k3d example has been added as a counterpart to the docker-compose example.
  (@rfratto)

### Enhancements

- Labels provided by the default deployment of the Agent (Kubernetes and Tanka)
  have been changed to align with the latest changes to grafana/jsonnet-libs.
  The old `instance` label is now called `pod`, and the new `instance` label is
  unique. A `container` label has also been added. The Agent mixin has been
  subsequently updated to also incorporate these label changes. (@rfratto)

- The `remote_write` and `scrape_config` sections now share the same
  validations as Prometheus (@rfratto)

- Setting `wal_truncation_frequency` to less than the scrape interval is now
  disallowed (@rfratto)

### Bugfixes

- A deadlock in scraping service mode when updating a config that shards to the
  same node has been fixed (@rfratto)

- `remote_write` config stanzas will no longer ignore `password_file`
  (@rfratto)

- `scrape_config` client secrets (e.g., basic auth, bearer token,
  `password_file`) will now be properly retained in scraping service mode
  (@rfratto)

- Labels for CPU, RX, and TX graphs in the Agent Operational dashboard now
  correctly show the pod name of the Agent instead of the exporter name.
  (@rfratto)

v0.3.1 (2020-05-20)
-------------------

### Features

- The Agent has upgraded its vendored Prometheus to v2.18.1 (@gotjosh,
  @rfratto)

### Bugfixes

- A typo in the Tanka configs and Kubernetes manifests that prevents the Agent
  launching with v0.3.0 has been fixed (@captncraig)

- Fixed a bug where Tanka mixins could not be used due to an issue with the
  folder placement enhancement (@rfratto)

### Enhancements

- `agentctl` and the config API will now validate that the YAML they receive
  are valid instance configs. (@rfratto)

v0.3.0 (2020-05-13)
-------------------

### Features

- A third operational mode called "scraping service mode" has been added. A KV
  store is used to store instance configs which are distributed amongst a
  clustered set of Agent processes, dividing the total scrape load across each
  agent. An API is exposed on the Agents to list, create, update, and delete
  instance configurations from the KV store. (@rfratto)

- An "agentctl" binary has been released to interact with the new instance
  config management API created by the "scraping service mode." (@rfratto,
  @hoenn)

- The Agent now includes readiness and healthiness endpoints. (@rfratto)

### Enhancements

- The YAML files are now parsed strictly and an invalid YAML will generate an
  error at runtime. (@hoenn)

- The default build mode for the Docker containers is now release, not debug.
  (@rfratto)

- The Grafana Agent Tanka Mixins now are placed in an "Agent" folder within
  Grafana. (@cyriltovena)

v0.2.0 (2020-04-09)
-------------------

### Features

- The Prometheus remote write protocol will now send scraped metadata (metric
  name, help, type and unit). This results in almost negligent bytes sent
  increase as metadata is only sent every minute. It is on by default.
  (@gotjosh)

  These metrics are available to monitor metadata being sent:
  - `prometheus_remote_storage_succeeded_metadata_total`
  - `prometheus_remote_storage_failed_metadata_total`
  - `prometheus_remote_storage_retried_metadata_total`
  - `prometheus_remote_storage_sent_batch_duration_seconds` and
    `prometheus_remote_storage_sent_bytes_total` have a new label “type” with
    the values of `metadata` or `samples`.

### Enhancements

- The Agent has upgraded its vendored Prometheus to v2.17.1 (@rfratto)

### Bugfixes

- Invalid configs passed to the agent will now stop the process after they are
  logged as invalid; previously the Agent process would continue. (@rfratto)

- Enabling host_filter will now allow metrics from node role Kubernetes service
  discovery to be scraped properly (e.g., cAdvisor, Kubelet). (@rfratto)

v0.1.1 (2020-03-16)
-------------------

### Other changes

- Nits in documentation (@sh0rez)

- Fix various dashboard mixin problems from v0.1.0 (@rfratto)

- Pass through release tag to `docker build` (@rfratto)

v0.1.0 (2020-03-16)
-------------------

> First release!

### Features

- Support for scraping Prometheus metrics and sharding the agent through the
  presence of a `host_filter` flag within the Agent configuration file.

[upgrade guide]: https://grafana.com/docs/agent/latest/upgrade-guide/
[contributors guide]: ./docs/developer/contributing.md#updating-the-changelog<|MERGE_RESOLUTION|>--- conflicted
+++ resolved
@@ -23,12 +23,8 @@
   - `prometheus.exporter.kafka` collects metrics from Kafka Server (@oliver-zhang)
   - `otelcol.processor.attributes` accepts telemetry data from other `otelcol`
     components and modifies attributes of a span, log, or metric. (@ptodev)
-<<<<<<< HEAD
+  - `prometheus.exporter.squid` collects metrics from a squid server. (@armstrmi)
   - `prometheus.exporter.cloudwatch` - scrape AWS CloudWatch metrics (@thepalbi)
-
-=======
-  - `prometheus.exporter.squid` collects metrics from a squid server. (@armstrmi)
->>>>>>> 23320d97
 
 ### Enhancements
 
