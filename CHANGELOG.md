--- conflicted
+++ resolved
@@ -18,12 +18,8 @@
 
 - Some blocks in Flow components have been merged with their parent block to make the block hierarchy smaller:
   - `prometheus.scrape > client > http_client_config` is merged into the `client` block. (@erikbaranowski)
-<<<<<<< HEAD
-  - `loki.source.kubernetes > client > http_client_config` is merged into the `loki.source.kubernetes > client` block. (@erikbaranowski)
+  - `loki.source.kubernetes > client > http_client_config` is merged into the `client` block. (@erikbaranowski)
   - `loki.source.podlogs > client > client > http_client_config` is merged into the `client > client` block. (@erikbaranowski)
-=======
-  - `loki.source.kubernetes > client > http_client_config` is merged into the `client` block. (@erikbaranowski)
->>>>>>> e18eec33
 
 ### Features
 
