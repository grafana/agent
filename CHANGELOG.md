# Changelog

> _Contributors should read our [contributors guide][] for instructions on how
> to update the changelog._

This document contains a historical list of changes between releases. Only
changes that impact end-user behavior are listed; changes to documentation or
internal API changes are not present.

Main (unreleased)
-----------------

### Security fixes
- Fixes following vulnerabilities (@hainenber)
  - [GO-2023-2409](https://github.com/advisories/GHSA-mhpq-9638-x6pw)
  - [GO-2023-2412](https://github.com/advisories/GHSA-7ww5-4wqc-m92c)
  - [CVE-2023-49568](https://github.com/advisories/GHSA-mw99-9chc-xw7r)

### Bugfixes

- Fix performance issue where perf lib where clause was not being set, leading to timeouts in collecting metrics for windows_exporter. (@mattdurham)

v0.39.0-rc.0 (2024-01-05)
-------------------------

### Breaking changes

- `otelcol.receiver.prometheus` will drop all `otel_scope_info` metrics when converting them to OTLP. (@wildum)
  - If the `otel_scope_info` metric has labels `otel_scope_name` and `otel_scope_version`,
    their values will be used to set OTLP Instrumentation Scope name and  version respectively.
  - Labels of `otel_scope_info` metrics other than `otel_scope_name` and `otel_scope_version`
    are added as scope attributes with the matching name and version.

- The `target` block in `prometheus.exporter.blackbox` requires a mandatory `name`
  argument instead of a block label. (@hainenber)

- In the azure exporter, dimension options will no longer be validated by the Azure API. (@kgeckhart)
  - This change will not break any existing configurations and you can opt in to validation via the `validate_dimensions` configuration option.
  - Before this change, pulling metrics for azure resources with variable dimensions required one configuration per metric + dimension combination to avoid an error.
  - After this change, you can include all metrics and dimensions in a single configuration and the Azure APIs will only return dimensions which are valid for the various metrics.
  
### Features

- A new `discovery.ovhcloud` component for discovering scrape targets on OVHcloud. (@ptodev)

### Features

- Allow specifying additional containers to run. (@juangom)

### Enhancements

- Flow Windows service: Support environment variables. (@jkroepke)

- Allow disabling collection of root Cgroup stats in
  `prometheus.exporter.cadvisor` (flow mode) and the `cadvisor` integration
  (static mode). (@hainenber)

- Grafana Agent on Windows now automatically restarts on failure. (@hainenber)

- Added metrics, alerts and dashboard visualisations to help diagnose issues
  with unhealthy components and components that take too long to evaluate. (@thampiotr)

- The `http` config block may now reference exports from any component.
  Previously, only `remote.*` and `local.*` components could be referenced
  without a circular dependency. (@rfratto)

- Add support for Basic Auth-secured connection with Elasticsearch cluster using `prometheus.exporter.elasticsearch`. (@hainenber)

- Add a `resource_to_telemetry_conversion` argument to `otelcol.exporter.prometheus`
  for converting resource attributes to Prometheus labels. (@hainenber)

- `pyroscope.ebpf` support python on arm64 platforms. (@korniltsev)

- `otelcol.receiver.prometheus` does not drop histograms without buckets anymore. (@wildum)

- Added exemplars support to `otelcol.receiver.prometheus`. (@wildum)
- `mimir.rules.kubernetes` may now retry its startup on failure. (@hainenber)

- Added links between compatible components in the documentation to make it
  easier to discover them. (@thampiotr)

- Allow defining `HTTPClientConfig` for `discovery.ec2`. (@cmbrad)

- The `remote.http` component can optionally define a request body. (@tpaschalis)

- Added support for `loki.write` to flush WAL on agent shutdown. (@thepalbi)

- Add support for `integrations-next` static to flow config conversion. (@erikbaranowski)

- Add support for passing extra arguments to the static converter such as `-config.expand-env`. (@erikbaranowski)

- Added 'country' mmdb-type to log pipeline-stage geoip. (@superstes)

- Azure exporter enhancements for flow and static mode, (@kgeckhart)
  - Allows for pulling metrics at the Azure subscription level instead of resource by resource
  - Disable dimension validation by default to reduce the number of exporter instances needed for full dimension coverage

- Add `max_cache_size` to `prometheus.relabel` to allow configurability instead of hard coded 100,000. (@mattdurham)

- Add support for `http_sd_config` within a `scrape_config` for prometheus to flow config conversion. (@erikbaranowski)
- `discovery.lightsail` now supports additional parameters for configuring HTTP client settings. (@ptodev)
- Add `sample_age_limit` to remote_write config to drop samples older than a specified duration. (@marctc)

- Handle paths in the Kubelet URL for `discovery.kubelet`. (@petewall)

### Bugfixes

- Update `pyroscope.ebpf` to fix a logical bug causing to profile to many kthreads instead of regular processes https://github.com/grafana/pyroscope/pull/2778 (@korniltsev)

- Update `pyroscope.ebpf` to produce more optimal pprof profiles for python processes https://github.com/grafana/pyroscope/pull/2788 (@korniltsev)

- In Static mode's `traces` subsystem, `spanmetrics` used to be generated prior to load balancing.
  This could lead to inaccurate metrics. This issue only affects Agents using both `spanmetrics` and
  `load_balancing`, when running in a load balanced cluster with more than one Agent instance. (@ptodev)

- Fixes `loki.source.docker` a behavior that synced an incomplete list of targets to the tailer manager. (@FerdinandvHagen)

- Fixes `otelcol.connector.servicegraph` store ttl default value from 2ms to 2s. (@rlankfo)

- Add staleness tracking to labelstore to reduce memory usage. (@mattdurham)

<<<<<<< HEAD
- Sort kubelet endpoint to reduce pressure on K8s's API server and watcher endpoints. (@hainenber)
=======
- Fix issue where `prometheus.exporter.kafka` would crash when configuring `sasl_password`. (@rfratto)

- Fix nil panic when using the process collector with the windows exporter. (@mattdurham)
>>>>>>> e6480313

### Other changes

- Bump github.com/IBM/sarama from v1.41.2 to v1.42.1

- Attach unique Agent ID header to remote-write requests. (@captncraig)

- Update to v2.48.1 of `github.com/prometheus/prometheus`.
  Previously, a custom fork of v2.47.2 was used. 
  The custom fork of v2.47.2 also contained prometheus#12729 and prometheus#12677.

v0.38.1 (2023-11-30)
--------------------

### Security fixes

- Fix CVE-2023-47108 by updating `otelgrpc` from v0.45.0 to v0.46.0. (@hainenber)

### Features

- Agent Management: Introduce support for templated configuration. (@jcreixell)

### Bugfixes

- Permit `X-Faro-Session-ID` header in CORS requests for the `faro.receiver`
  component (flow mode) and the `app_agent_receiver` integration (static mode).
  (@cedricziel)

- Fix issue with windows_exporter defaults not being set correctly. (@mattdurham)

- Fix agent crash when process null OTel's fan out consumers. (@hainenber)

- Fix issue in `prometheus.operator.*` where targets would be dropped if two crds share a common prefix in their names. (@Paul424, @captncraig)

- Fix issue where `convert` command would generate incorrect Flow Mode config
  when provided `promtail` configuration that uses `docker_sd_configs` (@thampiotr)

- Fix converter issue with `loki.relabel` and `max_cache_size` being set to 0 instead of default (10_000). (@mattdurham)

### Other changes

- Add Agent Deploy Mode to usage report. (@captncraig)

v0.38.0 (2023-11-21)
--------------------

### Breaking changes

- Remove `otelcol.exporter.jaeger` component (@hainenber)

- In the mysqld exporter integration, some metrics are removed and others are renamed. (@marctc)
  - Removed metrics:
    - "mysql_last_scrape_failed" (gauge)
    - "mysql_exporter_scrapes_total" (counter)
    - "mysql_exporter_scrape_errors_total" (counter)
  - Metric names in the `info_schema.processlist` collector have been [changed](https://github.com/prometheus/mysqld_exporter/pull/603).
  - Metric names in the `info_schema.replica_host` collector have been [changed](https://github.com/prometheus/mysqld_exporter/pull/496).
  - Changes related to `replication_group_member_stats collector`:
    - metric "transaction_in_queue" was Counter instead of Gauge
    - renamed 3 metrics starting with `mysql_perf_schema_transaction_` to start with `mysql_perf_schema_transactions_` to be consistent with column names.
    - exposing only server's own stats by matching `MEMBER_ID` with `@@server_uuid` resulting "member_id" label to be dropped.

### Features

- Added a new `stage.decolorize` stage to `loki.process` component which
  allows to strip ANSI color codes from the log lines. (@thampiotr)

- Added a new `stage.sampling` stage to `loki.process` component which
  allows to only process a fraction of logs and drop the rest. (@thampiotr)

- Added a new `stage.eventlogmessage` stage to `loki.process` component which
  allows to extract data from Windows Event Log. (@thampiotr)

- Update version of River:

    - River now supports raw strings, which are strings surrounded by backticks
      instead of double quotes. Raw strings can span multiple lines, and do not
      support any escape sequences. (@erikbaranowski)

    - River now permits using `[]` to access non-existent keys in an object.
      When this is done, the access evaluates to `null`, such that `{}["foo"]
      == null` is true. (@rfratto)

- Added support for python profiling to `pyroscope.ebpf` component. (@korniltsev)

- Added support for native Prometheus histograms to `otelcol.exporter.prometheus` (@wildum)

- Windows Flow Installer: Add /CONFIG /DISABLEPROFILING and /DISABLEREPORTING flag (@jkroepke)

- Add queueing logs remote write client for `loki.write` when WAL is enabled. (@thepalbi)

- New Grafana Agent Flow components:

  - `otelcol.processor.filter` - filters OTLP telemetry data using OpenTelemetry
    Transformation Language (OTTL). (@hainenber)
  - `otelcol.receiver.vcenter` - receives metrics telemetry data from vCenter. (@marctc)

- Agent Management: Introduce support for remotely managed external labels for logs. (@jcreixell)

### Enhancements

- The `loki.write` WAL now has snappy compression enabled by default. (@thepalbi)

- Allow converting labels to structured metadata with Loki's structured_metadata stage. (@gonzalesraul)

- Improved performance of `pyroscope.scrape` component when working with a large number of targets. (@cyriltovena)

- Added support for comma-separated list of fields in `source` option and a
  new `separator` option in `drop` stage of `loki.process`. (@thampiotr)

- The `loki.source.docker` component now allows connecting to Docker daemons
  over HTTP(S) and setting up TLS credentials. (@tpaschalis)

- Added an `exclude_event_message` option to `loki.source.windowsevent` in flow mode,
  which excludes the human-friendly event message from Windows event logs. (@ptodev)

- Improve detection of rolled log files in `loki.source.kubernetes` and
  `loki.source.podlogs` (@slim-bean).

- Support clustering in `loki.source.kubernetes` (@slim-bean).

- Support clustering in `loki.source.podlogs` (@rfratto).

- Make component list sortable in web UI. (@hainenber)

- Adds new metrics (`mssql_server_total_memory_bytes`, `mssql_server_target_memory_bytes`,
  and `mssql_available_commit_memory_bytes`) for `mssql` integration (@StefanKurek).

- Grafana Agent Operator: `config-reloader` container no longer runs as root.
  (@rootmout)

- Added support for replaying not sent data for `loki.write` when WAL is enabled. (@thepalbi)

- Make the result of 'discovery.kubelet' support pods that without ports, such as k8s control plane static pods. (@masonmei)

- Added support for unicode strings in `pyroscope.ebpf` python profiles. (@korniltsev)

- Improved resilience of graph evaluation in presence of slow components. (@thampiotr)

- Updated windows exporter to use prometheus-community/windows_exporter commit 1836cd1. (@mattdurham)

- Allow agent to start with `module.git` config if cached before. (@hainenber)

- Adds new optional config parameter `query_config` to `mssql` integration to allow for custom metrics (@StefanKurek)

### Bugfixes

- Set exit code 1 on grafana-agentctl non-runnable command. (@fgouteroux)

- Fixed an issue where `loki.process` validation for stage `metric.counter` was
  allowing invalid combination of configuration options. (@thampiotr)

- Fixed issue where adding a module after initial start, that failed to load then subsequently resolving the issue would cause the module to
  permanently fail to load with `id already exists` error. (@mattdurham)

- Allow the usage of encodings other than UTF8 to be used with environment variable expansion. (@mattdurham)

- Fixed an issue where native histogram time series were being dropped silently.  (@krajorama)

- Fix validation issue with ServiceMonitors when scrape timeout is greater than interval. (@captncraig)

- Static mode's spanmetrics processor will now prune histograms when the dimension cache is pruned.
  Dimension cache was always pruned but histograms were not being pruned. This caused metric series
  created by the spanmetrics processor to grow unbounded. Only static mode has this issue. Flow mode's
  `otelcol.connector.spanmetrics` does not have this bug. (@nijave)

- Prevent logging errors on normal shutdown in `loki.source.journal`. (@wildum)

- Break on iterate journal failure in `loki.source.journal`. (@wildum)

- Fix file descriptor leak in `loki.source.journal`. (@wildum)

- Fixed a bug in River where passing a non-string key to an object (such as
  `{}[true]`) would incorrectly report that a number type was expected instead. (@rfratto)

- Include Faro Measurement `type` field in `faro.receiver` Flow component and legacy `app_agent_receiver` integration. (@rlankfo)

- Mark `password` argument of `loki.source.kafka` as a `secret` rather than a `string`. (@harsiddhdave44)

- Fixed a bug where UDP syslog messages were never processed (@joshuapare)

- Updating configuration for `loki.write` no longer drops data. (@thepalbi)

- Fixed a bug in WAL where exemplars were recorded before the first native histogram samples for new series,
  resulting in remote write sending the exemplar first and Prometheus failing to ingest it due to missing
  series. (@krajorama)

- Fixed an issue in the static config converter where exporter instance values
  were not being mapped when translating to flow. (@erikbaranowski)

- Fix a bug which prevented Agent from running `otelcol.exporter.loadbalancing`
  with a `routing_key` of `traceID`. (@ptodev)

- Added Kubernetes service resolver to static node's loadbalancing exporter
  and to Flow's `otelcol.exporter.loadbalancing`. (@ptodev)

- Fix default configuration file `grafana-agent-flow.river` used in downstream
  packages. (@bricewge)

- Fix converter output for prometheus.exporter.windows to not unnecessarily add
  empty blocks. (@erikbaranowski)

### Other changes

- Bump `mysqld_exporter` version to v0.15.0. (@marctc)

- Bump `github-exporter` version to 1.0.6. (@marctc)

- Use Go 1.21.4 for builds. (@rfratto)

- Change User-Agent header for outbound requests to include agent-mode, goos, and deployment mode. Example `GrafanaAgent/v0.38.0 (flow; linux; docker)` (@captncraig)

- `loki.source.windowsevent` and `loki.source.*` changed to use a more robust positions file to prevent corruption on reboots when writing
  the positions file. (@mattdurham)

v0.37.4 (2023-11-06)
-----------------

### Enhancements

- Added an `add_metric_suffixes` option to `otelcol.exporter.prometheus` in flow mode,
  which configures whether to add type and unit suffixes to metrics names. (@mar4uk)

### Bugfixes

- Fix a bug where reloading the configuration of a `loki.write` component lead
  to a panic. (@tpaschalis)

- Added Kubernetes service resolver to static node's loadbalancing exporter
  and to Flow's `otelcol.exporter.loadbalancing`. (@ptodev)

v0.37.3 (2023-10-26)
-----------------

### Bugfixes

- Fixed an issue where native histogram time series were being dropped silently.  (@krajorama)

- Fix an issue where `remote.vault` ignored the `namespace` argument. (@rfratto)

- Fix an issue with static mode and `promtail` converters, where static targets
  did not correctly default to `localhost` when not provided. (@thampiotr)

- Fixed some converter diagnostics so they show as warnings rather than errors. Improve
  clarity for various diagnostics. (@erikbaranowski)

- Wire up the agent exporter integration for the static converter. (@erikbaranowski)

### Enhancements

- Upgrade OpenTelemetry Collector packages to version 0.87 (@ptodev):
  - `otelcol.receiver.kafka` has a new `header_extraction` block to extract headers from Kafka records.
  - `otelcol.receiver.kafka` has a new `version` argument to change the version of
    the SASL Protocol for SASL authentication.

v0.37.2 (2023-10-16)
-----------------

### Bugfixes

- Fix the handling of the `--cluster.join-addresses` flag causing an invalid
  comparison with the mutually-exclusive `--cluster.discover-peers`. (@tpaschalis)

- Fix an issue with the static to flow converter for blackbox exporter modules
  config not being included in the river output. (@erikbaranowski)

- Fix issue with default values in `discovery.nomad`. (@marctc)

### Enhancements

- Update Prometheus dependency to v2.47.2. (@tpaschalis)

- Allow Out of Order writing to the WAL for metrics. (@mattdurham)

- Added new config options to spanmetrics processor in static mode (@ptodev):
  - `aggregation_temporality`: configures whether to reset the metrics after flushing.
  - `metrics_flush_interval`: configures how often to flush generated metrics.

### Other changes

- Use Go 1.21.3 for builds. (@tpaschalis)

v0.37.1 (2023-10-10)
-----------------

### Bugfixes

- Fix the initialization of the default namespaces map for the operator and the
  loki.source.kubernetes component. (@wildum)

v0.37.0 (2023-10-10)
-----------------

### Breaking changes

- Set `retry_on_http_429` to `true` by default in the `queue_config` block in static mode's `remote_write`. (@wildum)

- Renamed `non_indexed_labels` Loki processing stage to `structured_metadata`. (@vlad-diachenko)

- Include `otel_scope_name` and `otel_scope_version` in all metrics for `otelcol.exporter.prometheus`
  by default using a new argument `include_scope_labels`. (@erikbaranowski)

- Static mode Windows Certificate Filter no longer restricted to TLS 1.2 and specific cipher suites. (@mattdurham)

- The `__meta_agent_integration*` and `__meta_agent_hostname` labels have been
  removed from the targets exposed by `prometheus.exporter.*` components and
  got replaced by the pair of `__meta_component_name` and `__meta_component_id`
  labels. (@tpaschalis)

- Flow: Allow `prometheus.exporter.unix` to be specified multiple times and used in modules. This now means all
  `prometheus.exporter.unix` references will need a label `prometheus.exporter.unix "example"`. (@mattdurham)

### Features

- New Grafana Agent Flow components:

  - `discovery.consulagent` discovers scrape targets from Consul Agent. (@wildum)
  - `discovery.dockerswarm` discovers scrape targets from Docker Swarm. (@wildum)
  - `discovery.ionos` discovers scrape targets from the IONOS Cloud API. (@wildum)
  - `discovery.kuma` discovers scrape targets from the Kuma control plane. (@tpaschalis)
  - `discovery.linode` discovers scrape targets from the Linode API. (@captncraig)
  - `discovery.marathon` discovers scrape targets from Marathon servers. (@wildum)
  - `discovery.nerve` discovers scrape targets from AirBnB's Nerve. (@tpaschalis)
  - `discovery.scaleway` discovers scrape targets from Scaleway virtual
    instances and bare-metal machines. (@rfratto)
  - `discovery.serverset` discovers Serversets stored in Zookeeper. (@thampiotr)
  - `discovery.triton` discovers scrape targets from Triton Container Monitor. (@erikbaranowski)
  - `faro.receiver` accepts Grafana Faro-formatted telemetry data over the
    network and forwards it to other components. (@megumish, @rfratto)
  - `otelcol.connector.servicegraph` creates service graph metrics from spans. It is the
    flow mode equivalent to static mode's `service_graphs` processor. (@ptodev)
  - `otelcol.connector.spanlogs` creates logs from spans. It is the flow mode equivalent
    to static mode's `automatic_logging` processor. (@ptodev)
  - `otelcol.processor.k8sattributes` adds Kubernetes metadata as resource attributes
    to spans, logs, and metrics. (@acr92)
  - `otelcol.processor.probabilistic_sampler` samples logs and traces based on configuration options. (@mar4uk)
  - `otelcol.processor.transform` transforms OTLP telemetry data using the
    OpenTelemetry Transformation Language (OTTL). It is most commonly used
    for transformations on attributes.
  - `prometheus.exporter.agent` exposes the agent's internal metrics. (@hainenber)
  - `prometheus.exporter.azure` collects metrics from Azure. (@wildum)
  - `prometheus.exporter.cadvisor` exposes cAdvisor metrics. (@tpaschalis)
  - `prometheus.exporter.vsphere` exposes vmware vsphere metrics. (@marctc)
  - `remote.kubernetes.configmap` loads a configmap's data for use in other components (@captncraig)
  - `remote.kubernetes.secret` loads a secret's data for use in other components (@captncraig)

- Flow: allow the HTTP server to be configured with TLS in the config file
  using the new `http` config block. (@rfratto)

- Clustering: add new flag `--cluster.max-join-peers` to limit the number of peers the system joins. (@wildum)

- Clustering: add a new flag `--cluster.name` to prevent nodes without this identifier from joining the cluster. (@wildum)

- Clustering: add IPv6 support when using advertise interfaces to assign IP addresses. (@wildum)

- Add a `file_watch` block in `loki.source.file` to configure how often to poll files from disk for changes via `min_poll_frequency` and `max_poll_frequency`.
  In static mode it can be configured in the global `file_watch_config` via `min_poll_frequency` and `max_poll_frequency`.  (@wildum)

- Flow: In `prometheus.exporter.blackbox`, allow setting labels for individual targets. (@spartan0x117)

- Add optional `nil_to_zero` config flag for `YACE` which can be set in the `static`, `discovery`, or `metric` config blocks. (@berler)

- The `cri` stage in `loki.process` can now be configured to limit line size.

- Flow: Allow `grafana-agent run` to accept a path to a directory of `*.river` files.
  This will load all River files in the directory as a single configuration;
  component names must be unique across all loaded files. (@rfratto, @hainenber)

- Added support for `static` configuration conversion in `grafana-agent convert` and `grafana-agent run` commands. (@erikbaranowski)

- Flow: the `prometheus.scrape` component can now configure the scraping of
  Prometheus native histograms. (@tpaschalis)

- Flow: the `prometheus.remote_write` component now supports SigV4 and AzureAD authentication. (@ptodev)

### Enhancements

- Clustering: allow advertise interfaces to be configurable, with the possibility to select all available interfaces. (@wildum)

- Deleted series will now be removed from the WAL sooner, allowing Prometheus
  remote_write to free memory associated with removed series sooner. (@rfratto)

- Added a `disable_high_cardinality_metrics` configuration flag to `otelcol`
  exporters and receivers to switch high cardinality debug metrics off.  (@glindstedt)

- `loki.source.kafka` component now exposes internal label `__meta_kafka_offset`
  to indicate offset of consumed message. (@hainenber)

- Add a`tail_from_end` attribute in `loki.source.file` to have the option to start tailing a file from the end if a cached position is not found.
  This is valuable when you want to tail a large file without reading its entire content. (@wildum)

- Flow: improve river config validation step in `prometheus.scrape` by comparing `scrape_timeout` with `scrape_interval`. (@wildum)

- Flow: add `randomization_factor` and `multiplier` to retry settings in
  `otelcol` components. (@rfratto)

- Add support for `windows_certificate_filter` under http tls config block. (@mattdurham)

- Add `openstack` config converter to convert OpenStack yaml config (static mode) to river config (flow mode). (@wildum)

- Some `otelcol` components will now display their debug metrics via the
  Agent's `/metrics` endpoint. Those components include `otelcol.receiver.otlp`,
  `otelcol.exporter.otlp` and `otelcol.processor.batch`. There may also be metrics
  from other components which are not documented yet. (@ptodev)

- Agent Management: Honor 503 ServiceUnavailable `Retry-After` header. (@jcreixell)

- Bump opentelemetry-collector and opentelemetry-collector-contrib versions from v0.80 to v0.85 (@wildum):
  - add `authoriy` attribute to `otelcol.exporter.loadbalancing` to override the default value in gRPC requests.
  - add `exemplars` support to `otelcol.connector.spanmetrics`.
  - add `exclude_dimensions` attribute to `otelcol.connector.spanmetrics` to exclude dimensions from the default set.
  - add `authority` attribute to `otelcol.receiver.otlp` to override the default value in gRPC requests.
  - add `disable_keep_alives` attribute to `otelcol.receiver.otlp` to disable the HTTP keep alive feature.
  - add `traces_url_path`, `metrics_url_path` and `logs_url_path` attributes to `otelcol.receiver.otlp` to specify the URl path to respectively receive traces, metrics and logs on.
  - add the value `json` to the `encoding` attribute of `otelcol.receiver.kafka`. The component is now able to decode `json` payload and to insert it into the body of a log record.

- Added `scrape` block to customize the default behavior of `prometheus.operator.podmonitors`, `prometheus.operator.probes`, and `prometheus.operator.servicemonitors`. (@sberz)

- The `instance` label of targets exposed by `prometheus.exporter.*` components
  is now more representative of what is being monitored. (@tpaschalis)

- Promtail converter will now treat `global positions configuration is not supported` as a Warning instead of Error. (@erikbaranowski)

- Add new `agent_component_dependencies_wait_seconds` histogram metric and a dashboard panel
  that measures how long components wait to be evaluated after their dependency is updated (@thampiotr)

- Add additional endpoint to debug scrape configs generated inside `prometheus.operator.*` components (@captncraig)

- Components evaluation is now performed in parallel, reducing the impact of
  slow components potentially blocking the entire telemetry pipeline.
  The `agent_component_evaluation_seconds` metric now measures evaluation time
  of each node separately, instead of all the directly and indirectly
  dependant nodes. (@thampiotr)

- Update Prometheus dependency to v2.46.0. (@tpaschalis)

- The `client_secret` config argument in the `otelcol.auth.oauth2` component is
  now of type `secret` instead of type `string`. (@ptodev)

### Bugfixes

- Fixed `otelcol.exporter.prometheus` label names for the `otel_scope_info`
  metric to match the OTLP Instrumentation Scope spec. `name` is now `otel_scope_name`
  and `version` is now `otel_version_name`. (@erikbaranowski)

- Fixed a bug where converting `YACE` cloudwatch config to river skipped converting static jobs. (@berler)

- Fixed the `agent_prometheus_scrape_targets_gauge` incorrectly reporting all discovered targets
  instead of targets that belong to current instance when clustering is enabled. (@thampiotr)

- Fixed race condition in cleaning up metrics when stopping to tail files in static mode. (@thampiotr)

- Fixed a bug where the BackOffLimit for the kubernetes tailer was always set to zero. (@anderssonw)

- Fixed a bug where Flow agent fails to load `comment` statement in `argument` block. (@hainenber)

- Fix initialization of the RAPL collector for the node_exporter integration
  and the prometheus.exporter.unix component. (@marctc)

- Set instrumentation scope attribute for traces emitted by Flow component. (@hainenber)

### Other changes

- Use Go 1.21.1 for builds. (@rfratto)

- Read contextual attributes from Faro measurements (@codecapitano)

- Rename Grafana Agent service in windows app and features to not include the description

- Correct YAML level for `multitenancy_enabled` option in Mimir's config in examples. (@hainenber)

- Operator: Update default config reloader version. (@captncraig)

- Sorting of common fields in log messages emitted by the agent in Flow mode
  have been standardized. The first fields will always be `ts`, `level`, and
  `msg`, followed by non-common fields. Previously, the position of `msg` was
  not consistent. (@rfratto)

- Documentation updated to link discovery.http and prometheus.scrape advanced configs (@proffalken)

- Bump SNMP exporter version to v0.24.1 (@marctc)

- Switch to `IBM/sarama` module. (@hainenber)

- Bump `webdevops/go-commons` to version containing `LICENSE`. (@hainenber)

- `prometheus.operator.probes` no longer ignores relabeling `rule` blocks. (@sberz)

- Documentation updated to correct default path from `prometheus.exporter.windows` `text_file` block (@timo1707)

- Bump `redis_exporter` to v1.54.0 (@spartan0x117)

- Migrate NodeJS installation in CI build image away from installation script. (@hainenber)

v0.36.2 (2023-09-22)
--------------------

### Bugfixes

- Fixed a bug where `otelcol.processor.discovery` could modify the `targets` passed by an upstream component. (@ptodev)

- Fixed a bug where `otelcol` components with a retry mechanism would not wait after the first retry. (@rfratto)

- Fixed a bug where documented default settings in `otelcol.exporter.loadbalancing` were never set. (@rfratto)

- Fix `loki.source.file` race condition in cleaning up metrics when stopping to tail files. (@thampiotr)

v0.36.1 (2023-09-06)
--------------------

### Bugfixes

- Restart managed components of a module loader only on if module content
  changes or the last load failed. This was specifically impacting `module.git`
  each time it pulls. (@erikbaranowski)

- Allow overriding default `User-Agent` for `http.remote` component (@hainenber)

- Fix panic when running `grafana-agentctl config-check` against config files
  having `integrations` block (both V1 and V2). (@hainenber)

- Fix a deadlock candidate in the `loki.process` component. (@tpaschalis)

- Fix an issue in the `eventhandler` integration where events would be
  double-logged: once by sending the event to Loki, and once by including the
  event in the Grafana Agent logs. Now, events are only ever sent to Loki. (@rfratto)

- Converters will now sanitize labels to valid River identifiers. (@erikbaranowski)

- Converters will now return an Error diagnostic for unsupported
  `scrape_classic_histograms` and `native_histogram_bucket_limit` configs. (@erikbaranowski)

- Fix an issue in converters where targets of `discovery.relabel` components
  were repeating the first target for each source target instead of the
  correct target. (@erikbaranowski)

### Other changes

- Operator: Update default config reloader version. (@captncraig)

v0.36.0 (2023-08-30)
--------------------

> **BREAKING CHANGES**: This release has breaking changes. Please read entries
> carefully and consult the [upgrade guide][] for specific instructions.

### Breaking changes

- `loki.source.file` component will no longer automatically detect and
  decompress logs from compressed files. A new configuration block is available
  to enable decompression explicitly. See the [upgrade guide][] for migration
  instructions. (@thampiotr)

- `otelcol.exporter.prometheus`: Set `include_scope_info` to `false` by default. You can set
  it to `true` to preserve previous behavior. (@gouthamve)

- Set `retry_on_http_429` to `true` by default in the `queue_config` block in flow mode's `prometheus.remote_write`. (@wildum)

### Features

- Add [godeltaprof](https://github.com/grafana/godeltaprof) profiling types (`godeltaprof_memory`, `godeltaprof_mutex`, `godeltaprof_block`) to `pyroscope.scrape` component

- Flow: Allow the `logging` configuration block to tee the Agent's logs to one
  or more loki.* components. (@tpaschalis)

- Added support for `promtail` configuration conversion in `grafana-agent convert` and `grafana-agent run` commands. (@thampiotr)

- Flow: Add a new stage `non_indexed_labels` to attach non-indexed labels from extracted data to log line entry. (@vlad-diachenko)

- `loki.write` now exposes basic WAL support. (@thepalbi)

- Flow: Users can now define `additional_fields` in `loki.source.cloudflare` (@wildum)

- Flow: Added exemplar support for the `otelcol.exporter.prometheus`. (@wildum)

- Add a `labels` argument in `loki.source.windowsevent` to associate additional labels with incoming logs. (@wildum)

- New Grafana Agent Flow components:

  - `prometheus.exporter.gcp` - scrape GCP metrics. (@tburgessdev)
  - `otelcol.processor.span` - accepts traces telemetry data from other `otelcol`
    components and modifies the names and attributes of the spans. (@ptodev)
  - `discovery.uyuni` discovers scrape targets from a Uyuni Server. (@sparta0x117)
  - `discovery.eureka` discovers targets from a Eureka Service Registry. (@spartan0x117)
  - `discovery.openstack` - service discovery for OpenStack. (@marctc)
  - `discovery.hetzner` - service discovery for Hetzner Cloud. (@marctc)
  - `discovery.nomad` - service discovery from Nomad. (@captncraig)
  - `discovery.puppetdb` - service discovery from PuppetDB. (@captncraig)
  - `otelcol.processor.discovery` adds resource attributes to spans, where the attributes
    keys and values are sourced from `discovery.*` components. (@ptodev)
  - `otelcol.connector.spanmetrics` - creates OpenTelemetry metrics from traces. (@ptodev)


### Enhancements

- Integrations: include `direct_connect`, `discovering_mode` and `tls_basic_auth_config_path` fields for MongoDB configuration. (@gaantunes)

- Better validation of config file with `grafana-agentctl config-check` cmd (@fgouteroux)

- Integrations: make `udev` data path configurable in the `node_exporter` integration. (@sduranc)

- Clustering: Enable peer discovery with the go-discover package. (@tpaschalis)

- Add `log_format` configuration to eventhandler integration and the `loki.source.kubernetes_events` Flow component. (@sadovnikov)

- Allow `loki.source.file` to define the encoding of files. (@tpaschalis)

- Allow specification of `dimension_name_requirements` for Cloudwatch discovery exports. (@cvdv-au)

- Clustering: Enable nodes to periodically rediscover and rejoin peers. (@tpaschalis)

- `loki.write` WAL now exposes a last segment reclaimed metric. (@thepalbi)

- Update `memcached_exporter` to `v0.13.0`, which includes bugfixes, new metrics,
  and the option to connect with TLS. (@spartan0x117)

- `loki.write` now supports configuring retries on HTTP status code 429. (@wildum)

- Update `YACE` to `v0.54.0`, which includes bugfixes for FIPS support. (@ashrayjain)

- Support decoupled scraping in the cloudwatch_exporter integration (@dtrejod).

- Agent Management: Enable proxying support (@spartan0x117)

### Bugfixes

- Update to config converter so default relabel `source_labels` are left off the river output. (@erikbaranowski)

- Rename `GrafanaAgentManagement` mixin rules to `GrafanaAgentConfig` and update individual alerts to be more accurate. (@spartan0x117)

- Fix potential goroutine leak in log file tailing in static mode. (@thampiotr)

- Fix issue on Windows where DNS short names were unresolvable. (@rfratto)

- Fix panic in `prometheus.operator.*` when no Port supplied in Monitor crds. (@captncraig)

- Fix issue where Agent crashes when a blackbox modules config file is specified for blackbox integration. (@marctc)

- Fix issue where the code from agent would not return to the Windows Service Manager (@jkroepke)

- Fix issue where getting the support bundle failed due to using an HTTP Client that was not able to access the agent in-memory address. (@spartan0x117)

- Fix an issue that lead the `loki.source.docker` container to use excessive
  CPU and memory. (@tpaschalis)

- Fix issue where `otelcol.exporter.loki` was not normalizing label names
  to comply with Prometheus conventions. (@ptodev)

- Agent Management: Fix issue where an integration defined multiple times could lead to undefined behaviour. (@jcreixell)

v0.35.4 (2023-08-14)
--------------------

### Bugfixes

- Sign RPMs with SHA256 for FIPs compatbility. (@mattdurham)

- Fix issue where corrupt WAL segments lead to crash looping. (@tpaschalis)

- Clarify usage documentation surrounding `loki.source.file` (@joshuapare)

v0.35.3 (2023-08-09)
--------------------

### Bugfixes

- Fix a bug which prevented the `app_agent_receiver` integration from processing traces. (@ptodev)

- (Agent static mode) Jaeger remote sampling works again, through a new `jaeger_remote_sampling`
  entry in the traces config. It is no longer configurable through the jaeger receiver.
  Support Jaeger remote sampling was removed accidentally in v0.35, and it is now restored,
  albeit via a different config entry.

- Clustering: Nodes take part in distributing load only after loading their
  component graph. (@tpaschalis)

- Fix graceful termination when receiving SIGTERM/CTRL_SHUTDOWN_EVENT
  signals. (@tpaschalis)

v0.35.2 (2023-07-27)
--------------------

### Bugfixes

- Fix issue where the flow mode UI would show an empty page when navigating to
  an unhealthy `prometheus.operator` component or a healthy
  `prometheus.operator` component which discovered no custom resources.
  (@rfratto)

- Fix panic when using `oauth2` without specifying `tls_config`. (@mattdurham)

- Fix issue where series records would never get written to the WAL if a scrape
  was rolled back, resulting in "dropped sample for series that was not
  explicitly dropped via relabelling" log messages. (@rfratto)

- Fix RPM file digests so that installation on FIPS-enabled systems succeeds. (@andrewimeson)

### Other changes

- Compile journald support into builds of `grafana-agentctl` so
  `grafana-agentctl test-logs` functions as expected when testing tailing the
  systemd journal. (@rfratto)

v0.35.1 (2023-07-25)
--------------------

### Bugfixes

- Fix incorrect display of trace IDs in the automatic_logging processor of static mode's traces subsystem.
  Users of the static mode's service graph processor are also advised to upgrade,
  although the bug should theoretically not affect them. (@ptodev)

v0.35.0 (2023-07-18)
--------------------

> **BREAKING CHANGES**: This release has breaking changes. Please read entries
> carefully and consult the [upgrade guide][] for specific instructions.

### Breaking changes

- The algorithm for the "hash" action of `otelcol.processor.attributes` has changed.
  The change was made in PR [#22831](https://github.com/open-telemetry/opentelemetry-collector-contrib/pull/22831) of opentelemetry-collector-contrib. (@ptodev)

- `otelcol.exporter.loki` now includes the instrumentation scope in its output. (@ptodev)

- `otelcol.extension.jaeger_remote_sampling` removes the `/` HTTP endpoint. The `/sampling` endpoint is still functional.
  The change was made in PR [#18070](https://github.com/open-telemetry/opentelemetry-collector-contrib/pull/18070) of opentelemetry-collector-contrib. (@ptodev)

- The field `version` and `auth` struct block from `walk_params` in `prometheus.exporter.snmp` and SNMP integration have been removed. The auth block now can be configured at top level, together with `modules` (@marctc)

- Rename `discovery.file` to `local.file_match` to make it more clear that it
  discovers file on the local filesystem, and so it doesn't get confused with
  Prometheus' file discovery. (@rfratto)

- Remove the `discovery_target_decode` function in favor of using discovery
  components to better match the behavior of Prometheus' service discovery.
  (@rfratto)

- In the traces subsystem for Static mode, some metrics are removed and others are renamed. (@ptodev)
  - Removed metrics:
    - "blackbox_exporter_config_last_reload_success_timestamp_seconds" (gauge)
    - "blackbox_exporter_config_last_reload_successful" (gauge)
    - "blackbox_module_unknown_total" (counter)
    - "traces_processor_tail_sampling_count_traces_sampled" (counter)
    - "traces_processor_tail_sampling_new_trace_id_received" (counter)
    - "traces_processor_tail_sampling_sampling_decision_latency" (histogram)
    - "traces_processor_tail_sampling_sampling_decision_timer_latency" (histogram)
    - "traces_processor_tail_sampling_sampling_policy_evaluation_error" (counter)
    - "traces_processor_tail_sampling_sampling_trace_dropped_too_early" (counter)
    - "traces_processor_tail_sampling_sampling_traces_on_memory" (gauge)
    - "traces_receiver_accepted_spans" (counter)
    - "traces_receiver_refused_spans" (counter)
    - "traces_exporter_enqueue_failed_log_records" (counter)
    - "traces_exporter_enqueue_failed_metric_points" (counter)
    - "traces_exporter_enqueue_failed_spans" (counter)
    - "traces_exporter_queue_capacity" (gauge)
    - "traces_exporter_queue_size" (gauge)

  - Renamed metrics:
    - "traces_receiver_refused_spans" is renamed to "traces_receiver_refused_spans_total"
    - "traces_receiver_accepted_spans" is renamed to "traces_receiver_refused_spans_total"
    - "traces_exporter_sent_metric_points" is renamed to "traces_exporter_sent_metric_points_total"

- The `remote_sampling` block has been removed from `otelcol.receiver.jaeger`. (@ptodev)

- (Agent static mode) Jaeger remote sampling used to be configured using the Jaeger receiver configuration.
  This receiver was updated to a new version, where support for remote sampling in the receiver was removed.
  Jaeger remote sampling is available as a separate configuration field starting in v0.35.3. (@ptodev)

### Deprecations

- `otelcol.exporter.jaeger` has been deprecated and will be removed in Agent v0.38.0. (@ptodev)

### Features

- The Pyroscope scrape component computes and sends delta profiles automatically when required to reduce bandwidth usage. (@cyriltovena)

- Support `stage.geoip` in `loki.process`. (@akselleirv)

- Integrations: Introduce the `squid` integration. (@armstrmi)

- Support custom fields in MMDB file for `stage.geoip`. (@akselleirv)

- Added json_path function to river stdlib. (@jkroepke)

- Add `format`, `join`, `tp_lower`, `replace`, `split`, `trim`, `trim_prefix`, `trim_suffix`, `trim_space`, `to_upper` functions to river stdlib. (@jkroepke)

- Flow UI: Add a view for listing the Agent's peers status when clustering is enabled. (@tpaschalis)

- Add a new CLI command `grafana-agent convert` for converting a river file from supported formats to river. (@erikbaranowski)

- Add support to the `grafana-agent run` CLI for converting a river file from supported formats to river. (@erikbaranowski)

- Add boringcrypto builds and docker images for Linux arm64 and x64. (@mattdurham)

- New Grafana Agent Flow components:

  - `discovery.file` discovers scrape targets from files. (@spartan0x117)
  - `discovery.kubelet` collect scrape targets from the Kubelet API. (@gcampbell12)
  - `module.http` runs a Grafana Agent Flow module loaded from a remote HTTP endpoint. (@spartan0x117)
  - `otelcol.processor.attributes` accepts telemetry data from other `otelcol`
    components and modifies attributes of a span, log, or metric. (@ptodev)
  - `prometheus.exporter.cloudwatch` - scrape AWS CloudWatch metrics (@thepalbi)
  - `prometheus.exporter.elasticsearch` collects metrics from Elasticsearch. (@marctc)
  - `prometheus.exporter.kafka` collects metrics from Kafka Server. (@oliver-zhang)
  - `prometheus.exporter.mongodb` collects metrics from MongoDB. (@marctc)
  - `prometheus.exporter.squid` collects metrics from a squid server. (@armstrmi)
  - `prometheus.operator.probes` - discovers Probe resources in your Kubernetes
    cluster and scrape the targets they reference. (@captncraig)
  - `pyroscope.ebpf` collects system-wide performance profiles from the current
    host (@korniltsev)
  - `otelcol.exporter.loadbalancing` - export traces and logs to multiple OTLP gRPC
    endpoints in a load-balanced way. (@ptodev)

- New Grafana Agent Flow command line utilities:

  - `grafana-agent tools prometheus.remote_write` holds a collection of remote
    write-specific tools. These have been ported over from the `agentctl` command. (@rfratto)

- A new `action` argument for `otelcol.auth.headers`. (@ptodev)

- New `metadata_keys` and `metadata_cardinality_limit` arguments for `otelcol.processor.batch`. (@ptodev)

- New `boolean_attribute` and `ottl_condition` sampling policies for `otelcol.processor.tail_sampling`. (@ptodev)

- A new `initial_offset` argument for `otelcol.receiver.kafka`. (@ptodev)

### Enhancements

- Attributes and blocks set to their default values will no longer be shown in the Flow UI. (@rfratto)

- Tanka config: retain cAdvisor metrics for system processes (Kubelet, Containerd, etc.) (@bboreham)

- Update cAdvisor dependency to v0.47.0. (@jcreixell)

- Upgrade and improve Cloudwatch exporter integration (@thepalbi)

- Update `node_exporter` dependency to v1.6.0. (@spartan0x117)

- Enable `prometheus.relabel` to work with Prometheus' Native Histograms. (@tpaschalis)

- Update `dnsmasq_exporter` to last version. (@marctc)

- Add deployment spec options to describe operator's Prometheus Config Reloader image. (@alekseybb197)

- Update `module.git` with basic and SSH key authentication support. (@djcode)

- Support `clustering` block in `prometheus.operator.servicemonitors` and `prometheus.operator.podmonitors` components to distribute
  targets amongst clustered agents. (@captncraig)

- Update `redis_exporter` dependency to v1.51.0. (@jcreixell)

- The Grafana Agent mixin now includes a dashboard for the logs pipeline. (@thampiotr)

- The Agent Operational dashboard of Grafana Agent mixin now has more descriptive panel titles, Y-axis units

- Add `write_relabel_config` to `prometheus.remote_write` (@jkroepke)

- Update OpenTelemetry Collector dependencies from v0.63.0 to v0.80.0. (@ptodev)

- Allow setting the node name for clustering with a command-line flag. (@tpaschalis)

- Allow `prometheus.exporter.snmp` and SNMP integration to be configured passing a YAML block. (@marctc)

- Some metrics have been added to the traces subsystem for Static mode. (@ptodev)
  - "traces_processor_batch_batch_send_size" (histogram)
  - "traces_processor_batch_batch_size_trigger_send_total" (counter)
  - "traces_processor_batch_metadata_cardinality" (gauge)
  - "traces_processor_batch_timeout_trigger_send_total" (counter)
  - "traces_rpc_server_duration" (histogram)
  - "traces_exporter_send_failed_metric_points_total" (counter)
  - "traces_exporter_send_failed_spans_total" (counter)
  - "traces_exporter_sent_spans_total" (counter)

- Added support for custom `length` time setting in Cloudwatch component and integration. (@thepalbi)

### Bugfixes

- Fix issue where `remote.http` incorrectly had a status of "Unknown" until the
  period specified by the polling frquency elapsed. (@rfratto)


- Add signing region to remote.s3 component for use with custom endpoints so that Authorization Headers work correctly when
  proxying requests. (@mattdurham)

- Fix oauth default scope in `loki.source.azure_event_hubs`. (@akselleirv)

- Fix bug where `otelcol.exporter.otlphttp` ignores configuration for `traces_endpoint`, `metrics_endpoint`, and `logs_endpoint` attributes. (@SimoneFalzone)

- Fix issue in `prometheus.remote_write` where the `queue_config` and
  `metadata_config` blocks used incorrect defaults when not specified in the
  config file. (@rfratto)

- Fix issue where published RPMs were not signed. (@rfratto)

- Fix issue where flow mode exports labeled as "string or secret" could not be
  used in a binary operation. (@rfratto)

- Fix Grafana Agent mixin's "Agent Operational" dashboard expecting pods to always have `grafana-agent-.*` prefix. (@thampiotr)

- Change the HTTP Path and Data Path from the controller-local ID to the global ID for components loaded from within a module loader. (@spartan0x117)

- Fix bug where `stage.timestamp` in `loki.process` wasn't able to correctly
  parse timezones. This issue only impacts the dedicated `grafana-agent-flow`
  binary. (@rfratto)

- Fix bug where JSON requests to `loki.source.api` would not be handled correctly. This adds `/loki/api/v1/raw` and `/loki/api/v1/push` endpoints to `loki.source.api` and maps the `/api/v1/push` and `/api/v1/raw` to
  the `/loki` prefixed endpoints. (@mattdurham)

- Upgrade `loki.write` dependencies to latest changes. (@thepalbi)

### Other changes

- Mongodb integration has been re-enabled. (@jcreixell, @marctc)
- Build with go 1.20.6 (@captncraig)

- Clustering for Grafana Agent in flow mode has graduated from experimental to beta.

v0.34.3 (2023-06-27)
--------------------

### Bugfixes

- Fixes a bug in conversion of OpenTelemetry histograms when exported to Prometheus. (@grcevski)
- Enforce sha256 digest signing for rpms enabling installation on FIPS-enabled OSes. (@kfriedrich123)
- Fix panic from improper startup ordering in `prometheus.operator.servicemonitors`. (@captncraig)

v0.34.2 (2023-06-20)
--------------------

### Enhancements

- Replace map cache in prometheus.relabel with an LRU cache. (@mattdurham)
- Integrations: Extend `statsd` integration to configure relay endpoint. (@arminaaki)

### Bugfixes

- Fix a bug where `prometheus.relabel` would not correctly relabel when there is a cache miss. (@thampiotr)
- Fix a bug where `prometheus.relabel` would not correctly relabel exemplars or metadata. (@tpaschalis)
- Fixes several issues with statsd exporter. (@jcreixell, @marctc)

### Other changes

- Mongodb integration has been disabled for the time being due to licensing issues. (@jcreixell)

v0.34.1 (2023-06-12)
--------------------

### Bugfixes

- Fixed application of sub-collector defaults using the `windows_exporter` integration or `prometheus.exporter.windows`. (@mattdurham)

- Fix issue where `remote.http` did not fail early if the initial request
  failed. This caused failed requests to initially export empty values, which
  could lead to propagating issues downstream to other components which expect
  the export to be non-empty. (@rfratto)

- Allow `bearerTokenFile` field to be used in ServiceMonitors. (@captncraig)

- Fix issue where metrics and traces were not recorded from components within modules. (@mattdurham)

- `service_name` label is inferred from discovery meta labels in `pyroscope.scrape` (@korniltsev)

### Other changes

- Add logging to failed requests in `remote.http`. (@rfratto)

v0.34.0 (2023-06-08)
--------------------

### Breaking changes

- The experimental dynamic configuration feature has been removed in favor of Flow mode. (@mattdurham)

- The `oracledb` integration configuration has removed a redundant field `metrics_scrape_interval`. Use the `scrape_interval` parameter of the integration if a custom scrape interval is required. (@schmikei)

- Upgrade the embedded windows_exporter to commit 79781c6. (@jkroepke)

- Prometheus exporters in Flow mode now set the `instance` label to a value similar to the one they used to have in Static mode (<hostname> by default, customized by some integrations). (@jcreixell)

- `phlare.scrape` and `phlare.write` have been renamed to `pyroscope.scrape` and `pyroscope.scrape`. (@korniltsev)

### Features

- New Grafana Agent Flow components:
  - `loki.source.api` - receive Loki log entries over HTTP (e.g. from other agents). (@thampiotr)
  - `prometheus.operator.servicemonitors` discovers ServiceMonitor resources in your Kubernetes cluster and scrape
    the targets they reference. (@captncraig, @marctc, @jcreixell)
  - `prometheus.receive_http` - receive Prometheus metrics over HTTP (e.g. from other agents). (@thampiotr)
  - `remote.vault` retrieves a secret from Vault. (@rfratto)
  - `prometheus.exporter.snowflake` collects metrics from a snowflake database (@jonathanWamsley)
  - `prometheus.exporter.mssql` collects metrics from Microsoft SQL Server (@jonathanwamsley)
  - `prometheus.exporter.oracledb` collects metrics from oracledb (@jonathanwamsley)
  - `prometheus.exporter.dnsmasq` collects metrics from a dnsmasq server. (@spartan0x117)
  - `loki.source.awsfirehose` - receive Loki log entries from AWS Firehose via HTTP (@thepalbi)
  - `discovery.http` service discovery via http. (@captncraig)

- Added new functions to the River standard library:
  - `coalesce` returns the first non-zero value from a list of arguments. (@jkroepke)
  - `nonsensitive` converts a River secret back into a string. (@rfratto)

### Enhancements

- Support to attach node metadata to pods and endpoints targets in
  `discovery.kubernetes`. (@laurovenancio)

- Support ability to add optional custom headers to `loki.write` endpoint block (@aos)

- Support in-memory HTTP traffic for Flow components. `prometheus.exporter`
  components will now export a target containing an internal HTTP address.
  `prometheus.scrape`, when given that internal HTTP address, will connect to
  the server in-memory, bypassing the network stack. Use the new
  `--server.http.memory-addr` flag to customize which address is used for
  in-memory traffic. (@rfratto)
- Disable node_exporter on Windows systems (@jkroepke)
- Operator support for OAuth 2.0 Client in LogsClientSpec (@DavidSpek)

- Support `clustering` block in `phlare.scrape` components to distribute
  targets amongst clustered agents. (@rfratto)

- Delete stale series after a single WAL truncate instead of two. (@rfratto)

- Update OracleDB Exporter dependency to 0.5.0 (@schmikei)

- Embed Google Fonts on Flow UI (@jkroepke)

- Enable Content-Security-Policies on Flow UI (@jkroepke)

- Update azure-metrics-exporter to v0.0.0-20230502203721-b2bfd97b5313 (@kgeckhart)

- Update azidentity dependency to v1.3.0. (@akselleirv)

- Add custom labels to journal entries in `loki.source.journal` (@sbhrule15)

- `prometheus.operator.podmonitors` and `prometheus.operator.servicemonitors` can now access cluster secrets for authentication to targets. (@captncraig)

### Bugfixes

- Fix `loki.source.(gcplog|heroku)` `http` and `grpc` blocks were overriding defaults with zero-values
  on non-present fields. (@thepalbi)

- Fix an issue where defining `logging` or `tracing` blocks inside of a module
  would generate a panic instead of returning an error. (@erikbaranowski)

- Fix an issue where not specifying either `http` nor `grpc` blocks could result
  in a panic for `loki.source.heroku` and `loki.source.gcplog` components. (@thampiotr)

- Fix an issue where build artifacts for IBM S390x were being built with the
  GOARCH value for the PPC64 instead. (tpaschalis)

- Fix an issue where the Grafana Agent Flow RPM used the wrong path for the
  environment file, preventing the service from loading. (@rfratto)

- Fix an issue where the cluster advertise address was overwriting the join
  addresses. (@laurovenancio)

- Fix targets deduplication when clustering mode is enabled. (@laurovenancio)

- Fix issue in operator where any version update will restart all agent pods simultaneously. (@captncraig)

- Fix an issue where `loki.source.journald` did not create the positions
  directory with the appropriate permissions. (@tpaschalis)

- Fix an issue where fanning out log entries to multiple `loki.process`
  components lead to a race condition. (@tpaschalis)

- Fix panic in `prometheus.operator.servicemonitors` from relabel rules without certain defaults. (@captncraig)

- Fix issue in modules export cache throwing uncomparable errors. (@mattdurham)

- Fix issue where the UI could not navigate to components loaded by modules. (@rfratto)

- Fix issue where using exporters inside modules failed due to not passing the in-memory address dialer. (@mattdurham)

- Add signing region to remote.s3 component for use with custom endpoints so that Authorization Headers work correctly when
  proxying requests. (@mattdurham)

- Fix missing `instance` key for `prometheus.exporter.dnsmasq` component. (@spartan0x117)

### Other changes

- Add metrics when clustering mode is enabled. (@rfratto)
- Document debug metric `loki_process_dropped_lines_by_label_total` in loki.process. (@akselleirv)

- Add `agent_wal_out_of_order_samples_total` metric to track samples received
  out of order. (@rfratto)

- Add CLI flag `--server.http.enable-pprof` to grafana-agent-flow to conditionally enable `/debug/pprof` endpoints (@jkroepke)

- Use Go 1.20.4 for builds. (@tpaschalis)

- Integrate the new ExceptionContext which was recently added to the Faro Web-SDK in the
  app_agent_receiver Payload. (@codecapitano)

- Flow clustering: clusters will now use 512 tokens per node for distributing
  work, leading to better distribution. However, rolling out this change will
  cause some incorrerct or missing assignments until all nodes are updated. (@rfratto)

- Change the Docker base image for Linux containers to `ubuntu:lunar`.
  (@rfratto)

v0.33.2 (2023-05-11)
--------------------

### Bugfixes

- Fix issue where component evaluation time was overridden by a "default
  health" message. (@rfratto)

- Honor timeout when trying to establish a connection to another agent in Flow
  clustering mode. (@rfratto)

- Fix an issue with the grafana/agent windows docker image entrypoint
  not targeting the right location for the config. (@erikbaranowski)

- Fix issue where the `node_exporter` integration and
  `prometheus.exporter.unix` `diskstat_device_include` component could not set
  the allowlist field for the diskstat collector. (@tpaschalis)

- Fix an issue in `loki.source.heroku` where updating the `labels` or `use_incoming_timestamp`
  would not take effect. (@thampiotr)

- Flow: Fix an issue within S3 Module where the S3 path was not parsed correctly when the
  path consists of a parent directory. (@jastisriradheshyam)

- Flow: Fix an issue on Windows where `prometheus.remote_write` failed to read
  WAL checkpoints. This issue led to memory leaks once the initial checkpoint
  was created, and prevented a fresh process from being able to deliver metrics
  at all. (@rfratto)

- Fix an issue where the `loki.source.kubernetes` component could lead to
  the Agent crashing due to a race condition. (@tpaschalis)

### Other changes

- The `phlare.scrape` Flow component `fetch profile failed` log has been set to
  `debug` instead of `error`. (@erikbaranowski)

v0.33.1 (2023-05-01)
--------------------

### Bugfixes

- Fix spelling of the `frequency` argument on the `local.file` component.
  (@tpaschalis)

- Fix bug where some capsule values (such as Prometheus receivers) could not
  properly be used as an argument to a module. (@rfratto)

- Fix version information not displaying correctly when passing the `--version`
  flag or in the `agent_build_info` metric. (@rfratto)

- Fix issue in `loki.source.heroku` and `loki.source.gcplog` where updating the
  component would cause Grafana Agent Flow's Prometheus metrics endpoint to
  return an error until the process is restarted. (@rfratto)

- Fix issue in `loki.source.file` where updating the component caused
  goroutines to leak. (@rfratto)

### Other changes

- Support Bundles report the status of discovered log targets. (@tpaschalis)

v0.33.0 (2023-04-25)
--------------------

### Breaking changes

- Support for 32-bit ARM builds is removed for the foreseeable future due to Go
  compiler issues. We will consider bringing back 32-bit ARM support once our Go
  compiler issues are resolved and 32-bit ARM builds are stable. (@rfratto)

- Agent Management: `agent_management.api_url` config field has been replaced by
`agent_management.host`. The API path and version is now defined by the Agent. (@jcreixell)

- Agent Management: `agent_management.protocol` config field now allows defining "http" and "https" explicitly. Previously, "http" was previously used for both, with the actual protocol used inferred from the api url, which led to confusion. When upgrading, make sure to set to "https" when replacing `api_url` with `host`. (@jcreixell)

- Agent Management: `agent_management.remote_config_cache_location` config field has been replaced by
`agent_management.remote_configuration.cache_location`. (@jcreixell)

- Remove deprecated symbolic links to to `/bin/agent*` in Docker containers,
  as planned in v0.31. (@tpaschalis)

### Deprecations

- [Dynamic Configuration](https://grafana.com/docs/agent/latest/cookbook/dynamic-configuration/) will be removed in v0.34. Grafana Agent Flow supersedes this functionality. (@mattdurham)

### Features

- New Grafana Agent Flow components:

  - `discovery.dns` DNS service discovery. (@captncraig)
  - `discovery.ec2` service discovery for aws ec2. (@captncraig)
  - `discovery.lightsail` service discovery for aws lightsail. (@captncraig)
  - `discovery.gce` discovers resources on Google Compute Engine (GCE). (@marctc)
  - `discovery.digitalocean` provides service discovery for DigitalOcean. (@spartan0x117)
  - `discovery.consul` service discovery for Consul. (@jcreixell)
  - `discovery.azure` provides service discovery for Azure. (@spartan0x117)
  - `module.file` runs a Grafana Agent Flow module loaded from a file on disk.
    (@erikbaranowski)
  - `module.git` runs a Grafana Agent Flow module loaded from a file within a
    Git repository. (@rfratto)
  - `module.string` runs a Grafana Agent Flow module passed to the component by
    an expression containing a string. (@erikbaranowski, @rfratto)
  - `otelcol.auth.oauth2` performs OAuth 2.0 authentication for HTTP and gRPC
    based OpenTelemetry exporters. (@ptodev)
  - `otelcol.extension.jaeger_remote_sampling` provides an endpoint from which to
    pull Jaeger remote sampling documents. (@joe-elliott)
  - `otelcol.exporter.logging` accepts OpenTelemetry data from other `otelcol` components and writes it to the console. (@erikbaranowski)
  - `otelcol.auth.sigv4` performs AWS Signature Version 4 (SigV4) authentication
    for making requests to AWS services via `otelcol` components that support
    authentication extensions. (@ptodev)
  - `prometheus.exporter.blackbox` collects metrics from Blackbox exporter. (@marctc)
  - `prometheus.exporter.mysql` collects metrics from a MySQL database. (@spartan0x117)
  - `prometheus.exporter.postgres` collects metrics from a PostgreSQL database. (@spartan0x117)
  - `prometheus.exporter.statsd` collects metrics from a Statsd instance. (@gaantunes)
  - `prometheus.exporter.snmp` collects metrics from SNMP exporter. (@marctc)
  - `prometheus.operator.podmonitors` discovers PodMonitor resources in your Kubernetes cluster and scrape
    the targets they reference. (@captncraig, @marctc, @jcreixell)
  - `prometheus.exporter.windows` collects metrics from a Windows instance. (@jkroepke)
  - `prometheus.exporter.memcached` collects metrics from a Memcached server. (@spartan0x117)
  - `loki.source.azure_event_hubs` reads messages from Azure Event Hub using Kafka and forwards them to other   `loki` components. (@akselleirv)

- Add support for Flow-specific system packages:

  - Flow-specific DEB packages. (@rfratto, @robigan)
  - Flow-specific RPM packages. (@rfratto, @robigan)
  - Flow-specific macOS Homebrew Formula. (@rfratto)
  - Flow-specific Windows installer. (@rfratto)

  The Flow-specific packages allow users to install and run Grafana Agent Flow
  alongside an existing installation of Grafana Agent.

- Agent Management: Add support for integration snippets. (@jcreixell)

- Flow: Introduce a gossip-over-HTTP/2 _clustered mode_. `prometheus.scrape`
  component instances can opt-in to distributing scrape load between cluster
  peers. (@tpaschalis)

### Enhancements

- Flow: Add retries with backoff logic to Phlare write component. (@cyriltovena)

- Operator: Allow setting runtimeClassName on operator-created pods. (@captncraig)

- Operator: Transparently compress agent configs to stay under size limitations. (@captncraig)

- Update Redis Exporter Dependency to v1.49.0. (@spartan0x117)

- Update Loki dependency to the k144 branch. (@andriikushch)

- Flow: Add OAUTHBEARER mechanism to `loki.source.kafka` using Azure as provider. (@akselleirv)

- Update Process Exporter dependency to v0.7.10. (@spartan0x117)

- Agent Management: Introduces backpressure mechanism for remote config fetching (obeys 429 request
  `Retry-After` header). (@spartan0x117)

- Flow: support client TLS settings (CA, client certificate, client key) being
  provided from other components for the following components:

  - `discovery.docker`
  - `discovery.kubernetes`
  - `loki.source.kafka`
  - `loki.source.kubernetes`
  - `loki.source.podlogs`
  - `loki.write`
  - `mimir.rules.kubernetes`
  - `otelcol.auth.oauth2`
  - `otelcol.exporter.jaeger`
  - `otelcol.exporter.otlp`
  - `otelcol.exporter.otlphttp`
  - `otelcol.extension.jaeger_remote_sampling`
  - `otelcol.receiver.jaeger`
  - `otelcol.receiver.kafka`
  - `phlare.scrape`
  - `phlare.write`
  - `prometheus.remote_write`
  - `prometheus.scrape`
  - `remote.http`

- Flow: support server TLS settings (client CA, server certificate, server key)
  being provided from other components for the following components:

  - `loki.source.syslog`
  - `otelcol.exporter.otlp`
  - `otelcol.extension.jaeger_remote_sampling`
  - `otelcol.receiver.jaeger`
  - `otelcol.receiver.opencensus`
  - `otelcol.receiver.zipkin`

- Flow: Define custom http method and headers in `remote.http` component (@jkroepke)

- Flow: Add config property to `prometheus.exporter.blackbox` to define the config inline (@jkroepke)

- Update Loki Dependency to k146 which includes configurable file watchers (@mattdurham)

### Bugfixes

- Flow: fix issue where Flow would return an error when trying to access a key
  of a map whose value was the zero value (`null`, `0`, `false`, `[]`, `{}`).
  Whether an error was returned depended on the internal type of the value.
  (@rfratto)

- Flow: fix issue where using the `jaeger_remote` sampler for the `tracing`
  block would fail to parse the response from the remote sampler server if it
  used strings for the strategy type. This caused sampling to fall back
  to the default rate. (@rfratto)

- Flow: fix issue where components with no arguments like `loki.echo` were not
  viewable in the UI. (@rfratto)

- Flow: fix deadlock in `loki.source.file` where terminating tailers would hang
  while flushing remaining logs, preventing `loki.source.file` from being able
  to update. (@rfratto)

- Flow: fix deadlock in `loki.process` where a component with no stages would
  hang forever on handling logs. (@rfratto)

- Fix issue where a DefaultConfig might be mutated during unmarshaling. (@jcreixell)

- Fix issues where CloudWatch Exporter cannot use FIPS Endpoints outside of USA regions (@aglees)

- Fix issue where scraping native Prometheus histograms would leak memory.
  (@rfratto)

- Flow: fix issue where `loki.source.docker` component could deadlock. (@tpaschalis)

- Flow: fix issue where `prometheus.remote_write` created unnecessary extra
  child directories to store the WAL in. (@rfratto)

- Fix internal metrics reported as invalid by promtool's linter. (@tpaschalis)

- Fix issues with cri stage which treats partial line coming from any stream as same. (@kavirajk @aglees)

- Operator: fix for running multiple operators with different `--agent-selector` flags. (@captncraig)

- Operator: respect FilterRunning on PodMonitor and ServiceMonitor resources to only scrape running pods. (@captncraig)

- Fixes a bug where the github exporter would get stuck in an infinite loop under certain conditions. (@jcreixell)

- Fix bug where `loki.source.docker` always failed to start. (@rfratto)

### Other changes

- Grafana Agent Docker containers and release binaries are now published for
  s390x. (@rfratto)

- Use Go 1.20.3 for builds. (@rfratto)

- Change the Docker base image for Linux containers to `ubuntu:kinetic`.
  (@rfratto)

- Update prometheus.remote_write defaults to match new prometheus
  remote-write defaults. (@erikbaranowski)

v0.32.1 (2023-03-06)
--------------------

### Bugfixes

- Flow: Fixes slow reloading of targets in `phlare.scrape` component. (@cyriltovena)

- Flow: add a maximum connection lifetime of one hour when tailing logs from
  `loki.source.kubernetes` and `loki.source.podlogs` to recover from an issue
  where the Kubernetes API server stops responding with logs without closing
  the TCP connection. (@rfratto)

- Flow: fix issue in `loki.source.kubernetes` where `__pod__uid__` meta label
  defaulted incorrectly to the container name, causing tailers to never
  restart. (@rfratto)

v0.32.0 (2023-02-28)
--------------------

### Breaking changes

- Support for the embedded Flow UI for 32-bit ARMv6 builds is temporarily
  removed. (@rfratto)

- Node Exporter configuration options changed to align with new upstream version (@Thor77):

  - `diskstats_ignored_devices` is now `diskstats_device_exclude` in agent configuration.
  - `ignored_devices` is now `device_exclude` in flow configuration.

- Some blocks in Flow components have been merged with their parent block to make the block hierarchy smaller:

  - `discovery.docker > http_client_config` is merged into the `discovery.docker` block. (@erikbaranowski)
  - `discovery.kubernetes > http_client_config` is merged into the `discovery.kubernetes` block. (@erikbaranowski)
  - `loki.source.kubernetes > client > http_client_config` is merged into the `client` block. (@erikbaranowski)
  - `loki.source.podlogs > client > http_client_config` is merged into the `client` block. (@erikbaranowski)
  - `loki.write > endpoint > http_client_config` is merged into the `endpoint` block. (@erikbaranowski)
  - `mimir.rules.kubernetes > http_client_config` is merged into the `mimir.rules.kubernetes` block. (@erikbaranowski)
  - `otelcol.receiver.opencensus > grpc` is merged into the `otelcol.receiver.opencensus` block. (@ptodev)
  - `otelcol.receiver.zipkin > http` is merged into the `otelcol.receiver.zipkin` block. (@ptodev)
  - `phlare.scrape > http_client_config` is merged into the `phlare.scrape` block. (@erikbaranowski)
  - `phlare.write > endpoint > http_client_config` is merged into the `endpoint` block. (@erikbaranowski)
  - `prometheus.remote_write > endpoint > http_client_config` is merged into the `endpoint` block. (@erikbaranowski)
  - `prometheus.scrape > http_client_config` is merged into the `prometheus.scrape` block. (@erikbaranowski)

- The `loki.process` component now uses a combined name for stages, simplifying
  the block hierarchy. For example, the `stage > json` block hierarchy is now a
  single block called `stage.json`. All stage blocks in `loki.process` have
  been updated to use this simplified hierarchy. (@tpaschalis)

- `remote.s3` `client_options` block has been renamed to `client`. (@mattdurham)

- Renamed `prometheus.integration.node_exporter` to `prometheus.exporter.unix`. (@jcreixell)

- As first announced in v0.30, support for the `EXPERIMENTAL_ENABLE_FLOW`
  environment variable has been removed in favor of `AGENT_MODE=flow`.
  (@rfratto)

### Features

- New integrations:

  - `oracledb` (@schmikei)
  - `mssql` (@binaryfissiongames)
  - `cloudwatch metrics` (@thepalbi)
  - `azure` (@kgeckhart)
  - `gcp` (@kgeckhart, @ferruvich)

- New Grafana Agent Flow components:

  - `loki.echo` writes received logs to stdout. (@tpaschalis, @rfratto)
  - `loki.source.docker` reads logs from Docker containers and forwards them to
    other `loki` components. (@tpaschalis)
  - `loki.source.kafka` reads logs from Kafka events and forwards them to other
    `loki` components. (@erikbaranowski)
  - `loki.source.kubernetes_events` watches for Kubernetes Events and converts
    them into log lines to forward to other `loki` components. It is the
    equivalent of the `eventhandler` integration. (@rfratto)
  - `otelcol.processor.tail_sampling` samples traces based on a set of defined
    policies from `otelcol` components before forwarding them to other
    `otelcol` components. (@erikbaranowski)
  - `prometheus.exporter.apache` collects metrics from an apache web server
    (@captncraig)
  - `prometheus.exporter.consul` collects metrics from a consul installation
    (@captncraig)
  - `prometheus.exporter.github` collects metrics from GitHub (@jcreixell)
  - `prometheus.exporter.process` aggregates and collects metrics by scraping
    `/proc`. (@spartan0x117)
  - `prometheus.exporter.redis` collects metrics from a redis database
    (@spartan0x117)

### Enhancements

- Flow: Support `keepequal` and `dropequal` actions for relabeling. (@cyriltovena)

- Update Prometheus Node Exporter integration to v1.5.0. (@Thor77)

- Grafana Agent Flow will now reload the config file when `SIGHUP` is sent to
  the process. (@rfratto)

- If using the official RPM and DEB packages for Grafana Agent, invoking
  `systemctl reload grafana-agent` will now reload the configuration file.
  (@rfratto)

- Flow: the `loki.process` component now implements all the same processing
  stages as Promtail's pipelines. (@tpaschalis)

- Flow: new metric for `prometheus.scrape` -
  `agent_prometheus_scrape_targets_gauge`. (@ptodev)

- Flow: new metric for `prometheus.scrape` and `prometheus.relabel` -
  `agent_prometheus_forwarded_samples_total`. (@ptodev)

- Flow: add `constants` into the standard library to expose the hostname, OS,
  and architecture of the system Grafana Agent is running on. (@rfratto)

- Flow: add timeout to loki.source.podlogs controller setup. (@polyrain)

### Bugfixes

- Fixed a reconciliation error in Grafana Agent Operator when using `tlsConfig`
  on `Probe`. (@supergillis)

- Fix issue where an empty `server:` config stanza would cause debug-level logging.
  An empty `server:` is considered a misconfiguration, and thus will error out.
  (@neomantra)

- Flow: fix an error where some error messages that crossed multiple lines
  added extra an extra `|` character when displaying the source file on the
  starting line. (@rfratto)

- Flow: fix issues in `agent fmt` where adding an inline comment on the same
  line as a `[` or `{` would cause indentation issues on subsequent lines.
  (@rfratto)

- Flow: fix issues in `agent fmt` where line comments in arrays would be given
  the wrong identation level. (@rfratto)

- Flow: fix issues with `loki.file` and `loki.process` where deadlock contention or
  logs fail to process. (@mattdurham)

- Flow: `oauth2 > tls_config` was documented as a block but coded incorrectly as
  an attribute. This is now a block in code. This impacted `discovery.docker`,
  `discovery.kubernetes`, `loki.source.kubernetes`, `loki.write`,
  `mimir.rules.kubernetes`, `phlare.scrape`, `phlare.write`,
  `prometheus.remote_write`, `prometheus.scrape`, and `remote.http`
  (@erikbaranowski)

- Flow: Fix issue where using `river:",label"` causes the UI to return nothing. (@mattdurham)

### Other changes

- Use Go 1.20 for builds. (@rfratto)

- The beta label from Grafana Agent Flow has been removed. A subset of Flow
  components are still marked as beta or experimental:

  - `loki.echo` is explicitly marked as beta.
  - `loki.source.kubernetes` is explicitly marked as experimental.
  - `loki.source.podlogs` is explicitly marked as experimental.
  - `mimir.rules.kubernetes` is explicitly marked as beta.
  - `otelcol.processor.tail_sampling` is explicitly marked as beta.
  - `otelcol.receiver.loki` is explicitly marked as beta.
  - `otelcol.receiver.prometheus` is explicitly marked as beta.
  - `phlare.scrape` is explicitly marked as beta.
  - `phlare.write` is explicitly marked as beta.

v0.31.3 (2023-02-13)
--------------------

### Bugfixes

- `loki.source.cloudflare`: fix issue where the `zone_id` argument
  was being ignored, and the `api_token` argument was being used for the zone
  instead. (@rfratto)

- `loki.source.cloudflare`: fix issue where `api_token` argument was not marked
  as a sensitive field. (@rfratto)

v0.31.2 (2023-02-08)
--------------------

### Other changes

- In the Agent Operator, upgrade the `prometheus-config-reloader` dependency
  from version 0.47.0 to version 0.62.0. (@ptodev)

v0.31.1 (2023-02-06)
--------------------

> **BREAKING CHANGES**: This release has breaking changes. Please read entries
> carefully and consult the [upgrade guide][] for specific instructions.

### Breaking changes

- All release Windows `.exe` files are now published as a zip archive.
  Previously, `grafana-agent-installer.exe` was unzipped. (@rfratto)

### Other changes

- Support Go 1.20 for builds. Official release binaries are still produced
  using Go 1.19. (@rfratto)

v0.31.0 (2023-01-31)
--------------------

> **BREAKING CHANGES**: This release has breaking changes. Please read entries
> carefully and consult the [upgrade guide][] for specific instructions.

### Breaking changes

- Release binaries (including inside Docker containers) have been renamed to be
  prefixed with `grafana-` (@rfratto):

  - `agent` is now `grafana-agent`.
  - `agentctl` is now `grafana-agentctl`.
  - `agent-operator` is now `grafana-agent-operator`.

### Deprecations

- A symbolic link in Docker containers from the old binary name to the new
  binary name has been added. These symbolic links will be removed in v0.33. (@rfratto)

### Features

- New Grafana Agent Flow components:

  - `loki.source.cloudflare` reads logs from Cloudflare's Logpull API and
    forwards them to other `loki` components. (@tpaschalis)
  - `loki.source.gcplog` reads logs from GCP cloud resources using Pub/Sub
    subscriptions and forwards them to other `loki` components. (@tpaschalis)
  - `loki.source.gelf` listens for Graylog logs. (@mattdurham)
  - `loki.source.heroku` listens for Heroku messages over TCP a connection and
    forwards them to other `loki` components. (@erikbaranowski)
  - `loki.source.journal` read messages from systemd journal. (@mattdurham)
  - `loki.source.kubernetes` collects logs from Kubernetes pods using the
    Kubernetes API. (@rfratto)
  - `loki.source.podlogs` discovers PodLogs resources on Kubernetes and
    uses the Kubernetes API to collect logs from the pods specified by the
    PodLogs resource. (@rfratto)
  - `loki.source.syslog` listens for Syslog messages over TCP and UDP
    connections and forwards them to other `loki` components. (@tpaschalis)
  - `loki.source.windowsevent` reads logs from Windows Event Log. (@mattdurham)
  - `otelcol.exporter.jaeger` forwards OpenTelemetry data to a Jaeger server.
    (@erikbaranowski)
  - `otelcol.exporter.loki` forwards OTLP-formatted data to compatible `loki`
    receivers. (@tpaschalis)
  - `otelcol.receiver.kafka` receives telemetry data from Kafka. (@rfratto)
  - `otelcol.receiver.loki` receives Loki logs, converts them to the OTLP log
    format and forwards them to other `otelcol` components. (@tpaschalis)
  - `otelcol.receiver.opencensus` receives OpenConsensus-formatted traces or
    metrics. (@ptodev)
  - `otelcol.receiver.zipkin` receives Zipkin-formatted traces. (@rfratto)
  - `phlare.scrape` collects application performance profiles. (@cyriltovena)
  - `phlare.write` sends application performance profiles to Grafana Phlare.
    (@cyriltovena)
  - `mimir.rules.kubernetes` discovers `PrometheusRule` Kubernetes resources and
    loads them into a Mimir instance. (@Logiraptor)

- Flow components which work with relabeling rules (`discovery.relabel`,
  `prometheus.relabel` and `loki.relabel`) now export a new value named Rules.
  This value returns a copy of the currently configured rules. (@tpaschalis)

- New experimental feature: agent-management. Polls configured remote API to fetch new configs. (@spartan0x117)

- Introduce global configuration for logs. (@jcreixell)

### Enhancements

- Handle faro-web-sdk `View` meta in app_agent_receiver. (@rlankfo)

- Flow: the targets in debug info from `loki.source.file` are now individual blocks. (@rfratto)

- Grafana Agent Operator: add [promtail limit stage](https://grafana.com/docs/loki/latest/clients/promtail/stages/limit/) to the operator. (@spartan0x117)

### Bugfixes

- Flow UI: Fix the issue with messy layout on the component list page while
  browser window resize (@xiyu95)

- Flow UI: Display the values of all attributes unless they are nil. (@ptodev)

- Flow: `prometheus.relabel` and `prometheus.remote_write` will now error if they have exited. (@ptodev)

- Flow: Fix issue where negative numbers would convert to floating-point values
  incorrectly, treating the sign flag as part of the number. (@rfratto)

- Flow: fix a goroutine leak when `loki.source.file` is passed more than one
  target with identical set of public labels. (@rfratto)

- Fix issue where removing and re-adding log instance configurations causes an
  error due to double registration of metrics (@spartan0x117, @jcreixell)

### Other changes

- Use Go 1.19.4 for builds. (@erikbaranowski)

- New windows containers for agent and agentctl. These can be found moving forward with the ${Version}-windows tags for grafana/agent and grafana/agentctl docker images (@erikbaranowski)

v0.30.2 (2023-01-11)
--------------------

### Bugfixes

- Flow: `prometheus.relabel` will no longer modify the labels of the original
  metrics, which could lead to the incorrect application of relabel rules on
  subsequent relabels. (@rfratto)

- Flow: `loki.source.file` will no longer deadlock other components if log
  lines cannot be sent to Loki. `loki.source.file` will wait for 5 seconds per
  file to finish flushing read logs to the client, after which it will drop
  them, resulting in lost logs. (@rfratto)

- Operator: Fix the handling of the enableHttp2 field as a boolean in
  `pod_monitor` and `service_monitor` templates. (@tpaschalis)

v0.30.1 (2022-12-23)
--------------------

### Bugfixes

- Fix issue where journald support was accidentally removed. (@tpaschalis)

- Fix issue where some traces' metrics where not collected. (@marctc)

v0.30.0 (2022-12-20)
--------------------

> **BREAKING CHANGES**: This release has breaking changes. Please read entries
> carefully and consult the [upgrade guide][] for specific instructions.

### Breaking changes

- The `ebpf_exporter` integration has been removed due to issues with static
  linking. It may be brought back once these are resolved. (@tpaschalis)

### Deprecations

- The `EXPERIMENTAL_ENABLE_FLOW` environment variable is deprecated in favor of
  `AGENT_MODE=flow`. Support for `EXPERIMENTAL_ENABLE_FLOW` will be removed in
  v0.32. (@rfratto)

### Features

- `grafana-agent-operator` supports oauth2 as an authentication method for
  remote_write. (@timo-42)

- Grafana Agent Flow: Add tracing instrumentation and a `tracing` block to
  forward traces to `otelcol` component. (@rfratto)

- Grafana Agent Flow: Add a `discovery_target_decode` function to decode a JSON
  array of discovery targets corresponding to Prometheus' HTTP and file service
  discovery formats. (@rfratto)

- New Grafana Agent Flow components:

  - `remote.http` polls an HTTP URL and exposes the response body as a string
    or secret to other components. (@rfratto)

  - `discovery.docker` discovers Docker containers from a Docker Engine host.
    (@rfratto)

  - `loki.source.file` reads and tails files for log entries and forwards them
    to other `loki` components. (@tpaschalis)

  - `loki.write` receives log entries from other `loki` components and sends
    them over to a Loki instance. (@tpaschalis)

  - `loki.relabel` receives log entries from other `loki` components and
    rewrites their label set. (@tpaschalis)

  - `loki.process` receives log entries from other `loki` components and runs
    one or more processing stages. (@tpaschalis)

  - `discovery.file` discovers files on the filesystem following glob
    patterns. (@mattdurham)

- Integrations: Introduce the `snowflake` integration. (@binaryfissiongames)

### Enhancements

- Update agent-loki.yaml to use environment variables in the configuration file (@go4real)

- Integrations: Always use direct connection in mongodb_exporter integration. (@v-zhuravlev)

- Update OpenTelemetry Collector dependency to v0.63.1. (@tpaschalis)

- riverfmt: Permit empty blocks with both curly braces on the same line.
  (@rfratto)

- riverfmt: Allow function arguments to persist across different lines.
  (@rfratto)

- Flow: The HTTP server will now start before the Flow controller performs the
  initial load. This allows metrics and pprof data to be collected during the
  first load. (@rfratto)

- Add support for using a [password map file](https://github.com/oliver006/redis_exporter/blob/master/contrib/sample-pwd-file.json) in `redis_exporter`. (@spartan0x117)

- Flow: Add support for exemplars in Prometheus component pipelines. (@rfratto)

- Update Prometheus dependency to v2.40.5. (@rfratto)

- Update Promtail dependency to k127. (@rfratto)

- Native histograms are now supported in the static Grafana Agent and in
  `prometheus.*` Flow components. Native histograms will be automatically
  collected from supported targets. remote_write must be configured to forward
  native histograms from the WAL to the specified endpoints. (@rfratto)

- Flow: metrics generated by upstream OpenTelemetry Collector components are
  now exposed at the `/metrics` endpoint of Grafana Agent Flow. (@rfratto)

### Bugfixes

- Fix issue where whitespace was being sent as part of password when using a
  password file for `redis_exporter`. (@spartan0x117)

- Flow UI: Fix issue where a configuration block referencing a component would
  cause the graph page to fail to load. (@rfratto)

- Remove duplicate `oauth2` key from `metricsinstances` CRD. (@daper)

- Fix issue where on checking whether to restart integrations the Integration
  Manager was comparing configs with secret values scrubbed, preventing reloads
  if only secrets were updated. (@spartan0x117)

### Other changes

- Grafana Agent Flow has graduated from experimental to beta.

v0.29.0 (2022-11-08)
--------------------

> **BREAKING CHANGES**: This release has breaking changes. Please read entries
> carefully and consult the [upgrade guide][] for specific instructions.

### Breaking changes

- JSON-encoded traces from OTLP versions earlier than 0.16.0 are no longer
  supported. (@rfratto)

### Deprecations

- The binary names `agent`, `agentctl`, and `agent-operator` have been
  deprecated and will be renamed to `grafana-agent`, `grafana-agentctl`, and
  `grafana-agent-operator` in the v0.31.0 release.

### Features

- Add `agentctl test-logs` command to allow testing log configurations by redirecting
  collected logs to standard output. This can be useful for debugging. (@jcreixell)

- New Grafana Agent Flow components:

  - `otelcol.receiver.otlp` receives OTLP-formatted traces, metrics, and logs.
    Data can then be forwarded to other `otelcol` components. (@rfratto)

  - `otelcol.processor.batch` batches data from `otelcol` components before
    forwarding it to other `otelcol` components. (@rfratto)

  - `otelcol.exporter.otlp` accepts data from `otelcol` components and sends
    it to a gRPC server using the OTLP protocol. (@rfratto)

  - `otelcol.exporter.otlphttp` accepts data from `otelcol` components and
    sends it to an HTTP server using the OTLP protocol. (@tpaschalis)

  - `otelcol.auth.basic` performs basic authentication for `otelcol`
    components that support authentication extensions. (@rfratto)

  - `otelcol.receiver.jeager` receives Jaeger-formatted traces. Data can then
    be forwarded to other `otelcol` components. (@rfratto)

  - `otelcol.processor.memory_limiter` periodically checks memory usage and
    drops data or forces a garbage collection if the defined limits are
    exceeded. (@tpaschalis)

  - `otelcol.auth.bearer` performs bearer token authentication for `otelcol`
    components that support authentication extensions. (@rfratto)

  - `otelcol.auth.headers` attaches custom request headers to `otelcol`
    components that support authentication extensions. (@rfratto)

  - `otelcol.receiver.prometheus` receives Prometheus metrics, converts them
    to the OTLP metric format and forwards them to other `otelcol` components.
    (@tpaschalis)

  - `otelcol.exporter.prometheus` forwards OTLP-formatted data to compatible
    `prometheus` components. (@rfratto)

- Flow: Allow config blocks to reference component exports. (@tpaschalis)

- Introduce `/-/support` endpoint for generating 'support bundles' in static
  agent mode. Support bundles are zip files of commonly-requested information
  that can be used to debug a running agent. (@tpaschalis)

### Enhancements

- Update OpenTelemetry Collector dependency to v0.61.0. (@rfratto)

- Add caching to Prometheus relabel component. (@mattdurham)

- Grafana Agent Flow: add `agent_resources_*` metrics which explain basic
  platform-agnostic metrics. These metrics assist with basic monitoring of
  Grafana Agent, but are not meant to act as a replacement for fully featured
  components like `prometheus.integration.node_exporter`. (@rfratto)

- Enable field label in TenantStageSpec of PodLogs pipeline. (@siiimooon)

- Enable reporting of enabled integrations. (@marctc)

- Grafana Agent Flow: `prometheus.remote_write` and `prometheus.relabel` will
  now export receivers immediately, removing the need for dependant components
  to be evaluated twice at process startup. (@rfratto)

- Add missing setting to configure instance key for Eventhandler integration. (@marctc)

- Update Prometheus dependency to v2.39.1. (@rfratto)

- Update Promtail dependency to weekly release k122. (@rfratto)

- Tracing: support the `num_traces` and `expected_new_traces_per_sec` configuration parameters in the tail_sampling processor. (@ptodev)

### Bugfixes

- Remove empty port from the `apache_http` integration's instance label. (@katepangLiu)

- Fix identifier on target creation for SNMP v2 integration. (@marctc)

- Fix bug when specifying Blackbox's modules when using Blackbox integration. (@marctc)

- Tracing: fix a panic when the required `protocols` field was not set in the `otlp` receiver. (@ptodev)

- Support Bearer tokens for metric remote writes in the Grafana Operator (@jcreixell, @marctc)

### Other changes

- Update versions of embedded Prometheus exporters used for integrations:

  - Update `github.com/prometheus/statsd_exporter` to `v0.22.8`. (@captncraig)

  - Update `github.com/prometheus-community/postgres_exporter` to `v0.11.1`. (@captncraig)

  - Update `github.com/prometheus/memcached_exporter` to `v0.10.0`. (@captncraig)

  - Update `github.com/prometheus-community/elasticsearch_exporter` to `v1.5.0`. (@captncraig)

  - Update `github.com/prometheus/mysqld_exporter` to `v0.14.0`. (@captncraig)

  - Update `github.com/prometheus/consul_exporter` to `v0.8.0`. (@captncraig)

  - Update `github.com/ncabatoff/process-exporter` to `v0.7.10`. (@captncraig)

  - Update `github.com/prometheus-community/postgres_exporter` to `v0.11.1`. (@captncraig)

- Use Go 1.19.3 for builds. (@rfratto)

v0.28.1 (2022-11-03)
--------------------

### Security

- Update Docker base image to resolve OpenSSL vulnerabilities CVE-2022-3602 and
  CVE-2022-3786. Grafana Agent does not use OpenSSL, so we do not believe it is
  vulnerable to these issues, but the base image has been updated to remove the
  report from image scanners. (@rfratto)

v0.28.0 (2022-09-29)
--------------------

### Features

- Introduce Grafana Agent Flow, an experimental "programmable pipeline" runtime
  mode which improves how to configure and debug Grafana Agent by using
  components. (@captncraig, @karengermond, @marctc, @mattdurham, @rfratto,
  @rlankfo, @tpaschalis)

- Introduce Blackbox exporter integration. (@marctc)

### Enhancements

- Update Loki dependency to v2.6.1. (@rfratto)

### Bugfixes

### Other changes

- Fix relabel configs in sample agent-operator manifests (@hjet)

- Operator no longer set the `SecurityContext.Privileged` flag in the `config-reloader` container. (@hsyed-dojo)

- Add metrics for config reloads and config hash (@jcreixell)

v0.27.1 (2022-09-09)
--------------------

> **NOTE**: ARMv6 Docker images are no longer being published.
>
> We have stopped publishing Docker images for ARMv6 platforms.
> This is due to the new Ubuntu base image we are using that does not support ARMv6.
> The new Ubuntu base image has less reported CVEs, and allows us to provide more
> secure Docker images. We will still continue to publish ARMv6 release binaries and
> deb/rpm packages.

### Other Changes

- Switch docker image base from debian to ubuntu. (@captncraig)

v0.27.0 (2022-09-01)
--------------------

### Features

- Integrations: (beta) Add vmware_exporter integration (@rlankfo)

- App agent receiver: add Event kind to payload (@domasx2)

### Enhancements

- Tracing: Introduce a periodic appender to the remotewriteexporter to control sample rate. (@mapno)

- Tracing: Update OpenTelemetry dependency to v0.55.0. (@rfratto, @mapno)

- Add base agent-operator jsonnet library and generated manifests (@hjet)

- Add full (metrics, logs, K8s events) sample agent-operator jsonnet library and gen manifests (@hjet)

- Introduce new configuration fields for disabling Keep-Alives and setting the
  IdleConnectionTimeout when scraping. (@tpaschalis)

- Add field to Operator CRD to disable report usage functionality. (@marctc)

### Bugfixes

- Tracing: Fixed issue with the PromSD processor using the `connection` method to discover the IP
  address.  It was failing to match because the port number was included in the address string. (@jphx)

- Register prometheus discovery metrics. (@mattdurham)

- Fix seg fault when no instance parameter is provided for apache_http integration, using integrations-next feature flag. (@rgeyer)

- Fix grafanacloud-install.ps1 web request internal server error when fetching config. (@rlankfo)

- Fix snmp integration not passing module or walk_params parameters when scraping. (@rgeyer)

- Fix unmarshal errors (key "<walk_param name>" already set in map) for snmp integration config when walk_params is defined, and the config is reloaded. (@rgeyer)

### Other changes

- Update several go dependencies to resolve warnings from certain security scanning tools. None of the resolved vulnerabilities were known to be exploitable through the agent. (@captncraig)

- It is now possible to compile Grafana Agent using Go 1.19. (@rfratto)

v0.26.1 (2022-07-25)
--------------------

> **BREAKING CHANGES**: This release has breaking changes. Please read entries
> carefully and consult the [upgrade guide][] for specific instructions.

### Breaking changes

- Change windows certificate store so client certificate is no longer required in store. (@mattdurham)

### Bugfixes

- Operator: Fix issue where configured `targetPort` ServiceMonitors resulted in
  generating an incorrect scrape_config. (@rfratto)

- Build the Linux/AMD64 artifacts using the opt-out flag for the ebpf_exporter. (@tpaschalis)

v0.26.0 (2022-07-18)
--------------------

> **BREAKING CHANGES**: This release has breaking changes. Please read entries
> carefully and consult the [upgrade guide][] for specific instructions.

### Breaking changes

- Deprecated `server` YAML block fields have now been removed in favor of the
  command-line flags that replaced them. These fields were originally
  deprecated in v0.24.0. (@rfratto)

- Changed tail sampling policies to be configured as in the OpenTelemetry
  Collector. (@mapno)

### Features

- Introduce Apache HTTP exporter integration. (@v-zhuravlev)

- Introduce eBPF exporter integration. (@tpaschalis)

### Enhancements

- Truncate all records in WAL if repair attempt fails. (@rlankfo)

### Bugfixes

- Relative symlinks for promtail now work as expected. (@RangerCD, @mukerjee)

- Fix rate limiting implementation for the app agent receiver integration. (@domasx2)

- Fix mongodb exporter so that it now collects all metrics. (@mattdurham)

v0.25.1 (2022-06-16)
--------------------

### Bugfixes

- Integer types fail to unmarshal correctly in operator additional scrape configs. (@rlankfo)

- Unwrap replayWAL error before attempting corruption repair. (@rlankfo)

v0.25.0 (2022-06-06)
--------------------

> **BREAKING CHANGES**: This release has breaking changes. Please read entries
> carefully and consult the [upgrade guide][] for specific instructions.

### Breaking changes

- Traces: Use `rpc.grpc.status_code` attribute to determine
  span failed in the service graph processor (@rcrowe)

### Features

- Add HTTP endpoints to fetch active instances and targets for the Logs subsystem.
  (@marctc)

- (beta) Add support for using windows certificate store for TLS connections. (@mattdurham)

- Grafana Agent Operator: add support for integrations through an `Integration`
  CRD which is discovered by `GrafanaAgent`. (@rfratto)

- (experimental) Add app agent receiver integration. This depends on integrations-next being enabled
  via the `integrations-next` feature flag. Use `-enable-features=integrations-next` to use
  this integration. (@kpelelis, @domas)

- Introduce SNMP exporter integration. (@v-zhuravlev)

- Configure the agent to report the use of feature flags to grafana.com. (@marctc)

### Enhancements

- integrations-next: Integrations using autoscrape will now autoscrape metrics
  using in-memory connections instead of connecting to themselves over the
  network. As a result of this change, the `client_config` field has been
  removed. (@rfratto)

- Enable `proxy_url` support on `oauth2` for metrics and logs (update **prometheus/common** dependency to `v0.33.0`). (@martin-jaeger-maersk)

- `extra-scrape-metrics` can now be enabled with the `--enable-features=extra-scrape-metrics` feature flag. See <https://prometheus.io/docs/prometheus/2.31/feature_flags/#extra-scrape-metrics> for details. (@rlankfo)

- Resolved issue in v2 integrations where if an instance name was a prefix of another the route handler would fail to
  match requests on the longer name (@mattdurham)

- Set `include_metadata` to true by default for OTLP traces receivers (@mapno)

### Bugfixes

- Scraping service was not honoring the new server grpc flags `server.grpc.address`.  (@mattdurham)

### Other changes

- Update base image of official Docker containers from Debian buster to Debian
  bullseye. (@rfratto)

- Use Go 1.18 for builds. (@rfratto)

- Add `metrics` prefix to the url of list instances endpoint (`GET
  /agent/api/v1/instances`) and list targets endpoint (`GET
  /agent/api/v1/metrics/targets`). (@marctc)

- Add extra identifying labels (`job`, `instance`, `agent_hostname`) to eventhandler integration. (@hjet)

- Add `extra_labels` configuration to eventhandler integration. (@hjet)

v0.24.2 (2022-05-02)
--------------------

### Bugfixes

- Added configuration watcher delay to prevent race condition in cases where scraping service mode has not gracefully exited. (@mattdurham)

### Other changes

- Update version of node_exporter to include additional metrics for osx. (@v-zhuravlev)

v0.24.1 (2022-04-14)
--------------------

### Bugfixes

- Add missing version information back into `agentctl --version`. (@rlankfo)

- Bump version of github-exporter to latest upstream SHA 284088c21e7d, which
  includes fixes from bugs found in their latest tag. This includes a fix
  where not all releases where retrieved when pulling release information.
  (@rfratto)

- Set the `Content-Type` HTTP header to `application/json` for API endpoints
  returning json objects. (@marctc)

- Operator: fix issue where a `username_file` field was incorrectly set.
  (@rfratto)

- Initialize the logger with default `log_level` and `log_format` parameters.
  (@tpaschalis)

### Other changes

- Embed timezone data to enable Promtail pipelines using the `location` field
  on Windows machines. (@tpaschalis)

v0.24.0 (2022-04-07)
--------------------

> **BREAKING CHANGES**: This release has breaking changes. Please read entries
> carefully and consult the [upgrade guide][] for specific instructions.
>
> **GRAFANA AGENT OPERATOR USERS**: As of this release, Grafana Agent Operator
> does not support versions of Grafana Agent prior to v0.24.0.

### Breaking changes

- The following metrics will now be prefixed with `agent_dskit_` instead of
  `cortex_`: `cortex_kv_request_duration_seconds`,
  `cortex_member_consul_heartbeats_total`, `cortex_member_ring_tokens_owned`,
  `cortex_member_ring_tokens_to_own`, `cortex_ring_member_ownership_percent`,
  `cortex_ring_members`, `cortex_ring_oldest_member_timestamp`,
  `cortex_ring_tokens_owned`, `cortex_ring_tokens_total`. (@rlankfo)

- Traces: the `traces_spanmetrics_calls_total_total` metric has been renamed to
  `traces_spanmetrics_calls_total` (@fredr)

- Two new flags, `-server.http.enable-tls` and `-server.grpc.enable-tls` must
  be provided to explicitly enable TLS support. This is a change of the
  previous behavior where TLS support was enabled when a certificate pair was
  provided. (@rfratto)

- Many command line flags starting with `-server.` block have been renamed.
  (@rfratto)

- The `-log.level` and `-log.format` flags are removed in favor of being set in
  the configuration file. (@rfratto)

- Flags for configuring TLS have been removed in favor of being set in the
  configuration file. (@rfratto)

- Dynamic reload is no longer supported for deprecated server block fields.
  Changing a deprecated field will be ignored and cause the reload to fail.
  (@rfratto)

- The default HTTP listen address is now `127.0.0.1:12345`. Use the
  `-server.http.address` flag to change this value. (@rfratto)

- The default gRPC listen address is now `127.0.0.1:12346`. Use the
  `-server.grpc.address` flag to change this value. (@rfratto)

- `-reload-addr` and `-reload-port` have been removed. They are no longer
  necessary as the primary HTTP server is now static and can't be shut down in
  the middle of a `/-/reload` call. (@rfratto)

- (Only impacts `integrations-next` feature flag) Many integrations have been
  renamed to better represent what they are integrating with. For example,
  `redis_exporter` is now `redis`. This change requires updating
  `integrations-next`-enabled configuration files. This change also changes
  integration names shown in metric labels. (@rfratto)

- The deprecated `-prometheus.*` flags have been removed in favor of
  their `-metrics.*` counterparts. The `-prometheus.*` flags were first
  deprecated in v0.19.0. (@rfratto)

### Deprecations

- Most fields in the `server` block of the configuration file are
  now deprecated in favor of command line flags. These fields will be removed
  in the v0.26.0 release. Please consult the upgrade guide for more information
  and rationale. (@rfratto)

### Features

- Added config read API support to GrafanaAgent Custom Resource Definition.
  (@shamsalmon)

- Added consulagent_sd to target discovery. (@chuckyz)

- Introduce EXPERIMENTAL support for dynamic configuration. (@mattdurham)

- Introduced endpoint that accepts remote_write requests and pushes metrics data directly into an instance's WAL. (@tpaschalis)

- Added builds for linux/ppc64le. (@aklyachkin)

### Enhancements

- Tracing: Exporters can now be configured to use OAuth. (@canuteson)

- Strengthen readiness check for metrics instances. (@tpaschalis)

- Parameterize namespace field in sample K8s logs manifests (@hjet)

- Upgrade to Loki k87. (@rlankfo)

- Update Prometheus dependency to v2.34.0. (@rfratto)

- Update OpenTelemetry-collector dependency to v0.46.0. (@mapno)

- Update cAdvisor dependency to v0.44.0. (@rfratto)

- Update mongodb_exporter dependency to v0.31.2 (@mukerjee)

- Use grafana-agent/v2 Tanka Jsonnet to generate K8s manifests (@hjet)

- Replace agent-bare.yaml K8s sample Deployment with StatefulSet (@hjet)

- Improve error message for `agentctl` when timeout happens calling
  `cloud-config` command (@marctc)

- Enable integrations-next by default in agent-bare.yaml. Please note #1262 (@hjet)

### Bugfixes

- Fix Kubernetes manifests to use port `4317` for OTLP instead of the previous
  `55680` in line with the default exposed port in the agent.

- Ensure singleton integrations are honored in v2 integrations (@mattdurham)

- Tracing: `const_labels` is now correctly parsed in the remote write exporter.
  (@fredr)

- integrations-next: Fix race condition where metrics endpoints for
  integrations may disappear after reloading the config file. (@rfratto)

- Removed the `server.path_prefix` field which would break various features in
  Grafana Agent when set. (@rfratto)

- Fix issue where installing the DEB/RPM packages would overwrite the existing
  config files and environment files. (@rfratto)

- Set `grafanaDashboardFolder` as top level key in the mixin. (@Duologic)

- Operator: Custom Secrets or ConfigMaps to mount will no longer collide with
  the path name of the default secret mount. As a side effect of this bugfix,
  custom Secrets will now be mounted at
  `/var/lib/grafana-agent/extra-secrets/<secret name>` and custom ConfigMaps
  will now be mounted at `/var/lib/grafana-agent/extra-configmaps/<configmap
  name>`. This is not a breaking change as it was previously impossible to
  properly provide these custom mounts. (@rfratto)

- Flags accidentally prefixed with `-metrics.service..` (two `.` in a row) have
  now been fixed to only have one `.`. (@rfratto)

- Protect concurrent writes to the WAL in the remote write exporter (@mapno)

### Other changes

- The `-metrics.wal-directory` flag and `metrics.wal_directory` config option
  will now default to `data-agent/`, the same default WAL directory as
  Prometheus Agent. (@rfratto)

v0.23.0 (2022-02-10)
--------------------

### Enhancements

- Go 1.17 is now used for all builds of the Agent. (@tpaschalis)

- integrations-next: Add `extra_labels` to add a custom set of labels to
  integration targets. (@rfratto)

- The agent no longer appends duplicate exemplars. (@tpaschalis)

- Added Kubernetes eventhandler integration (@hjet)

- Enables sending of exemplars over remote write by default. (@rlankfo)

### Bugfixes

- Fixed issue where Grafana Agent may panic if there is a very large WAL
  loading while old WALs are being deleted or the `/agent/api/v1/targets`
  endpoint is called. (@tpaschalis)

- Fix panic in prom_sd_processor when address is empty (@mapno)

- Operator: Add missing proxy_url field from generated remote_write configs.
  (@rfratto)

- Honor the specified log format in the traces subsystem (@mapno)

- Fix typo in node_exporter for runit_service_dir. (@mattdurham)

- Allow inlining credentials in remote_write url. (@tpaschalis)

- integrations-next: Wait for integrations to stop when starting new instances
  or shutting down (@rfratto).

- Fix issue with windows_exporter mssql collector crashing the agent.
  (@mattdurham)

- The deb and rpm files will now ensure the /var/lib/grafana-agent data
  directory is created with permissions set to 0770. (@rfratto)

- Make agent-traces.yaml Namespace a template-friendly variable (@hjet)

- Disable `machine-id` journal vol by default in sample logs manifest (@hjet)

v0.22.0 (2022-01-13)
--------------------

> This release has deprecations. Please read entries carefully and consult
> the [upgrade guide][] for specific instructions.

### Deprecations

- The node_exporter integration's `netdev_device_whitelist` field is deprecated
  in favor of `netdev_device_include`. Support for the old field name will be
  removed in a future version. (@rfratto)

- The node_exporter integration's `netdev_device_blacklist` field is deprecated
  in favor of `netdev_device_include`. Support for the old field name will be
  removed in a future version. (@rfratto)

- The node_exporter integration's `systemd_unit_whitelist` field is deprecated
  in favor of `systemd_unit_include`. Support for the old field name will be
  removed in a future version. (@rfratto)

- The node_exporter integration's `systemd_unit_blacklist` field is deprecated
  in favor of `systemd_unit_exclude`. Support for the old field name will be
  removed in a future version. (@rfratto)

- The node_exporter integration's `filesystem_ignored_mount_points` field is
  deprecated in favor of `filesystem_mount_points_exclude`. Support for the old
  field name will be removed in a future version. (@rfratto)

- The node_exporter integration's `filesystem_ignored_fs_types` field is
  deprecated in favor of `filesystem_fs_types_exclude`. Support for the old
  field name will be removed in a future version. (@rfratto)

### Features

- (beta) Enable experimental config urls for fetching remote configs.
  Currently, only HTTP/S is supported. Pass the
  `-enable-features=remote-configs` flag to turn this on. (@rlankfo)

- Added [cAdvisor](https://github.com/google/cadvisor) integration. (@rgeyer)

- Traces: Add `Agent Tracing Pipeline` dashboard and alerts (@mapno)

- Traces: Support jaeger/grpc exporter (@nicoche)

- (beta) Enable an experimental integrations subsystem revamp. Pass
  `integrations-next` to `-enable-features` to turn this on. Reading the
  documentation for the revamp is recommended; enabling it causes breaking
  config changes. (@rfratto)

### Enhancements

- Traces: Improved pod association in PromSD processor (@mapno)

- Updated OTel to v0.40.0 (@mapno)

- Remote write dashboard: show in and out sample rates (@bboreham)

- Remote write dashboard: add mean latency (@bboreham)

- Update node_exporter dependency to v1.3.1. (@rfratto)

- Cherry-pick Prometheus PR #10102 into our Prometheus dependency (@rfratto).

### Bugfixes

- Fix usage of POSTGRES_EXPORTER_DATA_SOURCE_NAME when using postgres_exporter
  integration (@f11r)

- Change ordering of the entrypoint for windows service so that it accepts
  commands immediately (@mattdurham)

- Only stop WAL cleaner when it has been started (@56quarters)

- Fix issue with unquoted install path on Windows, that could allow escalation
  or running an arbitrary executable (@mattdurham)

- Fix cAdvisor so it collects all defined metrics instead of the last
  (@pkoenig10)

- Fix panic when using 'stdout' in automatic logging (@mapno)

- Grafana Agent Operator: The /-/ready and /-/healthy endpoints will
  no longer always return 404 (@rfratto).

### Other changes

- Remove log-level flag from systemd unit file (@jpkrohling)

v0.21.2 (2021-12-08)
--------------------

### Security fixes

- This release contains a fix for
  [CVE-2021-41090](https://github.com/grafana/agent/security/advisories/GHSA-9c4x-5hgq-q3wh).

### Other changes

- This release disables the existing `/-/config` and
  `/agent/api/v1/configs/{name}` endpoints by default. Pass the
  `--config.enable-read-api` flag at the command line to opt in to these
  endpoints.

v0.21.1 (2021-11-18)
--------------------

### Bugfixes

- Fix panic when using postgres_exporter integration (@saputradharma)

- Fix panic when dnsamsq_exporter integration tried to log a warning (@rfratto)

- Statsd Integration: Adding logger instance to the statsd mapper
  instantiation. (@gaantunes)

- Statsd Integration: Fix issue where mapped metrics weren't exposed to the
  integration. (@mattdurham)

- Operator: fix bug where version was a required field (@rfratto)

- Metrics: Only run WAL cleaner when metrics are being used and a WAL is
  configured. (@rfratto)

v0.21.0 (2021-11-17)
--------------------

### Enhancements

- Update Cortex dependency to v1.10.0-92-g85c378182. (@rlankfo)

- Update Loki dependency to v2.1.0-656-g0ae0d4da1. (@rlankfo)

- Update Prometheus dependency to v2.31.0 (@rlankfo)

- Add Agent Operator Helm quickstart guide (@hjet)

- Reorg Agent Operator quickstart guides (@hjet)

### Bugfixes

- Packaging: Use correct user/group env variables in RPM %post script (@simonc6372)

- Validate logs config when using logs_instance with automatic logging processor (@mapno)

- Operator: Fix MetricsInstance Service port (@hjet)

- Operator: Create govern service per Grafana Agent (@shturman)

- Operator: Fix relabel_config directive for PodLogs resource (@hjet)

- Traces: Fix `success_logic` code in service graphs processor (@mapno)

### Other changes

- Self-scraped integrations will now use an SUO-specific value for the `instance` label. (@rfratto)

- Traces: Changed service graphs store implementation to improve CPU performance (@mapno)

v0.20.1 (2021-12-08)
--------------------

> _NOTE_: The fixes in this patch are only present in v0.20.1 and >=v0.21.2.

### Security fixes

- This release contains a fix for
  [CVE-2021-41090](https://github.com/grafana/agent/security/advisories/GHSA-9c4x-5hgq-q3wh).

### Other changes

- This release disables the existing `/-/config` and
  `/agent/api/v1/configs/{name}` endpoitns by default. Pass the
  `--config.enable-read-api` flag at the command line to opt in to these
  endpoints.

v0.20.0 (2021-10-28)
--------------------

> **BREAKING CHANGES**: This release has breaking changes. Please read entries
> carefully and consult the [upgrade guide][] for specific instructions.

### Breaking Changes

- push_config is no longer supported in trace's config (@mapno)

### Features

- Operator: The Grafana Agent Operator can now generate a Kubelet service to
  allow a ServiceMonitor to collect Kubelet and cAdvisor metrics. This requires
  passing a `--kubelet-service` flag to the Operator in `namespace/name` format
  (like `kube-system/kubelet`). (@rfratto)

- Service graphs processor (@mapno)

### Enhancements

- Updated mysqld_exporter to v0.13.0 (@gaantunes)

- Updated postgres_exporter to v0.10.0 (@gaantunes)

- Updated redis_exporter to v1.27.1 (@gaantunes)

- Updated memcached_exporter to v0.9.0 (@gaantunes)

- Updated statsd_exporter to v0.22.2 (@gaantunes)

- Updated elasticsearch_exporter to v1.2.1 (@gaantunes)

- Add remote write to silent Windows Installer  (@mattdurham)

- Updated mongodb_exporter to v0.20.7 (@rfratto)

- Updated OTel to v0.36 (@mapno)

- Updated statsd_exporter to v0.22.2 (@mattdurham)

- Update windows_exporter to v0.16.0 (@rfratto, @mattdurham)

- Add send latency to agent dashboard (@bboreham)

### Bugfixes

- Do not immediately cancel context when creating a new trace processor. This
  was preventing scrape_configs in traces from functioning. (@lheinlen)

- Sanitize autologged Loki labels by replacing invalid characters with
  underscores (@mapno)

- Traces: remove extra line feed/spaces/tabs when reading password_file content
  (@nicoche)

- Updated envsubst to v2.0.0-20210730161058-179042472c46. This version has a
  fix needed for escaping values outside of variable substitutions. (@rlankfo)

- Grafana Agent Operator should no longer delete resources matching the names
  of the resources it manages. (@rfratto)

- Grafana Agent Operator will now appropriately assign an
  `app.kubernetes.io/managed-by=grafana-agent-operator` to all created
  resources. (@rfratto)

### Other changes

- Configuration API now returns 404 instead of 400 when attempting to get or
  delete a config which does not exist. (@kgeckhart)

- The windows_exporter now disables the textfile collector by default.
  (@rfratto)

v0.19.0 (2021-09-29)
--------------------

> **BREAKING CHANGES**: This release has breaking changes. Please read entries
> carefully and consult the [upgrade guide][] for specific instructions.

### Breaking Changes

- Reduced verbosity of tracing autologging by not logging `STATUS_CODE_UNSET`
  status codes. (@mapno)

- Operator: rename `Prometheus*` CRDs to `Metrics*` and `Prometheus*` fields to
  `Metrics*`. (@rfratto)

- Operator: CRDs are no longer referenced using a hyphen in the name to be
  consistent with how Kubernetes refers to resources. (@rfratto)

- `prom_instance` in the spanmetrics config is now named `metrics_instance`.
  (@rfratto)

### Deprecations

- The `loki` key at the root of the config file has been deprecated in favor of
  `logs`. `loki`-named fields in `automatic_logging` have been renamed
  accordinly: `loki_name` is now `logs_instance_name`, `loki_tag` is now
  `logs_instance_tag`, and `backend: loki` is now `backend: logs_instance`.
  (@rfratto)

- The `prometheus` key at the root of the config file has been deprecated in
  favor of `metrics`. Flag names starting with `prometheus.` have also been
  deprecated in favor of the same flags with the `metrics.` prefix. Metrics
  prefixed with `agent_prometheus_` are now prefixed with `agent_metrics_`.
  (@rfratto)

- The `tempo` key at the root of the config file has been deprecated in favor
  of `traces`. (@mattdurham)

### Features

- Added [GitHub exporter](https://github.com/infinityworks/github-exporter)
  integration. (@rgeyer)

- Add TLS config options for tempo `remote_write`s. (@mapno)

- Support autologging span attributes as log labels (@mapno)

- Put Tests requiring Network Access behind a -online flag (@flokli)

- Add logging support to the Grafana Agent Operator. (@rfratto)

- Add `operator-detach` command to agentctl to allow zero-downtime upgrades
  when removing an Operator CRD. (@rfratto)

- The Grafana Agent Operator will now default to deploying the matching release
  version of the Grafana Agent instead of v0.14.0. (@rfratto)

### Enhancements

- Update OTel dependency to v0.30.0 (@mapno)

- Allow reloading configuration using `SIGHUP` signal. (@tharun208)

- Add HOSTNAME environment variable to service file to allow for expanding the
  $HOSTNAME variable in agent config.  (@dfrankel33)

- Update jsonnet-libs to 1.21 for Kubernetes 1.21+ compatability. (@MurzNN)

- Make method used to add k/v to spans in prom_sd processor configurable.
  (@mapno)

### Bugfixes

- Regex capture groups like `${1}` will now be kept intact when using
  `-config.expand-env`. (@rfratto)

- The directory of the logs positions file will now properly be created on
  startup for all instances. (@rfratto)

- The Linux system packages will now configure the grafana-agent user to be a
  member of the adm and systemd-journal groups. This will allow logs to read
  from journald and /var/log by default. (@rfratto)

- Fix collecting filesystem metrics on Mac OS (darwin) in the `node_exporter`
  integration default config. (@eamonryan)

- Remove v0.0.0 flags during build with no explicit release tag (@mattdurham)

- Fix issue with global scrape_interval changes not reloading integrations
  (@kgeckhart)

- Grafana Agent Operator will now detect changes to referenced ConfigMaps and
  Secrets and reload the Agent properly. (@rfratto)

- Grafana Agent Operator's object label selectors will now use Kubernetes
  defaults when undefined (i.e., default to nothing). (@rfratto)

- Fix yaml marshalling tag for cert_file in kafka exporter agent config.
  (@rgeyer)

- Fix warn-level logging of dropped targets. (@james-callahan)

- Standardize scrape_interval to 1m in examples. (@mattdurham)

v0.18.4 (2021-09-14)
--------------------

### Enhancements

- Add `agent_prometheus_configs_changed_total` metric to track instance config
  events. (@rfratto)

### Bugfixes

- Fix info logging on windows. (@mattdurham)

- Scraping service: Ensure that a reshard is scheduled every reshard
  interval. (@rfratto)

v0.18.3 (2021-09-08)
--------------------

### Bugfixes

- Register missing metric for configstore consul request duration. (@rfratto)

- Logs should contain a caller field with file and line numbers again
  (@kgeckhart)

- In scraping service mode, the polling configuration refresh should honor
  timeout. (@mattdurham)

- In scraping service mode, the lifecycle reshard should happen using a
  goroutine. (@mattdurham)

- In scraping service mode, scraping service can deadlock when reloading during
  join. (@mattdurham)

- Scraping service: prevent more than one refresh from being queued at a time.
  (@rfratto)

v0.18.2 (2021-08-12)
--------------------

### Bugfixes

- Honor the prefix and remove prefix from consul list results (@mattdurham)

v0.18.1 (2021-08-09)
--------------------

### Bugfixes

- Reduce number of consul calls when ran in scrape service mode (@mattdurham)

v0.18.0 (2021-07-29)
--------------------

### Features

- Added [GitHub exporter](https://github.com/infinityworks/github-exporter)
  integration. (@rgeyer)

- Add support for OTLP HTTP trace exporting. (@mapno)

### Enhancements

- Switch to drone for releases. (@mattdurham)

- Update postgres_exporter to a [branch of](https://github.com/grafana/postgres_exporter/tree/exporter-package-v0.10.0) v0.10.0

### Bugfixes

- Enabled flag for integrations is not being honored. (@mattdurham)

v0.17.0 (2021-07-15)
--------------------

### Features

- Added [Kafka Lag exporter](https://github.com/davidmparrott/kafka_exporter)
  integration. (@gaantunes)

### Bugfixes

- Fix race condition that may occur and result in a panic when initializing
  scraping service cluster. (@rfratto)

v0.16.1 (2021-06-22)
--------------------

### Bugfixes

- Fix issue where replaying a WAL caused incorrect metrics to be sent over
  remote write. (@rfratto)

v0.16.0 (2021-06-17)
--------------------

### Features

- (beta) A Grafana Agent Operator is now available. (@rfratto)

### Enhancements

- Error messages when installing the Grafana Agent for Grafana Cloud will now
  be shown. (@rfratto)

### Bugfixes

- Fix a leak in the shared string interner introduced in v0.14.0. This fix was
  made to a [dependency](https://github.com/grafana/prometheus/pull/21).
  (@rfratto)

- Fix issue where a target will fail to be scraped for the process lifetime if
  that target had gone down for long enough that its series were removed from
  the in-memory cache (2 GC cycles). (@rfratto)

v0.15.0 (2021-06-03)
--------------------

> **BREAKING CHANGES**: This release has breaking changes. Please read entries
> carefully and consult the [upgrade guide][] for specific instructions.

### Breaking Changes

- The configuration of Tempo Autologging has changed. (@mapno)

### Features

- Add support for exemplars. (@mapno)

### Enhancements

- Add the option to log to stdout instead of a Loki instance. (@joe-elliott)

- Update Cortex dependency to v1.8.0.

- Running the Agent as a DaemonSet with host_filter and role: pod should no
  longer cause unnecessary load against the Kubernetes SD API. (@rfratto)

- Update Prometheus to v2.27.0. (@mapno)

- Update Loki dependency to d88f3996eaa2. This is a non-release build, and was
  needed to support exemplars. (@mapno)

- Update Cortex dependency to d382e1d80eaf. This is a non-release build, and
  was needed to support exemplars. (@mapno)

### Bugfixes

- Host filter relabeling rules should now work. (@rfratto)

- Fixed issue where span metrics where being reported with wrong time unit.
  (@mapno)

### Other changes

- Intentionally order tracing processors. (@joe-elliott)

v0.14.0 (2021-05-24)
--------------------

> **BREAKING CHANGES**: This release has breaking changes. Please read entries
> carefully and consult the [upgrade guide][] for specific instructions.
>
> **STABILITY NOTICE**: As of this release, functionality that is not
> recommended for production use and is expected to change will be tagged
> interchangably as "experimental" or "beta."

### Security fixes

- The Scraping service API will now reject configs that read credentials from
  disk by default. This prevents malicious users from reading arbitrary files
  and sending their contents over the network. The old behavior can be
  re-enabled by setting `dangerous_allow_reading_files: true` in the scraping
  service config. (@rfratto)

### Breaking changes

- Configuration for SigV4 has changed. (@rfratto)

### Deprecations

- `push_config` is now supplanted by `remote_block` and `batch`. `push_config`
  will be removed in a future version (@mapno)

### Features

- (beta) New integration: windows_exporter (@mattdurham)

- (beta) Grafana Agent Windows Installer is now included as a release artifact.
  (@mattdurham)

- Official M1 Mac release builds will now be generated! Look for
  `agent-darwin-arm64` and `agentctl-darwin-arm64` in the release assets.
  (@rfratto)

- Add support for running as a Windows service (@mattdurham)

- (beta) Add /-/reload support. It is not recommended to invoke `/-/reload`
  against the main HTTP server. Instead, two new command-line flags have been
  added: `--reload-addr` and `--reload-port`. These will launch a
  `/-/reload`-only HTTP server that can be used to safely reload the Agent's
  state.  (@rfratto)

- Add a /-/config endpoint. This endpoint will return the current configuration
  file with defaults applied that the Agent has loaded from disk. (@rfratto)

- (beta) Support generating metrics and exposing them via a Prometheus exporter
  from span data. (@yeya24)

- Tail-based sampling for tracing pipelines (@mapno)

- Added Automatic Logging feature for Tempo (@joe-elliott)

- Disallow reading files from within scraping service configs by default.
  (@rfratto)

- Add remote write for span metrics (@mapno)

### Enhancements

- Support compression for trace export. (@mdisibio)

- Add global remote_write configuration that is shared between all instances
  and integrations. (@mattdurham)

- Go 1.16 is now used for all builds of the Agent. (@rfratto)

- Update Prometheus dependency to v2.26.0. (@rfratto)

- Upgrade `go.opentelemetry.io/collector` to v0.21.0 (@mapno)

- Add kafka trace receiver (@mapno)

- Support mirroring a trace pipeline to multiple backends (@mapno)

- Add `headers` field in `remote_write` config for Tempo. `headers` specifies
  HTTP headers to forward to the remote endpoint. (@alexbiehl)

- Add silent uninstall to Windows Uninstaller. (@mattdurham)

### Bugfixes

- Native Darwin arm64 builds will no longer crash when writing metrics to the
  WAL. (@rfratto)

- Remote write endpoints that never function across the lifetime of the Agent
  will no longer prevent the WAL from being truncated. (@rfratto)

- Bring back FreeBSD support. (@rfratto)

- agentctl will no longer leak WAL resources when retrieving WAL stats.
  (@rfratto)

- Ensure defaults are applied to undefined sections in config file. This fixes
  a problem where integrations didn't work if `prometheus:` wasn't configured.
  (@rfratto)

- Fixed issue where automatic logging double logged "svc". (@joe-elliott)

### Other changes

- The Grafana Cloud Agent has been renamed to the Grafana Agent. (@rfratto)

- Instance configs uploaded to the Config Store API will no longer be stored
  along with the global Prometheus defaults. This is done to allow globals to
  be updated and re-apply the new global defaults to the configs from the
  Config Store. (@rfratto)

- The User-Agent header sent for logs will now be `GrafanaAgent/<version>`
  (@rfratto)

- Add `tempo_spanmetrics` namespace in spanmetrics (@mapno)

v0.13.1 (2021-04-09)
--------------------

### Bugfixes

- Validate that incoming scraped metrics do not have an empty label set or a
  label set with duplicate labels, mirroring the behavior of Prometheus.
  (@rfratto)

v0.13.0 (2021-02-25)
--------------------

> The primary branch name has changed from `master` to `main`. You may have to
> update your local checkouts of the repository to point at the new branch name.

### Features

- postgres_exporter: Support query_path and disable_default_metrics. (@rfratto)

### Enhancements

- Support other architectures in installation script. (@rfratto)

- Allow specifying custom wal_truncate_frequency per integration. (@rfratto)

- The SigV4 region can now be inferred using the shared config (at
  `$HOME/.aws/config`) or environment variables (via `AWS_CONFIG`). (@rfratto)

- Update Prometheus dependency to v2.25.0. (@rfratto)

### Bugfixes

- Not providing an `-addr` flag for `agentctl config-sync` will no longer
  report an error and will instead use the pre-existing default value.
  (@rfratto)

- Fixed a bug from v0.12.0 where the Loki installation script failed because
  positions_directory was not set. (@rfratto)

- Reduce the likelihood of dataloss during a remote_write-side outage by
  increasing the default wal_truncation_frequency to 60m and preventing the WAL
  from being truncated if the last truncation timestamp hasn't changed. This
  change increases the size of the WAL on average, and users may configure a
  lower wal_truncation_frequency to deliberately choose a smaller WAL over
  write guarantees. (@rfratto)

- Add the ability to read and serve HTTPS integration metrics when given a set
  certificates (@mattdurham)

v0.12.0 (2021-02-05)
--------------------

> **BREAKING CHANGES**: This release has breaking changes. Please read entries
> carefully and consult the [upgrade guide][] for specific instructions.

### Breaking Changes

- The configuration format for the `loki` block has changed. (@rfratto)

- The configuration format for the `tempo` block has changed. (@rfratto)

### Features

- Support for multiple Loki Promtail instances has been added. (@rfratto)

- Support for multiple Tempo instances has been added. (@rfratto)

- Added [ElasticSearch exporter](https://github.com/justwatchcom/elasticsearch_exporter)
  integration. (@colega)

### Enhancements

- `.deb` and `.rpm` packages are now generated for all supported architectures.
  The architecture of the AMD64 package in the filename has been renamed to
  `amd64` to stay synchronized with the architecture name presented from other
  release assets. (@rfratto)

- The `/agent/api/v1/targets` API will now include discovered labels on the
  target pre-relabeling in a `discovered_labels` field. (@rfratto)

- Update Loki to 59a34f9867ce. This is a non-release build, and was needed to
  support multiple Loki instances. (@rfratto)

- Scraping service: Unhealthy Agents in the ring will no longer cause job
  distribution to fail. (@rfratto)

- Scraping service: Cortex ring metrics (prefixed with cortex_ring_) will now
  be registered for tracking the state of the hash ring. (@rfratto)

- Scraping service: instance config ownership is now determined by the hash of
  the instance config name instead of the entire config. This means that
  updating a config is guaranteed to always hash to the same Agent, reducing
  the number of metrics gaps. (@rfratto)

- Only keep a handful of K8s API server metrics by default to reduce default
  active series usage. (@hjet)

- Go 1.15.8 is now used for all distributions of the Agent. (@rfratto)

### Bugfixes

- `agentctl config-check` will now work correctly when the supplied config file
  contains integrations. (@hoenn)

v0.11.0 (2021-01-20)
--------------------

### Features

- ARMv6 builds of `agent` and `agentctl` will now be included in releases to
  expand Agent support to cover all models of Raspberry Pis. ARMv6 docker
  builds are also now available. (@rfratto)

- Added `config-check` subcommand for `agentctl` that can be used to validate
  Agent configuration files before attempting to load them in the `agent`
  itself. (@56quarters)

### Enhancements

- A sigv4 install script for Prometheus has been added. (@rfratto)

- NAMESPACE may be passed as an environment variable to the Kubernetes install
  scripts to specify an installation namespace. (@rfratto)

### Bugfixes

- The K8s API server scrape job will use the API server Service name when
  resolving IP addresses for Prometheus service discovery using the "Endpoints"
  role. (@hjet)

- The K8s manifests will no longer include the `default/kubernetes` job twice
  in both the DaemonSet and the Deployment. (@rfratto)

v0.10.0 (2021-01-13)
--------------------

### Features

- Prometheus `remote_write` now supports SigV4 authentication using the
  [AWS default credentials chain](https://docs.aws.amazon.com/sdk-for-java/v1/developer-guide/credentials.html).
  This enables the Agent to send metrics to Amazon Managed Prometheus without
  needing the [SigV4 Proxy](https://github.com/awslabs/aws-sigv4-proxy).
  (@rfratto)

### Enhancements

- Update `redis_exporter` to v1.15.0. (@rfratto)

- `memcached_exporter` has been updated to v0.8.0. (@rfratto)

- `process-exporter` has been updated to v0.7.5. (@rfratto)

- `wal_cleanup_age` and `wal_cleanup_period` have been added to the top-level
  Prometheus configuration section. These settings control how Write Ahead Logs
  (WALs) that are not associated with any instances are cleaned up. By default,
  WALs not associated with an instance that have not been written in the last
  12 hours are eligible to be cleaned up. This cleanup can be disabled by
  setting `wal_cleanup_period` to `0`. (@56quarters)

- Configuring logs to read from the systemd journal should now work on journals
  that use +ZSTD compression. (@rfratto)

### Bugfixes

- Integrations will now function if the HTTP listen address was set to a value
  other than the default. (@mattdurham)

- The default Loki installation will now be able to write its positions file.
  This was prevented by accidentally writing to a readonly volume mount.
  (@rfratto)

v0.9.1 (2021-01-04)
-------------------

### Enhancements

- agentctl will now be installed by the rpm and deb packages as
  `grafana-agentctl`. (@rfratto)

v0.9.0 (2020-12-10)
-------------------

### Features

- Add support to configure TLS config for the Tempo exporter to use
  insecure_skip_verify to disable TLS chain verification. (@bombsimon)

- Add `sample-stats` to `agentctl` to search the WAL and return a summary of
  samples of series matching the given label selector. (@simonswine)

- New integration:
  [postgres_exporter](https://github.com/wrouesnel/postgres_exporter)
  (@rfratto)

- New integration:
  [statsd_exporter](https://github.com/prometheus/statsd_exporter) (@rfratto)

- New integration:
  [consul_exporter](https://github.com/prometheus/consul_exporter) (@rfratto)

- Add optional environment variable substitution of configuration file.
  (@dcseifert)

### Enhancements

- `min_wal_time` and `max_wal_time` have been added to the instance config
  settings, guaranteeing that data in the WAL will exist for at least
  `min_wal_time` and will not exist for longer than `max_wal_time`. This change
  will increase the size of the WAL slightly but will prevent certain scenarios
  where data is deleted before it is sent. To revert back to the old behavior,
  set `min_wal_time` to `0s`. (@rfratto)

- Update `redis_exporter` to v1.13.1. (@rfratto)

- Bump OpenTelemetry-collector dependency to v0.16.0. (@bombsimon)

### Bugfixes

- Fix issue where the Tempo example manifest could not be applied because the
  port names were too long. (@rfratto)

- Fix issue where the Agent Kubernetes manifests may not load properly on AKS.
  (#279) (@rfratto)

### Other changes

- The User-Agent header sent for logs will now be `GrafanaCloudAgent/<version>`
  (@rfratto)

v0.8.0 (2020-11-06)
-------------------

### Features

- New integration: [dnsamsq_exporter](https://github.com/google/dnsamsq_exporter)
  (@rfratto).

- New integration: [memcached_exporter](https://github.com/prometheus/memcached_exporter)
  (@rfratto).

### Enhancements

- Add `<integration name>_build_info` metric to all integrations. The build
  info displayed will match the build information of the Agent and _not_ the
  embedded exporter. This metric is used by community dashboards, so adding it
  to the Agent increases compatibility with existing dashboards that depend on
  it existing. (@rfratto)

- Bump OpenTelemetry-collector dependency to 0.14.0 (@joe-elliott)

### Bugfixes

- Error messages when retrieving configs from the KV store will now be logged,
  rather than just logging a generic message saying that retrieving the config
  has failed. (@rfratto)

v0.7.2 (2020-10-29)
-------------------

### Enhancements

- Bump Prometheus dependency to 2.21. (@rfratto)

- Bump OpenTelemetry-collector dependency to 0.13.0 (@rfratto)

- Bump Promtail dependency to 2.0. (@rfratto)

- Enhance host_filtering mode to support targets from Docker Swarm and Consul.
  Also, add a `host_filter_relabel_configs` to that will apply relabeling rules
  for determining if a target should be dropped. Add a documentation section
  explaining all of this in detail. (@rfratto)

### Bugfixes

- Fix deb package prerm script so that it stops the agent on package removal.
  (@jdbaldry)

- Fix issue where the `push_config` for Tempo field was expected to be
  `remote_write`. `push_config` now works as expected. (@rfratto)

v0.7.1 (2020-10-23)
-------------------

### Bugfixes

- Fix issue where ARM binaries were not published with the GitHub release.

v0.7.0 (2020-10-23)
-------------------

### Features

- Added Tracing Support. (@joe-elliott)

- Add RPM and deb packaging. (@jdbaldry, @simon6372)

- arm64 and arm/v7 Docker containers and release builds are now available for
  `agent` and `agentctl`. (@rfratto)

- Add `wal-stats` and `target-stats` tooling to `agentctl` to discover WAL and
  cardinality issues. (@rfratto)

- [mysqld_exporter](https://github.com/prometheus/mysqld_exporter) is now
  embedded and available as an integration. (@rfratto)

- [redis_exporter](https://github.com/oliver006/redis_exporter) is now embedded
  and available as an integration. (@dafydd-t)

### Enhancements

- Resharding the cluster when using the scraping service mode now supports
  timeouts through `reshard_timeout`. The default value is `30s.` This timeout
  applies to cluster-wide reshards (performed when joining and leaving the
  cluster) and local reshards (done on the `reshard_interval`). (@rfratto)

### Bugfixes

- Fix issue where integrations crashed with instance_mode was set to `distinct`
  (@rfratto)

- Fix issue where the `agent` integration did not work on Windows (@rfratto).

- Support URL-encoded paths in the scraping service API. (@rfratto)

- The instance label written from replace_instance_label can now be overwritten
  with relabel_configs. This bugfix slightly modifies the behavior of what data
  is stored. The final instance label will now be stored in the WAL rather than
  computed by remote_write. This change should not negatively affect existing
  users. (@rfratto)

v0.6.1 (2020-04-11)
-------------------

### Bugfixes

- Fix issue where build information was empty when running the Agent with
  --version. (@rfratto)

- Fix issue where updating a config in the scraping service may fail to pick up
  new targets. (@rfratto)

- Fix deadlock that slowly prevents the Agent from scraping targets at a high
  scrape volume. (@rfratto)

v0.6.0 (2020-09-04)
-------------------

### Breaking Changes

- The Configs API will now disallow two instance configs having multiple
  `scrape_configs` with the same `job_name`. This was needed for the instance
  sharing mode, where combined instances may have duplicate `job_names` across
  their `scrape_configs`. This brings the scraping service more in line with
  Prometheus, where `job_names` must globally be unique. This change also
  disallows concurrent requests to the put/apply config API endpoint to prevent
  a race condition of two conflicting configs being applied at the same time.
  (@rfratto)

### Deprecations

- `use_hostname_label` is now supplanted by `replace_instance_label`.
  `use_hostname_label` will be removed in a future version. (@rfratto)

### Features

- The Grafana Agent can now collect logs and send to Loki. This is done by
  embedding Promtail, the official Loki log collection client. (@rfratto)

- Integrations can now be enabled without scraping. Set scrape_integrations to
  `false` at the `integrations` key or within the specific integration you
  don't want to scrape. This is useful when another Agent or Prometheus server
  will scrape the integration. (@rfratto)

- [process-exporter](https://github.com/ncabatoff/process-exporter) is now
  embedded as `process_exporter`. The hypen has been changed to an underscore
  in the config file to retain consistency with `node_exporter`. (@rfratto)

### Enhancements

- A new config option, `replace_instance_label`, is now available for use with
  integrations. When this is true, the instance label for all metrics coming
  from an integration will be replaced with the machine's hostname rather than
  127.0.0.1. (@rfratto)

- The embedded Prometheus version has been updated to 2.20.1. (@rfratto,
  @gotjosh)

- The User-Agent header written by the Agent when remote_writing will now be
  `GrafanaCloudAgent/<Version>` instead of `Prometheus/<Prometheus Version>`.
  (@rfratto)

- The subsystems of the Agent (`prometheus`, `loki`) are now made optional.
  Enabling integrations also implicitly enables the associated subsystem. For
  example, enabling the `agent` or `node_exporter` integration will force the
  `prometheus` subsystem to be enabled.  (@rfratto)

### Bugfixes

- The documentation for Tanka configs is now correct. (@amckinley)

- Minor corrections and spelling issues have been fixed in the Overview
  documentation. (@amckinley)

- The new default of `shared` instances mode broke the metric value for
  `agent_prometheus_active_configs`, which was tracking the number of combined
  configs (i.e., number of launched instances). This metric has been fixed and
  a new metric, `agent_prometheus_active_instances`, has been added to track
  the numbger of launched instances. If instance sharing is not enabled, both
  metrics will share the same value. (@rfratto)

- `remote_write` names in a group will no longer be copied from the
  remote_write names of the first instance in the group. Rather, all
  remote_write names will be generated based on the first 6 characters of the
  group hash and the first six characters of the remote_write hash. (@rfratto)

- Fix a panic that may occur during shutdown if the WAL is closed in the middle
  of the WAL being truncated. (@rfratto)

v0.5.0 (2020-08-12)
-------------------

### Features

- A [scrape targets API](https://github.com/grafana/agent/blob/main/docs/api.md#list-current-scrape-targets)
  has been added to show every target the Agent is currently scraping, when it
  was last scraped, how long it took to scrape, and errors from the last
  scrape, if any. (@rfratto)

- "Shared Instance Mode" is the new default mode for spawning Prometheus
  instances, and will improve CPU and memory usage for users of integrations
  and the scraping service. (@rfratto)

### Enhancements

- Memory stability and utilization of the WAL has been improved, and the
  reported number of active series in the WAL will stop double-counting
  recently churned series. (@rfratto)

- Changing scrape_configs and remote_write configs for an instance will now be
  dynamically applied without restarting the instance. This will result in less
  missing metrics for users of the scraping service that change a config.
  (@rfratto)

- The Tanka configuration now uses k8s-alpha. (@duologic)

### Bugfixes

- The Tanka configuration will now also deploy a single-replica deployment
  specifically for scraping the Kubernetes API. This deployment acts together
  with the Daemonset to scrape the full cluster and the control plane.
  (@gotjosh)

- The node_exporter filesystem collector will now work on Linux systems without
  needing to manually set the blocklist and allowlist of filesystems.
  (@rfratto)

v0.4.0 (2020-06-18)
-------------------

### Features

- Support for integrations has been added. Integrations can be any embedded
  tool, but are currently used for embedding exporters and generating scrape
  configs. (@rfratto)

- node_exporter has been added as an integration. This is the full version of
  node_exporter with the same configuration options. (@rfratto)

- An Agent integration that makes the Agent automatically scrape itself has
  been added. (@rfratto)

### Enhancements

- The WAL can now be truncated if running the Agent without any remote_write
  endpoints. (@rfratto)

### Bugfixes

- Prevent the Agent from crashing when a global Prometheus config stanza is not
  provided. (@robx)

- Enable agent host_filter in the Tanka configs, which was disabled by default
  by mistake. (@rfratto)

v0.3.2 (2020-05-29)
-------------------

### Features

- Tanka configs that deploy the scraping service mode are now available
  (@rfratto)

- A k3d example has been added as a counterpart to the docker-compose example.
  (@rfratto)

### Enhancements

- Labels provided by the default deployment of the Agent (Kubernetes and Tanka)
  have been changed to align with the latest changes to grafana/jsonnet-libs.
  The old `instance` label is now called `pod`, and the new `instance` label is
  unique. A `container` label has also been added. The Agent mixin has been
  subsequently updated to also incorporate these label changes. (@rfratto)

- The `remote_write` and `scrape_config` sections now share the same
  validations as Prometheus (@rfratto)

- Setting `wal_truncation_frequency` to less than the scrape interval is now
  disallowed (@rfratto)

### Bugfixes

- A deadlock in scraping service mode when updating a config that shards to the
  same node has been fixed (@rfratto)

- `remote_write` config stanzas will no longer ignore `password_file`
  (@rfratto)

- `scrape_config` client secrets (e.g., basic auth, bearer token,
  `password_file`) will now be properly retained in scraping service mode
  (@rfratto)

- Labels for CPU, RX, and TX graphs in the Agent Operational dashboard now
  correctly show the pod name of the Agent instead of the exporter name.
  (@rfratto)

v0.3.1 (2020-05-20)
-------------------

### Features

- The Agent has upgraded its vendored Prometheus to v2.18.1 (@gotjosh,
  @rfratto)

### Bugfixes

- A typo in the Tanka configs and Kubernetes manifests that prevents the Agent
  launching with v0.3.0 has been fixed (@captncraig)

- Fixed a bug where Tanka mixins could not be used due to an issue with the
  folder placement enhancement (@rfratto)

### Enhancements

- `agentctl` and the config API will now validate that the YAML they receive
  are valid instance configs. (@rfratto)

v0.3.0 (2020-05-13)
-------------------

### Features

- A third operational mode called "scraping service mode" has been added. A KV
  store is used to store instance configs which are distributed amongst a
  clustered set of Agent processes, dividing the total scrape load across each
  agent. An API is exposed on the Agents to list, create, update, and delete
  instance configurations from the KV store. (@rfratto)

- An "agentctl" binary has been released to interact with the new instance
  config management API created by the "scraping service mode." (@rfratto,
  @hoenn)

- The Agent now includes readiness and healthiness endpoints. (@rfratto)

### Enhancements

- The YAML files are now parsed strictly and an invalid YAML will generate an
  error at runtime. (@hoenn)

- The default build mode for the Docker containers is now release, not debug.
  (@rfratto)

- The Grafana Agent Tanka Mixins now are placed in an "Agent" folder within
  Grafana. (@cyriltovena)

v0.2.0 (2020-04-09)
-------------------

### Features

- The Prometheus remote write protocol will now send scraped metadata (metric
  name, help, type and unit). This results in almost negligent bytes sent
  increase as metadata is only sent every minute. It is on by default.
  (@gotjosh)

  These metrics are available to monitor metadata being sent:
  - `prometheus_remote_storage_succeeded_metadata_total`
  - `prometheus_remote_storage_failed_metadata_total`
  - `prometheus_remote_storage_retried_metadata_total`
  - `prometheus_remote_storage_sent_batch_duration_seconds` and
    `prometheus_remote_storage_sent_bytes_total` have a new label “type” with
    the values of `metadata` or `samples`.

### Enhancements

- The Agent has upgraded its vendored Prometheus to v2.17.1 (@rfratto)

### Bugfixes

- Invalid configs passed to the agent will now stop the process after they are
  logged as invalid; previously the Agent process would continue. (@rfratto)

- Enabling host_filter will now allow metrics from node role Kubernetes service
  discovery to be scraped properly (e.g., cAdvisor, Kubelet). (@rfratto)

v0.1.1 (2020-03-16)
-------------------

### Other changes

- Nits in documentation (@sh0rez)

- Fix various dashboard mixin problems from v0.1.0 (@rfratto)

- Pass through release tag to `docker build` (@rfratto)

v0.1.0 (2020-03-16)
-------------------

> First release!

### Features

- Support for scraping Prometheus metrics and sharding the agent through the
  presence of a `host_filter` flag within the Agent configuration file.

[upgrade guide]: https://grafana.com/docs/agent/latest/upgrade-guide/
[contributors guide]: ./docs/developer/contributing.md#updating-the-changelog<|MERGE_RESOLUTION|>--- conflicted
+++ resolved
@@ -16,6 +16,10 @@
   - [GO-2023-2412](https://github.com/advisories/GHSA-7ww5-4wqc-m92c)
   - [CVE-2023-49568](https://github.com/advisories/GHSA-mw99-9chc-xw7r)
 
+### Enhancements
+
+- Sort kubelet endpoint to reduce pressure on K8s's API server and watcher endpoints. (@hainenber)
+
 ### Bugfixes
 
 - Fix performance issue where perf lib where clause was not being set, leading to timeouts in collecting metrics for windows_exporter. (@mattdurham)
@@ -119,13 +123,9 @@
 
 - Add staleness tracking to labelstore to reduce memory usage. (@mattdurham)
 
-<<<<<<< HEAD
-- Sort kubelet endpoint to reduce pressure on K8s's API server and watcher endpoints. (@hainenber)
-=======
 - Fix issue where `prometheus.exporter.kafka` would crash when configuring `sasl_password`. (@rfratto)
 
 - Fix nil panic when using the process collector with the windows exporter. (@mattdurham)
->>>>>>> e6480313
 
 ### Other changes
 
