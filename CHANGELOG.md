# Changelog

> _Contributors should read our [contributors guide][] for instructions on how
> to update the changelog._

This document contains a historical list of changes between releases. Only
changes that impact end-user behavior are listed; changes to documentation or
internal API changes are not present.

Main (unreleased)
-----------------

### Breaking changes

- Prohibit the configuration of services within modules. (@wildum)

- For `otelcol.exporter` components, change the default value of `disable_high_cardinality_metrics` to `true`. (@ptodev)

### Features

- A new `discovery.process` component for discovering Linux OS processes on the current host. (@korniltsev)

- A new `pyroscope.java` component for profiling Java processes using async-profiler. (@korniltsev)

- A new `otelcol.processor.resourcedetection` component which inserts resource attributes
  to OTLP telemetry based on the host on which Grafana Agent is running. (@ptodev)

- Expose track_timestamps_staleness on Prometheus scraping, to fix the issue where container metrics live for 5 minutes after the container disappears. (@ptodev)

### Enhancements

- Include line numbers in profiles produced by `pyrsocope.java` component. (@korniltsev)
- Add an option to the windows static mode installer for expanding environment vars in the yaml config. (@erikbaranowski)
- Add authentication support to `loki.source.awsfirehose` (@sberz)

- Sort kubelet endpoint to reduce pressure on K8s's API server and watcher endpoints. (@hainenber)

- Expose `physical_disk` collector from `windows_exporter` v0.24.0 to
  Flow configuration. (@hainenber)

- Renamed Grafana Agent Mixin's "prometheus.remote_write" dashboard to
  "Prometheus Components" and added charts for `prometheus.scrape` success rate
  and duration metrics. (@thampiotr)

- Removed `ClusterLamportClockDrift` and `ClusterLamportClockStuck` alerts from
  Grafana Agent Mixin to focus on alerting on symptoms. (@thampiotr)

- Increased clustering alert periods to 10 minutes to improve the
  signal-to-noise ratio in Grafana Agent Mixin. (@thampiotr)

- `mimir.rules.kubernetes` has a new `prometheus_http_prefix` argument to configure
  the HTTP endpoint on which to connect to Mimir's API. (@hainenber)

- `service_name` label is inferred from discovery meta labels in `pyroscope.java` (@korniltsev)

- Mutex and block pprofs are now available via the pprof endpoint. (@mattdurham)

### Bugfixes

- Fix an issue in `remote.s3` where the exported content of an object would be an empty string if `remote.s3` failed to fully retrieve
  the file in a single read call. (@grafana/agent-squad)

- Utilize the `instance` Argument of `prometheus.exporter.kafka` when set. (@akhmatov-s)

- Fix a duplicate metrics registration panic when sending metrics to an static
  mode metric instance's write handler. (@tpaschalis)

- Fix issue causing duplicate logs when a docker target is restarted. (@captncraig)

- Fix an issue where blocks having the same type and the same label across
  modules could result in missed updates. (@thampiotr)

- Fix an issue with static integrations-next marshaling where non singletons
  would cause `/-/config` to fail to marshal. (@erikbaranowski)

- Fix divide-by-zero issue when sharding targets. (@hainenber) 

### Other changes

- Removed support for Windows 2012 in line with Microsoft end of life. (@mattdurham)

- Split instance ID and component groupings into separate panels for `remote write active series by component` in the Flow mixin. (@tristanburgess)

- Updated dependency to add support for Go 1.22 (@stefanb)

- Use Go 1.22 for builds. (@rfratto)

<<<<<<< HEAD
- Remove unused `path_prefix` argument in `pyroscope.scrape` component. (@hainenber)
=======
- Updated docs for MSSQL Integration to show additional authentication capabilities. (@StefanKurek)
>>>>>>> 86e63781

v0.39.2 (2024-1-31)
--------------------

### Bugfixes

- Fix error introduced in v0.39.0 preventing remote write to Amazon Managed Prometheus. (@captncraig)

- An error will be returned in the converter from Static to Flow when `scrape_integration` is set
  to `true` but no `remote_write` is defined. (@erikbaranowski)


v0.39.1 (2024-01-19)
--------------------

### Security fixes

- Fixes following vulnerabilities (@hainenber)
  - [GO-2023-2409](https://github.com/advisories/GHSA-mhpq-9638-x6pw)
  - [GO-2023-2412](https://github.com/advisories/GHSA-7ww5-4wqc-m92c)
  - [CVE-2023-49568](https://github.com/advisories/GHSA-mw99-9chc-xw7r)

### Bugfixes

- Fix issue where installing the Windows Agent Flow installer would hang then crash. (@mattdurham)


v0.39.0 (2024-01-09)
--------------------

### Breaking changes

- `otelcol.receiver.prometheus` will drop all `otel_scope_info` metrics when converting them to OTLP. (@wildum)
  - If the `otel_scope_info` metric has labels `otel_scope_name` and `otel_scope_version`,
    their values will be used to set OTLP Instrumentation Scope name and  version respectively.
  - Labels of `otel_scope_info` metrics other than `otel_scope_name` and `otel_scope_version`
    are added as scope attributes with the matching name and version.

- The `target` block in `prometheus.exporter.blackbox` requires a mandatory `name`
  argument instead of a block label. (@hainenber)

- In the azure exporter, dimension options will no longer be validated by the Azure API. (@kgeckhart)
  - This change will not break any existing configurations and you can opt in to validation via the `validate_dimensions` configuration option.
  - Before this change, pulling metrics for azure resources with variable dimensions required one configuration per metric + dimension combination to avoid an error.
  - After this change, you can include all metrics and dimensions in a single configuration and the Azure APIs will only return dimensions which are valid for the various metrics.

### Features

- A new `discovery.ovhcloud` component for discovering scrape targets on OVHcloud. (@ptodev)

- Allow specifying additional containers to run. (@juangom)

### Enhancements

- Flow Windows service: Support environment variables. (@jkroepke)

- Allow disabling collection of root Cgroup stats in
  `prometheus.exporter.cadvisor` (flow mode) and the `cadvisor` integration
  (static mode). (@hainenber)

- Grafana Agent on Windows now automatically restarts on failure. (@hainenber)

- Added metrics, alerts and dashboard visualisations to help diagnose issues
  with unhealthy components and components that take too long to evaluate. (@thampiotr)

- The `http` config block may now reference exports from any component.
  Previously, only `remote.*` and `local.*` components could be referenced
  without a circular dependency. (@rfratto)

- Add support for Basic Auth-secured connection with Elasticsearch cluster using `prometheus.exporter.elasticsearch`. (@hainenber)

- Add a `resource_to_telemetry_conversion` argument to `otelcol.exporter.prometheus`
  for converting resource attributes to Prometheus labels. (@hainenber)

- `pyroscope.ebpf` support python on arm64 platforms. (@korniltsev)

- `otelcol.receiver.prometheus` does not drop histograms without buckets anymore. (@wildum)

- Added exemplars support to `otelcol.receiver.prometheus`. (@wildum)

- `mimir.rules.kubernetes` may now retry its startup on failure. (@hainenber)

- Added links between compatible components in the documentation to make it
  easier to discover them. (@thampiotr)

- Allow defining `HTTPClientConfig` for `discovery.ec2`. (@cmbrad)

- The `remote.http` component can optionally define a request body. (@tpaschalis)

- Added support for `loki.write` to flush WAL on agent shutdown. (@thepalbi)

- Add support for `integrations-next` static to flow config conversion. (@erikbaranowski)

- Add support for passing extra arguments to the static converter such as `-config.expand-env`. (@erikbaranowski)

- Added 'country' mmdb-type to log pipeline-stage geoip. (@superstes)

- Azure exporter enhancements for flow and static mode, (@kgeckhart)
  - Allows for pulling metrics at the Azure subscription level instead of resource by resource
  - Disable dimension validation by default to reduce the number of exporter instances needed for full dimension coverage

- Add `max_cache_size` to `prometheus.relabel` to allow configurability instead of hard coded 100,000. (@mattdurham)

- Add support for `http_sd_config` within a `scrape_config` for prometheus to flow config conversion. (@erikbaranowski)

- `discovery.lightsail` now supports additional parameters for configuring HTTP client settings. (@ptodev)
- Add `sample_age_limit` to remote_write config to drop samples older than a specified duration. (@marctc)

- Handle paths in the Kubelet URL for `discovery.kubelet`. (@petewall)

- `loki.source.docker` now deduplicates targets which report the same container
  ID. (@tpaschalis)

### Bugfixes

- Update `pyroscope.ebpf` to fix a logical bug causing to profile to many kthreads instead of regular processes https://github.com/grafana/pyroscope/pull/2778 (@korniltsev)

- Update `pyroscope.ebpf` to produce more optimal pprof profiles for python processes https://github.com/grafana/pyroscope/pull/2788 (@korniltsev)

- In Static mode's `traces` subsystem, `spanmetrics` used to be generated prior to load balancing.
  This could lead to inaccurate metrics. This issue only affects Agents using both `spanmetrics` and
  `load_balancing`, when running in a load balanced cluster with more than one Agent instance. (@ptodev)

- Fixes `loki.source.docker` a behavior that synced an incomplete list of targets to the tailer manager. (@FerdinandvHagen)

- Fixes `otelcol.connector.servicegraph` store ttl default value from 2ms to 2s. (@rlankfo)

- Add staleness tracking to labelstore to reduce memory usage. (@mattdurham)

- Fix issue where `prometheus.exporter.kafka` would crash when configuring `sasl_password`. (@rfratto)

- Fix performance issue where perf lib where clause was not being set, leading to timeouts in collecting metrics for windows_exporter. (@mattdurham)

- Fix nil panic when using the process collector with the windows exporter. (@mattdurham)

### Other changes

- Bump github.com/IBM/sarama from v1.41.2 to v1.42.1

- Attach unique Agent ID header to remote-write requests. (@captncraig)

- Update to v2.48.1 of `github.com/prometheus/prometheus`.
  Previously, a custom fork of v2.47.2 was used.
  The custom fork of v2.47.2 also contained prometheus#12729 and prometheus#12677.

v0.38.1 (2023-11-30)
--------------------

### Security fixes

- Fix CVE-2023-47108 by updating `otelgrpc` from v0.45.0 to v0.46.0. (@hainenber)

### Features

- Agent Management: Introduce support for templated configuration. (@jcreixell)

### Bugfixes

- Permit `X-Faro-Session-ID` header in CORS requests for the `faro.receiver`
  component (flow mode) and the `app_agent_receiver` integration (static mode).
  (@cedricziel)

- Fix issue with windows_exporter defaults not being set correctly. (@mattdurham)

- Fix agent crash when process null OTel's fan out consumers. (@hainenber)

- Fix issue in `prometheus.operator.*` where targets would be dropped if two crds share a common prefix in their names. (@Paul424, @captncraig)

- Fix issue where `convert` command would generate incorrect Flow Mode config
  when provided `promtail` configuration that uses `docker_sd_configs` (@thampiotr)

- Fix converter issue with `loki.relabel` and `max_cache_size` being set to 0 instead of default (10_000). (@mattdurham)

### Other changes

- Add Agent Deploy Mode to usage report. (@captncraig)

v0.38.0 (2023-11-21)
--------------------

### Breaking changes

- Remove `otelcol.exporter.jaeger` component (@hainenber)

- In the mysqld exporter integration, some metrics are removed and others are renamed. (@marctc)
  - Removed metrics:
    - "mysql_last_scrape_failed" (gauge)
    - "mysql_exporter_scrapes_total" (counter)
    - "mysql_exporter_scrape_errors_total" (counter)
  - Metric names in the `info_schema.processlist` collector have been [changed](https://github.com/prometheus/mysqld_exporter/pull/603).
  - Metric names in the `info_schema.replica_host` collector have been [changed](https://github.com/prometheus/mysqld_exporter/pull/496).
  - Changes related to `replication_group_member_stats collector`:
    - metric "transaction_in_queue" was Counter instead of Gauge
    - renamed 3 metrics starting with `mysql_perf_schema_transaction_` to start with `mysql_perf_schema_transactions_` to be consistent with column names.
    - exposing only server's own stats by matching `MEMBER_ID` with `@@server_uuid` resulting "member_id" label to be dropped.

### Features

- Added a new `stage.decolorize` stage to `loki.process` component which
  allows to strip ANSI color codes from the log lines. (@thampiotr)

- Added a new `stage.sampling` stage to `loki.process` component which
  allows to only process a fraction of logs and drop the rest. (@thampiotr)

- Added a new `stage.eventlogmessage` stage to `loki.process` component which
  allows to extract data from Windows Event Log. (@thampiotr)

- Update version of River:

    - River now supports raw strings, which are strings surrounded by backticks
      instead of double quotes. Raw strings can span multiple lines, and do not
      support any escape sequences. (@erikbaranowski)

    - River now permits using `[]` to access non-existent keys in an object.
      When this is done, the access evaluates to `null`, such that `{}["foo"]
      == null` is true. (@rfratto)

- Added support for python profiling to `pyroscope.ebpf` component. (@korniltsev)

- Added support for native Prometheus histograms to `otelcol.exporter.prometheus` (@wildum)

- Windows Flow Installer: Add /CONFIG /DISABLEPROFILING and /DISABLEREPORTING flag (@jkroepke)

- Add queueing logs remote write client for `loki.write` when WAL is enabled. (@thepalbi)

- New Grafana Agent Flow components:

  - `otelcol.processor.filter` - filters OTLP telemetry data using OpenTelemetry
    Transformation Language (OTTL). (@hainenber)
  - `otelcol.receiver.vcenter` - receives metrics telemetry data from vCenter. (@marctc)

- Agent Management: Introduce support for remotely managed external labels for logs. (@jcreixell)

### Enhancements

- The `loki.write` WAL now has snappy compression enabled by default. (@thepalbi)

- Allow converting labels to structured metadata with Loki's structured_metadata stage. (@gonzalesraul)

- Improved performance of `pyroscope.scrape` component when working with a large number of targets. (@cyriltovena)

- Added support for comma-separated list of fields in `source` option and a
  new `separator` option in `drop` stage of `loki.process`. (@thampiotr)

- The `loki.source.docker` component now allows connecting to Docker daemons
  over HTTP(S) and setting up TLS credentials. (@tpaschalis)

- Added an `exclude_event_message` option to `loki.source.windowsevent` in flow mode,
  which excludes the human-friendly event message from Windows event logs. (@ptodev)

- Improve detection of rolled log files in `loki.source.kubernetes` and
  `loki.source.podlogs` (@slim-bean).

- Support clustering in `loki.source.kubernetes` (@slim-bean).

- Support clustering in `loki.source.podlogs` (@rfratto).

- Make component list sortable in web UI. (@hainenber)

- Adds new metrics (`mssql_server_total_memory_bytes`, `mssql_server_target_memory_bytes`,
  and `mssql_available_commit_memory_bytes`) for `mssql` integration (@StefanKurek).

- Grafana Agent Operator: `config-reloader` container no longer runs as root.
  (@rootmout)

- Added support for replaying not sent data for `loki.write` when WAL is enabled. (@thepalbi)

- Make the result of 'discovery.kubelet' support pods that without ports, such as k8s control plane static pods. (@masonmei)

- Added support for unicode strings in `pyroscope.ebpf` python profiles. (@korniltsev)

- Improved resilience of graph evaluation in presence of slow components. (@thampiotr)

- Updated windows exporter to use prometheus-community/windows_exporter commit 1836cd1. (@mattdurham)

- Allow agent to start with `module.git` config if cached before. (@hainenber)

- Adds new optional config parameter `query_config` to `mssql` integration to allow for custom metrics (@StefanKurek)

### Bugfixes

- Set exit code 1 on grafana-agentctl non-runnable command. (@fgouteroux)

- Fixed an issue where `loki.process` validation for stage `metric.counter` was
  allowing invalid combination of configuration options. (@thampiotr)

- Fixed issue where adding a module after initial start, that failed to load then subsequently resolving the issue would cause the module to
  permanently fail to load with `id already exists` error. (@mattdurham)

- Allow the usage of encodings other than UTF8 to be used with environment variable expansion. (@mattdurham)

- Fixed an issue where native histogram time series were being dropped silently.  (@krajorama)

- Fix validation issue with ServiceMonitors when scrape timeout is greater than interval. (@captncraig)

- Static mode's spanmetrics processor will now prune histograms when the dimension cache is pruned.
  Dimension cache was always pruned but histograms were not being pruned. This caused metric series
  created by the spanmetrics processor to grow unbounded. Only static mode has this issue. Flow mode's
  `otelcol.connector.spanmetrics` does not have this bug. (@nijave)

- Prevent logging errors on normal shutdown in `loki.source.journal`. (@wildum)

- Break on iterate journal failure in `loki.source.journal`. (@wildum)

- Fix file descriptor leak in `loki.source.journal`. (@wildum)

- Fixed a bug in River where passing a non-string key to an object (such as
  `{}[true]`) would incorrectly report that a number type was expected instead. (@rfratto)

- Include Faro Measurement `type` field in `faro.receiver` Flow component and legacy `app_agent_receiver` integration. (@rlankfo)

- Mark `password` argument of `loki.source.kafka` as a `secret` rather than a `string`. (@harsiddhdave44)

- Fixed a bug where UDP syslog messages were never processed (@joshuapare)

- Updating configuration for `loki.write` no longer drops data. (@thepalbi)

- Fixed a bug in WAL where exemplars were recorded before the first native histogram samples for new series,
  resulting in remote write sending the exemplar first and Prometheus failing to ingest it due to missing
  series. (@krajorama)

- Fixed an issue in the static config converter where exporter instance values
  were not being mapped when translating to flow. (@erikbaranowski)

- Fix a bug which prevented Agent from running `otelcol.exporter.loadbalancing`
  with a `routing_key` of `traceID`. (@ptodev)

- Added Kubernetes service resolver to static node's loadbalancing exporter
  and to Flow's `otelcol.exporter.loadbalancing`. (@ptodev)

- Fix default configuration file `grafana-agent-flow.river` used in downstream
  packages. (@bricewge)

- Fix converter output for prometheus.exporter.windows to not unnecessarily add
  empty blocks. (@erikbaranowski)

### Other changes

- Bump `mysqld_exporter` version to v0.15.0. (@marctc)

- Bump `github-exporter` version to 1.0.6. (@marctc)

- Use Go 1.21.4 for builds. (@rfratto)

- Change User-Agent header for outbound requests to include agent-mode, goos, and deployment mode. Example `GrafanaAgent/v0.38.0 (flow; linux; docker)` (@captncraig)

- `loki.source.windowsevent` and `loki.source.*` changed to use a more robust positions file to prevent corruption on reboots when writing
  the positions file. (@mattdurham)

v0.37.4 (2023-11-06)
-----------------

### Enhancements

- Added an `add_metric_suffixes` option to `otelcol.exporter.prometheus` in flow mode,
  which configures whether to add type and unit suffixes to metrics names. (@mar4uk)

### Bugfixes

- Fix a bug where reloading the configuration of a `loki.write` component lead
  to a panic. (@tpaschalis)

- Added Kubernetes service resolver to static node's loadbalancing exporter
  and to Flow's `otelcol.exporter.loadbalancing`. (@ptodev)

v0.37.3 (2023-10-26)
-----------------

### Bugfixes

- Fixed an issue where native histogram time series were being dropped silently.  (@krajorama)

- Fix an issue where `remote.vault` ignored the `namespace` argument. (@rfratto)

- Fix an issue with static mode and `promtail` converters, where static targets
  did not correctly default to `localhost` when not provided. (@thampiotr)

- Fixed some converter diagnostics so they show as warnings rather than errors. Improve
  clarity for various diagnostics. (@erikbaranowski)

- Wire up the agent exporter integration for the static converter. (@erikbaranowski)

### Enhancements

- Upgrade OpenTelemetry Collector packages to version 0.87 (@ptodev):
  - `otelcol.receiver.kafka` has a new `header_extraction` block to extract headers from Kafka records.
  - `otelcol.receiver.kafka` has a new `version` argument to change the version of
    the SASL Protocol for SASL authentication.

v0.37.2 (2023-10-16)
-----------------

### Bugfixes

- Fix the handling of the `--cluster.join-addresses` flag causing an invalid
  comparison with the mutually-exclusive `--cluster.discover-peers`. (@tpaschalis)

- Fix an issue with the static to flow converter for blackbox exporter modules
  config not being included in the river output. (@erikbaranowski)

- Fix issue with default values in `discovery.nomad`. (@marctc)

### Enhancements

- Update Prometheus dependency to v2.47.2. (@tpaschalis)

- Allow Out of Order writing to the WAL for metrics. (@mattdurham)

- Added new config options to spanmetrics processor in static mode (@ptodev):
  - `aggregation_temporality`: configures whether to reset the metrics after flushing.
  - `metrics_flush_interval`: configures how often to flush generated metrics.

### Other changes

- Use Go 1.21.3 for builds. (@tpaschalis)

v0.37.1 (2023-10-10)
-----------------

### Bugfixes

- Fix the initialization of the default namespaces map for the operator and the
  loki.source.kubernetes component. (@wildum)

v0.37.0 (2023-10-10)
-----------------

### Breaking changes

- Set `retry_on_http_429` to `true` by default in the `queue_config` block in static mode's `remote_write`. (@wildum)

- Renamed `non_indexed_labels` Loki processing stage to `structured_metadata`. (@vlad-diachenko)

- Include `otel_scope_name` and `otel_scope_version` in all metrics for `otelcol.exporter.prometheus`
  by default using a new argument `include_scope_labels`. (@erikbaranowski)

- Static mode Windows Certificate Filter no longer restricted to TLS 1.2 and specific cipher suites. (@mattdurham)

- The `__meta_agent_integration*` and `__meta_agent_hostname` labels have been
  removed from the targets exposed by `prometheus.exporter.*` components and
  got replaced by the pair of `__meta_component_name` and `__meta_component_id`
  labels. (@tpaschalis)

- Flow: Allow `prometheus.exporter.unix` to be specified multiple times and used in modules. This now means all
  `prometheus.exporter.unix` references will need a label `prometheus.exporter.unix "example"`. (@mattdurham)

### Features

- New Grafana Agent Flow components:

  - `discovery.consulagent` discovers scrape targets from Consul Agent. (@wildum)
  - `discovery.dockerswarm` discovers scrape targets from Docker Swarm. (@wildum)
  - `discovery.ionos` discovers scrape targets from the IONOS Cloud API. (@wildum)
  - `discovery.kuma` discovers scrape targets from the Kuma control plane. (@tpaschalis)
  - `discovery.linode` discovers scrape targets from the Linode API. (@captncraig)
  - `discovery.marathon` discovers scrape targets from Marathon servers. (@wildum)
  - `discovery.nerve` discovers scrape targets from AirBnB's Nerve. (@tpaschalis)
  - `discovery.scaleway` discovers scrape targets from Scaleway virtual
    instances and bare-metal machines. (@rfratto)
  - `discovery.serverset` discovers Serversets stored in Zookeeper. (@thampiotr)
  - `discovery.triton` discovers scrape targets from Triton Container Monitor. (@erikbaranowski)
  - `faro.receiver` accepts Grafana Faro-formatted telemetry data over the
    network and forwards it to other components. (@megumish, @rfratto)
  - `otelcol.connector.servicegraph` creates service graph metrics from spans. It is the
    flow mode equivalent to static mode's `service_graphs` processor. (@ptodev)
  - `otelcol.connector.spanlogs` creates logs from spans. It is the flow mode equivalent
    to static mode's `automatic_logging` processor. (@ptodev)
  - `otelcol.processor.k8sattributes` adds Kubernetes metadata as resource attributes
    to spans, logs, and metrics. (@acr92)
  - `otelcol.processor.probabilistic_sampler` samples logs and traces based on configuration options. (@mar4uk)
  - `otelcol.processor.transform` transforms OTLP telemetry data using the
    OpenTelemetry Transformation Language (OTTL). It is most commonly used
    for transformations on attributes.
  - `prometheus.exporter.agent` exposes the agent's internal metrics. (@hainenber)
  - `prometheus.exporter.azure` collects metrics from Azure. (@wildum)
  - `prometheus.exporter.cadvisor` exposes cAdvisor metrics. (@tpaschalis)
  - `prometheus.exporter.vsphere` exposes vmware vsphere metrics. (@marctc)
  - `remote.kubernetes.configmap` loads a configmap's data for use in other components (@captncraig)
  - `remote.kubernetes.secret` loads a secret's data for use in other components (@captncraig)

- Flow: allow the HTTP server to be configured with TLS in the config file
  using the new `http` config block. (@rfratto)

- Clustering: add new flag `--cluster.max-join-peers` to limit the number of peers the system joins. (@wildum)

- Clustering: add a new flag `--cluster.name` to prevent nodes without this identifier from joining the cluster. (@wildum)

- Clustering: add IPv6 support when using advertise interfaces to assign IP addresses. (@wildum)

- Add a `file_watch` block in `loki.source.file` to configure how often to poll files from disk for changes via `min_poll_frequency` and `max_poll_frequency`.
  In static mode it can be configured in the global `file_watch_config` via `min_poll_frequency` and `max_poll_frequency`.  (@wildum)

- Flow: In `prometheus.exporter.blackbox`, allow setting labels for individual targets. (@spartan0x117)

- Add optional `nil_to_zero` config flag for `YACE` which can be set in the `static`, `discovery`, or `metric` config blocks. (@berler)

- The `cri` stage in `loki.process` can now be configured to limit line size.

- Flow: Allow `grafana-agent run` to accept a path to a directory of `*.river` files.
  This will load all River files in the directory as a single configuration;
  component names must be unique across all loaded files. (@rfratto, @hainenber)

- Added support for `static` configuration conversion in `grafana-agent convert` and `grafana-agent run` commands. (@erikbaranowski)

- Flow: the `prometheus.scrape` component can now configure the scraping of
  Prometheus native histograms. (@tpaschalis)

- Flow: the `prometheus.remote_write` component now supports SigV4 and AzureAD authentication. (@ptodev)

### Enhancements

- Clustering: allow advertise interfaces to be configurable, with the possibility to select all available interfaces. (@wildum)

- Deleted series will now be removed from the WAL sooner, allowing Prometheus
  remote_write to free memory associated with removed series sooner. (@rfratto)

- Added a `disable_high_cardinality_metrics` configuration flag to `otelcol`
  exporters and receivers to switch high cardinality debug metrics off.  (@glindstedt)

- `loki.source.kafka` component now exposes internal label `__meta_kafka_offset`
  to indicate offset of consumed message. (@hainenber)

- Add a`tail_from_end` attribute in `loki.source.file` to have the option to start tailing a file from the end if a cached position is not found.
  This is valuable when you want to tail a large file without reading its entire content. (@wildum)

- Flow: improve river config validation step in `prometheus.scrape` by comparing `scrape_timeout` with `scrape_interval`. (@wildum)

- Flow: add `randomization_factor` and `multiplier` to retry settings in
  `otelcol` components. (@rfratto)

- Add support for `windows_certificate_filter` under http tls config block. (@mattdurham)

- Add `openstack` config converter to convert OpenStack yaml config (static mode) to river config (flow mode). (@wildum)

- Some `otelcol` components will now display their debug metrics via the
  Agent's `/metrics` endpoint. Those components include `otelcol.receiver.otlp`,
  `otelcol.exporter.otlp` and `otelcol.processor.batch`. There may also be metrics
  from other components which are not documented yet. (@ptodev)

- Agent Management: Honor 503 ServiceUnavailable `Retry-After` header. (@jcreixell)

- Bump opentelemetry-collector and opentelemetry-collector-contrib versions from v0.80 to v0.85 (@wildum):
  - add `authoriy` attribute to `otelcol.exporter.loadbalancing` to override the default value in gRPC requests.
  - add `exemplars` support to `otelcol.connector.spanmetrics`.
  - add `exclude_dimensions` attribute to `otelcol.connector.spanmetrics` to exclude dimensions from the default set.
  - add `authority` attribute to `otelcol.receiver.otlp` to override the default value in gRPC requests.
  - add `disable_keep_alives` attribute to `otelcol.receiver.otlp` to disable the HTTP keep alive feature.
  - add `traces_url_path`, `metrics_url_path` and `logs_url_path` attributes to `otelcol.receiver.otlp` to specify the URl path to respectively receive traces, metrics and logs on.
  - add the value `json` to the `encoding` attribute of `otelcol.receiver.kafka`. The component is now able to decode `json` payload and to insert it into the body of a log record.

- Added `scrape` block to customize the default behavior of `prometheus.operator.podmonitors`, `prometheus.operator.probes`, and `prometheus.operator.servicemonitors`. (@sberz)

- The `instance` label of targets exposed by `prometheus.exporter.*` components
  is now more representative of what is being monitored. (@tpaschalis)

- Promtail converter will now treat `global positions configuration is not supported` as a Warning instead of Error. (@erikbaranowski)

- Add new `agent_component_dependencies_wait_seconds` histogram metric and a dashboard panel
  that measures how long components wait to be evaluated after their dependency is updated (@thampiotr)

- Add additional endpoint to debug scrape configs generated inside `prometheus.operator.*` components (@captncraig)

- Components evaluation is now performed in parallel, reducing the impact of
  slow components potentially blocking the entire telemetry pipeline.
  The `agent_component_evaluation_seconds` metric now measures evaluation time
  of each node separately, instead of all the directly and indirectly
  dependant nodes. (@thampiotr)

- Update Prometheus dependency to v2.46.0. (@tpaschalis)

- The `client_secret` config argument in the `otelcol.auth.oauth2` component is
  now of type `secret` instead of type `string`. (@ptodev)

### Bugfixes

- Fixed `otelcol.exporter.prometheus` label names for the `otel_scope_info`
  metric to match the OTLP Instrumentation Scope spec. `name` is now `otel_scope_name`
  and `version` is now `otel_version_name`. (@erikbaranowski)

- Fixed a bug where converting `YACE` cloudwatch config to river skipped converting static jobs. (@berler)

- Fixed the `agent_prometheus_scrape_targets_gauge` incorrectly reporting all discovered targets
  instead of targets that belong to current instance when clustering is enabled. (@thampiotr)

- Fixed race condition in cleaning up metrics when stopping to tail files in static mode. (@thampiotr)

- Fixed a bug where the BackOffLimit for the kubernetes tailer was always set to zero. (@anderssonw)

- Fixed a bug where Flow agent fails to load `comment` statement in `argument` block. (@hainenber)

- Fix initialization of the RAPL collector for the node_exporter integration
  and the prometheus.exporter.unix component. (@marctc)

- Set instrumentation scope attribute for traces emitted by Flow component. (@hainenber)

### Other changes

- Use Go 1.21.1 for builds. (@rfratto)

- Read contextual attributes from Faro measurements (@codecapitano)

- Rename Grafana Agent service in windows app and features to not include the description

- Correct YAML level for `multitenancy_enabled` option in Mimir's config in examples. (@hainenber)

- Operator: Update default config reloader version. (@captncraig)

- Sorting of common fields in log messages emitted by the agent in Flow mode
  have been standardized. The first fields will always be `ts`, `level`, and
  `msg`, followed by non-common fields. Previously, the position of `msg` was
  not consistent. (@rfratto)

- Documentation updated to link discovery.http and prometheus.scrape advanced configs (@proffalken)

- Bump SNMP exporter version to v0.24.1 (@marctc)

- Switch to `IBM/sarama` module. (@hainenber)

- Bump `webdevops/go-commons` to version containing `LICENSE`. (@hainenber)

- `prometheus.operator.probes` no longer ignores relabeling `rule` blocks. (@sberz)

- Documentation updated to correct default path from `prometheus.exporter.windows` `text_file` block (@timo1707)

- Bump `redis_exporter` to v1.54.0 (@spartan0x117)

- Migrate NodeJS installation in CI build image away from installation script. (@hainenber)

v0.36.2 (2023-09-22)
--------------------

### Bugfixes

- Fixed a bug where `otelcol.processor.discovery` could modify the `targets` passed by an upstream component. (@ptodev)

- Fixed a bug where `otelcol` components with a retry mechanism would not wait after the first retry. (@rfratto)

- Fixed a bug where documented default settings in `otelcol.exporter.loadbalancing` were never set. (@rfratto)

- Fix `loki.source.file` race condition in cleaning up metrics when stopping to tail files. (@thampiotr)

v0.36.1 (2023-09-06)
--------------------

### Bugfixes

- Restart managed components of a module loader only on if module content
  changes or the last load failed. This was specifically impacting `module.git`
  each time it pulls. (@erikbaranowski)

- Allow overriding default `User-Agent` for `http.remote` component (@hainenber)

- Fix panic when running `grafana-agentctl config-check` against config files
  having `integrations` block (both V1 and V2). (@hainenber)

- Fix a deadlock candidate in the `loki.process` component. (@tpaschalis)

- Fix an issue in the `eventhandler` integration where events would be
  double-logged: once by sending the event to Loki, and once by including the
  event in the Grafana Agent logs. Now, events are only ever sent to Loki. (@rfratto)

- Converters will now sanitize labels to valid River identifiers. (@erikbaranowski)

- Converters will now return an Error diagnostic for unsupported
  `scrape_classic_histograms` and `native_histogram_bucket_limit` configs. (@erikbaranowski)

- Fix an issue in converters where targets of `discovery.relabel` components
  were repeating the first target for each source target instead of the
  correct target. (@erikbaranowski)

### Other changes

- Operator: Update default config reloader version. (@captncraig)

v0.36.0 (2023-08-30)
--------------------

> **BREAKING CHANGES**: This release has breaking changes. Please read entries
> carefully and consult the [upgrade guide][] for specific instructions.

### Breaking changes

- `loki.source.file` component will no longer automatically detect and
  decompress logs from compressed files. A new configuration block is available
  to enable decompression explicitly. See the [upgrade guide][] for migration
  instructions. (@thampiotr)

- `otelcol.exporter.prometheus`: Set `include_scope_info` to `false` by default. You can set
  it to `true` to preserve previous behavior. (@gouthamve)

- Set `retry_on_http_429` to `true` by default in the `queue_config` block in flow mode's `prometheus.remote_write`. (@wildum)

### Features

- Add [godeltaprof](https://github.com/grafana/godeltaprof) profiling types (`godeltaprof_memory`, `godeltaprof_mutex`, `godeltaprof_block`) to `pyroscope.scrape` component

- Flow: Allow the `logging` configuration block to tee the Agent's logs to one
  or more loki.* components. (@tpaschalis)

- Added support for `promtail` configuration conversion in `grafana-agent convert` and `grafana-agent run` commands. (@thampiotr)

- Flow: Add a new stage `non_indexed_labels` to attach non-indexed labels from extracted data to log line entry. (@vlad-diachenko)

- `loki.write` now exposes basic WAL support. (@thepalbi)

- Flow: Users can now define `additional_fields` in `loki.source.cloudflare` (@wildum)

- Flow: Added exemplar support for the `otelcol.exporter.prometheus`. (@wildum)

- Add a `labels` argument in `loki.source.windowsevent` to associate additional labels with incoming logs. (@wildum)

- New Grafana Agent Flow components:

  - `prometheus.exporter.gcp` - scrape GCP metrics. (@tburgessdev)
  - `otelcol.processor.span` - accepts traces telemetry data from other `otelcol`
    components and modifies the names and attributes of the spans. (@ptodev)
  - `discovery.uyuni` discovers scrape targets from a Uyuni Server. (@sparta0x117)
  - `discovery.eureka` discovers targets from a Eureka Service Registry. (@spartan0x117)
  - `discovery.openstack` - service discovery for OpenStack. (@marctc)
  - `discovery.hetzner` - service discovery for Hetzner Cloud. (@marctc)
  - `discovery.nomad` - service discovery from Nomad. (@captncraig)
  - `discovery.puppetdb` - service discovery from PuppetDB. (@captncraig)
  - `otelcol.processor.discovery` adds resource attributes to spans, where the attributes
    keys and values are sourced from `discovery.*` components. (@ptodev)
  - `otelcol.connector.spanmetrics` - creates OpenTelemetry metrics from traces. (@ptodev)


### Enhancements

- Integrations: include `direct_connect`, `discovering_mode` and `tls_basic_auth_config_path` fields for MongoDB configuration. (@gaantunes)

- Better validation of config file with `grafana-agentctl config-check` cmd (@fgouteroux)

- Integrations: make `udev` data path configurable in the `node_exporter` integration. (@sduranc)

- Clustering: Enable peer discovery with the go-discover package. (@tpaschalis)

- Add `log_format` configuration to eventhandler integration and the `loki.source.kubernetes_events` Flow component. (@sadovnikov)

- Allow `loki.source.file` to define the encoding of files. (@tpaschalis)

- Allow specification of `dimension_name_requirements` for Cloudwatch discovery exports. (@cvdv-au)

- Clustering: Enable nodes to periodically rediscover and rejoin peers. (@tpaschalis)

- `loki.write` WAL now exposes a last segment reclaimed metric. (@thepalbi)

- Update `memcached_exporter` to `v0.13.0`, which includes bugfixes, new metrics,
  and the option to connect with TLS. (@spartan0x117)

- `loki.write` now supports configuring retries on HTTP status code 429. (@wildum)

- Update `YACE` to `v0.54.0`, which includes bugfixes for FIPS support. (@ashrayjain)

- Support decoupled scraping in the cloudwatch_exporter integration (@dtrejod).

- Agent Management: Enable proxying support (@spartan0x117)

### Bugfixes

- Update to config converter so default relabel `source_labels` are left off the river output. (@erikbaranowski)

- Rename `GrafanaAgentManagement` mixin rules to `GrafanaAgentConfig` and update individual alerts to be more accurate. (@spartan0x117)

- Fix potential goroutine leak in log file tailing in static mode. (@thampiotr)

- Fix issue on Windows where DNS short names were unresolvable. (@rfratto)

- Fix panic in `prometheus.operator.*` when no Port supplied in Monitor crds. (@captncraig)

- Fix issue where Agent crashes when a blackbox modules config file is specified for blackbox integration. (@marctc)

- Fix issue where the code from agent would not return to the Windows Service Manager (@jkroepke)

- Fix issue where getting the support bundle failed due to using an HTTP Client that was not able to access the agent in-memory address. (@spartan0x117)

- Fix an issue that lead the `loki.source.docker` container to use excessive
  CPU and memory. (@tpaschalis)

- Fix issue where `otelcol.exporter.loki` was not normalizing label names
  to comply with Prometheus conventions. (@ptodev)

- Agent Management: Fix issue where an integration defined multiple times could lead to undefined behaviour. (@jcreixell)

v0.35.4 (2023-08-14)
--------------------

### Bugfixes

- Sign RPMs with SHA256 for FIPs compatbility. (@mattdurham)

- Fix issue where corrupt WAL segments lead to crash looping. (@tpaschalis)

- Clarify usage documentation surrounding `loki.source.file` (@joshuapare)

v0.35.3 (2023-08-09)
--------------------

### Bugfixes

- Fix a bug which prevented the `app_agent_receiver` integration from processing traces. (@ptodev)

- (Agent static mode) Jaeger remote sampling works again, through a new `jaeger_remote_sampling`
  entry in the traces config. It is no longer configurable through the jaeger receiver.
  Support Jaeger remote sampling was removed accidentally in v0.35, and it is now restored,
  albeit via a different config entry.

- Clustering: Nodes take part in distributing load only after loading their
  component graph. (@tpaschalis)

- Fix graceful termination when receiving SIGTERM/CTRL_SHUTDOWN_EVENT
  signals. (@tpaschalis)

v0.35.2 (2023-07-27)
--------------------

### Bugfixes

- Fix issue where the flow mode UI would show an empty page when navigating to
  an unhealthy `prometheus.operator` component or a healthy
  `prometheus.operator` component which discovered no custom resources.
  (@rfratto)

- Fix panic when using `oauth2` without specifying `tls_config`. (@mattdurham)

- Fix issue where series records would never get written to the WAL if a scrape
  was rolled back, resulting in "dropped sample for series that was not
  explicitly dropped via relabelling" log messages. (@rfratto)

- Fix RPM file digests so that installation on FIPS-enabled systems succeeds. (@andrewimeson)

### Other changes

- Compile journald support into builds of `grafana-agentctl` so
  `grafana-agentctl test-logs` functions as expected when testing tailing the
  systemd journal. (@rfratto)

v0.35.1 (2023-07-25)
--------------------

### Bugfixes

- Fix incorrect display of trace IDs in the automatic_logging processor of static mode's traces subsystem.
  Users of the static mode's service graph processor are also advised to upgrade,
  although the bug should theoretically not affect them. (@ptodev)

v0.35.0 (2023-07-18)
--------------------

> **BREAKING CHANGES**: This release has breaking changes. Please read entries
> carefully and consult the [upgrade guide][] for specific instructions.

### Breaking changes

- The algorithm for the "hash" action of `otelcol.processor.attributes` has changed.
  The change was made in PR [#22831](https://github.com/open-telemetry/opentelemetry-collector-contrib/pull/22831) of opentelemetry-collector-contrib. (@ptodev)

- `otelcol.exporter.loki` now includes the instrumentation scope in its output. (@ptodev)

- `otelcol.extension.jaeger_remote_sampling` removes the `/` HTTP endpoint. The `/sampling` endpoint is still functional.
  The change was made in PR [#18070](https://github.com/open-telemetry/opentelemetry-collector-contrib/pull/18070) of opentelemetry-collector-contrib. (@ptodev)

- The field `version` and `auth` struct block from `walk_params` in `prometheus.exporter.snmp` and SNMP integration have been removed. The auth block now can be configured at top level, together with `modules` (@marctc)

- Rename `discovery.file` to `local.file_match` to make it more clear that it
  discovers file on the local filesystem, and so it doesn't get confused with
  Prometheus' file discovery. (@rfratto)

- Remove the `discovery_target_decode` function in favor of using discovery
  components to better match the behavior of Prometheus' service discovery.
  (@rfratto)

- In the traces subsystem for Static mode, some metrics are removed and others are renamed. (@ptodev)
  - Removed metrics:
    - "blackbox_exporter_config_last_reload_success_timestamp_seconds" (gauge)
    - "blackbox_exporter_config_last_reload_successful" (gauge)
    - "blackbox_module_unknown_total" (counter)
    - "traces_processor_tail_sampling_count_traces_sampled" (counter)
    - "traces_processor_tail_sampling_new_trace_id_received" (counter)
    - "traces_processor_tail_sampling_sampling_decision_latency" (histogram)
    - "traces_processor_tail_sampling_sampling_decision_timer_latency" (histogram)
    - "traces_processor_tail_sampling_sampling_policy_evaluation_error" (counter)
    - "traces_processor_tail_sampling_sampling_trace_dropped_too_early" (counter)
    - "traces_processor_tail_sampling_sampling_traces_on_memory" (gauge)
    - "traces_receiver_accepted_spans" (counter)
    - "traces_receiver_refused_spans" (counter)
    - "traces_exporter_enqueue_failed_log_records" (counter)
    - "traces_exporter_enqueue_failed_metric_points" (counter)
    - "traces_exporter_enqueue_failed_spans" (counter)
    - "traces_exporter_queue_capacity" (gauge)
    - "traces_exporter_queue_size" (gauge)

  - Renamed metrics:
    - "traces_receiver_refused_spans" is renamed to "traces_receiver_refused_spans_total"
    - "traces_receiver_accepted_spans" is renamed to "traces_receiver_refused_spans_total"
    - "traces_exporter_sent_metric_points" is renamed to "traces_exporter_sent_metric_points_total"

- The `remote_sampling` block has been removed from `otelcol.receiver.jaeger`. (@ptodev)

- (Agent static mode) Jaeger remote sampling used to be configured using the Jaeger receiver configuration.
  This receiver was updated to a new version, where support for remote sampling in the receiver was removed.
  Jaeger remote sampling is available as a separate configuration field starting in v0.35.3. (@ptodev)

### Deprecations

- `otelcol.exporter.jaeger` has been deprecated and will be removed in Agent v0.38.0. (@ptodev)

### Features

- The Pyroscope scrape component computes and sends delta profiles automatically when required to reduce bandwidth usage. (@cyriltovena)

- Support `stage.geoip` in `loki.process`. (@akselleirv)

- Integrations: Introduce the `squid` integration. (@armstrmi)

- Support custom fields in MMDB file for `stage.geoip`. (@akselleirv)

- Added json_path function to river stdlib. (@jkroepke)

- Add `format`, `join`, `tp_lower`, `replace`, `split`, `trim`, `trim_prefix`, `trim_suffix`, `trim_space`, `to_upper` functions to river stdlib. (@jkroepke)

- Flow UI: Add a view for listing the Agent's peers status when clustering is enabled. (@tpaschalis)

- Add a new CLI command `grafana-agent convert` for converting a river file from supported formats to river. (@erikbaranowski)

- Add support to the `grafana-agent run` CLI for converting a river file from supported formats to river. (@erikbaranowski)

- Add boringcrypto builds and docker images for Linux arm64 and x64. (@mattdurham)

- New Grafana Agent Flow components:

  - `discovery.file` discovers scrape targets from files. (@spartan0x117)
  - `discovery.kubelet` collect scrape targets from the Kubelet API. (@gcampbell12)
  - `module.http` runs a Grafana Agent Flow module loaded from a remote HTTP endpoint. (@spartan0x117)
  - `otelcol.processor.attributes` accepts telemetry data from other `otelcol`
    components and modifies attributes of a span, log, or metric. (@ptodev)
  - `prometheus.exporter.cloudwatch` - scrape AWS CloudWatch metrics (@thepalbi)
  - `prometheus.exporter.elasticsearch` collects metrics from Elasticsearch. (@marctc)
  - `prometheus.exporter.kafka` collects metrics from Kafka Server. (@oliver-zhang)
  - `prometheus.exporter.mongodb` collects metrics from MongoDB. (@marctc)
  - `prometheus.exporter.squid` collects metrics from a squid server. (@armstrmi)
  - `prometheus.operator.probes` - discovers Probe resources in your Kubernetes
    cluster and scrape the targets they reference. (@captncraig)
  - `pyroscope.ebpf` collects system-wide performance profiles from the current
    host (@korniltsev)
  - `otelcol.exporter.loadbalancing` - export traces and logs to multiple OTLP gRPC
    endpoints in a load-balanced way. (@ptodev)

- New Grafana Agent Flow command line utilities:

  - `grafana-agent tools prometheus.remote_write` holds a collection of remote
    write-specific tools. These have been ported over from the `agentctl` command. (@rfratto)

- A new `action` argument for `otelcol.auth.headers`. (@ptodev)

- New `metadata_keys` and `metadata_cardinality_limit` arguments for `otelcol.processor.batch`. (@ptodev)

- New `boolean_attribute` and `ottl_condition` sampling policies for `otelcol.processor.tail_sampling`. (@ptodev)

- A new `initial_offset` argument for `otelcol.receiver.kafka`. (@ptodev)

### Enhancements

- Attributes and blocks set to their default values will no longer be shown in the Flow UI. (@rfratto)

- Tanka config: retain cAdvisor metrics for system processes (Kubelet, Containerd, etc.) (@bboreham)

- Update cAdvisor dependency to v0.47.0. (@jcreixell)

- Upgrade and improve Cloudwatch exporter integration (@thepalbi)

- Update `node_exporter` dependency to v1.6.0. (@spartan0x117)

- Enable `prometheus.relabel` to work with Prometheus' Native Histograms. (@tpaschalis)

- Update `dnsmasq_exporter` to last version. (@marctc)

- Add deployment spec options to describe operator's Prometheus Config Reloader image. (@alekseybb197)

- Update `module.git` with basic and SSH key authentication support. (@djcode)

- Support `clustering` block in `prometheus.operator.servicemonitors` and `prometheus.operator.podmonitors` components to distribute
  targets amongst clustered agents. (@captncraig)

- Update `redis_exporter` dependency to v1.51.0. (@jcreixell)

- The Grafana Agent mixin now includes a dashboard for the logs pipeline. (@thampiotr)

- The Agent Operational dashboard of Grafana Agent mixin now has more descriptive panel titles, Y-axis units

- Add `write_relabel_config` to `prometheus.remote_write` (@jkroepke)

- Update OpenTelemetry Collector dependencies from v0.63.0 to v0.80.0. (@ptodev)

- Allow setting the node name for clustering with a command-line flag. (@tpaschalis)

- Allow `prometheus.exporter.snmp` and SNMP integration to be configured passing a YAML block. (@marctc)

- Some metrics have been added to the traces subsystem for Static mode. (@ptodev)
  - "traces_processor_batch_batch_send_size" (histogram)
  - "traces_processor_batch_batch_size_trigger_send_total" (counter)
  - "traces_processor_batch_metadata_cardinality" (gauge)
  - "traces_processor_batch_timeout_trigger_send_total" (counter)
  - "traces_rpc_server_duration" (histogram)
  - "traces_exporter_send_failed_metric_points_total" (counter)
  - "traces_exporter_send_failed_spans_total" (counter)
  - "traces_exporter_sent_spans_total" (counter)

- Added support for custom `length` time setting in Cloudwatch component and integration. (@thepalbi)

### Bugfixes

- Fix issue where `remote.http` incorrectly had a status of "Unknown" until the
  period specified by the polling frquency elapsed. (@rfratto)


- Add signing region to remote.s3 component for use with custom endpoints so that Authorization Headers work correctly when
  proxying requests. (@mattdurham)

- Fix oauth default scope in `loki.source.azure_event_hubs`. (@akselleirv)

- Fix bug where `otelcol.exporter.otlphttp` ignores configuration for `traces_endpoint`, `metrics_endpoint`, and `logs_endpoint` attributes. (@SimoneFalzone)

- Fix issue in `prometheus.remote_write` where the `queue_config` and
  `metadata_config` blocks used incorrect defaults when not specified in the
  config file. (@rfratto)

- Fix issue where published RPMs were not signed. (@rfratto)

- Fix issue where flow mode exports labeled as "string or secret" could not be
  used in a binary operation. (@rfratto)

- Fix Grafana Agent mixin's "Agent Operational" dashboard expecting pods to always have `grafana-agent-.*` prefix. (@thampiotr)

- Change the HTTP Path and Data Path from the controller-local ID to the global ID for components loaded from within a module loader. (@spartan0x117)

- Fix bug where `stage.timestamp` in `loki.process` wasn't able to correctly
  parse timezones. This issue only impacts the dedicated `grafana-agent-flow`
  binary. (@rfratto)

- Fix bug where JSON requests to `loki.source.api` would not be handled correctly. This adds `/loki/api/v1/raw` and `/loki/api/v1/push` endpoints to `loki.source.api` and maps the `/api/v1/push` and `/api/v1/raw` to
  the `/loki` prefixed endpoints. (@mattdurham)

- Upgrade `loki.write` dependencies to latest changes. (@thepalbi)

### Other changes

- Mongodb integration has been re-enabled. (@jcreixell, @marctc)
- Build with go 1.20.6 (@captncraig)

- Clustering for Grafana Agent in flow mode has graduated from experimental to beta.

v0.34.3 (2023-06-27)
--------------------

### Bugfixes

- Fixes a bug in conversion of OpenTelemetry histograms when exported to Prometheus. (@grcevski)
- Enforce sha256 digest signing for rpms enabling installation on FIPS-enabled OSes. (@kfriedrich123)
- Fix panic from improper startup ordering in `prometheus.operator.servicemonitors`. (@captncraig)

v0.34.2 (2023-06-20)
--------------------

### Enhancements

- Replace map cache in prometheus.relabel with an LRU cache. (@mattdurham)
- Integrations: Extend `statsd` integration to configure relay endpoint. (@arminaaki)

### Bugfixes

- Fix a bug where `prometheus.relabel` would not correctly relabel when there is a cache miss. (@thampiotr)
- Fix a bug where `prometheus.relabel` would not correctly relabel exemplars or metadata. (@tpaschalis)
- Fixes several issues with statsd exporter. (@jcreixell, @marctc)

### Other changes

- Mongodb integration has been disabled for the time being due to licensing issues. (@jcreixell)

v0.34.1 (2023-06-12)
--------------------

### Bugfixes

- Fixed application of sub-collector defaults using the `windows_exporter` integration or `prometheus.exporter.windows`. (@mattdurham)

- Fix issue where `remote.http` did not fail early if the initial request
  failed. This caused failed requests to initially export empty values, which
  could lead to propagating issues downstream to other components which expect
  the export to be non-empty. (@rfratto)

- Allow `bearerTokenFile` field to be used in ServiceMonitors. (@captncraig)

- Fix issue where metrics and traces were not recorded from components within modules. (@mattdurham)

- `service_name` label is inferred from discovery meta labels in `pyroscope.scrape` (@korniltsev)

### Other changes

- Add logging to failed requests in `remote.http`. (@rfratto)

v0.34.0 (2023-06-08)
--------------------

### Breaking changes

- The experimental dynamic configuration feature has been removed in favor of Flow mode. (@mattdurham)

- The `oracledb` integration configuration has removed a redundant field `metrics_scrape_interval`. Use the `scrape_interval` parameter of the integration if a custom scrape interval is required. (@schmikei)

- Upgrade the embedded windows_exporter to commit 79781c6. (@jkroepke)

- Prometheus exporters in Flow mode now set the `instance` label to a value similar to the one they used to have in Static mode (<hostname> by default, customized by some integrations). (@jcreixell)

- `phlare.scrape` and `phlare.write` have been renamed to `pyroscope.scrape` and `pyroscope.scrape`. (@korniltsev)

### Features

- New Grafana Agent Flow components:
  - `loki.source.api` - receive Loki log entries over HTTP (e.g. from other agents). (@thampiotr)
  - `prometheus.operator.servicemonitors` discovers ServiceMonitor resources in your Kubernetes cluster and scrape
    the targets they reference. (@captncraig, @marctc, @jcreixell)
  - `prometheus.receive_http` - receive Prometheus metrics over HTTP (e.g. from other agents). (@thampiotr)
  - `remote.vault` retrieves a secret from Vault. (@rfratto)
  - `prometheus.exporter.snowflake` collects metrics from a snowflake database (@jonathanWamsley)
  - `prometheus.exporter.mssql` collects metrics from Microsoft SQL Server (@jonathanwamsley)
  - `prometheus.exporter.oracledb` collects metrics from oracledb (@jonathanwamsley)
  - `prometheus.exporter.dnsmasq` collects metrics from a dnsmasq server. (@spartan0x117)
  - `loki.source.awsfirehose` - receive Loki log entries from AWS Firehose via HTTP (@thepalbi)
  - `discovery.http` service discovery via http. (@captncraig)

- Added new functions to the River standard library:
  - `coalesce` returns the first non-zero value from a list of arguments. (@jkroepke)
  - `nonsensitive` converts a River secret back into a string. (@rfratto)

### Enhancements

- Support to attach node metadata to pods and endpoints targets in
  `discovery.kubernetes`. (@laurovenancio)

- Support ability to add optional custom headers to `loki.write` endpoint block (@aos)

- Support in-memory HTTP traffic for Flow components. `prometheus.exporter`
  components will now export a target containing an internal HTTP address.
  `prometheus.scrape`, when given that internal HTTP address, will connect to
  the server in-memory, bypassing the network stack. Use the new
  `--server.http.memory-addr` flag to customize which address is used for
  in-memory traffic. (@rfratto)
- Disable node_exporter on Windows systems (@jkroepke)
- Operator support for OAuth 2.0 Client in LogsClientSpec (@DavidSpek)

- Support `clustering` block in `phlare.scrape` components to distribute
  targets amongst clustered agents. (@rfratto)

- Delete stale series after a single WAL truncate instead of two. (@rfratto)

- Update OracleDB Exporter dependency to 0.5.0 (@schmikei)

- Embed Google Fonts on Flow UI (@jkroepke)

- Enable Content-Security-Policies on Flow UI (@jkroepke)

- Update azure-metrics-exporter to v0.0.0-20230502203721-b2bfd97b5313 (@kgeckhart)

- Update azidentity dependency to v1.3.0. (@akselleirv)

- Add custom labels to journal entries in `loki.source.journal` (@sbhrule15)

- `prometheus.operator.podmonitors` and `prometheus.operator.servicemonitors` can now access cluster secrets for authentication to targets. (@captncraig)

### Bugfixes

- Fix `loki.source.(gcplog|heroku)` `http` and `grpc` blocks were overriding defaults with zero-values
  on non-present fields. (@thepalbi)

- Fix an issue where defining `logging` or `tracing` blocks inside of a module
  would generate a panic instead of returning an error. (@erikbaranowski)

- Fix an issue where not specifying either `http` nor `grpc` blocks could result
  in a panic for `loki.source.heroku` and `loki.source.gcplog` components. (@thampiotr)

- Fix an issue where build artifacts for IBM S390x were being built with the
  GOARCH value for the PPC64 instead. (tpaschalis)

- Fix an issue where the Grafana Agent Flow RPM used the wrong path for the
  environment file, preventing the service from loading. (@rfratto)

- Fix an issue where the cluster advertise address was overwriting the join
  addresses. (@laurovenancio)

- Fix targets deduplication when clustering mode is enabled. (@laurovenancio)

- Fix issue in operator where any version update will restart all agent pods simultaneously. (@captncraig)

- Fix an issue where `loki.source.journald` did not create the positions
  directory with the appropriate permissions. (@tpaschalis)

- Fix an issue where fanning out log entries to multiple `loki.process`
  components lead to a race condition. (@tpaschalis)

- Fix panic in `prometheus.operator.servicemonitors` from relabel rules without certain defaults. (@captncraig)

- Fix issue in modules export cache throwing uncomparable errors. (@mattdurham)

- Fix issue where the UI could not navigate to components loaded by modules. (@rfratto)

- Fix issue where using exporters inside modules failed due to not passing the in-memory address dialer. (@mattdurham)

- Add signing region to remote.s3 component for use with custom endpoints so that Authorization Headers work correctly when
  proxying requests. (@mattdurham)

- Fix missing `instance` key for `prometheus.exporter.dnsmasq` component. (@spartan0x117)

### Other changes

- Add metrics when clustering mode is enabled. (@rfratto)
- Document debug metric `loki_process_dropped_lines_by_label_total` in loki.process. (@akselleirv)

- Add `agent_wal_out_of_order_samples_total` metric to track samples received
  out of order. (@rfratto)

- Add CLI flag `--server.http.enable-pprof` to grafana-agent-flow to conditionally enable `/debug/pprof` endpoints (@jkroepke)

- Use Go 1.20.4 for builds. (@tpaschalis)

- Integrate the new ExceptionContext which was recently added to the Faro Web-SDK in the
  app_agent_receiver Payload. (@codecapitano)

- Flow clustering: clusters will now use 512 tokens per node for distributing
  work, leading to better distribution. However, rolling out this change will
  cause some incorrerct or missing assignments until all nodes are updated. (@rfratto)

- Change the Docker base image for Linux containers to `ubuntu:lunar`.
  (@rfratto)

v0.33.2 (2023-05-11)
--------------------

### Bugfixes

- Fix issue where component evaluation time was overridden by a "default
  health" message. (@rfratto)

- Honor timeout when trying to establish a connection to another agent in Flow
  clustering mode. (@rfratto)

- Fix an issue with the grafana/agent windows docker image entrypoint
  not targeting the right location for the config. (@erikbaranowski)

- Fix issue where the `node_exporter` integration and
  `prometheus.exporter.unix` `diskstat_device_include` component could not set
  the allowlist field for the diskstat collector. (@tpaschalis)

- Fix an issue in `loki.source.heroku` where updating the `labels` or `use_incoming_timestamp`
  would not take effect. (@thampiotr)

- Flow: Fix an issue within S3 Module where the S3 path was not parsed correctly when the
  path consists of a parent directory. (@jastisriradheshyam)

- Flow: Fix an issue on Windows where `prometheus.remote_write` failed to read
  WAL checkpoints. This issue led to memory leaks once the initial checkpoint
  was created, and prevented a fresh process from being able to deliver metrics
  at all. (@rfratto)

- Fix an issue where the `loki.source.kubernetes` component could lead to
  the Agent crashing due to a race condition. (@tpaschalis)

### Other changes

- The `phlare.scrape` Flow component `fetch profile failed` log has been set to
  `debug` instead of `error`. (@erikbaranowski)

v0.33.1 (2023-05-01)
--------------------

### Bugfixes

- Fix spelling of the `frequency` argument on the `local.file` component.
  (@tpaschalis)

- Fix bug where some capsule values (such as Prometheus receivers) could not
  properly be used as an argument to a module. (@rfratto)

- Fix version information not displaying correctly when passing the `--version`
  flag or in the `agent_build_info` metric. (@rfratto)

- Fix issue in `loki.source.heroku` and `loki.source.gcplog` where updating the
  component would cause Grafana Agent Flow's Prometheus metrics endpoint to
  return an error until the process is restarted. (@rfratto)

- Fix issue in `loki.source.file` where updating the component caused
  goroutines to leak. (@rfratto)

### Other changes

- Support Bundles report the status of discovered log targets. (@tpaschalis)

v0.33.0 (2023-04-25)
--------------------

### Breaking changes

- Support for 32-bit ARM builds is removed for the foreseeable future due to Go
  compiler issues. We will consider bringing back 32-bit ARM support once our Go
  compiler issues are resolved and 32-bit ARM builds are stable. (@rfratto)

- Agent Management: `agent_management.api_url` config field has been replaced by
`agent_management.host`. The API path and version is now defined by the Agent. (@jcreixell)

- Agent Management: `agent_management.protocol` config field now allows defining "http" and "https" explicitly. Previously, "http" was previously used for both, with the actual protocol used inferred from the api url, which led to confusion. When upgrading, make sure to set to "https" when replacing `api_url` with `host`. (@jcreixell)

- Agent Management: `agent_management.remote_config_cache_location` config field has been replaced by
`agent_management.remote_configuration.cache_location`. (@jcreixell)

- Remove deprecated symbolic links to to `/bin/agent*` in Docker containers,
  as planned in v0.31. (@tpaschalis)

### Deprecations

- [Dynamic Configuration](https://grafana.com/docs/agent/latest/cookbook/dynamic-configuration/) will be removed in v0.34. Grafana Agent Flow supersedes this functionality. (@mattdurham)

### Features

- New Grafana Agent Flow components:

  - `discovery.dns` DNS service discovery. (@captncraig)
  - `discovery.ec2` service discovery for aws ec2. (@captncraig)
  - `discovery.lightsail` service discovery for aws lightsail. (@captncraig)
  - `discovery.gce` discovers resources on Google Compute Engine (GCE). (@marctc)
  - `discovery.digitalocean` provides service discovery for DigitalOcean. (@spartan0x117)
  - `discovery.consul` service discovery for Consul. (@jcreixell)
  - `discovery.azure` provides service discovery for Azure. (@spartan0x117)
  - `module.file` runs a Grafana Agent Flow module loaded from a file on disk.
    (@erikbaranowski)
  - `module.git` runs a Grafana Agent Flow module loaded from a file within a
    Git repository. (@rfratto)
  - `module.string` runs a Grafana Agent Flow module passed to the component by
    an expression containing a string. (@erikbaranowski, @rfratto)
  - `otelcol.auth.oauth2` performs OAuth 2.0 authentication for HTTP and gRPC
    based OpenTelemetry exporters. (@ptodev)
  - `otelcol.extension.jaeger_remote_sampling` provides an endpoint from which to
    pull Jaeger remote sampling documents. (@joe-elliott)
  - `otelcol.exporter.logging` accepts OpenTelemetry data from other `otelcol` components and writes it to the console. (@erikbaranowski)
  - `otelcol.auth.sigv4` performs AWS Signature Version 4 (SigV4) authentication
    for making requests to AWS services via `otelcol` components that support
    authentication extensions. (@ptodev)
  - `prometheus.exporter.blackbox` collects metrics from Blackbox exporter. (@marctc)
  - `prometheus.exporter.mysql` collects metrics from a MySQL database. (@spartan0x117)
  - `prometheus.exporter.postgres` collects metrics from a PostgreSQL database. (@spartan0x117)
  - `prometheus.exporter.statsd` collects metrics from a Statsd instance. (@gaantunes)
  - `prometheus.exporter.snmp` collects metrics from SNMP exporter. (@marctc)
  - `prometheus.operator.podmonitors` discovers PodMonitor resources in your Kubernetes cluster and scrape
    the targets they reference. (@captncraig, @marctc, @jcreixell)
  - `prometheus.exporter.windows` collects metrics from a Windows instance. (@jkroepke)
  - `prometheus.exporter.memcached` collects metrics from a Memcached server. (@spartan0x117)
  - `loki.source.azure_event_hubs` reads messages from Azure Event Hub using Kafka and forwards them to other   `loki` components. (@akselleirv)

- Add support for Flow-specific system packages:

  - Flow-specific DEB packages. (@rfratto, @robigan)
  - Flow-specific RPM packages. (@rfratto, @robigan)
  - Flow-specific macOS Homebrew Formula. (@rfratto)
  - Flow-specific Windows installer. (@rfratto)

  The Flow-specific packages allow users to install and run Grafana Agent Flow
  alongside an existing installation of Grafana Agent.

- Agent Management: Add support for integration snippets. (@jcreixell)

- Flow: Introduce a gossip-over-HTTP/2 _clustered mode_. `prometheus.scrape`
  component instances can opt-in to distributing scrape load between cluster
  peers. (@tpaschalis)

### Enhancements

- Flow: Add retries with backoff logic to Phlare write component. (@cyriltovena)

- Operator: Allow setting runtimeClassName on operator-created pods. (@captncraig)

- Operator: Transparently compress agent configs to stay under size limitations. (@captncraig)

- Update Redis Exporter Dependency to v1.49.0. (@spartan0x117)

- Update Loki dependency to the k144 branch. (@andriikushch)

- Flow: Add OAUTHBEARER mechanism to `loki.source.kafka` using Azure as provider. (@akselleirv)

- Update Process Exporter dependency to v0.7.10. (@spartan0x117)

- Agent Management: Introduces backpressure mechanism for remote config fetching (obeys 429 request
  `Retry-After` header). (@spartan0x117)

- Flow: support client TLS settings (CA, client certificate, client key) being
  provided from other components for the following components:

  - `discovery.docker`
  - `discovery.kubernetes`
  - `loki.source.kafka`
  - `loki.source.kubernetes`
  - `loki.source.podlogs`
  - `loki.write`
  - `mimir.rules.kubernetes`
  - `otelcol.auth.oauth2`
  - `otelcol.exporter.jaeger`
  - `otelcol.exporter.otlp`
  - `otelcol.exporter.otlphttp`
  - `otelcol.extension.jaeger_remote_sampling`
  - `otelcol.receiver.jaeger`
  - `otelcol.receiver.kafka`
  - `phlare.scrape`
  - `phlare.write`
  - `prometheus.remote_write`
  - `prometheus.scrape`
  - `remote.http`

- Flow: support server TLS settings (client CA, server certificate, server key)
  being provided from other components for the following components:

  - `loki.source.syslog`
  - `otelcol.exporter.otlp`
  - `otelcol.extension.jaeger_remote_sampling`
  - `otelcol.receiver.jaeger`
  - `otelcol.receiver.opencensus`
  - `otelcol.receiver.zipkin`

- Flow: Define custom http method and headers in `remote.http` component (@jkroepke)

- Flow: Add config property to `prometheus.exporter.blackbox` to define the config inline (@jkroepke)

- Update Loki Dependency to k146 which includes configurable file watchers (@mattdurham)

### Bugfixes

- Flow: fix issue where Flow would return an error when trying to access a key
  of a map whose value was the zero value (`null`, `0`, `false`, `[]`, `{}`).
  Whether an error was returned depended on the internal type of the value.
  (@rfratto)

- Flow: fix issue where using the `jaeger_remote` sampler for the `tracing`
  block would fail to parse the response from the remote sampler server if it
  used strings for the strategy type. This caused sampling to fall back
  to the default rate. (@rfratto)

- Flow: fix issue where components with no arguments like `loki.echo` were not
  viewable in the UI. (@rfratto)

- Flow: fix deadlock in `loki.source.file` where terminating tailers would hang
  while flushing remaining logs, preventing `loki.source.file` from being able
  to update. (@rfratto)

- Flow: fix deadlock in `loki.process` where a component with no stages would
  hang forever on handling logs. (@rfratto)

- Fix issue where a DefaultConfig might be mutated during unmarshaling. (@jcreixell)

- Fix issues where CloudWatch Exporter cannot use FIPS Endpoints outside of USA regions (@aglees)

- Fix issue where scraping native Prometheus histograms would leak memory.
  (@rfratto)

- Flow: fix issue where `loki.source.docker` component could deadlock. (@tpaschalis)

- Flow: fix issue where `prometheus.remote_write` created unnecessary extra
  child directories to store the WAL in. (@rfratto)

- Fix internal metrics reported as invalid by promtool's linter. (@tpaschalis)

- Fix issues with cri stage which treats partial line coming from any stream as same. (@kavirajk @aglees)

- Operator: fix for running multiple operators with different `--agent-selector` flags. (@captncraig)

- Operator: respect FilterRunning on PodMonitor and ServiceMonitor resources to only scrape running pods. (@captncraig)

- Fixes a bug where the github exporter would get stuck in an infinite loop under certain conditions. (@jcreixell)

- Fix bug where `loki.source.docker` always failed to start. (@rfratto)

### Other changes

- Grafana Agent Docker containers and release binaries are now published for
  s390x. (@rfratto)

- Use Go 1.20.3 for builds. (@rfratto)

- Change the Docker base image for Linux containers to `ubuntu:kinetic`.
  (@rfratto)

- Update prometheus.remote_write defaults to match new prometheus
  remote-write defaults. (@erikbaranowski)

v0.32.1 (2023-03-06)
--------------------

### Bugfixes

- Flow: Fixes slow reloading of targets in `phlare.scrape` component. (@cyriltovena)

- Flow: add a maximum connection lifetime of one hour when tailing logs from
  `loki.source.kubernetes` and `loki.source.podlogs` to recover from an issue
  where the Kubernetes API server stops responding with logs without closing
  the TCP connection. (@rfratto)

- Flow: fix issue in `loki.source.kubernetes` where `__pod__uid__` meta label
  defaulted incorrectly to the container name, causing tailers to never
  restart. (@rfratto)

v0.32.0 (2023-02-28)
--------------------

### Breaking changes

- Support for the embedded Flow UI for 32-bit ARMv6 builds is temporarily
  removed. (@rfratto)

- Node Exporter configuration options changed to align with new upstream version (@Thor77):

  - `diskstats_ignored_devices` is now `diskstats_device_exclude` in agent configuration.
  - `ignored_devices` is now `device_exclude` in flow configuration.

- Some blocks in Flow components have been merged with their parent block to make the block hierarchy smaller:

  - `discovery.docker > http_client_config` is merged into the `discovery.docker` block. (@erikbaranowski)
  - `discovery.kubernetes > http_client_config` is merged into the `discovery.kubernetes` block. (@erikbaranowski)
  - `loki.source.kubernetes > client > http_client_config` is merged into the `client` block. (@erikbaranowski)
  - `loki.source.podlogs > client > http_client_config` is merged into the `client` block. (@erikbaranowski)
  - `loki.write > endpoint > http_client_config` is merged into the `endpoint` block. (@erikbaranowski)
  - `mimir.rules.kubernetes > http_client_config` is merged into the `mimir.rules.kubernetes` block. (@erikbaranowski)
  - `otelcol.receiver.opencensus > grpc` is merged into the `otelcol.receiver.opencensus` block. (@ptodev)
  - `otelcol.receiver.zipkin > http` is merged into the `otelcol.receiver.zipkin` block. (@ptodev)
  - `phlare.scrape > http_client_config` is merged into the `phlare.scrape` block. (@erikbaranowski)
  - `phlare.write > endpoint > http_client_config` is merged into the `endpoint` block. (@erikbaranowski)
  - `prometheus.remote_write > endpoint > http_client_config` is merged into the `endpoint` block. (@erikbaranowski)
  - `prometheus.scrape > http_client_config` is merged into the `prometheus.scrape` block. (@erikbaranowski)

- The `loki.process` component now uses a combined name for stages, simplifying
  the block hierarchy. For example, the `stage > json` block hierarchy is now a
  single block called `stage.json`. All stage blocks in `loki.process` have
  been updated to use this simplified hierarchy. (@tpaschalis)

- `remote.s3` `client_options` block has been renamed to `client`. (@mattdurham)

- Renamed `prometheus.integration.node_exporter` to `prometheus.exporter.unix`. (@jcreixell)

- As first announced in v0.30, support for the `EXPERIMENTAL_ENABLE_FLOW`
  environment variable has been removed in favor of `AGENT_MODE=flow`.
  (@rfratto)

### Features

- New integrations:

  - `oracledb` (@schmikei)
  - `mssql` (@binaryfissiongames)
  - `cloudwatch metrics` (@thepalbi)
  - `azure` (@kgeckhart)
  - `gcp` (@kgeckhart, @ferruvich)

- New Grafana Agent Flow components:

  - `loki.echo` writes received logs to stdout. (@tpaschalis, @rfratto)
  - `loki.source.docker` reads logs from Docker containers and forwards them to
    other `loki` components. (@tpaschalis)
  - `loki.source.kafka` reads logs from Kafka events and forwards them to other
    `loki` components. (@erikbaranowski)
  - `loki.source.kubernetes_events` watches for Kubernetes Events and converts
    them into log lines to forward to other `loki` components. It is the
    equivalent of the `eventhandler` integration. (@rfratto)
  - `otelcol.processor.tail_sampling` samples traces based on a set of defined
    policies from `otelcol` components before forwarding them to other
    `otelcol` components. (@erikbaranowski)
  - `prometheus.exporter.apache` collects metrics from an apache web server
    (@captncraig)
  - `prometheus.exporter.consul` collects metrics from a consul installation
    (@captncraig)
  - `prometheus.exporter.github` collects metrics from GitHub (@jcreixell)
  - `prometheus.exporter.process` aggregates and collects metrics by scraping
    `/proc`. (@spartan0x117)
  - `prometheus.exporter.redis` collects metrics from a redis database
    (@spartan0x117)

### Enhancements

- Flow: Support `keepequal` and `dropequal` actions for relabeling. (@cyriltovena)

- Update Prometheus Node Exporter integration to v1.5.0. (@Thor77)

- Grafana Agent Flow will now reload the config file when `SIGHUP` is sent to
  the process. (@rfratto)

- If using the official RPM and DEB packages for Grafana Agent, invoking
  `systemctl reload grafana-agent` will now reload the configuration file.
  (@rfratto)

- Flow: the `loki.process` component now implements all the same processing
  stages as Promtail's pipelines. (@tpaschalis)

- Flow: new metric for `prometheus.scrape` -
  `agent_prometheus_scrape_targets_gauge`. (@ptodev)

- Flow: new metric for `prometheus.scrape` and `prometheus.relabel` -
  `agent_prometheus_forwarded_samples_total`. (@ptodev)

- Flow: add `constants` into the standard library to expose the hostname, OS,
  and architecture of the system Grafana Agent is running on. (@rfratto)

- Flow: add timeout to loki.source.podlogs controller setup. (@polyrain)

### Bugfixes

- Fixed a reconciliation error in Grafana Agent Operator when using `tlsConfig`
  on `Probe`. (@supergillis)

- Fix issue where an empty `server:` config stanza would cause debug-level logging.
  An empty `server:` is considered a misconfiguration, and thus will error out.
  (@neomantra)

- Flow: fix an error where some error messages that crossed multiple lines
  added extra an extra `|` character when displaying the source file on the
  starting line. (@rfratto)

- Flow: fix issues in `agent fmt` where adding an inline comment on the same
  line as a `[` or `{` would cause indentation issues on subsequent lines.
  (@rfratto)

- Flow: fix issues in `agent fmt` where line comments in arrays would be given
  the wrong identation level. (@rfratto)

- Flow: fix issues with `loki.file` and `loki.process` where deadlock contention or
  logs fail to process. (@mattdurham)

- Flow: `oauth2 > tls_config` was documented as a block but coded incorrectly as
  an attribute. This is now a block in code. This impacted `discovery.docker`,
  `discovery.kubernetes`, `loki.source.kubernetes`, `loki.write`,
  `mimir.rules.kubernetes`, `phlare.scrape`, `phlare.write`,
  `prometheus.remote_write`, `prometheus.scrape`, and `remote.http`
  (@erikbaranowski)

- Flow: Fix issue where using `river:",label"` causes the UI to return nothing. (@mattdurham)

### Other changes

- Use Go 1.20 for builds. (@rfratto)

- The beta label from Grafana Agent Flow has been removed. A subset of Flow
  components are still marked as beta or experimental:

  - `loki.echo` is explicitly marked as beta.
  - `loki.source.kubernetes` is explicitly marked as experimental.
  - `loki.source.podlogs` is explicitly marked as experimental.
  - `mimir.rules.kubernetes` is explicitly marked as beta.
  - `otelcol.processor.tail_sampling` is explicitly marked as beta.
  - `otelcol.receiver.loki` is explicitly marked as beta.
  - `otelcol.receiver.prometheus` is explicitly marked as beta.
  - `phlare.scrape` is explicitly marked as beta.
  - `phlare.write` is explicitly marked as beta.

v0.31.3 (2023-02-13)
--------------------

### Bugfixes

- `loki.source.cloudflare`: fix issue where the `zone_id` argument
  was being ignored, and the `api_token` argument was being used for the zone
  instead. (@rfratto)

- `loki.source.cloudflare`: fix issue where `api_token` argument was not marked
  as a sensitive field. (@rfratto)

v0.31.2 (2023-02-08)
--------------------

### Other changes

- In the Agent Operator, upgrade the `prometheus-config-reloader` dependency
  from version 0.47.0 to version 0.62.0. (@ptodev)

v0.31.1 (2023-02-06)
--------------------

> **BREAKING CHANGES**: This release has breaking changes. Please read entries
> carefully and consult the [upgrade guide][] for specific instructions.

### Breaking changes

- All release Windows `.exe` files are now published as a zip archive.
  Previously, `grafana-agent-installer.exe` was unzipped. (@rfratto)

### Other changes

- Support Go 1.20 for builds. Official release binaries are still produced
  using Go 1.19. (@rfratto)

v0.31.0 (2023-01-31)
--------------------

> **BREAKING CHANGES**: This release has breaking changes. Please read entries
> carefully and consult the [upgrade guide][] for specific instructions.

### Breaking changes

- Release binaries (including inside Docker containers) have been renamed to be
  prefixed with `grafana-` (@rfratto):

  - `agent` is now `grafana-agent`.
  - `agentctl` is now `grafana-agentctl`.
  - `agent-operator` is now `grafana-agent-operator`.

### Deprecations

- A symbolic link in Docker containers from the old binary name to the new
  binary name has been added. These symbolic links will be removed in v0.33. (@rfratto)

### Features

- New Grafana Agent Flow components:

  - `loki.source.cloudflare` reads logs from Cloudflare's Logpull API and
    forwards them to other `loki` components. (@tpaschalis)
  - `loki.source.gcplog` reads logs from GCP cloud resources using Pub/Sub
    subscriptions and forwards them to other `loki` components. (@tpaschalis)
  - `loki.source.gelf` listens for Graylog logs. (@mattdurham)
  - `loki.source.heroku` listens for Heroku messages over TCP a connection and
    forwards them to other `loki` components. (@erikbaranowski)
  - `loki.source.journal` read messages from systemd journal. (@mattdurham)
  - `loki.source.kubernetes` collects logs from Kubernetes pods using the
    Kubernetes API. (@rfratto)
  - `loki.source.podlogs` discovers PodLogs resources on Kubernetes and
    uses the Kubernetes API to collect logs from the pods specified by the
    PodLogs resource. (@rfratto)
  - `loki.source.syslog` listens for Syslog messages over TCP and UDP
    connections and forwards them to other `loki` components. (@tpaschalis)
  - `loki.source.windowsevent` reads logs from Windows Event Log. (@mattdurham)
  - `otelcol.exporter.jaeger` forwards OpenTelemetry data to a Jaeger server.
    (@erikbaranowski)
  - `otelcol.exporter.loki` forwards OTLP-formatted data to compatible `loki`
    receivers. (@tpaschalis)
  - `otelcol.receiver.kafka` receives telemetry data from Kafka. (@rfratto)
  - `otelcol.receiver.loki` receives Loki logs, converts them to the OTLP log
    format and forwards them to other `otelcol` components. (@tpaschalis)
  - `otelcol.receiver.opencensus` receives OpenConsensus-formatted traces or
    metrics. (@ptodev)
  - `otelcol.receiver.zipkin` receives Zipkin-formatted traces. (@rfratto)
  - `phlare.scrape` collects application performance profiles. (@cyriltovena)
  - `phlare.write` sends application performance profiles to Grafana Phlare.
    (@cyriltovena)
  - `mimir.rules.kubernetes` discovers `PrometheusRule` Kubernetes resources and
    loads them into a Mimir instance. (@Logiraptor)

- Flow components which work with relabeling rules (`discovery.relabel`,
  `prometheus.relabel` and `loki.relabel`) now export a new value named Rules.
  This value returns a copy of the currently configured rules. (@tpaschalis)

- New experimental feature: agent-management. Polls configured remote API to fetch new configs. (@spartan0x117)

- Introduce global configuration for logs. (@jcreixell)

### Enhancements

- Handle faro-web-sdk `View` meta in app_agent_receiver. (@rlankfo)

- Flow: the targets in debug info from `loki.source.file` are now individual blocks. (@rfratto)

- Grafana Agent Operator: add [promtail limit stage](https://grafana.com/docs/loki/latest/clients/promtail/stages/limit/) to the operator. (@spartan0x117)

### Bugfixes

- Flow UI: Fix the issue with messy layout on the component list page while
  browser window resize (@xiyu95)

- Flow UI: Display the values of all attributes unless they are nil. (@ptodev)

- Flow: `prometheus.relabel` and `prometheus.remote_write` will now error if they have exited. (@ptodev)

- Flow: Fix issue where negative numbers would convert to floating-point values
  incorrectly, treating the sign flag as part of the number. (@rfratto)

- Flow: fix a goroutine leak when `loki.source.file` is passed more than one
  target with identical set of public labels. (@rfratto)

- Fix issue where removing and re-adding log instance configurations causes an
  error due to double registration of metrics (@spartan0x117, @jcreixell)

### Other changes

- Use Go 1.19.4 for builds. (@erikbaranowski)

- New windows containers for agent and agentctl. These can be found moving forward with the ${Version}-windows tags for grafana/agent and grafana/agentctl docker images (@erikbaranowski)

v0.30.2 (2023-01-11)
--------------------

### Bugfixes

- Flow: `prometheus.relabel` will no longer modify the labels of the original
  metrics, which could lead to the incorrect application of relabel rules on
  subsequent relabels. (@rfratto)

- Flow: `loki.source.file` will no longer deadlock other components if log
  lines cannot be sent to Loki. `loki.source.file` will wait for 5 seconds per
  file to finish flushing read logs to the client, after which it will drop
  them, resulting in lost logs. (@rfratto)

- Operator: Fix the handling of the enableHttp2 field as a boolean in
  `pod_monitor` and `service_monitor` templates. (@tpaschalis)

v0.30.1 (2022-12-23)
--------------------

### Bugfixes

- Fix issue where journald support was accidentally removed. (@tpaschalis)

- Fix issue where some traces' metrics where not collected. (@marctc)

v0.30.0 (2022-12-20)
--------------------

> **BREAKING CHANGES**: This release has breaking changes. Please read entries
> carefully and consult the [upgrade guide][] for specific instructions.

### Breaking changes

- The `ebpf_exporter` integration has been removed due to issues with static
  linking. It may be brought back once these are resolved. (@tpaschalis)

### Deprecations

- The `EXPERIMENTAL_ENABLE_FLOW` environment variable is deprecated in favor of
  `AGENT_MODE=flow`. Support for `EXPERIMENTAL_ENABLE_FLOW` will be removed in
  v0.32. (@rfratto)

### Features

- `grafana-agent-operator` supports oauth2 as an authentication method for
  remote_write. (@timo-42)

- Grafana Agent Flow: Add tracing instrumentation and a `tracing` block to
  forward traces to `otelcol` component. (@rfratto)

- Grafana Agent Flow: Add a `discovery_target_decode` function to decode a JSON
  array of discovery targets corresponding to Prometheus' HTTP and file service
  discovery formats. (@rfratto)

- New Grafana Agent Flow components:

  - `remote.http` polls an HTTP URL and exposes the response body as a string
    or secret to other components. (@rfratto)

  - `discovery.docker` discovers Docker containers from a Docker Engine host.
    (@rfratto)

  - `loki.source.file` reads and tails files for log entries and forwards them
    to other `loki` components. (@tpaschalis)

  - `loki.write` receives log entries from other `loki` components and sends
    them over to a Loki instance. (@tpaschalis)

  - `loki.relabel` receives log entries from other `loki` components and
    rewrites their label set. (@tpaschalis)

  - `loki.process` receives log entries from other `loki` components and runs
    one or more processing stages. (@tpaschalis)

  - `discovery.file` discovers files on the filesystem following glob
    patterns. (@mattdurham)

- Integrations: Introduce the `snowflake` integration. (@binaryfissiongames)

### Enhancements

- Update agent-loki.yaml to use environment variables in the configuration file (@go4real)

- Integrations: Always use direct connection in mongodb_exporter integration. (@v-zhuravlev)

- Update OpenTelemetry Collector dependency to v0.63.1. (@tpaschalis)

- riverfmt: Permit empty blocks with both curly braces on the same line.
  (@rfratto)

- riverfmt: Allow function arguments to persist across different lines.
  (@rfratto)

- Flow: The HTTP server will now start before the Flow controller performs the
  initial load. This allows metrics and pprof data to be collected during the
  first load. (@rfratto)

- Add support for using a [password map file](https://github.com/oliver006/redis_exporter/blob/master/contrib/sample-pwd-file.json) in `redis_exporter`. (@spartan0x117)

- Flow: Add support for exemplars in Prometheus component pipelines. (@rfratto)

- Update Prometheus dependency to v2.40.5. (@rfratto)

- Update Promtail dependency to k127. (@rfratto)

- Native histograms are now supported in the static Grafana Agent and in
  `prometheus.*` Flow components. Native histograms will be automatically
  collected from supported targets. remote_write must be configured to forward
  native histograms from the WAL to the specified endpoints. (@rfratto)

- Flow: metrics generated by upstream OpenTelemetry Collector components are
  now exposed at the `/metrics` endpoint of Grafana Agent Flow. (@rfratto)

### Bugfixes

- Fix issue where whitespace was being sent as part of password when using a
  password file for `redis_exporter`. (@spartan0x117)

- Flow UI: Fix issue where a configuration block referencing a component would
  cause the graph page to fail to load. (@rfratto)

- Remove duplicate `oauth2` key from `metricsinstances` CRD. (@daper)

- Fix issue where on checking whether to restart integrations the Integration
  Manager was comparing configs with secret values scrubbed, preventing reloads
  if only secrets were updated. (@spartan0x117)

### Other changes

- Grafana Agent Flow has graduated from experimental to beta.

v0.29.0 (2022-11-08)
--------------------

> **BREAKING CHANGES**: This release has breaking changes. Please read entries
> carefully and consult the [upgrade guide][] for specific instructions.

### Breaking changes

- JSON-encoded traces from OTLP versions earlier than 0.16.0 are no longer
  supported. (@rfratto)

### Deprecations

- The binary names `agent`, `agentctl`, and `agent-operator` have been
  deprecated and will be renamed to `grafana-agent`, `grafana-agentctl`, and
  `grafana-agent-operator` in the v0.31.0 release.

### Features

- Add `agentctl test-logs` command to allow testing log configurations by redirecting
  collected logs to standard output. This can be useful for debugging. (@jcreixell)

- New Grafana Agent Flow components:

  - `otelcol.receiver.otlp` receives OTLP-formatted traces, metrics, and logs.
    Data can then be forwarded to other `otelcol` components. (@rfratto)

  - `otelcol.processor.batch` batches data from `otelcol` components before
    forwarding it to other `otelcol` components. (@rfratto)

  - `otelcol.exporter.otlp` accepts data from `otelcol` components and sends
    it to a gRPC server using the OTLP protocol. (@rfratto)

  - `otelcol.exporter.otlphttp` accepts data from `otelcol` components and
    sends it to an HTTP server using the OTLP protocol. (@tpaschalis)

  - `otelcol.auth.basic` performs basic authentication for `otelcol`
    components that support authentication extensions. (@rfratto)

  - `otelcol.receiver.jeager` receives Jaeger-formatted traces. Data can then
    be forwarded to other `otelcol` components. (@rfratto)

  - `otelcol.processor.memory_limiter` periodically checks memory usage and
    drops data or forces a garbage collection if the defined limits are
    exceeded. (@tpaschalis)

  - `otelcol.auth.bearer` performs bearer token authentication for `otelcol`
    components that support authentication extensions. (@rfratto)

  - `otelcol.auth.headers` attaches custom request headers to `otelcol`
    components that support authentication extensions. (@rfratto)

  - `otelcol.receiver.prometheus` receives Prometheus metrics, converts them
    to the OTLP metric format and forwards them to other `otelcol` components.
    (@tpaschalis)

  - `otelcol.exporter.prometheus` forwards OTLP-formatted data to compatible
    `prometheus` components. (@rfratto)

- Flow: Allow config blocks to reference component exports. (@tpaschalis)

- Introduce `/-/support` endpoint for generating 'support bundles' in static
  agent mode. Support bundles are zip files of commonly-requested information
  that can be used to debug a running agent. (@tpaschalis)

### Enhancements

- Update OpenTelemetry Collector dependency to v0.61.0. (@rfratto)

- Add caching to Prometheus relabel component. (@mattdurham)

- Grafana Agent Flow: add `agent_resources_*` metrics which explain basic
  platform-agnostic metrics. These metrics assist with basic monitoring of
  Grafana Agent, but are not meant to act as a replacement for fully featured
  components like `prometheus.integration.node_exporter`. (@rfratto)

- Enable field label in TenantStageSpec of PodLogs pipeline. (@siiimooon)

- Enable reporting of enabled integrations. (@marctc)

- Grafana Agent Flow: `prometheus.remote_write` and `prometheus.relabel` will
  now export receivers immediately, removing the need for dependant components
  to be evaluated twice at process startup. (@rfratto)

- Add missing setting to configure instance key for Eventhandler integration. (@marctc)

- Update Prometheus dependency to v2.39.1. (@rfratto)

- Update Promtail dependency to weekly release k122. (@rfratto)

- Tracing: support the `num_traces` and `expected_new_traces_per_sec` configuration parameters in the tail_sampling processor. (@ptodev)

### Bugfixes

- Remove empty port from the `apache_http` integration's instance label. (@katepangLiu)

- Fix identifier on target creation for SNMP v2 integration. (@marctc)

- Fix bug when specifying Blackbox's modules when using Blackbox integration. (@marctc)

- Tracing: fix a panic when the required `protocols` field was not set in the `otlp` receiver. (@ptodev)

- Support Bearer tokens for metric remote writes in the Grafana Operator (@jcreixell, @marctc)

### Other changes

- Update versions of embedded Prometheus exporters used for integrations:

  - Update `github.com/prometheus/statsd_exporter` to `v0.22.8`. (@captncraig)

  - Update `github.com/prometheus-community/postgres_exporter` to `v0.11.1`. (@captncraig)

  - Update `github.com/prometheus/memcached_exporter` to `v0.10.0`. (@captncraig)

  - Update `github.com/prometheus-community/elasticsearch_exporter` to `v1.5.0`. (@captncraig)

  - Update `github.com/prometheus/mysqld_exporter` to `v0.14.0`. (@captncraig)

  - Update `github.com/prometheus/consul_exporter` to `v0.8.0`. (@captncraig)

  - Update `github.com/ncabatoff/process-exporter` to `v0.7.10`. (@captncraig)

  - Update `github.com/prometheus-community/postgres_exporter` to `v0.11.1`. (@captncraig)

- Use Go 1.19.3 for builds. (@rfratto)

v0.28.1 (2022-11-03)
--------------------

### Security

- Update Docker base image to resolve OpenSSL vulnerabilities CVE-2022-3602 and
  CVE-2022-3786. Grafana Agent does not use OpenSSL, so we do not believe it is
  vulnerable to these issues, but the base image has been updated to remove the
  report from image scanners. (@rfratto)

v0.28.0 (2022-09-29)
--------------------

### Features

- Introduce Grafana Agent Flow, an experimental "programmable pipeline" runtime
  mode which improves how to configure and debug Grafana Agent by using
  components. (@captncraig, @karengermond, @marctc, @mattdurham, @rfratto,
  @rlankfo, @tpaschalis)

- Introduce Blackbox exporter integration. (@marctc)

### Enhancements

- Update Loki dependency to v2.6.1. (@rfratto)

### Bugfixes

### Other changes

- Fix relabel configs in sample agent-operator manifests (@hjet)

- Operator no longer set the `SecurityContext.Privileged` flag in the `config-reloader` container. (@hsyed-dojo)

- Add metrics for config reloads and config hash (@jcreixell)

v0.27.1 (2022-09-09)
--------------------

> **NOTE**: ARMv6 Docker images are no longer being published.
>
> We have stopped publishing Docker images for ARMv6 platforms.
> This is due to the new Ubuntu base image we are using that does not support ARMv6.
> The new Ubuntu base image has less reported CVEs, and allows us to provide more
> secure Docker images. We will still continue to publish ARMv6 release binaries and
> deb/rpm packages.

### Other Changes

- Switch docker image base from debian to ubuntu. (@captncraig)

v0.27.0 (2022-09-01)
--------------------

### Features

- Integrations: (beta) Add vmware_exporter integration (@rlankfo)

- App agent receiver: add Event kind to payload (@domasx2)

### Enhancements

- Tracing: Introduce a periodic appender to the remotewriteexporter to control sample rate. (@mapno)

- Tracing: Update OpenTelemetry dependency to v0.55.0. (@rfratto, @mapno)

- Add base agent-operator jsonnet library and generated manifests (@hjet)

- Add full (metrics, logs, K8s events) sample agent-operator jsonnet library and gen manifests (@hjet)

- Introduce new configuration fields for disabling Keep-Alives and setting the
  IdleConnectionTimeout when scraping. (@tpaschalis)

- Add field to Operator CRD to disable report usage functionality. (@marctc)

### Bugfixes

- Tracing: Fixed issue with the PromSD processor using the `connection` method to discover the IP
  address.  It was failing to match because the port number was included in the address string. (@jphx)

- Register prometheus discovery metrics. (@mattdurham)

- Fix seg fault when no instance parameter is provided for apache_http integration, using integrations-next feature flag. (@rgeyer)

- Fix grafanacloud-install.ps1 web request internal server error when fetching config. (@rlankfo)

- Fix snmp integration not passing module or walk_params parameters when scraping. (@rgeyer)

- Fix unmarshal errors (key "<walk_param name>" already set in map) for snmp integration config when walk_params is defined, and the config is reloaded. (@rgeyer)

### Other changes

- Update several go dependencies to resolve warnings from certain security scanning tools. None of the resolved vulnerabilities were known to be exploitable through the agent. (@captncraig)

- It is now possible to compile Grafana Agent using Go 1.19. (@rfratto)

v0.26.1 (2022-07-25)
--------------------

> **BREAKING CHANGES**: This release has breaking changes. Please read entries
> carefully and consult the [upgrade guide][] for specific instructions.

### Breaking changes

- Change windows certificate store so client certificate is no longer required in store. (@mattdurham)

### Bugfixes

- Operator: Fix issue where configured `targetPort` ServiceMonitors resulted in
  generating an incorrect scrape_config. (@rfratto)

- Build the Linux/AMD64 artifacts using the opt-out flag for the ebpf_exporter. (@tpaschalis)

v0.26.0 (2022-07-18)
--------------------

> **BREAKING CHANGES**: This release has breaking changes. Please read entries
> carefully and consult the [upgrade guide][] for specific instructions.

### Breaking changes

- Deprecated `server` YAML block fields have now been removed in favor of the
  command-line flags that replaced them. These fields were originally
  deprecated in v0.24.0. (@rfratto)

- Changed tail sampling policies to be configured as in the OpenTelemetry
  Collector. (@mapno)

### Features

- Introduce Apache HTTP exporter integration. (@v-zhuravlev)

- Introduce eBPF exporter integration. (@tpaschalis)

### Enhancements

- Truncate all records in WAL if repair attempt fails. (@rlankfo)

### Bugfixes

- Relative symlinks for promtail now work as expected. (@RangerCD, @mukerjee)

- Fix rate limiting implementation for the app agent receiver integration. (@domasx2)

- Fix mongodb exporter so that it now collects all metrics. (@mattdurham)

v0.25.1 (2022-06-16)
--------------------

### Bugfixes

- Integer types fail to unmarshal correctly in operator additional scrape configs. (@rlankfo)

- Unwrap replayWAL error before attempting corruption repair. (@rlankfo)

v0.25.0 (2022-06-06)
--------------------

> **BREAKING CHANGES**: This release has breaking changes. Please read entries
> carefully and consult the [upgrade guide][] for specific instructions.

### Breaking changes

- Traces: Use `rpc.grpc.status_code` attribute to determine
  span failed in the service graph processor (@rcrowe)

### Features

- Add HTTP endpoints to fetch active instances and targets for the Logs subsystem.
  (@marctc)

- (beta) Add support for using windows certificate store for TLS connections. (@mattdurham)

- Grafana Agent Operator: add support for integrations through an `Integration`
  CRD which is discovered by `GrafanaAgent`. (@rfratto)

- (experimental) Add app agent receiver integration. This depends on integrations-next being enabled
  via the `integrations-next` feature flag. Use `-enable-features=integrations-next` to use
  this integration. (@kpelelis, @domas)

- Introduce SNMP exporter integration. (@v-zhuravlev)

- Configure the agent to report the use of feature flags to grafana.com. (@marctc)

### Enhancements

- integrations-next: Integrations using autoscrape will now autoscrape metrics
  using in-memory connections instead of connecting to themselves over the
  network. As a result of this change, the `client_config` field has been
  removed. (@rfratto)

- Enable `proxy_url` support on `oauth2` for metrics and logs (update **prometheus/common** dependency to `v0.33.0`). (@martin-jaeger-maersk)

- `extra-scrape-metrics` can now be enabled with the `--enable-features=extra-scrape-metrics` feature flag. See <https://prometheus.io/docs/prometheus/2.31/feature_flags/#extra-scrape-metrics> for details. (@rlankfo)

- Resolved issue in v2 integrations where if an instance name was a prefix of another the route handler would fail to
  match requests on the longer name (@mattdurham)

- Set `include_metadata` to true by default for OTLP traces receivers (@mapno)

### Bugfixes

- Scraping service was not honoring the new server grpc flags `server.grpc.address`.  (@mattdurham)

### Other changes

- Update base image of official Docker containers from Debian buster to Debian
  bullseye. (@rfratto)

- Use Go 1.18 for builds. (@rfratto)

- Add `metrics` prefix to the url of list instances endpoint (`GET
  /agent/api/v1/instances`) and list targets endpoint (`GET
  /agent/api/v1/metrics/targets`). (@marctc)

- Add extra identifying labels (`job`, `instance`, `agent_hostname`) to eventhandler integration. (@hjet)

- Add `extra_labels` configuration to eventhandler integration. (@hjet)

v0.24.2 (2022-05-02)
--------------------

### Bugfixes

- Added configuration watcher delay to prevent race condition in cases where scraping service mode has not gracefully exited. (@mattdurham)

### Other changes

- Update version of node_exporter to include additional metrics for osx. (@v-zhuravlev)

v0.24.1 (2022-04-14)
--------------------

### Bugfixes

- Add missing version information back into `agentctl --version`. (@rlankfo)

- Bump version of github-exporter to latest upstream SHA 284088c21e7d, which
  includes fixes from bugs found in their latest tag. This includes a fix
  where not all releases where retrieved when pulling release information.
  (@rfratto)

- Set the `Content-Type` HTTP header to `application/json` for API endpoints
  returning json objects. (@marctc)

- Operator: fix issue where a `username_file` field was incorrectly set.
  (@rfratto)

- Initialize the logger with default `log_level` and `log_format` parameters.
  (@tpaschalis)

### Other changes

- Embed timezone data to enable Promtail pipelines using the `location` field
  on Windows machines. (@tpaschalis)

v0.24.0 (2022-04-07)
--------------------

> **BREAKING CHANGES**: This release has breaking changes. Please read entries
> carefully and consult the [upgrade guide][] for specific instructions.
>
> **GRAFANA AGENT OPERATOR USERS**: As of this release, Grafana Agent Operator
> does not support versions of Grafana Agent prior to v0.24.0.

### Breaking changes

- The following metrics will now be prefixed with `agent_dskit_` instead of
  `cortex_`: `cortex_kv_request_duration_seconds`,
  `cortex_member_consul_heartbeats_total`, `cortex_member_ring_tokens_owned`,
  `cortex_member_ring_tokens_to_own`, `cortex_ring_member_ownership_percent`,
  `cortex_ring_members`, `cortex_ring_oldest_member_timestamp`,
  `cortex_ring_tokens_owned`, `cortex_ring_tokens_total`. (@rlankfo)

- Traces: the `traces_spanmetrics_calls_total_total` metric has been renamed to
  `traces_spanmetrics_calls_total` (@fredr)

- Two new flags, `-server.http.enable-tls` and `-server.grpc.enable-tls` must
  be provided to explicitly enable TLS support. This is a change of the
  previous behavior where TLS support was enabled when a certificate pair was
  provided. (@rfratto)

- Many command line flags starting with `-server.` block have been renamed.
  (@rfratto)

- The `-log.level` and `-log.format` flags are removed in favor of being set in
  the configuration file. (@rfratto)

- Flags for configuring TLS have been removed in favor of being set in the
  configuration file. (@rfratto)

- Dynamic reload is no longer supported for deprecated server block fields.
  Changing a deprecated field will be ignored and cause the reload to fail.
  (@rfratto)

- The default HTTP listen address is now `127.0.0.1:12345`. Use the
  `-server.http.address` flag to change this value. (@rfratto)

- The default gRPC listen address is now `127.0.0.1:12346`. Use the
  `-server.grpc.address` flag to change this value. (@rfratto)

- `-reload-addr` and `-reload-port` have been removed. They are no longer
  necessary as the primary HTTP server is now static and can't be shut down in
  the middle of a `/-/reload` call. (@rfratto)

- (Only impacts `integrations-next` feature flag) Many integrations have been
  renamed to better represent what they are integrating with. For example,
  `redis_exporter` is now `redis`. This change requires updating
  `integrations-next`-enabled configuration files. This change also changes
  integration names shown in metric labels. (@rfratto)

- The deprecated `-prometheus.*` flags have been removed in favor of
  their `-metrics.*` counterparts. The `-prometheus.*` flags were first
  deprecated in v0.19.0. (@rfratto)

### Deprecations

- Most fields in the `server` block of the configuration file are
  now deprecated in favor of command line flags. These fields will be removed
  in the v0.26.0 release. Please consult the upgrade guide for more information
  and rationale. (@rfratto)

### Features

- Added config read API support to GrafanaAgent Custom Resource Definition.
  (@shamsalmon)

- Added consulagent_sd to target discovery. (@chuckyz)

- Introduce EXPERIMENTAL support for dynamic configuration. (@mattdurham)

- Introduced endpoint that accepts remote_write requests and pushes metrics data directly into an instance's WAL. (@tpaschalis)

- Added builds for linux/ppc64le. (@aklyachkin)

### Enhancements

- Tracing: Exporters can now be configured to use OAuth. (@canuteson)

- Strengthen readiness check for metrics instances. (@tpaschalis)

- Parameterize namespace field in sample K8s logs manifests (@hjet)

- Upgrade to Loki k87. (@rlankfo)

- Update Prometheus dependency to v2.34.0. (@rfratto)

- Update OpenTelemetry-collector dependency to v0.46.0. (@mapno)

- Update cAdvisor dependency to v0.44.0. (@rfratto)

- Update mongodb_exporter dependency to v0.31.2 (@mukerjee)

- Use grafana-agent/v2 Tanka Jsonnet to generate K8s manifests (@hjet)

- Replace agent-bare.yaml K8s sample Deployment with StatefulSet (@hjet)

- Improve error message for `agentctl` when timeout happens calling
  `cloud-config` command (@marctc)

- Enable integrations-next by default in agent-bare.yaml. Please note #1262 (@hjet)

### Bugfixes

- Fix Kubernetes manifests to use port `4317` for OTLP instead of the previous
  `55680` in line with the default exposed port in the agent.

- Ensure singleton integrations are honored in v2 integrations (@mattdurham)

- Tracing: `const_labels` is now correctly parsed in the remote write exporter.
  (@fredr)

- integrations-next: Fix race condition where metrics endpoints for
  integrations may disappear after reloading the config file. (@rfratto)

- Removed the `server.path_prefix` field which would break various features in
  Grafana Agent when set. (@rfratto)

- Fix issue where installing the DEB/RPM packages would overwrite the existing
  config files and environment files. (@rfratto)

- Set `grafanaDashboardFolder` as top level key in the mixin. (@Duologic)

- Operator: Custom Secrets or ConfigMaps to mount will no longer collide with
  the path name of the default secret mount. As a side effect of this bugfix,
  custom Secrets will now be mounted at
  `/var/lib/grafana-agent/extra-secrets/<secret name>` and custom ConfigMaps
  will now be mounted at `/var/lib/grafana-agent/extra-configmaps/<configmap
  name>`. This is not a breaking change as it was previously impossible to
  properly provide these custom mounts. (@rfratto)

- Flags accidentally prefixed with `-metrics.service..` (two `.` in a row) have
  now been fixed to only have one `.`. (@rfratto)

- Protect concurrent writes to the WAL in the remote write exporter (@mapno)

### Other changes

- The `-metrics.wal-directory` flag and `metrics.wal_directory` config option
  will now default to `data-agent/`, the same default WAL directory as
  Prometheus Agent. (@rfratto)

v0.23.0 (2022-02-10)
--------------------

### Enhancements

- Go 1.17 is now used for all builds of the Agent. (@tpaschalis)

- integrations-next: Add `extra_labels` to add a custom set of labels to
  integration targets. (@rfratto)

- The agent no longer appends duplicate exemplars. (@tpaschalis)

- Added Kubernetes eventhandler integration (@hjet)

- Enables sending of exemplars over remote write by default. (@rlankfo)

### Bugfixes

- Fixed issue where Grafana Agent may panic if there is a very large WAL
  loading while old WALs are being deleted or the `/agent/api/v1/targets`
  endpoint is called. (@tpaschalis)

- Fix panic in prom_sd_processor when address is empty (@mapno)

- Operator: Add missing proxy_url field from generated remote_write configs.
  (@rfratto)

- Honor the specified log format in the traces subsystem (@mapno)

- Fix typo in node_exporter for runit_service_dir. (@mattdurham)

- Allow inlining credentials in remote_write url. (@tpaschalis)

- integrations-next: Wait for integrations to stop when starting new instances
  or shutting down (@rfratto).

- Fix issue with windows_exporter mssql collector crashing the agent.
  (@mattdurham)

- The deb and rpm files will now ensure the /var/lib/grafana-agent data
  directory is created with permissions set to 0770. (@rfratto)

- Make agent-traces.yaml Namespace a template-friendly variable (@hjet)

- Disable `machine-id` journal vol by default in sample logs manifest (@hjet)

v0.22.0 (2022-01-13)
--------------------

> This release has deprecations. Please read entries carefully and consult
> the [upgrade guide][] for specific instructions.

### Deprecations

- The node_exporter integration's `netdev_device_whitelist` field is deprecated
  in favor of `netdev_device_include`. Support for the old field name will be
  removed in a future version. (@rfratto)

- The node_exporter integration's `netdev_device_blacklist` field is deprecated
  in favor of `netdev_device_include`. Support for the old field name will be
  removed in a future version. (@rfratto)

- The node_exporter integration's `systemd_unit_whitelist` field is deprecated
  in favor of `systemd_unit_include`. Support for the old field name will be
  removed in a future version. (@rfratto)

- The node_exporter integration's `systemd_unit_blacklist` field is deprecated
  in favor of `systemd_unit_exclude`. Support for the old field name will be
  removed in a future version. (@rfratto)

- The node_exporter integration's `filesystem_ignored_mount_points` field is
  deprecated in favor of `filesystem_mount_points_exclude`. Support for the old
  field name will be removed in a future version. (@rfratto)

- The node_exporter integration's `filesystem_ignored_fs_types` field is
  deprecated in favor of `filesystem_fs_types_exclude`. Support for the old
  field name will be removed in a future version. (@rfratto)

### Features

- (beta) Enable experimental config urls for fetching remote configs.
  Currently, only HTTP/S is supported. Pass the
  `-enable-features=remote-configs` flag to turn this on. (@rlankfo)

- Added [cAdvisor](https://github.com/google/cadvisor) integration. (@rgeyer)

- Traces: Add `Agent Tracing Pipeline` dashboard and alerts (@mapno)

- Traces: Support jaeger/grpc exporter (@nicoche)

- (beta) Enable an experimental integrations subsystem revamp. Pass
  `integrations-next` to `-enable-features` to turn this on. Reading the
  documentation for the revamp is recommended; enabling it causes breaking
  config changes. (@rfratto)

### Enhancements

- Traces: Improved pod association in PromSD processor (@mapno)

- Updated OTel to v0.40.0 (@mapno)

- Remote write dashboard: show in and out sample rates (@bboreham)

- Remote write dashboard: add mean latency (@bboreham)

- Update node_exporter dependency to v1.3.1. (@rfratto)

- Cherry-pick Prometheus PR #10102 into our Prometheus dependency (@rfratto).

### Bugfixes

- Fix usage of POSTGRES_EXPORTER_DATA_SOURCE_NAME when using postgres_exporter
  integration (@f11r)

- Change ordering of the entrypoint for windows service so that it accepts
  commands immediately (@mattdurham)

- Only stop WAL cleaner when it has been started (@56quarters)

- Fix issue with unquoted install path on Windows, that could allow escalation
  or running an arbitrary executable (@mattdurham)

- Fix cAdvisor so it collects all defined metrics instead of the last
  (@pkoenig10)

- Fix panic when using 'stdout' in automatic logging (@mapno)

- Grafana Agent Operator: The /-/ready and /-/healthy endpoints will
  no longer always return 404 (@rfratto).

### Other changes

- Remove log-level flag from systemd unit file (@jpkrohling)

v0.21.2 (2021-12-08)
--------------------

### Security fixes

- This release contains a fix for
  [CVE-2021-41090](https://github.com/grafana/agent/security/advisories/GHSA-9c4x-5hgq-q3wh).

### Other changes

- This release disables the existing `/-/config` and
  `/agent/api/v1/configs/{name}` endpoints by default. Pass the
  `--config.enable-read-api` flag at the command line to opt in to these
  endpoints.

v0.21.1 (2021-11-18)
--------------------

### Bugfixes

- Fix panic when using postgres_exporter integration (@saputradharma)

- Fix panic when dnsamsq_exporter integration tried to log a warning (@rfratto)

- Statsd Integration: Adding logger instance to the statsd mapper
  instantiation. (@gaantunes)

- Statsd Integration: Fix issue where mapped metrics weren't exposed to the
  integration. (@mattdurham)

- Operator: fix bug where version was a required field (@rfratto)

- Metrics: Only run WAL cleaner when metrics are being used and a WAL is
  configured. (@rfratto)

v0.21.0 (2021-11-17)
--------------------

### Enhancements

- Update Cortex dependency to v1.10.0-92-g85c378182. (@rlankfo)

- Update Loki dependency to v2.1.0-656-g0ae0d4da1. (@rlankfo)

- Update Prometheus dependency to v2.31.0 (@rlankfo)

- Add Agent Operator Helm quickstart guide (@hjet)

- Reorg Agent Operator quickstart guides (@hjet)

### Bugfixes

- Packaging: Use correct user/group env variables in RPM %post script (@simonc6372)

- Validate logs config when using logs_instance with automatic logging processor (@mapno)

- Operator: Fix MetricsInstance Service port (@hjet)

- Operator: Create govern service per Grafana Agent (@shturman)

- Operator: Fix relabel_config directive for PodLogs resource (@hjet)

- Traces: Fix `success_logic` code in service graphs processor (@mapno)

### Other changes

- Self-scraped integrations will now use an SUO-specific value for the `instance` label. (@rfratto)

- Traces: Changed service graphs store implementation to improve CPU performance (@mapno)

v0.20.1 (2021-12-08)
--------------------

> _NOTE_: The fixes in this patch are only present in v0.20.1 and >=v0.21.2.

### Security fixes

- This release contains a fix for
  [CVE-2021-41090](https://github.com/grafana/agent/security/advisories/GHSA-9c4x-5hgq-q3wh).

### Other changes

- This release disables the existing `/-/config` and
  `/agent/api/v1/configs/{name}` endpoitns by default. Pass the
  `--config.enable-read-api` flag at the command line to opt in to these
  endpoints.

v0.20.0 (2021-10-28)
--------------------

> **BREAKING CHANGES**: This release has breaking changes. Please read entries
> carefully and consult the [upgrade guide][] for specific instructions.

### Breaking Changes

- push_config is no longer supported in trace's config (@mapno)

### Features

- Operator: The Grafana Agent Operator can now generate a Kubelet service to
  allow a ServiceMonitor to collect Kubelet and cAdvisor metrics. This requires
  passing a `--kubelet-service` flag to the Operator in `namespace/name` format
  (like `kube-system/kubelet`). (@rfratto)

- Service graphs processor (@mapno)

### Enhancements

- Updated mysqld_exporter to v0.13.0 (@gaantunes)

- Updated postgres_exporter to v0.10.0 (@gaantunes)

- Updated redis_exporter to v1.27.1 (@gaantunes)

- Updated memcached_exporter to v0.9.0 (@gaantunes)

- Updated statsd_exporter to v0.22.2 (@gaantunes)

- Updated elasticsearch_exporter to v1.2.1 (@gaantunes)

- Add remote write to silent Windows Installer  (@mattdurham)

- Updated mongodb_exporter to v0.20.7 (@rfratto)

- Updated OTel to v0.36 (@mapno)

- Updated statsd_exporter to v0.22.2 (@mattdurham)

- Update windows_exporter to v0.16.0 (@rfratto, @mattdurham)

- Add send latency to agent dashboard (@bboreham)

### Bugfixes

- Do not immediately cancel context when creating a new trace processor. This
  was preventing scrape_configs in traces from functioning. (@lheinlen)

- Sanitize autologged Loki labels by replacing invalid characters with
  underscores (@mapno)

- Traces: remove extra line feed/spaces/tabs when reading password_file content
  (@nicoche)

- Updated envsubst to v2.0.0-20210730161058-179042472c46. This version has a
  fix needed for escaping values outside of variable substitutions. (@rlankfo)

- Grafana Agent Operator should no longer delete resources matching the names
  of the resources it manages. (@rfratto)

- Grafana Agent Operator will now appropriately assign an
  `app.kubernetes.io/managed-by=grafana-agent-operator` to all created
  resources. (@rfratto)

### Other changes

- Configuration API now returns 404 instead of 400 when attempting to get or
  delete a config which does not exist. (@kgeckhart)

- The windows_exporter now disables the textfile collector by default.
  (@rfratto)

v0.19.0 (2021-09-29)
--------------------

> **BREAKING CHANGES**: This release has breaking changes. Please read entries
> carefully and consult the [upgrade guide][] for specific instructions.

### Breaking Changes

- Reduced verbosity of tracing autologging by not logging `STATUS_CODE_UNSET`
  status codes. (@mapno)

- Operator: rename `Prometheus*` CRDs to `Metrics*` and `Prometheus*` fields to
  `Metrics*`. (@rfratto)

- Operator: CRDs are no longer referenced using a hyphen in the name to be
  consistent with how Kubernetes refers to resources. (@rfratto)

- `prom_instance` in the spanmetrics config is now named `metrics_instance`.
  (@rfratto)

### Deprecations

- The `loki` key at the root of the config file has been deprecated in favor of
  `logs`. `loki`-named fields in `automatic_logging` have been renamed
  accordinly: `loki_name` is now `logs_instance_name`, `loki_tag` is now
  `logs_instance_tag`, and `backend: loki` is now `backend: logs_instance`.
  (@rfratto)

- The `prometheus` key at the root of the config file has been deprecated in
  favor of `metrics`. Flag names starting with `prometheus.` have also been
  deprecated in favor of the same flags with the `metrics.` prefix. Metrics
  prefixed with `agent_prometheus_` are now prefixed with `agent_metrics_`.
  (@rfratto)

- The `tempo` key at the root of the config file has been deprecated in favor
  of `traces`. (@mattdurham)

### Features

- Added [GitHub exporter](https://github.com/infinityworks/github-exporter)
  integration. (@rgeyer)

- Add TLS config options for tempo `remote_write`s. (@mapno)

- Support autologging span attributes as log labels (@mapno)

- Put Tests requiring Network Access behind a -online flag (@flokli)

- Add logging support to the Grafana Agent Operator. (@rfratto)

- Add `operator-detach` command to agentctl to allow zero-downtime upgrades
  when removing an Operator CRD. (@rfratto)

- The Grafana Agent Operator will now default to deploying the matching release
  version of the Grafana Agent instead of v0.14.0. (@rfratto)

### Enhancements

- Update OTel dependency to v0.30.0 (@mapno)

- Allow reloading configuration using `SIGHUP` signal. (@tharun208)

- Add HOSTNAME environment variable to service file to allow for expanding the
  $HOSTNAME variable in agent config.  (@dfrankel33)

- Update jsonnet-libs to 1.21 for Kubernetes 1.21+ compatability. (@MurzNN)

- Make method used to add k/v to spans in prom_sd processor configurable.
  (@mapno)

### Bugfixes

- Regex capture groups like `${1}` will now be kept intact when using
  `-config.expand-env`. (@rfratto)

- The directory of the logs positions file will now properly be created on
  startup for all instances. (@rfratto)

- The Linux system packages will now configure the grafana-agent user to be a
  member of the adm and systemd-journal groups. This will allow logs to read
  from journald and /var/log by default. (@rfratto)

- Fix collecting filesystem metrics on Mac OS (darwin) in the `node_exporter`
  integration default config. (@eamonryan)

- Remove v0.0.0 flags during build with no explicit release tag (@mattdurham)

- Fix issue with global scrape_interval changes not reloading integrations
  (@kgeckhart)

- Grafana Agent Operator will now detect changes to referenced ConfigMaps and
  Secrets and reload the Agent properly. (@rfratto)

- Grafana Agent Operator's object label selectors will now use Kubernetes
  defaults when undefined (i.e., default to nothing). (@rfratto)

- Fix yaml marshalling tag for cert_file in kafka exporter agent config.
  (@rgeyer)

- Fix warn-level logging of dropped targets. (@james-callahan)

- Standardize scrape_interval to 1m in examples. (@mattdurham)

v0.18.4 (2021-09-14)
--------------------

### Enhancements

- Add `agent_prometheus_configs_changed_total` metric to track instance config
  events. (@rfratto)

### Bugfixes

- Fix info logging on windows. (@mattdurham)

- Scraping service: Ensure that a reshard is scheduled every reshard
  interval. (@rfratto)

v0.18.3 (2021-09-08)
--------------------

### Bugfixes

- Register missing metric for configstore consul request duration. (@rfratto)

- Logs should contain a caller field with file and line numbers again
  (@kgeckhart)

- In scraping service mode, the polling configuration refresh should honor
  timeout. (@mattdurham)

- In scraping service mode, the lifecycle reshard should happen using a
  goroutine. (@mattdurham)

- In scraping service mode, scraping service can deadlock when reloading during
  join. (@mattdurham)

- Scraping service: prevent more than one refresh from being queued at a time.
  (@rfratto)

v0.18.2 (2021-08-12)
--------------------

### Bugfixes

- Honor the prefix and remove prefix from consul list results (@mattdurham)

v0.18.1 (2021-08-09)
--------------------

### Bugfixes

- Reduce number of consul calls when ran in scrape service mode (@mattdurham)

v0.18.0 (2021-07-29)
--------------------

### Features

- Added [GitHub exporter](https://github.com/infinityworks/github-exporter)
  integration. (@rgeyer)

- Add support for OTLP HTTP trace exporting. (@mapno)

### Enhancements

- Switch to drone for releases. (@mattdurham)

- Update postgres_exporter to a [branch of](https://github.com/grafana/postgres_exporter/tree/exporter-package-v0.10.0) v0.10.0

### Bugfixes

- Enabled flag for integrations is not being honored. (@mattdurham)

v0.17.0 (2021-07-15)
--------------------

### Features

- Added [Kafka Lag exporter](https://github.com/davidmparrott/kafka_exporter)
  integration. (@gaantunes)

### Bugfixes

- Fix race condition that may occur and result in a panic when initializing
  scraping service cluster. (@rfratto)

v0.16.1 (2021-06-22)
--------------------

### Bugfixes

- Fix issue where replaying a WAL caused incorrect metrics to be sent over
  remote write. (@rfratto)

v0.16.0 (2021-06-17)
--------------------

### Features

- (beta) A Grafana Agent Operator is now available. (@rfratto)

### Enhancements

- Error messages when installing the Grafana Agent for Grafana Cloud will now
  be shown. (@rfratto)

### Bugfixes

- Fix a leak in the shared string interner introduced in v0.14.0. This fix was
  made to a [dependency](https://github.com/grafana/prometheus/pull/21).
  (@rfratto)

- Fix issue where a target will fail to be scraped for the process lifetime if
  that target had gone down for long enough that its series were removed from
  the in-memory cache (2 GC cycles). (@rfratto)

v0.15.0 (2021-06-03)
--------------------

> **BREAKING CHANGES**: This release has breaking changes. Please read entries
> carefully and consult the [upgrade guide][] for specific instructions.

### Breaking Changes

- The configuration of Tempo Autologging has changed. (@mapno)

### Features

- Add support for exemplars. (@mapno)

### Enhancements

- Add the option to log to stdout instead of a Loki instance. (@joe-elliott)

- Update Cortex dependency to v1.8.0.

- Running the Agent as a DaemonSet with host_filter and role: pod should no
  longer cause unnecessary load against the Kubernetes SD API. (@rfratto)

- Update Prometheus to v2.27.0. (@mapno)

- Update Loki dependency to d88f3996eaa2. This is a non-release build, and was
  needed to support exemplars. (@mapno)

- Update Cortex dependency to d382e1d80eaf. This is a non-release build, and
  was needed to support exemplars. (@mapno)

### Bugfixes

- Host filter relabeling rules should now work. (@rfratto)

- Fixed issue where span metrics where being reported with wrong time unit.
  (@mapno)

### Other changes

- Intentionally order tracing processors. (@joe-elliott)

v0.14.0 (2021-05-24)
--------------------

> **BREAKING CHANGES**: This release has breaking changes. Please read entries
> carefully and consult the [upgrade guide][] for specific instructions.
>
> **STABILITY NOTICE**: As of this release, functionality that is not
> recommended for production use and is expected to change will be tagged
> interchangably as "experimental" or "beta."

### Security fixes

- The Scraping service API will now reject configs that read credentials from
  disk by default. This prevents malicious users from reading arbitrary files
  and sending their contents over the network. The old behavior can be
  re-enabled by setting `dangerous_allow_reading_files: true` in the scraping
  service config. (@rfratto)

### Breaking changes

- Configuration for SigV4 has changed. (@rfratto)

### Deprecations

- `push_config` is now supplanted by `remote_block` and `batch`. `push_config`
  will be removed in a future version (@mapno)

### Features

- (beta) New integration: windows_exporter (@mattdurham)

- (beta) Grafana Agent Windows Installer is now included as a release artifact.
  (@mattdurham)

- Official M1 Mac release builds will now be generated! Look for
  `agent-darwin-arm64` and `agentctl-darwin-arm64` in the release assets.
  (@rfratto)

- Add support for running as a Windows service (@mattdurham)

- (beta) Add /-/reload support. It is not recommended to invoke `/-/reload`
  against the main HTTP server. Instead, two new command-line flags have been
  added: `--reload-addr` and `--reload-port`. These will launch a
  `/-/reload`-only HTTP server that can be used to safely reload the Agent's
  state.  (@rfratto)

- Add a /-/config endpoint. This endpoint will return the current configuration
  file with defaults applied that the Agent has loaded from disk. (@rfratto)

- (beta) Support generating metrics and exposing them via a Prometheus exporter
  from span data. (@yeya24)

- Tail-based sampling for tracing pipelines (@mapno)

- Added Automatic Logging feature for Tempo (@joe-elliott)

- Disallow reading files from within scraping service configs by default.
  (@rfratto)

- Add remote write for span metrics (@mapno)

### Enhancements

- Support compression for trace export. (@mdisibio)

- Add global remote_write configuration that is shared between all instances
  and integrations. (@mattdurham)

- Go 1.16 is now used for all builds of the Agent. (@rfratto)

- Update Prometheus dependency to v2.26.0. (@rfratto)

- Upgrade `go.opentelemetry.io/collector` to v0.21.0 (@mapno)

- Add kafka trace receiver (@mapno)

- Support mirroring a trace pipeline to multiple backends (@mapno)

- Add `headers` field in `remote_write` config for Tempo. `headers` specifies
  HTTP headers to forward to the remote endpoint. (@alexbiehl)

- Add silent uninstall to Windows Uninstaller. (@mattdurham)

### Bugfixes

- Native Darwin arm64 builds will no longer crash when writing metrics to the
  WAL. (@rfratto)

- Remote write endpoints that never function across the lifetime of the Agent
  will no longer prevent the WAL from being truncated. (@rfratto)

- Bring back FreeBSD support. (@rfratto)

- agentctl will no longer leak WAL resources when retrieving WAL stats.
  (@rfratto)

- Ensure defaults are applied to undefined sections in config file. This fixes
  a problem where integrations didn't work if `prometheus:` wasn't configured.
  (@rfratto)

- Fixed issue where automatic logging double logged "svc". (@joe-elliott)

### Other changes

- The Grafana Cloud Agent has been renamed to the Grafana Agent. (@rfratto)

- Instance configs uploaded to the Config Store API will no longer be stored
  along with the global Prometheus defaults. This is done to allow globals to
  be updated and re-apply the new global defaults to the configs from the
  Config Store. (@rfratto)

- The User-Agent header sent for logs will now be `GrafanaAgent/<version>`
  (@rfratto)

- Add `tempo_spanmetrics` namespace in spanmetrics (@mapno)

v0.13.1 (2021-04-09)
--------------------

### Bugfixes

- Validate that incoming scraped metrics do not have an empty label set or a
  label set with duplicate labels, mirroring the behavior of Prometheus.
  (@rfratto)

v0.13.0 (2021-02-25)
--------------------

> The primary branch name has changed from `master` to `main`. You may have to
> update your local checkouts of the repository to point at the new branch name.

### Features

- postgres_exporter: Support query_path and disable_default_metrics. (@rfratto)

### Enhancements

- Support other architectures in installation script. (@rfratto)

- Allow specifying custom wal_truncate_frequency per integration. (@rfratto)

- The SigV4 region can now be inferred using the shared config (at
  `$HOME/.aws/config`) or environment variables (via `AWS_CONFIG`). (@rfratto)

- Update Prometheus dependency to v2.25.0. (@rfratto)

### Bugfixes

- Not providing an `-addr` flag for `agentctl config-sync` will no longer
  report an error and will instead use the pre-existing default value.
  (@rfratto)

- Fixed a bug from v0.12.0 where the Loki installation script failed because
  positions_directory was not set. (@rfratto)

- Reduce the likelihood of dataloss during a remote_write-side outage by
  increasing the default wal_truncation_frequency to 60m and preventing the WAL
  from being truncated if the last truncation timestamp hasn't changed. This
  change increases the size of the WAL on average, and users may configure a
  lower wal_truncation_frequency to deliberately choose a smaller WAL over
  write guarantees. (@rfratto)

- Add the ability to read and serve HTTPS integration metrics when given a set
  certificates (@mattdurham)

v0.12.0 (2021-02-05)
--------------------

> **BREAKING CHANGES**: This release has breaking changes. Please read entries
> carefully and consult the [upgrade guide][] for specific instructions.

### Breaking Changes

- The configuration format for the `loki` block has changed. (@rfratto)

- The configuration format for the `tempo` block has changed. (@rfratto)

### Features

- Support for multiple Loki Promtail instances has been added. (@rfratto)

- Support for multiple Tempo instances has been added. (@rfratto)

- Added [ElasticSearch exporter](https://github.com/justwatchcom/elasticsearch_exporter)
  integration. (@colega)

### Enhancements

- `.deb` and `.rpm` packages are now generated for all supported architectures.
  The architecture of the AMD64 package in the filename has been renamed to
  `amd64` to stay synchronized with the architecture name presented from other
  release assets. (@rfratto)

- The `/agent/api/v1/targets` API will now include discovered labels on the
  target pre-relabeling in a `discovered_labels` field. (@rfratto)

- Update Loki to 59a34f9867ce. This is a non-release build, and was needed to
  support multiple Loki instances. (@rfratto)

- Scraping service: Unhealthy Agents in the ring will no longer cause job
  distribution to fail. (@rfratto)

- Scraping service: Cortex ring metrics (prefixed with cortex_ring_) will now
  be registered for tracking the state of the hash ring. (@rfratto)

- Scraping service: instance config ownership is now determined by the hash of
  the instance config name instead of the entire config. This means that
  updating a config is guaranteed to always hash to the same Agent, reducing
  the number of metrics gaps. (@rfratto)

- Only keep a handful of K8s API server metrics by default to reduce default
  active series usage. (@hjet)

- Go 1.15.8 is now used for all distributions of the Agent. (@rfratto)

### Bugfixes

- `agentctl config-check` will now work correctly when the supplied config file
  contains integrations. (@hoenn)

v0.11.0 (2021-01-20)
--------------------

### Features

- ARMv6 builds of `agent` and `agentctl` will now be included in releases to
  expand Agent support to cover all models of Raspberry Pis. ARMv6 docker
  builds are also now available. (@rfratto)

- Added `config-check` subcommand for `agentctl` that can be used to validate
  Agent configuration files before attempting to load them in the `agent`
  itself. (@56quarters)

### Enhancements

- A sigv4 install script for Prometheus has been added. (@rfratto)

- NAMESPACE may be passed as an environment variable to the Kubernetes install
  scripts to specify an installation namespace. (@rfratto)

### Bugfixes

- The K8s API server scrape job will use the API server Service name when
  resolving IP addresses for Prometheus service discovery using the "Endpoints"
  role. (@hjet)

- The K8s manifests will no longer include the `default/kubernetes` job twice
  in both the DaemonSet and the Deployment. (@rfratto)

v0.10.0 (2021-01-13)
--------------------

### Features

- Prometheus `remote_write` now supports SigV4 authentication using the
  [AWS default credentials chain](https://docs.aws.amazon.com/sdk-for-java/v1/developer-guide/credentials.html).
  This enables the Agent to send metrics to Amazon Managed Prometheus without
  needing the [SigV4 Proxy](https://github.com/awslabs/aws-sigv4-proxy).
  (@rfratto)

### Enhancements

- Update `redis_exporter` to v1.15.0. (@rfratto)

- `memcached_exporter` has been updated to v0.8.0. (@rfratto)

- `process-exporter` has been updated to v0.7.5. (@rfratto)

- `wal_cleanup_age` and `wal_cleanup_period` have been added to the top-level
  Prometheus configuration section. These settings control how Write Ahead Logs
  (WALs) that are not associated with any instances are cleaned up. By default,
  WALs not associated with an instance that have not been written in the last
  12 hours are eligible to be cleaned up. This cleanup can be disabled by
  setting `wal_cleanup_period` to `0`. (@56quarters)

- Configuring logs to read from the systemd journal should now work on journals
  that use +ZSTD compression. (@rfratto)

### Bugfixes

- Integrations will now function if the HTTP listen address was set to a value
  other than the default. (@mattdurham)

- The default Loki installation will now be able to write its positions file.
  This was prevented by accidentally writing to a readonly volume mount.
  (@rfratto)

v0.9.1 (2021-01-04)
-------------------

### Enhancements

- agentctl will now be installed by the rpm and deb packages as
  `grafana-agentctl`. (@rfratto)

v0.9.0 (2020-12-10)
-------------------

### Features

- Add support to configure TLS config for the Tempo exporter to use
  insecure_skip_verify to disable TLS chain verification. (@bombsimon)

- Add `sample-stats` to `agentctl` to search the WAL and return a summary of
  samples of series matching the given label selector. (@simonswine)

- New integration:
  [postgres_exporter](https://github.com/wrouesnel/postgres_exporter)
  (@rfratto)

- New integration:
  [statsd_exporter](https://github.com/prometheus/statsd_exporter) (@rfratto)

- New integration:
  [consul_exporter](https://github.com/prometheus/consul_exporter) (@rfratto)

- Add optional environment variable substitution of configuration file.
  (@dcseifert)

### Enhancements

- `min_wal_time` and `max_wal_time` have been added to the instance config
  settings, guaranteeing that data in the WAL will exist for at least
  `min_wal_time` and will not exist for longer than `max_wal_time`. This change
  will increase the size of the WAL slightly but will prevent certain scenarios
  where data is deleted before it is sent. To revert back to the old behavior,
  set `min_wal_time` to `0s`. (@rfratto)

- Update `redis_exporter` to v1.13.1. (@rfratto)

- Bump OpenTelemetry-collector dependency to v0.16.0. (@bombsimon)

### Bugfixes

- Fix issue where the Tempo example manifest could not be applied because the
  port names were too long. (@rfratto)

- Fix issue where the Agent Kubernetes manifests may not load properly on AKS.
  (#279) (@rfratto)

### Other changes

- The User-Agent header sent for logs will now be `GrafanaCloudAgent/<version>`
  (@rfratto)

v0.8.0 (2020-11-06)
-------------------

### Features

- New integration: [dnsamsq_exporter](https://github.com/google/dnsamsq_exporter)
  (@rfratto).

- New integration: [memcached_exporter](https://github.com/prometheus/memcached_exporter)
  (@rfratto).

### Enhancements

- Add `<integration name>_build_info` metric to all integrations. The build
  info displayed will match the build information of the Agent and _not_ the
  embedded exporter. This metric is used by community dashboards, so adding it
  to the Agent increases compatibility with existing dashboards that depend on
  it existing. (@rfratto)

- Bump OpenTelemetry-collector dependency to 0.14.0 (@joe-elliott)

### Bugfixes

- Error messages when retrieving configs from the KV store will now be logged,
  rather than just logging a generic message saying that retrieving the config
  has failed. (@rfratto)

v0.7.2 (2020-10-29)
-------------------

### Enhancements

- Bump Prometheus dependency to 2.21. (@rfratto)

- Bump OpenTelemetry-collector dependency to 0.13.0 (@rfratto)

- Bump Promtail dependency to 2.0. (@rfratto)

- Enhance host_filtering mode to support targets from Docker Swarm and Consul.
  Also, add a `host_filter_relabel_configs` to that will apply relabeling rules
  for determining if a target should be dropped. Add a documentation section
  explaining all of this in detail. (@rfratto)

### Bugfixes

- Fix deb package prerm script so that it stops the agent on package removal.
  (@jdbaldry)

- Fix issue where the `push_config` for Tempo field was expected to be
  `remote_write`. `push_config` now works as expected. (@rfratto)

v0.7.1 (2020-10-23)
-------------------

### Bugfixes

- Fix issue where ARM binaries were not published with the GitHub release.

v0.7.0 (2020-10-23)
-------------------

### Features

- Added Tracing Support. (@joe-elliott)

- Add RPM and deb packaging. (@jdbaldry, @simon6372)

- arm64 and arm/v7 Docker containers and release builds are now available for
  `agent` and `agentctl`. (@rfratto)

- Add `wal-stats` and `target-stats` tooling to `agentctl` to discover WAL and
  cardinality issues. (@rfratto)

- [mysqld_exporter](https://github.com/prometheus/mysqld_exporter) is now
  embedded and available as an integration. (@rfratto)

- [redis_exporter](https://github.com/oliver006/redis_exporter) is now embedded
  and available as an integration. (@dafydd-t)

### Enhancements

- Resharding the cluster when using the scraping service mode now supports
  timeouts through `reshard_timeout`. The default value is `30s.` This timeout
  applies to cluster-wide reshards (performed when joining and leaving the
  cluster) and local reshards (done on the `reshard_interval`). (@rfratto)

### Bugfixes

- Fix issue where integrations crashed with instance_mode was set to `distinct`
  (@rfratto)

- Fix issue where the `agent` integration did not work on Windows (@rfratto).

- Support URL-encoded paths in the scraping service API. (@rfratto)

- The instance label written from replace_instance_label can now be overwritten
  with relabel_configs. This bugfix slightly modifies the behavior of what data
  is stored. The final instance label will now be stored in the WAL rather than
  computed by remote_write. This change should not negatively affect existing
  users. (@rfratto)

v0.6.1 (2020-04-11)
-------------------

### Bugfixes

- Fix issue where build information was empty when running the Agent with
  --version. (@rfratto)

- Fix issue where updating a config in the scraping service may fail to pick up
  new targets. (@rfratto)

- Fix deadlock that slowly prevents the Agent from scraping targets at a high
  scrape volume. (@rfratto)

v0.6.0 (2020-09-04)
-------------------

### Breaking Changes

- The Configs API will now disallow two instance configs having multiple
  `scrape_configs` with the same `job_name`. This was needed for the instance
  sharing mode, where combined instances may have duplicate `job_names` across
  their `scrape_configs`. This brings the scraping service more in line with
  Prometheus, where `job_names` must globally be unique. This change also
  disallows concurrent requests to the put/apply config API endpoint to prevent
  a race condition of two conflicting configs being applied at the same time.
  (@rfratto)

### Deprecations

- `use_hostname_label` is now supplanted by `replace_instance_label`.
  `use_hostname_label` will be removed in a future version. (@rfratto)

### Features

- The Grafana Agent can now collect logs and send to Loki. This is done by
  embedding Promtail, the official Loki log collection client. (@rfratto)

- Integrations can now be enabled without scraping. Set scrape_integrations to
  `false` at the `integrations` key or within the specific integration you
  don't want to scrape. This is useful when another Agent or Prometheus server
  will scrape the integration. (@rfratto)

- [process-exporter](https://github.com/ncabatoff/process-exporter) is now
  embedded as `process_exporter`. The hypen has been changed to an underscore
  in the config file to retain consistency with `node_exporter`. (@rfratto)

### Enhancements

- A new config option, `replace_instance_label`, is now available for use with
  integrations. When this is true, the instance label for all metrics coming
  from an integration will be replaced with the machine's hostname rather than
  127.0.0.1. (@rfratto)

- The embedded Prometheus version has been updated to 2.20.1. (@rfratto,
  @gotjosh)

- The User-Agent header written by the Agent when remote_writing will now be
  `GrafanaCloudAgent/<Version>` instead of `Prometheus/<Prometheus Version>`.
  (@rfratto)

- The subsystems of the Agent (`prometheus`, `loki`) are now made optional.
  Enabling integrations also implicitly enables the associated subsystem. For
  example, enabling the `agent` or `node_exporter` integration will force the
  `prometheus` subsystem to be enabled.  (@rfratto)

### Bugfixes

- The documentation for Tanka configs is now correct. (@amckinley)

- Minor corrections and spelling issues have been fixed in the Overview
  documentation. (@amckinley)

- The new default of `shared` instances mode broke the metric value for
  `agent_prometheus_active_configs`, which was tracking the number of combined
  configs (i.e., number of launched instances). This metric has been fixed and
  a new metric, `agent_prometheus_active_instances`, has been added to track
  the numbger of launched instances. If instance sharing is not enabled, both
  metrics will share the same value. (@rfratto)

- `remote_write` names in a group will no longer be copied from the
  remote_write names of the first instance in the group. Rather, all
  remote_write names will be generated based on the first 6 characters of the
  group hash and the first six characters of the remote_write hash. (@rfratto)

- Fix a panic that may occur during shutdown if the WAL is closed in the middle
  of the WAL being truncated. (@rfratto)

v0.5.0 (2020-08-12)
-------------------

### Features

- A [scrape targets API](https://github.com/grafana/agent/blob/main/docs/api.md#list-current-scrape-targets)
  has been added to show every target the Agent is currently scraping, when it
  was last scraped, how long it took to scrape, and errors from the last
  scrape, if any. (@rfratto)

- "Shared Instance Mode" is the new default mode for spawning Prometheus
  instances, and will improve CPU and memory usage for users of integrations
  and the scraping service. (@rfratto)

### Enhancements

- Memory stability and utilization of the WAL has been improved, and the
  reported number of active series in the WAL will stop double-counting
  recently churned series. (@rfratto)

- Changing scrape_configs and remote_write configs for an instance will now be
  dynamically applied without restarting the instance. This will result in less
  missing metrics for users of the scraping service that change a config.
  (@rfratto)

- The Tanka configuration now uses k8s-alpha. (@duologic)

### Bugfixes

- The Tanka configuration will now also deploy a single-replica deployment
  specifically for scraping the Kubernetes API. This deployment acts together
  with the Daemonset to scrape the full cluster and the control plane.
  (@gotjosh)

- The node_exporter filesystem collector will now work on Linux systems without
  needing to manually set the blocklist and allowlist of filesystems.
  (@rfratto)

v0.4.0 (2020-06-18)
-------------------

### Features

- Support for integrations has been added. Integrations can be any embedded
  tool, but are currently used for embedding exporters and generating scrape
  configs. (@rfratto)

- node_exporter has been added as an integration. This is the full version of
  node_exporter with the same configuration options. (@rfratto)

- An Agent integration that makes the Agent automatically scrape itself has
  been added. (@rfratto)

### Enhancements

- The WAL can now be truncated if running the Agent without any remote_write
  endpoints. (@rfratto)

### Bugfixes

- Prevent the Agent from crashing when a global Prometheus config stanza is not
  provided. (@robx)

- Enable agent host_filter in the Tanka configs, which was disabled by default
  by mistake. (@rfratto)

v0.3.2 (2020-05-29)
-------------------

### Features

- Tanka configs that deploy the scraping service mode are now available
  (@rfratto)

- A k3d example has been added as a counterpart to the docker-compose example.
  (@rfratto)

### Enhancements

- Labels provided by the default deployment of the Agent (Kubernetes and Tanka)
  have been changed to align with the latest changes to grafana/jsonnet-libs.
  The old `instance` label is now called `pod`, and the new `instance` label is
  unique. A `container` label has also been added. The Agent mixin has been
  subsequently updated to also incorporate these label changes. (@rfratto)

- The `remote_write` and `scrape_config` sections now share the same
  validations as Prometheus (@rfratto)

- Setting `wal_truncation_frequency` to less than the scrape interval is now
  disallowed (@rfratto)

### Bugfixes

- A deadlock in scraping service mode when updating a config that shards to the
  same node has been fixed (@rfratto)

- `remote_write` config stanzas will no longer ignore `password_file`
  (@rfratto)

- `scrape_config` client secrets (e.g., basic auth, bearer token,
  `password_file`) will now be properly retained in scraping service mode
  (@rfratto)

- Labels for CPU, RX, and TX graphs in the Agent Operational dashboard now
  correctly show the pod name of the Agent instead of the exporter name.
  (@rfratto)

v0.3.1 (2020-05-20)
-------------------

### Features

- The Agent has upgraded its vendored Prometheus to v2.18.1 (@gotjosh,
  @rfratto)

### Bugfixes

- A typo in the Tanka configs and Kubernetes manifests that prevents the Agent
  launching with v0.3.0 has been fixed (@captncraig)

- Fixed a bug where Tanka mixins could not be used due to an issue with the
  folder placement enhancement (@rfratto)

### Enhancements

- `agentctl` and the config API will now validate that the YAML they receive
  are valid instance configs. (@rfratto)

v0.3.0 (2020-05-13)
-------------------

### Features

- A third operational mode called "scraping service mode" has been added. A KV
  store is used to store instance configs which are distributed amongst a
  clustered set of Agent processes, dividing the total scrape load across each
  agent. An API is exposed on the Agents to list, create, update, and delete
  instance configurations from the KV store. (@rfratto)

- An "agentctl" binary has been released to interact with the new instance
  config management API created by the "scraping service mode." (@rfratto,
  @hoenn)

- The Agent now includes readiness and healthiness endpoints. (@rfratto)

### Enhancements

- The YAML files are now parsed strictly and an invalid YAML will generate an
  error at runtime. (@hoenn)

- The default build mode for the Docker containers is now release, not debug.
  (@rfratto)

- The Grafana Agent Tanka Mixins now are placed in an "Agent" folder within
  Grafana. (@cyriltovena)

v0.2.0 (2020-04-09)
-------------------

### Features

- The Prometheus remote write protocol will now send scraped metadata (metric
  name, help, type and unit). This results in almost negligent bytes sent
  increase as metadata is only sent every minute. It is on by default.
  (@gotjosh)

  These metrics are available to monitor metadata being sent:
  - `prometheus_remote_storage_succeeded_metadata_total`
  - `prometheus_remote_storage_failed_metadata_total`
  - `prometheus_remote_storage_retried_metadata_total`
  - `prometheus_remote_storage_sent_batch_duration_seconds` and
    `prometheus_remote_storage_sent_bytes_total` have a new label “type” with
    the values of `metadata` or `samples`.

### Enhancements

- The Agent has upgraded its vendored Prometheus to v2.17.1 (@rfratto)

### Bugfixes

- Invalid configs passed to the agent will now stop the process after they are
  logged as invalid; previously the Agent process would continue. (@rfratto)

- Enabling host_filter will now allow metrics from node role Kubernetes service
  discovery to be scraped properly (e.g., cAdvisor, Kubelet). (@rfratto)

v0.1.1 (2020-03-16)
-------------------

### Other changes

- Nits in documentation (@sh0rez)

- Fix various dashboard mixin problems from v0.1.0 (@rfratto)

- Pass through release tag to `docker build` (@rfratto)

v0.1.0 (2020-03-16)
-------------------

> First release!

### Features

- Support for scraping Prometheus metrics and sharding the agent through the
  presence of a `host_filter` flag within the Agent configuration file.

[upgrade guide]: https://grafana.com/docs/agent/latest/upgrade-guide/
[contributors guide]: ./docs/developer/contributing.md#updating-the-changelog<|MERGE_RESOLUTION|>--- conflicted
+++ resolved
@@ -85,11 +85,11 @@
 
 - Use Go 1.22 for builds. (@rfratto)
 
-<<<<<<< HEAD
 - Remove unused `path_prefix` argument in `pyroscope.scrape` component. (@hainenber)
-=======
+
 - Updated docs for MSSQL Integration to show additional authentication capabilities. (@StefanKurek)
->>>>>>> 86e63781
+
+- Remove unused `path_prefix` argument in `pyroscope.scrape` component. (@hainenber)
 
 v0.39.2 (2024-1-31)
 --------------------
