--- conflicted
+++ resolved
@@ -47,11 +47,8 @@
   - `prometheus.exporter.squid` collects metrics from a squid server. (@armstrmi)
   - `prometheus.exporter.elasticsearch` collects metrics from Elasticsearch. (@marctc)
   - `prometheus.exporter.cloudwatch` - scrape AWS CloudWatch metrics (@thepalbi)
-<<<<<<< HEAD
+  - `prometheus.exporter.mongodb` collects metrics from MongoDB. (@marctc)
   - `module.http` runs a Grafana Agent Flow module loaded from a remote HTTP endpoint. (@spartan0x117)
-=======
-  - `prometheus.exporter.mongodb` collects metrics from MongoDB. (@marctc)
->>>>>>> ed1863f7
 
 - Added json_path function to river stdlib. (@jkroepke)
 
