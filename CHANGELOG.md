--- conflicted
+++ resolved
@@ -53,15 +53,11 @@
 - Fix bug where some capsule values (such as Prometheus receivers) could not
   properly be used as an argument to a module. (@rfratto)
 
-<<<<<<< HEAD
 - Return an error message rather than go panic when putting a logging config
   block inside a module. (@erikbaranowski)
 
-### Other changes
-=======
 - Fix version information not displaying correctly when passing the `--version`
   flag or in the `agent_build_info` metric. (@rfratto)
->>>>>>> fff8fb24
 
 - Fix issue in `loki.source.heroku` and `loki.source.gcplog` where updating the
   component would cause Grafana Agent Flow's Prometheus metrics endpoint to
