# Changelog

> _Contributors should read our [contributors guide][] for instructions on how
> to update the changelog._

This document contains a historical list of changes between releases. Only
changes that impact end-user behavior are listed; changes to documentation or
internal API changes are not present.

Main (unreleased)
-----------------

### Features

- The Pyroscope scrape component computes and sends delta profiles automatically when required to reduce bandwidth usage. (@cyriltovena)
 - Support `stage.geoip` in `loki.process`. (@akselleirv)

- Integrations: Introduce the `squid` integration. (@armstrmi)

### Enhancements

- Attributes and blocks set to their default values will no longer be shown in the Flow UI. (@rfratto)

- Integrations: Extend `statsd` integration to configure relay endpoint. (@arminaaki)

<<<<<<< HEAD
- Update `node_exporter` dependency to v1.6.0. (@spartan0x117)
=======
- Tanka config: retain cAdvisor metrics for system processes (Kubelet, Containerd, etc.) (@bboreham)
>>>>>>> 542525ba

### Bugfixes

- Add signing region to remote.s3 component for use with custom endpoints so that Authorization Headers work correctly when
  proxying requests. (@mattdurham)

- Fix oauth default scope in `loki.source.azure_event_hubs`. (@akselleirv)

v0.34.1 (2023-06-12)
--------------------

### Bugfixes

- Fixed application of sub-collector defaults using the `windows_exporter` integration or `prometheus.exporter.windows`. (@mattdurham)

- Fix issue where `remote.http` did not fail early if the initial request
  failed. This caused failed requests to initially export empty values, which
  could lead to propagating issues downstream to other components which expect
  the export to be non-empty. (@rfratto)

- Allow `bearerTokenFile` field to be used in ServiceMonitors. (@captncraig)

- Fix issue where metrics and traces were not recorded from components within modules. (@mattdurham)

### Other changes

- Add logging to failed requests in `remote.http`. (@rfratto)

v0.34.0 (2023-06-08)
--------------------

### Breaking changes

- The experimental dynamic configuration feature has been removed in favor of Flow mode. (@mattdurham)

- The `oracledb` integration configuration has removed a redundant field `metrics_scrape_interval`. Use the `scrape_interval` parameter of the integration if a custom scrape interval is required. (@schmikei)

- Upgrade the embedded windows_exporter to commit 79781c6. (@jkroepke)

- Prometheus exporters in Flow mode now set the `instance` label to a value similar to the one they used to have in Static mode (<hostname> by default, customized by some integrations). (@jcreixell)

- `phlare.scrape` and `phlare.write` have been renamed to `pyroscope.scrape` and `pyroscope.scrape`. (@korniltsev)

### Features

- New Grafana Agent Flow components:
  - `loki.source.api` - receive Loki log entries over HTTP (e.g. from other agents). (@thampiotr)
  - `prometheus.operator.servicemonitors` discovers ServiceMonitor resources in your Kubernetes cluster and scrape
    the targets they reference. (@captncraig, @marctc, @jcreixell)
  - `prometheus.receive_http` - receive Prometheus metrics over HTTP (e.g. from other agents). (@thampiotr)
  - `remote.vault` retrieves a secret from Vault. (@rfratto)
  - `prometheus.exporter.snowflake` collects metrics from a snowflake database (@jonathanWamsley)
  - `prometheus.exporter.mssql` collects metrics from Microsoft SQL Server (@jonathanwamsley)
  - `prometheus.exporter.oracledb` collects metrics from oracledb (@jonathanwamsley)
  - `prometheus.exporter.dnsmasq` collects metrics from a dnsmasq server. (@spartan0x117)
  - `loki.source.awsfirehose` - receive Loki log entries from AWS Firehose via HTTP (@thepalbi)

- Added new functions to the River standard library:
  - `coalesce` returns the first non-zero value from a list of arguments. (@jkroepke)
  - `nonsensitive` converts a River secret back into a string. (@rfratto)

### Enhancements

- Support to attach node metadata to pods and endpoints targets in
  `discovery.kubernetes`. (@laurovenancio)

- Support ability to add optional custom headers to `loki.write` endpoint block (@aos)

- Support in-memory HTTP traffic for Flow components. `prometheus.exporter`
  components will now export a target containing an internal HTTP address.
  `prometheus.scrape`, when given that internal HTTP address, will connect to
  the server in-memory, bypassing the network stack. Use the new
  `--server.http.memory-addr` flag to customize which address is used for
  in-memory traffic. (@rfratto)
- Disable node_exporter on Windows systems (@jkroepke)
- Operator support for OAuth 2.0 Client in LogsClientSpec (@DavidSpek)

- Support `clustering` block in `phlare.scrape` components to distribute
  targets amongst clustered agents. (@rfratto)

- Delete stale series after a single WAL truncate instead of two. (@rfratto)

- Update OracleDB Exporter dependency to 0.5.0 (@schmikei)

- Embed Google Fonts on Flow UI (@jkroepke)

- Enable Content-Security-Policies on Flow UI (@jkroepke)

- Update azure-metrics-exporter to v0.0.0-20230502203721-b2bfd97b5313 (@kgeckhart)

- Update azidentity dependency to v1.3.0. (@akselleirv)

- Add custom labels to journal entries in `loki.source.journal` (@sbhrule15)

- `prometheus.operator.podmonitors` and `prometheus.operator.servicemonitors` can now access cluster secrets for authentication to targets. (@captncraig)

### Bugfixes

- Fix `loki.source.(gcplog|heroku)` `http` and `grpc` blocks were overriding defaults with zero-values
  on non-present fields. (@thepalbi)

- Fix an issue where defining `logging` or `tracing` blocks inside of a module
  would generate a panic instead of returning an error. (@erikbaranowski)

- Fix an issue where not specifying either `http` nor `grpc` blocks could result
  in a panic for `loki.source.heroku` and `loki.source.gcplog` components. (@thampiotr)

- Fix an issue where build artifacts for IBM S390x were being built with the
  GOARCH value for the PPC64 instead. (tpaschalis)

- Fix an issue where the Grafana Agent Flow RPM used the wrong path for the
  environment file, preventing the service from loading. (@rfratto)

- Fix an issue where the cluster advertise address was overwriting the join
  addresses. (@laurovenancio)

- Fix targets deduplication when clustering mode is enabled. (@laurovenancio)

- Fix issue in operator where any version update will restart all agent pods simultaneously. (@captncraig)

- Fix an issue where `loki.source.journald` did not create the positions
  directory with the appropriate permissions. (@tpaschalis)

- Fix an issue where fanning out log entries to multiple `loki.process`
  components lead to a race condition. (@tpaschalis)

- Fix panic in `prometheus.operator.servicemonitors` from relabel rules without certain defaults. (@captncraig)

- Fix issue in modules export cache throwing uncomparable errors. (@mattdurham)

- Fix issue where the UI could not navigate to components loaded by modules. (@rfratto)

- Fix issue where using exporters inside modules failed due to not passing the in-memory address dialer. (@mattdurham)

- Add signing region to remote.s3 component for use with custom endpoints so that Authorization Headers work correctly when
  proxying requests. (@mattdurham)

- Fix missing `instance` key for `prometheus.exporter.dnsmasq` component. (@spartan0x117)

### Other changes

- Add metrics when clustering mode is enabled. (@rfratto)
- Document debug metric `loki_process_dropped_lines_by_label_total` in loki.process. (@akselleirv)

- Add `agent_wal_out_of_order_samples_total` metric to track samples received
  out of order. (@rfratto)

- Add CLI flag `--server.http.enable-pprof` to grafana-agent-flow to conditionally enable `/debug/pprof` endpoints (@jkroepke)

- Use Go 1.20.4 for builds. (@tpaschalis)

- Integrate the new ExceptionContext which was recently added to the Faro Web-SDK in the
  app_agent_receiver Payload. (@codecapitano)

- Flow clustering: clusters will now use 512 tokens per node for distributing
  work, leading to better distribution. However, rolling out this change will
  cause some incorrerct or missing assignments until all nodes are updated. (@rfratto)

- Change the Docker base image for Linux containers to `ubuntu:lunar`.
  (@rfratto)

v0.33.2 (2023-05-11)
--------------------

### Bugfixes

- Fix issue where component evaluation time was overridden by a "default
  health" message. (@rfratto)

- Honor timeout when trying to establish a connection to another agent in Flow
  clustering mode. (@rfratto)

- Fix an issue with the grafana/agent windows docker image entrypoint
  not targeting the right location for the config. (@erikbaranowski)

- Fix issue where the `node_exporter` integration and
  `prometheus.exporter.unix` `diskstat_device_include` component could not set
  the allowlist field for the diskstat collector. (@tpaschalis)

- Fix an issue in `loki.source.heroku` where updating the `labels` or `use_incoming_timestamp`
  would not take effect. (@thampiotr)

- Flow: Fix an issue within S3 Module where the S3 path was not parsed correctly when the
  path consists of a parent directory. (@jastisriradheshyam)

- Flow: Fix an issue on Windows where `prometheus.remote_write` failed to read
  WAL checkpoints. This issue led to memory leaks once the initial checkpoint
  was created, and prevented a fresh process from being able to deliver metrics
  at all. (@rfratto)

- Fix an issue where the `loki.source.kubernetes` component could lead to
  the Agent crashing due to a race condition. (@tpaschalis)

### Other changes

- The `phlare.scrape` Flow component `fetch profile failed` log has been set to
  `debug` instead of `error`. (@erikbaranowski)

v0.33.1 (2023-05-01)
--------------------

### Bugfixes

- Fix spelling of the `frequency` argument on the `local.file` component.
  (@tpaschalis)

- Fix bug where some capsule values (such as Prometheus receivers) could not
  properly be used as an argument to a module. (@rfratto)

- Fix version information not displaying correctly when passing the `--version`
  flag or in the `agent_build_info` metric. (@rfratto)

- Fix issue in `loki.source.heroku` and `loki.source.gcplog` where updating the
  component would cause Grafana Agent Flow's Prometheus metrics endpoint to
  return an error until the process is restarted. (@rfratto)

- Fix issue in `loki.source.file` where updating the component caused
  goroutines to leak. (@rfratto)

### Other changes

- Support Bundles report the status of discovered log targets. (@tpaschalis)

v0.33.0 (2023-04-25)
--------------------

### Breaking changes

- Support for 32-bit ARM builds is removed for the foreseeable future due to Go
  compiler issues. We will consider bringing back 32-bit ARM support once our Go
  compiler issues are resolved and 32-bit ARM builds are stable. (@rfratto)

- Agent Management: `agent_management.api_url` config field has been replaced by
`agent_management.host`. The API path and version is now defined by the Agent. (@jcreixell)

- Agent Management: `agent_management.protocol` config field now allows defining "http" and "https" explicitly. Previously, "http" was previously used for both, with the actual protocol used inferred from the api url, which led to confusion. When upgrading, make sure to set to "https" when replacing `api_url` with `host`. (@jcreixell)

- Agent Management: `agent_management.remote_config_cache_location` config field has been replaced by
`agent_management.remote_configuration.cache_location`. (@jcreixell)

- Remove deprecated symbolic links to to `/bin/agent*` in Docker containers,
  as planned in v0.31. (@tpaschalis)

### Deprecations

- [Dynamic Configuration](https://grafana.com/docs/agent/latest/cookbook/dynamic-configuration/) will be removed in v0.34. Grafana Agent Flow supersedes this functionality. (@mattdurham)

### Features

- New Grafana Agent Flow components:

  - `discovery.dns` DNS service discovery. (@captncraig)
  - `discovery.ec2` service discovery for aws ec2. (@captncraig)
  - `discovery.lightsail` service discovery for aws lightsail. (@captncraig)
  - `discovery.gce` discovers resources on Google Compute Engine (GCE). (@marctc)
  - `discovery.digitalocean` provides service discovery for DigitalOcean. (@spartan0x117)
  - `discovery.consul` service discovery for Consul. (@jcreixell)
  - `discovery.azure` provides service discovery for Azure. (@spartan0x117)
  - `module.file` runs a Grafana Agent Flow module loaded from a file on disk.
    (@erikbaranowski)
  - `module.git` runs a Grafana Agent Flow module loaded from a file within a
    Git repository. (@rfratto)
  - `module.string` runs a Grafana Agent Flow module passed to the component by
    an expression containing a string. (@erikbaranowski, @rfratto)
  - `otelcol.auth.oauth2` performs OAuth 2.0 authentication for HTTP and gRPC
    based OpenTelemetry exporters. (@ptodev)
  - `otelcol.extension.jaeger_remote_sampling` provides an endpoint from which to
    pull Jaeger remote sampling documents. (@joe-elliott)
  - `otelcol.exporter.logging` accepts OpenTelemetry data from other `otelcol` components and writes it to the console. (@erikbaranowski)
  - `otelcol.auth.sigv4` performs AWS Signature Version 4 (SigV4) authentication
    for making requests to AWS services via `otelcol` components that support
    authentication extensions. (@ptodev)
  - `prometheus.exporter.blackbox` collects metrics from Blackbox exporter. (@marctc)
  - `prometheus.exporter.mysql` collects metrics from a MySQL database. (@spartan0x117)
  - `prometheus.exporter.postgres` collects metrics from a PostgreSQL database. (@spartan0x117)
  - `prometheus.exporter.statsd` collects metrics from a Statsd instance. (@gaantunes)
  - `prometheus.exporter.snmp` collects metrics from SNMP exporter. (@marctc)
  - `prometheus.operator.podmonitors` discovers PodMonitor resources in your Kubernetes cluster and scrape
    the targets they reference. (@captncraig, @marctc, @jcreixell)
  - `prometheus.exporter.windows` collects metrics from a Windows instance. (@jkroepke)
  - `prometheus.exporter.memcached` collects metrics from a Memcached server. (@spartan0x117)
  - `loki.source.azure_event_hubs` reads messages from Azure Event Hub using Kafka and forwards them to other   `loki` components. (@akselleirv)

- Add support for Flow-specific system packages:

  - Flow-specific DEB packages. (@rfratto, @robigan)
  - Flow-specific RPM packages. (@rfratto, @robigan)
  - Flow-specific macOS Homebrew Formula. (@rfratto)
  - Flow-specific Windows installer. (@rfratto)

  The Flow-specific packages allow users to install and run Grafana Agent Flow
  alongside an existing installation of Grafana Agent.

- Agent Management: Add support for integration snippets. (@jcreixell)

- Flow: Introduce a gossip-over-HTTP/2 _clustered mode_. `prometheus.scrape`
  component instances can opt-in to distributing scrape load between cluster
  peers. (@tpaschalis)

### Enhancements

- Flow: Add retries with backoff logic to Phlare write component. (@cyriltovena)

- Operator: Allow setting runtimeClassName on operator-created pods. (@captncraig)

- Operator: Transparently compress agent configs to stay under size limitations. (@captncraig)

- Update Redis Exporter Dependency to v1.49.0. (@spartan0x117)

- Update Loki dependency to the k144 branch. (@andriikushch)

- Flow: Add OAUTHBEARER mechanism to `loki.source.kafka` using Azure as provider. (@akselleirv)

- Update Process Exporter dependency to v0.7.10. (@spartan0x117)

- Agent Management: Introduces backpressure mechanism for remote config fetching (obeys 429 request
  `Retry-After` header). (@spartan0x117)

- Flow: support client TLS settings (CA, client certificate, client key) being
  provided from other components for the following components:

  - `discovery.docker`
  - `discovery.kubernetes`
  - `loki.source.kafka`
  - `loki.source.kubernetes`
  - `loki.source.podlogs`
  - `loki.write`
  - `mimir.rules.kubernetes`
  - `otelcol.auth.oauth2`
  - `otelcol.exporter.jaeger`
  - `otelcol.exporter.otlp`
  - `otelcol.exporter.otlphttp`
  - `otelcol.extension.jaeger_remote_sampling`
  - `otelcol.receiver.jaeger`
  - `otelcol.receiver.kafka`
  - `phlare.scrape`
  - `phlare.write`
  - `prometheus.remote_write`
  - `prometheus.scrape`
  - `remote.http`

- Flow: support server TLS settings (client CA, server certificate, server key)
  being provided from other components for the following components:

  - `loki.source.syslog`
  - `otelcol.exporter.otlp`
  - `otelcol.extension.jaeger_remote_sampling`
  - `otelcol.receiver.jaeger`
  - `otelcol.receiver.opencensus`
  - `otelcol.receiver.zipkin`

- Flow: Define custom http method and headers in `remote.http` component (@jkroepke)

- Flow: Add config property to `prometheus.exporter.blackbox` to define the config inline (@jkroepke)

- Update Loki Dependency to k146 which includes configurable file watchers (@mattdurham)

### Bugfixes

- Flow: fix issue where Flow would return an error when trying to access a key
  of a map whose value was the zero value (`null`, `0`, `false`, `[]`, `{}`).
  Whether an error was returned depended on the internal type of the value.
  (@rfratto)

- Flow: fix issue where using the `jaeger_remote` sampler for the `tracing`
  block would fail to parse the response from the remote sampler server if it
  used strings for the strategy type. This caused sampling to fall back
  to the default rate. (@rfratto)

- Flow: fix issue where components with no arguments like `loki.echo` were not
  viewable in the UI. (@rfratto)

- Flow: fix deadlock in `loki.source.file` where terminating tailers would hang
  while flushing remaining logs, preventing `loki.source.file` from being able
  to update. (@rfratto)

- Flow: fix deadlock in `loki.process` where a component with no stages would
  hang forever on handling logs. (@rfratto)

- Fix issue where a DefaultConfig might be mutated during unmarshaling. (@jcreixell)

- Fix issues where CloudWatch Exporter cannot use FIPS Endpoints outside of USA regions (@aglees)

- Fix issue where scraping native Prometheus histograms would leak memory.
  (@rfratto)

- Flow: fix issue where `loki.source.docker` component could deadlock. (@tpaschalis)

- Flow: fix issue where `prometheus.remote_write` created unnecessary extra
  child directories to store the WAL in. (@rfratto)

- Fix internal metrics reported as invalid by promtool's linter. (@tpaschalis)

- Fix issues with cri stage which treats partial line coming from any stream as same. (@kavirajk @aglees)

- Operator: fix for running multiple operators with different `--agent-selector` flags. (@captncraig)

- Operator: respect FilterRunning on PodMonitor and ServiceMonitor resources to only scrape running pods. (@captncraig)

- Fixes a bug where the github exporter would get stuck in an infinite loop under certain conditions. (@jcreixell)

- Fix bug where `loki.source.docker` always failed to start. (@rfratto)

### Other changes

- Grafana Agent Docker containers and release binaries are now published for
  s390x. (@rfratto)

- Use Go 1.20.3 for builds. (@rfratto)

- Change the Docker base image for Linux containers to `ubuntu:kinetic`.
  (@rfratto)

- Update prometheus.remote_write defaults to match new prometheus
  remote-write defaults. (@erikbaranowski)

v0.32.1 (2023-03-06)
--------------------

### Bugfixes

- Flow: Fixes slow reloading of targets in `phlare.scrape` component. (@cyriltovena)

- Flow: add a maximum connection lifetime of one hour when tailing logs from
  `loki.source.kubernetes` and `loki.source.podlogs` to recover from an issue
  where the Kubernetes API server stops responding with logs without closing
  the TCP connection. (@rfratto)

- Flow: fix issue in `loki.source.kubernetes` where `__pod__uid__` meta label
  defaulted incorrectly to the container name, causing tailers to never
  restart. (@rfratto)

v0.32.0 (2023-02-28)
--------------------

### Breaking changes

- Support for the embedded Flow UI for 32-bit ARMv6 builds is temporarily
  removed. (@rfratto)

- Node Exporter configuration options changed to align with new upstream version (@Thor77):

  - `diskstats_ignored_devices` is now `diskstats_device_exclude` in agent configuration.
  - `ignored_devices` is now `device_exclude` in flow configuration.

- Some blocks in Flow components have been merged with their parent block to make the block hierarchy smaller:

  - `discovery.docker > http_client_config` is merged into the `discovery.docker` block. (@erikbaranowski)
  - `discovery.kubernetes > http_client_config` is merged into the `discovery.kubernetes` block. (@erikbaranowski)
  - `loki.source.kubernetes > client > http_client_config` is merged into the `client` block. (@erikbaranowski)
  - `loki.source.podlogs > client > http_client_config` is merged into the `client` block. (@erikbaranowski)
  - `loki.write > endpoint > http_client_config` is merged into the `endpoint` block. (@erikbaranowski)
  - `mimir.rules.kubernetes > http_client_config` is merged into the `mimir.rules.kubernetes` block. (@erikbaranowski)
  - `otelcol.receiver.opencensus > grpc` is merged into the `otelcol.receiver.opencensus` block. (@ptodev)
  - `otelcol.receiver.zipkin > http` is merged into the `otelcol.receiver.zipkin` block. (@ptodev)
  - `phlare.scrape > http_client_config` is merged into the `phlare.scrape` block. (@erikbaranowski)
  - `phlare.write > endpoint > http_client_config` is merged into the `endpoint` block. (@erikbaranowski)
  - `prometheus.remote_write > endpoint > http_client_config` is merged into the `endpoint` block. (@erikbaranowski)
  - `prometheus.scrape > http_client_config` is merged into the `prometheus.scrape` block. (@erikbaranowski)

- The `loki.process` component now uses a combined name for stages, simplifying
  the block hierarchy. For example, the `stage > json` block hierarchy is now a
  single block called `stage.json`. All stage blocks in `loki.process` have
  been updated to use this simplified hierarchy. (@tpaschalis)

- `remote.s3` `client_options` block has been renamed to `client`. (@mattdurham)

- Renamed `prometheus.integration.node_exporter` to `prometheus.exporter.unix`. (@jcreixell)

- As first announced in v0.30, support for the `EXPERIMENTAL_ENABLE_FLOW`
  environment variable has been removed in favor of `AGENT_MODE=flow`.
  (@rfratto)

### Features

- New integrations:

  - `oracledb` (@schmikei)
  - `mssql` (@binaryfissiongames)
  - `cloudwatch metrics` (@thepalbi)
  - `azure` (@kgeckhart)
  - `gcp` (@kgeckhart, @ferruvich)

- New Grafana Agent Flow components:

  - `loki.echo` writes received logs to stdout. (@tpaschalis, @rfratto)
  - `loki.source.docker` reads logs from Docker containers and forwards them to
    other `loki` components. (@tpaschalis)
  - `loki.source.kafka` reads logs from Kafka events and forwards them to other
    `loki` components. (@erikbaranowski)
  - `loki.source.kubernetes_events` watches for Kubernetes Events and converts
    them into log lines to forward to other `loki` components. It is the
    equivalent of the `eventhandler` integration. (@rfratto)
  - `otelcol.processor.tail_sampling` samples traces based on a set of defined
    policies from `otelcol` components before forwarding them to other
    `otelcol` components. (@erikbaranowski)
  - `prometheus.exporter.apache` collects metrics from an apache web server
    (@captncraig)
  - `prometheus.exporter.consul` collects metrics from a consul installation
    (@captncraig)
  - `prometheus.exporter.github` collects metrics from GitHub (@jcreixell)
  - `prometheus.exporter.process` aggregates and collects metrics by scraping
    `/proc`. (@spartan0x117)
  - `prometheus.exporter.redis` collects metrics from a redis database
    (@spartan0x117)

### Enhancements

- Flow: Support `keepequal` and `dropequal` actions for relabeling. (@cyriltovena)

- Update Prometheus Node Exporter integration to v1.5.0. (@Thor77)

- Grafana Agent Flow will now reload the config file when `SIGHUP` is sent to
  the process. (@rfratto)

- If using the official RPM and DEB packages for Grafana Agent, invoking
  `systemctl reload grafana-agent` will now reload the configuration file.
  (@rfratto)

- Flow: the `loki.process` component now implements all the same processing
  stages as Promtail's pipelines. (@tpaschalis)

- Flow: new metric for `prometheus.scrape` -
  `agent_prometheus_scrape_targets_gauge`. (@ptodev)

- Flow: new metric for `prometheus.scrape` and `prometheus.relabel` -
  `agent_prometheus_forwarded_samples_total`. (@ptodev)

- Flow: add `constants` into the standard library to expose the hostname, OS,
  and architecture of the system Grafana Agent is running on. (@rfratto)

- Flow: add timeout to loki.source.podlogs controller setup. (@polyrain)

### Bugfixes

- Fixed a reconciliation error in Grafana Agent Operator when using `tlsConfig`
  on `Probe`. (@supergillis)

- Fix issue where an empty `server:` config stanza would cause debug-level logging.
  An empty `server:` is considered a misconfiguration, and thus will error out.
  (@neomantra)

- Flow: fix an error where some error messages that crossed multiple lines
  added extra an extra `|` character when displaying the source file on the
  starting line. (@rfratto)

- Flow: fix issues in `agent fmt` where adding an inline comment on the same
  line as a `[` or `{` would cause indentation issues on subsequent lines.
  (@rfratto)

- Flow: fix issues in `agent fmt` where line comments in arrays would be given
  the wrong identation level. (@rfratto)

- Flow: fix issues with `loki.file` and `loki.process` where deadlock contention or
  logs fail to process. (@mattdurham)

- Flow: `oauth2 > tls_config` was documented as a block but coded incorrectly as
  an attribute. This is now a block in code. This impacted `discovery.docker`,
  `discovery.kubernetes`, `loki.source.kubernetes`, `loki.write`,
  `mimir.rules.kubernetes`, `phlare.scrape`, `phlare.write`,
  `prometheus.remote_write`, `prometheus.scrape`, and `remote.http`
  (@erikbaranowski)

- Flow: Fix issue where using `river:",label"` causes the UI to return nothing. (@mattdurham)

### Other changes

- Use Go 1.20 for builds. (@rfratto)

- The beta label from Grafana Agent Flow has been removed. A subset of Flow
  components are still marked as beta or experimental:

  - `loki.echo` is explicitly marked as beta.
  - `loki.source.kubernetes` is explicitly marked as experimental.
  - `loki.source.podlogs` is explicitly marked as experimental.
  - `mimir.rules.kubernetes` is explicitly marked as beta.
  - `otelcol.processor.tail_sampling` is explicitly marked as beta.
  - `otelcol.receiver.loki` is explicitly marked as beta.
  - `otelcol.receiver.prometheus` is explicitly marked as beta.
  - `phlare.scrape` is explicitly marked as beta.
  - `phlare.write` is explicitly marked as beta.

v0.31.3 (2023-02-13)
--------------------

### Bugfixes

- `loki.source.cloudflare`: fix issue where the `zone_id` argument
  was being ignored, and the `api_token` argument was being used for the zone
  instead. (@rfratto)

- `loki.source.cloudflare`: fix issue where `api_token` argument was not marked
  as a sensitive field. (@rfratto)

v0.31.2 (2023-02-08)
--------------------

### Other changes

- In the Agent Operator, upgrade the `prometheus-config-reloader` dependency
  from version 0.47.0 to version 0.62.0. (@ptodev)

v0.31.1 (2023-02-06)
--------------------

> **BREAKING CHANGES**: This release has breaking changes. Please read entries
> carefully and consult the [upgrade guide][] for specific instructions.

### Breaking changes

- All release Windows `.exe` files are now published as a zip archive.
  Previously, `grafana-agent-installer.exe` was unzipped. (@rfratto)

### Other changes

- Support Go 1.20 for builds. Official release binaries are still produced
  using Go 1.19. (@rfratto)

v0.31.0 (2023-01-31)
--------------------

> **BREAKING CHANGES**: This release has breaking changes. Please read entries
> carefully and consult the [upgrade guide][] for specific instructions.

### Breaking changes

- Release binaries (including inside Docker containers) have been renamed to be
  prefixed with `grafana-` (@rfratto):

  - `agent` is now `grafana-agent`.
  - `agentctl` is now `grafana-agentctl`.
  - `agent-operator` is now `grafana-agent-operator`.

### Deprecations

- A symbolic link in Docker containers from the old binary name to the new
  binary name has been added. These symbolic links will be removed in v0.33. (@rfratto)

### Features

- New Grafana Agent Flow components:

  - `loki.source.cloudflare` reads logs from Cloudflare's Logpull API and
    forwards them to other `loki` components. (@tpaschalis)
  - `loki.source.gcplog` reads logs from GCP cloud resources using Pub/Sub
    subscriptions and forwards them to other `loki` components. (@tpaschalis)
  - `loki.source.gelf` listens for Graylog logs. (@mattdurham)
  - `loki.source.heroku` listens for Heroku messages over TCP a connection and
    forwards them to other `loki` components. (@erikbaranowski)
  - `loki.source.journal` read messages from systemd journal. (@mattdurham)
  - `loki.source.kubernetes` collects logs from Kubernetes pods using the
    Kubernetes API. (@rfratto)
  - `loki.source.podlogs` discovers PodLogs resources on Kubernetes and
    uses the Kubernetes API to collect logs from the pods specified by the
    PodLogs resource. (@rfratto)
  - `loki.source.syslog` listens for Syslog messages over TCP and UDP
    connections and forwards them to other `loki` components. (@tpaschalis)
  - `loki.source.windowsevent` reads logs from Windows Event Log. (@mattdurham)
  - `otelcol.exporter.jaeger` forwards OpenTelemetry data to a Jaeger server.
    (@erikbaranowski)
  - `otelcol.exporter.loki` forwards OTLP-formatted data to compatible `loki`
    receivers. (@tpaschalis)
  - `otelcol.receiver.kafka` receives telemetry data from Kafka. (@rfratto)
  - `otelcol.receiver.loki` receives Loki logs, converts them to the OTLP log
    format and forwards them to other `otelcol` components. (@tpaschalis)
  - `otelcol.receiver.opencensus` receives OpenConsensus-formatted traces or
    metrics. (@ptodev)
  - `otelcol.receiver.zipkin` receives Zipkin-formatted traces. (@rfratto)
  - `phlare.scrape` collects application performance profiles. (@cyriltovena)
  - `phlare.write` sends application performance profiles to Grafana Phlare.
    (@cyriltovena)
  - `mimir.rules.kubernetes` discovers `PrometheusRule` Kubernetes resources and
    loads them into a Mimir instance. (@Logiraptor)

- Flow components which work with relabeling rules (`discovery.relabel`,
  `prometheus.relabel` and `loki.relabel`) now export a new value named Rules.
  This value returns a copy of the currently configured rules. (@tpaschalis)

- New experimental feature: agent-management. Polls configured remote API to fetch new configs. (@spartan0x117)

- Introduce global configuration for logs. (@jcreixell)

### Enhancements

- Handle faro-web-sdk `View` meta in app_agent_receiver. (@rlankfo)

- Flow: the targets in debug info from `loki.source.file` are now individual blocks. (@rfratto)

- Grafana Agent Operator: add [promtail limit stage](https://grafana.com/docs/loki/latest/clients/promtail/stages/limit/) to the operator. (@spartan0x117)

### Bugfixes

- Flow UI: Fix the issue with messy layout on the component list page while
  browser window resize (@xiyu95)

- Flow UI: Display the values of all attributes unless they are nil. (@ptodev)

- Flow: `prometheus.relabel` and `prometheus.remote_write` will now error if they have exited. (@ptodev)

- Flow: Fix issue where negative numbers would convert to floating-point values
  incorrectly, treating the sign flag as part of the number. (@rfratto)

- Flow: fix a goroutine leak when `loki.source.file` is passed more than one
  target with identical set of public labels. (@rfratto)

- Fix issue where removing and re-adding log instance configurations causes an
  error due to double registration of metrics (@spartan0x117, @jcreixell)

### Other changes

- Use Go 1.19.4 for builds. (@erikbaranowski)

- New windows containers for agent and agentctl. These can be found moving forward with the ${Version}-windows tags for grafana/agent and grafana/agentctl docker images (@erikbaranowski)

v0.30.2 (2023-01-11)
--------------------

### Bugfixes

- Flow: `prometheus.relabel` will no longer modify the labels of the original
  metrics, which could lead to the incorrect application of relabel rules on
  subsequent relabels. (@rfratto)

- Flow: `loki.source.file` will no longer deadlock other components if log
  lines cannot be sent to Loki. `loki.source.file` will wait for 5 seconds per
  file to finish flushing read logs to the client, after which it will drop
  them, resulting in lost logs. (@rfratto)

- Operator: Fix the handling of the enableHttp2 field as a boolean in
  `pod_monitor` and `service_monitor` templates. (@tpaschalis)

v0.30.1 (2022-12-23)
--------------------

### Bugfixes

- Fix issue where journald support was accidentally removed. (@tpaschalis)

- Fix issue where some traces' metrics where not collected. (@marctc)

v0.30.0 (2022-12-20)
--------------------

> **BREAKING CHANGES**: This release has breaking changes. Please read entries
> carefully and consult the [upgrade guide][] for specific instructions.

### Breaking changes

- The `ebpf_exporter` integration has been removed due to issues with static
  linking. It may be brought back once these are resolved. (@tpaschalis)

### Deprecations

- The `EXPERIMENTAL_ENABLE_FLOW` environment variable is deprecated in favor of
  `AGENT_MODE=flow`. Support for `EXPERIMENTAL_ENABLE_FLOW` will be removed in
  v0.32. (@rfratto)

### Features

- `grafana-agent-operator` supports oauth2 as an authentication method for
  remote_write. (@timo-42)

- Grafana Agent Flow: Add tracing instrumentation and a `tracing` block to
  forward traces to `otelcol` component. (@rfratto)

- Grafana Agent Flow: Add a `discovery_target_decode` function to decode a JSON
  array of discovery targets corresponding to Prometheus' HTTP and file service
  discovery formats. (@rfratto)

- New Grafana Agent Flow components:

  - `remote.http` polls an HTTP URL and exposes the response body as a string
    or secret to other components. (@rfratto)

  - `discovery.docker` discovers Docker containers from a Docker Engine host.
    (@rfratto)

  - `loki.source.file` reads and tails files for log entries and forwards them
    to other `loki` components. (@tpaschalis)

  - `loki.write` receives log entries from other `loki` components and sends
    them over to a Loki instance. (@tpaschalis)

  - `loki.relabel` receives log entries from other `loki` components and
    rewrites their label set. (@tpaschalis)

  - `loki.process` receives log entries from other `loki` components and runs
    one or more processing stages. (@tpaschalis)

  - `discovery.file` discovers files on the filesystem following glob
    patterns. (@mattdurham)

- Integrations: Introduce the `snowflake` integration. (@binaryfissiongames)

### Enhancements

- Update agent-loki.yaml to use environment variables in the configuration file (@go4real)

- Integrations: Always use direct connection in mongodb_exporter integration. (@v-zhuravlev)

- Update OpenTelemetry Collector dependency to v0.63.1. (@tpaschalis)

- riverfmt: Permit empty blocks with both curly braces on the same line.
  (@rfratto)

- riverfmt: Allow function arguments to persist across different lines.
  (@rfratto)

- Flow: The HTTP server will now start before the Flow controller performs the
  initial load. This allows metrics and pprof data to be collected during the
  first load. (@rfratto)

- Add support for using a [password map file](https://github.com/oliver006/redis_exporter/blob/master/contrib/sample-pwd-file.json) in `redis_exporter`. (@spartan0x117)

- Flow: Add support for exemplars in Prometheus component pipelines. (@rfratto)

- Update Prometheus dependency to v2.40.5. (@rfratto)

- Update Promtail dependency to k127. (@rfratto)

- Native histograms are now supported in the static Grafana Agent and in
  `prometheus.*` Flow components. Native histograms will be automatically
  collected from supported targets. remote_write must be configured to forward
  native histograms from the WAL to the specified endpoints. (@rfratto)

- Flow: metrics generated by upstream OpenTelemetry Collector components are
  now exposed at the `/metrics` endpoint of Grafana Agent Flow. (@rfratto)

### Bugfixes

- Fix issue where whitespace was being sent as part of password when using a
  password file for `redis_exporter`. (@spartan0x117)

- Flow UI: Fix issue where a configuration block referencing a component would
  cause the graph page to fail to load. (@rfratto)

- Remove duplicate `oauth2` key from `metricsinstances` CRD. (@daper)

- Fix issue where on checking whether to restart integrations the Integration
  Manager was comparing configs with secret values scrubbed, preventing reloads
  if only secrets were updated. (@spartan0x117)

### Other changes

- Grafana Agent Flow has graduated from experimental to beta.

v0.29.0 (2022-11-08)
--------------------

> **BREAKING CHANGES**: This release has breaking changes. Please read entries
> carefully and consult the [upgrade guide][] for specific instructions.

### Breaking changes

- JSON-encoded traces from OTLP versions earlier than 0.16.0 are no longer
  supported. (@rfratto)

### Deprecations

- The binary names `agent`, `agentctl`, and `agent-operator` have been
  deprecated and will be renamed to `grafana-agent`, `grafana-agentctl`, and
  `grafana-agent-operator` in the v0.31.0 release.

### Features

- Add `agentctl test-logs` command to allow testing log configurations by redirecting
  collected logs to standard output. This can be useful for debugging. (@jcreixell)

- New Grafana Agent Flow components:

  - `otelcol.receiver.otlp` receives OTLP-formatted traces, metrics, and logs.
    Data can then be forwarded to other `otelcol` components. (@rfratto)

  - `otelcol.processor.batch` batches data from `otelcol` components before
    forwarding it to other `otelcol` components. (@rfratto)

  - `otelcol.exporter.otlp` accepts data from `otelcol` components and sends
    it to a gRPC server using the OTLP protocol. (@rfratto)

  - `otelcol.exporter.otlphttp` accepts data from `otelcol` components and
    sends it to an HTTP server using the OTLP protocol. (@tpaschalis)

  - `otelcol.auth.basic` performs basic authentication for `otelcol`
    components that support authentication extensions. (@rfratto)

  - `otelcol.receiver.jeager` receives Jaeger-formatted traces. Data can then
    be forwarded to other `otelcol` components. (@rfratto)

  - `otelcol.processor.memory_limiter` periodically checks memory usage and
    drops data or forces a garbage collection if the defined limits are
    exceeded. (@tpaschalis)

  - `otelcol.auth.bearer` performs bearer token authentication for `otelcol`
    components that support authentication extensions. (@rfratto)

  - `otelcol.auth.headers` attaches custom request headers to `otelcol`
    components that support authentication extensions. (@rfratto)

  - `otelcol.receiver.prometheus` receives Prometheus metrics, converts them
    to the OTLP metric format and forwards them to other `otelcol` components.
    (@tpaschalis)

  - `otelcol.exporter.prometheus` forwards OTLP-formatted data to compatible
    `prometheus` components. (@rfratto)

- Flow: Allow config blocks to reference component exports. (@tpaschalis)

- Introduce `/-/support` endpoint for generating 'support bundles' in static
  agent mode. Support bundles are zip files of commonly-requested information
  that can be used to debug a running agent. (@tpaschalis)

### Enhancements

- Update OpenTelemetry Collector dependency to v0.61.0. (@rfratto)

- Add caching to Prometheus relabel component. (@mattdurham)

- Grafana Agent Flow: add `agent_resources_*` metrics which explain basic
  platform-agnostic metrics. These metrics assist with basic monitoring of
  Grafana Agent, but are not meant to act as a replacement for fully featured
  components like `prometheus.integration.node_exporter`. (@rfratto)

- Enable field label in TenantStageSpec of PodLogs pipeline. (@siiimooon)

- Enable reporting of enabled integrations. (@marctc)

- Grafana Agent Flow: `prometheus.remote_write` and `prometheus.relabel` will
  now export receivers immediately, removing the need for dependant components
  to be evaluated twice at process startup. (@rfratto)

- Add missing setting to configure instance key for Eventhandler integration. (@marctc)

- Update Prometheus dependency to v2.39.1. (@rfratto)

- Update Promtail dependency to weekly release k122. (@rfratto)

- Tracing: support the `num_traces` and `expected_new_traces_per_sec` configuration parameters in the tail_sampling processor. (@ptodev)

### Bugfixes

- Remove empty port from the `apache_http` integration's instance label. (@katepangLiu)

- Fix identifier on target creation for SNMP v2 integration. (@marctc)

- Fix bug when specifying Blackbox's modules when using Blackbox integration. (@marctc)

- Tracing: fix a panic when the required `protocols` field was not set in the `otlp` receiver. (@ptodev)

- Support Bearer tokens for metric remote writes in the Grafana Operator (@jcreixell, @marctc)

### Other changes

- Update versions of embedded Prometheus exporters used for integrations:

  - Update `github.com/prometheus/statsd_exporter` to `v0.22.8`. (@captncraig)

  - Update `github.com/prometheus-community/postgres_exporter` to `v0.11.1`. (@captncraig)

  - Update `github.com/prometheus/memcached_exporter` to `v0.10.0`. (@captncraig)

  - Update `github.com/prometheus-community/elasticsearch_exporter` to `v1.5.0`. (@captncraig)

  - Update `github.com/prometheus/mysqld_exporter` to `v0.14.0`. (@captncraig)

  - Update `github.com/prometheus/consul_exporter` to `v0.8.0`. (@captncraig)

  - Update `github.com/ncabatoff/process-exporter` to `v0.7.10`. (@captncraig)

  - Update `github.com/prometheus-community/postgres_exporter` to `v0.11.1`. (@captncraig)

- Use Go 1.19.3 for builds. (@rfratto)

v0.28.1 (2022-11-03)
--------------------

### Security

- Update Docker base image to resolve OpenSSL vulnerabilities CVE-2022-3602 and
  CVE-2022-3786. Grafana Agent does not use OpenSSL, so we do not believe it is
  vulnerable to these issues, but the base image has been updated to remove the
  report from image scanners. (@rfratto)

v0.28.0 (2022-09-29)
--------------------

### Features

- Introduce Grafana Agent Flow, an experimental "programmable pipeline" runtime
  mode which improves how to configure and debug Grafana Agent by using
  components. (@captncraig, @karengermond, @marctc, @mattdurham, @rfratto,
  @rlankfo, @tpaschalis)

- Introduce Blackbox exporter integration. (@marctc)

### Enhancements

- Update Loki dependency to v2.6.1. (@rfratto)

### Bugfixes

### Other changes

- Fix relabel configs in sample agent-operator manifests (@hjet)

- Operator no longer set the `SecurityContext.Privileged` flag in the `config-reloader` container. (@hsyed-dojo)

- Add metrics for config reloads and config hash (@jcreixell)

v0.27.1 (2022-09-09)
--------------------

> **NOTE**: ARMv6 Docker images are no longer being published.
>
> We have stopped publishing Docker images for ARMv6 platforms.
> This is due to the new Ubuntu base image we are using that does not support ARMv6.
> The new Ubuntu base image has less reported CVEs, and allows us to provide more
> secure Docker images. We will still continue to publish ARMv6 release binaries and
> deb/rpm packages.

### Other Changes

- Switch docker image base from debian to ubuntu. (@captncraig)

v0.27.0 (2022-09-01)
--------------------

### Features

- Integrations: (beta) Add vmware_exporter integration (@rlankfo)

- App agent receiver: add Event kind to payload (@domasx2)

### Enhancements

- Tracing: Introduce a periodic appender to the remotewriteexporter to control sample rate. (@mapno)

- Tracing: Update OpenTelemetry dependency to v0.55.0. (@rfratto, @mapno)

- Add base agent-operator jsonnet library and generated manifests (@hjet)

- Add full (metrics, logs, K8s events) sample agent-operator jsonnet library and gen manifests (@hjet)

- Introduce new configuration fields for disabling Keep-Alives and setting the
  IdleConnectionTimeout when scraping. (@tpaschalis)

- Add field to Operator CRD to disable report usage functionality. (@marctc)

### Bugfixes

- Tracing: Fixed issue with the PromSD processor using the `connection` method to discover the IP
  address.  It was failing to match because the port number was included in the address string. (@jphx)

- Register prometheus discovery metrics. (@mattdurham)

- Fix seg fault when no instance parameter is provided for apache_http integration, using integrations-next feature flag. (@rgeyer)

- Fix grafanacloud-install.ps1 web request internal server error when fetching config. (@rlankfo)

- Fix snmp integration not passing module or walk_params parameters when scraping. (@rgeyer)

- Fix unmarshal errors (key "<walk_param name>" already set in map) for snmp integration config when walk_params is defined, and the config is reloaded. (@rgeyer)

### Other changes

- Update several go dependencies to resolve warnings from certain security scanning tools. None of the resolved vulnerabilities were known to be exploitable through the agent. (@captncraig)

- It is now possible to compile Grafana Agent using Go 1.19. (@rfratto)

v0.26.1 (2022-07-25)
--------------------

> **BREAKING CHANGES**: This release has breaking changes. Please read entries
> carefully and consult the [upgrade guide][] for specific instructions.

### Breaking changes

- Change windows certificate store so client certificate is no longer required in store. (@mattdurham)

### Bugfixes

- Operator: Fix issue where configured `targetPort` ServiceMonitors resulted in
  generating an incorrect scrape_config. (@rfratto)

- Build the Linux/AMD64 artifacts using the opt-out flag for the ebpf_exporter. (@tpaschalis)

v0.26.0 (2022-07-18)
--------------------

> **BREAKING CHANGES**: This release has breaking changes. Please read entries
> carefully and consult the [upgrade guide][] for specific instructions.

### Breaking changes

- Deprecated `server` YAML block fields have now been removed in favor of the
  command-line flags that replaced them. These fields were originally
  deprecated in v0.24.0. (@rfratto)

- Changed tail sampling policies to be configured as in the OpenTelemetry
  Collector. (@mapno)

### Features

- Introduce Apache HTTP exporter integration. (@v-zhuravlev)

- Introduce eBPF exporter integration. (@tpaschalis)

### Enhancements

- Truncate all records in WAL if repair attempt fails. (@rlankfo)

### Bugfixes

- Relative symlinks for promtail now work as expected. (@RangerCD, @mukerjee)

- Fix rate limiting implementation for the app agent receiver integration. (@domasx2)

- Fix mongodb exporter so that it now collects all metrics. (@mattdurham)

v0.25.1 (2022-06-16)
--------------------

### Bugfixes

- Integer types fail to unmarshal correctly in operator additional scrape configs. (@rlankfo)

- Unwrap replayWAL error before attempting corruption repair. (@rlankfo)

v0.25.0 (2022-06-06)
--------------------

> **BREAKING CHANGES**: This release has breaking changes. Please read entries
> carefully and consult the [upgrade guide][] for specific instructions.

### Breaking changes

- Traces: Use `rpc.grpc.status_code` attribute to determine
  span failed in the service graph processor (@rcrowe)

### Features

- Add HTTP endpoints to fetch active instances and targets for the Logs subsystem.
  (@marctc)

- (beta) Add support for using windows certificate store for TLS connections. (@mattdurham)

- Grafana Agent Operator: add support for integrations through an `Integration`
  CRD which is discovered by `GrafanaAgent`. (@rfratto)

- (experimental) Add app agent receiver integration. This depends on integrations-next being enabled
  via the `integrations-next` feature flag. Use `-enable-features=integrations-next` to use
  this integration. (@kpelelis, @domas)

- Introduce SNMP exporter integration. (@v-zhuravlev)

- Configure the agent to report the use of feature flags to grafana.com. (@marctc)

### Enhancements

- integrations-next: Integrations using autoscrape will now autoscrape metrics
  using in-memory connections instead of connecting to themselves over the
  network. As a result of this change, the `client_config` field has been
  removed. (@rfratto)

- Enable `proxy_url` support on `oauth2` for metrics and logs (update **prometheus/common** dependency to `v0.33.0`). (@martin-jaeger-maersk)

- `extra-scrape-metrics` can now be enabled with the `--enable-features=extra-scrape-metrics` feature flag. See <https://prometheus.io/docs/prometheus/2.31/feature_flags/#extra-scrape-metrics> for details. (@rlankfo)

- Resolved issue in v2 integrations where if an instance name was a prefix of another the route handler would fail to
  match requests on the longer name (@mattdurham)

- Set `include_metadata` to true by default for OTLP traces receivers (@mapno)

### Bugfixes

- Scraping service was not honoring the new server grpc flags `server.grpc.address`.  (@mattdurham)

### Other changes

- Update base image of official Docker containers from Debian buster to Debian
  bullseye. (@rfratto)

- Use Go 1.18 for builds. (@rfratto)

- Add `metrics` prefix to the url of list instances endpoint (`GET
  /agent/api/v1/instances`) and list targets endpoint (`GET
  /agent/api/v1/metrics/targets`). (@marctc)

- Add extra identifying labels (`job`, `instance`, `agent_hostname`) to eventhandler integration. (@hjet)

- Add `extra_labels` configuration to eventhandler integration. (@hjet)

v0.24.2 (2022-05-02)
--------------------

### Bugfixes

- Added configuration watcher delay to prevent race condition in cases where scraping service mode has not gracefully exited. (@mattdurham)

### Other changes

- Update version of node_exporter to include additional metrics for osx. (@v-zhuravlev)

v0.24.1 (2022-04-14)
--------------------

### Bugfixes

- Add missing version information back into `agentctl --version`. (@rlankfo)

- Bump version of github-exporter to latest upstream SHA 284088c21e7d, which
  includes fixes from bugs found in their latest tag. This includes a fix
  where not all releases where retrieved when pulling release information.
  (@rfratto)

- Set the `Content-Type` HTTP header to `application/json` for API endpoints
  returning json objects. (@marctc)

- Operator: fix issue where a `username_file` field was incorrectly set.
  (@rfratto)

- Initialize the logger with default `log_level` and `log_format` parameters.
  (@tpaschalis)

### Other changes

- Embed timezone data to enable Promtail pipelines using the `location` field
  on Windows machines. (@tpaschalis)

v0.24.0 (2022-04-07)
--------------------

> **BREAKING CHANGES**: This release has breaking changes. Please read entries
> carefully and consult the [upgrade guide][] for specific instructions.
>
> **GRAFANA AGENT OPERATOR USERS**: As of this release, Grafana Agent Operator
> does not support versions of Grafana Agent prior to v0.24.0.

### Breaking changes

- The following metrics will now be prefixed with `agent_dskit_` instead of
  `cortex_`: `cortex_kv_request_duration_seconds`,
  `cortex_member_consul_heartbeats_total`, `cortex_member_ring_tokens_owned`,
  `cortex_member_ring_tokens_to_own`, `cortex_ring_member_ownership_percent`,
  `cortex_ring_members`, `cortex_ring_oldest_member_timestamp`,
  `cortex_ring_tokens_owned`, `cortex_ring_tokens_total`. (@rlankfo)

- Traces: the `traces_spanmetrics_calls_total_total` metric has been renamed to
  `traces_spanmetrics_calls_total` (@fredr)

- Two new flags, `-server.http.enable-tls` and `-server.grpc.enable-tls` must
  be provided to explicitly enable TLS support. This is a change of the
  previous behavior where TLS support was enabled when a certificate pair was
  provided. (@rfratto)

- Many command line flags starting with `-server.` block have been renamed.
  (@rfratto)

- The `-log.level` and `-log.format` flags are removed in favor of being set in
  the configuration file. (@rfratto)

- Flags for configuring TLS have been removed in favor of being set in the
  configuration file. (@rfratto)

- Dynamic reload is no longer supported for deprecated server block fields.
  Changing a deprecated field will be ignored and cause the reload to fail.
  (@rfratto)

- The default HTTP listen address is now `127.0.0.1:12345`. Use the
  `-server.http.address` flag to change this value. (@rfratto)

- The default gRPC listen address is now `127.0.0.1:12346`. Use the
  `-server.grpc.address` flag to change this value. (@rfratto)

- `-reload-addr` and `-reload-port` have been removed. They are no longer
  necessary as the primary HTTP server is now static and can't be shut down in
  the middle of a `/-/reload` call. (@rfratto)

- (Only impacts `integrations-next` feature flag) Many integrations have been
  renamed to better represent what they are integrating with. For example,
  `redis_exporter` is now `redis`. This change requires updating
  `integrations-next`-enabled configuration files. This change also changes
  integration names shown in metric labels. (@rfratto)

- The deprecated `-prometheus.*` flags have been removed in favor of
  their `-metrics.*` counterparts. The `-prometheus.*` flags were first
  deprecated in v0.19.0. (@rfratto)

### Deprecations

- Most fields in the `server` block of the configuration file are
  now deprecated in favor of command line flags. These fields will be removed
  in the v0.26.0 release. Please consult the upgrade guide for more information
  and rationale. (@rfratto)

### Features

- Added config read API support to GrafanaAgent Custom Resource Definition.
  (@shamsalmon)

- Added consulagent_sd to target discovery. (@chuckyz)

- Introduce EXPERIMENTAL support for dynamic configuration. (@mattdurham)

- Introduced endpoint that accepts remote_write requests and pushes metrics data directly into an instance's WAL. (@tpaschalis)

- Added builds for linux/ppc64le. (@aklyachkin)

### Enhancements

- Tracing: Exporters can now be configured to use OAuth. (@canuteson)

- Strengthen readiness check for metrics instances. (@tpaschalis)

- Parameterize namespace field in sample K8s logs manifests (@hjet)

- Upgrade to Loki k87. (@rlankfo)

- Update Prometheus dependency to v2.34.0. (@rfratto)

- Update OpenTelemetry-collector dependency to v0.46.0. (@mapno)

- Update cAdvisor dependency to v0.44.0. (@rfratto)

- Update mongodb_exporter dependency to v0.31.2 (@mukerjee)

- Use grafana-agent/v2 Tanka Jsonnet to generate K8s manifests (@hjet)

- Replace agent-bare.yaml K8s sample Deployment with StatefulSet (@hjet)

- Improve error message for `agentctl` when timeout happens calling
  `cloud-config` command (@marctc)

- Enable integrations-next by default in agent-bare.yaml. Please note #1262 (@hjet)

### Bugfixes

- Fix Kubernetes manifests to use port `4317` for OTLP instead of the previous
  `55680` in line with the default exposed port in the agent.

- Ensure singleton integrations are honored in v2 integrations (@mattdurham)

- Tracing: `const_labels` is now correctly parsed in the remote write exporter.
  (@fredr)

- integrations-next: Fix race condition where metrics endpoints for
  integrations may disappear after reloading the config file. (@rfratto)

- Removed the `server.path_prefix` field which would break various features in
  Grafana Agent when set. (@rfratto)

- Fix issue where installing the DEB/RPM packages would overwrite the existing
  config files and environment files. (@rfratto)

- Set `grafanaDashboardFolder` as top level key in the mixin. (@Duologic)

- Operator: Custom Secrets or ConfigMaps to mount will no longer collide with
  the path name of the default secret mount. As a side effect of this bugfix,
  custom Secrets will now be mounted at
  `/var/lib/grafana-agent/extra-secrets/<secret name>` and custom ConfigMaps
  will now be mounted at `/var/lib/grafana-agent/extra-configmaps/<configmap
  name>`. This is not a breaking change as it was previously impossible to
  properly provide these custom mounts. (@rfratto)

- Flags accidentally prefixed with `-metrics.service..` (two `.` in a row) have
  now been fixed to only have one `.`. (@rfratto)

- Protect concurrent writes to the WAL in the remote write exporter (@mapno)

### Other changes

- The `-metrics.wal-directory` flag and `metrics.wal_directory` config option
  will now default to `data-agent/`, the same default WAL directory as
  Prometheus Agent. (@rfratto)

v0.23.0 (2022-02-10)
--------------------

### Enhancements

- Go 1.17 is now used for all builds of the Agent. (@tpaschalis)

- integrations-next: Add `extra_labels` to add a custom set of labels to
  integration targets. (@rfratto)

- The agent no longer appends duplicate exemplars. (@tpaschalis)

- Added Kubernetes eventhandler integration (@hjet)

- Enables sending of exemplars over remote write by default. (@rlankfo)

### Bugfixes

- Fixed issue where Grafana Agent may panic if there is a very large WAL
  loading while old WALs are being deleted or the `/agent/api/v1/targets`
  endpoint is called. (@tpaschalis)

- Fix panic in prom_sd_processor when address is empty (@mapno)

- Operator: Add missing proxy_url field from generated remote_write configs.
  (@rfratto)

- Honor the specified log format in the traces subsystem (@mapno)

- Fix typo in node_exporter for runit_service_dir. (@mattdurham)

- Allow inlining credentials in remote_write url. (@tpaschalis)

- integrations-next: Wait for integrations to stop when starting new instances
  or shutting down (@rfratto).

- Fix issue with windows_exporter mssql collector crashing the agent.
  (@mattdurham)

- The deb and rpm files will now ensure the /var/lib/grafana-agent data
  directory is created with permissions set to 0770. (@rfratto)

- Make agent-traces.yaml Namespace a template-friendly variable (@hjet)

- Disable `machine-id` journal vol by default in sample logs manifest (@hjet)

v0.22.0 (2022-01-13)
--------------------

> This release has deprecations. Please read entries carefully and consult
> the [upgrade guide][] for specific instructions.

### Deprecations

- The node_exporter integration's `netdev_device_whitelist` field is deprecated
  in favor of `netdev_device_include`. Support for the old field name will be
  removed in a future version. (@rfratto)

- The node_exporter integration's `netdev_device_blacklist` field is deprecated
  in favor of `netdev_device_include`. Support for the old field name will be
  removed in a future version. (@rfratto)

- The node_exporter integration's `systemd_unit_whitelist` field is deprecated
  in favor of `systemd_unit_include`. Support for the old field name will be
  removed in a future version. (@rfratto)

- The node_exporter integration's `systemd_unit_blacklist` field is deprecated
  in favor of `systemd_unit_exclude`. Support for the old field name will be
  removed in a future version. (@rfratto)

- The node_exporter integration's `filesystem_ignored_mount_points` field is
  deprecated in favor of `filesystem_mount_points_exclude`. Support for the old
  field name will be removed in a future version. (@rfratto)

- The node_exporter integration's `filesystem_ignored_fs_types` field is
  deprecated in favor of `filesystem_fs_types_exclude`. Support for the old
  field name will be removed in a future version. (@rfratto)

### Features

- (beta) Enable experimental config urls for fetching remote configs.
  Currently, only HTTP/S is supported. Pass the
  `-enable-features=remote-configs` flag to turn this on. (@rlankfo)

- Added [cAdvisor](https://github.com/google/cadvisor) integration. (@rgeyer)

- Traces: Add `Agent Tracing Pipeline` dashboard and alerts (@mapno)

- Traces: Support jaeger/grpc exporter (@nicoche)

- (beta) Enable an experimental integrations subsystem revamp. Pass
  `integrations-next` to `-enable-features` to turn this on. Reading the
  documentation for the revamp is recommended; enabling it causes breaking
  config changes. (@rfratto)

### Enhancements

- Traces: Improved pod association in PromSD processor (@mapno)

- Updated OTel to v0.40.0 (@mapno)

- Remote write dashboard: show in and out sample rates (@bboreham)

- Remote write dashboard: add mean latency (@bboreham)

- Update node_exporter dependency to v1.3.1. (@rfratto)

- Cherry-pick Prometheus PR #10102 into our Prometheus dependency (@rfratto).

### Bugfixes

- Fix usage of POSTGRES_EXPORTER_DATA_SOURCE_NAME when using postgres_exporter
  integration (@f11r)

- Change ordering of the entrypoint for windows service so that it accepts
  commands immediately (@mattdurham)

- Only stop WAL cleaner when it has been started (@56quarters)

- Fix issue with unquoted install path on Windows, that could allow escalation
  or running an arbitrary executable (@mattdurham)

- Fix cAdvisor so it collects all defined metrics instead of the last
  (@pkoenig10)

- Fix panic when using 'stdout' in automatic logging (@mapno)

- Grafana Agent Operator: The /-/ready and /-/healthy endpoints will
  no longer always return 404 (@rfratto).

### Other changes

- Remove log-level flag from systemd unit file (@jpkrohling)

v0.21.2 (2021-12-08)
--------------------

### Security fixes

- This release contains a fix for
  [CVE-2021-41090](https://github.com/grafana/agent/security/advisories/GHSA-9c4x-5hgq-q3wh).

### Other changes

- This release disables the existing `/-/config` and
  `/agent/api/v1/configs/{name}` endpoints by default. Pass the
  `--config.enable-read-api` flag at the command line to opt in to these
  endpoints.

v0.21.1 (2021-11-18)
--------------------

### Bugfixes

- Fix panic when using postgres_exporter integration (@saputradharma)

- Fix panic when dnsamsq_exporter integration tried to log a warning (@rfratto)

- Statsd Integration: Adding logger instance to the statsd mapper
  instantiation. (@gaantunes)

- Statsd Integration: Fix issue where mapped metrics weren't exposed to the
  integration. (@mattdurham)

- Operator: fix bug where version was a required field (@rfratto)

- Metrics: Only run WAL cleaner when metrics are being used and a WAL is
  configured. (@rfratto)

v0.21.0 (2021-11-17)
--------------------

### Enhancements

- Update Cortex dependency to v1.10.0-92-g85c378182. (@rlankfo)

- Update Loki dependency to v2.1.0-656-g0ae0d4da1. (@rlankfo)

- Update Prometheus dependency to v2.31.0 (@rlankfo)

- Add Agent Operator Helm quickstart guide (@hjet)

- Reorg Agent Operator quickstart guides (@hjet)

### Bugfixes

- Packaging: Use correct user/group env variables in RPM %post script (@simonc6372)

- Validate logs config when using logs_instance with automatic logging processor (@mapno)

- Operator: Fix MetricsInstance Service port (@hjet)

- Operator: Create govern service per Grafana Agent (@shturman)

- Operator: Fix relabel_config directive for PodLogs resource (@hjet)

- Traces: Fix `success_logic` code in service graphs processor (@mapno)

### Other changes

- Self-scraped integrations will now use an SUO-specific value for the `instance` label. (@rfratto)

- Traces: Changed service graphs store implementation to improve CPU performance (@mapno)

v0.20.1 (2021-12-08)
--------------------

> _NOTE_: The fixes in this patch are only present in v0.20.1 and >=v0.21.2.

### Security fixes

- This release contains a fix for
  [CVE-2021-41090](https://github.com/grafana/agent/security/advisories/GHSA-9c4x-5hgq-q3wh).

### Other changes

- This release disables the existing `/-/config` and
  `/agent/api/v1/configs/{name}` endpoitns by default. Pass the
  `--config.enable-read-api` flag at the command line to opt in to these
  endpoints.

v0.20.0 (2021-10-28)
--------------------

> **BREAKING CHANGES**: This release has breaking changes. Please read entries
> carefully and consult the [upgrade guide][] for specific instructions.

### Breaking Changes

- push_config is no longer supported in trace's config (@mapno)

### Features

- Operator: The Grafana Agent Operator can now generate a Kubelet service to
  allow a ServiceMonitor to collect Kubelet and cAdvisor metrics. This requires
  passing a `--kubelet-service` flag to the Operator in `namespace/name` format
  (like `kube-system/kubelet`). (@rfratto)

- Service graphs processor (@mapno)

### Enhancements

- Updated mysqld_exporter to v0.13.0 (@gaantunes)

- Updated postgres_exporter to v0.10.0 (@gaantunes)

- Updated redis_exporter to v1.27.1 (@gaantunes)

- Updated memcached_exporter to v0.9.0 (@gaantunes)

- Updated statsd_exporter to v0.22.2 (@gaantunes)

- Updated elasticsearch_exporter to v1.2.1 (@gaantunes)

- Add remote write to silent Windows Installer  (@mattdurham)

- Updated mongodb_exporter to v0.20.7 (@rfratto)

- Updated OTel to v0.36 (@mapno)

- Updated statsd_exporter to v0.22.2 (@mattdurham)

- Update windows_exporter to v0.16.0 (@rfratto, @mattdurham)

- Add send latency to agent dashboard (@bboreham)

### Bugfixes

- Do not immediately cancel context when creating a new trace processor. This
  was preventing scrape_configs in traces from functioning. (@lheinlen)

- Sanitize autologged Loki labels by replacing invalid characters with
  underscores (@mapno)

- Traces: remove extra line feed/spaces/tabs when reading password_file content
  (@nicoche)

- Updated envsubst to v2.0.0-20210730161058-179042472c46. This version has a
  fix needed for escaping values outside of variable substitutions. (@rlankfo)

- Grafana Agent Operator should no longer delete resources matching the names
  of the resources it manages. (@rfratto)

- Grafana Agent Operator will now appropriately assign an
  `app.kubernetes.io/managed-by=grafana-agent-operator` to all created
  resources. (@rfratto)

### Other changes

- Configuration API now returns 404 instead of 400 when attempting to get or
  delete a config which does not exist. (@kgeckhart)

- The windows_exporter now disables the textfile collector by default.
  (@rfratto)

v0.19.0 (2021-09-29)
--------------------

> **BREAKING CHANGES**: This release has breaking changes. Please read entries
> carefully and consult the [upgrade guide][] for specific instructions.

### Breaking Changes

- Reduced verbosity of tracing autologging by not logging `STATUS_CODE_UNSET`
  status codes. (@mapno)

- Operator: rename `Prometheus*` CRDs to `Metrics*` and `Prometheus*` fields to
  `Metrics*`. (@rfratto)

- Operator: CRDs are no longer referenced using a hyphen in the name to be
  consistent with how Kubernetes refers to resources. (@rfratto)

- `prom_instance` in the spanmetrics config is now named `metrics_instance`.
  (@rfratto)

### Deprecations

- The `loki` key at the root of the config file has been deprecated in favor of
  `logs`. `loki`-named fields in `automatic_logging` have been renamed
  accordinly: `loki_name` is now `logs_instance_name`, `loki_tag` is now
  `logs_instance_tag`, and `backend: loki` is now `backend: logs_instance`.
  (@rfratto)

- The `prometheus` key at the root of the config file has been deprecated in
  favor of `metrics`. Flag names starting with `prometheus.` have also been
  deprecated in favor of the same flags with the `metrics.` prefix. Metrics
  prefixed with `agent_prometheus_` are now prefixed with `agent_metrics_`.
  (@rfratto)

- The `tempo` key at the root of the config file has been deprecated in favor
  of `traces`. (@mattdurham)

### Features

- Added [GitHub exporter](https://github.com/infinityworks/github-exporter)
  integration. (@rgeyer)

- Add TLS config options for tempo `remote_write`s. (@mapno)

- Support autologging span attributes as log labels (@mapno)

- Put Tests requiring Network Access behind a -online flag (@flokli)

- Add logging support to the Grafana Agent Operator. (@rfratto)

- Add `operator-detach` command to agentctl to allow zero-downtime upgrades
  when removing an Operator CRD. (@rfratto)

- The Grafana Agent Operator will now default to deploying the matching release
  version of the Grafana Agent instead of v0.14.0. (@rfratto)

### Enhancements

- Update OTel dependency to v0.30.0 (@mapno)

- Allow reloading configuration using `SIGHUP` signal. (@tharun208)

- Add HOSTNAME environment variable to service file to allow for expanding the
  $HOSTNAME variable in agent config.  (@dfrankel33)

- Update jsonnet-libs to 1.21 for Kubernetes 1.21+ compatability. (@MurzNN)

- Make method used to add k/v to spans in prom_sd processor configurable.
  (@mapno)

### Bugfixes

- Regex capture groups like `${1}` will now be kept intact when using
  `-config.expand-env`. (@rfratto)

- The directory of the logs positions file will now properly be created on
  startup for all instances. (@rfratto)

- The Linux system packages will now configure the grafana-agent user to be a
  member of the adm and systemd-journal groups. This will allow logs to read
  from journald and /var/log by default. (@rfratto)

- Fix collecting filesystem metrics on Mac OS (darwin) in the `node_exporter`
  integration default config. (@eamonryan)

- Remove v0.0.0 flags during build with no explicit release tag (@mattdurham)

- Fix issue with global scrape_interval changes not reloading integrations
  (@kgeckhart)

- Grafana Agent Operator will now detect changes to referenced ConfigMaps and
  Secrets and reload the Agent properly. (@rfratto)

- Grafana Agent Operator's object label selectors will now use Kubernetes
  defaults when undefined (i.e., default to nothing). (@rfratto)

- Fix yaml marshalling tag for cert_file in kafka exporter agent config.
  (@rgeyer)

- Fix warn-level logging of dropped targets. (@james-callahan)

- Standardize scrape_interval to 1m in examples. (@mattdurham)

v0.18.4 (2021-09-14)
--------------------

### Enhancements

- Add `agent_prometheus_configs_changed_total` metric to track instance config
  events. (@rfratto)

### Bugfixes

- Fix info logging on windows. (@mattdurham)

- Scraping service: Ensure that a reshard is scheduled every reshard
  interval. (@rfratto)

v0.18.3 (2021-09-08)
--------------------

### Bugfixes

- Register missing metric for configstore consul request duration. (@rfratto)

- Logs should contain a caller field with file and line numbers again
  (@kgeckhart)

- In scraping service mode, the polling configuration refresh should honor
  timeout. (@mattdurham)

- In scraping service mode, the lifecycle reshard should happen using a
  goroutine. (@mattdurham)

- In scraping service mode, scraping service can deadlock when reloading during
  join. (@mattdurham)

- Scraping service: prevent more than one refresh from being queued at a time.
  (@rfratto)

v0.18.2 (2021-08-12)
--------------------

### Bugfixes

- Honor the prefix and remove prefix from consul list results (@mattdurham)

v0.18.1 (2021-08-09)
--------------------

### Bugfixes

- Reduce number of consul calls when ran in scrape service mode (@mattdurham)

v0.18.0 (2021-07-29)
--------------------

### Features

- Added [GitHub exporter](https://github.com/infinityworks/github-exporter)
  integration. (@rgeyer)

- Add support for OTLP HTTP trace exporting. (@mapno)

### Enhancements

- Switch to drone for releases. (@mattdurham)

- Update postgres_exporter to a [branch of](https://github.com/grafana/postgres_exporter/tree/exporter-package-v0.10.0) v0.10.0

### Bugfixes

- Enabled flag for integrations is not being honored. (@mattdurham)

v0.17.0 (2021-07-15)
--------------------

### Features

- Added [Kafka Lag exporter](https://github.com/davidmparrott/kafka_exporter)
  integration. (@gaantunes)

### Bugfixes

- Fix race condition that may occur and result in a panic when initializing
  scraping service cluster. (@rfratto)

v0.16.1 (2021-06-22)
--------------------

### Bugfixes

- Fix issue where replaying a WAL caused incorrect metrics to be sent over
  remote write. (@rfratto)

v0.16.0 (2021-06-17)
--------------------

### Features

- (beta) A Grafana Agent Operator is now available. (@rfratto)

### Enhancements

- Error messages when installing the Grafana Agent for Grafana Cloud will now
  be shown. (@rfratto)

### Bugfixes

- Fix a leak in the shared string interner introduced in v0.14.0. This fix was
  made to a [dependency](https://github.com/grafana/prometheus/pull/21).
  (@rfratto)

- Fix issue where a target will fail to be scraped for the process lifetime if
  that target had gone down for long enough that its series were removed from
  the in-memory cache (2 GC cycles). (@rfratto)

v0.15.0 (2021-06-03)
--------------------

> **BREAKING CHANGES**: This release has breaking changes. Please read entries
> carefully and consult the [upgrade guide][] for specific instructions.

### Breaking Changes

- The configuration of Tempo Autologging has changed. (@mapno)

### Features

- Add support for exemplars. (@mapno)

### Enhancements

- Add the option to log to stdout instead of a Loki instance. (@joe-elliott)

- Update Cortex dependency to v1.8.0.

- Running the Agent as a DaemonSet with host_filter and role: pod should no
  longer cause unnecessary load against the Kubernetes SD API. (@rfratto)

- Update Prometheus to v2.27.0. (@mapno)

- Update Loki dependency to d88f3996eaa2. This is a non-release build, and was
  needed to support exemplars. (@mapno)

- Update Cortex dependency to d382e1d80eaf. This is a non-release build, and
  was needed to support exemplars. (@mapno)

### Bugfixes

- Host filter relabeling rules should now work. (@rfratto)

- Fixed issue where span metrics where being reported with wrong time unit.
  (@mapno)

### Other changes

- Intentionally order tracing processors. (@joe-elliott)

v0.14.0 (2021-05-24)
--------------------

> **BREAKING CHANGES**: This release has breaking changes. Please read entries
> carefully and consult the [upgrade guide][] for specific instructions.
>
> **STABILITY NOTICE**: As of this release, functionality that is not
> recommended for production use and is expected to change will be tagged
> interchangably as "experimental" or "beta."

### Security fixes

- The Scraping service API will now reject configs that read credentials from
  disk by default. This prevents malicious users from reading arbitrary files
  and sending their contents over the network. The old behavior can be
  re-enabled by setting `dangerous_allow_reading_files: true` in the scraping
  service config. (@rfratto)

### Breaking changes

- Configuration for SigV4 has changed. (@rfratto)

### Deprecations

- `push_config` is now supplanted by `remote_block` and `batch`. `push_config`
  will be removed in a future version (@mapno)

### Features

- (beta) New integration: windows_exporter (@mattdurham)

- (beta) Grafana Agent Windows Installer is now included as a release artifact.
  (@mattdurham)

- Official M1 Mac release builds will now be generated! Look for
  `agent-darwin-arm64` and `agentctl-darwin-arm64` in the release assets.
  (@rfratto)

- Add support for running as a Windows service (@mattdurham)

- (beta) Add /-/reload support. It is not recommended to invoke `/-/reload`
  against the main HTTP server. Instead, two new command-line flags have been
  added: `--reload-addr` and `--reload-port`. These will launch a
  `/-/reload`-only HTTP server that can be used to safely reload the Agent's
  state.  (@rfratto)

- Add a /-/config endpoint. This endpoint will return the current configuration
  file with defaults applied that the Agent has loaded from disk. (@rfratto)

- (beta) Support generating metrics and exposing them via a Prometheus exporter
  from span data. (@yeya24)

- Tail-based sampling for tracing pipelines (@mapno)

- Added Automatic Logging feature for Tempo (@joe-elliott)

- Disallow reading files from within scraping service configs by default.
  (@rfratto)

- Add remote write for span metrics (@mapno)

### Enhancements

- Support compression for trace export. (@mdisibio)

- Add global remote_write configuration that is shared between all instances
  and integrations. (@mattdurham)

- Go 1.16 is now used for all builds of the Agent. (@rfratto)

- Update Prometheus dependency to v2.26.0. (@rfratto)

- Upgrade `go.opentelemetry.io/collector` to v0.21.0 (@mapno)

- Add kafka trace receiver (@mapno)

- Support mirroring a trace pipeline to multiple backends (@mapno)

- Add `headers` field in `remote_write` config for Tempo. `headers` specifies
  HTTP headers to forward to the remote endpoint. (@alexbiehl)

- Add silent uninstall to Windows Uninstaller. (@mattdurham)

### Bugfixes

- Native Darwin arm64 builds will no longer crash when writing metrics to the
  WAL. (@rfratto)

- Remote write endpoints that never function across the lifetime of the Agent
  will no longer prevent the WAL from being truncated. (@rfratto)

- Bring back FreeBSD support. (@rfratto)

- agentctl will no longer leak WAL resources when retrieving WAL stats.
  (@rfratto)

- Ensure defaults are applied to undefined sections in config file. This fixes
  a problem where integrations didn't work if `prometheus:` wasn't configured.
  (@rfratto)

- Fixed issue where automatic logging double logged "svc". (@joe-elliott)

### Other changes

- The Grafana Cloud Agent has been renamed to the Grafana Agent. (@rfratto)

- Instance configs uploaded to the Config Store API will no longer be stored
  along with the global Prometheus defaults. This is done to allow globals to
  be updated and re-apply the new global defaults to the configs from the
  Config Store. (@rfratto)

- The User-Agent header sent for logs will now be `GrafanaAgent/<version>`
  (@rfratto)

- Add `tempo_spanmetrics` namespace in spanmetrics (@mapno)

v0.13.1 (2021-04-09)
--------------------

### Bugfixes

- Validate that incoming scraped metrics do not have an empty label set or a
  label set with duplicate labels, mirroring the behavior of Prometheus.
  (@rfratto)

v0.13.0 (2021-02-25)
--------------------

> The primary branch name has changed from `master` to `main`. You may have to
> update your local checkouts of the repository to point at the new branch name.

### Features

- postgres_exporter: Support query_path and disable_default_metrics. (@rfratto)

### Enhancements

- Support other architectures in installation script. (@rfratto)

- Allow specifying custom wal_truncate_frequency per integration. (@rfratto)

- The SigV4 region can now be inferred using the shared config (at
  `$HOME/.aws/config`) or environment variables (via `AWS_CONFIG`). (@rfratto)

- Update Prometheus dependency to v2.25.0. (@rfratto)

### Bugfixes

- Not providing an `-addr` flag for `agentctl config-sync` will no longer
  report an error and will instead use the pre-existing default value.
  (@rfratto)

- Fixed a bug from v0.12.0 where the Loki installation script failed because
  positions_directory was not set. (@rfratto)

- Reduce the likelihood of dataloss during a remote_write-side outage by
  increasing the default wal_truncation_frequency to 60m and preventing the WAL
  from being truncated if the last truncation timestamp hasn't changed. This
  change increases the size of the WAL on average, and users may configure a
  lower wal_truncation_frequency to deliberately choose a smaller WAL over
  write guarantees. (@rfratto)

- Add the ability to read and serve HTTPS integration metrics when given a set
  certificates (@mattdurham)

v0.12.0 (2021-02-05)
--------------------

> **BREAKING CHANGES**: This release has breaking changes. Please read entries
> carefully and consult the [upgrade guide][] for specific instructions.

### Breaking Changes

- The configuration format for the `loki` block has changed. (@rfratto)

- The configuration format for the `tempo` block has changed. (@rfratto)

### Features

- Support for multiple Loki Promtail instances has been added. (@rfratto)

- Support for multiple Tempo instances has been added. (@rfratto)

- Added [ElasticSearch exporter](https://github.com/justwatchcom/elasticsearch_exporter)
  integration. (@colega)

### Enhancements

- `.deb` and `.rpm` packages are now generated for all supported architectures.
  The architecture of the AMD64 package in the filename has been renamed to
  `amd64` to stay synchronized with the architecture name presented from other
  release assets. (@rfratto)

- The `/agent/api/v1/targets` API will now include discovered labels on the
  target pre-relabeling in a `discovered_labels` field. (@rfratto)

- Update Loki to 59a34f9867ce. This is a non-release build, and was needed to
  support multiple Loki instances. (@rfratto)

- Scraping service: Unhealthy Agents in the ring will no longer cause job
  distribution to fail. (@rfratto)

- Scraping service: Cortex ring metrics (prefixed with cortex_ring_) will now
  be registered for tracking the state of the hash ring. (@rfratto)

- Scraping service: instance config ownership is now determined by the hash of
  the instance config name instead of the entire config. This means that
  updating a config is guaranteed to always hash to the same Agent, reducing
  the number of metrics gaps. (@rfratto)

- Only keep a handful of K8s API server metrics by default to reduce default
  active series usage. (@hjet)

- Go 1.15.8 is now used for all distributions of the Agent. (@rfratto)

### Bugfixes

- `agentctl config-check` will now work correctly when the supplied config file
  contains integrations. (@hoenn)

v0.11.0 (2021-01-20)
--------------------

### Features

- ARMv6 builds of `agent` and `agentctl` will now be included in releases to
  expand Agent support to cover all models of Raspberry Pis. ARMv6 docker
  builds are also now available. (@rfratto)

- Added `config-check` subcommand for `agentctl` that can be used to validate
  Agent configuration files before attempting to load them in the `agent`
  itself. (@56quarters)

### Enhancements

- A sigv4 install script for Prometheus has been added. (@rfratto)

- NAMESPACE may be passed as an environment variable to the Kubernetes install
  scripts to specify an installation namespace. (@rfratto)

### Bugfixes

- The K8s API server scrape job will use the API server Service name when
  resolving IP addresses for Prometheus service discovery using the "Endpoints"
  role. (@hjet)

- The K8s manifests will no longer include the `default/kubernetes` job twice
  in both the DaemonSet and the Deployment. (@rfratto)

v0.10.0 (2021-01-13)
--------------------

### Features

- Prometheus `remote_write` now supports SigV4 authentication using the
  [AWS default credentials chain](https://docs.aws.amazon.com/sdk-for-java/v1/developer-guide/credentials.html).
  This enables the Agent to send metrics to Amazon Managed Prometheus without
  needing the [SigV4 Proxy](https://github.com/awslabs/aws-sigv4-proxy).
  (@rfratto)

### Enhancements

- Update `redis_exporter` to v1.15.0. (@rfratto)

- `memcached_exporter` has been updated to v0.8.0. (@rfratto)

- `process-exporter` has been updated to v0.7.5. (@rfratto)

- `wal_cleanup_age` and `wal_cleanup_period` have been added to the top-level
  Prometheus configuration section. These settings control how Write Ahead Logs
  (WALs) that are not associated with any instances are cleaned up. By default,
  WALs not associated with an instance that have not been written in the last
  12 hours are eligible to be cleaned up. This cleanup can be disabled by
  setting `wal_cleanup_period` to `0`. (@56quarters)

- Configuring logs to read from the systemd journal should now work on journals
  that use +ZSTD compression. (@rfratto)

### Bugfixes

- Integrations will now function if the HTTP listen address was set to a value
  other than the default. (@mattdurham)

- The default Loki installation will now be able to write its positions file.
  This was prevented by accidentally writing to a readonly volume mount.
  (@rfratto)

v0.9.1 (2021-01-04)
-------------------

### Enhancements

- agentctl will now be installed by the rpm and deb packages as
  `grafana-agentctl`. (@rfratto)

v0.9.0 (2020-12-10)
-------------------

### Features

- Add support to configure TLS config for the Tempo exporter to use
  insecure_skip_verify to disable TLS chain verification. (@bombsimon)

- Add `sample-stats` to `agentctl` to search the WAL and return a summary of
  samples of series matching the given label selector. (@simonswine)

- New integration:
  [postgres_exporter](https://github.com/wrouesnel/postgres_exporter)
  (@rfratto)

- New integration:
  [statsd_exporter](https://github.com/prometheus/statsd_exporter) (@rfratto)

- New integration:
  [consul_exporter](https://github.com/prometheus/consul_exporter) (@rfratto)

- Add optional environment variable substitution of configuration file.
  (@dcseifert)

### Enhancements

- `min_wal_time` and `max_wal_time` have been added to the instance config
  settings, guaranteeing that data in the WAL will exist for at least
  `min_wal_time` and will not exist for longer than `max_wal_time`. This change
  will increase the size of the WAL slightly but will prevent certain scenarios
  where data is deleted before it is sent. To revert back to the old behavior,
  set `min_wal_time` to `0s`. (@rfratto)

- Update `redis_exporter` to v1.13.1. (@rfratto)

- Bump OpenTelemetry-collector dependency to v0.16.0. (@bombsimon)

### Bugfixes

- Fix issue where the Tempo example manifest could not be applied because the
  port names were too long. (@rfratto)

- Fix issue where the Agent Kubernetes manifests may not load properly on AKS.
  (#279) (@rfratto)

### Other changes

- The User-Agent header sent for logs will now be `GrafanaCloudAgent/<version>`
  (@rfratto)

v0.8.0 (2020-11-06)
-------------------

### Features

- New integration: [dnsamsq_exporter](https://github.com/google/dnsamsq_exporter)
  (@rfratto).

- New integration: [memcached_exporter](https://github.com/prometheus/memcached_exporter)
  (@rfratto).

### Enhancements

- Add `<integration name>_build_info` metric to all integrations. The build
  info displayed will match the build information of the Agent and _not_ the
  embedded exporter. This metric is used by community dashboards, so adding it
  to the Agent increases compatibility with existing dashboards that depend on
  it existing. (@rfratto)

- Bump OpenTelemetry-collector dependency to 0.14.0 (@joe-elliott)

### Bugfixes

- Error messages when retrieving configs from the KV store will now be logged,
  rather than just logging a generic message saying that retrieving the config
  has failed. (@rfratto)

v0.7.2 (2020-10-29)
-------------------

### Enhancements

- Bump Prometheus dependency to 2.21. (@rfratto)

- Bump OpenTelemetry-collector dependency to 0.13.0 (@rfratto)

- Bump Promtail dependency to 2.0. (@rfratto)

- Enhance host_filtering mode to support targets from Docker Swarm and Consul.
  Also, add a `host_filter_relabel_configs` to that will apply relabeling rules
  for determining if a target should be dropped. Add a documentation section
  explaining all of this in detail. (@rfratto)

### Bugfixes

- Fix deb package prerm script so that it stops the agent on package removal.
  (@jdbaldry)

- Fix issue where the `push_config` for Tempo field was expected to be
  `remote_write`. `push_config` now works as expected. (@rfratto)

v0.7.1 (2020-10-23)
-------------------

### Bugfixes

- Fix issue where ARM binaries were not published with the GitHub release.

v0.7.0 (2020-10-23)
-------------------

### Features

- Added Tracing Support. (@joe-elliott)

- Add RPM and deb packaging. (@jdbaldry, @simon6372)

- arm64 and arm/v7 Docker containers and release builds are now available for
  `agent` and `agentctl`. (@rfratto)

- Add `wal-stats` and `target-stats` tooling to `agentctl` to discover WAL and
  cardinality issues. (@rfratto)

- [mysqld_exporter](https://github.com/prometheus/mysqld_exporter) is now
  embedded and available as an integration. (@rfratto)

- [redis_exporter](https://github.com/oliver006/redis_exporter) is now embedded
  and available as an integration. (@dafydd-t)

### Enhancements

- Resharding the cluster when using the scraping service mode now supports
  timeouts through `reshard_timeout`. The default value is `30s.` This timeout
  applies to cluster-wide reshards (performed when joining and leaving the
  cluster) and local reshards (done on the `reshard_interval`). (@rfratto)

### Bugfixes

- Fix issue where integrations crashed with instance_mode was set to `distinct`
  (@rfratto)

- Fix issue where the `agent` integration did not work on Windows (@rfratto).

- Support URL-encoded paths in the scraping service API. (@rfratto)

- The instance label written from replace_instance_label can now be overwritten
  with relabel_configs. This bugfix slightly modifies the behavior of what data
  is stored. The final instance label will now be stored in the WAL rather than
  computed by remote_write. This change should not negatively affect existing
  users. (@rfratto)

v0.6.1 (2020-04-11)
-------------------

### Bugfixes

- Fix issue where build information was empty when running the Agent with
  --version. (@rfratto)

- Fix issue where updating a config in the scraping service may fail to pick up
  new targets. (@rfratto)

- Fix deadlock that slowly prevents the Agent from scraping targets at a high
  scrape volume. (@rfratto)

v0.6.0 (2020-09-04)
-------------------

### Breaking Changes

- The Configs API will now disallow two instance configs having multiple
  `scrape_configs` with the same `job_name`. This was needed for the instance
  sharing mode, where combined instances may have duplicate `job_names` across
  their `scrape_configs`. This brings the scraping service more in line with
  Prometheus, where `job_names` must globally be unique. This change also
  disallows concurrent requests to the put/apply config API endpoint to prevent
  a race condition of two conflicting configs being applied at the same time.
  (@rfratto)

### Deprecations

- `use_hostname_label` is now supplanted by `replace_instance_label`.
  `use_hostname_label` will be removed in a future version. (@rfratto)

### Features

- The Grafana Agent can now collect logs and send to Loki. This is done by
  embedding Promtail, the official Loki log collection client. (@rfratto)

- Integrations can now be enabled without scraping. Set scrape_integrations to
  `false` at the `integrations` key or within the specific integration you
  don't want to scrape. This is useful when another Agent or Prometheus server
  will scrape the integration. (@rfratto)

- [process-exporter](https://github.com/ncabatoff/process-exporter) is now
  embedded as `process_exporter`. The hypen has been changed to an underscore
  in the config file to retain consistency with `node_exporter`. (@rfratto)

### Enhancements

- A new config option, `replace_instance_label`, is now available for use with
  integrations. When this is true, the instance label for all metrics coming
  from an integration will be replaced with the machine's hostname rather than
  127.0.0.1. (@rfratto)

- The embedded Prometheus version has been updated to 2.20.1. (@rfratto,
  @gotjosh)

- The User-Agent header written by the Agent when remote_writing will now be
  `GrafanaCloudAgent/<Version>` instead of `Prometheus/<Prometheus Version>`.
  (@rfratto)

- The subsystems of the Agent (`prometheus`, `loki`) are now made optional.
  Enabling integrations also implicitly enables the associated subsystem. For
  example, enabling the `agent` or `node_exporter` integration will force the
  `prometheus` subsystem to be enabled.  (@rfratto)

### Bugfixes

- The documentation for Tanka configs is now correct. (@amckinley)

- Minor corrections and spelling issues have been fixed in the Overview
  documentation. (@amckinley)

- The new default of `shared` instances mode broke the metric value for
  `agent_prometheus_active_configs`, which was tracking the number of combined
  configs (i.e., number of launched instances). This metric has been fixed and
  a new metric, `agent_prometheus_active_instances`, has been added to track
  the numbger of launched instances. If instance sharing is not enabled, both
  metrics will share the same value. (@rfratto)

- `remote_write` names in a group will no longer be copied from the
  remote_write names of the first instance in the group. Rather, all
  remote_write names will be generated based on the first 6 characters of the
  group hash and the first six characters of the remote_write hash. (@rfratto)

- Fix a panic that may occur during shutdown if the WAL is closed in the middle
  of the WAL being truncated. (@rfratto)

v0.5.0 (2020-08-12)
-------------------

### Features

- A [scrape targets API](https://github.com/grafana/agent/blob/main/docs/api.md#list-current-scrape-targets)
  has been added to show every target the Agent is currently scraping, when it
  was last scraped, how long it took to scrape, and errors from the last
  scrape, if any. (@rfratto)

- "Shared Instance Mode" is the new default mode for spawning Prometheus
  instances, and will improve CPU and memory usage for users of integrations
  and the scraping service. (@rfratto)

### Enhancements

- Memory stability and utilization of the WAL has been improved, and the
  reported number of active series in the WAL will stop double-counting
  recently churned series. (@rfratto)

- Changing scrape_configs and remote_write configs for an instance will now be
  dynamically applied without restarting the instance. This will result in less
  missing metrics for users of the scraping service that change a config.
  (@rfratto)

- The Tanka configuration now uses k8s-alpha. (@duologic)

### Bugfixes

- The Tanka configuration will now also deploy a single-replica deployment
  specifically for scraping the Kubernetes API. This deployment acts together
  with the Daemonset to scrape the full cluster and the control plane.
  (@gotjosh)

- The node_exporter filesystem collector will now work on Linux systems without
  needing to manually set the blocklist and allowlist of filesystems.
  (@rfratto)

v0.4.0 (2020-06-18)
-------------------

### Features

- Support for integrations has been added. Integrations can be any embedded
  tool, but are currently used for embedding exporters and generating scrape
  configs. (@rfratto)

- node_exporter has been added as an integration. This is the full version of
  node_exporter with the same configuration options. (@rfratto)

- An Agent integration that makes the Agent automatically scrape itself has
  been added. (@rfratto)

### Enhancements

- The WAL can now be truncated if running the Agent without any remote_write
  endpoints. (@rfratto)

### Bugfixes

- Prevent the Agent from crashing when a global Prometheus config stanza is not
  provided. (@robx)

- Enable agent host_filter in the Tanka configs, which was disabled by default
  by mistake. (@rfratto)

v0.3.2 (2020-05-29)
-------------------

### Features

- Tanka configs that deploy the scraping service mode are now available
  (@rfratto)

- A k3d example has been added as a counterpart to the docker-compose example.
  (@rfratto)

### Enhancements

- Labels provided by the default deployment of the Agent (Kubernetes and Tanka)
  have been changed to align with the latest changes to grafana/jsonnet-libs.
  The old `instance` label is now called `pod`, and the new `instance` label is
  unique. A `container` label has also been added. The Agent mixin has been
  subsequently updated to also incorporate these label changes. (@rfratto)

- The `remote_write` and `scrape_config` sections now share the same
  validations as Prometheus (@rfratto)

- Setting `wal_truncation_frequency` to less than the scrape interval is now
  disallowed (@rfratto)

### Bugfixes

- A deadlock in scraping service mode when updating a config that shards to the
  same node has been fixed (@rfratto)

- `remote_write` config stanzas will no longer ignore `password_file`
  (@rfratto)

- `scrape_config` client secrets (e.g., basic auth, bearer token,
  `password_file`) will now be properly retained in scraping service mode
  (@rfratto)

- Labels for CPU, RX, and TX graphs in the Agent Operational dashboard now
  correctly show the pod name of the Agent instead of the exporter name.
  (@rfratto)

v0.3.1 (2020-05-20)
-------------------

### Features

- The Agent has upgraded its vendored Prometheus to v2.18.1 (@gotjosh,
  @rfratto)

### Bugfixes

- A typo in the Tanka configs and Kubernetes manifests that prevents the Agent
  launching with v0.3.0 has been fixed (@captncraig)

- Fixed a bug where Tanka mixins could not be used due to an issue with the
  folder placement enhancement (@rfratto)

### Enhancements

- `agentctl` and the config API will now validate that the YAML they receive
  are valid instance configs. (@rfratto)

v0.3.0 (2020-05-13)
-------------------

### Features

- A third operational mode called "scraping service mode" has been added. A KV
  store is used to store instance configs which are distributed amongst a
  clustered set of Agent processes, dividing the total scrape load across each
  agent. An API is exposed on the Agents to list, create, update, and delete
  instance configurations from the KV store. (@rfratto)

- An "agentctl" binary has been released to interact with the new instance
  config management API created by the "scraping service mode." (@rfratto,
  @hoenn)

- The Agent now includes readiness and healthiness endpoints. (@rfratto)

### Enhancements

- The YAML files are now parsed strictly and an invalid YAML will generate an
  error at runtime. (@hoenn)

- The default build mode for the Docker containers is now release, not debug.
  (@rfratto)

- The Grafana Agent Tanka Mixins now are placed in an "Agent" folder within
  Grafana. (@cyriltovena)

v0.2.0 (2020-04-09)
-------------------

### Features

- The Prometheus remote write protocol will now send scraped metadata (metric
  name, help, type and unit). This results in almost negligent bytes sent
  increase as metadata is only sent every minute. It is on by default.
  (@gotjosh)

  These metrics are available to monitor metadata being sent:
  - `prometheus_remote_storage_succeeded_metadata_total`
  - `prometheus_remote_storage_failed_metadata_total`
  - `prometheus_remote_storage_retried_metadata_total`
  - `prometheus_remote_storage_sent_batch_duration_seconds` and
    `prometheus_remote_storage_sent_bytes_total` have a new label “type” with
    the values of `metadata` or `samples`.

### Enhancements

- The Agent has upgraded its vendored Prometheus to v2.17.1 (@rfratto)

### Bugfixes

- Invalid configs passed to the agent will now stop the process after they are
  logged as invalid; previously the Agent process would continue. (@rfratto)

- Enabling host_filter will now allow metrics from node role Kubernetes service
  discovery to be scraped properly (e.g., cAdvisor, Kubelet). (@rfratto)

v0.1.1 (2020-03-16)
-------------------

### Other changes

- Nits in documentation (@sh0rez)

- Fix various dashboard mixin problems from v0.1.0 (@rfratto)

- Pass through release tag to `docker build` (@rfratto)

v0.1.0 (2020-03-16)
-------------------

> First release!

### Features

- Support for scraping Prometheus metrics and sharding the agent through the
  presence of a `host_filter` flag within the Agent configuration file.

[upgrade guide]: https://grafana.com/docs/agent/latest/upgrade-guide/
[contributors guide]: ./docs/developer/contributing.md#updating-the-changelog<|MERGE_RESOLUTION|>--- conflicted
+++ resolved
@@ -23,11 +23,9 @@
 
 - Integrations: Extend `statsd` integration to configure relay endpoint. (@arminaaki)
 
-<<<<<<< HEAD
+- Tanka config: retain cAdvisor metrics for system processes (Kubelet, Containerd, etc.) (@bboreham)
+
 - Update `node_exporter` dependency to v1.6.0. (@spartan0x117)
-=======
-- Tanka config: retain cAdvisor metrics for system processes (Kubelet, Containerd, etc.) (@bboreham)
->>>>>>> 542525ba
 
 ### Bugfixes
 
