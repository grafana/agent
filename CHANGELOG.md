# Changelog

> _Contributors should read our [contributors guide][] for instructions on how
> to update the changelog._

This document contains a historical list of changes between releases. Only
changes that impact end-user behavior are listed; changes to documentation or
internal API changes are not present.

Main (unreleased)
-----------------

### Breaking changes

- Prohibit the configuration of services within modules. (@wildum)

- For `otelcol.exporter` components, change the default value of `disable_high_cardinality_metrics` to `true`. (@ptodev)

<<<<<<< HEAD
- The children blocks in following components requires a mandatory `name`
  argument instead of a block label. (@hainenber)
  - `static` block in `prometheus.exporter.cloudwatch`
  - `target` and `walk_param` block in `prometheus.exporter.snmp`
  - `profile.custom` block in `pyrosope.scrape`
=======
- Rename component `prometheus.exporter.agent` to `prometheus.exporter.self` to clear up ambiguity. (@hainenber)
>>>>>>> 53ce4a0e

### Features

- A new `discovery.process` component for discovering Linux OS processes on the current host. (@korniltsev)

- A new `pyroscope.java` component for profiling Java processes using async-profiler. (@korniltsev)

- A new `otelcol.processor.resourcedetection` component which inserts resource attributes
  to OTLP telemetry based on the host on which Grafana Agent is running. (@ptodev)

- Expose track_timestamps_staleness on Prometheus scraping, to fix the issue where container metrics live for 5 minutes after the container disappears. (@ptodev)

- Introduce the `remotecfg` service that enables loading configuration from a
  remote endpoint. (@tpaschalis) 
  
### Enhancements

- Include line numbers in profiles produced by `pyrsocope.java` component. (@korniltsev)
- Add an option to the windows static mode installer for expanding environment vars in the yaml config. (@erikbaranowski)
- Add authentication support to `loki.source.awsfirehose` (@sberz)

- Sort kubelet endpoint to reduce pressure on K8s's API server and watcher endpoints. (@hainenber)

- Expose `physical_disk` collector from `windows_exporter` v0.24.0 to
  Flow configuration. (@hainenber)

- Renamed Grafana Agent Mixin's "prometheus.remote_write" dashboard to
  "Prometheus Components" and added charts for `prometheus.scrape` success rate
  and duration metrics. (@thampiotr)

- Removed `ClusterLamportClockDrift` and `ClusterLamportClockStuck` alerts from
  Grafana Agent Mixin to focus on alerting on symptoms. (@thampiotr)

- Increased clustering alert periods to 10 minutes to improve the
  signal-to-noise ratio in Grafana Agent Mixin. (@thampiotr)

- `mimir.rules.kubernetes` has a new `prometheus_http_prefix` argument to configure
  the HTTP endpoint on which to connect to Mimir's API. (@hainenber)

- `service_name` label is inferred from discovery meta labels in `pyroscope.java` (@korniltsev)

- Mutex and block pprofs are now available via the pprof endpoint. (@mattdurham)

- Added an error log when the config fails to reload. (@kurczynski)

- Added additional http client proxy configurations to components for
  `no_proxy`, `proxy_from_environment`, and `proxy_connect_header`. (@erikbaranowski)

- Batch staleness tracking to reduce mutex contention and increase performance. (@mattdurham)

### Bugfixes

- Fix an issue in `remote.s3` where the exported content of an object would be an empty string if `remote.s3` failed to fully retrieve
  the file in a single read call. (@grafana/agent-squad)

- Utilize the `instance` Argument of `prometheus.exporter.kafka` when set. (@akhmatov-s)

- Fix a duplicate metrics registration panic when sending metrics to an static
  mode metric instance's write handler. (@tpaschalis)

- Fix issue causing duplicate logs when a docker target is restarted. (@captncraig)

- Fix an issue where blocks having the same type and the same label across
  modules could result in missed updates. (@thampiotr)

- Fix an issue with static integrations-next marshaling where non singletons
  would cause `/-/config` to fail to marshal. (@erikbaranowski)

- Fix an issue where agent logs are emitted before the logging format
  is correctly determined. (@hainenber)

- Fix divide-by-zero issue when sharding targets. (@hainenber) 

- Fix bug where custom headers were not actually being set in loki client. (@captncraig)

- Fix missing measurement type field in the KeyVal() conversion function for measurments. @vanugrah)

- Fix `ResolveEndpointV2 not found` for AWS-related components. (@hainenber)

- Fix OTEL metrics not getting collected after reload. (@hainenber)

- Fix bug in `pyroscope.ebpf` component when elf's PT_LOAD section is not page aligned . [PR](https://github.com/grafana/pyroscope/pull/2983)  (@korniltsev)

### Other changes

- Removed support for Windows 2012 in line with Microsoft end of life. (@mattdurham)

- Split instance ID and component groupings into separate panels for `remote write active series by component` in the Flow mixin. (@tristanburgess)

- Updated dependency to add support for Go 1.22 (@stefanb)

- Use Go 1.22 for builds. (@rfratto)

- Updated docs for MSSQL Integration to show additional authentication capabilities. (@StefanKurek)

- `grafana-agent` and `grafana-agent-flow` fallback to default X.509 trusted root certificates
  when the `GODEBUG=x509usefallbackroots=1` environment variable is set. (@hainenber)

v0.39.2 (2024-1-31)
--------------------

### Bugfixes

- Fix error introduced in v0.39.0 preventing remote write to Amazon Managed Prometheus. (@captncraig)

- An error will be returned in the converter from Static to Flow when `scrape_integration` is set
  to `true` but no `remote_write` is defined. (@erikbaranowski)


v0.39.1 (2024-01-19)
--------------------

### Security fixes

- Fixes following vulnerabilities (@hainenber)
  - [GO-2023-2409](https://github.com/advisories/GHSA-mhpq-9638-x6pw)
  - [GO-2023-2412](https://github.com/advisories/GHSA-7ww5-4wqc-m92c)
  - [CVE-2023-49568](https://github.com/advisories/GHSA-mw99-9chc-xw7r)

### Bugfixes

- Fix issue where installing the Windows Agent Flow installer would hang then crash. (@mattdurham)


v0.39.0 (2024-01-09)
--------------------

### Breaking changes

- `otelcol.receiver.prometheus` will drop all `otel_scope_info` metrics when converting them to OTLP. (@wildum)
  - If the `otel_scope_info` metric has labels `otel_scope_name` and `otel_scope_version`,
    their values will be used to set OTLP Instrumentation Scope name and  version respectively.
  - Labels of `otel_scope_info` metrics other than `otel_scope_name` and `otel_scope_version`
    are added as scope attributes with the matching name and version.

- The `target` block in `prometheus.exporter.blackbox` requires a mandatory `name`
  argument instead of a block label. (@hainenber)

- In the azure exporter, dimension options will no longer be validated by the Azure API. (@kgeckhart)
  - This change will not break any existing configurations and you can opt in to validation via the `validate_dimensions` configuration option.
  - Before this change, pulling metrics for azure resources with variable dimensions required one configuration per metric + dimension combination to avoid an error.
  - After this change, you can include all metrics and dimensions in a single configuration and the Azure APIs will only return dimensions which are valid for the various metrics.

### Features

- A new `discovery.ovhcloud` component for discovering scrape targets on OVHcloud. (@ptodev)

- Allow specifying additional containers to run. (@juangom)

### Enhancements

- Flow Windows service: Support environment variables. (@jkroepke)

- Allow disabling collection of root Cgroup stats in
  `prometheus.exporter.cadvisor` (flow mode) and the `cadvisor` integration
  (static mode). (@hainenber)

- Grafana Agent on Windows now automatically restarts on failure. (@hainenber)

- Added metrics, alerts and dashboard visualisations to help diagnose issues
  with unhealthy components and components that take too long to evaluate. (@thampiotr)

- The `http` config block may now reference exports from any component.
  Previously, only `remote.*` and `local.*` components could be referenced
  without a circular dependency. (@rfratto)

- Add support for Basic Auth-secured connection with Elasticsearch cluster using `prometheus.exporter.elasticsearch`. (@hainenber)

- Add a `resource_to_telemetry_conversion` argument to `otelcol.exporter.prometheus`
  for converting resource attributes to Prometheus labels. (@hainenber)

- `pyroscope.ebpf` support python on arm64 platforms. (@korniltsev)

- `otelcol.receiver.prometheus` does not drop histograms without buckets anymore. (@wildum)

- Added exemplars support to `otelcol.receiver.prometheus`. (@wildum)

- `mimir.rules.kubernetes` may now retry its startup on failure. (@hainenber)

- Added links between compatible components in the documentation to make it
  easier to discover them. (@thampiotr)

- Allow defining `HTTPClientConfig` for `discovery.ec2`. (@cmbrad)

- The `remote.http` component can optionally define a request body. (@tpaschalis)

- Added support for `loki.write` to flush WAL on agent shutdown. (@thepalbi)

- Add support for `integrations-next` static to flow config conversion. (@erikbaranowski)

- Add support for passing extra arguments to the static converter such as `-config.expand-env`. (@erikbaranowski)

- Added 'country' mmdb-type to log pipeline-stage geoip. (@superstes)

- Azure exporter enhancements for flow and static mode, (@kgeckhart)
  - Allows for pulling metrics at the Azure subscription level instead of resource by resource
  - Disable dimension validation by default to reduce the number of exporter instances needed for full dimension coverage

- Add `max_cache_size` to `prometheus.relabel` to allow configurability instead of hard coded 100,000. (@mattdurham)

- Add support for `http_sd_config` within a `scrape_config` for prometheus to flow config conversion. (@erikbaranowski)

- `discovery.lightsail` now supports additional parameters for configuring HTTP client settings. (@ptodev)
- Add `sample_age_limit` to remote_write config to drop samples older than a specified duration. (@marctc)

- Handle paths in the Kubelet URL for `discovery.kubelet`. (@petewall)

- `loki.source.docker` now deduplicates targets which report the same container
  ID. (@tpaschalis)

### Bugfixes

- Update `pyroscope.ebpf` to fix a logical bug causing to profile to many kthreads instead of regular processes https://github.com/grafana/pyroscope/pull/2778 (@korniltsev)

- Update `pyroscope.ebpf` to produce more optimal pprof profiles for python processes https://github.com/grafana/pyroscope/pull/2788 (@korniltsev)

- In Static mode's `traces` subsystem, `spanmetrics` used to be generated prior to load balancing.
  This could lead to inaccurate metrics. This issue only affects Agents using both `spanmetrics` and
  `load_balancing`, when running in a load balanced cluster with more than one Agent instance. (@ptodev)

- Fixes `loki.source.docker` a behavior that synced an incomplete list of targets to the tailer manager. (@FerdinandvHagen)

- Fixes `otelcol.connector.servicegraph` store ttl default value from 2ms to 2s. (@rlankfo)

- Add staleness tracking to labelstore to reduce memory usage. (@mattdurham)

- Fix issue where `prometheus.exporter.kafka` would crash when configuring `sasl_password`. (@rfratto)

- Fix performance issue where perf lib where clause was not being set, leading to timeouts in collecting metrics for windows_exporter. (@mattdurham)

- Fix nil panic when using the process collector with the windows exporter. (@mattdurham)

### Other changes

- Bump github.com/IBM/sarama from v1.41.2 to v1.42.1

- Attach unique Agent ID header to remote-write requests. (@captncraig)

- Update to v2.48.1 of `github.com/prometheus/prometheus`.
  Previously, a custom fork of v2.47.2 was used.
  The custom fork of v2.47.2 also contained prometheus#12729 and prometheus#12677.

v0.38.1 (2023-11-30)
--------------------

### Security fixes

- Fix CVE-2023-47108 by updating `otelgrpc` from v0.45.0 to v0.46.0. (@hainenber)

### Features

- Agent Management: Introduce support for templated configuration. (@jcreixell)

### Bugfixes

- Permit `X-Faro-Session-ID` header in CORS requests for the `faro.receiver`
  component (flow mode) and the `app_agent_receiver` integration (static mode).
  (@cedricziel)

- Fix issue with windows_exporter defaults not being set correctly. (@mattdurham)

- Fix agent crash when process null OTel's fan out consumers. (@hainenber)

- Fix issue in `prometheus.operator.*` where targets would be dropped if two crds share a common prefix in their names. (@Paul424, @captncraig)

- Fix issue where `convert` command would generate incorrect Flow Mode config
  when provided `promtail` configuration that uses `docker_sd_configs` (@thampiotr)

- Fix converter issue with `loki.relabel` and `max_cache_size` being set to 0 instead of default (10_000). (@mattdurham)

### Other changes

- Add Agent Deploy Mode to usage report. (@captncraig)

v0.38.0 (2023-11-21)
--------------------

### Breaking changes

- Remove `otelcol.exporter.jaeger` component (@hainenber)

- In the mysqld exporter integration, some metrics are removed and others are renamed. (@marctc)
  - Removed metrics:
    - "mysql_last_scrape_failed" (gauge)
    - "mysql_exporter_scrapes_total" (counter)
    - "mysql_exporter_scrape_errors_total" (counter)
  - Metric names in the `info_schema.processlist` collector have been [changed](https://github.com/prometheus/mysqld_exporter/pull/603).
  - Metric names in the `info_schema.replica_host` collector have been [changed](https://github.com/prometheus/mysqld_exporter/pull/496).
  - Changes related to `replication_group_member_stats collector`:
    - metric "transaction_in_queue" was Counter instead of Gauge
    - renamed 3 metrics starting with `mysql_perf_schema_transaction_` to start with `mysql_perf_schema_transactions_` to be consistent with column names.
    - exposing only server's own stats by matching `MEMBER_ID` with `@@server_uuid` resulting "member_id" label to be dropped.

### Features

- Added a new `stage.decolorize` stage to `loki.process` component which
  allows to strip ANSI color codes from the log lines. (@thampiotr)

- Added a new `stage.sampling` stage to `loki.process` component which
  allows to only process a fraction of logs and drop the rest. (@thampiotr)

- Added a new `stage.eventlogmessage` stage to `loki.process` component which
  allows to extract data from Windows Event Log. (@thampiotr)

- Update version of River:

    - River now supports raw strings, which are strings surrounded by backticks
      instead of double quotes. Raw strings can span multiple lines, and do not
      support any escape sequences. (@erikbaranowski)

    - River now permits using `[]` to access non-existent keys in an object.
      When this is done, the access evaluates to `null`, such that `{}["foo"]
      == null` is true. (@rfratto)

- Added support for python profiling to `pyroscope.ebpf` component. (@korniltsev)

- Added support for native Prometheus histograms to `otelcol.exporter.prometheus` (@wildum)

- Windows Flow Installer: Add /CONFIG /DISABLEPROFILING and /DISABLEREPORTING flag (@jkroepke)

- Add queueing logs remote write client for `loki.write` when WAL is enabled. (@thepalbi)

- New Grafana Agent Flow components:

  - `otelcol.processor.filter` - filters OTLP telemetry data using OpenTelemetry
    Transformation Language (OTTL). (@hainenber)
  - `otelcol.receiver.vcenter` - receives metrics telemetry data from vCenter. (@marctc)

- Agent Management: Introduce support for remotely managed external labels for logs. (@jcreixell)

### Enhancements

- The `loki.write` WAL now has snappy compression enabled by default. (@thepalbi)

- Allow converting labels to structured metadata with Loki's structured_metadata stage. (@gonzalesraul)

- Improved performance of `pyroscope.scrape` component when working with a large number of targets. (@cyriltovena)

- Added support for comma-separated list of fields in `source` option and a
  new `separator` option in `drop` stage of `loki.process`. (@thampiotr)

- The `loki.source.docker` component now allows connecting to Docker daemons
  over HTTP(S) and setting up TLS credentials. (@tpaschalis)

- Added an `exclude_event_message` option to `loki.source.windowsevent` in flow mode,
  which excludes the human-friendly event message from Windows event logs. (@ptodev)

- Improve detection of rolled log files in `loki.source.kubernetes` and
  `loki.source.podlogs` (@slim-bean).

- Support clustering in `loki.source.kubernetes` (@slim-bean).

- Support clustering in `loki.source.podlogs` (@rfratto).

- Make component list sortable in web UI. (@hainenber)

- Adds new metrics (`mssql_server_total_memory_bytes`, `mssql_server_target_memory_bytes`,
  and `mssql_available_commit_memory_bytes`) for `mssql` integration (@StefanKurek).

- Grafana Agent Operator: `config-reloader` container no longer runs as root.
  (@rootmout)

- Added support for replaying not sent data for `loki.write` when WAL is enabled. (@thepalbi)

- Make the result of 'discovery.kubelet' support pods that without ports, such as k8s control plane static pods. (@masonmei)

- Added support for unicode strings in `pyroscope.ebpf` python profiles. (@korniltsev)

- Improved resilience of graph evaluation in presence of slow components. (@thampiotr)

- Updated windows exporter to use prometheus-community/windows_exporter commit 1836cd1. (@mattdurham)

- Allow agent to start with `module.git` config if cached before. (@hainenber)

- Adds new optional config parameter `query_config` to `mssql` integration to allow for custom metrics (@StefanKurek)

### Bugfixes

- Set exit code 1 on grafana-agentctl non-runnable command. (@fgouteroux)

- Fixed an issue where `loki.process` validation for stage `metric.counter` was
  allowing invalid combination of configuration options. (@thampiotr)

- Fixed issue where adding a module after initial start, that failed to load then subsequently resolving the issue would cause the module to
  permanently fail to load with `id already exists` error. (@mattdurham)

- Allow the usage of encodings other than UTF8 to be used with environment variable expansion. (@mattdurham)

- Fixed an issue where native histogram time series were being dropped silently.  (@krajorama)

- Fix validation issue with ServiceMonitors when scrape timeout is greater than interval. (@captncraig)

- Static mode's spanmetrics processor will now prune histograms when the dimension cache is pruned.
  Dimension cache was always pruned but histograms were not being pruned. This caused metric series
  created by the spanmetrics processor to grow unbounded. Only static mode has this issue. Flow mode's
  `otelcol.connector.spanmetrics` does not have this bug. (@nijave)

- Prevent logging errors on normal shutdown in `loki.source.journal`. (@wildum)

- Break on iterate journal failure in `loki.source.journal`. (@wildum)

- Fix file descriptor leak in `loki.source.journal`. (@wildum)

- Fixed a bug in River where passing a non-string key to an object (such as
  `{}[true]`) would incorrectly report that a number type was expected instead. (@rfratto)

- Include Faro Measurement `type` field in `faro.receiver` Flow component and legacy `app_agent_receiver` integration. (@rlankfo)

- Mark `password` argument of `loki.source.kafka` as a `secret` rather than a `string`. (@harsiddhdave44)

- Fixed a bug where UDP syslog messages were never processed (@joshuapare)

- Updating configuration for `loki.write` no longer drops data. (@thepalbi)

- Fixed a bug in WAL where exemplars were recorded before the first native histogram samples for new series,
  resulting in remote write sending the exemplar first and Prometheus failing to ingest it due to missing
  series. (@krajorama)

- Fixed an issue in the static config converter where exporter instance values
  were not being mapped when translating to flow. (@erikbaranowski)

- Fix a bug which prevented Agent from running `otelcol.exporter.loadbalancing`
  with a `routing_key` of `traceID`. (@ptodev)

- Added Kubernetes service resolver to static node's loadbalancing exporter
  and to Flow's `otelcol.exporter.loadbalancing`. (@ptodev)

- Fix default configuration file `grafana-agent-flow.river` used in downstream
  packages. (@bricewge)

- Fix converter output for prometheus.exporter.windows to not unnecessarily add
  empty blocks. (@erikbaranowski)

### Other changes

- Bump `mysqld_exporter` version to v0.15.0. (@marctc)

- Bump `github-exporter` version to 1.0.6. (@marctc)

- Use Go 1.21.4 for builds. (@rfratto)

- Change User-Agent header for outbound requests to include agent-mode, goos, and deployment mode. Example `GrafanaAgent/v0.38.0 (flow; linux; docker)` (@captncraig)

- `loki.source.windowsevent` and `loki.source.*` changed to use a more robust positions file to prevent corruption on reboots when writing
  the positions file. (@mattdurham)

v0.37.4 (2023-11-06)
-----------------

### Enhancements

- Added an `add_metric_suffixes` option to `otelcol.exporter.prometheus` in flow mode,
  which configures whether to add type and unit suffixes to metrics names. (@mar4uk)

### Bugfixes

- Fix a bug where reloading the configuration of a `loki.write` component lead
  to a panic. (@tpaschalis)

- Added Kubernetes service resolver to static node's loadbalancing exporter
  and to Flow's `otelcol.exporter.loadbalancing`. (@ptodev)

v0.37.3 (2023-10-26)
-----------------

### Bugfixes

- Fixed an issue where native histogram time series were being dropped silently.  (@krajorama)

- Fix an issue where `remote.vault` ignored the `namespace` argument. (@rfratto)

- Fix an issue with static mode and `promtail` converters, where static targets
  did not correctly default to `localhost` when not provided. (@thampiotr)

- Fixed some converter diagnostics so they show as warnings rather than errors. Improve
  clarity for various diagnostics. (@erikbaranowski)

- Wire up the agent exporter integration for the static converter. (@erikbaranowski)

### Enhancements

- Upgrade OpenTelemetry Collector packages to version 0.87 (@ptodev):
  - `otelcol.receiver.kafka` has a new `header_extraction` block to extract headers from Kafka records.
  - `otelcol.receiver.kafka` has a new `version` argument to change the version of
    the SASL Protocol for SASL authentication.

v0.37.2 (2023-10-16)
-----------------

### Bugfixes

- Fix the handling of the `--cluster.join-addresses` flag causing an invalid
  comparison with the mutually-exclusive `--cluster.discover-peers`. (@tpaschalis)

- Fix an issue with the static to flow converter for blackbox exporter modules
  config not being included in the river output. (@erikbaranowski)

- Fix issue with default values in `discovery.nomad`. (@marctc)

### Enhancements

- Update Prometheus dependency to v2.47.2. (@tpaschalis)

- Allow Out of Order writing to the WAL for metrics. (@mattdurham)

- Added new config options to spanmetrics processor in static mode (@ptodev):
  - `aggregation_temporality`: configures whether to reset the metrics after flushing.
  - `metrics_flush_interval`: configures how often to flush generated metrics.

### Other changes

- Use Go 1.21.3 for builds. (@tpaschalis)

v0.37.1 (2023-10-10)
-----------------

### Bugfixes

- Fix the initialization of the default namespaces map for the operator and the
  loki.source.kubernetes component. (@wildum)

v0.37.0 (2023-10-10)
-----------------

### Breaking changes

- Set `retry_on_http_429` to `true` by default in the `queue_config` block in static mode's `remote_write`. (@wildum)

- Renamed `non_indexed_labels` Loki processing stage to `structured_metadata`. (@vlad-diachenko)

- Include `otel_scope_name` and `otel_scope_version` in all metrics for `otelcol.exporter.prometheus`
  by default using a new argument `include_scope_labels`. (@erikbaranowski)

- Static mode Windows Certificate Filter no longer restricted to TLS 1.2 and specific cipher suites. (@mattdurham)

- The `__meta_agent_integration*` and `__meta_agent_hostname` labels have been
  removed from the targets exposed by `prometheus.exporter.*` components and
  got replaced by the pair of `__meta_component_name` and `__meta_component_id`
  labels. (@tpaschalis)

- Flow: Allow `prometheus.exporter.unix` to be specified multiple times and used in modules. This now means all
  `prometheus.exporter.unix` references will need a label `prometheus.exporter.unix "example"`. (@mattdurham)

### Features

- New Grafana Agent Flow components:

  - `discovery.consulagent` discovers scrape targets from Consul Agent. (@wildum)
  - `discovery.dockerswarm` discovers scrape targets from Docker Swarm. (@wildum)
  - `discovery.ionos` discovers scrape targets from the IONOS Cloud API. (@wildum)
  - `discovery.kuma` discovers scrape targets from the Kuma control plane. (@tpaschalis)
  - `discovery.linode` discovers scrape targets from the Linode API. (@captncraig)
  - `discovery.marathon` discovers scrape targets from Marathon servers. (@wildum)
  - `discovery.nerve` discovers scrape targets from AirBnB's Nerve. (@tpaschalis)
  - `discovery.scaleway` discovers scrape targets from Scaleway virtual
    instances and bare-metal machines. (@rfratto)
  - `discovery.serverset` discovers Serversets stored in Zookeeper. (@thampiotr)
  - `discovery.triton` discovers scrape targets from Triton Container Monitor. (@erikbaranowski)
  - `faro.receiver` accepts Grafana Faro-formatted telemetry data over the
    network and forwards it to other components. (@megumish, @rfratto)
  - `otelcol.connector.servicegraph` creates service graph metrics from spans. It is the
    flow mode equivalent to static mode's `service_graphs` processor. (@ptodev)
  - `otelcol.connector.spanlogs` creates logs from spans. It is the flow mode equivalent
    to static mode's `automatic_logging` processor. (@ptodev)
  - `otelcol.processor.k8sattributes` adds Kubernetes metadata as resource attributes
    to spans, logs, and metrics. (@acr92)
  - `otelcol.processor.probabilistic_sampler` samples logs and traces based on configuration options. (@mar4uk)
  - `otelcol.processor.transform` transforms OTLP telemetry data using the
    OpenTelemetry Transformation Language (OTTL). It is most commonly used
    for transformations on attributes.
  - `prometheus.exporter.agent` exposes the agent's internal metrics. (@hainenber)
  - `prometheus.exporter.azure` collects metrics from Azure. (@wildum)
  - `prometheus.exporter.cadvisor` exposes cAdvisor metrics. (@tpaschalis)
  - `prometheus.exporter.vsphere` exposes vmware vsphere metrics. (@marctc)
  - `remote.kubernetes.configmap` loads a configmap's data for use in other components (@captncraig)
  - `remote.kubernetes.secret` loads a secret's data for use in other components (@captncraig)

- Flow: allow the HTTP server to be configured with TLS in the config file
  using the new `http` config block. (@rfratto)

- Clustering: add new flag `--cluster.max-join-peers` to limit the number of peers the system joins. (@wildum)

- Clustering: add a new flag `--cluster.name` to prevent nodes without this identifier from joining the cluster. (@wildum)

- Clustering: add IPv6 support when using advertise interfaces to assign IP addresses. (@wildum)

- Add a `file_watch` block in `loki.source.file` to configure how often to poll files from disk for changes via `min_poll_frequency` and `max_poll_frequency`.
  In static mode it can be configured in the global `file_watch_config` via `min_poll_frequency` and `max_poll_frequency`.  (@wildum)

- Flow: In `prometheus.exporter.blackbox`, allow setting labels for individual targets. (@spartan0x117)

- Add optional `nil_to_zero` config flag for `YACE` which can be set in the `static`, `discovery`, or `metric` config blocks. (@berler)

- The `cri` stage in `loki.process` can now be configured to limit line size.

- Flow: Allow `grafana-agent run` to accept a path to a directory of `*.river` files.
  This will load all River files in the directory as a single configuration;
  component names must be unique across all loaded files. (@rfratto, @hainenber)

- Added support for `static` configuration conversion in `grafana-agent convert` and `grafana-agent run` commands. (@erikbaranowski)

- Flow: the `prometheus.scrape` component can now configure the scraping of
  Prometheus native histograms. (@tpaschalis)

- Flow: the `prometheus.remote_write` component now supports SigV4 and AzureAD authentication. (@ptodev)

### Enhancements

- Clustering: allow advertise interfaces to be configurable, with the possibility to select all available interfaces. (@wildum)

- Deleted series will now be removed from the WAL sooner, allowing Prometheus
  remote_write to free memory associated with removed series sooner. (@rfratto)

- Added a `disable_high_cardinality_metrics` configuration flag to `otelcol`
  exporters and receivers to switch high cardinality debug metrics off.  (@glindstedt)

- `loki.source.kafka` component now exposes internal label `__meta_kafka_offset`
  to indicate offset of consumed message. (@hainenber)

- Add a`tail_from_end` attribute in `loki.source.file` to have the option to start tailing a file from the end if a cached position is not found.
  This is valuable when you want to tail a large file without reading its entire content. (@wildum)

- Flow: improve river config validation step in `prometheus.scrape` by comparing `scrape_timeout` with `scrape_interval`. (@wildum)

- Flow: add `randomization_factor` and `multiplier` to retry settings in
  `otelcol` components. (@rfratto)

- Add support for `windows_certificate_filter` under http tls config block. (@mattdurham)

- Add `openstack` config converter to convert OpenStack yaml config (static mode) to river config (flow mode). (@wildum)

- Some `otelcol` components will now display their debug metrics via the
  Agent's `/metrics` endpoint. Those components include `otelcol.receiver.otlp`,
  `otelcol.exporter.otlp` and `otelcol.processor.batch`. There may also be metrics
  from other components which are not documented yet. (@ptodev)

- Agent Management: Honor 503 ServiceUnavailable `Retry-After` header. (@jcreixell)

- Bump opentelemetry-collector and opentelemetry-collector-contrib versions from v0.80 to v0.85 (@wildum):
  - add `authoriy` attribute to `otelcol.exporter.loadbalancing` to override the default value in gRPC requests.
  - add `exemplars` support to `otelcol.connector.spanmetrics`.
  - add `exclude_dimensions` attribute to `otelcol.connector.spanmetrics` to exclude dimensions from the default set.
  - add `authority` attribute to `otelcol.receiver.otlp` to override the default value in gRPC requests.
  - add `disable_keep_alives` attribute to `otelcol.receiver.otlp` to disable the HTTP keep alive feature.
  - add `traces_url_path`, `metrics_url_path` and `logs_url_path` attributes to `otelcol.receiver.otlp` to specify the URl path to respectively receive traces, metrics and logs on.
  - add the value `json` to the `encoding` attribute of `otelcol.receiver.kafka`. The component is now able to decode `json` payload and to insert it into the body of a log record.

- Added `scrape` block to customize the default behavior of `prometheus.operator.podmonitors`, `prometheus.operator.probes`, and `prometheus.operator.servicemonitors`. (@sberz)

- The `instance` label of targets exposed by `prometheus.exporter.*` components
  is now more representative of what is being monitored. (@tpaschalis)

- Promtail converter will now treat `global positions configuration is not supported` as a Warning instead of Error. (@erikbaranowski)

- Add new `agent_component_dependencies_wait_seconds` histogram metric and a dashboard panel
  that measures how long components wait to be evaluated after their dependency is updated (@thampiotr)

- Add additional endpoint to debug scrape configs generated inside `prometheus.operator.*` components (@captncraig)

- Components evaluation is now performed in parallel, reducing the impact of
  slow components potentially blocking the entire telemetry pipeline.
  The `agent_component_evaluation_seconds` metric now measures evaluation time
  of each node separately, instead of all the directly and indirectly
  dependant nodes. (@thampiotr)

- Update Prometheus dependency to v2.46.0. (@tpaschalis)

- The `client_secret` config argument in the `otelcol.auth.oauth2` component is
  now of type `secret` instead of type `string`. (@ptodev)

### Bugfixes

- Fixed `otelcol.exporter.prometheus` label names for the `otel_scope_info`
  metric to match the OTLP Instrumentation Scope spec. `name` is now `otel_scope_name`
  and `version` is now `otel_version_name`. (@erikbaranowski)

- Fixed a bug where converting `YACE` cloudwatch config to river skipped converting static jobs. (@berler)

- Fixed the `agent_prometheus_scrape_targets_gauge` incorrectly reporting all discovered targets
  instead of targets that belong to current instance when clustering is enabled. (@thampiotr)

- Fixed race condition in cleaning up metrics when stopping to tail files in static mode. (@thampiotr)

- Fixed a bug where the BackOffLimit for the kubernetes tailer was always set to zero. (@anderssonw)

- Fixed a bug where Flow agent fails to load `comment` statement in `argument` block. (@hainenber)

- Fix initialization of the RAPL collector for the node_exporter integration
  and the prometheus.exporter.unix component. (@marctc)

- Set instrumentation scope attribute for traces emitted by Flow component. (@hainenber)

### Other changes

- Use Go 1.21.1 for builds. (@rfratto)

- Read contextual attributes from Faro measurements (@codecapitano)

- Rename Grafana Agent service in windows app and features to not include the description

- Correct YAML level for `multitenancy_enabled` option in Mimir's config in examples. (@hainenber)

- Operator: Update default config reloader version. (@captncraig)

- Sorting of common fields in log messages emitted by the agent in Flow mode
  have been standardized. The first fields will always be `ts`, `level`, and
  `msg`, followed by non-common fields. Previously, the position of `msg` was
  not consistent. (@rfratto)

- Documentation updated to link discovery.http and prometheus.scrape advanced configs (@proffalken)

- Bump SNMP exporter version to v0.24.1 (@marctc)

- Switch to `IBM/sarama` module. (@hainenber)

- Bump `webdevops/go-commons` to version containing `LICENSE`. (@hainenber)

- `prometheus.operator.probes` no longer ignores relabeling `rule` blocks. (@sberz)

- Documentation updated to correct default path from `prometheus.exporter.windows` `text_file` block (@timo1707)

- Bump `redis_exporter` to v1.54.0 (@spartan0x117)

- Migrate NodeJS installation in CI build image away from installation script. (@hainenber)

v0.36.2 (2023-09-22)
--------------------

### Bugfixes

- Fixed a bug where `otelcol.processor.discovery` could modify the `targets` passed by an upstream component. (@ptodev)

- Fixed a bug where `otelcol` components with a retry mechanism would not wait after the first retry. (@rfratto)

- Fixed a bug where documented default settings in `otelcol.exporter.loadbalancing` were never set. (@rfratto)

- Fix `loki.source.file` race condition in cleaning up metrics when stopping to tail files. (@thampiotr)

v0.36.1 (2023-09-06)
--------------------

### Bugfixes

- Restart managed components of a module loader only on if module content
  changes or the last load failed. This was specifically impacting `module.git`
  each time it pulls. (@erikbaranowski)

- Allow overriding default `User-Agent` for `http.remote` component (@hainenber)

- Fix panic when running `grafana-agentctl config-check` against config files
  having `integrations` block (both V1 and V2). (@hainenber)

- Fix a deadlock candidate in the `loki.process` component. (@tpaschalis)

- Fix an issue in the `eventhandler` integration where events would be
  double-logged: once by sending the event to Loki, and once by including the
  event in the Grafana Agent logs. Now, events are only ever sent to Loki. (@rfratto)

- Converters will now sanitize labels to valid River identifiers. (@erikbaranowski)

- Converters will now return an Error diagnostic for unsupported
  `scrape_classic_histograms` and `native_histogram_bucket_limit` configs. (@erikbaranowski)

- Fix an issue in converters where targets of `discovery.relabel` components
  were repeating the first target for each source target instead of the
  correct target. (@erikbaranowski)

### Other changes

- Operator: Update default config reloader version. (@captncraig)

v0.36.0 (2023-08-30)
--------------------

> **BREAKING CHANGES**: This release has breaking changes. Please read entries
> carefully and consult the [upgrade guide][] for specific instructions.

### Breaking changes

- `loki.source.file` component will no longer automatically detect and
  decompress logs from compressed files. A new configuration block is available
  to enable decompression explicitly. See the [upgrade guide][] for migration
  instructions. (@thampiotr)

- `otelcol.exporter.prometheus`: Set `include_scope_info` to `false` by default. You can set
  it to `true` to preserve previous behavior. (@gouthamve)

- Set `retry_on_http_429` to `true` by default in the `queue_config` block in flow mode's `prometheus.remote_write`. (@wildum)

### Features

- Add [godeltaprof](https://github.com/grafana/godeltaprof) profiling types (`godeltaprof_memory`, `godeltaprof_mutex`, `godeltaprof_block`) to `pyroscope.scrape` component

- Flow: Allow the `logging` configuration block to tee the Agent's logs to one
  or more loki.* components. (@tpaschalis)

- Added support for `promtail` configuration conversion in `grafana-agent convert` and `grafana-agent run` commands. (@thampiotr)

- Flow: Add a new stage `non_indexed_labels` to attach non-indexed labels from extracted data to log line entry. (@vlad-diachenko)

- `loki.write` now exposes basic WAL support. (@thepalbi)

- Flow: Users can now define `additional_fields` in `loki.source.cloudflare` (@wildum)

- Flow: Added exemplar support for the `otelcol.exporter.prometheus`. (@wildum)

- Add a `labels` argument in `loki.source.windowsevent` to associate additional labels with incoming logs. (@wildum)

- New Grafana Agent Flow components:

  - `prometheus.exporter.gcp` - scrape GCP metrics. (@tburgessdev)
  - `otelcol.processor.span` - accepts traces telemetry data from other `otelcol`
    components and modifies the names and attributes of the spans. (@ptodev)
  - `discovery.uyuni` discovers scrape targets from a Uyuni Server. (@sparta0x117)
  - `discovery.eureka` discovers targets from a Eureka Service Registry. (@spartan0x117)
  - `discovery.openstack` - service discovery for OpenStack. (@marctc)
  - `discovery.hetzner` - service discovery for Hetzner Cloud. (@marctc)
  - `discovery.nomad` - service discovery from Nomad. (@captncraig)
  - `discovery.puppetdb` - service discovery from PuppetDB. (@captncraig)
  - `otelcol.processor.discovery` adds resource attributes to spans, where the attributes
    keys and values are sourced from `discovery.*` components. (@ptodev)
  - `otelcol.connector.spanmetrics` - creates OpenTelemetry metrics from traces. (@ptodev)


### Enhancements

- Integrations: include `direct_connect`, `discovering_mode` and `tls_basic_auth_config_path` fields for MongoDB configuration. (@gaantunes)

- Better validation of config file with `grafana-agentctl config-check` cmd (@fgouteroux)

- Integrations: make `udev` data path configurable in the `node_exporter` integration. (@sduranc)

- Clustering: Enable peer discovery with the go-discover package. (@tpaschalis)

- Add `log_format` configuration to eventhandler integration and the `loki.source.kubernetes_events` Flow component. (@sadovnikov)

- Allow `loki.source.file` to define the encoding of files. (@tpaschalis)

- Allow specification of `dimension_name_requirements` for Cloudwatch discovery exports. (@cvdv-au)

- Clustering: Enable nodes to periodically rediscover and rejoin peers. (@tpaschalis)

- `loki.write` WAL now exposes a last segment reclaimed metric. (@thepalbi)

- Update `memcached_exporter` to `v0.13.0`, which includes bugfixes, new metrics,
  and the option to connect with TLS. (@spartan0x117)

- `loki.write` now supports configuring retries on HTTP status code 429. (@wildum)

- Update `YACE` to `v0.54.0`, which includes bugfixes for FIPS support. (@ashrayjain)

- Support decoupled scraping in the cloudwatch_exporter integration (@dtrejod).

- Agent Management: Enable proxying support (@spartan0x117)

### Bugfixes

- Update to config converter so default relabel `source_labels` are left off the river output. (@erikbaranowski)

- Rename `GrafanaAgentManagement` mixin rules to `GrafanaAgentConfig` and update individual alerts to be more accurate. (@spartan0x117)

- Fix potential goroutine leak in log file tailing in static mode. (@thampiotr)

- Fix issue on Windows where DNS short names were unresolvable. (@rfratto)

- Fix panic in `prometheus.operator.*` when no Port supplied in Monitor crds. (@captncraig)

- Fix issue where Agent crashes when a blackbox modules config file is specified for blackbox integration. (@marctc)

- Fix issue where the code from agent would not return to the Windows Service Manager (@jkroepke)

- Fix issue where getting the support bundle failed due to using an HTTP Client that was not able to access the agent in-memory address. (@spartan0x117)

- Fix an issue that lead the `loki.source.docker` container to use excessive
  CPU and memory. (@tpaschalis)

- Fix issue where `otelcol.exporter.loki` was not normalizing label names
  to comply with Prometheus conventions. (@ptodev)

- Agent Management: Fix issue where an integration defined multiple times could lead to undefined behaviour. (@jcreixell)

v0.35.4 (2023-08-14)
--------------------

### Bugfixes

- Sign RPMs with SHA256 for FIPs compatbility. (@mattdurham)

- Fix issue where corrupt WAL segments lead to crash looping. (@tpaschalis)

- Clarify usage documentation surrounding `loki.source.file` (@joshuapare)

v0.35.3 (2023-08-09)
--------------------

### Bugfixes

- Fix a bug which prevented the `app_agent_receiver` integration from processing traces. (@ptodev)

- (Agent static mode) Jaeger remote sampling works again, through a new `jaeger_remote_sampling`
  entry in the traces config. It is no longer configurable through the jaeger receiver.
  Support Jaeger remote sampling was removed accidentally in v0.35, and it is now restored,
  albeit via a different config entry.

- Clustering: Nodes take part in distributing load only after loading their
  component graph. (@tpaschalis)

- Fix graceful termination when receiving SIGTERM/CTRL_SHUTDOWN_EVENT
  signals. (@tpaschalis)

v0.35.2 (2023-07-27)
--------------------

### Bugfixes

- Fix issue where the flow mode UI would show an empty page when navigating to
  an unhealthy `prometheus.operator` component or a healthy
  `prometheus.operator` component which discovered no custom resources.
  (@rfratto)

- Fix panic when using `oauth2` without specifying `tls_config`. (@mattdurham)

- Fix issue where series records would never get written to the WAL if a scrape
  was rolled back, resulting in "dropped sample for series that was not
  explicitly dropped via relabelling" log messages. (@rfratto)

- Fix RPM file digests so that installation on FIPS-enabled systems succeeds. (@andrewimeson)

### Other changes

- Compile journald support into builds of `grafana-agentctl` so
  `grafana-agentctl test-logs` functions as expected when testing tailing the
  systemd journal. (@rfratto)

v0.35.1 (2023-07-25)
--------------------

### Bugfixes

- Fix incorrect display of trace IDs in the automatic_logging processor of static mode's traces subsystem.
  Users of the static mode's service graph processor are also advised to upgrade,
  although the bug should theoretically not affect them. (@ptodev)

v0.35.0 (2023-07-18)
--------------------

> **BREAKING CHANGES**: This release has breaking changes. Please read entries
> carefully and consult the [upgrade guide][] for specific instructions.

### Breaking changes

- The algorithm for the "hash" action of `otelcol.processor.attributes` has changed.
  The change was made in PR [#22831](https://github.com/open-telemetry/opentelemetry-collector-contrib/pull/22831) of opentelemetry-collector-contrib. (@ptodev)

- `otelcol.exporter.loki` now includes the instrumentation scope in its output. (@ptodev)

- `otelcol.extension.jaeger_remote_sampling` removes the `/` HTTP endpoint. The `/sampling` endpoint is still functional.
  The change was made in PR [#18070](https://github.com/open-telemetry/opentelemetry-collector-contrib/pull/18070) of opentelemetry-collector-contrib. (@ptodev)

- The field `version` and `auth` struct block from `walk_params` in `prometheus.exporter.snmp` and SNMP integration have been removed. The auth block now can be configured at top level, together with `modules` (@marctc)

- Rename `discovery.file` to `local.file_match` to make it more clear that it
  discovers file on the local filesystem, and so it doesn't get confused with
  Prometheus' file discovery. (@rfratto)

- Remove the `discovery_target_decode` function in favor of using discovery
  components to better match the behavior of Prometheus' service discovery.
  (@rfratto)

- In the traces subsystem for Static mode, some metrics are removed and others are renamed. (@ptodev)
  - Removed metrics:
    - "blackbox_exporter_config_last_reload_success_timestamp_seconds" (gauge)
    - "blackbox_exporter_config_last_reload_successful" (gauge)
    - "blackbox_module_unknown_total" (counter)
    - "traces_processor_tail_sampling_count_traces_sampled" (counter)
    - "traces_processor_tail_sampling_new_trace_id_received" (counter)
    - "traces_processor_tail_sampling_sampling_decision_latency" (histogram)
    - "traces_processor_tail_sampling_sampling_decision_timer_latency" (histogram)
    - "traces_processor_tail_sampling_sampling_policy_evaluation_error" (counter)
    - "traces_processor_tail_sampling_sampling_trace_dropped_too_early" (counter)
    - "traces_processor_tail_sampling_sampling_traces_on_memory" (gauge)
    - "traces_receiver_accepted_spans" (counter)
    - "traces_receiver_refused_spans" (counter)
    - "traces_exporter_enqueue_failed_log_records" (counter)
    - "traces_exporter_enqueue_failed_metric_points" (counter)
    - "traces_exporter_enqueue_failed_spans" (counter)
    - "traces_exporter_queue_capacity" (gauge)
    - "traces_exporter_queue_size" (gauge)

  - Renamed metrics:
    - "traces_receiver_refused_spans" is renamed to "traces_receiver_refused_spans_total"
    - "traces_receiver_accepted_spans" is renamed to "traces_receiver_refused_spans_total"
    - "traces_exporter_sent_metric_points" is renamed to "traces_exporter_sent_metric_points_total"

- The `remote_sampling` block has been removed from `otelcol.receiver.jaeger`. (@ptodev)

- (Agent static mode) Jaeger remote sampling used to be configured using the Jaeger receiver configuration.
  This receiver was updated to a new version, where support for remote sampling in the receiver was removed.
  Jaeger remote sampling is available as a separate configuration field starting in v0.35.3. (@ptodev)

### Deprecations

- `otelcol.exporter.jaeger` has been deprecated and will be removed in Agent v0.38.0. (@ptodev)

### Features

- The Pyroscope scrape component computes and sends delta profiles automatically when required to reduce bandwidth usage. (@cyriltovena)

- Support `stage.geoip` in `loki.process`. (@akselleirv)

- Integrations: Introduce the `squid` integration. (@armstrmi)

- Support custom fields in MMDB file for `stage.geoip`. (@akselleirv)

- Added json_path function to river stdlib. (@jkroepke)

- Add `format`, `join`, `tp_lower`, `replace`, `split`, `trim`, `trim_prefix`, `trim_suffix`, `trim_space`, `to_upper` functions to river stdlib. (@jkroepke)

- Flow UI: Add a view for listing the Agent's peers status when clustering is enabled. (@tpaschalis)

- Add a new CLI command `grafana-agent convert` for converting a river file from supported formats to river. (@erikbaranowski)

- Add support to the `grafana-agent run` CLI for converting a river file from supported formats to river. (@erikbaranowski)

- Add boringcrypto builds and docker images for Linux arm64 and x64. (@mattdurham)

- New Grafana Agent Flow components:

  - `discovery.file` discovers scrape targets from files. (@spartan0x117)
  - `discovery.kubelet` collect scrape targets from the Kubelet API. (@gcampbell12)
  - `module.http` runs a Grafana Agent Flow module loaded from a remote HTTP endpoint. (@spartan0x117)
  - `otelcol.processor.attributes` accepts telemetry data from other `otelcol`
    components and modifies attributes of a span, log, or metric. (@ptodev)
  - `prometheus.exporter.cloudwatch` - scrape AWS CloudWatch metrics (@thepalbi)
  - `prometheus.exporter.elasticsearch` collects metrics from Elasticsearch. (@marctc)
  - `prometheus.exporter.kafka` collects metrics from Kafka Server. (@oliver-zhang)
  - `prometheus.exporter.mongodb` collects metrics from MongoDB. (@marctc)
  - `prometheus.exporter.squid` collects metrics from a squid server. (@armstrmi)
  - `prometheus.operator.probes` - discovers Probe resources in your Kubernetes
    cluster and scrape the targets they reference. (@captncraig)
  - `pyroscope.ebpf` collects system-wide performance profiles from the current
    host (@korniltsev)
  - `otelcol.exporter.loadbalancing` - export traces and logs to multiple OTLP gRPC
    endpoints in a load-balanced way. (@ptodev)

- New Grafana Agent Flow command line utilities:

  - `grafana-agent tools prometheus.remote_write` holds a collection of remote
    write-specific tools. These have been ported over from the `agentctl` command. (@rfratto)

- A new `action` argument for `otelcol.auth.headers`. (@ptodev)

- New `metadata_keys` and `metadata_cardinality_limit` arguments for `otelcol.processor.batch`. (@ptodev)

- New `boolean_attribute` and `ottl_condition` sampling policies for `otelcol.processor.tail_sampling`. (@ptodev)

- A new `initial_offset` argument for `otelcol.receiver.kafka`. (@ptodev)

### Enhancements

- Attributes and blocks set to their default values will no longer be shown in the Flow UI. (@rfratto)

- Tanka config: retain cAdvisor metrics for system processes (Kubelet, Containerd, etc.) (@bboreham)

- Update cAdvisor dependency to v0.47.0. (@jcreixell)

- Upgrade and improve Cloudwatch exporter integration (@thepalbi)

- Update `node_exporter` dependency to v1.6.0. (@spartan0x117)

- Enable `prometheus.relabel` to work with Prometheus' Native Histograms. (@tpaschalis)

- Update `dnsmasq_exporter` to last version. (@marctc)

- Add deployment spec options to describe operator's Prometheus Config Reloader image. (@alekseybb197)

- Update `module.git` with basic and SSH key authentication support. (@djcode)

- Support `clustering` block in `prometheus.operator.servicemonitors` and `prometheus.operator.podmonitors` components to distribute
  targets amongst clustered agents. (@captncraig)

- Update `redis_exporter` dependency to v1.51.0. (@jcreixell)

- The Grafana Agent mixin now includes a dashboard for the logs pipeline. (@thampiotr)

- The Agent Operational dashboard of Grafana Agent mixin now has more descriptive panel titles, Y-axis units

- Add `write_relabel_config` to `prometheus.remote_write` (@jkroepke)

- Update OpenTelemetry Collector dependencies from v0.63.0 to v0.80.0. (@ptodev)

- Allow setting the node name for clustering with a command-line flag. (@tpaschalis)

- Allow `prometheus.exporter.snmp` and SNMP integration to be configured passing a YAML block. (@marctc)

- Some metrics have been added to the traces subsystem for Static mode. (@ptodev)
  - "traces_processor_batch_batch_send_size" (histogram)
  - "traces_processor_batch_batch_size_trigger_send_total" (counter)
  - "traces_processor_batch_metadata_cardinality" (gauge)
  - "traces_processor_batch_timeout_trigger_send_total" (counter)
  - "traces_rpc_server_duration" (histogram)
  - "traces_exporter_send_failed_metric_points_total" (counter)
  - "traces_exporter_send_failed_spans_total" (counter)
  - "traces_exporter_sent_spans_total" (counter)

- Added support for custom `length` time setting in Cloudwatch component and integration. (@thepalbi)

### Bugfixes

- Fix issue where `remote.http` incorrectly had a status of "Unknown" until the
  period specified by the polling frquency elapsed. (@rfratto)


- Add signing region to remote.s3 component for use with custom endpoints so that Authorization Headers work correctly when
  proxying requests. (@mattdurham)

- Fix oauth default scope in `loki.source.azure_event_hubs`. (@akselleirv)

- Fix bug where `otelcol.exporter.otlphttp` ignores configuration for `traces_endpoint`, `metrics_endpoint`, and `logs_endpoint` attributes. (@SimoneFalzone)

- Fix issue in `prometheus.remote_write` where the `queue_config` and
  `metadata_config` blocks used incorrect defaults when not specified in the
  config file. (@rfratto)

- Fix issue where published RPMs were not signed. (@rfratto)

- Fix issue where flow mode exports labeled as "string or secret" could not be
  used in a binary operation. (@rfratto)

- Fix Grafana Agent mixin's "Agent Operational" dashboard expecting pods to always have `grafana-agent-.*` prefix. (@thampiotr)

- Change the HTTP Path and Data Path from the controller-local ID to the global ID for components loaded from within a module loader. (@spartan0x117)

- Fix bug where `stage.timestamp` in `loki.process` wasn't able to correctly
  parse timezones. This issue only impacts the dedicated `grafana-agent-flow`
  binary. (@rfratto)

- Fix bug where JSON requests to `loki.source.api` would not be handled correctly. This adds `/loki/api/v1/raw` and `/loki/api/v1/push` endpoints to `loki.source.api` and maps the `/api/v1/push` and `/api/v1/raw` to
  the `/loki` prefixed endpoints. (@mattdurham)

- Upgrade `loki.write` dependencies to latest changes. (@thepalbi)

### Other changes

- Mongodb integration has been re-enabled. (@jcreixell, @marctc)
- Build with go 1.20.6 (@captncraig)

- Clustering for Grafana Agent in flow mode has graduated from experimental to beta.

v0.34.3 (2023-06-27)
--------------------

### Bugfixes

- Fixes a bug in conversion of OpenTelemetry histograms when exported to Prometheus. (@grcevski)
- Enforce sha256 digest signing for rpms enabling installation on FIPS-enabled OSes. (@kfriedrich123)
- Fix panic from improper startup ordering in `prometheus.operator.servicemonitors`. (@captncraig)

v0.34.2 (2023-06-20)
--------------------

### Enhancements

- Replace map cache in prometheus.relabel with an LRU cache. (@mattdurham)
- Integrations: Extend `statsd` integration to configure relay endpoint. (@arminaaki)

### Bugfixes

- Fix a bug where `prometheus.relabel` would not correctly relabel when there is a cache miss. (@thampiotr)
- Fix a bug where `prometheus.relabel` would not correctly relabel exemplars or metadata. (@tpaschalis)
- Fixes several issues with statsd exporter. (@jcreixell, @marctc)

### Other changes

- Mongodb integration has been disabled for the time being due to licensing issues. (@jcreixell)

v0.34.1 (2023-06-12)
--------------------

### Bugfixes

- Fixed application of sub-collector defaults using the `windows_exporter` integration or `prometheus.exporter.windows`. (@mattdurham)

- Fix issue where `remote.http` did not fail early if the initial request
  failed. This caused failed requests to initially export empty values, which
  could lead to propagating issues downstream to other components which expect
  the export to be non-empty. (@rfratto)

- Allow `bearerTokenFile` field to be used in ServiceMonitors. (@captncraig)

- Fix issue where metrics and traces were not recorded from components within modules. (@mattdurham)

- `service_name` label is inferred from discovery meta labels in `pyroscope.scrape` (@korniltsev)

### Other changes

- Add logging to failed requests in `remote.http`. (@rfratto)

v0.34.0 (2023-06-08)
--------------------

### Breaking changes

- The experimental dynamic configuration feature has been removed in favor of Flow mode. (@mattdurham)

- The `oracledb` integration configuration has removed a redundant field `metrics_scrape_interval`. Use the `scrape_interval` parameter of the integration if a custom scrape interval is required. (@schmikei)

- Upgrade the embedded windows_exporter to commit 79781c6. (@jkroepke)

- Prometheus exporters in Flow mode now set the `instance` label to a value similar to the one they used to have in Static mode (<hostname> by default, customized by some integrations). (@jcreixell)

- `phlare.scrape` and `phlare.write` have been renamed to `pyroscope.scrape` and `pyroscope.scrape`. (@korniltsev)

### Features

- New Grafana Agent Flow components:
  - `loki.source.api` - receive Loki log entries over HTTP (e.g. from other agents). (@thampiotr)
  - `prometheus.operator.servicemonitors` discovers ServiceMonitor resources in your Kubernetes cluster and scrape
    the targets they reference. (@captncraig, @marctc, @jcreixell)
  - `prometheus.receive_http` - receive Prometheus metrics over HTTP (e.g. from other agents). (@thampiotr)
  - `remote.vault` retrieves a secret from Vault. (@rfratto)
  - `prometheus.exporter.snowflake` collects metrics from a snowflake database (@jonathanWamsley)
  - `prometheus.exporter.mssql` collects metrics from Microsoft SQL Server (@jonathanwamsley)
  - `prometheus.exporter.oracledb` collects metrics from oracledb (@jonathanwamsley)
  - `prometheus.exporter.dnsmasq` collects metrics from a dnsmasq server. (@spartan0x117)
  - `loki.source.awsfirehose` - receive Loki log entries from AWS Firehose via HTTP (@thepalbi)
  - `discovery.http` service discovery via http. (@captncraig)

- Added new functions to the River standard library:
  - `coalesce` returns the first non-zero value from a list of arguments. (@jkroepke)
  - `nonsensitive` converts a River secret back into a string. (@rfratto)

### Enhancements

- Support to attach node metadata to pods and endpoints targets in
  `discovery.kubernetes`. (@laurovenancio)

- Support ability to add optional custom headers to `loki.write` endpoint block (@aos)

- Support in-memory HTTP traffic for Flow components. `prometheus.exporter`
  components will now export a target containing an internal HTTP address.
  `prometheus.scrape`, when given that internal HTTP address, will connect to
  the server in-memory, bypassing the network stack. Use the new
  `--server.http.memory-addr` flag to customize which address is used for
  in-memory traffic. (@rfratto)
- Disable node_exporter on Windows systems (@jkroepke)
- Operator support for OAuth 2.0 Client in LogsClientSpec (@DavidSpek)

- Support `clustering` block in `phlare.scrape` components to distribute
  targets amongst clustered agents. (@rfratto)

- Delete stale series after a single WAL truncate instead of two. (@rfratto)

- Update OracleDB Exporter dependency to 0.5.0 (@schmikei)

- Embed Google Fonts on Flow UI (@jkroepke)

- Enable Content-Security-Policies on Flow UI (@jkroepke)

- Update azure-metrics-exporter to v0.0.0-20230502203721-b2bfd97b5313 (@kgeckhart)

- Update azidentity dependency to v1.3.0. (@akselleirv)

- Add custom labels to journal entries in `loki.source.journal` (@sbhrule15)

- `prometheus.operator.podmonitors` and `prometheus.operator.servicemonitors` can now access cluster secrets for authentication to targets. (@captncraig)

### Bugfixes

- Fix `loki.source.(gcplog|heroku)` `http` and `grpc` blocks were overriding defaults with zero-values
  on non-present fields. (@thepalbi)

- Fix an issue where defining `logging` or `tracing` blocks inside of a module
  would generate a panic instead of returning an error. (@erikbaranowski)

- Fix an issue where not specifying either `http` nor `grpc` blocks could result
  in a panic for `loki.source.heroku` and `loki.source.gcplog` components. (@thampiotr)

- Fix an issue where build artifacts for IBM S390x were being built with the
  GOARCH value for the PPC64 instead. (tpaschalis)

- Fix an issue where the Grafana Agent Flow RPM used the wrong path for the
  environment file, preventing the service from loading. (@rfratto)

- Fix an issue where the cluster advertise address was overwriting the join
  addresses. (@laurovenancio)

- Fix targets deduplication when clustering mode is enabled. (@laurovenancio)

- Fix issue in operator where any version update will restart all agent pods simultaneously. (@captncraig)

- Fix an issue where `loki.source.journald` did not create the positions
  directory with the appropriate permissions. (@tpaschalis)

- Fix an issue where fanning out log entries to multiple `loki.process`
  components lead to a race condition. (@tpaschalis)

- Fix panic in `prometheus.operator.servicemonitors` from relabel rules without certain defaults. (@captncraig)

- Fix issue in modules export cache throwing uncomparable errors. (@mattdurham)

- Fix issue where the UI could not navigate to components loaded by modules. (@rfratto)

- Fix issue where using exporters inside modules failed due to not passing the in-memory address dialer. (@mattdurham)

- Add signing region to remote.s3 component for use with custom endpoints so that Authorization Headers work correctly when
  proxying requests. (@mattdurham)

- Fix missing `instance` key for `prometheus.exporter.dnsmasq` component. (@spartan0x117)

### Other changes

- Add metrics when clustering mode is enabled. (@rfratto)
- Document debug metric `loki_process_dropped_lines_by_label_total` in loki.process. (@akselleirv)

- Add `agent_wal_out_of_order_samples_total` metric to track samples received
  out of order. (@rfratto)

- Add CLI flag `--server.http.enable-pprof` to grafana-agent-flow to conditionally enable `/debug/pprof` endpoints (@jkroepke)

- Use Go 1.20.4 for builds. (@tpaschalis)

- Integrate the new ExceptionContext which was recently added to the Faro Web-SDK in the
  app_agent_receiver Payload. (@codecapitano)

- Flow clustering: clusters will now use 512 tokens per node for distributing
  work, leading to better distribution. However, rolling out this change will
  cause some incorrerct or missing assignments until all nodes are updated. (@rfratto)

- Change the Docker base image for Linux containers to `ubuntu:lunar`.
  (@rfratto)

v0.33.2 (2023-05-11)
--------------------

### Bugfixes

- Fix issue where component evaluation time was overridden by a "default
  health" message. (@rfratto)

- Honor timeout when trying to establish a connection to another agent in Flow
  clustering mode. (@rfratto)

- Fix an issue with the grafana/agent windows docker image entrypoint
  not targeting the right location for the config. (@erikbaranowski)

- Fix issue where the `node_exporter` integration and
  `prometheus.exporter.unix` `diskstat_device_include` component could not set
  the allowlist field for the diskstat collector. (@tpaschalis)

- Fix an issue in `loki.source.heroku` where updating the `labels` or `use_incoming_timestamp`
  would not take effect. (@thampiotr)

- Flow: Fix an issue within S3 Module where the S3 path was not parsed correctly when the
  path consists of a parent directory. (@jastisriradheshyam)

- Flow: Fix an issue on Windows where `prometheus.remote_write` failed to read
  WAL checkpoints. This issue led to memory leaks once the initial checkpoint
  was created, and prevented a fresh process from being able to deliver metrics
  at all. (@rfratto)

- Fix an issue where the `loki.source.kubernetes` component could lead to
  the Agent crashing due to a race condition. (@tpaschalis)

### Other changes

- The `phlare.scrape` Flow component `fetch profile failed` log has been set to
  `debug` instead of `error`. (@erikbaranowski)

v0.33.1 (2023-05-01)
--------------------

### Bugfixes

- Fix spelling of the `frequency` argument on the `local.file` component.
  (@tpaschalis)

- Fix bug where some capsule values (such as Prometheus receivers) could not
  properly be used as an argument to a module. (@rfratto)

- Fix version information not displaying correctly when passing the `--version`
  flag or in the `agent_build_info` metric. (@rfratto)

- Fix issue in `loki.source.heroku` and `loki.source.gcplog` where updating the
  component would cause Grafana Agent Flow's Prometheus metrics endpoint to
  return an error until the process is restarted. (@rfratto)

- Fix issue in `loki.source.file` where updating the component caused
  goroutines to leak. (@rfratto)

### Other changes

- Support Bundles report the status of discovered log targets. (@tpaschalis)

v0.33.0 (2023-04-25)
--------------------

### Breaking changes

- Support for 32-bit ARM builds is removed for the foreseeable future due to Go
  compiler issues. We will consider bringing back 32-bit ARM support once our Go
  compiler issues are resolved and 32-bit ARM builds are stable. (@rfratto)

- Agent Management: `agent_management.api_url` config field has been replaced by
`agent_management.host`. The API path and version is now defined by the Agent. (@jcreixell)

- Agent Management: `agent_management.protocol` config field now allows defining "http" and "https" explicitly. Previously, "http" was previously used for both, with the actual protocol used inferred from the api url, which led to confusion. When upgrading, make sure to set to "https" when replacing `api_url` with `host`. (@jcreixell)

- Agent Management: `agent_management.remote_config_cache_location` config field has been replaced by
`agent_management.remote_configuration.cache_location`. (@jcreixell)

- Remove deprecated symbolic links to to `/bin/agent*` in Docker containers,
  as planned in v0.31. (@tpaschalis)

### Deprecations

- [Dynamic Configuration](https://grafana.com/docs/agent/latest/cookbook/dynamic-configuration/) will be removed in v0.34. Grafana Agent Flow supersedes this functionality. (@mattdurham)

### Features

- New Grafana Agent Flow components:

  - `discovery.dns` DNS service discovery. (@captncraig)
  - `discovery.ec2` service discovery for aws ec2. (@captncraig)
  - `discovery.lightsail` service discovery for aws lightsail. (@captncraig)
  - `discovery.gce` discovers resources on Google Compute Engine (GCE). (@marctc)
  - `discovery.digitalocean` provides service discovery for DigitalOcean. (@spartan0x117)
  - `discovery.consul` service discovery for Consul. (@jcreixell)
  - `discovery.azure` provides service discovery for Azure. (@spartan0x117)
  - `module.file` runs a Grafana Agent Flow module loaded from a file on disk.
    (@erikbaranowski)
  - `module.git` runs a Grafana Agent Flow module loaded from a file within a
    Git repository. (@rfratto)
  - `module.string` runs a Grafana Agent Flow module passed to the component by
    an expression containing a string. (@erikbaranowski, @rfratto)
  - `otelcol.auth.oauth2` performs OAuth 2.0 authentication for HTTP and gRPC
    based OpenTelemetry exporters. (@ptodev)
  - `otelcol.extension.jaeger_remote_sampling` provides an endpoint from which to
    pull Jaeger remote sampling documents. (@joe-elliott)
  - `otelcol.exporter.logging` accepts OpenTelemetry data from other `otelcol` components and writes it to the console. (@erikbaranowski)
  - `otelcol.auth.sigv4` performs AWS Signature Version 4 (SigV4) authentication
    for making requests to AWS services via `otelcol` components that support
    authentication extensions. (@ptodev)
  - `prometheus.exporter.blackbox` collects metrics from Blackbox exporter. (@marctc)
  - `prometheus.exporter.mysql` collects metrics from a MySQL database. (@spartan0x117)
  - `prometheus.exporter.postgres` collects metrics from a PostgreSQL database. (@spartan0x117)
  - `prometheus.exporter.statsd` collects metrics from a Statsd instance. (@gaantunes)
  - `prometheus.exporter.snmp` collects metrics from SNMP exporter. (@marctc)
  - `prometheus.operator.podmonitors` discovers PodMonitor resources in your Kubernetes cluster and scrape
    the targets they reference. (@captncraig, @marctc, @jcreixell)
  - `prometheus.exporter.windows` collects metrics from a Windows instance. (@jkroepke)
  - `prometheus.exporter.memcached` collects metrics from a Memcached server. (@spartan0x117)
  - `loki.source.azure_event_hubs` reads messages from Azure Event Hub using Kafka and forwards them to other   `loki` components. (@akselleirv)

- Add support for Flow-specific system packages:

  - Flow-specific DEB packages. (@rfratto, @robigan)
  - Flow-specific RPM packages. (@rfratto, @robigan)
  - Flow-specific macOS Homebrew Formula. (@rfratto)
  - Flow-specific Windows installer. (@rfratto)

  The Flow-specific packages allow users to install and run Grafana Agent Flow
  alongside an existing installation of Grafana Agent.

- Agent Management: Add support for integration snippets. (@jcreixell)

- Flow: Introduce a gossip-over-HTTP/2 _clustered mode_. `prometheus.scrape`
  component instances can opt-in to distributing scrape load between cluster
  peers. (@tpaschalis)

### Enhancements

- Flow: Add retries with backoff logic to Phlare write component. (@cyriltovena)

- Operator: Allow setting runtimeClassName on operator-created pods. (@captncraig)

- Operator: Transparently compress agent configs to stay under size limitations. (@captncraig)

- Update Redis Exporter Dependency to v1.49.0. (@spartan0x117)

- Update Loki dependency to the k144 branch. (@andriikushch)

- Flow: Add OAUTHBEARER mechanism to `loki.source.kafka` using Azure as provider. (@akselleirv)

- Update Process Exporter dependency to v0.7.10. (@spartan0x117)

- Agent Management: Introduces backpressure mechanism for remote config fetching (obeys 429 request
  `Retry-After` header). (@spartan0x117)

- Flow: support client TLS settings (CA, client certificate, client key) being
  provided from other components for the following components:

  - `discovery.docker`
  - `discovery.kubernetes`
  - `loki.source.kafka`
  - `loki.source.kubernetes`
  - `loki.source.podlogs`
  - `loki.write`
  - `mimir.rules.kubernetes`
  - `otelcol.auth.oauth2`
  - `otelcol.exporter.jaeger`
  - `otelcol.exporter.otlp`
  - `otelcol.exporter.otlphttp`
  - `otelcol.extension.jaeger_remote_sampling`
  - `otelcol.receiver.jaeger`
  - `otelcol.receiver.kafka`
  - `phlare.scrape`
  - `phlare.write`
  - `prometheus.remote_write`
  - `prometheus.scrape`
  - `remote.http`

- Flow: support server TLS settings (client CA, server certificate, server key)
  being provided from other components for the following components:

  - `loki.source.syslog`
  - `otelcol.exporter.otlp`
  - `otelcol.extension.jaeger_remote_sampling`
  - `otelcol.receiver.jaeger`
  - `otelcol.receiver.opencensus`
  - `otelcol.receiver.zipkin`

- Flow: Define custom http method and headers in `remote.http` component (@jkroepke)

- Flow: Add config property to `prometheus.exporter.blackbox` to define the config inline (@jkroepke)

- Update Loki Dependency to k146 which includes configurable file watchers (@mattdurham)

### Bugfixes

- Flow: fix issue where Flow would return an error when trying to access a key
  of a map whose value was the zero value (`null`, `0`, `false`, `[]`, `{}`).
  Whether an error was returned depended on the internal type of the value.
  (@rfratto)

- Flow: fix issue where using the `jaeger_remote` sampler for the `tracing`
  block would fail to parse the response from the remote sampler server if it
  used strings for the strategy type. This caused sampling to fall back
  to the default rate. (@rfratto)

- Flow: fix issue where components with no arguments like `loki.echo` were not
  viewable in the UI. (@rfratto)

- Flow: fix deadlock in `loki.source.file` where terminating tailers would hang
  while flushing remaining logs, preventing `loki.source.file` from being able
  to update. (@rfratto)

- Flow: fix deadlock in `loki.process` where a component with no stages would
  hang forever on handling logs. (@rfratto)

- Fix issue where a DefaultConfig might be mutated during unmarshaling. (@jcreixell)

- Fix issues where CloudWatch Exporter cannot use FIPS Endpoints outside of USA regions (@aglees)

- Fix issue where scraping native Prometheus histograms would leak memory.
  (@rfratto)

- Flow: fix issue where `loki.source.docker` component could deadlock. (@tpaschalis)

- Flow: fix issue where `prometheus.remote_write` created unnecessary extra
  child directories to store the WAL in. (@rfratto)

- Fix internal metrics reported as invalid by promtool's linter. (@tpaschalis)

- Fix issues with cri stage which treats partial line coming from any stream as same. (@kavirajk @aglees)

- Operator: fix for running multiple operators with different `--agent-selector` flags. (@captncraig)

- Operator: respect FilterRunning on PodMonitor and ServiceMonitor resources to only scrape running pods. (@captncraig)

- Fixes a bug where the github exporter would get stuck in an infinite loop under certain conditions. (@jcreixell)

- Fix bug where `loki.source.docker` always failed to start. (@rfratto)

### Other changes

- Grafana Agent Docker containers and release binaries are now published for
  s390x. (@rfratto)

- Use Go 1.20.3 for builds. (@rfratto)

- Change the Docker base image for Linux containers to `ubuntu:kinetic`.
  (@rfratto)

- Update prometheus.remote_write defaults to match new prometheus
  remote-write defaults. (@erikbaranowski)

v0.32.1 (2023-03-06)
--------------------

### Bugfixes

- Flow: Fixes slow reloading of targets in `phlare.scrape` component. (@cyriltovena)

- Flow: add a maximum connection lifetime of one hour when tailing logs from
  `loki.source.kubernetes` and `loki.source.podlogs` to recover from an issue
  where the Kubernetes API server stops responding with logs without closing
  the TCP connection. (@rfratto)

- Flow: fix issue in `loki.source.kubernetes` where `__pod__uid__` meta label
  defaulted incorrectly to the container name, causing tailers to never
  restart. (@rfratto)

v0.32.0 (2023-02-28)
--------------------

### Breaking changes

- Support for the embedded Flow UI for 32-bit ARMv6 builds is temporarily
  removed. (@rfratto)

- Node Exporter configuration options changed to align with new upstream version (@Thor77):

  - `diskstats_ignored_devices` is now `diskstats_device_exclude` in agent configuration.
  - `ignored_devices` is now `device_exclude` in flow configuration.

- Some blocks in Flow components have been merged with their parent block to make the block hierarchy smaller:

  - `discovery.docker > http_client_config` is merged into the `discovery.docker` block. (@erikbaranowski)
  - `discovery.kubernetes > http_client_config` is merged into the `discovery.kubernetes` block. (@erikbaranowski)
  - `loki.source.kubernetes > client > http_client_config` is merged into the `client` block. (@erikbaranowski)
  - `loki.source.podlogs > client > http_client_config` is merged into the `client` block. (@erikbaranowski)
  - `loki.write > endpoint > http_client_config` is merged into the `endpoint` block. (@erikbaranowski)
  - `mimir.rules.kubernetes > http_client_config` is merged into the `mimir.rules.kubernetes` block. (@erikbaranowski)
  - `otelcol.receiver.opencensus > grpc` is merged into the `otelcol.receiver.opencensus` block. (@ptodev)
  - `otelcol.receiver.zipkin > http` is merged into the `otelcol.receiver.zipkin` block. (@ptodev)
  - `phlare.scrape > http_client_config` is merged into the `phlare.scrape` block. (@erikbaranowski)
  - `phlare.write > endpoint > http_client_config` is merged into the `endpoint` block. (@erikbaranowski)
  - `prometheus.remote_write > endpoint > http_client_config` is merged into the `endpoint` block. (@erikbaranowski)
  - `prometheus.scrape > http_client_config` is merged into the `prometheus.scrape` block. (@erikbaranowski)

- The `loki.process` component now uses a combined name for stages, simplifying
  the block hierarchy. For example, the `stage > json` block hierarchy is now a
  single block called `stage.json`. All stage blocks in `loki.process` have
  been updated to use this simplified hierarchy. (@tpaschalis)

- `remote.s3` `client_options` block has been renamed to `client`. (@mattdurham)

- Renamed `prometheus.integration.node_exporter` to `prometheus.exporter.unix`. (@jcreixell)

- As first announced in v0.30, support for the `EXPERIMENTAL_ENABLE_FLOW`
  environment variable has been removed in favor of `AGENT_MODE=flow`.
  (@rfratto)

### Features

- New integrations:

  - `oracledb` (@schmikei)
  - `mssql` (@binaryfissiongames)
  - `cloudwatch metrics` (@thepalbi)
  - `azure` (@kgeckhart)
  - `gcp` (@kgeckhart, @ferruvich)

- New Grafana Agent Flow components:

  - `loki.echo` writes received logs to stdout. (@tpaschalis, @rfratto)
  - `loki.source.docker` reads logs from Docker containers and forwards them to
    other `loki` components. (@tpaschalis)
  - `loki.source.kafka` reads logs from Kafka events and forwards them to other
    `loki` components. (@erikbaranowski)
  - `loki.source.kubernetes_events` watches for Kubernetes Events and converts
    them into log lines to forward to other `loki` components. It is the
    equivalent of the `eventhandler` integration. (@rfratto)
  - `otelcol.processor.tail_sampling` samples traces based on a set of defined
    policies from `otelcol` components before forwarding them to other
    `otelcol` components. (@erikbaranowski)
  - `prometheus.exporter.apache` collects metrics from an apache web server
    (@captncraig)
  - `prometheus.exporter.consul` collects metrics from a consul installation
    (@captncraig)
  - `prometheus.exporter.github` collects metrics from GitHub (@jcreixell)
  - `prometheus.exporter.process` aggregates and collects metrics by scraping
    `/proc`. (@spartan0x117)
  - `prometheus.exporter.redis` collects metrics from a redis database
    (@spartan0x117)

### Enhancements

- Flow: Support `keepequal` and `dropequal` actions for relabeling. (@cyriltovena)

- Update Prometheus Node Exporter integration to v1.5.0. (@Thor77)

- Grafana Agent Flow will now reload the config file when `SIGHUP` is sent to
  the process. (@rfratto)

- If using the official RPM and DEB packages for Grafana Agent, invoking
  `systemctl reload grafana-agent` will now reload the configuration file.
  (@rfratto)

- Flow: the `loki.process` component now implements all the same processing
  stages as Promtail's pipelines. (@tpaschalis)

- Flow: new metric for `prometheus.scrape` -
  `agent_prometheus_scrape_targets_gauge`. (@ptodev)

- Flow: new metric for `prometheus.scrape` and `prometheus.relabel` -
  `agent_prometheus_forwarded_samples_total`. (@ptodev)

- Flow: add `constants` into the standard library to expose the hostname, OS,
  and architecture of the system Grafana Agent is running on. (@rfratto)

- Flow: add timeout to loki.source.podlogs controller setup. (@polyrain)

### Bugfixes

- Fixed a reconciliation error in Grafana Agent Operator when using `tlsConfig`
  on `Probe`. (@supergillis)

- Fix issue where an empty `server:` config stanza would cause debug-level logging.
  An empty `server:` is considered a misconfiguration, and thus will error out.
  (@neomantra)

- Flow: fix an error where some error messages that crossed multiple lines
  added extra an extra `|` character when displaying the source file on the
  starting line. (@rfratto)

- Flow: fix issues in `agent fmt` where adding an inline comment on the same
  line as a `[` or `{` would cause indentation issues on subsequent lines.
  (@rfratto)

- Flow: fix issues in `agent fmt` where line comments in arrays would be given
  the wrong identation level. (@rfratto)

- Flow: fix issues with `loki.file` and `loki.process` where deadlock contention or
  logs fail to process. (@mattdurham)

- Flow: `oauth2 > tls_config` was documented as a block but coded incorrectly as
  an attribute. This is now a block in code. This impacted `discovery.docker`,
  `discovery.kubernetes`, `loki.source.kubernetes`, `loki.write`,
  `mimir.rules.kubernetes`, `phlare.scrape`, `phlare.write`,
  `prometheus.remote_write`, `prometheus.scrape`, and `remote.http`
  (@erikbaranowski)

- Flow: Fix issue where using `river:",label"` causes the UI to return nothing. (@mattdurham)

### Other changes

- Use Go 1.20 for builds. (@rfratto)

- The beta label from Grafana Agent Flow has been removed. A subset of Flow
  components are still marked as beta or experimental:

  - `loki.echo` is explicitly marked as beta.
  - `loki.source.kubernetes` is explicitly marked as experimental.
  - `loki.source.podlogs` is explicitly marked as experimental.
  - `mimir.rules.kubernetes` is explicitly marked as beta.
  - `otelcol.processor.tail_sampling` is explicitly marked as beta.
  - `otelcol.receiver.loki` is explicitly marked as beta.
  - `otelcol.receiver.prometheus` is explicitly marked as beta.
  - `phlare.scrape` is explicitly marked as beta.
  - `phlare.write` is explicitly marked as beta.

v0.31.3 (2023-02-13)
--------------------

### Bugfixes

- `loki.source.cloudflare`: fix issue where the `zone_id` argument
  was being ignored, and the `api_token` argument was being used for the zone
  instead. (@rfratto)

- `loki.source.cloudflare`: fix issue where `api_token` argument was not marked
  as a sensitive field. (@rfratto)

v0.31.2 (2023-02-08)
--------------------

### Other changes

- In the Agent Operator, upgrade the `prometheus-config-reloader` dependency
  from version 0.47.0 to version 0.62.0. (@ptodev)

v0.31.1 (2023-02-06)
--------------------

> **BREAKING CHANGES**: This release has breaking changes. Please read entries
> carefully and consult the [upgrade guide][] for specific instructions.

### Breaking changes

- All release Windows `.exe` files are now published as a zip archive.
  Previously, `grafana-agent-installer.exe` was unzipped. (@rfratto)

### Other changes

- Support Go 1.20 for builds. Official release binaries are still produced
  using Go 1.19. (@rfratto)

v0.31.0 (2023-01-31)
--------------------

> **BREAKING CHANGES**: This release has breaking changes. Please read entries
> carefully and consult the [upgrade guide][] for specific instructions.

### Breaking changes

- Release binaries (including inside Docker containers) have been renamed to be
  prefixed with `grafana-` (@rfratto):

  - `agent` is now `grafana-agent`.
  - `agentctl` is now `grafana-agentctl`.
  - `agent-operator` is now `grafana-agent-operator`.

### Deprecations

- A symbolic link in Docker containers from the old binary name to the new
  binary name has been added. These symbolic links will be removed in v0.33. (@rfratto)

### Features

- New Grafana Agent Flow components:

  - `loki.source.cloudflare` reads logs from Cloudflare's Logpull API and
    forwards them to other `loki` components. (@tpaschalis)
  - `loki.source.gcplog` reads logs from GCP cloud resources using Pub/Sub
    subscriptions and forwards them to other `loki` components. (@tpaschalis)
  - `loki.source.gelf` listens for Graylog logs. (@mattdurham)
  - `loki.source.heroku` listens for Heroku messages over TCP a connection and
    forwards them to other `loki` components. (@erikbaranowski)
  - `loki.source.journal` read messages from systemd journal. (@mattdurham)
  - `loki.source.kubernetes` collects logs from Kubernetes pods using the
    Kubernetes API. (@rfratto)
  - `loki.source.podlogs` discovers PodLogs resources on Kubernetes and
    uses the Kubernetes API to collect logs from the pods specified by the
    PodLogs resource. (@rfratto)
  - `loki.source.syslog` listens for Syslog messages over TCP and UDP
    connections and forwards them to other `loki` components. (@tpaschalis)
  - `loki.source.windowsevent` reads logs from Windows Event Log. (@mattdurham)
  - `otelcol.exporter.jaeger` forwards OpenTelemetry data to a Jaeger server.
    (@erikbaranowski)
  - `otelcol.exporter.loki` forwards OTLP-formatted data to compatible `loki`
    receivers. (@tpaschalis)
  - `otelcol.receiver.kafka` receives telemetry data from Kafka. (@rfratto)
  - `otelcol.receiver.loki` receives Loki logs, converts them to the OTLP log
    format and forwards them to other `otelcol` components. (@tpaschalis)
  - `otelcol.receiver.opencensus` receives OpenConsensus-formatted traces or
    metrics. (@ptodev)
  - `otelcol.receiver.zipkin` receives Zipkin-formatted traces. (@rfratto)
  - `phlare.scrape` collects application performance profiles. (@cyriltovena)
  - `phlare.write` sends application performance profiles to Grafana Phlare.
    (@cyriltovena)
  - `mimir.rules.kubernetes` discovers `PrometheusRule` Kubernetes resources and
    loads them into a Mimir instance. (@Logiraptor)

- Flow components which work with relabeling rules (`discovery.relabel`,
  `prometheus.relabel` and `loki.relabel`) now export a new value named Rules.
  This value returns a copy of the currently configured rules. (@tpaschalis)

- New experimental feature: agent-management. Polls configured remote API to fetch new configs. (@spartan0x117)

- Introduce global configuration for logs. (@jcreixell)

### Enhancements

- Handle faro-web-sdk `View` meta in app_agent_receiver. (@rlankfo)

- Flow: the targets in debug info from `loki.source.file` are now individual blocks. (@rfratto)

- Grafana Agent Operator: add [promtail limit stage](https://grafana.com/docs/loki/latest/clients/promtail/stages/limit/) to the operator. (@spartan0x117)

### Bugfixes

- Flow UI: Fix the issue with messy layout on the component list page while
  browser window resize (@xiyu95)

- Flow UI: Display the values of all attributes unless they are nil. (@ptodev)

- Flow: `prometheus.relabel` and `prometheus.remote_write` will now error if they have exited. (@ptodev)

- Flow: Fix issue where negative numbers would convert to floating-point values
  incorrectly, treating the sign flag as part of the number. (@rfratto)

- Flow: fix a goroutine leak when `loki.source.file` is passed more than one
  target with identical set of public labels. (@rfratto)

- Fix issue where removing and re-adding log instance configurations causes an
  error due to double registration of metrics (@spartan0x117, @jcreixell)

### Other changes

- Use Go 1.19.4 for builds. (@erikbaranowski)

- New windows containers for agent and agentctl. These can be found moving forward with the ${Version}-windows tags for grafana/agent and grafana/agentctl docker images (@erikbaranowski)

v0.30.2 (2023-01-11)
--------------------

### Bugfixes

- Flow: `prometheus.relabel` will no longer modify the labels of the original
  metrics, which could lead to the incorrect application of relabel rules on
  subsequent relabels. (@rfratto)

- Flow: `loki.source.file` will no longer deadlock other components if log
  lines cannot be sent to Loki. `loki.source.file` will wait for 5 seconds per
  file to finish flushing read logs to the client, after which it will drop
  them, resulting in lost logs. (@rfratto)

- Operator: Fix the handling of the enableHttp2 field as a boolean in
  `pod_monitor` and `service_monitor` templates. (@tpaschalis)

v0.30.1 (2022-12-23)
--------------------

### Bugfixes

- Fix issue where journald support was accidentally removed. (@tpaschalis)

- Fix issue where some traces' metrics where not collected. (@marctc)

v0.30.0 (2022-12-20)
--------------------

> **BREAKING CHANGES**: This release has breaking changes. Please read entries
> carefully and consult the [upgrade guide][] for specific instructions.

### Breaking changes

- The `ebpf_exporter` integration has been removed due to issues with static
  linking. It may be brought back once these are resolved. (@tpaschalis)

### Deprecations

- The `EXPERIMENTAL_ENABLE_FLOW` environment variable is deprecated in favor of
  `AGENT_MODE=flow`. Support for `EXPERIMENTAL_ENABLE_FLOW` will be removed in
  v0.32. (@rfratto)

### Features

- `grafana-agent-operator` supports oauth2 as an authentication method for
  remote_write. (@timo-42)

- Grafana Agent Flow: Add tracing instrumentation and a `tracing` block to
  forward traces to `otelcol` component. (@rfratto)

- Grafana Agent Flow: Add a `discovery_target_decode` function to decode a JSON
  array of discovery targets corresponding to Prometheus' HTTP and file service
  discovery formats. (@rfratto)

- New Grafana Agent Flow components:

  - `remote.http` polls an HTTP URL and exposes the response body as a string
    or secret to other components. (@rfratto)

  - `discovery.docker` discovers Docker containers from a Docker Engine host.
    (@rfratto)

  - `loki.source.file` reads and tails files for log entries and forwards them
    to other `loki` components. (@tpaschalis)

  - `loki.write` receives log entries from other `loki` components and sends
    them over to a Loki instance. (@tpaschalis)

  - `loki.relabel` receives log entries from other `loki` components and
    rewrites their label set. (@tpaschalis)

  - `loki.process` receives log entries from other `loki` components and runs
    one or more processing stages. (@tpaschalis)

  - `discovery.file` discovers files on the filesystem following glob
    patterns. (@mattdurham)

- Integrations: Introduce the `snowflake` integration. (@binaryfissiongames)

### Enhancements

- Update agent-loki.yaml to use environment variables in the configuration file (@go4real)

- Integrations: Always use direct connection in mongodb_exporter integration. (@v-zhuravlev)

- Update OpenTelemetry Collector dependency to v0.63.1. (@tpaschalis)

- riverfmt: Permit empty blocks with both curly braces on the same line.
  (@rfratto)

- riverfmt: Allow function arguments to persist across different lines.
  (@rfratto)

- Flow: The HTTP server will now start before the Flow controller performs the
  initial load. This allows metrics and pprof data to be collected during the
  first load. (@rfratto)

- Add support for using a [password map file](https://github.com/oliver006/redis_exporter/blob/master/contrib/sample-pwd-file.json) in `redis_exporter`. (@spartan0x117)

- Flow: Add support for exemplars in Prometheus component pipelines. (@rfratto)

- Update Prometheus dependency to v2.40.5. (@rfratto)

- Update Promtail dependency to k127. (@rfratto)

- Native histograms are now supported in the static Grafana Agent and in
  `prometheus.*` Flow components. Native histograms will be automatically
  collected from supported targets. remote_write must be configured to forward
  native histograms from the WAL to the specified endpoints. (@rfratto)

- Flow: metrics generated by upstream OpenTelemetry Collector components are
  now exposed at the `/metrics` endpoint of Grafana Agent Flow. (@rfratto)

### Bugfixes

- Fix issue where whitespace was being sent as part of password when using a
  password file for `redis_exporter`. (@spartan0x117)

- Flow UI: Fix issue where a configuration block referencing a component would
  cause the graph page to fail to load. (@rfratto)

- Remove duplicate `oauth2` key from `metricsinstances` CRD. (@daper)

- Fix issue where on checking whether to restart integrations the Integration
  Manager was comparing configs with secret values scrubbed, preventing reloads
  if only secrets were updated. (@spartan0x117)

### Other changes

- Grafana Agent Flow has graduated from experimental to beta.

v0.29.0 (2022-11-08)
--------------------

> **BREAKING CHANGES**: This release has breaking changes. Please read entries
> carefully and consult the [upgrade guide][] for specific instructions.

### Breaking changes

- JSON-encoded traces from OTLP versions earlier than 0.16.0 are no longer
  supported. (@rfratto)

### Deprecations

- The binary names `agent`, `agentctl`, and `agent-operator` have been
  deprecated and will be renamed to `grafana-agent`, `grafana-agentctl`, and
  `grafana-agent-operator` in the v0.31.0 release.

### Features

- Add `agentctl test-logs` command to allow testing log configurations by redirecting
  collected logs to standard output. This can be useful for debugging. (@jcreixell)

- New Grafana Agent Flow components:

  - `otelcol.receiver.otlp` receives OTLP-formatted traces, metrics, and logs.
    Data can then be forwarded to other `otelcol` components. (@rfratto)

  - `otelcol.processor.batch` batches data from `otelcol` components before
    forwarding it to other `otelcol` components. (@rfratto)

  - `otelcol.exporter.otlp` accepts data from `otelcol` components and sends
    it to a gRPC server using the OTLP protocol. (@rfratto)

  - `otelcol.exporter.otlphttp` accepts data from `otelcol` components and
    sends it to an HTTP server using the OTLP protocol. (@tpaschalis)

  - `otelcol.auth.basic` performs basic authentication for `otelcol`
    components that support authentication extensions. (@rfratto)

  - `otelcol.receiver.jeager` receives Jaeger-formatted traces. Data can then
    be forwarded to other `otelcol` components. (@rfratto)

  - `otelcol.processor.memory_limiter` periodically checks memory usage and
    drops data or forces a garbage collection if the defined limits are
    exceeded. (@tpaschalis)

  - `otelcol.auth.bearer` performs bearer token authentication for `otelcol`
    components that support authentication extensions. (@rfratto)

  - `otelcol.auth.headers` attaches custom request headers to `otelcol`
    components that support authentication extensions. (@rfratto)

  - `otelcol.receiver.prometheus` receives Prometheus metrics, converts them
    to the OTLP metric format and forwards them to other `otelcol` components.
    (@tpaschalis)

  - `otelcol.exporter.prometheus` forwards OTLP-formatted data to compatible
    `prometheus` components. (@rfratto)

- Flow: Allow config blocks to reference component exports. (@tpaschalis)

- Introduce `/-/support` endpoint for generating 'support bundles' in static
  agent mode. Support bundles are zip files of commonly-requested information
  that can be used to debug a running agent. (@tpaschalis)

### Enhancements

- Update OpenTelemetry Collector dependency to v0.61.0. (@rfratto)

- Add caching to Prometheus relabel component. (@mattdurham)

- Grafana Agent Flow: add `agent_resources_*` metrics which explain basic
  platform-agnostic metrics. These metrics assist with basic monitoring of
  Grafana Agent, but are not meant to act as a replacement for fully featured
  components like `prometheus.integration.node_exporter`. (@rfratto)

- Enable field label in TenantStageSpec of PodLogs pipeline. (@siiimooon)

- Enable reporting of enabled integrations. (@marctc)

- Grafana Agent Flow: `prometheus.remote_write` and `prometheus.relabel` will
  now export receivers immediately, removing the need for dependant components
  to be evaluated twice at process startup. (@rfratto)

- Add missing setting to configure instance key for Eventhandler integration. (@marctc)

- Update Prometheus dependency to v2.39.1. (@rfratto)

- Update Promtail dependency to weekly release k122. (@rfratto)

- Tracing: support the `num_traces` and `expected_new_traces_per_sec` configuration parameters in the tail_sampling processor. (@ptodev)

### Bugfixes

- Remove empty port from the `apache_http` integration's instance label. (@katepangLiu)

- Fix identifier on target creation for SNMP v2 integration. (@marctc)

- Fix bug when specifying Blackbox's modules when using Blackbox integration. (@marctc)

- Tracing: fix a panic when the required `protocols` field was not set in the `otlp` receiver. (@ptodev)

- Support Bearer tokens for metric remote writes in the Grafana Operator (@jcreixell, @marctc)

### Other changes

- Update versions of embedded Prometheus exporters used for integrations:

  - Update `github.com/prometheus/statsd_exporter` to `v0.22.8`. (@captncraig)

  - Update `github.com/prometheus-community/postgres_exporter` to `v0.11.1`. (@captncraig)

  - Update `github.com/prometheus/memcached_exporter` to `v0.10.0`. (@captncraig)

  - Update `github.com/prometheus-community/elasticsearch_exporter` to `v1.5.0`. (@captncraig)

  - Update `github.com/prometheus/mysqld_exporter` to `v0.14.0`. (@captncraig)

  - Update `github.com/prometheus/consul_exporter` to `v0.8.0`. (@captncraig)

  - Update `github.com/ncabatoff/process-exporter` to `v0.7.10`. (@captncraig)

  - Update `github.com/prometheus-community/postgres_exporter` to `v0.11.1`. (@captncraig)

- Use Go 1.19.3 for builds. (@rfratto)

v0.28.1 (2022-11-03)
--------------------

### Security

- Update Docker base image to resolve OpenSSL vulnerabilities CVE-2022-3602 and
  CVE-2022-3786. Grafana Agent does not use OpenSSL, so we do not believe it is
  vulnerable to these issues, but the base image has been updated to remove the
  report from image scanners. (@rfratto)

v0.28.0 (2022-09-29)
--------------------

### Features

- Introduce Grafana Agent Flow, an experimental "programmable pipeline" runtime
  mode which improves how to configure and debug Grafana Agent by using
  components. (@captncraig, @karengermond, @marctc, @mattdurham, @rfratto,
  @rlankfo, @tpaschalis)

- Introduce Blackbox exporter integration. (@marctc)

### Enhancements

- Update Loki dependency to v2.6.1. (@rfratto)

### Bugfixes

### Other changes

- Fix relabel configs in sample agent-operator manifests (@hjet)

- Operator no longer set the `SecurityContext.Privileged` flag in the `config-reloader` container. (@hsyed-dojo)

- Add metrics for config reloads and config hash (@jcreixell)

v0.27.1 (2022-09-09)
--------------------

> **NOTE**: ARMv6 Docker images are no longer being published.
>
> We have stopped publishing Docker images for ARMv6 platforms.
> This is due to the new Ubuntu base image we are using that does not support ARMv6.
> The new Ubuntu base image has less reported CVEs, and allows us to provide more
> secure Docker images. We will still continue to publish ARMv6 release binaries and
> deb/rpm packages.

### Other Changes

- Switch docker image base from debian to ubuntu. (@captncraig)

v0.27.0 (2022-09-01)
--------------------

### Features

- Integrations: (beta) Add vmware_exporter integration (@rlankfo)

- App agent receiver: add Event kind to payload (@domasx2)

### Enhancements

- Tracing: Introduce a periodic appender to the remotewriteexporter to control sample rate. (@mapno)

- Tracing: Update OpenTelemetry dependency to v0.55.0. (@rfratto, @mapno)

- Add base agent-operator jsonnet library and generated manifests (@hjet)

- Add full (metrics, logs, K8s events) sample agent-operator jsonnet library and gen manifests (@hjet)

- Introduce new configuration fields for disabling Keep-Alives and setting the
  IdleConnectionTimeout when scraping. (@tpaschalis)

- Add field to Operator CRD to disable report usage functionality. (@marctc)

### Bugfixes

- Tracing: Fixed issue with the PromSD processor using the `connection` method to discover the IP
  address.  It was failing to match because the port number was included in the address string. (@jphx)

- Register prometheus discovery metrics. (@mattdurham)

- Fix seg fault when no instance parameter is provided for apache_http integration, using integrations-next feature flag. (@rgeyer)

- Fix grafanacloud-install.ps1 web request internal server error when fetching config. (@rlankfo)

- Fix snmp integration not passing module or walk_params parameters when scraping. (@rgeyer)

- Fix unmarshal errors (key "<walk_param name>" already set in map) for snmp integration config when walk_params is defined, and the config is reloaded. (@rgeyer)

### Other changes

- Update several go dependencies to resolve warnings from certain security scanning tools. None of the resolved vulnerabilities were known to be exploitable through the agent. (@captncraig)

- It is now possible to compile Grafana Agent using Go 1.19. (@rfratto)

v0.26.1 (2022-07-25)
--------------------

> **BREAKING CHANGES**: This release has breaking changes. Please read entries
> carefully and consult the [upgrade guide][] for specific instructions.

### Breaking changes

- Change windows certificate store so client certificate is no longer required in store. (@mattdurham)

### Bugfixes

- Operator: Fix issue where configured `targetPort` ServiceMonitors resulted in
  generating an incorrect scrape_config. (@rfratto)

- Build the Linux/AMD64 artifacts using the opt-out flag for the ebpf_exporter. (@tpaschalis)

v0.26.0 (2022-07-18)
--------------------

> **BREAKING CHANGES**: This release has breaking changes. Please read entries
> carefully and consult the [upgrade guide][] for specific instructions.

### Breaking changes

- Deprecated `server` YAML block fields have now been removed in favor of the
  command-line flags that replaced them. These fields were originally
  deprecated in v0.24.0. (@rfratto)

- Changed tail sampling policies to be configured as in the OpenTelemetry
  Collector. (@mapno)

### Features

- Introduce Apache HTTP exporter integration. (@v-zhuravlev)

- Introduce eBPF exporter integration. (@tpaschalis)

### Enhancements

- Truncate all records in WAL if repair attempt fails. (@rlankfo)

### Bugfixes

- Relative symlinks for promtail now work as expected. (@RangerCD, @mukerjee)

- Fix rate limiting implementation for the app agent receiver integration. (@domasx2)

- Fix mongodb exporter so that it now collects all metrics. (@mattdurham)

v0.25.1 (2022-06-16)
--------------------

### Bugfixes

- Integer types fail to unmarshal correctly in operator additional scrape configs. (@rlankfo)

- Unwrap replayWAL error before attempting corruption repair. (@rlankfo)

v0.25.0 (2022-06-06)
--------------------

> **BREAKING CHANGES**: This release has breaking changes. Please read entries
> carefully and consult the [upgrade guide][] for specific instructions.

### Breaking changes

- Traces: Use `rpc.grpc.status_code` attribute to determine
  span failed in the service graph processor (@rcrowe)

### Features

- Add HTTP endpoints to fetch active instances and targets for the Logs subsystem.
  (@marctc)

- (beta) Add support for using windows certificate store for TLS connections. (@mattdurham)

- Grafana Agent Operator: add support for integrations through an `Integration`
  CRD which is discovered by `GrafanaAgent`. (@rfratto)

- (experimental) Add app agent receiver integration. This depends on integrations-next being enabled
  via the `integrations-next` feature flag. Use `-enable-features=integrations-next` to use
  this integration. (@kpelelis, @domas)

- Introduce SNMP exporter integration. (@v-zhuravlev)

- Configure the agent to report the use of feature flags to grafana.com. (@marctc)

### Enhancements

- integrations-next: Integrations using autoscrape will now autoscrape metrics
  using in-memory connections instead of connecting to themselves over the
  network. As a result of this change, the `client_config` field has been
  removed. (@rfratto)

- Enable `proxy_url` support on `oauth2` for metrics and logs (update **prometheus/common** dependency to `v0.33.0`). (@martin-jaeger-maersk)

- `extra-scrape-metrics` can now be enabled with the `--enable-features=extra-scrape-metrics` feature flag. See <https://prometheus.io/docs/prometheus/2.31/feature_flags/#extra-scrape-metrics> for details. (@rlankfo)

- Resolved issue in v2 integrations where if an instance name was a prefix of another the route handler would fail to
  match requests on the longer name (@mattdurham)

- Set `include_metadata` to true by default for OTLP traces receivers (@mapno)

### Bugfixes

- Scraping service was not honoring the new server grpc flags `server.grpc.address`.  (@mattdurham)

### Other changes

- Update base image of official Docker containers from Debian buster to Debian
  bullseye. (@rfratto)

- Use Go 1.18 for builds. (@rfratto)

- Add `metrics` prefix to the url of list instances endpoint (`GET
  /agent/api/v1/instances`) and list targets endpoint (`GET
  /agent/api/v1/metrics/targets`). (@marctc)

- Add extra identifying labels (`job`, `instance`, `agent_hostname`) to eventhandler integration. (@hjet)

- Add `extra_labels` configuration to eventhandler integration. (@hjet)

v0.24.2 (2022-05-02)
--------------------

### Bugfixes

- Added configuration watcher delay to prevent race condition in cases where scraping service mode has not gracefully exited. (@mattdurham)

### Other changes

- Update version of node_exporter to include additional metrics for osx. (@v-zhuravlev)

v0.24.1 (2022-04-14)
--------------------

### Bugfixes

- Add missing version information back into `agentctl --version`. (@rlankfo)

- Bump version of github-exporter to latest upstream SHA 284088c21e7d, which
  includes fixes from bugs found in their latest tag. This includes a fix
  where not all releases where retrieved when pulling release information.
  (@rfratto)

- Set the `Content-Type` HTTP header to `application/json` for API endpoints
  returning json objects. (@marctc)

- Operator: fix issue where a `username_file` field was incorrectly set.
  (@rfratto)

- Initialize the logger with default `log_level` and `log_format` parameters.
  (@tpaschalis)

### Other changes

- Embed timezone data to enable Promtail pipelines using the `location` field
  on Windows machines. (@tpaschalis)

v0.24.0 (2022-04-07)
--------------------

> **BREAKING CHANGES**: This release has breaking changes. Please read entries
> carefully and consult the [upgrade guide][] for specific instructions.
>
> **GRAFANA AGENT OPERATOR USERS**: As of this release, Grafana Agent Operator
> does not support versions of Grafana Agent prior to v0.24.0.

### Breaking changes

- The following metrics will now be prefixed with `agent_dskit_` instead of
  `cortex_`: `cortex_kv_request_duration_seconds`,
  `cortex_member_consul_heartbeats_total`, `cortex_member_ring_tokens_owned`,
  `cortex_member_ring_tokens_to_own`, `cortex_ring_member_ownership_percent`,
  `cortex_ring_members`, `cortex_ring_oldest_member_timestamp`,
  `cortex_ring_tokens_owned`, `cortex_ring_tokens_total`. (@rlankfo)

- Traces: the `traces_spanmetrics_calls_total_total` metric has been renamed to
  `traces_spanmetrics_calls_total` (@fredr)

- Two new flags, `-server.http.enable-tls` and `-server.grpc.enable-tls` must
  be provided to explicitly enable TLS support. This is a change of the
  previous behavior where TLS support was enabled when a certificate pair was
  provided. (@rfratto)

- Many command line flags starting with `-server.` block have been renamed.
  (@rfratto)

- The `-log.level` and `-log.format` flags are removed in favor of being set in
  the configuration file. (@rfratto)

- Flags for configuring TLS have been removed in favor of being set in the
  configuration file. (@rfratto)

- Dynamic reload is no longer supported for deprecated server block fields.
  Changing a deprecated field will be ignored and cause the reload to fail.
  (@rfratto)

- The default HTTP listen address is now `127.0.0.1:12345`. Use the
  `-server.http.address` flag to change this value. (@rfratto)

- The default gRPC listen address is now `127.0.0.1:12346`. Use the
  `-server.grpc.address` flag to change this value. (@rfratto)

- `-reload-addr` and `-reload-port` have been removed. They are no longer
  necessary as the primary HTTP server is now static and can't be shut down in
  the middle of a `/-/reload` call. (@rfratto)

- (Only impacts `integrations-next` feature flag) Many integrations have been
  renamed to better represent what they are integrating with. For example,
  `redis_exporter` is now `redis`. This change requires updating
  `integrations-next`-enabled configuration files. This change also changes
  integration names shown in metric labels. (@rfratto)

- The deprecated `-prometheus.*` flags have been removed in favor of
  their `-metrics.*` counterparts. The `-prometheus.*` flags were first
  deprecated in v0.19.0. (@rfratto)

### Deprecations

- Most fields in the `server` block of the configuration file are
  now deprecated in favor of command line flags. These fields will be removed
  in the v0.26.0 release. Please consult the upgrade guide for more information
  and rationale. (@rfratto)

### Features

- Added config read API support to GrafanaAgent Custom Resource Definition.
  (@shamsalmon)

- Added consulagent_sd to target discovery. (@chuckyz)

- Introduce EXPERIMENTAL support for dynamic configuration. (@mattdurham)

- Introduced endpoint that accepts remote_write requests and pushes metrics data directly into an instance's WAL. (@tpaschalis)

- Added builds for linux/ppc64le. (@aklyachkin)

### Enhancements

- Tracing: Exporters can now be configured to use OAuth. (@canuteson)

- Strengthen readiness check for metrics instances. (@tpaschalis)

- Parameterize namespace field in sample K8s logs manifests (@hjet)

- Upgrade to Loki k87. (@rlankfo)

- Update Prometheus dependency to v2.34.0. (@rfratto)

- Update OpenTelemetry-collector dependency to v0.46.0. (@mapno)

- Update cAdvisor dependency to v0.44.0. (@rfratto)

- Update mongodb_exporter dependency to v0.31.2 (@mukerjee)

- Use grafana-agent/v2 Tanka Jsonnet to generate K8s manifests (@hjet)

- Replace agent-bare.yaml K8s sample Deployment with StatefulSet (@hjet)

- Improve error message for `agentctl` when timeout happens calling
  `cloud-config` command (@marctc)

- Enable integrations-next by default in agent-bare.yaml. Please note #1262 (@hjet)

### Bugfixes

- Fix Kubernetes manifests to use port `4317` for OTLP instead of the previous
  `55680` in line with the default exposed port in the agent.

- Ensure singleton integrations are honored in v2 integrations (@mattdurham)

- Tracing: `const_labels` is now correctly parsed in the remote write exporter.
  (@fredr)

- integrations-next: Fix race condition where metrics endpoints for
  integrations may disappear after reloading the config file. (@rfratto)

- Removed the `server.path_prefix` field which would break various features in
  Grafana Agent when set. (@rfratto)

- Fix issue where installing the DEB/RPM packages would overwrite the existing
  config files and environment files. (@rfratto)

- Set `grafanaDashboardFolder` as top level key in the mixin. (@Duologic)

- Operator: Custom Secrets or ConfigMaps to mount will no longer collide with
  the path name of the default secret mount. As a side effect of this bugfix,
  custom Secrets will now be mounted at
  `/var/lib/grafana-agent/extra-secrets/<secret name>` and custom ConfigMaps
  will now be mounted at `/var/lib/grafana-agent/extra-configmaps/<configmap
  name>`. This is not a breaking change as it was previously impossible to
  properly provide these custom mounts. (@rfratto)

- Flags accidentally prefixed with `-metrics.service..` (two `.` in a row) have
  now been fixed to only have one `.`. (@rfratto)

- Protect concurrent writes to the WAL in the remote write exporter (@mapno)

### Other changes

- The `-metrics.wal-directory` flag and `metrics.wal_directory` config option
  will now default to `data-agent/`, the same default WAL directory as
  Prometheus Agent. (@rfratto)

v0.23.0 (2022-02-10)
--------------------

### Enhancements

- Go 1.17 is now used for all builds of the Agent. (@tpaschalis)

- integrations-next: Add `extra_labels` to add a custom set of labels to
  integration targets. (@rfratto)

- The agent no longer appends duplicate exemplars. (@tpaschalis)

- Added Kubernetes eventhandler integration (@hjet)

- Enables sending of exemplars over remote write by default. (@rlankfo)

### Bugfixes

- Fixed issue where Grafana Agent may panic if there is a very large WAL
  loading while old WALs are being deleted or the `/agent/api/v1/targets`
  endpoint is called. (@tpaschalis)

- Fix panic in prom_sd_processor when address is empty (@mapno)

- Operator: Add missing proxy_url field from generated remote_write configs.
  (@rfratto)

- Honor the specified log format in the traces subsystem (@mapno)

- Fix typo in node_exporter for runit_service_dir. (@mattdurham)

- Allow inlining credentials in remote_write url. (@tpaschalis)

- integrations-next: Wait for integrations to stop when starting new instances
  or shutting down (@rfratto).

- Fix issue with windows_exporter mssql collector crashing the agent.
  (@mattdurham)

- The deb and rpm files will now ensure the /var/lib/grafana-agent data
  directory is created with permissions set to 0770. (@rfratto)

- Make agent-traces.yaml Namespace a template-friendly variable (@hjet)

- Disable `machine-id` journal vol by default in sample logs manifest (@hjet)

v0.22.0 (2022-01-13)
--------------------

> This release has deprecations. Please read entries carefully and consult
> the [upgrade guide][] for specific instructions.

### Deprecations

- The node_exporter integration's `netdev_device_whitelist` field is deprecated
  in favor of `netdev_device_include`. Support for the old field name will be
  removed in a future version. (@rfratto)

- The node_exporter integration's `netdev_device_blacklist` field is deprecated
  in favor of `netdev_device_include`. Support for the old field name will be
  removed in a future version. (@rfratto)

- The node_exporter integration's `systemd_unit_whitelist` field is deprecated
  in favor of `systemd_unit_include`. Support for the old field name will be
  removed in a future version. (@rfratto)

- The node_exporter integration's `systemd_unit_blacklist` field is deprecated
  in favor of `systemd_unit_exclude`. Support for the old field name will be
  removed in a future version. (@rfratto)

- The node_exporter integration's `filesystem_ignored_mount_points` field is
  deprecated in favor of `filesystem_mount_points_exclude`. Support for the old
  field name will be removed in a future version. (@rfratto)

- The node_exporter integration's `filesystem_ignored_fs_types` field is
  deprecated in favor of `filesystem_fs_types_exclude`. Support for the old
  field name will be removed in a future version. (@rfratto)

### Features

- (beta) Enable experimental config urls for fetching remote configs.
  Currently, only HTTP/S is supported. Pass the
  `-enable-features=remote-configs` flag to turn this on. (@rlankfo)

- Added [cAdvisor](https://github.com/google/cadvisor) integration. (@rgeyer)

- Traces: Add `Agent Tracing Pipeline` dashboard and alerts (@mapno)

- Traces: Support jaeger/grpc exporter (@nicoche)

- (beta) Enable an experimental integrations subsystem revamp. Pass
  `integrations-next` to `-enable-features` to turn this on. Reading the
  documentation for the revamp is recommended; enabling it causes breaking
  config changes. (@rfratto)

### Enhancements

- Traces: Improved pod association in PromSD processor (@mapno)

- Updated OTel to v0.40.0 (@mapno)

- Remote write dashboard: show in and out sample rates (@bboreham)

- Remote write dashboard: add mean latency (@bboreham)

- Update node_exporter dependency to v1.3.1. (@rfratto)

- Cherry-pick Prometheus PR #10102 into our Prometheus dependency (@rfratto).

### Bugfixes

- Fix usage of POSTGRES_EXPORTER_DATA_SOURCE_NAME when using postgres_exporter
  integration (@f11r)

- Change ordering of the entrypoint for windows service so that it accepts
  commands immediately (@mattdurham)

- Only stop WAL cleaner when it has been started (@56quarters)

- Fix issue with unquoted install path on Windows, that could allow escalation
  or running an arbitrary executable (@mattdurham)

- Fix cAdvisor so it collects all defined metrics instead of the last
  (@pkoenig10)

- Fix panic when using 'stdout' in automatic logging (@mapno)

- Grafana Agent Operator: The /-/ready and /-/healthy endpoints will
  no longer always return 404 (@rfratto).

### Other changes

- Remove log-level flag from systemd unit file (@jpkrohling)

v0.21.2 (2021-12-08)
--------------------

### Security fixes

- This release contains a fix for
  [CVE-2021-41090](https://github.com/grafana/agent/security/advisories/GHSA-9c4x-5hgq-q3wh).

### Other changes

- This release disables the existing `/-/config` and
  `/agent/api/v1/configs/{name}` endpoints by default. Pass the
  `--config.enable-read-api` flag at the command line to opt in to these
  endpoints.

v0.21.1 (2021-11-18)
--------------------

### Bugfixes

- Fix panic when using postgres_exporter integration (@saputradharma)

- Fix panic when dnsamsq_exporter integration tried to log a warning (@rfratto)

- Statsd Integration: Adding logger instance to the statsd mapper
  instantiation. (@gaantunes)

- Statsd Integration: Fix issue where mapped metrics weren't exposed to the
  integration. (@mattdurham)

- Operator: fix bug where version was a required field (@rfratto)

- Metrics: Only run WAL cleaner when metrics are being used and a WAL is
  configured. (@rfratto)

v0.21.0 (2021-11-17)
--------------------

### Enhancements

- Update Cortex dependency to v1.10.0-92-g85c378182. (@rlankfo)

- Update Loki dependency to v2.1.0-656-g0ae0d4da1. (@rlankfo)

- Update Prometheus dependency to v2.31.0 (@rlankfo)

- Add Agent Operator Helm quickstart guide (@hjet)

- Reorg Agent Operator quickstart guides (@hjet)

### Bugfixes

- Packaging: Use correct user/group env variables in RPM %post script (@simonc6372)

- Validate logs config when using logs_instance with automatic logging processor (@mapno)

- Operator: Fix MetricsInstance Service port (@hjet)

- Operator: Create govern service per Grafana Agent (@shturman)

- Operator: Fix relabel_config directive for PodLogs resource (@hjet)

- Traces: Fix `success_logic` code in service graphs processor (@mapno)

### Other changes

- Self-scraped integrations will now use an SUO-specific value for the `instance` label. (@rfratto)

- Traces: Changed service graphs store implementation to improve CPU performance (@mapno)

v0.20.1 (2021-12-08)
--------------------

> _NOTE_: The fixes in this patch are only present in v0.20.1 and >=v0.21.2.

### Security fixes

- This release contains a fix for
  [CVE-2021-41090](https://github.com/grafana/agent/security/advisories/GHSA-9c4x-5hgq-q3wh).

### Other changes

- This release disables the existing `/-/config` and
  `/agent/api/v1/configs/{name}` endpoitns by default. Pass the
  `--config.enable-read-api` flag at the command line to opt in to these
  endpoints.

v0.20.0 (2021-10-28)
--------------------

> **BREAKING CHANGES**: This release has breaking changes. Please read entries
> carefully and consult the [upgrade guide][] for specific instructions.

### Breaking Changes

- push_config is no longer supported in trace's config (@mapno)

### Features

- Operator: The Grafana Agent Operator can now generate a Kubelet service to
  allow a ServiceMonitor to collect Kubelet and cAdvisor metrics. This requires
  passing a `--kubelet-service` flag to the Operator in `namespace/name` format
  (like `kube-system/kubelet`). (@rfratto)

- Service graphs processor (@mapno)

### Enhancements

- Updated mysqld_exporter to v0.13.0 (@gaantunes)

- Updated postgres_exporter to v0.10.0 (@gaantunes)

- Updated redis_exporter to v1.27.1 (@gaantunes)

- Updated memcached_exporter to v0.9.0 (@gaantunes)

- Updated statsd_exporter to v0.22.2 (@gaantunes)

- Updated elasticsearch_exporter to v1.2.1 (@gaantunes)

- Add remote write to silent Windows Installer  (@mattdurham)

- Updated mongodb_exporter to v0.20.7 (@rfratto)

- Updated OTel to v0.36 (@mapno)

- Updated statsd_exporter to v0.22.2 (@mattdurham)

- Update windows_exporter to v0.16.0 (@rfratto, @mattdurham)

- Add send latency to agent dashboard (@bboreham)

### Bugfixes

- Do not immediately cancel context when creating a new trace processor. This
  was preventing scrape_configs in traces from functioning. (@lheinlen)

- Sanitize autologged Loki labels by replacing invalid characters with
  underscores (@mapno)

- Traces: remove extra line feed/spaces/tabs when reading password_file content
  (@nicoche)

- Updated envsubst to v2.0.0-20210730161058-179042472c46. This version has a
  fix needed for escaping values outside of variable substitutions. (@rlankfo)

- Grafana Agent Operator should no longer delete resources matching the names
  of the resources it manages. (@rfratto)

- Grafana Agent Operator will now appropriately assign an
  `app.kubernetes.io/managed-by=grafana-agent-operator` to all created
  resources. (@rfratto)

### Other changes

- Configuration API now returns 404 instead of 400 when attempting to get or
  delete a config which does not exist. (@kgeckhart)

- The windows_exporter now disables the textfile collector by default.
  (@rfratto)

v0.19.0 (2021-09-29)
--------------------

> **BREAKING CHANGES**: This release has breaking changes. Please read entries
> carefully and consult the [upgrade guide][] for specific instructions.

### Breaking Changes

- Reduced verbosity of tracing autologging by not logging `STATUS_CODE_UNSET`
  status codes. (@mapno)

- Operator: rename `Prometheus*` CRDs to `Metrics*` and `Prometheus*` fields to
  `Metrics*`. (@rfratto)

- Operator: CRDs are no longer referenced using a hyphen in the name to be
  consistent with how Kubernetes refers to resources. (@rfratto)

- `prom_instance` in the spanmetrics config is now named `metrics_instance`.
  (@rfratto)

### Deprecations

- The `loki` key at the root of the config file has been deprecated in favor of
  `logs`. `loki`-named fields in `automatic_logging` have been renamed
  accordinly: `loki_name` is now `logs_instance_name`, `loki_tag` is now
  `logs_instance_tag`, and `backend: loki` is now `backend: logs_instance`.
  (@rfratto)

- The `prometheus` key at the root of the config file has been deprecated in
  favor of `metrics`. Flag names starting with `prometheus.` have also been
  deprecated in favor of the same flags with the `metrics.` prefix. Metrics
  prefixed with `agent_prometheus_` are now prefixed with `agent_metrics_`.
  (@rfratto)

- The `tempo` key at the root of the config file has been deprecated in favor
  of `traces`. (@mattdurham)

### Features

- Added [GitHub exporter](https://github.com/infinityworks/github-exporter)
  integration. (@rgeyer)

- Add TLS config options for tempo `remote_write`s. (@mapno)

- Support autologging span attributes as log labels (@mapno)

- Put Tests requiring Network Access behind a -online flag (@flokli)

- Add logging support to the Grafana Agent Operator. (@rfratto)

- Add `operator-detach` command to agentctl to allow zero-downtime upgrades
  when removing an Operator CRD. (@rfratto)

- The Grafana Agent Operator will now default to deploying the matching release
  version of the Grafana Agent instead of v0.14.0. (@rfratto)

### Enhancements

- Update OTel dependency to v0.30.0 (@mapno)

- Allow reloading configuration using `SIGHUP` signal. (@tharun208)

- Add HOSTNAME environment variable to service file to allow for expanding the
  $HOSTNAME variable in agent config.  (@dfrankel33)

- Update jsonnet-libs to 1.21 for Kubernetes 1.21+ compatability. (@MurzNN)

- Make method used to add k/v to spans in prom_sd processor configurable.
  (@mapno)

### Bugfixes

- Regex capture groups like `${1}` will now be kept intact when using
  `-config.expand-env`. (@rfratto)

- The directory of the logs positions file will now properly be created on
  startup for all instances. (@rfratto)

- The Linux system packages will now configure the grafana-agent user to be a
  member of the adm and systemd-journal groups. This will allow logs to read
  from journald and /var/log by default. (@rfratto)

- Fix collecting filesystem metrics on Mac OS (darwin) in the `node_exporter`
  integration default config. (@eamonryan)

- Remove v0.0.0 flags during build with no explicit release tag (@mattdurham)

- Fix issue with global scrape_interval changes not reloading integrations
  (@kgeckhart)

- Grafana Agent Operator will now detect changes to referenced ConfigMaps and
  Secrets and reload the Agent properly. (@rfratto)

- Grafana Agent Operator's object label selectors will now use Kubernetes
  defaults when undefined (i.e., default to nothing). (@rfratto)

- Fix yaml marshalling tag for cert_file in kafka exporter agent config.
  (@rgeyer)

- Fix warn-level logging of dropped targets. (@james-callahan)

- Standardize scrape_interval to 1m in examples. (@mattdurham)

v0.18.4 (2021-09-14)
--------------------

### Enhancements

- Add `agent_prometheus_configs_changed_total` metric to track instance config
  events. (@rfratto)

### Bugfixes

- Fix info logging on windows. (@mattdurham)

- Scraping service: Ensure that a reshard is scheduled every reshard
  interval. (@rfratto)

v0.18.3 (2021-09-08)
--------------------

### Bugfixes

- Register missing metric for configstore consul request duration. (@rfratto)

- Logs should contain a caller field with file and line numbers again
  (@kgeckhart)

- In scraping service mode, the polling configuration refresh should honor
  timeout. (@mattdurham)

- In scraping service mode, the lifecycle reshard should happen using a
  goroutine. (@mattdurham)

- In scraping service mode, scraping service can deadlock when reloading during
  join. (@mattdurham)

- Scraping service: prevent more than one refresh from being queued at a time.
  (@rfratto)

v0.18.2 (2021-08-12)
--------------------

### Bugfixes

- Honor the prefix and remove prefix from consul list results (@mattdurham)

v0.18.1 (2021-08-09)
--------------------

### Bugfixes

- Reduce number of consul calls when ran in scrape service mode (@mattdurham)

v0.18.0 (2021-07-29)
--------------------

### Features

- Added [GitHub exporter](https://github.com/infinityworks/github-exporter)
  integration. (@rgeyer)

- Add support for OTLP HTTP trace exporting. (@mapno)

### Enhancements

- Switch to drone for releases. (@mattdurham)

- Update postgres_exporter to a [branch of](https://github.com/grafana/postgres_exporter/tree/exporter-package-v0.10.0) v0.10.0

### Bugfixes

- Enabled flag for integrations is not being honored. (@mattdurham)

v0.17.0 (2021-07-15)
--------------------

### Features

- Added [Kafka Lag exporter](https://github.com/davidmparrott/kafka_exporter)
  integration. (@gaantunes)

### Bugfixes

- Fix race condition that may occur and result in a panic when initializing
  scraping service cluster. (@rfratto)

v0.16.1 (2021-06-22)
--------------------

### Bugfixes

- Fix issue where replaying a WAL caused incorrect metrics to be sent over
  remote write. (@rfratto)

v0.16.0 (2021-06-17)
--------------------

### Features

- (beta) A Grafana Agent Operator is now available. (@rfratto)

### Enhancements

- Error messages when installing the Grafana Agent for Grafana Cloud will now
  be shown. (@rfratto)

### Bugfixes

- Fix a leak in the shared string interner introduced in v0.14.0. This fix was
  made to a [dependency](https://github.com/grafana/prometheus/pull/21).
  (@rfratto)

- Fix issue where a target will fail to be scraped for the process lifetime if
  that target had gone down for long enough that its series were removed from
  the in-memory cache (2 GC cycles). (@rfratto)

v0.15.0 (2021-06-03)
--------------------

> **BREAKING CHANGES**: This release has breaking changes. Please read entries
> carefully and consult the [upgrade guide][] for specific instructions.

### Breaking Changes

- The configuration of Tempo Autologging has changed. (@mapno)

### Features

- Add support for exemplars. (@mapno)

### Enhancements

- Add the option to log to stdout instead of a Loki instance. (@joe-elliott)

- Update Cortex dependency to v1.8.0.

- Running the Agent as a DaemonSet with host_filter and role: pod should no
  longer cause unnecessary load against the Kubernetes SD API. (@rfratto)

- Update Prometheus to v2.27.0. (@mapno)

- Update Loki dependency to d88f3996eaa2. This is a non-release build, and was
  needed to support exemplars. (@mapno)

- Update Cortex dependency to d382e1d80eaf. This is a non-release build, and
  was needed to support exemplars. (@mapno)

### Bugfixes

- Host filter relabeling rules should now work. (@rfratto)

- Fixed issue where span metrics where being reported with wrong time unit.
  (@mapno)

### Other changes

- Intentionally order tracing processors. (@joe-elliott)

v0.14.0 (2021-05-24)
--------------------

> **BREAKING CHANGES**: This release has breaking changes. Please read entries
> carefully and consult the [upgrade guide][] for specific instructions.
>
> **STABILITY NOTICE**: As of this release, functionality that is not
> recommended for production use and is expected to change will be tagged
> interchangably as "experimental" or "beta."

### Security fixes

- The Scraping service API will now reject configs that read credentials from
  disk by default. This prevents malicious users from reading arbitrary files
  and sending their contents over the network. The old behavior can be
  re-enabled by setting `dangerous_allow_reading_files: true` in the scraping
  service config. (@rfratto)

### Breaking changes

- Configuration for SigV4 has changed. (@rfratto)

### Deprecations

- `push_config` is now supplanted by `remote_block` and `batch`. `push_config`
  will be removed in a future version (@mapno)

### Features

- (beta) New integration: windows_exporter (@mattdurham)

- (beta) Grafana Agent Windows Installer is now included as a release artifact.
  (@mattdurham)

- Official M1 Mac release builds will now be generated! Look for
  `agent-darwin-arm64` and `agentctl-darwin-arm64` in the release assets.
  (@rfratto)

- Add support for running as a Windows service (@mattdurham)

- (beta) Add /-/reload support. It is not recommended to invoke `/-/reload`
  against the main HTTP server. Instead, two new command-line flags have been
  added: `--reload-addr` and `--reload-port`. These will launch a
  `/-/reload`-only HTTP server that can be used to safely reload the Agent's
  state.  (@rfratto)

- Add a /-/config endpoint. This endpoint will return the current configuration
  file with defaults applied that the Agent has loaded from disk. (@rfratto)

- (beta) Support generating metrics and exposing them via a Prometheus exporter
  from span data. (@yeya24)

- Tail-based sampling for tracing pipelines (@mapno)

- Added Automatic Logging feature for Tempo (@joe-elliott)

- Disallow reading files from within scraping service configs by default.
  (@rfratto)

- Add remote write for span metrics (@mapno)

### Enhancements

- Support compression for trace export. (@mdisibio)

- Add global remote_write configuration that is shared between all instances
  and integrations. (@mattdurham)

- Go 1.16 is now used for all builds of the Agent. (@rfratto)

- Update Prometheus dependency to v2.26.0. (@rfratto)

- Upgrade `go.opentelemetry.io/collector` to v0.21.0 (@mapno)

- Add kafka trace receiver (@mapno)

- Support mirroring a trace pipeline to multiple backends (@mapno)

- Add `headers` field in `remote_write` config for Tempo. `headers` specifies
  HTTP headers to forward to the remote endpoint. (@alexbiehl)

- Add silent uninstall to Windows Uninstaller. (@mattdurham)

### Bugfixes

- Native Darwin arm64 builds will no longer crash when writing metrics to the
  WAL. (@rfratto)

- Remote write endpoints that never function across the lifetime of the Agent
  will no longer prevent the WAL from being truncated. (@rfratto)

- Bring back FreeBSD support. (@rfratto)

- agentctl will no longer leak WAL resources when retrieving WAL stats.
  (@rfratto)

- Ensure defaults are applied to undefined sections in config file. This fixes
  a problem where integrations didn't work if `prometheus:` wasn't configured.
  (@rfratto)

- Fixed issue where automatic logging double logged "svc". (@joe-elliott)

### Other changes

- The Grafana Cloud Agent has been renamed to the Grafana Agent. (@rfratto)

- Instance configs uploaded to the Config Store API will no longer be stored
  along with the global Prometheus defaults. This is done to allow globals to
  be updated and re-apply the new global defaults to the configs from the
  Config Store. (@rfratto)

- The User-Agent header sent for logs will now be `GrafanaAgent/<version>`
  (@rfratto)

- Add `tempo_spanmetrics` namespace in spanmetrics (@mapno)

v0.13.1 (2021-04-09)
--------------------

### Bugfixes

- Validate that incoming scraped metrics do not have an empty label set or a
  label set with duplicate labels, mirroring the behavior of Prometheus.
  (@rfratto)

v0.13.0 (2021-02-25)
--------------------

> The primary branch name has changed from `master` to `main`. You may have to
> update your local checkouts of the repository to point at the new branch name.

### Features

- postgres_exporter: Support query_path and disable_default_metrics. (@rfratto)

### Enhancements

- Support other architectures in installation script. (@rfratto)

- Allow specifying custom wal_truncate_frequency per integration. (@rfratto)

- The SigV4 region can now be inferred using the shared config (at
  `$HOME/.aws/config`) or environment variables (via `AWS_CONFIG`). (@rfratto)

- Update Prometheus dependency to v2.25.0. (@rfratto)

### Bugfixes

- Not providing an `-addr` flag for `agentctl config-sync` will no longer
  report an error and will instead use the pre-existing default value.
  (@rfratto)

- Fixed a bug from v0.12.0 where the Loki installation script failed because
  positions_directory was not set. (@rfratto)

- Reduce the likelihood of dataloss during a remote_write-side outage by
  increasing the default wal_truncation_frequency to 60m and preventing the WAL
  from being truncated if the last truncation timestamp hasn't changed. This
  change increases the size of the WAL on average, and users may configure a
  lower wal_truncation_frequency to deliberately choose a smaller WAL over
  write guarantees. (@rfratto)

- Add the ability to read and serve HTTPS integration metrics when given a set
  certificates (@mattdurham)

v0.12.0 (2021-02-05)
--------------------

> **BREAKING CHANGES**: This release has breaking changes. Please read entries
> carefully and consult the [upgrade guide][] for specific instructions.

### Breaking Changes

- The configuration format for the `loki` block has changed. (@rfratto)

- The configuration format for the `tempo` block has changed. (@rfratto)

### Features

- Support for multiple Loki Promtail instances has been added. (@rfratto)

- Support for multiple Tempo instances has been added. (@rfratto)

- Added [ElasticSearch exporter](https://github.com/justwatchcom/elasticsearch_exporter)
  integration. (@colega)

### Enhancements

- `.deb` and `.rpm` packages are now generated for all supported architectures.
  The architecture of the AMD64 package in the filename has been renamed to
  `amd64` to stay synchronized with the architecture name presented from other
  release assets. (@rfratto)

- The `/agent/api/v1/targets` API will now include discovered labels on the
  target pre-relabeling in a `discovered_labels` field. (@rfratto)

- Update Loki to 59a34f9867ce. This is a non-release build, and was needed to
  support multiple Loki instances. (@rfratto)

- Scraping service: Unhealthy Agents in the ring will no longer cause job
  distribution to fail. (@rfratto)

- Scraping service: Cortex ring metrics (prefixed with cortex_ring_) will now
  be registered for tracking the state of the hash ring. (@rfratto)

- Scraping service: instance config ownership is now determined by the hash of
  the instance config name instead of the entire config. This means that
  updating a config is guaranteed to always hash to the same Agent, reducing
  the number of metrics gaps. (@rfratto)

- Only keep a handful of K8s API server metrics by default to reduce default
  active series usage. (@hjet)

- Go 1.15.8 is now used for all distributions of the Agent. (@rfratto)

### Bugfixes

- `agentctl config-check` will now work correctly when the supplied config file
  contains integrations. (@hoenn)

v0.11.0 (2021-01-20)
--------------------

### Features

- ARMv6 builds of `agent` and `agentctl` will now be included in releases to
  expand Agent support to cover all models of Raspberry Pis. ARMv6 docker
  builds are also now available. (@rfratto)

- Added `config-check` subcommand for `agentctl` that can be used to validate
  Agent configuration files before attempting to load them in the `agent`
  itself. (@56quarters)

### Enhancements

- A sigv4 install script for Prometheus has been added. (@rfratto)

- NAMESPACE may be passed as an environment variable to the Kubernetes install
  scripts to specify an installation namespace. (@rfratto)

### Bugfixes

- The K8s API server scrape job will use the API server Service name when
  resolving IP addresses for Prometheus service discovery using the "Endpoints"
  role. (@hjet)

- The K8s manifests will no longer include the `default/kubernetes` job twice
  in both the DaemonSet and the Deployment. (@rfratto)

v0.10.0 (2021-01-13)
--------------------

### Features

- Prometheus `remote_write` now supports SigV4 authentication using the
  [AWS default credentials chain](https://docs.aws.amazon.com/sdk-for-java/v1/developer-guide/credentials.html).
  This enables the Agent to send metrics to Amazon Managed Prometheus without
  needing the [SigV4 Proxy](https://github.com/awslabs/aws-sigv4-proxy).
  (@rfratto)

### Enhancements

- Update `redis_exporter` to v1.15.0. (@rfratto)

- `memcached_exporter` has been updated to v0.8.0. (@rfratto)

- `process-exporter` has been updated to v0.7.5. (@rfratto)

- `wal_cleanup_age` and `wal_cleanup_period` have been added to the top-level
  Prometheus configuration section. These settings control how Write Ahead Logs
  (WALs) that are not associated with any instances are cleaned up. By default,
  WALs not associated with an instance that have not been written in the last
  12 hours are eligible to be cleaned up. This cleanup can be disabled by
  setting `wal_cleanup_period` to `0`. (@56quarters)

- Configuring logs to read from the systemd journal should now work on journals
  that use +ZSTD compression. (@rfratto)

### Bugfixes

- Integrations will now function if the HTTP listen address was set to a value
  other than the default. (@mattdurham)

- The default Loki installation will now be able to write its positions file.
  This was prevented by accidentally writing to a readonly volume mount.
  (@rfratto)

v0.9.1 (2021-01-04)
-------------------

### Enhancements

- agentctl will now be installed by the rpm and deb packages as
  `grafana-agentctl`. (@rfratto)

v0.9.0 (2020-12-10)
-------------------

### Features

- Add support to configure TLS config for the Tempo exporter to use
  insecure_skip_verify to disable TLS chain verification. (@bombsimon)

- Add `sample-stats` to `agentctl` to search the WAL and return a summary of
  samples of series matching the given label selector. (@simonswine)

- New integration:
  [postgres_exporter](https://github.com/wrouesnel/postgres_exporter)
  (@rfratto)

- New integration:
  [statsd_exporter](https://github.com/prometheus/statsd_exporter) (@rfratto)

- New integration:
  [consul_exporter](https://github.com/prometheus/consul_exporter) (@rfratto)

- Add optional environment variable substitution of configuration file.
  (@dcseifert)

### Enhancements

- `min_wal_time` and `max_wal_time` have been added to the instance config
  settings, guaranteeing that data in the WAL will exist for at least
  `min_wal_time` and will not exist for longer than `max_wal_time`. This change
  will increase the size of the WAL slightly but will prevent certain scenarios
  where data is deleted before it is sent. To revert back to the old behavior,
  set `min_wal_time` to `0s`. (@rfratto)

- Update `redis_exporter` to v1.13.1. (@rfratto)

- Bump OpenTelemetry-collector dependency to v0.16.0. (@bombsimon)

### Bugfixes

- Fix issue where the Tempo example manifest could not be applied because the
  port names were too long. (@rfratto)

- Fix issue where the Agent Kubernetes manifests may not load properly on AKS.
  (#279) (@rfratto)

### Other changes

- The User-Agent header sent for logs will now be `GrafanaCloudAgent/<version>`
  (@rfratto)

v0.8.0 (2020-11-06)
-------------------

### Features

- New integration: [dnsamsq_exporter](https://github.com/google/dnsamsq_exporter)
  (@rfratto).

- New integration: [memcached_exporter](https://github.com/prometheus/memcached_exporter)
  (@rfratto).

### Enhancements

- Add `<integration name>_build_info` metric to all integrations. The build
  info displayed will match the build information of the Agent and _not_ the
  embedded exporter. This metric is used by community dashboards, so adding it
  to the Agent increases compatibility with existing dashboards that depend on
  it existing. (@rfratto)

- Bump OpenTelemetry-collector dependency to 0.14.0 (@joe-elliott)

### Bugfixes

- Error messages when retrieving configs from the KV store will now be logged,
  rather than just logging a generic message saying that retrieving the config
  has failed. (@rfratto)

v0.7.2 (2020-10-29)
-------------------

### Enhancements

- Bump Prometheus dependency to 2.21. (@rfratto)

- Bump OpenTelemetry-collector dependency to 0.13.0 (@rfratto)

- Bump Promtail dependency to 2.0. (@rfratto)

- Enhance host_filtering mode to support targets from Docker Swarm and Consul.
  Also, add a `host_filter_relabel_configs` to that will apply relabeling rules
  for determining if a target should be dropped. Add a documentation section
  explaining all of this in detail. (@rfratto)

### Bugfixes

- Fix deb package prerm script so that it stops the agent on package removal.
  (@jdbaldry)

- Fix issue where the `push_config` for Tempo field was expected to be
  `remote_write`. `push_config` now works as expected. (@rfratto)

v0.7.1 (2020-10-23)
-------------------

### Bugfixes

- Fix issue where ARM binaries were not published with the GitHub release.

v0.7.0 (2020-10-23)
-------------------

### Features

- Added Tracing Support. (@joe-elliott)

- Add RPM and deb packaging. (@jdbaldry, @simon6372)

- arm64 and arm/v7 Docker containers and release builds are now available for
  `agent` and `agentctl`. (@rfratto)

- Add `wal-stats` and `target-stats` tooling to `agentctl` to discover WAL and
  cardinality issues. (@rfratto)

- [mysqld_exporter](https://github.com/prometheus/mysqld_exporter) is now
  embedded and available as an integration. (@rfratto)

- [redis_exporter](https://github.com/oliver006/redis_exporter) is now embedded
  and available as an integration. (@dafydd-t)

### Enhancements

- Resharding the cluster when using the scraping service mode now supports
  timeouts through `reshard_timeout`. The default value is `30s.` This timeout
  applies to cluster-wide reshards (performed when joining and leaving the
  cluster) and local reshards (done on the `reshard_interval`). (@rfratto)

### Bugfixes

- Fix issue where integrations crashed with instance_mode was set to `distinct`
  (@rfratto)

- Fix issue where the `agent` integration did not work on Windows (@rfratto).

- Support URL-encoded paths in the scraping service API. (@rfratto)

- The instance label written from replace_instance_label can now be overwritten
  with relabel_configs. This bugfix slightly modifies the behavior of what data
  is stored. The final instance label will now be stored in the WAL rather than
  computed by remote_write. This change should not negatively affect existing
  users. (@rfratto)

v0.6.1 (2020-04-11)
-------------------

### Bugfixes

- Fix issue where build information was empty when running the Agent with
  --version. (@rfratto)

- Fix issue where updating a config in the scraping service may fail to pick up
  new targets. (@rfratto)

- Fix deadlock that slowly prevents the Agent from scraping targets at a high
  scrape volume. (@rfratto)

v0.6.0 (2020-09-04)
-------------------

### Breaking Changes

- The Configs API will now disallow two instance configs having multiple
  `scrape_configs` with the same `job_name`. This was needed for the instance
  sharing mode, where combined instances may have duplicate `job_names` across
  their `scrape_configs`. This brings the scraping service more in line with
  Prometheus, where `job_names` must globally be unique. This change also
  disallows concurrent requests to the put/apply config API endpoint to prevent
  a race condition of two conflicting configs being applied at the same time.
  (@rfratto)

### Deprecations

- `use_hostname_label` is now supplanted by `replace_instance_label`.
  `use_hostname_label` will be removed in a future version. (@rfratto)

### Features

- The Grafana Agent can now collect logs and send to Loki. This is done by
  embedding Promtail, the official Loki log collection client. (@rfratto)

- Integrations can now be enabled without scraping. Set scrape_integrations to
  `false` at the `integrations` key or within the specific integration you
  don't want to scrape. This is useful when another Agent or Prometheus server
  will scrape the integration. (@rfratto)

- [process-exporter](https://github.com/ncabatoff/process-exporter) is now
  embedded as `process_exporter`. The hypen has been changed to an underscore
  in the config file to retain consistency with `node_exporter`. (@rfratto)

### Enhancements

- A new config option, `replace_instance_label`, is now available for use with
  integrations. When this is true, the instance label for all metrics coming
  from an integration will be replaced with the machine's hostname rather than
  127.0.0.1. (@rfratto)

- The embedded Prometheus version has been updated to 2.20.1. (@rfratto,
  @gotjosh)

- The User-Agent header written by the Agent when remote_writing will now be
  `GrafanaCloudAgent/<Version>` instead of `Prometheus/<Prometheus Version>`.
  (@rfratto)

- The subsystems of the Agent (`prometheus`, `loki`) are now made optional.
  Enabling integrations also implicitly enables the associated subsystem. For
  example, enabling the `agent` or `node_exporter` integration will force the
  `prometheus` subsystem to be enabled.  (@rfratto)

### Bugfixes

- The documentation for Tanka configs is now correct. (@amckinley)

- Minor corrections and spelling issues have been fixed in the Overview
  documentation. (@amckinley)

- The new default of `shared` instances mode broke the metric value for
  `agent_prometheus_active_configs`, which was tracking the number of combined
  configs (i.e., number of launched instances). This metric has been fixed and
  a new metric, `agent_prometheus_active_instances`, has been added to track
  the numbger of launched instances. If instance sharing is not enabled, both
  metrics will share the same value. (@rfratto)

- `remote_write` names in a group will no longer be copied from the
  remote_write names of the first instance in the group. Rather, all
  remote_write names will be generated based on the first 6 characters of the
  group hash and the first six characters of the remote_write hash. (@rfratto)

- Fix a panic that may occur during shutdown if the WAL is closed in the middle
  of the WAL being truncated. (@rfratto)

v0.5.0 (2020-08-12)
-------------------

### Features

- A [scrape targets API](https://github.com/grafana/agent/blob/main/docs/api.md#list-current-scrape-targets)
  has been added to show every target the Agent is currently scraping, when it
  was last scraped, how long it took to scrape, and errors from the last
  scrape, if any. (@rfratto)

- "Shared Instance Mode" is the new default mode for spawning Prometheus
  instances, and will improve CPU and memory usage for users of integrations
  and the scraping service. (@rfratto)

### Enhancements

- Memory stability and utilization of the WAL has been improved, and the
  reported number of active series in the WAL will stop double-counting
  recently churned series. (@rfratto)

- Changing scrape_configs and remote_write configs for an instance will now be
  dynamically applied without restarting the instance. This will result in less
  missing metrics for users of the scraping service that change a config.
  (@rfratto)

- The Tanka configuration now uses k8s-alpha. (@duologic)

### Bugfixes

- The Tanka configuration will now also deploy a single-replica deployment
  specifically for scraping the Kubernetes API. This deployment acts together
  with the Daemonset to scrape the full cluster and the control plane.
  (@gotjosh)

- The node_exporter filesystem collector will now work on Linux systems without
  needing to manually set the blocklist and allowlist of filesystems.
  (@rfratto)

v0.4.0 (2020-06-18)
-------------------

### Features

- Support for integrations has been added. Integrations can be any embedded
  tool, but are currently used for embedding exporters and generating scrape
  configs. (@rfratto)

- node_exporter has been added as an integration. This is the full version of
  node_exporter with the same configuration options. (@rfratto)

- An Agent integration that makes the Agent automatically scrape itself has
  been added. (@rfratto)

### Enhancements

- The WAL can now be truncated if running the Agent without any remote_write
  endpoints. (@rfratto)

### Bugfixes

- Prevent the Agent from crashing when a global Prometheus config stanza is not
  provided. (@robx)

- Enable agent host_filter in the Tanka configs, which was disabled by default
  by mistake. (@rfratto)

v0.3.2 (2020-05-29)
-------------------

### Features

- Tanka configs that deploy the scraping service mode are now available
  (@rfratto)

- A k3d example has been added as a counterpart to the docker-compose example.
  (@rfratto)

### Enhancements

- Labels provided by the default deployment of the Agent (Kubernetes and Tanka)
  have been changed to align with the latest changes to grafana/jsonnet-libs.
  The old `instance` label is now called `pod`, and the new `instance` label is
  unique. A `container` label has also been added. The Agent mixin has been
  subsequently updated to also incorporate these label changes. (@rfratto)

- The `remote_write` and `scrape_config` sections now share the same
  validations as Prometheus (@rfratto)

- Setting `wal_truncation_frequency` to less than the scrape interval is now
  disallowed (@rfratto)

### Bugfixes

- A deadlock in scraping service mode when updating a config that shards to the
  same node has been fixed (@rfratto)

- `remote_write` config stanzas will no longer ignore `password_file`
  (@rfratto)

- `scrape_config` client secrets (e.g., basic auth, bearer token,
  `password_file`) will now be properly retained in scraping service mode
  (@rfratto)

- Labels for CPU, RX, and TX graphs in the Agent Operational dashboard now
  correctly show the pod name of the Agent instead of the exporter name.
  (@rfratto)

v0.3.1 (2020-05-20)
-------------------

### Features

- The Agent has upgraded its vendored Prometheus to v2.18.1 (@gotjosh,
  @rfratto)

### Bugfixes

- A typo in the Tanka configs and Kubernetes manifests that prevents the Agent
  launching with v0.3.0 has been fixed (@captncraig)

- Fixed a bug where Tanka mixins could not be used due to an issue with the
  folder placement enhancement (@rfratto)

### Enhancements

- `agentctl` and the config API will now validate that the YAML they receive
  are valid instance configs. (@rfratto)

v0.3.0 (2020-05-13)
-------------------

### Features

- A third operational mode called "scraping service mode" has been added. A KV
  store is used to store instance configs which are distributed amongst a
  clustered set of Agent processes, dividing the total scrape load across each
  agent. An API is exposed on the Agents to list, create, update, and delete
  instance configurations from the KV store. (@rfratto)

- An "agentctl" binary has been released to interact with the new instance
  config management API created by the "scraping service mode." (@rfratto,
  @hoenn)

- The Agent now includes readiness and healthiness endpoints. (@rfratto)

### Enhancements

- The YAML files are now parsed strictly and an invalid YAML will generate an
  error at runtime. (@hoenn)

- The default build mode for the Docker containers is now release, not debug.
  (@rfratto)

- The Grafana Agent Tanka Mixins now are placed in an "Agent" folder within
  Grafana. (@cyriltovena)

v0.2.0 (2020-04-09)
-------------------

### Features

- The Prometheus remote write protocol will now send scraped metadata (metric
  name, help, type and unit). This results in almost negligent bytes sent
  increase as metadata is only sent every minute. It is on by default.
  (@gotjosh)

  These metrics are available to monitor metadata being sent:
  - `prometheus_remote_storage_succeeded_metadata_total`
  - `prometheus_remote_storage_failed_metadata_total`
  - `prometheus_remote_storage_retried_metadata_total`
  - `prometheus_remote_storage_sent_batch_duration_seconds` and
    `prometheus_remote_storage_sent_bytes_total` have a new label “type” with
    the values of `metadata` or `samples`.

### Enhancements

- The Agent has upgraded its vendored Prometheus to v2.17.1 (@rfratto)

### Bugfixes

- Invalid configs passed to the agent will now stop the process after they are
  logged as invalid; previously the Agent process would continue. (@rfratto)

- Enabling host_filter will now allow metrics from node role Kubernetes service
  discovery to be scraped properly (e.g., cAdvisor, Kubelet). (@rfratto)

v0.1.1 (2020-03-16)
-------------------

### Other changes

- Nits in documentation (@sh0rez)

- Fix various dashboard mixin problems from v0.1.0 (@rfratto)

- Pass through release tag to `docker build` (@rfratto)

v0.1.0 (2020-03-16)
-------------------

> First release!

### Features

- Support for scraping Prometheus metrics and sharding the agent through the
  presence of a `host_filter` flag within the Agent configuration file.

[upgrade guide]: https://grafana.com/docs/agent/latest/upgrade-guide/
[contributors guide]: ./docs/developer/contributing.md#updating-the-changelog<|MERGE_RESOLUTION|>--- conflicted
+++ resolved
@@ -16,15 +16,13 @@
 
 - For `otelcol.exporter` components, change the default value of `disable_high_cardinality_metrics` to `true`. (@ptodev)
 
-<<<<<<< HEAD
 - The children blocks in following components requires a mandatory `name`
   argument instead of a block label. (@hainenber)
   - `static` block in `prometheus.exporter.cloudwatch`
   - `target` and `walk_param` block in `prometheus.exporter.snmp`
   - `profile.custom` block in `pyrosope.scrape`
-=======
+
 - Rename component `prometheus.exporter.agent` to `prometheus.exporter.self` to clear up ambiguity. (@hainenber)
->>>>>>> 53ce4a0e
 
 ### Features
 
