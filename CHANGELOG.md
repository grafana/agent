# Changelog

> _Contributors should read our [contributors guide][] for instructions on how
> to update the changelog._

This document contains a historical list of changes between releases. Only
changes that impact end-user behavior are listed; changes to documentation or
internal API changes are not present.

Main (unreleased)
-----------------

### Breaking changes

- Node Exporter configuration options changed to align with new upstream version (@Thor77):
  - `diskstats_ignored_devices` is now `diskstats_device_exclude` in agent configuration.
  - `ignored_devices` is now `device_exclude` in flow configuration.

- Some blocks in Flow components have been merged with their parent block to make the block hierarchy smaller:
  - `prometheus.scrape > client > http_client_config` is merged into the `client` block. (@erikbaranowski)

- The `loki.process` component now makes use of River's 'enum' blocks. Instead
  of defining processing stages in nested a `stage` block containing one
  element each (eg. a `stage > json` hierarchy), the configuration now supports
  defining each block as `stage.json` directly. (@tpaschalis)

- `remote.s3` `client_options` block has been renamed to `client`. (@mattdurham)

### Features

- New integrations:

  - `oracledb` (@schmikei)
  - `mssql` (@binaryfissiongames)
  - `cloudwatch metrics` (@thepalbi)
  - `azure` (@kgeckhart)
  - `gcp` (@kgeckhart, @ferruvich)

- New Grafana Agent Flow components:

  - `loki.source.docker` reads logs from Docker containers and forwards them to
    other `loki` components. (@tpaschalis)
  - `loki.echo` writes received logs to stdout. (@tpaschalis, @rfratto)
  - `otelcol.processor.tail_sampling` samples traces based on a set of defined
    policies from `otelcol` components before forwarding them to other
    `otelcol` components. (@erikbaranowski)
  - `prometheus.integration.apache` collects metrics from an apache web server
    (@captncraig)
  - `prometheus.integration.consul` collects metrics from a consul installation
    (@captncraig)
<<<<<<< HEAD
  - `prometheus.integration.process_exporter` aggregates and collects metrics by mining `/proc` (@spartan0x117)
=======
  - `prometheus.integration.github` collects metrics from GitHub (@jcreixell)
>>>>>>> e2945b87

### Enhancements

- Flow: Support `keepequal` and `dropequal` actions for relabeling. (@ctovena)

- Update Prometheus Node Exporter integration to v1.5.0. (@Thor77)

- Grafana Agent Flow will now reload the config file when `SIGHUP` is sent to
  the process. (@rfratto)

- If using the official RPM and DEB packages for Grafana Agent, invoking
  `systemctl reload grafana-agent` will now reload the configuration file.
  (@rfratto)

- Flow: the `loki.process` component now implements all the same processing
  stages as Promtail's pipelines. (@tpaschalis)

- Flow: new metric for `prometheus.scrape` -
  `agent_prometheus_scrape_targets_gauge`. (@ptodev)

- Flow: new metric for `prometheus.scrape` and `prometheus.relabel` -
  `agent_prometheus_forwarded_samples_total`. (@ptodev)

- Flow: add `constants` into the standard library to expose the hostname, OS,
  and architecture of the system Grafana Agent is running on. (@rfratto)

- Flow: add timeout to loki.source.podlogs controller setup. (@polyrain)

### Bugfixes

- Fixed a reconciliation error in Grafana Agent Operator when using `tlsConfig`
  on `Probe`. (@supergillis)

- Fix issue where an empty `server:` config stanza would cause debug-level logging.
  An empty `server:` is considered a misconfiguration, and thus will error out.
  (@neomantra)

- Flow: fix an error where some error messages that crossed multiple lines
  added extra an extra `|` character when displaying the source file on the
  starting line. (@rfratto)

- Flow: fix issues in `river fmt` where adding an inline comment on the same
  line as a `[` or `{` would cause indentation issues on subsequent lines.
  (@rfratto)

- Flow: fix issues in `river fmt` where line comments in arrays would be given
  the wrong identation level. (@rfratto)

### Other changes

- Use Go 1.20 for builds. Official release binaries are still produced using Go
  1.19. (@rfratto)

v0.31.3 (2023-02-13)
--------------------

### Bugfixes

- `loki.source.cloudflare`: fix issue where the `zone_id` argument
  was being ignored, and the `api_token` argument was being used for the zone
  instead. (@rfratto)

- `loki.source.cloudflare`: fix issue where `api_token` argument was not marked
  as a sensitive field. (@rfratto)

- `oath2 > tls_config` was documented as a block but coded incorrectly as an attribute. This is now a block in code. This impacted `discovery.docker`, `discovery.kubernetes`, `loki.source.kubernetes`, `loki.write`, `mimir.rules.kubernetes`, `phlare.scrape`, `phlare.write`, `prometheus.remote_write`, `prometheus.scrape`, and `remote.http`  (@erikbaranowski)

v0.31.2 (2023-02-08)
--------------------

### Other changes

- In the Agent Operator, upgrade the `prometheus-config-reloader` dependency
  from version 0.47.0 to version 0.62.0. (@ptodev)

v0.31.1 (2023-02-06)
--------------------

> **BREAKING CHANGES**: This release has breaking changes. Please read entries
> carefully and consult the [upgrade guide][] for specific instructions.

### Breaking changes

- All release Windows `.exe` files are now published as a zip archive.
  Previously, `grafana-agent-installer.exe` was unzipped. (@rfratto)

### Other changes

- Support Go 1.20 for builds. (@rfratto)

v0.31.0 (2023-01-31)
--------------------

> **BREAKING CHANGES**: This release has breaking changes. Please read entries
> carefully and consult the [upgrade guide][] for specific instructions.

### Breaking changes

- Release binaries (including inside Docker containers) have been renamed to be
  prefixed with `grafana-` (@rfratto):

  - `agent` is now `grafana-agent`.
  - `agentctl` is now `grafana-agentctl`.
  - `agent-operator` is now `grafana-agent-operator`.

### Deprecations

- A symbolic link in Docker containers from the old binary name to the new
  binary name has been added. These symbolic links will be removed in v0.33. (@rfratto)

### Features

- New Grafana Agent Flow components:

  - `loki.source.cloudflare` reads logs from Cloudflare's Logpull API and
    forwards them to other `loki` components. (@tpaschalis)
  - `loki.source.gcplog` reads logs from GCP cloud resources using Pub/Sub
    subscriptions and forwards them to other `loki` components. (@tpaschalis)
  - `loki.source.gelf` listens for Graylog logs. (@mattdurham)
  - `loki.source.heroku` listens for Heroku messages over TCP a connection and
    forwards them to other `loki` components. (@erikbaranowski)
  - `loki.source.journal` read messages from systemd journal. (@mattdurham)
  - `loki.source.kubernetes` collects logs from Kubernetes pods using the
    Kubernetes API. (@rfratto)
  - `loki.source.podlogs` discovers PodLogs resources on Kubernetes and
    uses the Kubernetes API to collect logs from the pods specified by the
    PodLogs resource. (@rfratto)
  - `loki.source.syslog` listens for Syslog messages over TCP and UDP
    connections and forwards them to other `loki` components. (@tpaschalis)
  - `loki.source.windowsevent` reads logs from Windows Event Log. (@mattdurham)
  - `otelcol.exporter.jaeger` forwards OpenTelemetry data to a Jaeger server.
    (@erikbaranowski)
  - `otelcol.exporter.loki` forwards OTLP-formatted data to compatible `loki`
    receivers. (@tpaschalis)
  - `otelcol.receiver.kafka` receives telemetry data from Kafka. (@rfratto)
  - `otelcol.receiver.loki` receives Loki logs, converts them to the OTLP log
    format and forwards them to other `otelcol` components. (@tpaschalis)
  - `otelcol.receiver.opencensus` receives OpenConsensus-formatted traces or
    metrics. (@ptodev)
  - `otelcol.receiver.zipkin` receives Zipkin-formatted traces. (@rfratto)
  - `phlare.scrape` collects application performance profiles. (@cyriltovena)
  - `phlare.write` sends application performance profiles to Grafana Phlare.
    (@cyriltovena)
  - `mimir.rules.kubernetes` discovers `PrometheusRule` Kubernetes resources and
    loads them into a Mimir instance. (@Logiraptor)

- Flow components which work with relabeling rules (`discovery.relabel`,
  `prometheus.relabel` and `loki.relabel`) now export a new value named Rules.
  This value returns a copy of the currently configured rules. (@tpaschalis)

- New experimental feature: agent-management. Polls configured remote API to fetch new configs. (@spartan0x117)

- Introduce global configuration for logs. (@jcreixell)

### Enhancements

- Handle faro-web-sdk `View` meta in app_agent_receiver. (@rlankfo)

- Flow: the targets in debug info from `loki.source.file` are now individual blocks. (@rfratto)

- Grafana Agent Operator: add [promtail limit stage](https://grafana.com/docs/loki/latest/clients/promtail/stages/limit/) to the operator. (@spartan0x117)

### Bugfixes

- Flow UI: Fix the issue with messy layout on the component list page while
  browser window resize (@xiyu95)

- Flow UI: Display the values of all attributes unless they are nil. (@ptodev)

- Flow: `prometheus.relabel` and `prometheus.remote_write` will now error if they have exited. (@ptodev)

- Flow: Fix issue where negative numbers would convert to floating-point values
  incorrectly, treating the sign flag as part of the number. (@rfratto)

- Flow: fix a goroutine leak when `loki.source.file` is passed more than one
  target with identical set of public labels. (@rfratto)

- Fix issue where removing and re-adding log instance configurations causes an
  error due to double registration of metrics (@spartan0x117, @jcreixell)

### Other changes

- Use Go 1.19.4 for builds. (@erikbaranowski)

- New windows containers for agent and agentctl. These can be found moving forward with the ${Version}-windows tags for grafana/agent and grafana/agentctl docker images (@erikbaranowski)

v0.30.2 (2023-01-11)
--------------------

### Bugfixes

- Flow: `prometheus.relabel` will no longer modify the labels of the original
  metrics, which could lead to the incorrect application of relabel rules on
  subsequent relabels. (@rfratto)

- Flow: `loki.source.file` will no longer deadlock other components if log
  lines cannot be sent to Loki. `loki.source.file` will wait for 5 seconds per
  file to finish flushing read logs to the client, after which it will drop
  them, resulting in lost logs. (@rfratto)

- Operator: Fix the handling of the enableHttp2 field as a boolean in
  `pod_monitor` and `service_monitor` templates. (@tpaschalis)

v0.30.1 (2022-12-23)
--------------------

### Bugfixes

- Fix issue where journald support was accidentally removed. (@tpaschalis)

- Fix issue where some traces' metrics where not collected. (@marctc)

v0.30.0 (2022-12-20)
--------------------

> **BREAKING CHANGES**: This release has breaking changes. Please read entries
> carefully and consult the [upgrade guide][] for specific instructions.

### Breaking changes

- The `ebpf_exporter` integration has been removed due to issues with static
  linking. It may be brought back once these are resolved. (@tpaschalis)

### Deprecations

- The `EXPERIMENTAL_ENABLE_FLOW` environment variable is deprecated in favor of
  `AGENT_MODE=flow`. Support for `EXPERIMENTAL_ENABLE_FLOW` will be removed in
  v0.32. (@rfratto)

### Features

- `grafana-agent-operator` supports oauth2 as an authentication method for
  remote_write. (@timo-42)

- Grafana Agent Flow: Add tracing instrumentation and a `tracing` block to
  forward traces to `otelcol` component. (@rfratto)

- Grafana Agent Flow: Add a `discovery_target_decode` function to decode a JSON
  array of discovery targets corresponding to Prometheus' HTTP and file service
  discovery formats. (@rfratto)

- New Grafana Agent Flow components:

  - `remote.http` polls an HTTP URL and exposes the response body as a string
    or secret to other components. (@rfratto)

  - `discovery.docker` discovers Docker containers from a Docker Engine host.
    (@rfratto)

  - `loki.source.file` reads and tails files for log entries and forwards them
    to other `loki` components. (@tpaschalis)

  - `loki.write` receives log entries from other `loki` components and sends
    them over to a Loki instance. (@tpaschalis)

  - `loki.relabel` receives log entries from other `loki` components and
    rewrites their label set. (@tpaschalis)

  - `loki.process` receives log entries from other `loki` components and runs
    one or more processing stages. (@tpaschalis)

  - `discovery.file` discovers files on the filesystem following glob
    patterns. (@mattdurham)

- Integrations: Introduce the `snowflake` integration. (@binaryfissiongames)

### Enhancements

- Update agent-loki.yaml to use environment variables in the configuration file (@go4real)

- Integrations: Always use direct connection in mongodb_exporter integration. (@v-zhuravlev)

- Update OpenTelemetry Collector dependency to v0.63.1. (@tpaschalis)

- riverfmt: Permit empty blocks with both curly braces on the same line.
  (@rfratto)

- riverfmt: Allow function arguments to persist across different lines.
  (@rfratto)

- Flow: The HTTP server will now start before the Flow controller performs the
  initial load. This allows metrics and pprof data to be collected during the
  first load. (@rfratto)

- Add support for using a [password map file](https://github.com/oliver006/redis_exporter/blob/master/contrib/sample-pwd-file.json) in `redis_exporter`. (@spartan0x117)

- Flow: Add support for exemplars in Prometheus component pipelines. (@rfratto)

- Update Prometheus dependency to v2.40.5. (@rfratto)

- Update Promtail dependency to k127. (@rfratto)

- Native histograms are now supported in the static Grafana Agent and in
  `prometheus.*` Flow components. Native histograms will be automatically
  collected from supported targets. remote_write must be configured to forward
  native histograms from the WAL to the specified endpoints. (@rfratto)

- Flow: metrics generated by upstream OpenTelemetry Collector components are
  now exposed at the `/metrics` endpoint of Grafana Agent Flow. (@rfratto)

### Bugfixes

- Fix issue where whitespace was being sent as part of password when using a
  password file for `redis_exporter`. (@spartan0x117)

- Flow UI: Fix issue where a configuration block referencing a component would
  cause the graph page to fail to load. (@rfratto)

- Remove duplicate `oauth2` key from `metricsinstances` CRD. (@daper)

- Fix issue where on checking whether to restart integrations the Integration
  Manager was comparing configs with secret values scrubbed, preventing reloads
  if only secrets were updated. (@spartan0x117)

### Other changes

- Grafana Agent Flow has graduated from experimental to beta.

v0.29.0 (2022-11-08)
--------------------

> **BREAKING CHANGES**: This release has breaking changes. Please read entries
> carefully and consult the [upgrade guide][] for specific instructions.

### Breaking changes

- JSON-encoded traces from OTLP versions earlier than 0.16.0 are no longer
  supported. (@rfratto)

### Deprecations

- The binary names `agent`, `agentctl`, and `agent-operator` have been
  deprecated and will be renamed to `grafana-agent`, `grafana-agentctl`, and
  `grafana-agent-operator` in the v0.31.0 release.

### Features

- Add `agentctl test-logs` command to allow testing log configurations by redirecting
  collected logs to standard output. This can be useful for debugging. (@jcreixell)

- New Grafana Agent Flow components:

  - `otelcol.receiver.otlp` receives OTLP-formatted traces, metrics, and logs.
    Data can then be forwarded to other `otelcol` components. (@rfratto)

  - `otelcol.processor.batch` batches data from `otelcol` components before
    forwarding it to other `otelcol` components. (@rfratto)

  - `otelcol.exporter.otlp` accepts data from `otelcol` components and sends
    it to a gRPC server using the OTLP protocol. (@rfratto)

  - `otelcol.exporter.otlphttp` accepts data from `otelcol` components and
    sends it to an HTTP server using the OTLP protocol. (@tpaschalis)

  - `otelcol.auth.basic` performs basic authentication for `otelcol`
    components that support authentication extensions. (@rfratto)

  - `otelcol.receiver.jeager` receives Jaeger-formatted traces. Data can then
    be forwarded to other `otelcol` components. (@rfratto)

  - `otelcol.processor.memory_limiter` periodically checks memory usage and
    drops data or forces a garbage collection if the defined limits are
    exceeded. (@tpaschalis)

  - `otelcol.auth.bearer` performs bearer token authentication for `otelcol`
    components that support authentication extensions. (@rfratto)

  - `otelcol.auth.headers` attaches custom request headers to `otelcol`
    components that support authentication extensions. (@rfratto)

  - `otelcol.receiver.prometheus` receives Prometheus metrics, converts them
    to the OTLP metric format and forwards them to other `otelcol` components.
    (@tpaschalis)

  - `otelcol.exporter.prometheus` forwards OTLP-formatted data to compatible
    `prometheus` components. (@rfratto)

- Flow: Allow config blocks to reference component exports. (@tpaschalis)

- Introduce `/-/support` endpoint for generating 'support bundles' in static
  agent mode. Support bundles are zip files of commonly-requested information
  that can be used to debug a running agent. (@tpaschalis)

### Enhancements

- Update OpenTelemetry Collector dependency to v0.61.0. (@rfratto)

- Add caching to Prometheus relabel component. (@mattdurham)

- Grafana Agent Flow: add `agent_resources_*` metrics which explain basic
  platform-agnostic metrics. These metrics assist with basic monitoring of
  Grafana Agent, but are not meant to act as a replacement for fully featured
  components like `prometheus.integration.node_exporter`. (@rfratto)

- Enable field label in TenantStageSpec of PodLogs pipeline. (@siiimooon)

- Enable reporting of enabled integrations. (@marctc)

- Grafana Agent Flow: `prometheus.remote_write` and `prometheus.relabel` will
  now export receivers immediately, removing the need for dependant components
  to be evaluated twice at process startup. (@rfratto)

- Add missing setting to configure instance key for Eventhandler integration. (@marctc)

- Update Prometheus dependency to v2.39.1. (@rfratto)

- Update Promtail dependency to weekly release k122. (@rfratto)

- Tracing: support the `num_traces` and `expected_new_traces_per_sec` configuration parameters in the tail_sampling processor. (@ptodev)

### Bugfixes

- Remove empty port from the `apache_http` integration's instance label. (@katepangLiu)

- Fix identifier on target creation for SNMP v2 integration. (@marctc)

- Fix bug when specifying Blackbox's modules when using Blackbox integration. (@marctc)

- Tracing: fix a panic when the required `protocols` field was not set in the `otlp` receiver. (@ptodev)

- Support Bearer tokens for metric remote writes in the Grafana Operator (@jcreixell, @marctc)

### Other changes

- Update versions of embedded Prometheus exporters used for integrations:

  - Update `github.com/prometheus/statsd_exporter` to `v0.22.8`. (@captncraig)

  - Update `github.com/prometheus-community/postgres_exporter` to `v0.11.1`. (@captncraig)

  - Update `github.com/prometheus/memcached_exporter` to `v0.10.0`. (@captncraig)

  - Update `github.com/prometheus-community/elasticsearch_exporter` to `v1.5.0`. (@captncraig)

  - Update `github.com/prometheus/mysqld_exporter` to `v0.14.0`. (@captncraig)

  - Update `github.com/prometheus/consul_exporter` to `v0.8.0`. (@captncraig)

  - Update `github.com/ncabatoff/process-exporter` to `v0.7.10`. (@captncraig)

  - Update `github.com/prometheus-community/postgres_exporter` to `v0.11.1`. (@captncraig)

- Use Go 1.19.3 for builds. (@rfratto)

v0.28.1 (2022-11-03)
--------------------

### Security

- Update Docker base image to resolve OpenSSL vulnerabilities CVE-2022-3602 and
  CVE-2022-3786. Grafana Agent does not use OpenSSL, so we do not believe it is
  vulnerable to these issues, but the base image has been updated to remove the
  report from image scanners. (@rfratto)

v0.28.0 (2022-09-29)
--------------------

### Features

- Introduce Grafana Agent Flow, an experimental "programmable pipeline" runtime
  mode which improves how to configure and debug Grafana Agent by using
  components. (@captncraig, @karengermond, @marctc, @mattdurham, @rfratto,
  @rlankfo, @tpaschalis)

- Introduce Blackbox exporter integration. (@marctc)

### Enhancements

- Update Loki dependency to v2.6.1. (@rfratto)

### Bugfixes

### Other changes

- Fix relabel configs in sample agent-operator manifests (@hjet)

- Operator no longer set the `SecurityContext.Privileged` flag in the `config-reloader` container. (@hsyed-dojo)

- Add metrics for config reloads and config hash (@jcreixell)

v0.27.1 (2022-09-09)
--------------------

> **NOTE**: ARMv6 Docker images are no longer being published.
>
> We have stopped publishing Docker images for ARMv6 platforms.
> This is due to the new Ubuntu base image we are using that does not support ARMv6.
> The new Ubuntu base image has less reported CVEs, and allows us to provide more
> secure Docker images. We will still continue to publish ARMv6 release binaries and
> deb/rpm packages.

### Other Changes

- Switch docker image base from debian to ubuntu. (@captncraig)

v0.27.0 (2022-09-01)
--------------------

### Features

- Integrations: (beta) Add vmware_exporter integration (@rlankfo)

- App agent receiver: add Event kind to payload (@domasx2)

### Enhancements

- Tracing: Introduce a periodic appender to the remotewriteexporter to control sample rate. (@mapno)

- Tracing: Update OpenTelemetry dependency to v0.55.0. (@rfratto, @mapno)

- Add base agent-operator jsonnet library and generated manifests (@hjet)

- Add full (metrics, logs, K8s events) sample agent-operator jsonnet library and gen manifests (@hjet)

- Introduce new configuration fields for disabling Keep-Alives and setting the
  IdleConnectionTimeout when scraping. (@tpaschalis)

- Add field to Operator CRD to disable report usage functionality. (@marctc)

### Bugfixes

- Tracing: Fixed issue with the PromSD processor using the `connection` method to discover the IP
  address.  It was failing to match because the port number was included in the address string. (@jphx)

- Register prometheus discovery metrics. (@mattdurham)

- Fix seg fault when no instance parameter is provided for apache_http integration, using integrations-next feature flag. (@rgeyer)

- Fix grafanacloud-install.ps1 web request internal server error when fetching config. (@rlankfo)

- Fix snmp integration not passing module or walk_params parameters when scraping. (@rgeyer)

- Fix unmarshal errors (key "<walk_param name>" already set in map) for snmp integration config when walk_params is defined, and the config is reloaded. (@rgeyer)

### Other changes

- Update several go dependencies to resolve warnings from certain security scanning tools. None of the resolved vulnerabilities were known to be exploitable through the agent. (@captncraig)

- It is now possible to compile Grafana Agent using Go 1.19. (@rfratto)

v0.26.1 (2022-07-25)
--------------------

> **BREAKING CHANGES**: This release has breaking changes. Please read entries
> carefully and consult the [upgrade guide][] for specific instructions.

### Breaking changes

- Change windows certificate store so client certificate is no longer required in store. (@mattdurham)

### Bugfixes

- Operator: Fix issue where configured `targetPort` ServiceMonitors resulted in
  generating an incorrect scrape_config. (@rfratto)

- Build the Linux/AMD64 artifacts using the opt-out flag for the ebpf_exporter. (@tpaschalis)

v0.26.0 (2022-07-18)
--------------------

> **BREAKING CHANGES**: This release has breaking changes. Please read entries
> carefully and consult the [upgrade guide][] for specific instructions.

### Breaking changes

- Deprecated `server` YAML block fields have now been removed in favor of the
  command-line flags that replaced them. These fields were originally
  deprecated in v0.24.0. (@rfratto)

- Changed tail sampling policies to be configured as in the OpenTelemetry
  Collector. (@mapno)

### Features

- Introduce Apache HTTP exporter integration. (@v-zhuravlev)

- Introduce eBPF exporter integration. (@tpaschalis)

### Enhancements

- Truncate all records in WAL if repair attempt fails. (@rlankfo)

### Bugfixes

- Relative symlinks for promtail now work as expected. (@RangerCD, @mukerjee)

- Fix rate limiting implementation for the app agent receiver integration. (@domasx2)

- Fix mongodb exporter so that it now collects all metrics. (@mattdurham)

v0.25.1 (2022-06-16)
--------------------

### Bugfixes

- Integer types fail to unmarshal correctly in operator additional scrape configs. (@rlankfo)

- Unwrap replayWAL error before attempting corruption repair. (@rlankfo)

v0.25.0 (2022-06-06)
--------------------

> **BREAKING CHANGES**: This release has breaking changes. Please read entries
> carefully and consult the [upgrade guide][] for specific instructions.

### Breaking changes

- Traces: Use `rpc.grpc.status_code` attribute to determine
  span failed in the service graph processor (@rcrowe)

### Features

- Add HTTP endpoints to fetch active instances and targets for the Logs subsystem.
  (@marctc)

- (beta) Add support for using windows certificate store for TLS connections. (@mattdurham)

- Grafana Agent Operator: add support for integrations through an `Integration`
  CRD which is discovered by `GrafanaAgent`. (@rfratto)

- (experimental) Add app agent receiver integration. This depends on integrations-next being enabled
  via the `integrations-next` feature flag. Use `-enable-features=integrations-next` to use
  this integration. (@kpelelis, @domas)

- Introduce SNMP exporter integration. (@v-zhuravlev)

- Configure the agent to report the use of feature flags to grafana.com. (@marctc)

### Enhancements

- integrations-next: Integrations using autoscrape will now autoscrape metrics
  using in-memory connections instead of connecting to themselves over the
  network. As a result of this change, the `client_config` field has been
  removed. (@rfratto)

- Enable `proxy_url` support on `oauth2` for metrics and logs (update **prometheus/common** dependency to `v0.33.0`). (@martin-jaeger-maersk)

- `extra-scrape-metrics` can now be enabled with the `--enable-features=extra-scrape-metrics` feature flag. See <https://prometheus.io/docs/prometheus/2.31/feature_flags/#extra-scrape-metrics> for details. (@rlankfo)

- Resolved issue in v2 integrations where if an instance name was a prefix of another the route handler would fail to
  match requests on the longer name (@mattdurham)

- Set `include_metadata` to true by default for OTLP traces receivers (@mapno)

### Bugfixes

- Scraping service was not honoring the new server grpc flags `server.grpc.address`.  (@mattdurham)

### Other changes

- Update base image of official Docker containers from Debian buster to Debian
  bullseye. (@rfratto)

- Use Go 1.18 for builds. (@rfratto)

- Add `metrics` prefix to the url of list instances endpoint (`GET
  /agent/api/v1/instances`) and list targets endpoint (`GET
  /agent/api/v1/metrics/targets`). (@marctc)

- Add extra identifying labels (`job`, `instance`, `agent_hostname`) to eventhandler integration. (@hjet)

- Add `extra_labels` configuration to eventhandler integration. (@hjet)

v0.24.2 (2022-05-02)
--------------------

### Bugfixes

- Added configuration watcher delay to prevent race condition in cases where scraping service mode has not gracefully exited. (@mattdurham)

### Other changes

- Update version of node_exporter to include additional metrics for osx. (@v-zhuravlev)

v0.24.1 (2022-04-14)
--------------------

### Bugfixes

- Add missing version information back into `agentctl --version`. (@rlankfo)

- Bump version of github-exporter to latest upstream SHA 284088c21e7d, which
  includes fixes from bugs found in their latest tag. This includes a fix
  where not all releases where retrieved when pulling release information.
  (@rfratto)

- Set the `Content-Type` HTTP header to `application/json` for API endpoints
  returning json objects. (@marctc)

- Operator: fix issue where a `username_file` field was incorrectly set.
  (@rfratto)

- Initialize the logger with default `log_level` and `log_format` parameters.
  (@tpaschalis)

### Other changes

- Embed timezone data to enable Promtail pipelines using the `location` field
  on Windows machines. (@tpaschalis)

v0.24.0 (2022-04-07)
--------------------

> **BREAKING CHANGES**: This release has breaking changes. Please read entries
> carefully and consult the [upgrade guide][] for specific instructions.
>
> **GRAFANA AGENT OPERATOR USERS**: As of this release, Grafana Agent Operator
> does not support versions of Grafana Agent prior to v0.24.0.

### Breaking changes

- The following metrics will now be prefixed with `agent_dskit_` instead of
  `cortex_`: `cortex_kv_request_duration_seconds`,
  `cortex_member_consul_heartbeats_total`, `cortex_member_ring_tokens_owned`,
  `cortex_member_ring_tokens_to_own`, `cortex_ring_member_ownership_percent`,
  `cortex_ring_members`, `cortex_ring_oldest_member_timestamp`,
  `cortex_ring_tokens_owned`, `cortex_ring_tokens_total`. (@rlankfo)

- Traces: the `traces_spanmetrics_calls_total_total` metric has been renamed to
  `traces_spanmetrics_calls_total` (@fredr)

- Two new flags, `-server.http.enable-tls` and `-server.grpc.enable-tls` must
  be provided to explicitly enable TLS support. This is a change of the
  previous behavior where TLS support was enabled when a certificate pair was
  provided. (@rfratto)

- Many command line flags starting with `-server.` block have been renamed.
  (@rfratto)

- The `-log.level` and `-log.format` flags are removed in favor of being set in
  the configuration file. (@rfratto)

- Flags for configuring TLS have been removed in favor of being set in the
  configuration file. (@rfratto)

- Dynamic reload is no longer supported for deprecated server block fields.
  Changing a deprecated field will be ignored and cause the reload to fail.
  (@rfratto)

- The default HTTP listen address is now `127.0.0.1:12345`. Use the
  `-server.http.address` flag to change this value. (@rfratto)

- The default gRPC listen address is now `127.0.0.1:12346`. Use the
  `-server.grpc.address` flag to change this value. (@rfratto)

- `-reload-addr` and `-reload-port` have been removed. They are no longer
  necessary as the primary HTTP server is now static and can't be shut down in
  the middle of a `/-/reload` call. (@rfratto)

- (Only impacts `integrations-next` feature flag) Many integrations have been
  renamed to better represent what they are integrating with. For example,
  `redis_exporter` is now `redis`. This change requires updating
  `integrations-next`-enabled configuration files. This change also changes
  integration names shown in metric labels. (@rfratto)

- The deprecated `-prometheus.*` flags have been removed in favor of
  their `-metrics.*` counterparts. The `-prometheus.*` flags were first
  deprecated in v0.19.0. (@rfratto)

### Deprecations

- Most fields in the `server` block of the configuration file are
  now deprecated in favor of command line flags. These fields will be removed
  in the v0.26.0 release. Please consult the upgrade guide for more information
  and rationale. (@rfratto)

### Features

- Added config read API support to GrafanaAgent Custom Resource Definition.
  (@shamsalmon)

- Added consulagent_sd to target discovery. (@chuckyz)

- Introduce EXPERIMENTAL support for dynamic configuration. (@mattdurham)

- Introduced endpoint that accepts remote_write requests and pushes metrics data directly into an instance's WAL. (@tpaschalis)

- Added builds for linux/ppc64le. (@aklyachkin)

### Enhancements

- Tracing: Exporters can now be configured to use OAuth. (@canuteson)

- Strengthen readiness check for metrics instances. (@tpaschalis)

- Parameterize namespace field in sample K8s logs manifests (@hjet)

- Upgrade to Loki k87. (@rlankfo)

- Update Prometheus dependency to v2.34.0. (@rfratto)

- Update OpenTelemetry-collector dependency to v0.46.0. (@mapno)

- Update cAdvisor dependency to v0.44.0. (@rfratto)

- Update mongodb_exporter dependency to v0.31.2 (@mukerjee)

- Use grafana-agent/v2 Tanka Jsonnet to generate K8s manifests (@hjet)

- Replace agent-bare.yaml K8s sample Deployment with StatefulSet (@hjet)

- Improve error message for `agentctl` when timeout happens calling
  `cloud-config` command (@marctc)

- Enable integrations-next by default in agent-bare.yaml. Please note #1262 (@hjet)

### Bugfixes

- Fix Kubernetes manifests to use port `4317` for OTLP instead of the previous
  `55680` in line with the default exposed port in the agent.

- Ensure singleton integrations are honored in v2 integrations (@mattdurham)

- Tracing: `const_labels` is now correctly parsed in the remote write exporter.
  (@fredr)

- integrations-next: Fix race condition where metrics endpoints for
  integrations may disappear after reloading the config file. (@rfratto)

- Removed the `server.path_prefix` field which would break various features in
  Grafana Agent when set. (@rfratto)

- Fix issue where installing the DEB/RPM packages would overwrite the existing
  config files and environment files. (@rfratto)

- Set `grafanaDashboardFolder` as top level key in the mixin. (@Duologic)

- Operator: Custom Secrets or ConfigMaps to mount will no longer collide with
  the path name of the default secret mount. As a side effect of this bugfix,
  custom Secrets will now be mounted at
  `/var/lib/grafana-agent/extra-secrets/<secret name>` and custom ConfigMaps
  will now be mounted at `/var/lib/grafana-agent/extra-configmaps/<configmap
  name>`. This is not a breaking change as it was previously impossible to
  properly provide these custom mounts. (@rfratto)

- Flags accidentally prefixed with `-metrics.service..` (two `.` in a row) have
  now been fixed to only have one `.`. (@rfratto)

- Protect concurrent writes to the WAL in the remote write exporter (@mapno)

### Other changes

- The `-metrics.wal-directory` flag and `metrics.wal_directory` config option
  will now default to `data-agent/`, the same default WAL directory as
  Prometheus Agent. (@rfratto)

v0.23.0 (2022-02-10)
--------------------

### Enhancements

- Go 1.17 is now used for all builds of the Agent. (@tpaschalis)

- integrations-next: Add `extra_labels` to add a custom set of labels to
  integration targets. (@rfratto)

- The agent no longer appends duplicate exemplars. (@tpaschalis)

- Added Kubernetes eventhandler integration (@hjet)

- Enables sending of exemplars over remote write by default. (@rlankfo)

### Bugfixes

- Fixed issue where Grafana Agent may panic if there is a very large WAL
  loading while old WALs are being deleted or the `/agent/api/v1/targets`
  endpoint is called. (@tpaschalis)

- Fix panic in prom_sd_processor when address is empty (@mapno)

- Operator: Add missing proxy_url field from generated remote_write configs.
  (@rfratto)

- Honor the specified log format in the traces subsystem (@mapno)

- Fix typo in node_exporter for runit_service_dir. (@mattdurham)

- Allow inlining credentials in remote_write url. (@tpaschalis)

- integrations-next: Wait for integrations to stop when starting new instances
  or shutting down (@rfratto).

- Fix issue with windows_exporter mssql collector crashing the agent.
  (@mattdurham)

- The deb and rpm files will now ensure the /var/lib/grafana-agent data
  directory is created with permissions set to 0770. (@rfratto)

- Make agent-traces.yaml Namespace a template-friendly variable (@hjet)

- Disable `machine-id` journal vol by default in sample logs manifest (@hjet)

v0.22.0 (2022-01-13)
--------------------

> This release has deprecations. Please read entries carefully and consult
> the [upgrade guide][] for specific instructions.

### Deprecations

- The node_exporter integration's `netdev_device_whitelist` field is deprecated
  in favor of `netdev_device_include`. Support for the old field name will be
  removed in a future version. (@rfratto)

- The node_exporter integration's `netdev_device_blacklist` field is deprecated
  in favor of `netdev_device_include`. Support for the old field name will be
  removed in a future version. (@rfratto)

- The node_exporter integration's `systemd_unit_whitelist` field is deprecated
  in favor of `systemd_unit_include`. Support for the old field name will be
  removed in a future version. (@rfratto)

- The node_exporter integration's `systemd_unit_blacklist` field is deprecated
  in favor of `systemd_unit_exclude`. Support for the old field name will be
  removed in a future version. (@rfratto)

- The node_exporter integration's `filesystem_ignored_mount_points` field is
  deprecated in favor of `filesystem_mount_points_exclude`. Support for the old
  field name will be removed in a future version. (@rfratto)

- The node_exporter integration's `filesystem_ignored_fs_types` field is
  deprecated in favor of `filesystem_fs_types_exclude`. Support for the old
  field name will be removed in a future version. (@rfratto)

### Features

- (beta) Enable experimental config urls for fetching remote configs.
  Currently, only HTTP/S is supported. Pass the
  `-enable-features=remote-configs` flag to turn this on. (@rlankfo)

- Added [cAdvisor](https://github.com/google/cadvisor) integration. (@rgeyer)

- Traces: Add `Agent Tracing Pipeline` dashboard and alerts (@mapno)

- Traces: Support jaeger/grpc exporter (@nicoche)

- (beta) Enable an experimental integrations subsystem revamp. Pass
  `integrations-next` to `-enable-features` to turn this on. Reading the
  documentation for the revamp is recommended; enabling it causes breaking
  config changes. (@rfratto)

### Enhancements

- Traces: Improved pod association in PromSD processor (@mapno)

- Updated OTel to v0.40.0 (@mapno)

- Remote write dashboard: show in and out sample rates (@bboreham)

- Remote write dashboard: add mean latency (@bboreham)

- Update node_exporter dependency to v1.3.1. (@rfratto)

- Cherry-pick Prometheus PR #10102 into our Prometheus dependency (@rfratto).

### Bugfixes

- Fix usage of POSTGRES_EXPORTER_DATA_SOURCE_NAME when using postgres_exporter
  integration (@f11r)

- Change ordering of the entrypoint for windows service so that it accepts
  commands immediately (@mattdurham)

- Only stop WAL cleaner when it has been started (@56quarters)

- Fix issue with unquoted install path on Windows, that could allow escalation
  or running an arbitrary executable (@mattdurham)

- Fix cAdvisor so it collects all defined metrics instead of the last
  (@pkoenig10)

- Fix panic when using 'stdout' in automatic logging (@mapno)

- Grafana Agent Operator: The /-/ready and /-/healthy endpoints will
  no longer always return 404 (@rfratto).

### Other changes

- Remove log-level flag from systemd unit file (@jpkrohling)

v0.21.2 (2021-12-08)
--------------------

### Security fixes

- This release contains a fix for
  [CVE-2021-41090](https://github.com/grafana/agent/security/advisories/GHSA-9c4x-5hgq-q3wh).

### Other changes

- This release disables the existing `/-/config` and
  `/agent/api/v1/configs/{name}` endpoints by default. Pass the
  `--config.enable-read-api` flag at the command line to opt in to these
  endpoints.

v0.21.1 (2021-11-18)
--------------------

### Bugfixes

- Fix panic when using postgres_exporter integration (@saputradharma)

- Fix panic when dnsamsq_exporter integration tried to log a warning (@rfratto)

- Statsd Integration: Adding logger instance to the statsd mapper
  instantiation. (@gaantunes)

- Statsd Integration: Fix issue where mapped metrics weren't exposed to the
  integration. (@mattdurham)

- Operator: fix bug where version was a required field (@rfratto)

- Metrics: Only run WAL cleaner when metrics are being used and a WAL is
  configured. (@rfratto)

v0.21.0 (2021-11-17)
--------------------

### Enhancements

- Update Cortex dependency to v1.10.0-92-g85c378182. (@rlankfo)

- Update Loki dependency to v2.1.0-656-g0ae0d4da1. (@rlankfo)

- Update Prometheus dependency to v2.31.0 (@rlankfo)

- Add Agent Operator Helm quickstart guide (@hjet)

- Reorg Agent Operator quickstart guides (@hjet)

### Bugfixes

- Packaging: Use correct user/group env variables in RPM %post script (@simonc6372)

- Validate logs config when using logs_instance with automatic logging processor (@mapno)

- Operator: Fix MetricsInstance Service port (@hjet)

- Operator: Create govern service per Grafana Agent (@shturman)

- Operator: Fix relabel_config directive for PodLogs resource (@hjet)

- Traces: Fix `success_logic` code in service graphs processor (@mapno)

### Other changes

- Self-scraped integrations will now use an SUO-specific value for the `instance` label. (@rfratto)

- Traces: Changed service graphs store implementation to improve CPU performance (@mapno)

v0.20.1 (2021-12-08)
--------------------

> _NOTE_: The fixes in this patch are only present in v0.20.1 and >=v0.21.2.

### Security fixes

- This release contains a fix for
  [CVE-2021-41090](https://github.com/grafana/agent/security/advisories/GHSA-9c4x-5hgq-q3wh).

### Other changes

- This release disables the existing `/-/config` and
  `/agent/api/v1/configs/{name}` endpoitns by default. Pass the
  `--config.enable-read-api` flag at the command line to opt in to these
  endpoints.

v0.20.0 (2021-10-28)
--------------------

> **BREAKING CHANGES**: This release has breaking changes. Please read entries
> carefully and consult the [upgrade guide][] for specific instructions.

### Breaking Changes

- push_config is no longer supported in trace's config (@mapno)

### Features

- Operator: The Grafana Agent Operator can now generate a Kubelet service to
  allow a ServiceMonitor to collect Kubelet and cAdvisor metrics. This requires
  passing a `--kubelet-service` flag to the Operator in `namespace/name` format
  (like `kube-system/kubelet`). (@rfratto)

- Service graphs processor (@mapno)

### Enhancements

- Updated mysqld_exporter to v0.13.0 (@gaantunes)

- Updated postgres_exporter to v0.10.0 (@gaantunes)

- Updated redis_exporter to v1.27.1 (@gaantunes)

- Updated memcached_exporter to v0.9.0 (@gaantunes)

- Updated statsd_exporter to v0.22.2 (@gaantunes)

- Updated elasticsearch_exporter to v1.2.1 (@gaantunes)

- Add remote write to silent Windows Installer  (@mattdurham)

- Updated mongodb_exporter to v0.20.7 (@rfratto)

- Updated OTel to v0.36 (@mapno)

- Updated statsd_exporter to v0.22.2 (@mattdurham)

- Update windows_exporter to v0.16.0 (@rfratto, @mattdurham)

- Add send latency to agent dashboard (@bboreham)

### Bugfixes

- Do not immediately cancel context when creating a new trace processor. This
  was preventing scrape_configs in traces from functioning. (@lheinlen)

- Sanitize autologged Loki labels by replacing invalid characters with
  underscores (@mapno)

- Traces: remove extra line feed/spaces/tabs when reading password_file content
  (@nicoche)

- Updated envsubst to v2.0.0-20210730161058-179042472c46. This version has a
  fix needed for escaping values outside of variable substitutions. (@rlankfo)

- Grafana Agent Operator should no longer delete resources matching the names
  of the resources it manages. (@rfratto)

- Grafana Agent Operator will now appropriately assign an
  `app.kubernetes.io/managed-by=grafana-agent-operator` to all created
  resources. (@rfratto)

### Other changes

- Configuration API now returns 404 instead of 400 when attempting to get or
  delete a config which does not exist. (@kgeckhart)

- The windows_exporter now disables the textfile collector by default.
  (@rfratto)

v0.19.0 (2021-09-29)
--------------------

> **BREAKING CHANGES**: This release has breaking changes. Please read entries
> carefully and consult the [upgrade guide][] for specific instructions.

### Breaking Changes

- Reduced verbosity of tracing autologging by not logging `STATUS_CODE_UNSET`
  status codes. (@mapno)

- Operator: rename `Prometheus*` CRDs to `Metrics*` and `Prometheus*` fields to
  `Metrics*`. (@rfratto)

- Operator: CRDs are no longer referenced using a hyphen in the name to be
  consistent with how Kubernetes refers to resources. (@rfratto)

- `prom_instance` in the spanmetrics config is now named `metrics_instance`.
  (@rfratto)

### Deprecations

- The `loki` key at the root of the config file has been deprecated in favor of
  `logs`. `loki`-named fields in `automatic_logging` have been renamed
  accordinly: `loki_name` is now `logs_instance_name`, `loki_tag` is now
  `logs_instance_tag`, and `backend: loki` is now `backend: logs_instance`.
  (@rfratto)

- The `prometheus` key at the root of the config file has been deprecated in
  favor of `metrics`. Flag names starting with `prometheus.` have also been
  deprecated in favor of the same flags with the `metrics.` prefix. Metrics
  prefixed with `agent_prometheus_` are now prefixed with `agent_metrics_`.
  (@rfratto)

- The `tempo` key at the root of the config file has been deprecated in favor
  of `traces`. (@mattdurham)

### Features

- Added [Github exporter](https://github.com/infinityworks/github-exporter)
  integration. (@rgeyer)

- Add TLS config options for tempo `remote_write`s. (@mapno)

- Support autologging span attributes as log labels (@mapno)

- Put Tests requiring Network Access behind a -online flag (@flokli)

- Add logging support to the Grafana Agent Operator. (@rfratto)

- Add `operator-detach` command to agentctl to allow zero-downtime upgrades
  when removing an Operator CRD. (@rfratto)

- The Grafana Agent Operator will now default to deploying the matching release
  version of the Grafana Agent instead of v0.14.0. (@rfratto)

### Enhancements

- Update OTel dependency to v0.30.0 (@mapno)

- Allow reloading configuration using `SIGHUP` signal. (@tharun208)

- Add HOSTNAME environment variable to service file to allow for expanding the
  $HOSTNAME variable in agent config.  (@dfrankel33)

- Update jsonnet-libs to 1.21 for Kubernetes 1.21+ compatability. (@MurzNN)

- Make method used to add k/v to spans in prom_sd processor configurable.
  (@mapno)

### Bugfixes

- Regex capture groups like `${1}` will now be kept intact when using
  `-config.expand-env`. (@rfratto)

- The directory of the logs positions file will now properly be created on
  startup for all instances. (@rfratto)

- The Linux system packages will now configure the grafana-agent user to be a
  member of the adm and systemd-journal groups. This will allow logs to read
  from journald and /var/log by default. (@rfratto)

- Fix collecting filesystem metrics on Mac OS (darwin) in the `node_exporter`
  integration default config. (@eamonryan)

- Remove v0.0.0 flags during build with no explicit release tag (@mattdurham)

- Fix issue with global scrape_interval changes not reloading integrations
  (@kgeckhart)

- Grafana Agent Operator will now detect changes to referenced ConfigMaps and
  Secrets and reload the Agent properly. (@rfratto)

- Grafana Agent Operator's object label selectors will now use Kubernetes
  defaults when undefined (i.e., default to nothing). (@rfratto)

- Fix yaml marshalling tag for cert_file in kafka exporter agent config.
  (@rgeyer)

- Fix warn-level logging of dropped targets. (@james-callahan)

- Standardize scrape_interval to 1m in examples. (@mattdurham)

v0.18.4 (2021-09-14)
--------------------

### Enhancements

- Add `agent_prometheus_configs_changed_total` metric to track instance config
  events. (@rfratto)

### Bugfixes

- Fix info logging on windows. (@mattdurham)

- Scraping service: Ensure that a reshard is scheduled every reshard
  interval. (@rfratto)

v0.18.3 (2021-09-08)
--------------------

### Bugfixes

- Register missing metric for configstore consul request duration. (@rfratto)

- Logs should contain a caller field with file and line numbers again
  (@kgeckhart)

- In scraping service mode, the polling configuration refresh should honor
  timeout. (@mattdurham)

- In scraping service mode, the lifecycle reshard should happen using a
  goroutine. (@mattdurham)

- In scraping service mode, scraping service can deadlock when reloading during
  join. (@mattdurham)

- Scraping service: prevent more than one refresh from being queued at a time.
  (@rfratto)

v0.18.2 (2021-08-12)
--------------------

### Bugfixes

- Honor the prefix and remove prefix from consul list results (@mattdurham)

v0.18.1 (2021-08-09)
--------------------

### Bugfixes

- Reduce number of consul calls when ran in scrape service mode (@mattdurham)

v0.18.0 (2021-07-29)
--------------------

### Features

- Added [Github exporter](https://github.com/infinityworks/github-exporter)
  integration. (@rgeyer)

- Add support for OTLP HTTP trace exporting. (@mapno)

### Enhancements

- Switch to drone for releases. (@mattdurham)

- Update postgres_exporter to a [branch of](https://github.com/grafana/postgres_exporter/tree/exporter-package-v0.10.0) v0.10.0

### Bugfixes

- Enabled flag for integrations is not being honored. (@mattdurham)

v0.17.0 (2021-07-15)
--------------------

### Features

- Added [Kafka Lag exporter](https://github.com/davidmparrott/kafka_exporter)
  integration. (@gaantunes)

### Bugfixes

- Fix race condition that may occur and result in a panic when initializing
  scraping service cluster. (@rfratto)

v0.16.1 (2021-06-22)
--------------------

### Bugfixes

- Fix issue where replaying a WAL caused incorrect metrics to be sent over
  remote write. (@rfratto)

v0.16.0 (2021-06-17)
--------------------

### Features

- (beta) A Grafana Agent Operator is now available. (@rfratto)

### Enhancements

- Error messages when installing the Grafana Agent for Grafana Cloud will now
  be shown. (@rfratto)

### Bugfixes

- Fix a leak in the shared string interner introduced in v0.14.0. This fix was
  made to a [dependency](https://github.com/grafana/prometheus/pull/21).
  (@rfratto)

- Fix issue where a target will fail to be scraped for the process lifetime if
  that target had gone down for long enough that its series were removed from
  the in-memory cache (2 GC cycles). (@rfratto)

v0.15.0 (2021-06-03)
--------------------

> **BREAKING CHANGES**: This release has breaking changes. Please read entries
> carefully and consult the [upgrade guide][] for specific instructions.

### Breaking Changes

- The configuration of Tempo Autologging has changed. (@mapno)

### Features

- Add support for exemplars. (@mapno)

### Enhancements

- Add the option to log to stdout instead of a Loki instance. (@joe-elliott)

- Update Cortex dependency to v1.8.0.

- Running the Agent as a DaemonSet with host_filter and role: pod should no
  longer cause unnecessary load against the Kubernetes SD API. (@rfratto)

- Update Prometheus to v2.27.0. (@mapno)

- Update Loki dependency to d88f3996eaa2. This is a non-release build, and was
  needed to support exemplars. (@mapno)

- Update Cortex dependency to to d382e1d80eaf. This is a non-release build, and
  was needed to support exemplars. (@mapno)

### Bugfixes

- Host filter relabeling rules should now work. (@rfratto)

- Fixed issue where span metrics where being reported with wrong time unit.
  (@mapno)

### Other changes

- Intentionally order tracing processors. (@joe-elliott)

v0.14.0 (2021-05-24)
--------------------

> **BREAKING CHANGES**: This release has breaking changes. Please read entries
> carefully and consult the [upgrade guide][] for specific instructions.
>
> **STABILITY NOTICE**: As of this release, functionality that is not
> recommended for production use and is expected to change will be tagged
> interchangably as "experimental" or "beta."

### Security fixes

- The Scraping service API will now reject configs that read credentials from
  disk by default. This prevents malicious users from reading arbitrary files
  and sending their contents over the network. The old behavior can be
  re-enabled by setting `dangerous_allow_reading_files: true` in the scraping
  service config. (@rfratto)

### Breaking changes

- Configuration for SigV4 has changed. (@rfratto)

### Deprecations

- `push_config` is now supplanted by `remote_block` and `batch`. `push_config`
  will be removed in a future version (@mapno)

### Features

- (beta) New integration: windows_exporter (@mattdurham)

- (beta) Grafana Agent Windows Installer is now included as a release artifact.
  (@mattdurham)

- Official M1 Mac release builds will now be generated! Look for
  `agent-darwin-arm64` and `agentctl-darwin-arm64` in the release assets.
  (@rfratto)

- Add support for running as a Windows service (@mattdurham)

- (beta) Add /-/reload support. It is not recommended to invoke `/-/reload`
  against the main HTTP server. Instead, two new command-line flags have been
  added: `--reload-addr` and `--reload-port`. These will launch a
  `/-/reload`-only HTTP server that can be used to safely reload the Agent's
  state.  (@rfratto)

- Add a /-/config endpoint. This endpoint will return the current configuration
  file with defaults applied that the Agent has loaded from disk. (@rfratto)

- (beta) Support generating metrics and exposing them via a Prometheus exporter
  from span data. (@yeya24)

- Tail-based sampling for tracing pipelines (@mapno)

- Added Automatic Logging feature for Tempo (@joe-elliott)

- Disallow reading files from within scraping service configs by default.
  (@rfratto)

- Add remote write for span metrics (@mapno)

### Enhancements

- Support compression for trace export. (@mdisibio)

- Add global remote_write configuration that is shared between all instances
  and integrations. (@mattdurham)

- Go 1.16 is now used for all builds of the Agent. (@rfratto)

- Update Prometheus dependency to v2.26.0. (@rfratto)

- Upgrade `go.opentelemetry.io/collector` to v0.21.0 (@mapno)

- Add kafka trace receiver (@mapno)

- Support mirroring a trace pipeline to multiple backends (@mapno)

- Add `headers` field in `remote_write` config for Tempo. `headers` specifies
  HTTP headers to forward to the remote endpoint. (@alexbiehl)

- Add silent uninstall to Windows Uninstaller. (@mattdurham)

### Bugfixes

- Native Darwin arm64 builds will no longer crash when writing metrics to the
  WAL. (@rfratto)

- Remote write endpoints that never function across the lifetime of the Agent
  will no longer prevent the WAL from being truncated. (@rfratto)

- Bring back FreeBSD support. (@rfratto)

- agentctl will no longer leak WAL resources when retrieving WAL stats.
  (@rfratto)

- Ensure defaults are applied to undefined sections in config file. This fixes
  a problem where integrations didn't work if `prometheus:` wasn't configured.
  (@rfratto)

- Fixed issue where automatic logging double logged "svc". (@joe-elliott)

### Other changes

- The Grafana Cloud Agent has been renamed to the Grafana Agent. (@rfratto)

- Instance configs uploaded to the Config Store API will no longer be stored
  along with the global Prometheus defaults. This is done to allow globals to
  be updated and re-apply the new global defaults to the configs from the
  Config Store. (@rfratto)

- The User-Agent header sent for logs will now be `GrafanaAgent/<version>`
  (@rfratto)

- Add `tempo_spanmetrics` namespace in spanmetrics (@mapno)

v0.13.1 (2021-04-09)
--------------------

### Bugfixes

- Validate that incoming scraped metrics do not have an empty label set or a
  label set with duplicate labels, mirroring the behavior of Prometheus.
  (@rfratto)

v0.13.0 (2021-02-25)
--------------------

> The primary branch name has changed from `master` to `main`. You may have to
> update your local checkouts of the repository to point at the new branch name.

### Features

- postgres_exporter: Support query_path and disable_default_metrics. (@rfratto)

### Enhancements

- Support other architectures in installation script. (@rfratto)

- Allow specifying custom wal_truncate_frequency per integration. (@rfratto)

- The SigV4 region can now be inferred using the shared config (at
  `$HOME/.aws/config`) or environment variables (via `AWS_CONFIG`). (@rfratto)

- Update Prometheus dependency to v2.25.0. (@rfratto)

### Bugfixes

- Not providing an `-addr` flag for `agentctl config-sync` will no longer
  report an error and will instead use the pre-existing default value.
  (@rfratto)

- Fixed a bug from v0.12.0 where the Loki installation script failed because
  positions_directory was not set. (@rfratto)

- Reduce the likelihood of dataloss during a remote_write-side outage by
  increasing the default wal_truncation_frequency to 60m and preventing the WAL
  from being truncated if the last truncation timestamp hasn't changed. This
  change increases the size of the WAL on average, and users may configure a
  lower wal_truncation_frequency to deliberately choose a smaller WAL over
  write guarantees. (@rfratto)

- Add the ability to read and serve HTTPS integration metrics when given a set
  certificates (@mattdurham)

v0.12.0 (2021-02-05)
--------------------

> **BREAKING CHANGES**: This release has breaking changes. Please read entries
> carefully and consult the [upgrade guide][] for specific instructions.

### Breaking Changes

- The configuration format for the `loki` block has changed. (@rfratto)

- The configuration format for the `tempo` block has changed. (@rfratto)

### Features

- Support for multiple Loki Promtail instances has been added. (@rfratto)

- Support for multiple Tempo instances has been added. (@rfratto)

- Added [ElasticSearch exporter](https://github.com/justwatchcom/elasticsearch_exporter)
  integration. (@colega)

### Enhancements

- `.deb` and `.rpm` packages are now generated for all supported architectures.
  The architecture of the AMD64 package in the filename has been renamed to
  `amd64` to stay synchronized with the architecture name presented from other
  release assets. (@rfratto)

- The `/agent/api/v1/targets` API will now include discovered labels on the
  target pre-relabeling in a `discovered_labels` field. (@rfratto)

- Update Loki to 59a34f9867ce. This is a non-release build, and was needed to
  support multiple Loki instances. (@rfratto)

- Scraping service: Unhealthy Agents in the ring will no longer cause job
  distribution to fail. (@rfratto)

- Scraping service: Cortex ring metrics (prefixed with cortex_ring_) will now
  be registered for tracking the state of the hash ring. (@rfratto)

- Scraping service: instance config ownership is now determined by the hash of
  the instance config name instead of the entire config. This means that
  updating a config is guaranteed to always hash to the same Agent, reducing
  the number of metrics gaps. (@rfratto)

- Only keep a handful of K8s API server metrics by default to reduce default
  active series usage. (@hjet)

- Go 1.15.8 is now used for all distributions of the Agent. (@rfratto)

### Bugfixes

- `agentctl config-check` will now work correctly when the supplied config file
  contains integrations. (@hoenn)

v0.11.0 (2021-01-20)
--------------------

### Features

- ARMv6 builds of `agent` and `agentctl` will now be included in releases to
  expand Agent support to cover all models of Raspberry Pis. ARMv6 docker
  builds are also now available. (@rfratto)

- Added `config-check` subcommand for `agentctl` that can be used to validate
  Agent configuration files before attempting to load them in the `agent`
  itself. (@56quarters)

### Enhancements

- A sigv4 install script for Prometheus has been added. (@rfratto)

- NAMESPACE may be passed as an environment variable to the Kubernetes install
  scripts to specify an installation namespace. (@rfratto)

### Bugfixes

- The K8s API server scrape job will use the API server Service name when
  resolving IP addresses for Prometheus service discovery using the "Endpoints"
  role. (@hjet)

- The K8s manifests will no longer include the `default/kubernetes` job twice
  in both the DaemonSet and the Deployment. (@rfratto)

v0.10.0 (2021-01-13)
--------------------

### Features

- Prometheus `remote_write` now supports SigV4 authentication using the
  [AWS default credentials chain](https://docs.aws.amazon.com/sdk-for-java/v1/developer-guide/credentials.html).
  This enables the Agent to send metrics to Amazon Managed Prometheus without
  needing the [SigV4 Proxy](https://github.com/awslabs/aws-sigv4-proxy).
  (@rfratto)

### Enhancements

- Update `redis_exporter` to v1.15.0. (@rfratto)

- `memcached_exporter` has been updated to v0.8.0. (@rfratto)

- `process-exporter` has been updated to v0.7.5. (@rfratto)

- `wal_cleanup_age` and `wal_cleanup_period` have been added to the top-level
  Prometheus configuration section. These settings control how Write Ahead Logs
  (WALs) that are not associated with any instances are cleaned up. By default,
  WALs not associated with an instance that have not been written in the last
  12 hours are eligible to be cleaned up. This cleanup can be disabled by
  setting `wal_cleanup_period` to `0`. (@56quarters)

- Configuring logs to read from the systemd journal should now work on journals
  that use +ZSTD compression. (@rfratto)

### Bugfixes

- Integrations will now function if the HTTP listen address was set to a value
  other than the default. (@mattdurham)

- The default Loki installation will now be able to write its positions file.
  This was prevented by accidentally writing to a readonly volume mount.
  (@rfratto)

v0.9.1 (2021-01-04)
-------------------

### Enhancements

- agentctl will now be installed by the rpm and deb packages as
  `grafana-agentctl`. (@rfratto)

v0.9.0 (2020-12-10)
-------------------

### Features

- Add support to configure TLS config for the Tempo exporter to use
  insecure_skip_verify to disable TLS chain verification. (@bombsimon)

- Add `sample-stats` to `agentctl` to search the WAL and return a summary of
  samples of series matching the given label selector. (@simonswine)

- New integration:
  [postgres_exporter](https://github.com/wrouesnel/postgres_exporter)
  (@rfratto)

- New integration:
  [statsd_exporter](https://github.com/prometheus/statsd_exporter) (@rfratto)

- New integration:
  [consul_exporter](https://github.com/prometheus/consul_exporter) (@rfratto)

- Add optional environment variable substitution of configuration file.
  (@dcseifert)

### Enhancements

- `min_wal_time` and `max_wal_time` have been added to the instance config
  settings, guaranteeing that data in the WAL will exist for at least
  `min_wal_time` and will not exist for longer than `max_wal_time`. This change
  will increase the size of the WAL slightly but will prevent certain scenarios
  where data is deleted before it is sent. To revert back to the old behavior,
  set `min_wal_time` to `0s`. (@rfratto)

- Update `redis_exporter` to v1.13.1. (@rfratto)

- Bump OpenTelemetry-collector dependency to v0.16.0. (@bombsimon)

### Bugfixes

- Fix issue where the Tempo example manifest could not be applied because the
  port names were too long. (@rfratto)

- Fix issue where the Agent Kubernetes manifests may not load properly on AKS.
  (#279) (@rfratto)

### Other changes

- The User-Agent header sent for logs will now be `GrafanaCloudAgent/<version>`
  (@rfratto)

v0.8.0 (2020-11-06)
-------------------

### Features

- New integration: [dnsamsq_exporter](https://github.com/google/dnsamsq_exporter)
  (@rfratto).

- New integration: [memcached_exporter](https://github.com/prometheus/memcached_exporter)
  (@rfratto).

### Enhancements

- Add `<integration name>_build_info` metric to all integrations. The build
  info displayed will match the build information of the Agent and _not_ the
  embedded exporter. This metric is used by community dashboards, so adding it
  to the Agent increases compatibility with existing dashboards that depend on
  it existing. (@rfratto)

- Bump OpenTelemetry-collector dependency to 0.14.0 (@joe-elliott)

### Bugfixes

- Error messages when retrieving configs from the KV store will now be logged,
  rather than just logging a generic message saying that retrieving the config
  has failed. (@rfratto)

v0.7.2 (2020-10-29)
-------------------

### Enhancements

- Bump Prometheus dependency to 2.21. (@rfratto)

- Bump OpenTelemetry-collector dependency to 0.13.0 (@rfratto)

- Bump Promtail dependency to 2.0. (@rfratto)

- Enhance host_filtering mode to support targets from Docker Swarm and Consul.
  Also, add a `host_filter_relabel_configs` to that will apply relabeling rules
  for determining if a target should be dropped. Add a documentation section
  explaining all of this in detail. (@rfratto)

### Bugfixes

- Fix deb package prerm script so that it stops the agent on package removal.
  (@jdbaldry)

- Fix issue where the `push_config` for Tempo field was expected to be
  `remote_write`. `push_config` now works as expected. (@rfratto)

v0.7.1 (2020-10-23)
-------------------

### Bugfixes

- Fix issue where ARM binaries were not published with the GitHub release.

v0.7.0 (2020-10-23)
-------------------

### Features

- Added Tracing Support. (@joe-elliott)

- Add RPM and deb packaging. (@jdbaldry, @simon6372)

- arm64 and arm/v7 Docker containers and release builds are now available for
  `agent` and `agentctl`. (@rfratto)

- Add `wal-stats` and `target-stats` tooling to `agentctl` to discover WAL and
  cardinality issues. (@rfratto)

- [mysqld_exporter](https://github.com/prometheus/mysqld_exporter) is now
  embedded and available as an integration. (@rfratto)

- [redis_exporter](https://github.com/oliver006/redis_exporter) is now embedded
  and available as an integration. (@dafydd-t)

### Enhancements

- Resharding the cluster when using the scraping service mode now supports
  timeouts through `reshard_timeout`. The default value is `30s.` This timeout
  applies to cluster-wide reshards (performed when joining and leaving the
  cluster) and local reshards (done on the `reshard_interval`). (@rfratto)

### Bugfixes

- Fix issue where integrations crashed with instance_mode was set to `distinct`
  (@rfratto)

- Fix issue where the `agent` integration did not work on Windows (@rfratto).

- Support URL-encoded paths in the scraping service API. (@rfratto)

- The instance label written from replace_instance_label can now be overwritten
  with relabel_configs. This bugfix slightly modifies the behavior of what data
  is stored. The final instance label will now be stored in the WAL rather than
  computed by remote_write. This change should not negatively effect existing
  users. (@rfratto)

v0.6.1 (2020-04-11)
-------------------

### Bugfixes

- Fix issue where build information was empty when running the Agent with
  --version. (@rfratto)

- Fix issue where updating a config in the scraping service may fail to pick up
  new targets. (@rfratto)

- Fix deadlock that slowly prevents the Agent from scraping targets at a high
  scrape volume. (@rfratto)

v0.6.0 (2020-09-04)
-------------------

### Breaking Changes

- The Configs API will now disallow two instance configs having multiple
  `scrape_configs` with the same `job_name`. This was needed for the instance
  sharing mode, where combined instances may have duplicate `job_names` across
  their `scrape_configs`. This brings the scraping service more in line with
  Prometheus, where `job_names` must globally be unique. This change also
  disallows concurrent requests to the put/apply config API endpoint to prevent
  a race condition of two conflicting configs being applied at the same time.
  (@rfratto)

### Deprecations

- `use_hostname_label` is now supplanted by `replace_instance_label`.
  `use_hostname_label` will be removed in a future version. (@rfratto)

### Features

- The Grafana Agent can now collect logs and send to Loki. This is done by
  embedding Promtail, the official Loki log collection client. (@rfratto)

- Integrations can now be enabled without scraping. Set scrape_integrations to
  `false` at the `integrations` key or within the specific integration you
  don't want to scrape. This is useful when another Agent or Prometheus server
  will scrape the integration. (@rfratto)

- [process-exporter](https://github.com/ncabatoff/process-exporter) is now
  embedded as `process_exporter`. The hypen has been changed to an underscore
  in the config file to retain consistency with `node_exporter`. (@rfratto)

### Enhancements

- A new config option, `replace_instance_label`, is now available for use with
  integrations. When this is true, the instance label for all metrics coming
  from an integration will be replaced with the machine's hostname rather than
  127.0.0.1. (@rfratto)

- The embedded Prometheus version has been updated to 2.20.1. (@rfratto,
  @gotjosh)

- The User-Agent header written by the Agent when remote_writing will now be
  `GrafanaCloudAgent/<Version>` instead of `Prometheus/<Prometheus Version>`.
  (@rfratto)

- The subsystems of the Agent (`prometheus`, `loki`) are now made optional.
  Enabling integrations also implicitly enables the associated subsystem. For
  example, enabling the `agent` or `node_exporter` integration will force the
  `prometheus` subsystem to be enabled.  (@rfratto)

### Bugfixes

- The documentation for Tanka configs is now correct. (@amckinley)

- Minor corrections and spelling issues have been fixed in the Overview
  documentation. (@amckinley)

- The new default of `shared` instances mode broke the metric value for
  `agent_prometheus_active_configs`, which was tracking the number of combined
  configs (i.e., number of launched instances). This metric has been fixed and
  a new metric, `agent_prometheus_active_instances`, has been added to track
  the numbger of launched instances. If instance sharing is not enabled, both
  metrics will share the same value. (@rfratto)

- `remote_write` names in a group will no longer be copied from the
  remote_write names of the first instance in the group. Rather, all
  remote_write names will be generated based on the first 6 characters of the
  group hash and the first six characters of the remote_write hash. (@rfratto)

- Fix a panic that may occur during shutdown if the WAL is closed in the middle
  of the WAL being truncated. (@rfratto)

v0.5.0 (2020-08-12)
-------------------

### Features

- A [scrape targets API](https://github.com/grafana/agent/blob/main/docs/api.md#list-current-scrape-targets)
  has been added to show every target the Agent is currently scraping, when it
  was last scraped, how long it took to scrape, and errors from the last
  scrape, if any. (@rfratto)

- "Shared Instance Mode" is the new default mode for spawning Prometheus
  instances, and will improve CPU and memory usage for users of integrations
  and the scraping service. (@rfratto)

### Enhancements

- Memory stability and utilization of the WAL has been improved, and the
  reported number of active series in the WAL will stop double-counting
  recently churned series. (@rfratto)

- Changing scrape_configs and remote_write configs for an instance will now be
  dynamically applied without restarting the instance. This will result in less
  missing metrics for users of the scraping service that change a config.
  (@rfratto)

- The Tanka configuration now uses k8s-alpha. (@duologic)

### Bugfixes

- The Tanka configuration will now also deploy a single-replica deployment
  specifically for scraping the Kubernetes API. This deployment acts together
  with the Daemonset to scrape the full cluster and the control plane.
  (@gotjosh)

- The node_exporter filesystem collector will now work on Linux systems without
  needing to manually set the blocklist and allowlist of filesystems.
  (@rfratto)

v0.4.0 (2020-06-18)
-------------------

### Features

- Support for integrations has been added. Integrations can be any embedded
  tool, but are currently used for embedding exporters and generating scrape
  configs. (@rfratto)

- node_exporter has been added as an integration. This is the full version of
  node_exporter with the same configuration options. (@rfratto)

- An Agent integration that makes the Agent automatically scrape itself has
  been added. (@rfratto)

### Enhancements

- The WAL can now be truncated if running the Agent without any remote_write
  endpoints. (@rfratto)

### Bugfixes

- Prevent the Agent from crashing when a global Prometheus config stanza is not
  provided. (@robx)

- Enable agent host_filter in the Tanka configs, which was disabled by default
  by mistake. (@rfratto)

v0.3.2 (2020-05-29)
-------------------

### Features

- Tanka configs that deploy the scraping service mode are now available
  (@rfratto)

- A k3d example has been added as a counterpart to the docker-compose example.
  (@rfratto)

### Enhancements

- Labels provided by the default deployment of the Agent (Kubernetes and Tanka)
  have been changed to align with the latest changes to grafana/jsonnet-libs.
  The old `instance` label is now called `pod`, and the new `instance` label is
  unique. A `container` label has also been added. The Agent mixin has been
  subsequently updated to also incorporate these label changes. (@rfratto)

- The `remote_write` and `scrape_config` sections now share the same
  validations as Prometheus (@rfratto)

- Setting `wal_truncation_frequency` to less than the scrape interval is now
  disallowed (@rfratto)

### Bugfixes

- A deadlock in scraping service mode when updating a config that shards to the
  same node has been fixed (@rfratto)

- `remote_write` config stanzas will no longer ignore `password_file`
  (@rfratto)

- `scrape_config` client secrets (e.g., basic auth, bearer token,
  `password_file`) will now be properly retained in scraping service mode
  (@rfratto)

- Labels for CPU, RX, and TX graphs in the Agent Operational dashboard now
  correctly show the pod name of the Agent instead of the exporter name.
  (@rfratto)

v0.3.1 (2020-05-20)
-------------------

### Features

- The Agent has upgraded its vendored Prometheus to v2.18.1 (@gotjosh,
  @rfratto)

### Bugfixes

- A typo in the Tanka configs and Kubernetes manifests that prevents the Agent
  launching with v0.3.0 has been fixed (@captncraig)

- Fixed a bug where Tanka mixins could not be used due to an issue with the
  folder placement enhancement (@rfratto)

### Enhancements

- `agentctl` and the config API will now validate that the YAML they receive
  are valid instance configs. (@rfratto)

v0.3.0 (2020-05-13)
-------------------

### Features

- A third operational mode called "scraping service mode" has been added. A KV
  store is used to store instance configs which are distributed amongst a
  clustered set of Agent processes, dividing the total scrape load across each
  agent. An API is exposed on the Agents to list, create, update, and delete
  instance configurations from the KV store. (@rfratto)

- An "agentctl" binary has been released to interact with the new instance
  config management API created by the "scraping service mode." (@rfratto,
  @hoenn)

- The Agent now includes readiness and healthiness endpoints. (@rfratto)

### Enhancements

- The YAML files are now parsed strictly and an invalid YAML will generate an
  error at runtime. (@hoenn)

- The default build mode for the Docker containers is now release, not debug.
  (@rfratto)

- The Grafana Agent Tanka Mixins now are placed in an "Agent" folder within
  Grafana. (@cyriltovena)

v0.2.0 (2020-04-09)
-------------------

### Features

- The Prometheus remote write protocol will now send scraped metadata (metric
  name, help, type and unit). This results in almost negligent bytes sent
  increase as metadata is only sent every minute. It is on by default.
  (@gotjosh)

  These metrics are available to monitor metadata being sent:
  - `prometheus_remote_storage_succeeded_metadata_total`
  - `prometheus_remote_storage_failed_metadata_total`
  - `prometheus_remote_storage_retried_metadata_total`
  - `prometheus_remote_storage_sent_batch_duration_seconds` and
    `prometheus_remote_storage_sent_bytes_total` have a new label “type” with
    the values of `metadata` or `samples`.

### Enhancements

- The Agent has upgraded its vendored Prometheus to v2.17.1 (@rfratto)

### Bugfixes

- Invalid configs passed to the agent will now stop the process after they are
  logged as invalid; previously the Agent process would continue. (@rfratto)

- Enabling host_filter will now allow metrics from node role Kubernetes service
  discovery to be scraped properly (e.g., cAdvisor, Kubelet). (@rfratto)

v0.1.1 (2020-03-16)
-------------------

### Other changes

- Nits in documentation (@sh0rez)

- Fix various dashboard mixin problems from v0.1.0 (@rfratto)

- Pass through release tag to `docker build` (@rfratto)

v0.1.0 (2020-03-16)
-------------------

> First release!

### Features

- Support for scraping Prometheus metrics and sharding the agent through the
  presence of a `host_filter` flag within the Agent configuration file.

[upgrade guide]: https://grafana.com/docs/agent/latest/upgrade-guide/
[contributors guide]: ./docs/developer/contributing.md#updating-the-changelog<|MERGE_RESOLUTION|>--- conflicted
+++ resolved
@@ -48,11 +48,9 @@
     (@captncraig)
   - `prometheus.integration.consul` collects metrics from a consul installation
     (@captncraig)
-<<<<<<< HEAD
+  - `prometheus.integration.github` collects metrics from GitHub (@jcreixell)
   - `prometheus.integration.process_exporter` aggregates and collects metrics by mining `/proc` (@spartan0x117)
-=======
-  - `prometheus.integration.github` collects metrics from GitHub (@jcreixell)
->>>>>>> e2945b87
+
 
 ### Enhancements
 
