--- conflicted
+++ resolved
@@ -24,6 +24,9 @@
 
 - Add signing region to remote.s3 component for use with custom endpoints so that Authorization Headers work correctly when
   proxying requests. (@mattdurham)
+
+- Fix issue where metrics and traces were not recorded from components within modules. (@mattdurham)
+
 
 v0.34.0-rc.1 (2023-06-02)
 --------------------
@@ -57,13 +60,6 @@
   - `loki.source.api` - receive Loki log entries over HTTP (e.g. from other agents). (@thampiotr)
   - `prometheus.operator.servicemonitors` discovers ServiceMonitor resources in your Kubernetes cluster and scrape
     the targets they reference. (@captncraig, @marctc, @jcreixell)
-<<<<<<< HEAD
-
-- Added new Grafana Agent Flow components:
-  - `loki.source.api` - receive Loki log entries over HTTP (e.g. from other agents). (@thampiotr)
- 
-- Added coalesce function to river stdlib. (@jkroepke)
-=======
   - `prometheus.receive_http` - receive Prometheus metrics over HTTP (e.g. from other agents). (@thampiotr)
   - `remote.vault` retrieves a secret from Vault. (@rfratto)
   - `prometheus.exporter.snowflake` collects metrics from a snowflake database (@jonathanWamsley)
@@ -75,7 +71,6 @@
 - Added new functions to the River standard library:
   - `coalesce` returns the first non-zero value from a list of arguments. (@jkroepke)
   - `nonsensitive` converts a River secret back into a string. (@rfratto)
->>>>>>> 45211095
 
 ### Enhancements
 
@@ -126,11 +121,6 @@
 - Fix an issue where build artifacts for IBM S390x were being built with the
   GOARCH value for the PPC64 instead. (tpaschalis)
 
-<<<<<<< HEAD
-- Fix issue where the `node_exporter` integration and
-  `prometheus.exporter.unix` `diskstat_device_include` component could not set
-  the allowlist field for the diskstat collector. (@tpaschalis)
-=======
 - Fix an issue where the Grafana Agent Flow RPM used the wrong path for the
   environment file, preventing the service from loading. (@rfratto)
 
@@ -152,9 +142,6 @@
 - Fix issue in modules export cache throwing uncomparable errors. (@mattdurham)
 
 - Fix issue where the UI could not navigate to components loaded by modules. (@rfratto)
->>>>>>> 45211095
-
-- Fix issue where metrics and traces were not recorded from components within modules. (@mattdurham)
 
 ### Other changes
 
