# Changelog

> _Contributors should read our [contributors guide][] for instructions on how
> to update the changelog._

This document contains a historical list of changes between releases. Only
changes that impact end-user behavior are listed; changes to documentation or
internal API changes are not present.

Main (unreleased)
-----------------

> **BREAKING CHANGES**: This release has breaking changes. Please read entries
> carefully and consult the [upgrade guide][] for specific instructions.

### Breaking changes

- `loki.source.file` component will no longer automatically detect and
  decompress logs from compressed files. A new configuration block is available
  to enable decompression explicitly. See the [upgrade guide][] for migration
  instructions. (@thampiotr)

- `otelcol.exporter.prometheus`: Set `include_scope_info` to `false` by default. You can set 
  it to `true` to preserve previous behavior. (@gouthamve)

- `prometheus.remote_write`: Set `retry_on_http_429` to `true` by default in the `queue_config` block.
  You can set it to `false` to preserve previous behavior. (@wildum)

### Enhancements

- Integrations: include `direct_connect`, `discovering_mode` and `tls_basic_auth_config_path` fields for MongoDB configuration. (@gaantunes)

- Better validation of config file with `grafana-agentctl config-check` cmd (@fgouteroux)

- Add [godeltaprof](https://github.com/grafana/godeltaprof) profiling types (`godeltaprof_memory`, `godeltaprof_mutex`, `godeltaprof_block`) to `pyroscope.scrape` component

- Integrations: make `udev` data path configurable in the `node_exporter` integration. (@sduranc)
- Add `log_format` configuration to eventhandler integration and the `loki.source.kubernetes_events` Flow component. (@sadovnikov)

- Clustering: Enable peer discovery with the go-discover package. (@tpaschalis)

- Flow: Allow the `logging` configuration block to tee the Agent's logs to one
  or more loki.* components. (@tpaschalis)

- Allow `loki.source.file` to define the encoding of files. (@tpaschalis)

- Added support for `promtail` configuration conversion in `grafana-agent convert` and `grafana-agent run` commands. (@thampiotr)

- Flow: Add a new stage `non_indexed_labels` to attach non-indexed labels from extracted data to log line entry. (@vlad-diachenko)

- Allow specification of `dimension_name_requirements` for Cloudwatch discovery exports. (@cvdv-au)

- `loki.write` now exposes basic WAL support. (@thepalbi)

- `loki.write` WAL now exposes a last segment reclaimed metric. (@thepalbi)

- Flow: Users can now define `additional_fields` in `loki.source.cloudflare` (@wildum)

- Clustering: Enable nodes to periodically rediscover and rejoin peers. (@tpaschalis)

- Update `memcached_exporter` to `v0.13.0`, which includes bugfixes, new metrics,
  and the option to connect with TLS. (@spartan0x117)

- Flow: Added exemplar support for the `otelcol.exporter.prometheus`. (@wildum)

- Add a `labels` argument in `loki.source.windowsevent` to associate additional labels with incoming logs. (@wildum)

- `loki.write` now supports configuring retries on HTTP status code 429. (@wildum)

- New Grafana Agent Flow components:

  - `prometheus.exporter.gcp` - scrape GCP metrics. (@tburgessdev)
  - `otelcol.processor.span` - accepts traces telemetry data from other `otelcol`
  components and modifies the names and attributes of the spans. (@ptodev)
  - `discovery.uyuni` discovers scrape targets from a Uyuni Server. (@sparta0x117)
  - `discovery.eureka` discovers targets from a Eureka Service Registry. (@spartan0x117)
  - `discovery.openstack` - service discovery for OpenStack. (@marctc)
  - `discovery.hetzner` - service discovery for Hetzner Cloud. (@marctc)
  - `discovery.nomad` - service discovery from Nomad. (@captncraig)
  - `discovery.puppetdb` - service discovery from PuppetDB. (@captncraig)
  - `otelcol.processor.discovery` adds resource attributes to spans, where the attributes 
  keys and values are sourced from `discovery.*` components. (@ptodev)
  - `otelcol.connector.spanmetrics` - creates OpenTelemetry metrics from traces. (@ptodev)

- Update `YACE` to `v0.54.0`, which includes bugfixes for FIPS support. (@ashrayjain)

- Support decoupled scraping in the cloudwatch_exporter integration (@dtrejod).

### Bugfixes

- Update to config converter so default relabel `source_labels` are left off the river output. (@erikbaranowski)

- Rename `GrafanaAgentManagement` mixin rules to `GrafanaAgentConfig` and update individual alerts to be more accurate. (@spartan0x117)

- Fix potential goroutine leak in log file tailing in static mode. (@thampiotr)

- Fix issue on Windows where DNS short names were unresolvable. (@rfratto)

- Fix panic in `prometheus.operator.*` when no Port supplied in Monitor crds. (@captncraig)

- Fix issue where Agent crashes when a blackbox modules config file is specified for blackbox integration. (@marctc)

- Fix issue where the code from agent would not return to the Windows Service Manager (@jkroepke)

- Fix issue where getting the support bundle failed due to using an HTTP Client that was not able to access the agent in-memory address. (@spartan0x117)

<<<<<<< HEAD
- Agent Management: Fix issue where an integration defined multiple times could lead to undefined behaviour. (@jcreixell)
=======
- Fix an issue that lead the `loki.source.docker` container to use excessive
  CPU and memory. (@tpaschalis)

- Fix issue where `otelcol.exporter.loki` was not normalizing label names 
  to comply with Prometheus conventions. (@ptodev)
>>>>>>> 66bd910a

v0.35.4 (2023-08-14)
--------------------

### Bugfixes

- Sign RPMs with SHA256 for FIPs compatbility. (@mattdurham)

- Fix issue where corrupt WAL segments lead to crash looping. (@tpaschalis)

- Clarify usage documentation surrounding `loki.source.file` (@joshuapare)

v0.35.3 (2023-08-09)
--------------------

### Bugfixes

- Fix a bug which prevented the `app_agent_receiver` integration from processing traces. (@ptodev)

- (Agent static mode) Jaeger remote sampling works again, through a new `jaeger_remote_sampling`
  entry in the traces config. It is no longer configurable through the jaeger receiver.
  Support Jaeger remote sampling was removed accidentally in v0.35, and it is now restored, 
  albeit via a different config entry.

- Clustering: Nodes take part in distributing load only after loading their
  component graph. (@tpaschalis)

- Fix graceful termination when receiving SIGTERM/CTRL_SHUTDOWN_EVENT
  signals. (@tpaschalis)

v0.35.2 (2023-07-27)
--------------------

### Bugfixes

- Fix issue where the flow mode UI would show an empty page when navigating to
  an unhealthy `prometheus.operator` component or a healthy
  `prometheus.operator` component which discovered no custom resources.
  (@rfratto)

- Fix panic when using `oauth2` without specifying `tls_config`. (@mattdurham)

- Fix issue where series records would never get written to the WAL if a scrape
  was rolled back, resulting in "dropped sample for series that was not
  explicitly dropped via relabelling" log messages. (@rfratto)

- Fix RPM file digests so that installation on FIPS-enabled systems succeeds. (@andrewimeson)

### Other changes

- Compile journald support into builds of `grafana-agentctl` so
  `grafana-agentctl test-logs` functions as expected when testing tailing the
  systemd journal. (@rfratto)

v0.35.1 (2023-07-25)
--------------------

### Bugfixes

- Fix incorrect display of trace IDs in the automatic_logging processor of static mode's traces subsystem.
  Users of the static mode's service graph processor are also advised to upgrade,
  although the bug should theoretically not affect them. (@ptodev)

v0.35.0 (2023-07-18)
--------------------

> **BREAKING CHANGES**: This release has breaking changes. Please read entries
> carefully and consult the [upgrade guide][] for specific instructions.

### Breaking changes

- The algorithm for the "hash" action of `otelcol.processor.attributes` has changed.
  The change was made in PR [#22831](https://github.com/open-telemetry/opentelemetry-collector-contrib/pull/22831) of opentelemetry-collector-contrib. (@ptodev)

- `otelcol.exporter.loki` now includes the instrumentation scope in its output. (@ptodev)

- `otelcol.extension.jaeger_remote_sampling` removes the `/` HTTP endpoint. The `/sampling` endpoint is still functional.
  The change was made in PR [#18070](https://github.com/open-telemetry/opentelemetry-collector-contrib/pull/18070) of opentelemetry-collector-contrib. (@ptodev)

- The field `version` and `auth` struct block from `walk_params` in `prometheus.exporter.snmp` and SNMP integration have been removed. The auth block now can be configured at top level, together with `modules` (@marctc)

- Rename `discovery.file` to `local.file_match` to make it more clear that it
  discovers file on the local filesystem, and so it doesn't get confused with
  Prometheus' file discovery. (@rfratto)

- Remove the `discovery_target_decode` function in favor of using discovery
  components to better match the behavior of Prometheus' service discovery.
  (@rfratto)

- In the traces subsystem for Static mode, some metrics are removed and others are renamed. (@ptodev)
  - Removed metrics:
    - "blackbox_exporter_config_last_reload_success_timestamp_seconds" (gauge)
    - "blackbox_exporter_config_last_reload_successful" (gauge)
    - "blackbox_module_unknown_total" (counter)
    - "traces_processor_tail_sampling_count_traces_sampled" (counter)
    - "traces_processor_tail_sampling_new_trace_id_received" (counter)
    - "traces_processor_tail_sampling_sampling_decision_latency" (histogram)
    - "traces_processor_tail_sampling_sampling_decision_timer_latency" (histogram)
    - "traces_processor_tail_sampling_sampling_policy_evaluation_error" (counter)
    - "traces_processor_tail_sampling_sampling_trace_dropped_too_early" (counter)
    - "traces_processor_tail_sampling_sampling_traces_on_memory" (gauge)
    - "traces_receiver_accepted_spans" (counter)
    - "traces_receiver_refused_spans" (counter)
    - "traces_exporter_enqueue_failed_log_records" (counter)
    - "traces_exporter_enqueue_failed_metric_points" (counter)
    - "traces_exporter_enqueue_failed_spans" (counter)
    - "traces_exporter_queue_capacity" (gauge)
    - "traces_exporter_queue_size" (gauge)

  - Renamed metrics:
    - "traces_receiver_refused_spans" is renamed to "traces_receiver_refused_spans_total"
    - "traces_receiver_accepted_spans" is renamed to "traces_receiver_refused_spans_total"
    - "traces_exporter_sent_metric_points" is renamed to "traces_exporter_sent_metric_points_total"

- The `remote_sampling` block has been removed from `otelcol.receiver.jaeger`. (@ptodev)

- (Agent static mode) Jaeger remote sampling used to be configured using the Jaeger receiver configuration. 
  This receiver was updated to a new version, where support for remote sampling in the receiver was removed. 
  Jaeger remote sampling is available as a separate configuration field starting in v0.35.3. (@ptodev)

### Deprecations

- `otelcol.exporter.jaeger` has been deprecated and will be removed in Agent v0.38.0. (@ptodev)

### Features

- The Pyroscope scrape component computes and sends delta profiles automatically when required to reduce bandwidth usage. (@cyriltovena)

- Support `stage.geoip` in `loki.process`. (@akselleirv)

- Integrations: Introduce the `squid` integration. (@armstrmi)

- Support custom fields in MMDB file for `stage.geoip`. (@akselleirv)

- Added json_path function to river stdlib. (@jkroepke)

- Add `format`, `join`, `tp_lower`, `replace`, `split`, `trim`, `trim_prefix`, `trim_suffix`, `trim_space`, `to_upper` functions to river stdlib. (@jkroepke)

- Flow UI: Add a view for listing the Agent's peers status when clustering is enabled. (@tpaschalis)

- Add a new CLI command `grafana-agent convert` for converting a river file from supported formats to river. (@erikbaranowski)

- Add support to the `grafana-agent run` CLI for converting a river file from supported formats to river. (@erikbaranowski)

- Add boringcrypto builds and docker images for Linux arm64 and x64. (@mattdurham)

- New Grafana Agent Flow components:

  - `discovery.file` discovers scrape targets from files. (@spartan0x117)
  - `discovery.kubelet` collect scrape targets from the Kubelet API. (@gcampbell12)
  - `module.http` runs a Grafana Agent Flow module loaded from a remote HTTP endpoint. (@spartan0x117)
  - `otelcol.processor.attributes` accepts telemetry data from other `otelcol`
    components and modifies attributes of a span, log, or metric. (@ptodev)
  - `prometheus.exporter.cloudwatch` - scrape AWS CloudWatch metrics (@thepalbi)
  - `prometheus.exporter.elasticsearch` collects metrics from Elasticsearch. (@marctc)
  - `prometheus.exporter.kafka` collects metrics from Kafka Server. (@oliver-zhang)
  - `prometheus.exporter.mongodb` collects metrics from MongoDB. (@marctc)
  - `prometheus.exporter.squid` collects metrics from a squid server. (@armstrmi)
  - `prometheus.operator.probes` - discovers Probe resources in your Kubernetes
    cluster and scrape the targets they reference. (@captncraig)
  - `pyroscope.ebpf` collects system-wide performance profiles from the current
    host (@korniltsev)
  - `otelcol.exporter.loadbalancing` - export traces and logs to multiple OTLP gRPC
    endpoints in a load-balanced way. (@ptodev)

- New Grafana Agent Flow command line utilities:

  - `grafana-agent tools prometheus.remote_write` holds a collection of remote
    write-specific tools. These have been ported over from the `agentctl` command. (@rfratto)

- A new `action` argument for `otelcol.auth.headers`. (@ptodev)

- New `metadata_keys` and `metadata_cardinality_limit` arguments for `otelcol.processor.batch`. (@ptodev)

- New `boolean_attribute` and `ottl_condition` sampling policies for `otelcol.processor.tail_sampling`. (@ptodev)

- A new `initial_offset` argument for `otelcol.receiver.kafka`. (@ptodev)

### Enhancements

- Attributes and blocks set to their default values will no longer be shown in the Flow UI. (@rfratto)

- Tanka config: retain cAdvisor metrics for system processes (Kubelet, Containerd, etc.) (@bboreham)

- Update cAdvisor dependency to v0.47.0. (@jcreixell)

- Upgrade and improve Cloudwatch exporter integration (@thepalbi)

- Update `node_exporter` dependency to v1.6.0. (@spartan0x117)

- Enable `prometheus.relabel` to work with Prometheus' Native Histograms. (@tpaschalis)

- Update `dnsmasq_exporter` to last version. (@marctc)

- Add deployment spec options to describe operator's Prometheus Config Reloader image. (@alekseybb197)

- Update `module.git` with basic and SSH key authentication support. (@djcode)

- Support `clustering` block in `prometheus.operator.servicemonitors` and `prometheus.operator.podmonitors` components to distribute
  targets amongst clustered agents. (@captncraig)

- Update `redis_exporter` dependency to v1.51.0. (@jcreixell)

- The Grafana Agent mixin now includes a dashboard for the logs pipeline. (@thampiotr)

- The Agent Operational dashboard of Grafana Agent mixin now has more descriptive panel titles, Y-axis units

- Add `write_relabel_config` to `prometheus.remote_write` (@jkroepke)

- Update OpenTelemetry Collector dependencies from v0.63.0 to v0.80.0. (@ptodev)

- Allow setting the node name for clustering with a command-line flag. (@tpaschalis)

- Allow `prometheus.exporter.snmp` and SNMP integration to be configured passing a YAML block. (@marctc)

- Some metrics have been added to the traces subsystem for Static mode. (@ptodev)
  - "traces_processor_batch_batch_send_size" (histogram)
  - "traces_processor_batch_batch_size_trigger_send_total" (counter)
  - "traces_processor_batch_metadata_cardinality" (gauge)
  - "traces_processor_batch_timeout_trigger_send_total" (counter)
  - "traces_rpc_server_duration" (histogram)
  - "traces_exporter_send_failed_metric_points_total" (counter)
  - "traces_exporter_send_failed_spans_total" (counter)
  - "traces_exporter_sent_spans_total" (counter)

- Added support for custom `length` time setting in Cloudwatch component and integration. (@thepalbi)

### Bugfixes

- Fix issue where `remote.http` incorrectly had a status of "Unknown" until the
  period specified by the polling frquency elapsed. (@rfratto)


- Add signing region to remote.s3 component for use with custom endpoints so that Authorization Headers work correctly when
  proxying requests. (@mattdurham)

- Fix oauth default scope in `loki.source.azure_event_hubs`. (@akselleirv)

- Fix bug where `otelcol.exporter.otlphttp` ignores configuration for `traces_endpoint`, `metrics_endpoint`, and `logs_endpoint` attributes. (@SimoneFalzone)

- Fix issue in `prometheus.remote_write` where the `queue_config` and
  `metadata_config` blocks used incorrect defaults when not specified in the
  config file. (@rfratto)

- Fix issue where published RPMs were not signed. (@rfratto)

- Fix issue where flow mode exports labeled as "string or secret" could not be
  used in a binary operation. (@rfratto)

- Fix Grafana Agent mixin's "Agent Operational" dashboard expecting pods to always have `grafana-agent-.*` prefix. (@thampiotr)

- Change the HTTP Path and Data Path from the controller-local ID to the global ID for components loaded from within a module loader. (@spartan0x117)

- Fix bug where `stage.timestamp` in `loki.process` wasn't able to correctly
  parse timezones. This issue only impacts the dedicated `grafana-agent-flow`
  binary. (@rfratto)

- Fix bug where JSON requests to `loki.source.api` would not be handled correctly. This adds `/loki/api/v1/raw` and `/loki/api/v1/push` endpoints to `loki.source.api` and maps the `/api/v1/push` and `/api/v1/raw` to
  the `/loki` prefixed endpoints. (@mattdurham)

- Upgrade `loki.write` dependencies to latest changes. (@thepalbi)

### Other changes

- Mongodb integration has been re-enabled. (@jcreixell, @marctc)
- Build with go 1.20.6 (@captncraig)

- Clustering for Grafana Agent in flow mode has graduated from experimental to beta.

v0.34.3 (2023-06-27)
--------------------

### Bugfixes

- Fixes a bug in conversion of OpenTelemetry histograms when exported to Prometheus. (@grcevski)
- Enforce sha256 digest signing for rpms enabling installation on FIPS-enabled OSes. (@kfriedrich123)
- Fix panic from improper startup ordering in `prometheus.operator.servicemonitors`. (@captncraig)

v0.34.2 (2023-06-20)
--------------------

### Enhancements

- Replace map cache in prometheus.relabel with an LRU cache. (@mattdurham)
- Integrations: Extend `statsd` integration to configure relay endpoint. (@arminaaki)

### Bugfixes

- Fix a bug where `prometheus.relabel` would not correctly relabel when there is a cache miss. (@thampiotr)
- Fix a bug where `prometheus.relabel` would not correctly relabel exemplars or metadata. (@tpaschalis)
- Fixes several issues with statsd exporter. (@jcreixell, @marctc)

### Other changes

- Mongodb integration has been disabled for the time being due to licensing issues. (@jcreixell)

v0.34.1 (2023-06-12)
--------------------

### Bugfixes

- Fixed application of sub-collector defaults using the `windows_exporter` integration or `prometheus.exporter.windows`. (@mattdurham)

- Fix issue where `remote.http` did not fail early if the initial request
  failed. This caused failed requests to initially export empty values, which
  could lead to propagating issues downstream to other components which expect
  the export to be non-empty. (@rfratto)

- Allow `bearerTokenFile` field to be used in ServiceMonitors. (@captncraig)

- Fix issue where metrics and traces were not recorded from components within modules. (@mattdurham)

- `service_name` label is inferred from discovery meta labels in `pyroscope.scrape` (@korniltsev)

### Other changes

- Add logging to failed requests in `remote.http`. (@rfratto)

v0.34.0 (2023-06-08)
--------------------

### Breaking changes

- The experimental dynamic configuration feature has been removed in favor of Flow mode. (@mattdurham)

- The `oracledb` integration configuration has removed a redundant field `metrics_scrape_interval`. Use the `scrape_interval` parameter of the integration if a custom scrape interval is required. (@schmikei)

- Upgrade the embedded windows_exporter to commit 79781c6. (@jkroepke)

- Prometheus exporters in Flow mode now set the `instance` label to a value similar to the one they used to have in Static mode (<hostname> by default, customized by some integrations). (@jcreixell)

- `phlare.scrape` and `phlare.write` have been renamed to `pyroscope.scrape` and `pyroscope.scrape`. (@korniltsev)

### Features

- New Grafana Agent Flow components:
  - `loki.source.api` - receive Loki log entries over HTTP (e.g. from other agents). (@thampiotr)
  - `prometheus.operator.servicemonitors` discovers ServiceMonitor resources in your Kubernetes cluster and scrape
    the targets they reference. (@captncraig, @marctc, @jcreixell)
  - `prometheus.receive_http` - receive Prometheus metrics over HTTP (e.g. from other agents). (@thampiotr)
  - `remote.vault` retrieves a secret from Vault. (@rfratto)
  - `prometheus.exporter.snowflake` collects metrics from a snowflake database (@jonathanWamsley)
  - `prometheus.exporter.mssql` collects metrics from Microsoft SQL Server (@jonathanwamsley)
  - `prometheus.exporter.oracledb` collects metrics from oracledb (@jonathanwamsley)
  - `prometheus.exporter.dnsmasq` collects metrics from a dnsmasq server. (@spartan0x117)
  - `loki.source.awsfirehose` - receive Loki log entries from AWS Firehose via HTTP (@thepalbi)
  - `discovery.http` service discovery via http. (@captncraig)

- Added new functions to the River standard library:
  - `coalesce` returns the first non-zero value from a list of arguments. (@jkroepke)
  - `nonsensitive` converts a River secret back into a string. (@rfratto)

### Enhancements

- Support to attach node metadata to pods and endpoints targets in
  `discovery.kubernetes`. (@laurovenancio)

- Support ability to add optional custom headers to `loki.write` endpoint block (@aos)

- Support in-memory HTTP traffic for Flow components. `prometheus.exporter`
  components will now export a target containing an internal HTTP address.
  `prometheus.scrape`, when given that internal HTTP address, will connect to
  the server in-memory, bypassing the network stack. Use the new
  `--server.http.memory-addr` flag to customize which address is used for
  in-memory traffic. (@rfratto)
- Disable node_exporter on Windows systems (@jkroepke)
- Operator support for OAuth 2.0 Client in LogsClientSpec (@DavidSpek)

- Support `clustering` block in `phlare.scrape` components to distribute
  targets amongst clustered agents. (@rfratto)

- Delete stale series after a single WAL truncate instead of two. (@rfratto)

- Update OracleDB Exporter dependency to 0.5.0 (@schmikei)

- Embed Google Fonts on Flow UI (@jkroepke)

- Enable Content-Security-Policies on Flow UI (@jkroepke)

- Update azure-metrics-exporter to v0.0.0-20230502203721-b2bfd97b5313 (@kgeckhart)

- Update azidentity dependency to v1.3.0. (@akselleirv)

- Add custom labels to journal entries in `loki.source.journal` (@sbhrule15)

- `prometheus.operator.podmonitors` and `prometheus.operator.servicemonitors` can now access cluster secrets for authentication to targets. (@captncraig)

### Bugfixes

- Fix `loki.source.(gcplog|heroku)` `http` and `grpc` blocks were overriding defaults with zero-values
  on non-present fields. (@thepalbi)

- Fix an issue where defining `logging` or `tracing` blocks inside of a module
  would generate a panic instead of returning an error. (@erikbaranowski)

- Fix an issue where not specifying either `http` nor `grpc` blocks could result
  in a panic for `loki.source.heroku` and `loki.source.gcplog` components. (@thampiotr)

- Fix an issue where build artifacts for IBM S390x were being built with the
  GOARCH value for the PPC64 instead. (tpaschalis)

- Fix an issue where the Grafana Agent Flow RPM used the wrong path for the
  environment file, preventing the service from loading. (@rfratto)

- Fix an issue where the cluster advertise address was overwriting the join
  addresses. (@laurovenancio)

- Fix targets deduplication when clustering mode is enabled. (@laurovenancio)

- Fix issue in operator where any version update will restart all agent pods simultaneously. (@captncraig)

- Fix an issue where `loki.source.journald` did not create the positions
  directory with the appropriate permissions. (@tpaschalis)

- Fix an issue where fanning out log entries to multiple `loki.process`
  components lead to a race condition. (@tpaschalis)

- Fix panic in `prometheus.operator.servicemonitors` from relabel rules without certain defaults. (@captncraig)

- Fix issue in modules export cache throwing uncomparable errors. (@mattdurham)

- Fix issue where the UI could not navigate to components loaded by modules. (@rfratto)

- Fix issue where using exporters inside modules failed due to not passing the in-memory address dialer. (@mattdurham)

- Add signing region to remote.s3 component for use with custom endpoints so that Authorization Headers work correctly when
  proxying requests. (@mattdurham)

- Fix missing `instance` key for `prometheus.exporter.dnsmasq` component. (@spartan0x117)

### Other changes

- Add metrics when clustering mode is enabled. (@rfratto)
- Document debug metric `loki_process_dropped_lines_by_label_total` in loki.process. (@akselleirv)

- Add `agent_wal_out_of_order_samples_total` metric to track samples received
  out of order. (@rfratto)

- Add CLI flag `--server.http.enable-pprof` to grafana-agent-flow to conditionally enable `/debug/pprof` endpoints (@jkroepke)

- Use Go 1.20.4 for builds. (@tpaschalis)

- Integrate the new ExceptionContext which was recently added to the Faro Web-SDK in the
  app_agent_receiver Payload. (@codecapitano)

- Flow clustering: clusters will now use 512 tokens per node for distributing
  work, leading to better distribution. However, rolling out this change will
  cause some incorrerct or missing assignments until all nodes are updated. (@rfratto)

- Change the Docker base image for Linux containers to `ubuntu:lunar`.
  (@rfratto)

v0.33.2 (2023-05-11)
--------------------

### Bugfixes

- Fix issue where component evaluation time was overridden by a "default
  health" message. (@rfratto)

- Honor timeout when trying to establish a connection to another agent in Flow
  clustering mode. (@rfratto)

- Fix an issue with the grafana/agent windows docker image entrypoint
  not targeting the right location for the config. (@erikbaranowski)

- Fix issue where the `node_exporter` integration and
  `prometheus.exporter.unix` `diskstat_device_include` component could not set
  the allowlist field for the diskstat collector. (@tpaschalis)

- Fix an issue in `loki.source.heroku` where updating the `labels` or `use_incoming_timestamp`
  would not take effect. (@thampiotr)

- Flow: Fix an issue within S3 Module where the S3 path was not parsed correctly when the
  path consists of a parent directory. (@jastisriradheshyam)

- Flow: Fix an issue on Windows where `prometheus.remote_write` failed to read
  WAL checkpoints. This issue led to memory leaks once the initial checkpoint
  was created, and prevented a fresh process from being able to deliver metrics
  at all. (@rfratto)

- Fix an issue where the `loki.source.kubernetes` component could lead to
  the Agent crashing due to a race condition. (@tpaschalis)

### Other changes

- The `phlare.scrape` Flow component `fetch profile failed` log has been set to
  `debug` instead of `error`. (@erikbaranowski)

v0.33.1 (2023-05-01)
--------------------

### Bugfixes

- Fix spelling of the `frequency` argument on the `local.file` component.
  (@tpaschalis)

- Fix bug where some capsule values (such as Prometheus receivers) could not
  properly be used as an argument to a module. (@rfratto)

- Fix version information not displaying correctly when passing the `--version`
  flag or in the `agent_build_info` metric. (@rfratto)

- Fix issue in `loki.source.heroku` and `loki.source.gcplog` where updating the
  component would cause Grafana Agent Flow's Prometheus metrics endpoint to
  return an error until the process is restarted. (@rfratto)

- Fix issue in `loki.source.file` where updating the component caused
  goroutines to leak. (@rfratto)

### Other changes

- Support Bundles report the status of discovered log targets. (@tpaschalis)

v0.33.0 (2023-04-25)
--------------------

### Breaking changes

- Support for 32-bit ARM builds is removed for the foreseeable future due to Go
  compiler issues. We will consider bringing back 32-bit ARM support once our Go
  compiler issues are resolved and 32-bit ARM builds are stable. (@rfratto)

- Agent Management: `agent_management.api_url` config field has been replaced by
`agent_management.host`. The API path and version is now defined by the Agent. (@jcreixell)

- Agent Management: `agent_management.protocol` config field now allows defining "http" and "https" explicitly. Previously, "http" was previously used for both, with the actual protocol used inferred from the api url, which led to confusion. When upgrading, make sure to set to "https" when replacing `api_url` with `host`. (@jcreixell)

- Agent Management: `agent_management.remote_config_cache_location` config field has been replaced by
`agent_management.remote_configuration.cache_location`. (@jcreixell)

- Remove deprecated symbolic links to to `/bin/agent*` in Docker containers,
  as planned in v0.31. (@tpaschalis)

### Deprecations

- [Dynamic Configuration](https://grafana.com/docs/agent/latest/cookbook/dynamic-configuration/) will be removed in v0.34. Grafana Agent Flow supersedes this functionality. (@mattdurham)

### Features

- New Grafana Agent Flow components:

  - `discovery.dns` DNS service discovery. (@captncraig)
  - `discovery.ec2` service discovery for aws ec2. (@captncraig)
  - `discovery.lightsail` service discovery for aws lightsail. (@captncraig)
  - `discovery.gce` discovers resources on Google Compute Engine (GCE). (@marctc)
  - `discovery.digitalocean` provides service discovery for DigitalOcean. (@spartan0x117)
  - `discovery.consul` service discovery for Consul. (@jcreixell)
  - `discovery.azure` provides service discovery for Azure. (@spartan0x117)
  - `module.file` runs a Grafana Agent Flow module loaded from a file on disk.
    (@erikbaranowski)
  - `module.git` runs a Grafana Agent Flow module loaded from a file within a
    Git repository. (@rfratto)
  - `module.string` runs a Grafana Agent Flow module passed to the component by
    an expression containing a string. (@erikbaranowski, @rfratto)
  - `otelcol.auth.oauth2` performs OAuth 2.0 authentication for HTTP and gRPC
    based OpenTelemetry exporters. (@ptodev)
  - `otelcol.extension.jaeger_remote_sampling` provides an endpoint from which to
    pull Jaeger remote sampling documents. (@joe-elliott)
  - `otelcol.exporter.logging` accepts OpenTelemetry data from other `otelcol` components and writes it to the console. (@erikbaranowski)
  - `otelcol.auth.sigv4` performs AWS Signature Version 4 (SigV4) authentication
    for making requests to AWS services via `otelcol` components that support
    authentication extensions. (@ptodev)
  - `prometheus.exporter.blackbox` collects metrics from Blackbox exporter. (@marctc)
  - `prometheus.exporter.mysql` collects metrics from a MySQL database. (@spartan0x117)
  - `prometheus.exporter.postgres` collects metrics from a PostgreSQL database. (@spartan0x117)
  - `prometheus.exporter.statsd` collects metrics from a Statsd instance. (@gaantunes)
  - `prometheus.exporter.snmp` collects metrics from SNMP exporter. (@marctc)
  - `prometheus.operator.podmonitors` discovers PodMonitor resources in your Kubernetes cluster and scrape
    the targets they reference. (@captncraig, @marctc, @jcreixell)
  - `prometheus.exporter.windows` collects metrics from a Windows instance. (@jkroepke)
  - `prometheus.exporter.memcached` collects metrics from a Memcached server. (@spartan0x117)
  - `loki.source.azure_event_hubs` reads messages from Azure Event Hub using Kafka and forwards them to other   `loki` components. (@akselleirv)

- Add support for Flow-specific system packages:

  - Flow-specific DEB packages. (@rfratto, @robigan)
  - Flow-specific RPM packages. (@rfratto, @robigan)
  - Flow-specific macOS Homebrew Formula. (@rfratto)
  - Flow-specific Windows installer. (@rfratto)

  The Flow-specific packages allow users to install and run Grafana Agent Flow
  alongside an existing installation of Grafana Agent.

- Agent Management: Add support for integration snippets. (@jcreixell)

- Flow: Introduce a gossip-over-HTTP/2 _clustered mode_. `prometheus.scrape`
  component instances can opt-in to distributing scrape load between cluster
  peers. (@tpaschalis)

### Enhancements

- Flow: Add retries with backoff logic to Phlare write component. (@cyriltovena)

- Operator: Allow setting runtimeClassName on operator-created pods. (@captncraig)

- Operator: Transparently compress agent configs to stay under size limitations. (@captncraig)

- Update Redis Exporter Dependency to v1.49.0. (@spartan0x117)

- Update Loki dependency to the k144 branch. (@andriikushch)

- Flow: Add OAUTHBEARER mechanism to `loki.source.kafka` using Azure as provider. (@akselleirv)

- Update Process Exporter dependency to v0.7.10. (@spartan0x117)

- Agent Management: Introduces backpressure mechanism for remote config fetching (obeys 429 request
  `Retry-After` header). (@spartan0x117)

- Flow: support client TLS settings (CA, client certificate, client key) being
  provided from other components for the following components:

  - `discovery.docker`
  - `discovery.kubernetes`
  - `loki.source.kafka`
  - `loki.source.kubernetes`
  - `loki.source.podlogs`
  - `loki.write`
  - `mimir.rules.kubernetes`
  - `otelcol.auth.oauth2`
  - `otelcol.exporter.jaeger`
  - `otelcol.exporter.otlp`
  - `otelcol.exporter.otlphttp`
  - `otelcol.extension.jaeger_remote_sampling`
  - `otelcol.receiver.jaeger`
  - `otelcol.receiver.kafka`
  - `phlare.scrape`
  - `phlare.write`
  - `prometheus.remote_write`
  - `prometheus.scrape`
  - `remote.http`

- Flow: support server TLS settings (client CA, server certificate, server key)
  being provided from other components for the following components:

  - `loki.source.syslog`
  - `otelcol.exporter.otlp`
  - `otelcol.extension.jaeger_remote_sampling`
  - `otelcol.receiver.jaeger`
  - `otelcol.receiver.opencensus`
  - `otelcol.receiver.zipkin`

- Flow: Define custom http method and headers in `remote.http` component (@jkroepke)

- Flow: Add config property to `prometheus.exporter.blackbox` to define the config inline (@jkroepke)

- Update Loki Dependency to k146 which includes configurable file watchers (@mattdurham)

### Bugfixes

- Flow: fix issue where Flow would return an error when trying to access a key
  of a map whose value was the zero value (`null`, `0`, `false`, `[]`, `{}`).
  Whether an error was returned depended on the internal type of the value.
  (@rfratto)

- Flow: fix issue where using the `jaeger_remote` sampler for the `tracing`
  block would fail to parse the response from the remote sampler server if it
  used strings for the strategy type. This caused sampling to fall back
  to the default rate. (@rfratto)

- Flow: fix issue where components with no arguments like `loki.echo` were not
  viewable in the UI. (@rfratto)

- Flow: fix deadlock in `loki.source.file` where terminating tailers would hang
  while flushing remaining logs, preventing `loki.source.file` from being able
  to update. (@rfratto)

- Flow: fix deadlock in `loki.process` where a component with no stages would
  hang forever on handling logs. (@rfratto)

- Fix issue where a DefaultConfig might be mutated during unmarshaling. (@jcreixell)

- Fix issues where CloudWatch Exporter cannot use FIPS Endpoints outside of USA regions (@aglees)

- Fix issue where scraping native Prometheus histograms would leak memory.
  (@rfratto)

- Flow: fix issue where `loki.source.docker` component could deadlock. (@tpaschalis)

- Flow: fix issue where `prometheus.remote_write` created unnecessary extra
  child directories to store the WAL in. (@rfratto)

- Fix internal metrics reported as invalid by promtool's linter. (@tpaschalis)

- Fix issues with cri stage which treats partial line coming from any stream as same. (@kavirajk @aglees)

- Operator: fix for running multiple operators with different `--agent-selector` flags. (@captncraig)

- Operator: respect FilterRunning on PodMonitor and ServiceMonitor resources to only scrape running pods. (@captncraig)

- Fixes a bug where the github exporter would get stuck in an infinite loop under certain conditions. (@jcreixell)

- Fix bug where `loki.source.docker` always failed to start. (@rfratto)

### Other changes

- Grafana Agent Docker containers and release binaries are now published for
  s390x. (@rfratto)

- Use Go 1.20.3 for builds. (@rfratto)

- Change the Docker base image for Linux containers to `ubuntu:kinetic`.
  (@rfratto)

- Update prometheus.remote_write defaults to match new prometheus
  remote-write defaults. (@erikbaranowski)

v0.32.1 (2023-03-06)
--------------------

### Bugfixes

- Flow: Fixes slow reloading of targets in `phlare.scrape` component. (@cyriltovena)

- Flow: add a maximum connection lifetime of one hour when tailing logs from
  `loki.source.kubernetes` and `loki.source.podlogs` to recover from an issue
  where the Kubernetes API server stops responding with logs without closing
  the TCP connection. (@rfratto)

- Flow: fix issue in `loki.source.kubernetes` where `__pod__uid__` meta label
  defaulted incorrectly to the container name, causing tailers to never
  restart. (@rfratto)

v0.32.0 (2023-02-28)
--------------------

### Breaking changes

- Support for the embedded Flow UI for 32-bit ARMv6 builds is temporarily
  removed. (@rfratto)

- Node Exporter configuration options changed to align with new upstream version (@Thor77):

  - `diskstats_ignored_devices` is now `diskstats_device_exclude` in agent configuration.
  - `ignored_devices` is now `device_exclude` in flow configuration.

- Some blocks in Flow components have been merged with their parent block to make the block hierarchy smaller:

  - `discovery.docker > http_client_config` is merged into the `discovery.docker` block. (@erikbaranowski)
  - `discovery.kubernetes > http_client_config` is merged into the `discovery.kubernetes` block. (@erikbaranowski)
  - `loki.source.kubernetes > client > http_client_config` is merged into the `client` block. (@erikbaranowski)
  - `loki.source.podlogs > client > http_client_config` is merged into the `client` block. (@erikbaranowski)
  - `loki.write > endpoint > http_client_config` is merged into the `endpoint` block. (@erikbaranowski)
  - `mimir.rules.kubernetes > http_client_config` is merged into the `mimir.rules.kubernetes` block. (@erikbaranowski)
  - `otelcol.receiver.opencensus > grpc` is merged into the `otelcol.receiver.opencensus` block. (@ptodev)
  - `otelcol.receiver.zipkin > http` is merged into the `otelcol.receiver.zipkin` block. (@ptodev)
  - `phlare.scrape > http_client_config` is merged into the `phlare.scrape` block. (@erikbaranowski)
  - `phlare.write > endpoint > http_client_config` is merged into the `endpoint` block. (@erikbaranowski)
  - `prometheus.remote_write > endpoint > http_client_config` is merged into the `endpoint` block. (@erikbaranowski)
  - `prometheus.scrape > http_client_config` is merged into the `prometheus.scrape` block. (@erikbaranowski)

- The `loki.process` component now uses a combined name for stages, simplifying
  the block hierarchy. For example, the `stage > json` block hierarchy is now a
  single block called `stage.json`. All stage blocks in `loki.process` have
  been updated to use this simplified hierarchy. (@tpaschalis)

- `remote.s3` `client_options` block has been renamed to `client`. (@mattdurham)

- Renamed `prometheus.integration.node_exporter` to `prometheus.exporter.unix`. (@jcreixell)

- As first announced in v0.30, support for the `EXPERIMENTAL_ENABLE_FLOW`
  environment variable has been removed in favor of `AGENT_MODE=flow`.
  (@rfratto)

### Features

- New integrations:

  - `oracledb` (@schmikei)
  - `mssql` (@binaryfissiongames)
  - `cloudwatch metrics` (@thepalbi)
  - `azure` (@kgeckhart)
  - `gcp` (@kgeckhart, @ferruvich)

- New Grafana Agent Flow components:

  - `loki.echo` writes received logs to stdout. (@tpaschalis, @rfratto)
  - `loki.source.docker` reads logs from Docker containers and forwards them to
    other `loki` components. (@tpaschalis)
  - `loki.source.kafka` reads logs from Kafka events and forwards them to other
    `loki` components. (@erikbaranowski)
  - `loki.source.kubernetes_events` watches for Kubernetes Events and converts
    them into log lines to forward to other `loki` components. It is the
    equivalent of the `eventhandler` integration. (@rfratto)
  - `otelcol.processor.tail_sampling` samples traces based on a set of defined
    policies from `otelcol` components before forwarding them to other
    `otelcol` components. (@erikbaranowski)
  - `prometheus.exporter.apache` collects metrics from an apache web server
    (@captncraig)
  - `prometheus.exporter.consul` collects metrics from a consul installation
    (@captncraig)
  - `prometheus.exporter.github` collects metrics from GitHub (@jcreixell)
  - `prometheus.exporter.process` aggregates and collects metrics by scraping
    `/proc`. (@spartan0x117)
  - `prometheus.exporter.redis` collects metrics from a redis database
    (@spartan0x117)

### Enhancements

- Flow: Support `keepequal` and `dropequal` actions for relabeling. (@cyriltovena)

- Update Prometheus Node Exporter integration to v1.5.0. (@Thor77)

- Grafana Agent Flow will now reload the config file when `SIGHUP` is sent to
  the process. (@rfratto)

- If using the official RPM and DEB packages for Grafana Agent, invoking
  `systemctl reload grafana-agent` will now reload the configuration file.
  (@rfratto)

- Flow: the `loki.process` component now implements all the same processing
  stages as Promtail's pipelines. (@tpaschalis)

- Flow: new metric for `prometheus.scrape` -
  `agent_prometheus_scrape_targets_gauge`. (@ptodev)

- Flow: new metric for `prometheus.scrape` and `prometheus.relabel` -
  `agent_prometheus_forwarded_samples_total`. (@ptodev)

- Flow: add `constants` into the standard library to expose the hostname, OS,
  and architecture of the system Grafana Agent is running on. (@rfratto)

- Flow: add timeout to loki.source.podlogs controller setup. (@polyrain)

### Bugfixes

- Fixed a reconciliation error in Grafana Agent Operator when using `tlsConfig`
  on `Probe`. (@supergillis)

- Fix issue where an empty `server:` config stanza would cause debug-level logging.
  An empty `server:` is considered a misconfiguration, and thus will error out.
  (@neomantra)

- Flow: fix an error where some error messages that crossed multiple lines
  added extra an extra `|` character when displaying the source file on the
  starting line. (@rfratto)

- Flow: fix issues in `agent fmt` where adding an inline comment on the same
  line as a `[` or `{` would cause indentation issues on subsequent lines.
  (@rfratto)

- Flow: fix issues in `agent fmt` where line comments in arrays would be given
  the wrong identation level. (@rfratto)

- Flow: fix issues with `loki.file` and `loki.process` where deadlock contention or
  logs fail to process. (@mattdurham)

- Flow: `oauth2 > tls_config` was documented as a block but coded incorrectly as
  an attribute. This is now a block in code. This impacted `discovery.docker`,
  `discovery.kubernetes`, `loki.source.kubernetes`, `loki.write`,
  `mimir.rules.kubernetes`, `phlare.scrape`, `phlare.write`,
  `prometheus.remote_write`, `prometheus.scrape`, and `remote.http`
  (@erikbaranowski)

- Flow: Fix issue where using `river:",label"` causes the UI to return nothing. (@mattdurham)

### Other changes

- Use Go 1.20 for builds. (@rfratto)

- The beta label from Grafana Agent Flow has been removed. A subset of Flow
  components are still marked as beta or experimental:

  - `loki.echo` is explicitly marked as beta.
  - `loki.source.kubernetes` is explicitly marked as experimental.
  - `loki.source.podlogs` is explicitly marked as experimental.
  - `mimir.rules.kubernetes` is explicitly marked as beta.
  - `otelcol.processor.tail_sampling` is explicitly marked as beta.
  - `otelcol.receiver.loki` is explicitly marked as beta.
  - `otelcol.receiver.prometheus` is explicitly marked as beta.
  - `phlare.scrape` is explicitly marked as beta.
  - `phlare.write` is explicitly marked as beta.

v0.31.3 (2023-02-13)
--------------------

### Bugfixes

- `loki.source.cloudflare`: fix issue where the `zone_id` argument
  was being ignored, and the `api_token` argument was being used for the zone
  instead. (@rfratto)

- `loki.source.cloudflare`: fix issue where `api_token` argument was not marked
  as a sensitive field. (@rfratto)

v0.31.2 (2023-02-08)
--------------------

### Other changes

- In the Agent Operator, upgrade the `prometheus-config-reloader` dependency
  from version 0.47.0 to version 0.62.0. (@ptodev)

v0.31.1 (2023-02-06)
--------------------

> **BREAKING CHANGES**: This release has breaking changes. Please read entries
> carefully and consult the [upgrade guide][] for specific instructions.

### Breaking changes

- All release Windows `.exe` files are now published as a zip archive.
  Previously, `grafana-agent-installer.exe` was unzipped. (@rfratto)

### Other changes

- Support Go 1.20 for builds. Official release binaries are still produced
  using Go 1.19. (@rfratto)

v0.31.0 (2023-01-31)
--------------------

> **BREAKING CHANGES**: This release has breaking changes. Please read entries
> carefully and consult the [upgrade guide][] for specific instructions.

### Breaking changes

- Release binaries (including inside Docker containers) have been renamed to be
  prefixed with `grafana-` (@rfratto):

  - `agent` is now `grafana-agent`.
  - `agentctl` is now `grafana-agentctl`.
  - `agent-operator` is now `grafana-agent-operator`.

### Deprecations

- A symbolic link in Docker containers from the old binary name to the new
  binary name has been added. These symbolic links will be removed in v0.33. (@rfratto)

### Features

- New Grafana Agent Flow components:

  - `loki.source.cloudflare` reads logs from Cloudflare's Logpull API and
    forwards them to other `loki` components. (@tpaschalis)
  - `loki.source.gcplog` reads logs from GCP cloud resources using Pub/Sub
    subscriptions and forwards them to other `loki` components. (@tpaschalis)
  - `loki.source.gelf` listens for Graylog logs. (@mattdurham)
  - `loki.source.heroku` listens for Heroku messages over TCP a connection and
    forwards them to other `loki` components. (@erikbaranowski)
  - `loki.source.journal` read messages from systemd journal. (@mattdurham)
  - `loki.source.kubernetes` collects logs from Kubernetes pods using the
    Kubernetes API. (@rfratto)
  - `loki.source.podlogs` discovers PodLogs resources on Kubernetes and
    uses the Kubernetes API to collect logs from the pods specified by the
    PodLogs resource. (@rfratto)
  - `loki.source.syslog` listens for Syslog messages over TCP and UDP
    connections and forwards them to other `loki` components. (@tpaschalis)
  - `loki.source.windowsevent` reads logs from Windows Event Log. (@mattdurham)
  - `otelcol.exporter.jaeger` forwards OpenTelemetry data to a Jaeger server.
    (@erikbaranowski)
  - `otelcol.exporter.loki` forwards OTLP-formatted data to compatible `loki`
    receivers. (@tpaschalis)
  - `otelcol.receiver.kafka` receives telemetry data from Kafka. (@rfratto)
  - `otelcol.receiver.loki` receives Loki logs, converts them to the OTLP log
    format and forwards them to other `otelcol` components. (@tpaschalis)
  - `otelcol.receiver.opencensus` receives OpenConsensus-formatted traces or
    metrics. (@ptodev)
  - `otelcol.receiver.zipkin` receives Zipkin-formatted traces. (@rfratto)
  - `phlare.scrape` collects application performance profiles. (@cyriltovena)
  - `phlare.write` sends application performance profiles to Grafana Phlare.
    (@cyriltovena)
  - `mimir.rules.kubernetes` discovers `PrometheusRule` Kubernetes resources and
    loads them into a Mimir instance. (@Logiraptor)

- Flow components which work with relabeling rules (`discovery.relabel`,
  `prometheus.relabel` and `loki.relabel`) now export a new value named Rules.
  This value returns a copy of the currently configured rules. (@tpaschalis)

- New experimental feature: agent-management. Polls configured remote API to fetch new configs. (@spartan0x117)

- Introduce global configuration for logs. (@jcreixell)

### Enhancements

- Handle faro-web-sdk `View` meta in app_agent_receiver. (@rlankfo)

- Flow: the targets in debug info from `loki.source.file` are now individual blocks. (@rfratto)

- Grafana Agent Operator: add [promtail limit stage](https://grafana.com/docs/loki/latest/clients/promtail/stages/limit/) to the operator. (@spartan0x117)

### Bugfixes

- Flow UI: Fix the issue with messy layout on the component list page while
  browser window resize (@xiyu95)

- Flow UI: Display the values of all attributes unless they are nil. (@ptodev)

- Flow: `prometheus.relabel` and `prometheus.remote_write` will now error if they have exited. (@ptodev)

- Flow: Fix issue where negative numbers would convert to floating-point values
  incorrectly, treating the sign flag as part of the number. (@rfratto)

- Flow: fix a goroutine leak when `loki.source.file` is passed more than one
  target with identical set of public labels. (@rfratto)

- Fix issue where removing and re-adding log instance configurations causes an
  error due to double registration of metrics (@spartan0x117, @jcreixell)

### Other changes

- Use Go 1.19.4 for builds. (@erikbaranowski)

- New windows containers for agent and agentctl. These can be found moving forward with the ${Version}-windows tags for grafana/agent and grafana/agentctl docker images (@erikbaranowski)

v0.30.2 (2023-01-11)
--------------------

### Bugfixes

- Flow: `prometheus.relabel` will no longer modify the labels of the original
  metrics, which could lead to the incorrect application of relabel rules on
  subsequent relabels. (@rfratto)

- Flow: `loki.source.file` will no longer deadlock other components if log
  lines cannot be sent to Loki. `loki.source.file` will wait for 5 seconds per
  file to finish flushing read logs to the client, after which it will drop
  them, resulting in lost logs. (@rfratto)

- Operator: Fix the handling of the enableHttp2 field as a boolean in
  `pod_monitor` and `service_monitor` templates. (@tpaschalis)

v0.30.1 (2022-12-23)
--------------------

### Bugfixes

- Fix issue where journald support was accidentally removed. (@tpaschalis)

- Fix issue where some traces' metrics where not collected. (@marctc)

v0.30.0 (2022-12-20)
--------------------

> **BREAKING CHANGES**: This release has breaking changes. Please read entries
> carefully and consult the [upgrade guide][] for specific instructions.

### Breaking changes

- The `ebpf_exporter` integration has been removed due to issues with static
  linking. It may be brought back once these are resolved. (@tpaschalis)

### Deprecations

- The `EXPERIMENTAL_ENABLE_FLOW` environment variable is deprecated in favor of
  `AGENT_MODE=flow`. Support for `EXPERIMENTAL_ENABLE_FLOW` will be removed in
  v0.32. (@rfratto)

### Features

- `grafana-agent-operator` supports oauth2 as an authentication method for
  remote_write. (@timo-42)

- Grafana Agent Flow: Add tracing instrumentation and a `tracing` block to
  forward traces to `otelcol` component. (@rfratto)

- Grafana Agent Flow: Add a `discovery_target_decode` function to decode a JSON
  array of discovery targets corresponding to Prometheus' HTTP and file service
  discovery formats. (@rfratto)

- New Grafana Agent Flow components:

  - `remote.http` polls an HTTP URL and exposes the response body as a string
    or secret to other components. (@rfratto)

  - `discovery.docker` discovers Docker containers from a Docker Engine host.
    (@rfratto)

  - `loki.source.file` reads and tails files for log entries and forwards them
    to other `loki` components. (@tpaschalis)

  - `loki.write` receives log entries from other `loki` components and sends
    them over to a Loki instance. (@tpaschalis)

  - `loki.relabel` receives log entries from other `loki` components and
    rewrites their label set. (@tpaschalis)

  - `loki.process` receives log entries from other `loki` components and runs
    one or more processing stages. (@tpaschalis)

  - `discovery.file` discovers files on the filesystem following glob
    patterns. (@mattdurham)

- Integrations: Introduce the `snowflake` integration. (@binaryfissiongames)

### Enhancements

- Update agent-loki.yaml to use environment variables in the configuration file (@go4real)

- Integrations: Always use direct connection in mongodb_exporter integration. (@v-zhuravlev)

- Update OpenTelemetry Collector dependency to v0.63.1. (@tpaschalis)

- riverfmt: Permit empty blocks with both curly braces on the same line.
  (@rfratto)

- riverfmt: Allow function arguments to persist across different lines.
  (@rfratto)

- Flow: The HTTP server will now start before the Flow controller performs the
  initial load. This allows metrics and pprof data to be collected during the
  first load. (@rfratto)

- Add support for using a [password map file](https://github.com/oliver006/redis_exporter/blob/master/contrib/sample-pwd-file.json) in `redis_exporter`. (@spartan0x117)

- Flow: Add support for exemplars in Prometheus component pipelines. (@rfratto)

- Update Prometheus dependency to v2.40.5. (@rfratto)

- Update Promtail dependency to k127. (@rfratto)

- Native histograms are now supported in the static Grafana Agent and in
  `prometheus.*` Flow components. Native histograms will be automatically
  collected from supported targets. remote_write must be configured to forward
  native histograms from the WAL to the specified endpoints. (@rfratto)

- Flow: metrics generated by upstream OpenTelemetry Collector components are
  now exposed at the `/metrics` endpoint of Grafana Agent Flow. (@rfratto)

### Bugfixes

- Fix issue where whitespace was being sent as part of password when using a
  password file for `redis_exporter`. (@spartan0x117)

- Flow UI: Fix issue where a configuration block referencing a component would
  cause the graph page to fail to load. (@rfratto)

- Remove duplicate `oauth2` key from `metricsinstances` CRD. (@daper)

- Fix issue where on checking whether to restart integrations the Integration
  Manager was comparing configs with secret values scrubbed, preventing reloads
  if only secrets were updated. (@spartan0x117)

### Other changes

- Grafana Agent Flow has graduated from experimental to beta.

v0.29.0 (2022-11-08)
--------------------

> **BREAKING CHANGES**: This release has breaking changes. Please read entries
> carefully and consult the [upgrade guide][] for specific instructions.

### Breaking changes

- JSON-encoded traces from OTLP versions earlier than 0.16.0 are no longer
  supported. (@rfratto)

### Deprecations

- The binary names `agent`, `agentctl`, and `agent-operator` have been
  deprecated and will be renamed to `grafana-agent`, `grafana-agentctl`, and
  `grafana-agent-operator` in the v0.31.0 release.

### Features

- Add `agentctl test-logs` command to allow testing log configurations by redirecting
  collected logs to standard output. This can be useful for debugging. (@jcreixell)

- New Grafana Agent Flow components:

  - `otelcol.receiver.otlp` receives OTLP-formatted traces, metrics, and logs.
    Data can then be forwarded to other `otelcol` components. (@rfratto)

  - `otelcol.processor.batch` batches data from `otelcol` components before
    forwarding it to other `otelcol` components. (@rfratto)

  - `otelcol.exporter.otlp` accepts data from `otelcol` components and sends
    it to a gRPC server using the OTLP protocol. (@rfratto)

  - `otelcol.exporter.otlphttp` accepts data from `otelcol` components and
    sends it to an HTTP server using the OTLP protocol. (@tpaschalis)

  - `otelcol.auth.basic` performs basic authentication for `otelcol`
    components that support authentication extensions. (@rfratto)

  - `otelcol.receiver.jeager` receives Jaeger-formatted traces. Data can then
    be forwarded to other `otelcol` components. (@rfratto)

  - `otelcol.processor.memory_limiter` periodically checks memory usage and
    drops data or forces a garbage collection if the defined limits are
    exceeded. (@tpaschalis)

  - `otelcol.auth.bearer` performs bearer token authentication for `otelcol`
    components that support authentication extensions. (@rfratto)

  - `otelcol.auth.headers` attaches custom request headers to `otelcol`
    components that support authentication extensions. (@rfratto)

  - `otelcol.receiver.prometheus` receives Prometheus metrics, converts them
    to the OTLP metric format and forwards them to other `otelcol` components.
    (@tpaschalis)

  - `otelcol.exporter.prometheus` forwards OTLP-formatted data to compatible
    `prometheus` components. (@rfratto)

- Flow: Allow config blocks to reference component exports. (@tpaschalis)

- Introduce `/-/support` endpoint for generating 'support bundles' in static
  agent mode. Support bundles are zip files of commonly-requested information
  that can be used to debug a running agent. (@tpaschalis)

### Enhancements

- Update OpenTelemetry Collector dependency to v0.61.0. (@rfratto)

- Add caching to Prometheus relabel component. (@mattdurham)

- Grafana Agent Flow: add `agent_resources_*` metrics which explain basic
  platform-agnostic metrics. These metrics assist with basic monitoring of
  Grafana Agent, but are not meant to act as a replacement for fully featured
  components like `prometheus.integration.node_exporter`. (@rfratto)

- Enable field label in TenantStageSpec of PodLogs pipeline. (@siiimooon)

- Enable reporting of enabled integrations. (@marctc)

- Grafana Agent Flow: `prometheus.remote_write` and `prometheus.relabel` will
  now export receivers immediately, removing the need for dependant components
  to be evaluated twice at process startup. (@rfratto)

- Add missing setting to configure instance key for Eventhandler integration. (@marctc)

- Update Prometheus dependency to v2.39.1. (@rfratto)

- Update Promtail dependency to weekly release k122. (@rfratto)

- Tracing: support the `num_traces` and `expected_new_traces_per_sec` configuration parameters in the tail_sampling processor. (@ptodev)

### Bugfixes

- Remove empty port from the `apache_http` integration's instance label. (@katepangLiu)

- Fix identifier on target creation for SNMP v2 integration. (@marctc)

- Fix bug when specifying Blackbox's modules when using Blackbox integration. (@marctc)

- Tracing: fix a panic when the required `protocols` field was not set in the `otlp` receiver. (@ptodev)

- Support Bearer tokens for metric remote writes in the Grafana Operator (@jcreixell, @marctc)

### Other changes

- Update versions of embedded Prometheus exporters used for integrations:

  - Update `github.com/prometheus/statsd_exporter` to `v0.22.8`. (@captncraig)

  - Update `github.com/prometheus-community/postgres_exporter` to `v0.11.1`. (@captncraig)

  - Update `github.com/prometheus/memcached_exporter` to `v0.10.0`. (@captncraig)

  - Update `github.com/prometheus-community/elasticsearch_exporter` to `v1.5.0`. (@captncraig)

  - Update `github.com/prometheus/mysqld_exporter` to `v0.14.0`. (@captncraig)

  - Update `github.com/prometheus/consul_exporter` to `v0.8.0`. (@captncraig)

  - Update `github.com/ncabatoff/process-exporter` to `v0.7.10`. (@captncraig)

  - Update `github.com/prometheus-community/postgres_exporter` to `v0.11.1`. (@captncraig)

- Use Go 1.19.3 for builds. (@rfratto)

v0.28.1 (2022-11-03)
--------------------

### Security

- Update Docker base image to resolve OpenSSL vulnerabilities CVE-2022-3602 and
  CVE-2022-3786. Grafana Agent does not use OpenSSL, so we do not believe it is
  vulnerable to these issues, but the base image has been updated to remove the
  report from image scanners. (@rfratto)

v0.28.0 (2022-09-29)
--------------------

### Features

- Introduce Grafana Agent Flow, an experimental "programmable pipeline" runtime
  mode which improves how to configure and debug Grafana Agent by using
  components. (@captncraig, @karengermond, @marctc, @mattdurham, @rfratto,
  @rlankfo, @tpaschalis)

- Introduce Blackbox exporter integration. (@marctc)

### Enhancements

- Update Loki dependency to v2.6.1. (@rfratto)

### Bugfixes

### Other changes

- Fix relabel configs in sample agent-operator manifests (@hjet)

- Operator no longer set the `SecurityContext.Privileged` flag in the `config-reloader` container. (@hsyed-dojo)

- Add metrics for config reloads and config hash (@jcreixell)

v0.27.1 (2022-09-09)
--------------------

> **NOTE**: ARMv6 Docker images are no longer being published.
>
> We have stopped publishing Docker images for ARMv6 platforms.
> This is due to the new Ubuntu base image we are using that does not support ARMv6.
> The new Ubuntu base image has less reported CVEs, and allows us to provide more
> secure Docker images. We will still continue to publish ARMv6 release binaries and
> deb/rpm packages.

### Other Changes

- Switch docker image base from debian to ubuntu. (@captncraig)

v0.27.0 (2022-09-01)
--------------------

### Features

- Integrations: (beta) Add vmware_exporter integration (@rlankfo)

- App agent receiver: add Event kind to payload (@domasx2)

### Enhancements

- Tracing: Introduce a periodic appender to the remotewriteexporter to control sample rate. (@mapno)

- Tracing: Update OpenTelemetry dependency to v0.55.0. (@rfratto, @mapno)

- Add base agent-operator jsonnet library and generated manifests (@hjet)

- Add full (metrics, logs, K8s events) sample agent-operator jsonnet library and gen manifests (@hjet)

- Introduce new configuration fields for disabling Keep-Alives and setting the
  IdleConnectionTimeout when scraping. (@tpaschalis)

- Add field to Operator CRD to disable report usage functionality. (@marctc)

### Bugfixes

- Tracing: Fixed issue with the PromSD processor using the `connection` method to discover the IP
  address.  It was failing to match because the port number was included in the address string. (@jphx)

- Register prometheus discovery metrics. (@mattdurham)

- Fix seg fault when no instance parameter is provided for apache_http integration, using integrations-next feature flag. (@rgeyer)

- Fix grafanacloud-install.ps1 web request internal server error when fetching config. (@rlankfo)

- Fix snmp integration not passing module or walk_params parameters when scraping. (@rgeyer)

- Fix unmarshal errors (key "<walk_param name>" already set in map) for snmp integration config when walk_params is defined, and the config is reloaded. (@rgeyer)

### Other changes

- Update several go dependencies to resolve warnings from certain security scanning tools. None of the resolved vulnerabilities were known to be exploitable through the agent. (@captncraig)

- It is now possible to compile Grafana Agent using Go 1.19. (@rfratto)

v0.26.1 (2022-07-25)
--------------------

> **BREAKING CHANGES**: This release has breaking changes. Please read entries
> carefully and consult the [upgrade guide][] for specific instructions.

### Breaking changes

- Change windows certificate store so client certificate is no longer required in store. (@mattdurham)

### Bugfixes

- Operator: Fix issue where configured `targetPort` ServiceMonitors resulted in
  generating an incorrect scrape_config. (@rfratto)

- Build the Linux/AMD64 artifacts using the opt-out flag for the ebpf_exporter. (@tpaschalis)

v0.26.0 (2022-07-18)
--------------------

> **BREAKING CHANGES**: This release has breaking changes. Please read entries
> carefully and consult the [upgrade guide][] for specific instructions.

### Breaking changes

- Deprecated `server` YAML block fields have now been removed in favor of the
  command-line flags that replaced them. These fields were originally
  deprecated in v0.24.0. (@rfratto)

- Changed tail sampling policies to be configured as in the OpenTelemetry
  Collector. (@mapno)

### Features

- Introduce Apache HTTP exporter integration. (@v-zhuravlev)

- Introduce eBPF exporter integration. (@tpaschalis)

### Enhancements

- Truncate all records in WAL if repair attempt fails. (@rlankfo)

### Bugfixes

- Relative symlinks for promtail now work as expected. (@RangerCD, @mukerjee)

- Fix rate limiting implementation for the app agent receiver integration. (@domasx2)

- Fix mongodb exporter so that it now collects all metrics. (@mattdurham)

v0.25.1 (2022-06-16)
--------------------

### Bugfixes

- Integer types fail to unmarshal correctly in operator additional scrape configs. (@rlankfo)

- Unwrap replayWAL error before attempting corruption repair. (@rlankfo)

v0.25.0 (2022-06-06)
--------------------

> **BREAKING CHANGES**: This release has breaking changes. Please read entries
> carefully and consult the [upgrade guide][] for specific instructions.

### Breaking changes

- Traces: Use `rpc.grpc.status_code` attribute to determine
  span failed in the service graph processor (@rcrowe)

### Features

- Add HTTP endpoints to fetch active instances and targets for the Logs subsystem.
  (@marctc)

- (beta) Add support for using windows certificate store for TLS connections. (@mattdurham)

- Grafana Agent Operator: add support for integrations through an `Integration`
  CRD which is discovered by `GrafanaAgent`. (@rfratto)

- (experimental) Add app agent receiver integration. This depends on integrations-next being enabled
  via the `integrations-next` feature flag. Use `-enable-features=integrations-next` to use
  this integration. (@kpelelis, @domas)

- Introduce SNMP exporter integration. (@v-zhuravlev)

- Configure the agent to report the use of feature flags to grafana.com. (@marctc)

### Enhancements

- integrations-next: Integrations using autoscrape will now autoscrape metrics
  using in-memory connections instead of connecting to themselves over the
  network. As a result of this change, the `client_config` field has been
  removed. (@rfratto)

- Enable `proxy_url` support on `oauth2` for metrics and logs (update **prometheus/common** dependency to `v0.33.0`). (@martin-jaeger-maersk)

- `extra-scrape-metrics` can now be enabled with the `--enable-features=extra-scrape-metrics` feature flag. See <https://prometheus.io/docs/prometheus/2.31/feature_flags/#extra-scrape-metrics> for details. (@rlankfo)

- Resolved issue in v2 integrations where if an instance name was a prefix of another the route handler would fail to
  match requests on the longer name (@mattdurham)

- Set `include_metadata` to true by default for OTLP traces receivers (@mapno)

### Bugfixes

- Scraping service was not honoring the new server grpc flags `server.grpc.address`.  (@mattdurham)

### Other changes

- Update base image of official Docker containers from Debian buster to Debian
  bullseye. (@rfratto)

- Use Go 1.18 for builds. (@rfratto)

- Add `metrics` prefix to the url of list instances endpoint (`GET
  /agent/api/v1/instances`) and list targets endpoint (`GET
  /agent/api/v1/metrics/targets`). (@marctc)

- Add extra identifying labels (`job`, `instance`, `agent_hostname`) to eventhandler integration. (@hjet)

- Add `extra_labels` configuration to eventhandler integration. (@hjet)

v0.24.2 (2022-05-02)
--------------------

### Bugfixes

- Added configuration watcher delay to prevent race condition in cases where scraping service mode has not gracefully exited. (@mattdurham)

### Other changes

- Update version of node_exporter to include additional metrics for osx. (@v-zhuravlev)

v0.24.1 (2022-04-14)
--------------------

### Bugfixes

- Add missing version information back into `agentctl --version`. (@rlankfo)

- Bump version of github-exporter to latest upstream SHA 284088c21e7d, which
  includes fixes from bugs found in their latest tag. This includes a fix
  where not all releases where retrieved when pulling release information.
  (@rfratto)

- Set the `Content-Type` HTTP header to `application/json` for API endpoints
  returning json objects. (@marctc)

- Operator: fix issue where a `username_file` field was incorrectly set.
  (@rfratto)

- Initialize the logger with default `log_level` and `log_format` parameters.
  (@tpaschalis)

### Other changes

- Embed timezone data to enable Promtail pipelines using the `location` field
  on Windows machines. (@tpaschalis)

v0.24.0 (2022-04-07)
--------------------

> **BREAKING CHANGES**: This release has breaking changes. Please read entries
> carefully and consult the [upgrade guide][] for specific instructions.
>
> **GRAFANA AGENT OPERATOR USERS**: As of this release, Grafana Agent Operator
> does not support versions of Grafana Agent prior to v0.24.0.

### Breaking changes

- The following metrics will now be prefixed with `agent_dskit_` instead of
  `cortex_`: `cortex_kv_request_duration_seconds`,
  `cortex_member_consul_heartbeats_total`, `cortex_member_ring_tokens_owned`,
  `cortex_member_ring_tokens_to_own`, `cortex_ring_member_ownership_percent`,
  `cortex_ring_members`, `cortex_ring_oldest_member_timestamp`,
  `cortex_ring_tokens_owned`, `cortex_ring_tokens_total`. (@rlankfo)

- Traces: the `traces_spanmetrics_calls_total_total` metric has been renamed to
  `traces_spanmetrics_calls_total` (@fredr)

- Two new flags, `-server.http.enable-tls` and `-server.grpc.enable-tls` must
  be provided to explicitly enable TLS support. This is a change of the
  previous behavior where TLS support was enabled when a certificate pair was
  provided. (@rfratto)

- Many command line flags starting with `-server.` block have been renamed.
  (@rfratto)

- The `-log.level` and `-log.format` flags are removed in favor of being set in
  the configuration file. (@rfratto)

- Flags for configuring TLS have been removed in favor of being set in the
  configuration file. (@rfratto)

- Dynamic reload is no longer supported for deprecated server block fields.
  Changing a deprecated field will be ignored and cause the reload to fail.
  (@rfratto)

- The default HTTP listen address is now `127.0.0.1:12345`. Use the
  `-server.http.address` flag to change this value. (@rfratto)

- The default gRPC listen address is now `127.0.0.1:12346`. Use the
  `-server.grpc.address` flag to change this value. (@rfratto)

- `-reload-addr` and `-reload-port` have been removed. They are no longer
  necessary as the primary HTTP server is now static and can't be shut down in
  the middle of a `/-/reload` call. (@rfratto)

- (Only impacts `integrations-next` feature flag) Many integrations have been
  renamed to better represent what they are integrating with. For example,
  `redis_exporter` is now `redis`. This change requires updating
  `integrations-next`-enabled configuration files. This change also changes
  integration names shown in metric labels. (@rfratto)

- The deprecated `-prometheus.*` flags have been removed in favor of
  their `-metrics.*` counterparts. The `-prometheus.*` flags were first
  deprecated in v0.19.0. (@rfratto)

### Deprecations

- Most fields in the `server` block of the configuration file are
  now deprecated in favor of command line flags. These fields will be removed
  in the v0.26.0 release. Please consult the upgrade guide for more information
  and rationale. (@rfratto)

### Features

- Added config read API support to GrafanaAgent Custom Resource Definition.
  (@shamsalmon)

- Added consulagent_sd to target discovery. (@chuckyz)

- Introduce EXPERIMENTAL support for dynamic configuration. (@mattdurham)

- Introduced endpoint that accepts remote_write requests and pushes metrics data directly into an instance's WAL. (@tpaschalis)

- Added builds for linux/ppc64le. (@aklyachkin)

### Enhancements

- Tracing: Exporters can now be configured to use OAuth. (@canuteson)

- Strengthen readiness check for metrics instances. (@tpaschalis)

- Parameterize namespace field in sample K8s logs manifests (@hjet)

- Upgrade to Loki k87. (@rlankfo)

- Update Prometheus dependency to v2.34.0. (@rfratto)

- Update OpenTelemetry-collector dependency to v0.46.0. (@mapno)

- Update cAdvisor dependency to v0.44.0. (@rfratto)

- Update mongodb_exporter dependency to v0.31.2 (@mukerjee)

- Use grafana-agent/v2 Tanka Jsonnet to generate K8s manifests (@hjet)

- Replace agent-bare.yaml K8s sample Deployment with StatefulSet (@hjet)

- Improve error message for `agentctl` when timeout happens calling
  `cloud-config` command (@marctc)

- Enable integrations-next by default in agent-bare.yaml. Please note #1262 (@hjet)

### Bugfixes

- Fix Kubernetes manifests to use port `4317` for OTLP instead of the previous
  `55680` in line with the default exposed port in the agent.

- Ensure singleton integrations are honored in v2 integrations (@mattdurham)

- Tracing: `const_labels` is now correctly parsed in the remote write exporter.
  (@fredr)

- integrations-next: Fix race condition where metrics endpoints for
  integrations may disappear after reloading the config file. (@rfratto)

- Removed the `server.path_prefix` field which would break various features in
  Grafana Agent when set. (@rfratto)

- Fix issue where installing the DEB/RPM packages would overwrite the existing
  config files and environment files. (@rfratto)

- Set `grafanaDashboardFolder` as top level key in the mixin. (@Duologic)

- Operator: Custom Secrets or ConfigMaps to mount will no longer collide with
  the path name of the default secret mount. As a side effect of this bugfix,
  custom Secrets will now be mounted at
  `/var/lib/grafana-agent/extra-secrets/<secret name>` and custom ConfigMaps
  will now be mounted at `/var/lib/grafana-agent/extra-configmaps/<configmap
  name>`. This is not a breaking change as it was previously impossible to
  properly provide these custom mounts. (@rfratto)

- Flags accidentally prefixed with `-metrics.service..` (two `.` in a row) have
  now been fixed to only have one `.`. (@rfratto)

- Protect concurrent writes to the WAL in the remote write exporter (@mapno)

### Other changes

- The `-metrics.wal-directory` flag and `metrics.wal_directory` config option
  will now default to `data-agent/`, the same default WAL directory as
  Prometheus Agent. (@rfratto)

v0.23.0 (2022-02-10)
--------------------

### Enhancements

- Go 1.17 is now used for all builds of the Agent. (@tpaschalis)

- integrations-next: Add `extra_labels` to add a custom set of labels to
  integration targets. (@rfratto)

- The agent no longer appends duplicate exemplars. (@tpaschalis)

- Added Kubernetes eventhandler integration (@hjet)

- Enables sending of exemplars over remote write by default. (@rlankfo)

### Bugfixes

- Fixed issue where Grafana Agent may panic if there is a very large WAL
  loading while old WALs are being deleted or the `/agent/api/v1/targets`
  endpoint is called. (@tpaschalis)

- Fix panic in prom_sd_processor when address is empty (@mapno)

- Operator: Add missing proxy_url field from generated remote_write configs.
  (@rfratto)

- Honor the specified log format in the traces subsystem (@mapno)

- Fix typo in node_exporter for runit_service_dir. (@mattdurham)

- Allow inlining credentials in remote_write url. (@tpaschalis)

- integrations-next: Wait for integrations to stop when starting new instances
  or shutting down (@rfratto).

- Fix issue with windows_exporter mssql collector crashing the agent.
  (@mattdurham)

- The deb and rpm files will now ensure the /var/lib/grafana-agent data
  directory is created with permissions set to 0770. (@rfratto)

- Make agent-traces.yaml Namespace a template-friendly variable (@hjet)

- Disable `machine-id` journal vol by default in sample logs manifest (@hjet)

v0.22.0 (2022-01-13)
--------------------

> This release has deprecations. Please read entries carefully and consult
> the [upgrade guide][] for specific instructions.

### Deprecations

- The node_exporter integration's `netdev_device_whitelist` field is deprecated
  in favor of `netdev_device_include`. Support for the old field name will be
  removed in a future version. (@rfratto)

- The node_exporter integration's `netdev_device_blacklist` field is deprecated
  in favor of `netdev_device_include`. Support for the old field name will be
  removed in a future version. (@rfratto)

- The node_exporter integration's `systemd_unit_whitelist` field is deprecated
  in favor of `systemd_unit_include`. Support for the old field name will be
  removed in a future version. (@rfratto)

- The node_exporter integration's `systemd_unit_blacklist` field is deprecated
  in favor of `systemd_unit_exclude`. Support for the old field name will be
  removed in a future version. (@rfratto)

- The node_exporter integration's `filesystem_ignored_mount_points` field is
  deprecated in favor of `filesystem_mount_points_exclude`. Support for the old
  field name will be removed in a future version. (@rfratto)

- The node_exporter integration's `filesystem_ignored_fs_types` field is
  deprecated in favor of `filesystem_fs_types_exclude`. Support for the old
  field name will be removed in a future version. (@rfratto)

### Features

- (beta) Enable experimental config urls for fetching remote configs.
  Currently, only HTTP/S is supported. Pass the
  `-enable-features=remote-configs` flag to turn this on. (@rlankfo)

- Added [cAdvisor](https://github.com/google/cadvisor) integration. (@rgeyer)

- Traces: Add `Agent Tracing Pipeline` dashboard and alerts (@mapno)

- Traces: Support jaeger/grpc exporter (@nicoche)

- (beta) Enable an experimental integrations subsystem revamp. Pass
  `integrations-next` to `-enable-features` to turn this on. Reading the
  documentation for the revamp is recommended; enabling it causes breaking
  config changes. (@rfratto)

### Enhancements

- Traces: Improved pod association in PromSD processor (@mapno)

- Updated OTel to v0.40.0 (@mapno)

- Remote write dashboard: show in and out sample rates (@bboreham)

- Remote write dashboard: add mean latency (@bboreham)

- Update node_exporter dependency to v1.3.1. (@rfratto)

- Cherry-pick Prometheus PR #10102 into our Prometheus dependency (@rfratto).

### Bugfixes

- Fix usage of POSTGRES_EXPORTER_DATA_SOURCE_NAME when using postgres_exporter
  integration (@f11r)

- Change ordering of the entrypoint for windows service so that it accepts
  commands immediately (@mattdurham)

- Only stop WAL cleaner when it has been started (@56quarters)

- Fix issue with unquoted install path on Windows, that could allow escalation
  or running an arbitrary executable (@mattdurham)

- Fix cAdvisor so it collects all defined metrics instead of the last
  (@pkoenig10)

- Fix panic when using 'stdout' in automatic logging (@mapno)

- Grafana Agent Operator: The /-/ready and /-/healthy endpoints will
  no longer always return 404 (@rfratto).

### Other changes

- Remove log-level flag from systemd unit file (@jpkrohling)

v0.21.2 (2021-12-08)
--------------------

### Security fixes

- This release contains a fix for
  [CVE-2021-41090](https://github.com/grafana/agent/security/advisories/GHSA-9c4x-5hgq-q3wh).

### Other changes

- This release disables the existing `/-/config` and
  `/agent/api/v1/configs/{name}` endpoints by default. Pass the
  `--config.enable-read-api` flag at the command line to opt in to these
  endpoints.

v0.21.1 (2021-11-18)
--------------------

### Bugfixes

- Fix panic when using postgres_exporter integration (@saputradharma)

- Fix panic when dnsamsq_exporter integration tried to log a warning (@rfratto)

- Statsd Integration: Adding logger instance to the statsd mapper
  instantiation. (@gaantunes)

- Statsd Integration: Fix issue where mapped metrics weren't exposed to the
  integration. (@mattdurham)

- Operator: fix bug where version was a required field (@rfratto)

- Metrics: Only run WAL cleaner when metrics are being used and a WAL is
  configured. (@rfratto)

v0.21.0 (2021-11-17)
--------------------

### Enhancements

- Update Cortex dependency to v1.10.0-92-g85c378182. (@rlankfo)

- Update Loki dependency to v2.1.0-656-g0ae0d4da1. (@rlankfo)

- Update Prometheus dependency to v2.31.0 (@rlankfo)

- Add Agent Operator Helm quickstart guide (@hjet)

- Reorg Agent Operator quickstart guides (@hjet)

### Bugfixes

- Packaging: Use correct user/group env variables in RPM %post script (@simonc6372)

- Validate logs config when using logs_instance with automatic logging processor (@mapno)

- Operator: Fix MetricsInstance Service port (@hjet)

- Operator: Create govern service per Grafana Agent (@shturman)

- Operator: Fix relabel_config directive for PodLogs resource (@hjet)

- Traces: Fix `success_logic` code in service graphs processor (@mapno)

### Other changes

- Self-scraped integrations will now use an SUO-specific value for the `instance` label. (@rfratto)

- Traces: Changed service graphs store implementation to improve CPU performance (@mapno)

v0.20.1 (2021-12-08)
--------------------

> _NOTE_: The fixes in this patch are only present in v0.20.1 and >=v0.21.2.

### Security fixes

- This release contains a fix for
  [CVE-2021-41090](https://github.com/grafana/agent/security/advisories/GHSA-9c4x-5hgq-q3wh).

### Other changes

- This release disables the existing `/-/config` and
  `/agent/api/v1/configs/{name}` endpoitns by default. Pass the
  `--config.enable-read-api` flag at the command line to opt in to these
  endpoints.

v0.20.0 (2021-10-28)
--------------------

> **BREAKING CHANGES**: This release has breaking changes. Please read entries
> carefully and consult the [upgrade guide][] for specific instructions.

### Breaking Changes

- push_config is no longer supported in trace's config (@mapno)

### Features

- Operator: The Grafana Agent Operator can now generate a Kubelet service to
  allow a ServiceMonitor to collect Kubelet and cAdvisor metrics. This requires
  passing a `--kubelet-service` flag to the Operator in `namespace/name` format
  (like `kube-system/kubelet`). (@rfratto)

- Service graphs processor (@mapno)

### Enhancements

- Updated mysqld_exporter to v0.13.0 (@gaantunes)

- Updated postgres_exporter to v0.10.0 (@gaantunes)

- Updated redis_exporter to v1.27.1 (@gaantunes)

- Updated memcached_exporter to v0.9.0 (@gaantunes)

- Updated statsd_exporter to v0.22.2 (@gaantunes)

- Updated elasticsearch_exporter to v1.2.1 (@gaantunes)

- Add remote write to silent Windows Installer  (@mattdurham)

- Updated mongodb_exporter to v0.20.7 (@rfratto)

- Updated OTel to v0.36 (@mapno)

- Updated statsd_exporter to v0.22.2 (@mattdurham)

- Update windows_exporter to v0.16.0 (@rfratto, @mattdurham)

- Add send latency to agent dashboard (@bboreham)

### Bugfixes

- Do not immediately cancel context when creating a new trace processor. This
  was preventing scrape_configs in traces from functioning. (@lheinlen)

- Sanitize autologged Loki labels by replacing invalid characters with
  underscores (@mapno)

- Traces: remove extra line feed/spaces/tabs when reading password_file content
  (@nicoche)

- Updated envsubst to v2.0.0-20210730161058-179042472c46. This version has a
  fix needed for escaping values outside of variable substitutions. (@rlankfo)

- Grafana Agent Operator should no longer delete resources matching the names
  of the resources it manages. (@rfratto)

- Grafana Agent Operator will now appropriately assign an
  `app.kubernetes.io/managed-by=grafana-agent-operator` to all created
  resources. (@rfratto)

### Other changes

- Configuration API now returns 404 instead of 400 when attempting to get or
  delete a config which does not exist. (@kgeckhart)

- The windows_exporter now disables the textfile collector by default.
  (@rfratto)

v0.19.0 (2021-09-29)
--------------------

> **BREAKING CHANGES**: This release has breaking changes. Please read entries
> carefully and consult the [upgrade guide][] for specific instructions.

### Breaking Changes

- Reduced verbosity of tracing autologging by not logging `STATUS_CODE_UNSET`
  status codes. (@mapno)

- Operator: rename `Prometheus*` CRDs to `Metrics*` and `Prometheus*` fields to
  `Metrics*`. (@rfratto)

- Operator: CRDs are no longer referenced using a hyphen in the name to be
  consistent with how Kubernetes refers to resources. (@rfratto)

- `prom_instance` in the spanmetrics config is now named `metrics_instance`.
  (@rfratto)

### Deprecations

- The `loki` key at the root of the config file has been deprecated in favor of
  `logs`. `loki`-named fields in `automatic_logging` have been renamed
  accordinly: `loki_name` is now `logs_instance_name`, `loki_tag` is now
  `logs_instance_tag`, and `backend: loki` is now `backend: logs_instance`.
  (@rfratto)

- The `prometheus` key at the root of the config file has been deprecated in
  favor of `metrics`. Flag names starting with `prometheus.` have also been
  deprecated in favor of the same flags with the `metrics.` prefix. Metrics
  prefixed with `agent_prometheus_` are now prefixed with `agent_metrics_`.
  (@rfratto)

- The `tempo` key at the root of the config file has been deprecated in favor
  of `traces`. (@mattdurham)

### Features

- Added [GitHub exporter](https://github.com/infinityworks/github-exporter)
  integration. (@rgeyer)

- Add TLS config options for tempo `remote_write`s. (@mapno)

- Support autologging span attributes as log labels (@mapno)

- Put Tests requiring Network Access behind a -online flag (@flokli)

- Add logging support to the Grafana Agent Operator. (@rfratto)

- Add `operator-detach` command to agentctl to allow zero-downtime upgrades
  when removing an Operator CRD. (@rfratto)

- The Grafana Agent Operator will now default to deploying the matching release
  version of the Grafana Agent instead of v0.14.0. (@rfratto)

### Enhancements

- Update OTel dependency to v0.30.0 (@mapno)

- Allow reloading configuration using `SIGHUP` signal. (@tharun208)

- Add HOSTNAME environment variable to service file to allow for expanding the
  $HOSTNAME variable in agent config.  (@dfrankel33)

- Update jsonnet-libs to 1.21 for Kubernetes 1.21+ compatability. (@MurzNN)

- Make method used to add k/v to spans in prom_sd processor configurable.
  (@mapno)

### Bugfixes

- Regex capture groups like `${1}` will now be kept intact when using
  `-config.expand-env`. (@rfratto)

- The directory of the logs positions file will now properly be created on
  startup for all instances. (@rfratto)

- The Linux system packages will now configure the grafana-agent user to be a
  member of the adm and systemd-journal groups. This will allow logs to read
  from journald and /var/log by default. (@rfratto)

- Fix collecting filesystem metrics on Mac OS (darwin) in the `node_exporter`
  integration default config. (@eamonryan)

- Remove v0.0.0 flags during build with no explicit release tag (@mattdurham)

- Fix issue with global scrape_interval changes not reloading integrations
  (@kgeckhart)

- Grafana Agent Operator will now detect changes to referenced ConfigMaps and
  Secrets and reload the Agent properly. (@rfratto)

- Grafana Agent Operator's object label selectors will now use Kubernetes
  defaults when undefined (i.e., default to nothing). (@rfratto)

- Fix yaml marshalling tag for cert_file in kafka exporter agent config.
  (@rgeyer)

- Fix warn-level logging of dropped targets. (@james-callahan)

- Standardize scrape_interval to 1m in examples. (@mattdurham)

v0.18.4 (2021-09-14)
--------------------

### Enhancements

- Add `agent_prometheus_configs_changed_total` metric to track instance config
  events. (@rfratto)

### Bugfixes

- Fix info logging on windows. (@mattdurham)

- Scraping service: Ensure that a reshard is scheduled every reshard
  interval. (@rfratto)

v0.18.3 (2021-09-08)
--------------------

### Bugfixes

- Register missing metric for configstore consul request duration. (@rfratto)

- Logs should contain a caller field with file and line numbers again
  (@kgeckhart)

- In scraping service mode, the polling configuration refresh should honor
  timeout. (@mattdurham)

- In scraping service mode, the lifecycle reshard should happen using a
  goroutine. (@mattdurham)

- In scraping service mode, scraping service can deadlock when reloading during
  join. (@mattdurham)

- Scraping service: prevent more than one refresh from being queued at a time.
  (@rfratto)

v0.18.2 (2021-08-12)
--------------------

### Bugfixes

- Honor the prefix and remove prefix from consul list results (@mattdurham)

v0.18.1 (2021-08-09)
--------------------

### Bugfixes

- Reduce number of consul calls when ran in scrape service mode (@mattdurham)

v0.18.0 (2021-07-29)
--------------------

### Features

- Added [GitHub exporter](https://github.com/infinityworks/github-exporter)
  integration. (@rgeyer)

- Add support for OTLP HTTP trace exporting. (@mapno)

### Enhancements

- Switch to drone for releases. (@mattdurham)

- Update postgres_exporter to a [branch of](https://github.com/grafana/postgres_exporter/tree/exporter-package-v0.10.0) v0.10.0

### Bugfixes

- Enabled flag for integrations is not being honored. (@mattdurham)

v0.17.0 (2021-07-15)
--------------------

### Features

- Added [Kafka Lag exporter](https://github.com/davidmparrott/kafka_exporter)
  integration. (@gaantunes)

### Bugfixes

- Fix race condition that may occur and result in a panic when initializing
  scraping service cluster. (@rfratto)

v0.16.1 (2021-06-22)
--------------------

### Bugfixes

- Fix issue where replaying a WAL caused incorrect metrics to be sent over
  remote write. (@rfratto)

v0.16.0 (2021-06-17)
--------------------

### Features

- (beta) A Grafana Agent Operator is now available. (@rfratto)

### Enhancements

- Error messages when installing the Grafana Agent for Grafana Cloud will now
  be shown. (@rfratto)

### Bugfixes

- Fix a leak in the shared string interner introduced in v0.14.0. This fix was
  made to a [dependency](https://github.com/grafana/prometheus/pull/21).
  (@rfratto)

- Fix issue where a target will fail to be scraped for the process lifetime if
  that target had gone down for long enough that its series were removed from
  the in-memory cache (2 GC cycles). (@rfratto)

v0.15.0 (2021-06-03)
--------------------

> **BREAKING CHANGES**: This release has breaking changes. Please read entries
> carefully and consult the [upgrade guide][] for specific instructions.

### Breaking Changes

- The configuration of Tempo Autologging has changed. (@mapno)

### Features

- Add support for exemplars. (@mapno)

### Enhancements

- Add the option to log to stdout instead of a Loki instance. (@joe-elliott)

- Update Cortex dependency to v1.8.0.

- Running the Agent as a DaemonSet with host_filter and role: pod should no
  longer cause unnecessary load against the Kubernetes SD API. (@rfratto)

- Update Prometheus to v2.27.0. (@mapno)

- Update Loki dependency to d88f3996eaa2. This is a non-release build, and was
  needed to support exemplars. (@mapno)

- Update Cortex dependency to d382e1d80eaf. This is a non-release build, and
  was needed to support exemplars. (@mapno)

### Bugfixes

- Host filter relabeling rules should now work. (@rfratto)

- Fixed issue where span metrics where being reported with wrong time unit.
  (@mapno)

### Other changes

- Intentionally order tracing processors. (@joe-elliott)

v0.14.0 (2021-05-24)
--------------------

> **BREAKING CHANGES**: This release has breaking changes. Please read entries
> carefully and consult the [upgrade guide][] for specific instructions.
>
> **STABILITY NOTICE**: As of this release, functionality that is not
> recommended for production use and is expected to change will be tagged
> interchangably as "experimental" or "beta."

### Security fixes

- The Scraping service API will now reject configs that read credentials from
  disk by default. This prevents malicious users from reading arbitrary files
  and sending their contents over the network. The old behavior can be
  re-enabled by setting `dangerous_allow_reading_files: true` in the scraping
  service config. (@rfratto)

### Breaking changes

- Configuration for SigV4 has changed. (@rfratto)

### Deprecations

- `push_config` is now supplanted by `remote_block` and `batch`. `push_config`
  will be removed in a future version (@mapno)

### Features

- (beta) New integration: windows_exporter (@mattdurham)

- (beta) Grafana Agent Windows Installer is now included as a release artifact.
  (@mattdurham)

- Official M1 Mac release builds will now be generated! Look for
  `agent-darwin-arm64` and `agentctl-darwin-arm64` in the release assets.
  (@rfratto)

- Add support for running as a Windows service (@mattdurham)

- (beta) Add /-/reload support. It is not recommended to invoke `/-/reload`
  against the main HTTP server. Instead, two new command-line flags have been
  added: `--reload-addr` and `--reload-port`. These will launch a
  `/-/reload`-only HTTP server that can be used to safely reload the Agent's
  state.  (@rfratto)

- Add a /-/config endpoint. This endpoint will return the current configuration
  file with defaults applied that the Agent has loaded from disk. (@rfratto)

- (beta) Support generating metrics and exposing them via a Prometheus exporter
  from span data. (@yeya24)

- Tail-based sampling for tracing pipelines (@mapno)

- Added Automatic Logging feature for Tempo (@joe-elliott)

- Disallow reading files from within scraping service configs by default.
  (@rfratto)

- Add remote write for span metrics (@mapno)

### Enhancements

- Support compression for trace export. (@mdisibio)

- Add global remote_write configuration that is shared between all instances
  and integrations. (@mattdurham)

- Go 1.16 is now used for all builds of the Agent. (@rfratto)

- Update Prometheus dependency to v2.26.0. (@rfratto)

- Upgrade `go.opentelemetry.io/collector` to v0.21.0 (@mapno)

- Add kafka trace receiver (@mapno)

- Support mirroring a trace pipeline to multiple backends (@mapno)

- Add `headers` field in `remote_write` config for Tempo. `headers` specifies
  HTTP headers to forward to the remote endpoint. (@alexbiehl)

- Add silent uninstall to Windows Uninstaller. (@mattdurham)

### Bugfixes

- Native Darwin arm64 builds will no longer crash when writing metrics to the
  WAL. (@rfratto)

- Remote write endpoints that never function across the lifetime of the Agent
  will no longer prevent the WAL from being truncated. (@rfratto)

- Bring back FreeBSD support. (@rfratto)

- agentctl will no longer leak WAL resources when retrieving WAL stats.
  (@rfratto)

- Ensure defaults are applied to undefined sections in config file. This fixes
  a problem where integrations didn't work if `prometheus:` wasn't configured.
  (@rfratto)

- Fixed issue where automatic logging double logged "svc". (@joe-elliott)

### Other changes

- The Grafana Cloud Agent has been renamed to the Grafana Agent. (@rfratto)

- Instance configs uploaded to the Config Store API will no longer be stored
  along with the global Prometheus defaults. This is done to allow globals to
  be updated and re-apply the new global defaults to the configs from the
  Config Store. (@rfratto)

- The User-Agent header sent for logs will now be `GrafanaAgent/<version>`
  (@rfratto)

- Add `tempo_spanmetrics` namespace in spanmetrics (@mapno)

v0.13.1 (2021-04-09)
--------------------

### Bugfixes

- Validate that incoming scraped metrics do not have an empty label set or a
  label set with duplicate labels, mirroring the behavior of Prometheus.
  (@rfratto)

v0.13.0 (2021-02-25)
--------------------

> The primary branch name has changed from `master` to `main`. You may have to
> update your local checkouts of the repository to point at the new branch name.

### Features

- postgres_exporter: Support query_path and disable_default_metrics. (@rfratto)

### Enhancements

- Support other architectures in installation script. (@rfratto)

- Allow specifying custom wal_truncate_frequency per integration. (@rfratto)

- The SigV4 region can now be inferred using the shared config (at
  `$HOME/.aws/config`) or environment variables (via `AWS_CONFIG`). (@rfratto)

- Update Prometheus dependency to v2.25.0. (@rfratto)

### Bugfixes

- Not providing an `-addr` flag for `agentctl config-sync` will no longer
  report an error and will instead use the pre-existing default value.
  (@rfratto)

- Fixed a bug from v0.12.0 where the Loki installation script failed because
  positions_directory was not set. (@rfratto)

- Reduce the likelihood of dataloss during a remote_write-side outage by
  increasing the default wal_truncation_frequency to 60m and preventing the WAL
  from being truncated if the last truncation timestamp hasn't changed. This
  change increases the size of the WAL on average, and users may configure a
  lower wal_truncation_frequency to deliberately choose a smaller WAL over
  write guarantees. (@rfratto)

- Add the ability to read and serve HTTPS integration metrics when given a set
  certificates (@mattdurham)

v0.12.0 (2021-02-05)
--------------------

> **BREAKING CHANGES**: This release has breaking changes. Please read entries
> carefully and consult the [upgrade guide][] for specific instructions.

### Breaking Changes

- The configuration format for the `loki` block has changed. (@rfratto)

- The configuration format for the `tempo` block has changed. (@rfratto)

### Features

- Support for multiple Loki Promtail instances has been added. (@rfratto)

- Support for multiple Tempo instances has been added. (@rfratto)

- Added [ElasticSearch exporter](https://github.com/justwatchcom/elasticsearch_exporter)
  integration. (@colega)

### Enhancements

- `.deb` and `.rpm` packages are now generated for all supported architectures.
  The architecture of the AMD64 package in the filename has been renamed to
  `amd64` to stay synchronized with the architecture name presented from other
  release assets. (@rfratto)

- The `/agent/api/v1/targets` API will now include discovered labels on the
  target pre-relabeling in a `discovered_labels` field. (@rfratto)

- Update Loki to 59a34f9867ce. This is a non-release build, and was needed to
  support multiple Loki instances. (@rfratto)

- Scraping service: Unhealthy Agents in the ring will no longer cause job
  distribution to fail. (@rfratto)

- Scraping service: Cortex ring metrics (prefixed with cortex_ring_) will now
  be registered for tracking the state of the hash ring. (@rfratto)

- Scraping service: instance config ownership is now determined by the hash of
  the instance config name instead of the entire config. This means that
  updating a config is guaranteed to always hash to the same Agent, reducing
  the number of metrics gaps. (@rfratto)

- Only keep a handful of K8s API server metrics by default to reduce default
  active series usage. (@hjet)

- Go 1.15.8 is now used for all distributions of the Agent. (@rfratto)

### Bugfixes

- `agentctl config-check` will now work correctly when the supplied config file
  contains integrations. (@hoenn)

v0.11.0 (2021-01-20)
--------------------

### Features

- ARMv6 builds of `agent` and `agentctl` will now be included in releases to
  expand Agent support to cover all models of Raspberry Pis. ARMv6 docker
  builds are also now available. (@rfratto)

- Added `config-check` subcommand for `agentctl` that can be used to validate
  Agent configuration files before attempting to load them in the `agent`
  itself. (@56quarters)

### Enhancements

- A sigv4 install script for Prometheus has been added. (@rfratto)

- NAMESPACE may be passed as an environment variable to the Kubernetes install
  scripts to specify an installation namespace. (@rfratto)

### Bugfixes

- The K8s API server scrape job will use the API server Service name when
  resolving IP addresses for Prometheus service discovery using the "Endpoints"
  role. (@hjet)

- The K8s manifests will no longer include the `default/kubernetes` job twice
  in both the DaemonSet and the Deployment. (@rfratto)

v0.10.0 (2021-01-13)
--------------------

### Features

- Prometheus `remote_write` now supports SigV4 authentication using the
  [AWS default credentials chain](https://docs.aws.amazon.com/sdk-for-java/v1/developer-guide/credentials.html).
  This enables the Agent to send metrics to Amazon Managed Prometheus without
  needing the [SigV4 Proxy](https://github.com/awslabs/aws-sigv4-proxy).
  (@rfratto)

### Enhancements

- Update `redis_exporter` to v1.15.0. (@rfratto)

- `memcached_exporter` has been updated to v0.8.0. (@rfratto)

- `process-exporter` has been updated to v0.7.5. (@rfratto)

- `wal_cleanup_age` and `wal_cleanup_period` have been added to the top-level
  Prometheus configuration section. These settings control how Write Ahead Logs
  (WALs) that are not associated with any instances are cleaned up. By default,
  WALs not associated with an instance that have not been written in the last
  12 hours are eligible to be cleaned up. This cleanup can be disabled by
  setting `wal_cleanup_period` to `0`. (@56quarters)

- Configuring logs to read from the systemd journal should now work on journals
  that use +ZSTD compression. (@rfratto)

### Bugfixes

- Integrations will now function if the HTTP listen address was set to a value
  other than the default. (@mattdurham)

- The default Loki installation will now be able to write its positions file.
  This was prevented by accidentally writing to a readonly volume mount.
  (@rfratto)

v0.9.1 (2021-01-04)
-------------------

### Enhancements

- agentctl will now be installed by the rpm and deb packages as
  `grafana-agentctl`. (@rfratto)

v0.9.0 (2020-12-10)
-------------------

### Features

- Add support to configure TLS config for the Tempo exporter to use
  insecure_skip_verify to disable TLS chain verification. (@bombsimon)

- Add `sample-stats` to `agentctl` to search the WAL and return a summary of
  samples of series matching the given label selector. (@simonswine)

- New integration:
  [postgres_exporter](https://github.com/wrouesnel/postgres_exporter)
  (@rfratto)

- New integration:
  [statsd_exporter](https://github.com/prometheus/statsd_exporter) (@rfratto)

- New integration:
  [consul_exporter](https://github.com/prometheus/consul_exporter) (@rfratto)

- Add optional environment variable substitution of configuration file.
  (@dcseifert)

### Enhancements

- `min_wal_time` and `max_wal_time` have been added to the instance config
  settings, guaranteeing that data in the WAL will exist for at least
  `min_wal_time` and will not exist for longer than `max_wal_time`. This change
  will increase the size of the WAL slightly but will prevent certain scenarios
  where data is deleted before it is sent. To revert back to the old behavior,
  set `min_wal_time` to `0s`. (@rfratto)

- Update `redis_exporter` to v1.13.1. (@rfratto)

- Bump OpenTelemetry-collector dependency to v0.16.0. (@bombsimon)

### Bugfixes

- Fix issue where the Tempo example manifest could not be applied because the
  port names were too long. (@rfratto)

- Fix issue where the Agent Kubernetes manifests may not load properly on AKS.
  (#279) (@rfratto)

### Other changes

- The User-Agent header sent for logs will now be `GrafanaCloudAgent/<version>`
  (@rfratto)

v0.8.0 (2020-11-06)
-------------------

### Features

- New integration: [dnsamsq_exporter](https://github.com/google/dnsamsq_exporter)
  (@rfratto).

- New integration: [memcached_exporter](https://github.com/prometheus/memcached_exporter)
  (@rfratto).

### Enhancements

- Add `<integration name>_build_info` metric to all integrations. The build
  info displayed will match the build information of the Agent and _not_ the
  embedded exporter. This metric is used by community dashboards, so adding it
  to the Agent increases compatibility with existing dashboards that depend on
  it existing. (@rfratto)

- Bump OpenTelemetry-collector dependency to 0.14.0 (@joe-elliott)

### Bugfixes

- Error messages when retrieving configs from the KV store will now be logged,
  rather than just logging a generic message saying that retrieving the config
  has failed. (@rfratto)

v0.7.2 (2020-10-29)
-------------------

### Enhancements

- Bump Prometheus dependency to 2.21. (@rfratto)

- Bump OpenTelemetry-collector dependency to 0.13.0 (@rfratto)

- Bump Promtail dependency to 2.0. (@rfratto)

- Enhance host_filtering mode to support targets from Docker Swarm and Consul.
  Also, add a `host_filter_relabel_configs` to that will apply relabeling rules
  for determining if a target should be dropped. Add a documentation section
  explaining all of this in detail. (@rfratto)

### Bugfixes

- Fix deb package prerm script so that it stops the agent on package removal.
  (@jdbaldry)

- Fix issue where the `push_config` for Tempo field was expected to be
  `remote_write`. `push_config` now works as expected. (@rfratto)

v0.7.1 (2020-10-23)
-------------------

### Bugfixes

- Fix issue where ARM binaries were not published with the GitHub release.

v0.7.0 (2020-10-23)
-------------------

### Features

- Added Tracing Support. (@joe-elliott)

- Add RPM and deb packaging. (@jdbaldry, @simon6372)

- arm64 and arm/v7 Docker containers and release builds are now available for
  `agent` and `agentctl`. (@rfratto)

- Add `wal-stats` and `target-stats` tooling to `agentctl` to discover WAL and
  cardinality issues. (@rfratto)

- [mysqld_exporter](https://github.com/prometheus/mysqld_exporter) is now
  embedded and available as an integration. (@rfratto)

- [redis_exporter](https://github.com/oliver006/redis_exporter) is now embedded
  and available as an integration. (@dafydd-t)

### Enhancements

- Resharding the cluster when using the scraping service mode now supports
  timeouts through `reshard_timeout`. The default value is `30s.` This timeout
  applies to cluster-wide reshards (performed when joining and leaving the
  cluster) and local reshards (done on the `reshard_interval`). (@rfratto)

### Bugfixes

- Fix issue where integrations crashed with instance_mode was set to `distinct`
  (@rfratto)

- Fix issue where the `agent` integration did not work on Windows (@rfratto).

- Support URL-encoded paths in the scraping service API. (@rfratto)

- The instance label written from replace_instance_label can now be overwritten
  with relabel_configs. This bugfix slightly modifies the behavior of what data
  is stored. The final instance label will now be stored in the WAL rather than
  computed by remote_write. This change should not negatively affect existing
  users. (@rfratto)

v0.6.1 (2020-04-11)
-------------------

### Bugfixes

- Fix issue where build information was empty when running the Agent with
  --version. (@rfratto)

- Fix issue where updating a config in the scraping service may fail to pick up
  new targets. (@rfratto)

- Fix deadlock that slowly prevents the Agent from scraping targets at a high
  scrape volume. (@rfratto)

v0.6.0 (2020-09-04)
-------------------

### Breaking Changes

- The Configs API will now disallow two instance configs having multiple
  `scrape_configs` with the same `job_name`. This was needed for the instance
  sharing mode, where combined instances may have duplicate `job_names` across
  their `scrape_configs`. This brings the scraping service more in line with
  Prometheus, where `job_names` must globally be unique. This change also
  disallows concurrent requests to the put/apply config API endpoint to prevent
  a race condition of two conflicting configs being applied at the same time.
  (@rfratto)

### Deprecations

- `use_hostname_label` is now supplanted by `replace_instance_label`.
  `use_hostname_label` will be removed in a future version. (@rfratto)

### Features

- The Grafana Agent can now collect logs and send to Loki. This is done by
  embedding Promtail, the official Loki log collection client. (@rfratto)

- Integrations can now be enabled without scraping. Set scrape_integrations to
  `false` at the `integrations` key or within the specific integration you
  don't want to scrape. This is useful when another Agent or Prometheus server
  will scrape the integration. (@rfratto)

- [process-exporter](https://github.com/ncabatoff/process-exporter) is now
  embedded as `process_exporter`. The hypen has been changed to an underscore
  in the config file to retain consistency with `node_exporter`. (@rfratto)

### Enhancements

- A new config option, `replace_instance_label`, is now available for use with
  integrations. When this is true, the instance label for all metrics coming
  from an integration will be replaced with the machine's hostname rather than
  127.0.0.1. (@rfratto)

- The embedded Prometheus version has been updated to 2.20.1. (@rfratto,
  @gotjosh)

- The User-Agent header written by the Agent when remote_writing will now be
  `GrafanaCloudAgent/<Version>` instead of `Prometheus/<Prometheus Version>`.
  (@rfratto)

- The subsystems of the Agent (`prometheus`, `loki`) are now made optional.
  Enabling integrations also implicitly enables the associated subsystem. For
  example, enabling the `agent` or `node_exporter` integration will force the
  `prometheus` subsystem to be enabled.  (@rfratto)

### Bugfixes

- The documentation for Tanka configs is now correct. (@amckinley)

- Minor corrections and spelling issues have been fixed in the Overview
  documentation. (@amckinley)

- The new default of `shared` instances mode broke the metric value for
  `agent_prometheus_active_configs`, which was tracking the number of combined
  configs (i.e., number of launched instances). This metric has been fixed and
  a new metric, `agent_prometheus_active_instances`, has been added to track
  the numbger of launched instances. If instance sharing is not enabled, both
  metrics will share the same value. (@rfratto)

- `remote_write` names in a group will no longer be copied from the
  remote_write names of the first instance in the group. Rather, all
  remote_write names will be generated based on the first 6 characters of the
  group hash and the first six characters of the remote_write hash. (@rfratto)

- Fix a panic that may occur during shutdown if the WAL is closed in the middle
  of the WAL being truncated. (@rfratto)

v0.5.0 (2020-08-12)
-------------------

### Features

- A [scrape targets API](https://github.com/grafana/agent/blob/main/docs/api.md#list-current-scrape-targets)
  has been added to show every target the Agent is currently scraping, when it
  was last scraped, how long it took to scrape, and errors from the last
  scrape, if any. (@rfratto)

- "Shared Instance Mode" is the new default mode for spawning Prometheus
  instances, and will improve CPU and memory usage for users of integrations
  and the scraping service. (@rfratto)

### Enhancements

- Memory stability and utilization of the WAL has been improved, and the
  reported number of active series in the WAL will stop double-counting
  recently churned series. (@rfratto)

- Changing scrape_configs and remote_write configs for an instance will now be
  dynamically applied without restarting the instance. This will result in less
  missing metrics for users of the scraping service that change a config.
  (@rfratto)

- The Tanka configuration now uses k8s-alpha. (@duologic)

### Bugfixes

- The Tanka configuration will now also deploy a single-replica deployment
  specifically for scraping the Kubernetes API. This deployment acts together
  with the Daemonset to scrape the full cluster and the control plane.
  (@gotjosh)

- The node_exporter filesystem collector will now work on Linux systems without
  needing to manually set the blocklist and allowlist of filesystems.
  (@rfratto)

v0.4.0 (2020-06-18)
-------------------

### Features

- Support for integrations has been added. Integrations can be any embedded
  tool, but are currently used for embedding exporters and generating scrape
  configs. (@rfratto)

- node_exporter has been added as an integration. This is the full version of
  node_exporter with the same configuration options. (@rfratto)

- An Agent integration that makes the Agent automatically scrape itself has
  been added. (@rfratto)

### Enhancements

- The WAL can now be truncated if running the Agent without any remote_write
  endpoints. (@rfratto)

### Bugfixes

- Prevent the Agent from crashing when a global Prometheus config stanza is not
  provided. (@robx)

- Enable agent host_filter in the Tanka configs, which was disabled by default
  by mistake. (@rfratto)

v0.3.2 (2020-05-29)
-------------------

### Features

- Tanka configs that deploy the scraping service mode are now available
  (@rfratto)

- A k3d example has been added as a counterpart to the docker-compose example.
  (@rfratto)

### Enhancements

- Labels provided by the default deployment of the Agent (Kubernetes and Tanka)
  have been changed to align with the latest changes to grafana/jsonnet-libs.
  The old `instance` label is now called `pod`, and the new `instance` label is
  unique. A `container` label has also been added. The Agent mixin has been
  subsequently updated to also incorporate these label changes. (@rfratto)

- The `remote_write` and `scrape_config` sections now share the same
  validations as Prometheus (@rfratto)

- Setting `wal_truncation_frequency` to less than the scrape interval is now
  disallowed (@rfratto)

### Bugfixes

- A deadlock in scraping service mode when updating a config that shards to the
  same node has been fixed (@rfratto)

- `remote_write` config stanzas will no longer ignore `password_file`
  (@rfratto)

- `scrape_config` client secrets (e.g., basic auth, bearer token,
  `password_file`) will now be properly retained in scraping service mode
  (@rfratto)

- Labels for CPU, RX, and TX graphs in the Agent Operational dashboard now
  correctly show the pod name of the Agent instead of the exporter name.
  (@rfratto)

v0.3.1 (2020-05-20)
-------------------

### Features

- The Agent has upgraded its vendored Prometheus to v2.18.1 (@gotjosh,
  @rfratto)

### Bugfixes

- A typo in the Tanka configs and Kubernetes manifests that prevents the Agent
  launching with v0.3.0 has been fixed (@captncraig)

- Fixed a bug where Tanka mixins could not be used due to an issue with the
  folder placement enhancement (@rfratto)

### Enhancements

- `agentctl` and the config API will now validate that the YAML they receive
  are valid instance configs. (@rfratto)

v0.3.0 (2020-05-13)
-------------------

### Features

- A third operational mode called "scraping service mode" has been added. A KV
  store is used to store instance configs which are distributed amongst a
  clustered set of Agent processes, dividing the total scrape load across each
  agent. An API is exposed on the Agents to list, create, update, and delete
  instance configurations from the KV store. (@rfratto)

- An "agentctl" binary has been released to interact with the new instance
  config management API created by the "scraping service mode." (@rfratto,
  @hoenn)

- The Agent now includes readiness and healthiness endpoints. (@rfratto)

### Enhancements

- The YAML files are now parsed strictly and an invalid YAML will generate an
  error at runtime. (@hoenn)

- The default build mode for the Docker containers is now release, not debug.
  (@rfratto)

- The Grafana Agent Tanka Mixins now are placed in an "Agent" folder within
  Grafana. (@cyriltovena)

v0.2.0 (2020-04-09)
-------------------

### Features

- The Prometheus remote write protocol will now send scraped metadata (metric
  name, help, type and unit). This results in almost negligent bytes sent
  increase as metadata is only sent every minute. It is on by default.
  (@gotjosh)

  These metrics are available to monitor metadata being sent:
  - `prometheus_remote_storage_succeeded_metadata_total`
  - `prometheus_remote_storage_failed_metadata_total`
  - `prometheus_remote_storage_retried_metadata_total`
  - `prometheus_remote_storage_sent_batch_duration_seconds` and
    `prometheus_remote_storage_sent_bytes_total` have a new label “type” with
    the values of `metadata` or `samples`.

### Enhancements

- The Agent has upgraded its vendored Prometheus to v2.17.1 (@rfratto)

### Bugfixes

- Invalid configs passed to the agent will now stop the process after they are
  logged as invalid; previously the Agent process would continue. (@rfratto)

- Enabling host_filter will now allow metrics from node role Kubernetes service
  discovery to be scraped properly (e.g., cAdvisor, Kubelet). (@rfratto)

v0.1.1 (2020-03-16)
-------------------

### Other changes

- Nits in documentation (@sh0rez)

- Fix various dashboard mixin problems from v0.1.0 (@rfratto)

- Pass through release tag to `docker build` (@rfratto)

v0.1.0 (2020-03-16)
-------------------

> First release!

### Features

- Support for scraping Prometheus metrics and sharding the agent through the
  presence of a `host_filter` flag within the Agent configuration file.

[upgrade guide]: https://grafana.com/docs/agent/latest/upgrade-guide/
[contributors guide]: ./docs/developer/contributing.md#updating-the-changelog<|MERGE_RESOLUTION|>--- conflicted
+++ resolved
@@ -104,15 +104,13 @@
 
 - Fix issue where getting the support bundle failed due to using an HTTP Client that was not able to access the agent in-memory address. (@spartan0x117)
 
-<<<<<<< HEAD
-- Agent Management: Fix issue where an integration defined multiple times could lead to undefined behaviour. (@jcreixell)
-=======
 - Fix an issue that lead the `loki.source.docker` container to use excessive
   CPU and memory. (@tpaschalis)
 
 - Fix issue where `otelcol.exporter.loki` was not normalizing label names 
   to comply with Prometheus conventions. (@ptodev)
->>>>>>> 66bd910a
+
+- Agent Management: Fix issue where an integration defined multiple times could lead to undefined behaviour. (@jcreixell)
 
 v0.35.4 (2023-08-14)
 --------------------
