--- conflicted
+++ resolved
@@ -145,11 +145,9 @@
 
 - Switch to `IBM/sarama` module. (@hainenber)
 
-<<<<<<< HEAD
 - Bump `webdevops/go-commons` to version containing `LICENSE`. (@hainenber)
-=======
+
 - `prometheus.operator.probes` no longer ignores relabeling `rule` blocks. (@sberz)
->>>>>>> da008f8f
 
 v0.36.2 (2023-09-22)
 --------------------
