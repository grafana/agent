--- conflicted
+++ resolved
@@ -56,12 +56,9 @@
 
 - Add conversion from static to flow mode for `loki.source.windowsevent` via `legacy_bookmark_path`. (@mattdurham)
 
-<<<<<<< HEAD
 - In `prometheus.exporter.kafka`, the interpolation table used to compute estimated lag metrics is now pruned
   on `metadata_refresh_interval` instead of `prune_interval_seconds`. (@wildum)
 
-### Features
-=======
 - Add ability to convert static mode positions file to `loki.source.file` compatible via `legacy_positions_file` argument. (@mattdurham)
 
 - Added support for `otelcol` configuration conversion in `grafana-agent convert` and `grafana-agent run` commands. (@rfratto, @erikbaranowski, @tpaschalis, @hainenber)
@@ -69,7 +66,6 @@
 - Added support for `static` configuration conversion of the `traces` subsystem. (@erikbaranowski, @wildum)
 
 - Add automatic conversion for `legacy_positions_file` in component `loki.source.file`. (@mattdurham)
->>>>>>> 2e95228c
 
 - Propagate request metadata for `faro.receiver` to downstream components. (@hainenber)
 
