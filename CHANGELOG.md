--- conflicted
+++ resolved
@@ -55,11 +55,9 @@
 
 - [BUGFIX] Fix yaml marshalling tag for cert_file in kafka exporter agent config. (@rgeyer)
 
-<<<<<<< HEAD
+- [BUGFIX] Register missing metric for configstore consul request duration.
+
 - [BUGFIX] Logs should contain a caller field with file and line numbers again (@kgeckhart)
-=======
-- [BUGFIX] Register missing metric for configstore consul request duration.
->>>>>>> 1278506d
 
 - [CHANGE] Breaking change: reduced verbosity of tracing autologging
   by not logging `STATUS_CODE_UNSET` status codes. (@mapno)
