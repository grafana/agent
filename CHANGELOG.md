# Changelog

> _Contributors should read our [contributors guide][] for instructions on how
> to update the changelog._

This document contains a historical list of changes between releases. Only
changes that impact end-user behavior are listed; changes to documentation or
internal API changes are not present.

Main (unreleased)
-----------------

### Features

- The Pyroscope scrape component computes and sends delta profiles automatically when required to reduce bandwidth usage. (@cyriltovena)

- Support `stage.geoip` in `loki.process`. (@akselleirv)

- Integrations: Introduce the `squid` integration. (@armstrmi)


- New Grafana Agent Flow components:

  - `prometheus.exporter.kafka` collects metrics from Kafka Server (@oliver-zhang)
  - `otelcol.processor.attributes` accepts telemetry data from other `otelcol`
    components and modifies attributes of a span, log, or metric. (@ptodev)


### Enhancements

- Attributes and blocks set to their default values will no longer be shown in the Flow UI. (@rfratto)

- Integrations: Extend `statsd` integration to configure relay endpoint. (@arminaaki)

- Tanka config: retain cAdvisor metrics for system processes (Kubelet, Containerd, etc.) (@bboreham)

- Update cAdvisor dependency to v0.47.0. (@jcreixell)

- Upgrade and improve Cloudwatch exporter integration (@thepalbi)

- Update `node_exporter` dependency to v1.6.0. (@spartan0x117)

- Replace map cache in prometheus.relabel with an LRU cache. (@mattdurham)

- Enable `prometheus.relabel` to work with Prometheus' Native Histograms. (@tpaschalis)

### Bugfixes

- Add signing region to remote.s3 component for use with custom endpoints so that Authorization Headers work correctly when
  proxying requests. (@mattdurham)

- Fix oauth default scope in `loki.source.azure_event_hubs`. (@akselleirv)

- Fix a bug where `prometheus.relabel` would not correctly relabel when there is a cache miss. (@thampiotr)

- Fix a bug where `prometheus.relabel` would not correctly relabel exemplars or metadata. (@tpaschalis)

- Fixes several issues with statsd exporter. (@jcreixell, @marctc)

<<<<<<< HEAD
- Fix bug where `otelcol.exporter.otlphttp` ignores configuration for TracesEndpoint, MetricsEndpoint, and LogsEndpoint. (@SimoneFalzone)
=======
- Fixes a bug in conversion of OpenTelemetry histograms when exported to Prometheus. (@grcevski)

>>>>>>> 432127e8
### Other changes

- Mongodb integration has been disabled for the time being due to licensing issues. (@jcreixell)

v0.34.1 (2023-06-12)
--------------------

### Bugfixes

- Fixed application of sub-collector defaults using the `windows_exporter` integration or `prometheus.exporter.windows`. (@mattdurham)

- Fix issue where `remote.http` did not fail early if the initial request
  failed. This caused failed requests to initially export empty values, which
  could lead to propagating issues downstream to other components which expect
  the export to be non-empty. (@rfratto)

- Allow `bearerTokenFile` field to be used in ServiceMonitors. (@captncraig)

- Fix issue where metrics and traces were not recorded from components within modules. (@mattdurham)

### Other changes

- Add logging to failed requests in `remote.http`. (@rfratto)

v0.34.0 (2023-06-08)
--------------------

### Breaking changes

- The experimental dynamic configuration feature has been removed in favor of Flow mode. (@mattdurham)

- The `oracledb` integration configuration has removed a redundant field `metrics_scrape_interval`. Use the `scrape_interval` parameter of the integration if a custom scrape interval is required. (@schmikei)

- Upgrade the embedded windows_exporter to commit 79781c6. (@jkroepke)

- Prometheus exporters in Flow mode now set the `instance` label to a value similar to the one they used to have in Static mode (<hostname> by default, customized by some integrations). (@jcreixell)

- `phlare.scrape` and `phlare.write` have been renamed to `pyroscope.scrape` and `pyroscope.scrape`. (@korniltsev)

### Features

- New Grafana Agent Flow components:
  - `loki.source.api` - receive Loki log entries over HTTP (e.g. from other agents). (@thampiotr)
  - `prometheus.operator.servicemonitors` discovers ServiceMonitor resources in your Kubernetes cluster and scrape
    the targets they reference. (@captncraig, @marctc, @jcreixell)
  - `prometheus.receive_http` - receive Prometheus metrics over HTTP (e.g. from other agents). (@thampiotr)
  - `remote.vault` retrieves a secret from Vault. (@rfratto)
  - `prometheus.exporter.snowflake` collects metrics from a snowflake database (@jonathanWamsley)
  - `prometheus.exporter.mssql` collects metrics from Microsoft SQL Server (@jonathanwamsley)
  - `prometheus.exporter.oracledb` collects metrics from oracledb (@jonathanwamsley)
  - `prometheus.exporter.dnsmasq` collects metrics from a dnsmasq server. (@spartan0x117)
  - `loki.source.awsfirehose` - receive Loki log entries from AWS Firehose via HTTP (@thepalbi)

- Added new functions to the River standard library:
  - `coalesce` returns the first non-zero value from a list of arguments. (@jkroepke)
  - `nonsensitive` converts a River secret back into a string. (@rfratto)

### Enhancements

- Support to attach node metadata to pods and endpoints targets in
  `discovery.kubernetes`. (@laurovenancio)

- Support ability to add optional custom headers to `loki.write` endpoint block (@aos)

- Support in-memory HTTP traffic for Flow components. `prometheus.exporter`
  components will now export a target containing an internal HTTP address.
  `prometheus.scrape`, when given that internal HTTP address, will connect to
  the server in-memory, bypassing the network stack. Use the new
  `--server.http.memory-addr` flag to customize which address is used for
  in-memory traffic. (@rfratto)
- Disable node_exporter on Windows systems (@jkroepke)
- Operator support for OAuth 2.0 Client in LogsClientSpec (@DavidSpek)

- Support `clustering` block in `phlare.scrape` components to distribute
  targets amongst clustered agents. (@rfratto)

- Delete stale series after a single WAL truncate instead of two. (@rfratto)

- Update OracleDB Exporter dependency to 0.5.0 (@schmikei)

- Embed Google Fonts on Flow UI (@jkroepke)

- Enable Content-Security-Policies on Flow UI (@jkroepke)

- Update azure-metrics-exporter to v0.0.0-20230502203721-b2bfd97b5313 (@kgeckhart)

- Update azidentity dependency to v1.3.0. (@akselleirv)

- Add custom labels to journal entries in `loki.source.journal` (@sbhrule15)

- `prometheus.operator.podmonitors` and `prometheus.operator.servicemonitors` can now access cluster secrets for authentication to targets. (@captncraig)

### Bugfixes

- Fix `loki.source.(gcplog|heroku)` `http` and `grpc` blocks were overriding defaults with zero-values
  on non-present fields. (@thepalbi)

- Fix an issue where defining `logging` or `tracing` blocks inside of a module
  would generate a panic instead of returning an error. (@erikbaranowski)

- Fix an issue where not specifying either `http` nor `grpc` blocks could result
  in a panic for `loki.source.heroku` and `loki.source.gcplog` components. (@thampiotr)

- Fix an issue where build artifacts for IBM S390x were being built with the
  GOARCH value for the PPC64 instead. (tpaschalis)

- Fix an issue where the Grafana Agent Flow RPM used the wrong path for the
  environment file, preventing the service from loading. (@rfratto)

- Fix an issue where the cluster advertise address was overwriting the join
  addresses. (@laurovenancio)

- Fix targets deduplication when clustering mode is enabled. (@laurovenancio)

- Fix issue in operator where any version update will restart all agent pods simultaneously. (@captncraig)

- Fix an issue where `loki.source.journald` did not create the positions
  directory with the appropriate permissions. (@tpaschalis)

- Fix an issue where fanning out log entries to multiple `loki.process`
  components lead to a race condition. (@tpaschalis)

- Fix panic in `prometheus.operator.servicemonitors` from relabel rules without certain defaults. (@captncraig)

- Fix issue in modules export cache throwing uncomparable errors. (@mattdurham)

- Fix issue where the UI could not navigate to components loaded by modules. (@rfratto)

- Fix issue where using exporters inside modules failed due to not passing the in-memory address dialer. (@mattdurham)

- Add signing region to remote.s3 component for use with custom endpoints so that Authorization Headers work correctly when
  proxying requests. (@mattdurham)

- Fix missing `instance` key for `prometheus.exporter.dnsmasq` component. (@spartan0x117)

### Other changes

- Add metrics when clustering mode is enabled. (@rfratto)
- Document debug metric `loki_process_dropped_lines_by_label_total` in loki.process. (@akselleirv)

- Add `agent_wal_out_of_order_samples_total` metric to track samples received
  out of order. (@rfratto)

- Add CLI flag `--server.http.enable-pprof` to grafana-agent-flow to conditionally enable `/debug/pprof` endpoints (@jkroepke)

- Use Go 1.20.4 for builds. (@tpaschalis)

- Integrate the new ExceptionContext which was recently added to the Faro Web-SDK in the
  app_agent_receiver Payload. (@codecapitano)

- Flow clustering: clusters will now use 512 tokens per node for distributing
  work, leading to better distribution. However, rolling out this change will
  cause some incorrerct or missing assignments until all nodes are updated. (@rfratto)

- Change the Docker base image for Linux containers to `ubuntu:lunar`.
  (@rfratto)

v0.33.2 (2023-05-11)
--------------------

### Bugfixes

- Fix issue where component evaluation time was overridden by a "default
  health" message. (@rfratto)

- Honor timeout when trying to establish a connection to another agent in Flow
  clustering mode. (@rfratto)

- Fix an issue with the grafana/agent windows docker image entrypoint
  not targeting the right location for the config. (@erikbaranowski)

- Fix issue where the `node_exporter` integration and
  `prometheus.exporter.unix` `diskstat_device_include` component could not set
  the allowlist field for the diskstat collector. (@tpaschalis)

- Fix an issue in `loki.source.heroku` where updating the `labels` or `use_incoming_timestamp`
  would not take effect. (@thampiotr)

- Flow: Fix an issue within S3 Module where the S3 path was not parsed correctly when the
  path consists of a parent directory. (@jastisriradheshyam)

- Flow: Fix an issue on Windows where `prometheus.remote_write` failed to read
  WAL checkpoints. This issue led to memory leaks once the initial checkpoint
  was created, and prevented a fresh process from being able to deliver metrics
  at all. (@rfratto)

- Fix an issue where the `loki.source.kubernetes` component could lead to
  the Agent crashing due to a race condition. (@tpaschalis)

### Other changes

- The `phlare.scrape` Flow component `fetch profile failed` log has been set to
  `debug` instead of `error`. (@erikbaranowski)

v0.33.1 (2023-05-01)
--------------------

### Bugfixes

- Fix spelling of the `frequency` argument on the `local.file` component.
  (@tpaschalis)

- Fix bug where some capsule values (such as Prometheus receivers) could not
  properly be used as an argument to a module. (@rfratto)

- Fix version information not displaying correctly when passing the `--version`
  flag or in the `agent_build_info` metric. (@rfratto)

- Fix issue in `loki.source.heroku` and `loki.source.gcplog` where updating the
  component would cause Grafana Agent Flow's Prometheus metrics endpoint to
  return an error until the process is restarted. (@rfratto)

- Fix issue in `loki.source.file` where updating the component caused
  goroutines to leak. (@rfratto)

### Other changes

- Support Bundles report the status of discovered log targets. (@tpaschalis)

v0.33.0 (2023-04-25)
--------------------

### Breaking changes

- Support for 32-bit ARM builds is removed for the foreseeable future due to Go
  compiler issues. We will consider bringing back 32-bit ARM support once our Go
  compiler issues are resolved and 32-bit ARM builds are stable. (@rfratto)

- Agent Management: `agent_management.api_url` config field has been replaced by
`agent_management.host`. The API path and version is now defined by the Agent. (@jcreixell)

- Agent Management: `agent_management.protocol` config field now allows defining "http" and "https" explicitly. Previously, "http" was previously used for both, with the actual protocol used inferred from the api url, which led to confusion. When upgrading, make sure to set to "https" when replacing `api_url` with `host`. (@jcreixell)

- Agent Management: `agent_management.remote_config_cache_location` config field has been replaced by
`agent_management.remote_configuration.cache_location`. (@jcreixell)

- Remove deprecated symbolic links to to `/bin/agent*` in Docker containers,
  as planned in v0.31. (@tpaschalis)

### Deprecations

- [Dynamic Configuration](https://grafana.com/docs/agent/latest/cookbook/dynamic-configuration/) will be removed in v0.34. Grafana Agent Flow supersedes this functionality. (@mattdurham)

### Features

- New Grafana Agent Flow components:

  - `discovery.dns` DNS service discovery. (@captncraig)
  - `discovery.ec2` service discovery for aws ec2. (@captncraig)
  - `discovery.lightsail` service discovery for aws lightsail. (@captncraig)
  - `discovery.gce` discovers resources on Google Compute Engine (GCE). (@marctc)
  - `discovery.digitalocean` provides service discovery for DigitalOcean. (@spartan0x117)
  - `discovery.consul` service discovery for Consul. (@jcreixell)
  - `discovery.azure` provides service discovery for Azure. (@spartan0x117)
  - `module.file` runs a Grafana Agent Flow module loaded from a file on disk.
    (@erikbaranowski)
  - `module.git` runs a Grafana Agent Flow module loaded from a file within a
    Git repository. (@rfratto)
  - `module.string` runs a Grafana Agent Flow module passed to the component by
    an expression containing a string. (@erikbaranowski, @rfratto)
  - `otelcol.auth.oauth2` performs OAuth 2.0 authentication for HTTP and gRPC
    based OpenTelemetry exporters. (@ptodev)
  - `otelcol.extension.jaeger_remote_sampling` provides an endpoint from which to
    pull Jaeger remote sampling documents. (@joe-elliott)
  - `otelcol.exporter.logging` accepts OpenTelemetry data from other `otelcol` components and writes it to the console. (@erikbaranowski)
  - `otelcol.auth.sigv4` performs AWS Signature Version 4 (SigV4) authentication
    for making requests to AWS services via `otelcol` components that support
    authentication extensions. (@ptodev)
  - `prometheus.exporter.blackbox` collects metrics from Blackbox exporter. (@marctc)
  - `prometheus.exporter.mysql` collects metrics from a MySQL database. (@spartan0x117)
  - `prometheus.exporter.postgres` collects metrics from a PostgreSQL database. (@spartan0x117)
  - `prometheus.exporter.statsd` collects metrics from a Statsd instance. (@gaantunes)
  - `prometheus.exporter.snmp` collects metrics from SNMP exporter. (@marctc)
  - `prometheus.operator.podmonitors` discovers PodMonitor resources in your Kubernetes cluster and scrape
    the targets they reference. (@captncraig, @marctc, @jcreixell)
  - `prometheus.exporter.windows` collects metrics from a Windows instance. (@jkroepke)
  - `prometheus.exporter.memcached` collects metrics from a Memcached server. (@spartan0x117)
  - `loki.source.azure_event_hubs` reads messages from Azure Event Hub using Kafka and forwards them to other   `loki` components. (@akselleirv)

- Add support for Flow-specific system packages:

  - Flow-specific DEB packages. (@rfratto, @robigan)
  - Flow-specific RPM packages. (@rfratto, @robigan)
  - Flow-specific macOS Homebrew Formula. (@rfratto)
  - Flow-specific Windows installer. (@rfratto)

  The Flow-specific packages allow users to install and run Grafana Agent Flow
  alongside an existing installation of Grafana Agent.

- Agent Management: Add support for integration snippets. (@jcreixell)

- Flow: Introduce a gossip-over-HTTP/2 _clustered mode_. `prometheus.scrape`
  component instances can opt-in to distributing scrape load between cluster
  peers. (@tpaschalis)

### Enhancements

- Flow: Add retries with backoff logic to Phlare write component. (@cyriltovena)

- Operator: Allow setting runtimeClassName on operator-created pods. (@captncraig)

- Operator: Transparently compress agent configs to stay under size limitations. (@captncraig)

- Update Redis Exporter Dependency to v1.49.0. (@spartan0x117)

- Update Loki dependency to the k144 branch. (@andriikushch)

- Flow: Add OAUTHBEARER mechanism to `loki.source.kafka` using Azure as provider. (@akselleirv)

- Update Process Exporter dependency to v0.7.10. (@spartan0x117)

- Agent Management: Introduces backpressure mechanism for remote config fetching (obeys 429 request
  `Retry-After` header). (@spartan0x117)

- Flow: support client TLS settings (CA, client certificate, client key) being
  provided from other components for the following components:

  - `discovery.docker`
  - `discovery.kubernetes`
  - `loki.source.kafka`
  - `loki.source.kubernetes`
  - `loki.source.podlogs`
  - `loki.write`
  - `mimir.rules.kubernetes`
  - `otelcol.auth.oauth2`
  - `otelcol.exporter.jaeger`
  - `otelcol.exporter.otlp`
  - `otelcol.exporter.otlphttp`
  - `otelcol.extension.jaeger_remote_sampling`
  - `otelcol.receiver.jaeger`
  - `otelcol.receiver.kafka`
  - `phlare.scrape`
  - `phlare.write`
  - `prometheus.remote_write`
  - `prometheus.scrape`
  - `remote.http`

- Flow: support server TLS settings (client CA, server certificate, server key)
  being provided from other components for the following components:

  - `loki.source.syslog`
  - `otelcol.exporter.otlp`
  - `otelcol.extension.jaeger_remote_sampling`
  - `otelcol.receiver.jaeger`
  - `otelcol.receiver.opencensus`
  - `otelcol.receiver.zipkin`

- Flow: Define custom http method and headers in `remote.http` component (@jkroepke)

- Flow: Add config property to `prometheus.exporter.blackbox` to define the config inline (@jkroepke)

- Update Loki Dependency to k146 which includes configurable file watchers (@mattdurham)

### Bugfixes

- Flow: fix issue where Flow would return an error when trying to access a key
  of a map whose value was the zero value (`null`, `0`, `false`, `[]`, `{}`).
  Whether an error was returned depended on the internal type of the value.
  (@rfratto)

- Flow: fix issue where using the `jaeger_remote` sampler for the `tracing`
  block would fail to parse the response from the remote sampler server if it
  used strings for the strategy type. This caused sampling to fall back
  to the default rate. (@rfratto)

- Flow: fix issue where components with no arguments like `loki.echo` were not
  viewable in the UI. (@rfratto)

- Flow: fix deadlock in `loki.source.file` where terminating tailers would hang
  while flushing remaining logs, preventing `loki.source.file` from being able
  to update. (@rfratto)

- Flow: fix deadlock in `loki.process` where a component with no stages would
  hang forever on handling logs. (@rfratto)

- Fix issue where a DefaultConfig might be mutated during unmarshaling. (@jcreixell)

- Fix issues where CloudWatch Exporter cannot use FIPS Endpoints outside of USA regions (@aglees)

- Fix issue where scraping native Prometheus histograms would leak memory.
  (@rfratto)

- Flow: fix issue where `loki.source.docker` component could deadlock. (@tpaschalis)

- Flow: fix issue where `prometheus.remote_write` created unnecessary extra
  child directories to store the WAL in. (@rfratto)

- Fix internal metrics reported as invalid by promtool's linter. (@tpaschalis)

- Fix issues with cri stage which treats partial line coming from any stream as same. (@kavirajk @aglees)

- Operator: fix for running multiple operators with different `--agent-selector` flags. (@captncraig)

- Operator: respect FilterRunning on PodMonitor and ServiceMonitor resources to only scrape running pods. (@captncraig)

- Fixes a bug where the github exporter would get stuck in an infinite loop under certain conditions. (@jcreixell)

- Fix bug where `loki.source.docker` always failed to start. (@rfratto)

### Other changes

- Grafana Agent Docker containers and release binaries are now published for
  s390x. (@rfratto)

- Use Go 1.20.3 for builds. (@rfratto)

- Change the Docker base image for Linux containers to `ubuntu:kinetic`.
  (@rfratto)

- Update prometheus.remote_write defaults to match new prometheus
  remote-write defaults. (@erikbaranowski)

v0.32.1 (2023-03-06)
--------------------

### Bugfixes

- Flow: Fixes slow reloading of targets in `phlare.scrape` component. (@cyriltovena)

- Flow: add a maximum connection lifetime of one hour when tailing logs from
  `loki.source.kubernetes` and `loki.source.podlogs` to recover from an issue
  where the Kubernetes API server stops responding with logs without closing
  the TCP connection. (@rfratto)

- Flow: fix issue in `loki.source.kubernetes` where `__pod__uid__` meta label
  defaulted incorrectly to the container name, causing tailers to never
  restart. (@rfratto)

v0.32.0 (2023-02-28)
--------------------

### Breaking changes

- Support for the embedded Flow UI for 32-bit ARMv6 builds is temporarily
  removed. (@rfratto)

- Node Exporter configuration options changed to align with new upstream version (@Thor77):

  - `diskstats_ignored_devices` is now `diskstats_device_exclude` in agent configuration.
  - `ignored_devices` is now `device_exclude` in flow configuration.

- Some blocks in Flow components have been merged with their parent block to make the block hierarchy smaller:

  - `discovery.docker > http_client_config` is merged into the `discovery.docker` block. (@erikbaranowski)
  - `discovery.kubernetes > http_client_config` is merged into the `discovery.kubernetes` block. (@erikbaranowski)
  - `loki.source.kubernetes > client > http_client_config` is merged into the `client` block. (@erikbaranowski)
  - `loki.source.podlogs > client > http_client_config` is merged into the `client` block. (@erikbaranowski)
  - `loki.write > endpoint > http_client_config` is merged into the `endpoint` block. (@erikbaranowski)
  - `mimir.rules.kubernetes > http_client_config` is merged into the `mimir.rules.kubernetes` block. (@erikbaranowski)
  - `otelcol.receiver.opencensus > grpc` is merged into the `otelcol.receiver.opencensus` block. (@ptodev)
  - `otelcol.receiver.zipkin > http` is merged into the `otelcol.receiver.zipkin` block. (@ptodev)
  - `phlare.scrape > http_client_config` is merged into the `phlare.scrape` block. (@erikbaranowski)
  - `phlare.write > endpoint > http_client_config` is merged into the `endpoint` block. (@erikbaranowski)
  - `prometheus.remote_write > endpoint > http_client_config` is merged into the `endpoint` block. (@erikbaranowski)
  - `prometheus.scrape > http_client_config` is merged into the `prometheus.scrape` block. (@erikbaranowski)

- The `loki.process` component now uses a combined name for stages, simplifying
  the block hierarchy. For example, the `stage > json` block hierarchy is now a
  single block called `stage.json`. All stage blocks in `loki.process` have
  been updated to use this simplified hierarchy. (@tpaschalis)

- `remote.s3` `client_options` block has been renamed to `client`. (@mattdurham)

- Renamed `prometheus.integration.node_exporter` to `prometheus.exporter.unix`. (@jcreixell)

- As first announced in v0.30, support for the `EXPERIMENTAL_ENABLE_FLOW`
  environment variable has been removed in favor of `AGENT_MODE=flow`.
  (@rfratto)

### Features

- New integrations:

  - `oracledb` (@schmikei)
  - `mssql` (@binaryfissiongames)
  - `cloudwatch metrics` (@thepalbi)
  - `azure` (@kgeckhart)
  - `gcp` (@kgeckhart, @ferruvich)

- New Grafana Agent Flow components:

  - `loki.echo` writes received logs to stdout. (@tpaschalis, @rfratto)
  - `loki.source.docker` reads logs from Docker containers and forwards them to
    other `loki` components. (@tpaschalis)
  - `loki.source.kafka` reads logs from Kafka events and forwards them to other
    `loki` components. (@erikbaranowski)
  - `loki.source.kubernetes_events` watches for Kubernetes Events and converts
    them into log lines to forward to other `loki` components. It is the
    equivalent of the `eventhandler` integration. (@rfratto)
  - `otelcol.processor.tail_sampling` samples traces based on a set of defined
    policies from `otelcol` components before forwarding them to other
    `otelcol` components. (@erikbaranowski)
  - `prometheus.exporter.apache` collects metrics from an apache web server
    (@captncraig)
  - `prometheus.exporter.consul` collects metrics from a consul installation
    (@captncraig)
  - `prometheus.exporter.github` collects metrics from GitHub (@jcreixell)
  - `prometheus.exporter.process` aggregates and collects metrics by scraping
    `/proc`. (@spartan0x117)
  - `prometheus.exporter.redis` collects metrics from a redis database
    (@spartan0x117)

### Enhancements

- Flow: Support `keepequal` and `dropequal` actions for relabeling. (@cyriltovena)

- Update Prometheus Node Exporter integration to v1.5.0. (@Thor77)

- Grafana Agent Flow will now reload the config file when `SIGHUP` is sent to
  the process. (@rfratto)

- If using the official RPM and DEB packages for Grafana Agent, invoking
  `systemctl reload grafana-agent` will now reload the configuration file.
  (@rfratto)

- Flow: the `loki.process` component now implements all the same processing
  stages as Promtail's pipelines. (@tpaschalis)

- Flow: new metric for `prometheus.scrape` -
  `agent_prometheus_scrape_targets_gauge`. (@ptodev)

- Flow: new metric for `prometheus.scrape` and `prometheus.relabel` -
  `agent_prometheus_forwarded_samples_total`. (@ptodev)

- Flow: add `constants` into the standard library to expose the hostname, OS,
  and architecture of the system Grafana Agent is running on. (@rfratto)

- Flow: add timeout to loki.source.podlogs controller setup. (@polyrain)

### Bugfixes

- Fixed a reconciliation error in Grafana Agent Operator when using `tlsConfig`
  on `Probe`. (@supergillis)

- Fix issue where an empty `server:` config stanza would cause debug-level logging.
  An empty `server:` is considered a misconfiguration, and thus will error out.
  (@neomantra)

- Flow: fix an error where some error messages that crossed multiple lines
  added extra an extra `|` character when displaying the source file on the
  starting line. (@rfratto)

- Flow: fix issues in `agent fmt` where adding an inline comment on the same
  line as a `[` or `{` would cause indentation issues on subsequent lines.
  (@rfratto)

- Flow: fix issues in `agent fmt` where line comments in arrays would be given
  the wrong identation level. (@rfratto)

- Flow: fix issues with `loki.file` and `loki.process` where deadlock contention or
  logs fail to process. (@mattdurham)

- Flow: `oauth2 > tls_config` was documented as a block but coded incorrectly as
  an attribute. This is now a block in code. This impacted `discovery.docker`,
  `discovery.kubernetes`, `loki.source.kubernetes`, `loki.write`,
  `mimir.rules.kubernetes`, `phlare.scrape`, `phlare.write`,
  `prometheus.remote_write`, `prometheus.scrape`, and `remote.http`
  (@erikbaranowski)

- Flow: Fix issue where using `river:",label"` causes the UI to return nothing. (@mattdurham)

### Other changes

- Use Go 1.20 for builds. (@rfratto)

- The beta label from Grafana Agent Flow has been removed. A subset of Flow
  components are still marked as beta or experimental:

  - `loki.echo` is explicitly marked as beta.
  - `loki.source.kubernetes` is explicitly marked as experimental.
  - `loki.source.podlogs` is explicitly marked as experimental.
  - `mimir.rules.kubernetes` is explicitly marked as beta.
  - `otelcol.processor.tail_sampling` is explicitly marked as beta.
  - `otelcol.receiver.loki` is explicitly marked as beta.
  - `otelcol.receiver.prometheus` is explicitly marked as beta.
  - `phlare.scrape` is explicitly marked as beta.
  - `phlare.write` is explicitly marked as beta.

v0.31.3 (2023-02-13)
--------------------

### Bugfixes

- `loki.source.cloudflare`: fix issue where the `zone_id` argument
  was being ignored, and the `api_token` argument was being used for the zone
  instead. (@rfratto)

- `loki.source.cloudflare`: fix issue where `api_token` argument was not marked
  as a sensitive field. (@rfratto)

v0.31.2 (2023-02-08)
--------------------

### Other changes

- In the Agent Operator, upgrade the `prometheus-config-reloader` dependency
  from version 0.47.0 to version 0.62.0. (@ptodev)

v0.31.1 (2023-02-06)
--------------------

> **BREAKING CHANGES**: This release has breaking changes. Please read entries
> carefully and consult the [upgrade guide][] for specific instructions.

### Breaking changes

- All release Windows `.exe` files are now published as a zip archive.
  Previously, `grafana-agent-installer.exe` was unzipped. (@rfratto)

### Other changes

- Support Go 1.20 for builds. Official release binaries are still produced
  using Go 1.19. (@rfratto)

v0.31.0 (2023-01-31)
--------------------

> **BREAKING CHANGES**: This release has breaking changes. Please read entries
> carefully and consult the [upgrade guide][] for specific instructions.

### Breaking changes

- Release binaries (including inside Docker containers) have been renamed to be
  prefixed with `grafana-` (@rfratto):

  - `agent` is now `grafana-agent`.
  - `agentctl` is now `grafana-agentctl`.
  - `agent-operator` is now `grafana-agent-operator`.

### Deprecations

- A symbolic link in Docker containers from the old binary name to the new
  binary name has been added. These symbolic links will be removed in v0.33. (@rfratto)

### Features

- New Grafana Agent Flow components:

  - `loki.source.cloudflare` reads logs from Cloudflare's Logpull API and
    forwards them to other `loki` components. (@tpaschalis)
  - `loki.source.gcplog` reads logs from GCP cloud resources using Pub/Sub
    subscriptions and forwards them to other `loki` components. (@tpaschalis)
  - `loki.source.gelf` listens for Graylog logs. (@mattdurham)
  - `loki.source.heroku` listens for Heroku messages over TCP a connection and
    forwards them to other `loki` components. (@erikbaranowski)
  - `loki.source.journal` read messages from systemd journal. (@mattdurham)
  - `loki.source.kubernetes` collects logs from Kubernetes pods using the
    Kubernetes API. (@rfratto)
  - `loki.source.podlogs` discovers PodLogs resources on Kubernetes and
    uses the Kubernetes API to collect logs from the pods specified by the
    PodLogs resource. (@rfratto)
  - `loki.source.syslog` listens for Syslog messages over TCP and UDP
    connections and forwards them to other `loki` components. (@tpaschalis)
  - `loki.source.windowsevent` reads logs from Windows Event Log. (@mattdurham)
  - `otelcol.exporter.jaeger` forwards OpenTelemetry data to a Jaeger server.
    (@erikbaranowski)
  - `otelcol.exporter.loki` forwards OTLP-formatted data to compatible `loki`
    receivers. (@tpaschalis)
  - `otelcol.receiver.kafka` receives telemetry data from Kafka. (@rfratto)
  - `otelcol.receiver.loki` receives Loki logs, converts them to the OTLP log
    format and forwards them to other `otelcol` components. (@tpaschalis)
  - `otelcol.receiver.opencensus` receives OpenConsensus-formatted traces or
    metrics. (@ptodev)
  - `otelcol.receiver.zipkin` receives Zipkin-formatted traces. (@rfratto)
  - `phlare.scrape` collects application performance profiles. (@cyriltovena)
  - `phlare.write` sends application performance profiles to Grafana Phlare.
    (@cyriltovena)
  - `mimir.rules.kubernetes` discovers `PrometheusRule` Kubernetes resources and
    loads them into a Mimir instance. (@Logiraptor)

- Flow components which work with relabeling rules (`discovery.relabel`,
  `prometheus.relabel` and `loki.relabel`) now export a new value named Rules.
  This value returns a copy of the currently configured rules. (@tpaschalis)

- New experimental feature: agent-management. Polls configured remote API to fetch new configs. (@spartan0x117)

- Introduce global configuration for logs. (@jcreixell)

### Enhancements

- Handle faro-web-sdk `View` meta in app_agent_receiver. (@rlankfo)

- Flow: the targets in debug info from `loki.source.file` are now individual blocks. (@rfratto)

- Grafana Agent Operator: add [promtail limit stage](https://grafana.com/docs/loki/latest/clients/promtail/stages/limit/) to the operator. (@spartan0x117)

### Bugfixes

- Flow UI: Fix the issue with messy layout on the component list page while
  browser window resize (@xiyu95)

- Flow UI: Display the values of all attributes unless they are nil. (@ptodev)

- Flow: `prometheus.relabel` and `prometheus.remote_write` will now error if they have exited. (@ptodev)

- Flow: Fix issue where negative numbers would convert to floating-point values
  incorrectly, treating the sign flag as part of the number. (@rfratto)

- Flow: fix a goroutine leak when `loki.source.file` is passed more than one
  target with identical set of public labels. (@rfratto)

- Fix issue where removing and re-adding log instance configurations causes an
  error due to double registration of metrics (@spartan0x117, @jcreixell)

### Other changes

- Use Go 1.19.4 for builds. (@erikbaranowski)

- New windows containers for agent and agentctl. These can be found moving forward with the ${Version}-windows tags for grafana/agent and grafana/agentctl docker images (@erikbaranowski)

v0.30.2 (2023-01-11)
--------------------

### Bugfixes

- Flow: `prometheus.relabel` will no longer modify the labels of the original
  metrics, which could lead to the incorrect application of relabel rules on
  subsequent relabels. (@rfratto)

- Flow: `loki.source.file` will no longer deadlock other components if log
  lines cannot be sent to Loki. `loki.source.file` will wait for 5 seconds per
  file to finish flushing read logs to the client, after which it will drop
  them, resulting in lost logs. (@rfratto)

- Operator: Fix the handling of the enableHttp2 field as a boolean in
  `pod_monitor` and `service_monitor` templates. (@tpaschalis)

v0.30.1 (2022-12-23)
--------------------

### Bugfixes

- Fix issue where journald support was accidentally removed. (@tpaschalis)

- Fix issue where some traces' metrics where not collected. (@marctc)

v0.30.0 (2022-12-20)
--------------------

> **BREAKING CHANGES**: This release has breaking changes. Please read entries
> carefully and consult the [upgrade guide][] for specific instructions.

### Breaking changes

- The `ebpf_exporter` integration has been removed due to issues with static
  linking. It may be brought back once these are resolved. (@tpaschalis)

### Deprecations

- The `EXPERIMENTAL_ENABLE_FLOW` environment variable is deprecated in favor of
  `AGENT_MODE=flow`. Support for `EXPERIMENTAL_ENABLE_FLOW` will be removed in
  v0.32. (@rfratto)

### Features

- `grafana-agent-operator` supports oauth2 as an authentication method for
  remote_write. (@timo-42)

- Grafana Agent Flow: Add tracing instrumentation and a `tracing` block to
  forward traces to `otelcol` component. (@rfratto)

- Grafana Agent Flow: Add a `discovery_target_decode` function to decode a JSON
  array of discovery targets corresponding to Prometheus' HTTP and file service
  discovery formats. (@rfratto)

- New Grafana Agent Flow components:

  - `remote.http` polls an HTTP URL and exposes the response body as a string
    or secret to other components. (@rfratto)

  - `discovery.docker` discovers Docker containers from a Docker Engine host.
    (@rfratto)

  - `loki.source.file` reads and tails files for log entries and forwards them
    to other `loki` components. (@tpaschalis)

  - `loki.write` receives log entries from other `loki` components and sends
    them over to a Loki instance. (@tpaschalis)

  - `loki.relabel` receives log entries from other `loki` components and
    rewrites their label set. (@tpaschalis)

  - `loki.process` receives log entries from other `loki` components and runs
    one or more processing stages. (@tpaschalis)

  - `discovery.file` discovers files on the filesystem following glob
    patterns. (@mattdurham)

- Integrations: Introduce the `snowflake` integration. (@binaryfissiongames)

### Enhancements

- Update agent-loki.yaml to use environment variables in the configuration file (@go4real)

- Integrations: Always use direct connection in mongodb_exporter integration. (@v-zhuravlev)

- Update OpenTelemetry Collector dependency to v0.63.1. (@tpaschalis)

- riverfmt: Permit empty blocks with both curly braces on the same line.
  (@rfratto)

- riverfmt: Allow function arguments to persist across different lines.
  (@rfratto)

- Flow: The HTTP server will now start before the Flow controller performs the
  initial load. This allows metrics and pprof data to be collected during the
  first load. (@rfratto)

- Add support for using a [password map file](https://github.com/oliver006/redis_exporter/blob/master/contrib/sample-pwd-file.json) in `redis_exporter`. (@spartan0x117)

- Flow: Add support for exemplars in Prometheus component pipelines. (@rfratto)

- Update Prometheus dependency to v2.40.5. (@rfratto)

- Update Promtail dependency to k127. (@rfratto)

- Native histograms are now supported in the static Grafana Agent and in
  `prometheus.*` Flow components. Native histograms will be automatically
  collected from supported targets. remote_write must be configured to forward
  native histograms from the WAL to the specified endpoints. (@rfratto)

- Flow: metrics generated by upstream OpenTelemetry Collector components are
  now exposed at the `/metrics` endpoint of Grafana Agent Flow. (@rfratto)

### Bugfixes

- Fix issue where whitespace was being sent as part of password when using a
  password file for `redis_exporter`. (@spartan0x117)

- Flow UI: Fix issue where a configuration block referencing a component would
  cause the graph page to fail to load. (@rfratto)

- Remove duplicate `oauth2` key from `metricsinstances` CRD. (@daper)

- Fix issue where on checking whether to restart integrations the Integration
  Manager was comparing configs with secret values scrubbed, preventing reloads
  if only secrets were updated. (@spartan0x117)

### Other changes

- Grafana Agent Flow has graduated from experimental to beta.

v0.29.0 (2022-11-08)
--------------------

> **BREAKING CHANGES**: This release has breaking changes. Please read entries
> carefully and consult the [upgrade guide][] for specific instructions.

### Breaking changes

- JSON-encoded traces from OTLP versions earlier than 0.16.0 are no longer
  supported. (@rfratto)

### Deprecations

- The binary names `agent`, `agentctl`, and `agent-operator` have been
  deprecated and will be renamed to `grafana-agent`, `grafana-agentctl`, and
  `grafana-agent-operator` in the v0.31.0 release.

### Features

- Add `agentctl test-logs` command to allow testing log configurations by redirecting
  collected logs to standard output. This can be useful for debugging. (@jcreixell)

- New Grafana Agent Flow components:

  - `otelcol.receiver.otlp` receives OTLP-formatted traces, metrics, and logs.
    Data can then be forwarded to other `otelcol` components. (@rfratto)

  - `otelcol.processor.batch` batches data from `otelcol` components before
    forwarding it to other `otelcol` components. (@rfratto)

  - `otelcol.exporter.otlp` accepts data from `otelcol` components and sends
    it to a gRPC server using the OTLP protocol. (@rfratto)

  - `otelcol.exporter.otlphttp` accepts data from `otelcol` components and
    sends it to an HTTP server using the OTLP protocol. (@tpaschalis)

  - `otelcol.auth.basic` performs basic authentication for `otelcol`
    components that support authentication extensions. (@rfratto)

  - `otelcol.receiver.jeager` receives Jaeger-formatted traces. Data can then
    be forwarded to other `otelcol` components. (@rfratto)

  - `otelcol.processor.memory_limiter` periodically checks memory usage and
    drops data or forces a garbage collection if the defined limits are
    exceeded. (@tpaschalis)

  - `otelcol.auth.bearer` performs bearer token authentication for `otelcol`
    components that support authentication extensions. (@rfratto)

  - `otelcol.auth.headers` attaches custom request headers to `otelcol`
    components that support authentication extensions. (@rfratto)

  - `otelcol.receiver.prometheus` receives Prometheus metrics, converts them
    to the OTLP metric format and forwards them to other `otelcol` components.
    (@tpaschalis)

  - `otelcol.exporter.prometheus` forwards OTLP-formatted data to compatible
    `prometheus` components. (@rfratto)

- Flow: Allow config blocks to reference component exports. (@tpaschalis)

- Introduce `/-/support` endpoint for generating 'support bundles' in static
  agent mode. Support bundles are zip files of commonly-requested information
  that can be used to debug a running agent. (@tpaschalis)

### Enhancements

- Update OpenTelemetry Collector dependency to v0.61.0. (@rfratto)

- Add caching to Prometheus relabel component. (@mattdurham)

- Grafana Agent Flow: add `agent_resources_*` metrics which explain basic
  platform-agnostic metrics. These metrics assist with basic monitoring of
  Grafana Agent, but are not meant to act as a replacement for fully featured
  components like `prometheus.integration.node_exporter`. (@rfratto)

- Enable field label in TenantStageSpec of PodLogs pipeline. (@siiimooon)

- Enable reporting of enabled integrations. (@marctc)

- Grafana Agent Flow: `prometheus.remote_write` and `prometheus.relabel` will
  now export receivers immediately, removing the need for dependant components
  to be evaluated twice at process startup. (@rfratto)

- Add missing setting to configure instance key for Eventhandler integration. (@marctc)

- Update Prometheus dependency to v2.39.1. (@rfratto)

- Update Promtail dependency to weekly release k122. (@rfratto)

- Tracing: support the `num_traces` and `expected_new_traces_per_sec` configuration parameters in the tail_sampling processor. (@ptodev)

### Bugfixes

- Remove empty port from the `apache_http` integration's instance label. (@katepangLiu)

- Fix identifier on target creation for SNMP v2 integration. (@marctc)

- Fix bug when specifying Blackbox's modules when using Blackbox integration. (@marctc)

- Tracing: fix a panic when the required `protocols` field was not set in the `otlp` receiver. (@ptodev)

- Support Bearer tokens for metric remote writes in the Grafana Operator (@jcreixell, @marctc)

### Other changes

- Update versions of embedded Prometheus exporters used for integrations:

  - Update `github.com/prometheus/statsd_exporter` to `v0.22.8`. (@captncraig)

  - Update `github.com/prometheus-community/postgres_exporter` to `v0.11.1`. (@captncraig)

  - Update `github.com/prometheus/memcached_exporter` to `v0.10.0`. (@captncraig)

  - Update `github.com/prometheus-community/elasticsearch_exporter` to `v1.5.0`. (@captncraig)

  - Update `github.com/prometheus/mysqld_exporter` to `v0.14.0`. (@captncraig)

  - Update `github.com/prometheus/consul_exporter` to `v0.8.0`. (@captncraig)

  - Update `github.com/ncabatoff/process-exporter` to `v0.7.10`. (@captncraig)

  - Update `github.com/prometheus-community/postgres_exporter` to `v0.11.1`. (@captncraig)

- Use Go 1.19.3 for builds. (@rfratto)

v0.28.1 (2022-11-03)
--------------------

### Security

- Update Docker base image to resolve OpenSSL vulnerabilities CVE-2022-3602 and
  CVE-2022-3786. Grafana Agent does not use OpenSSL, so we do not believe it is
  vulnerable to these issues, but the base image has been updated to remove the
  report from image scanners. (@rfratto)

v0.28.0 (2022-09-29)
--------------------

### Features

- Introduce Grafana Agent Flow, an experimental "programmable pipeline" runtime
  mode which improves how to configure and debug Grafana Agent by using
  components. (@captncraig, @karengermond, @marctc, @mattdurham, @rfratto,
  @rlankfo, @tpaschalis)

- Introduce Blackbox exporter integration. (@marctc)

### Enhancements

- Update Loki dependency to v2.6.1. (@rfratto)

### Bugfixes

### Other changes

- Fix relabel configs in sample agent-operator manifests (@hjet)

- Operator no longer set the `SecurityContext.Privileged` flag in the `config-reloader` container. (@hsyed-dojo)

- Add metrics for config reloads and config hash (@jcreixell)

v0.27.1 (2022-09-09)
--------------------

> **NOTE**: ARMv6 Docker images are no longer being published.
>
> We have stopped publishing Docker images for ARMv6 platforms.
> This is due to the new Ubuntu base image we are using that does not support ARMv6.
> The new Ubuntu base image has less reported CVEs, and allows us to provide more
> secure Docker images. We will still continue to publish ARMv6 release binaries and
> deb/rpm packages.

### Other Changes

- Switch docker image base from debian to ubuntu. (@captncraig)

v0.27.0 (2022-09-01)
--------------------

### Features

- Integrations: (beta) Add vmware_exporter integration (@rlankfo)

- App agent receiver: add Event kind to payload (@domasx2)

### Enhancements

- Tracing: Introduce a periodic appender to the remotewriteexporter to control sample rate. (@mapno)

- Tracing: Update OpenTelemetry dependency to v0.55.0. (@rfratto, @mapno)

- Add base agent-operator jsonnet library and generated manifests (@hjet)

- Add full (metrics, logs, K8s events) sample agent-operator jsonnet library and gen manifests (@hjet)

- Introduce new configuration fields for disabling Keep-Alives and setting the
  IdleConnectionTimeout when scraping. (@tpaschalis)

- Add field to Operator CRD to disable report usage functionality. (@marctc)

### Bugfixes

- Tracing: Fixed issue with the PromSD processor using the `connection` method to discover the IP
  address.  It was failing to match because the port number was included in the address string. (@jphx)

- Register prometheus discovery metrics. (@mattdurham)

- Fix seg fault when no instance parameter is provided for apache_http integration, using integrations-next feature flag. (@rgeyer)

- Fix grafanacloud-install.ps1 web request internal server error when fetching config. (@rlankfo)

- Fix snmp integration not passing module or walk_params parameters when scraping. (@rgeyer)

- Fix unmarshal errors (key "<walk_param name>" already set in map) for snmp integration config when walk_params is defined, and the config is reloaded. (@rgeyer)

### Other changes

- Update several go dependencies to resolve warnings from certain security scanning tools. None of the resolved vulnerabilities were known to be exploitable through the agent. (@captncraig)

- It is now possible to compile Grafana Agent using Go 1.19. (@rfratto)

v0.26.1 (2022-07-25)
--------------------

> **BREAKING CHANGES**: This release has breaking changes. Please read entries
> carefully and consult the [upgrade guide][] for specific instructions.

### Breaking changes

- Change windows certificate store so client certificate is no longer required in store. (@mattdurham)

### Bugfixes

- Operator: Fix issue where configured `targetPort` ServiceMonitors resulted in
  generating an incorrect scrape_config. (@rfratto)

- Build the Linux/AMD64 artifacts using the opt-out flag for the ebpf_exporter. (@tpaschalis)

v0.26.0 (2022-07-18)
--------------------

> **BREAKING CHANGES**: This release has breaking changes. Please read entries
> carefully and consult the [upgrade guide][] for specific instructions.

### Breaking changes

- Deprecated `server` YAML block fields have now been removed in favor of the
  command-line flags that replaced them. These fields were originally
  deprecated in v0.24.0. (@rfratto)

- Changed tail sampling policies to be configured as in the OpenTelemetry
  Collector. (@mapno)

### Features

- Introduce Apache HTTP exporter integration. (@v-zhuravlev)

- Introduce eBPF exporter integration. (@tpaschalis)

### Enhancements

- Truncate all records in WAL if repair attempt fails. (@rlankfo)

### Bugfixes

- Relative symlinks for promtail now work as expected. (@RangerCD, @mukerjee)

- Fix rate limiting implementation for the app agent receiver integration. (@domasx2)

- Fix mongodb exporter so that it now collects all metrics. (@mattdurham)

v0.25.1 (2022-06-16)
--------------------

### Bugfixes

- Integer types fail to unmarshal correctly in operator additional scrape configs. (@rlankfo)

- Unwrap replayWAL error before attempting corruption repair. (@rlankfo)

v0.25.0 (2022-06-06)
--------------------

> **BREAKING CHANGES**: This release has breaking changes. Please read entries
> carefully and consult the [upgrade guide][] for specific instructions.

### Breaking changes

- Traces: Use `rpc.grpc.status_code` attribute to determine
  span failed in the service graph processor (@rcrowe)

### Features

- Add HTTP endpoints to fetch active instances and targets for the Logs subsystem.
  (@marctc)

- (beta) Add support for using windows certificate store for TLS connections. (@mattdurham)

- Grafana Agent Operator: add support for integrations through an `Integration`
  CRD which is discovered by `GrafanaAgent`. (@rfratto)

- (experimental) Add app agent receiver integration. This depends on integrations-next being enabled
  via the `integrations-next` feature flag. Use `-enable-features=integrations-next` to use
  this integration. (@kpelelis, @domas)

- Introduce SNMP exporter integration. (@v-zhuravlev)

- Configure the agent to report the use of feature flags to grafana.com. (@marctc)

### Enhancements

- integrations-next: Integrations using autoscrape will now autoscrape metrics
  using in-memory connections instead of connecting to themselves over the
  network. As a result of this change, the `client_config` field has been
  removed. (@rfratto)

- Enable `proxy_url` support on `oauth2` for metrics and logs (update **prometheus/common** dependency to `v0.33.0`). (@martin-jaeger-maersk)

- `extra-scrape-metrics` can now be enabled with the `--enable-features=extra-scrape-metrics` feature flag. See <https://prometheus.io/docs/prometheus/2.31/feature_flags/#extra-scrape-metrics> for details. (@rlankfo)

- Resolved issue in v2 integrations where if an instance name was a prefix of another the route handler would fail to
  match requests on the longer name (@mattdurham)

- Set `include_metadata` to true by default for OTLP traces receivers (@mapno)

### Bugfixes

- Scraping service was not honoring the new server grpc flags `server.grpc.address`.  (@mattdurham)

### Other changes

- Update base image of official Docker containers from Debian buster to Debian
  bullseye. (@rfratto)

- Use Go 1.18 for builds. (@rfratto)

- Add `metrics` prefix to the url of list instances endpoint (`GET
  /agent/api/v1/instances`) and list targets endpoint (`GET
  /agent/api/v1/metrics/targets`). (@marctc)

- Add extra identifying labels (`job`, `instance`, `agent_hostname`) to eventhandler integration. (@hjet)

- Add `extra_labels` configuration to eventhandler integration. (@hjet)

v0.24.2 (2022-05-02)
--------------------

### Bugfixes

- Added configuration watcher delay to prevent race condition in cases where scraping service mode has not gracefully exited. (@mattdurham)

### Other changes

- Update version of node_exporter to include additional metrics for osx. (@v-zhuravlev)

v0.24.1 (2022-04-14)
--------------------

### Bugfixes

- Add missing version information back into `agentctl --version`. (@rlankfo)

- Bump version of github-exporter to latest upstream SHA 284088c21e7d, which
  includes fixes from bugs found in their latest tag. This includes a fix
  where not all releases where retrieved when pulling release information.
  (@rfratto)

- Set the `Content-Type` HTTP header to `application/json` for API endpoints
  returning json objects. (@marctc)

- Operator: fix issue where a `username_file` field was incorrectly set.
  (@rfratto)

- Initialize the logger with default `log_level` and `log_format` parameters.
  (@tpaschalis)

### Other changes

- Embed timezone data to enable Promtail pipelines using the `location` field
  on Windows machines. (@tpaschalis)

v0.24.0 (2022-04-07)
--------------------

> **BREAKING CHANGES**: This release has breaking changes. Please read entries
> carefully and consult the [upgrade guide][] for specific instructions.
>
> **GRAFANA AGENT OPERATOR USERS**: As of this release, Grafana Agent Operator
> does not support versions of Grafana Agent prior to v0.24.0.

### Breaking changes

- The following metrics will now be prefixed with `agent_dskit_` instead of
  `cortex_`: `cortex_kv_request_duration_seconds`,
  `cortex_member_consul_heartbeats_total`, `cortex_member_ring_tokens_owned`,
  `cortex_member_ring_tokens_to_own`, `cortex_ring_member_ownership_percent`,
  `cortex_ring_members`, `cortex_ring_oldest_member_timestamp`,
  `cortex_ring_tokens_owned`, `cortex_ring_tokens_total`. (@rlankfo)

- Traces: the `traces_spanmetrics_calls_total_total` metric has been renamed to
  `traces_spanmetrics_calls_total` (@fredr)

- Two new flags, `-server.http.enable-tls` and `-server.grpc.enable-tls` must
  be provided to explicitly enable TLS support. This is a change of the
  previous behavior where TLS support was enabled when a certificate pair was
  provided. (@rfratto)

- Many command line flags starting with `-server.` block have been renamed.
  (@rfratto)

- The `-log.level` and `-log.format` flags are removed in favor of being set in
  the configuration file. (@rfratto)

- Flags for configuring TLS have been removed in favor of being set in the
  configuration file. (@rfratto)

- Dynamic reload is no longer supported for deprecated server block fields.
  Changing a deprecated field will be ignored and cause the reload to fail.
  (@rfratto)

- The default HTTP listen address is now `127.0.0.1:12345`. Use the
  `-server.http.address` flag to change this value. (@rfratto)

- The default gRPC listen address is now `127.0.0.1:12346`. Use the
  `-server.grpc.address` flag to change this value. (@rfratto)

- `-reload-addr` and `-reload-port` have been removed. They are no longer
  necessary as the primary HTTP server is now static and can't be shut down in
  the middle of a `/-/reload` call. (@rfratto)

- (Only impacts `integrations-next` feature flag) Many integrations have been
  renamed to better represent what they are integrating with. For example,
  `redis_exporter` is now `redis`. This change requires updating
  `integrations-next`-enabled configuration files. This change also changes
  integration names shown in metric labels. (@rfratto)

- The deprecated `-prometheus.*` flags have been removed in favor of
  their `-metrics.*` counterparts. The `-prometheus.*` flags were first
  deprecated in v0.19.0. (@rfratto)

### Deprecations

- Most fields in the `server` block of the configuration file are
  now deprecated in favor of command line flags. These fields will be removed
  in the v0.26.0 release. Please consult the upgrade guide for more information
  and rationale. (@rfratto)

### Features

- Added config read API support to GrafanaAgent Custom Resource Definition.
  (@shamsalmon)

- Added consulagent_sd to target discovery. (@chuckyz)

- Introduce EXPERIMENTAL support for dynamic configuration. (@mattdurham)

- Introduced endpoint that accepts remote_write requests and pushes metrics data directly into an instance's WAL. (@tpaschalis)

- Added builds for linux/ppc64le. (@aklyachkin)

### Enhancements

- Tracing: Exporters can now be configured to use OAuth. (@canuteson)

- Strengthen readiness check for metrics instances. (@tpaschalis)

- Parameterize namespace field in sample K8s logs manifests (@hjet)

- Upgrade to Loki k87. (@rlankfo)

- Update Prometheus dependency to v2.34.0. (@rfratto)

- Update OpenTelemetry-collector dependency to v0.46.0. (@mapno)

- Update cAdvisor dependency to v0.44.0. (@rfratto)

- Update mongodb_exporter dependency to v0.31.2 (@mukerjee)

- Use grafana-agent/v2 Tanka Jsonnet to generate K8s manifests (@hjet)

- Replace agent-bare.yaml K8s sample Deployment with StatefulSet (@hjet)

- Improve error message for `agentctl` when timeout happens calling
  `cloud-config` command (@marctc)

- Enable integrations-next by default in agent-bare.yaml. Please note #1262 (@hjet)

### Bugfixes

- Fix Kubernetes manifests to use port `4317` for OTLP instead of the previous
  `55680` in line with the default exposed port in the agent.

- Ensure singleton integrations are honored in v2 integrations (@mattdurham)

- Tracing: `const_labels` is now correctly parsed in the remote write exporter.
  (@fredr)

- integrations-next: Fix race condition where metrics endpoints for
  integrations may disappear after reloading the config file. (@rfratto)

- Removed the `server.path_prefix` field which would break various features in
  Grafana Agent when set. (@rfratto)

- Fix issue where installing the DEB/RPM packages would overwrite the existing
  config files and environment files. (@rfratto)

- Set `grafanaDashboardFolder` as top level key in the mixin. (@Duologic)

- Operator: Custom Secrets or ConfigMaps to mount will no longer collide with
  the path name of the default secret mount. As a side effect of this bugfix,
  custom Secrets will now be mounted at
  `/var/lib/grafana-agent/extra-secrets/<secret name>` and custom ConfigMaps
  will now be mounted at `/var/lib/grafana-agent/extra-configmaps/<configmap
  name>`. This is not a breaking change as it was previously impossible to
  properly provide these custom mounts. (@rfratto)

- Flags accidentally prefixed with `-metrics.service..` (two `.` in a row) have
  now been fixed to only have one `.`. (@rfratto)

- Protect concurrent writes to the WAL in the remote write exporter (@mapno)

### Other changes

- The `-metrics.wal-directory` flag and `metrics.wal_directory` config option
  will now default to `data-agent/`, the same default WAL directory as
  Prometheus Agent. (@rfratto)

v0.23.0 (2022-02-10)
--------------------

### Enhancements

- Go 1.17 is now used for all builds of the Agent. (@tpaschalis)

- integrations-next: Add `extra_labels` to add a custom set of labels to
  integration targets. (@rfratto)

- The agent no longer appends duplicate exemplars. (@tpaschalis)

- Added Kubernetes eventhandler integration (@hjet)

- Enables sending of exemplars over remote write by default. (@rlankfo)

### Bugfixes

- Fixed issue where Grafana Agent may panic if there is a very large WAL
  loading while old WALs are being deleted or the `/agent/api/v1/targets`
  endpoint is called. (@tpaschalis)

- Fix panic in prom_sd_processor when address is empty (@mapno)

- Operator: Add missing proxy_url field from generated remote_write configs.
  (@rfratto)

- Honor the specified log format in the traces subsystem (@mapno)

- Fix typo in node_exporter for runit_service_dir. (@mattdurham)

- Allow inlining credentials in remote_write url. (@tpaschalis)

- integrations-next: Wait for integrations to stop when starting new instances
  or shutting down (@rfratto).

- Fix issue with windows_exporter mssql collector crashing the agent.
  (@mattdurham)

- The deb and rpm files will now ensure the /var/lib/grafana-agent data
  directory is created with permissions set to 0770. (@rfratto)

- Make agent-traces.yaml Namespace a template-friendly variable (@hjet)

- Disable `machine-id` journal vol by default in sample logs manifest (@hjet)

v0.22.0 (2022-01-13)
--------------------

> This release has deprecations. Please read entries carefully and consult
> the [upgrade guide][] for specific instructions.

### Deprecations

- The node_exporter integration's `netdev_device_whitelist` field is deprecated
  in favor of `netdev_device_include`. Support for the old field name will be
  removed in a future version. (@rfratto)

- The node_exporter integration's `netdev_device_blacklist` field is deprecated
  in favor of `netdev_device_include`. Support for the old field name will be
  removed in a future version. (@rfratto)

- The node_exporter integration's `systemd_unit_whitelist` field is deprecated
  in favor of `systemd_unit_include`. Support for the old field name will be
  removed in a future version. (@rfratto)

- The node_exporter integration's `systemd_unit_blacklist` field is deprecated
  in favor of `systemd_unit_exclude`. Support for the old field name will be
  removed in a future version. (@rfratto)

- The node_exporter integration's `filesystem_ignored_mount_points` field is
  deprecated in favor of `filesystem_mount_points_exclude`. Support for the old
  field name will be removed in a future version. (@rfratto)

- The node_exporter integration's `filesystem_ignored_fs_types` field is
  deprecated in favor of `filesystem_fs_types_exclude`. Support for the old
  field name will be removed in a future version. (@rfratto)

### Features

- (beta) Enable experimental config urls for fetching remote configs.
  Currently, only HTTP/S is supported. Pass the
  `-enable-features=remote-configs` flag to turn this on. (@rlankfo)

- Added [cAdvisor](https://github.com/google/cadvisor) integration. (@rgeyer)

- Traces: Add `Agent Tracing Pipeline` dashboard and alerts (@mapno)

- Traces: Support jaeger/grpc exporter (@nicoche)

- (beta) Enable an experimental integrations subsystem revamp. Pass
  `integrations-next` to `-enable-features` to turn this on. Reading the
  documentation for the revamp is recommended; enabling it causes breaking
  config changes. (@rfratto)

### Enhancements

- Traces: Improved pod association in PromSD processor (@mapno)

- Updated OTel to v0.40.0 (@mapno)

- Remote write dashboard: show in and out sample rates (@bboreham)

- Remote write dashboard: add mean latency (@bboreham)

- Update node_exporter dependency to v1.3.1. (@rfratto)

- Cherry-pick Prometheus PR #10102 into our Prometheus dependency (@rfratto).

### Bugfixes

- Fix usage of POSTGRES_EXPORTER_DATA_SOURCE_NAME when using postgres_exporter
  integration (@f11r)

- Change ordering of the entrypoint for windows service so that it accepts
  commands immediately (@mattdurham)

- Only stop WAL cleaner when it has been started (@56quarters)

- Fix issue with unquoted install path on Windows, that could allow escalation
  or running an arbitrary executable (@mattdurham)

- Fix cAdvisor so it collects all defined metrics instead of the last
  (@pkoenig10)

- Fix panic when using 'stdout' in automatic logging (@mapno)

- Grafana Agent Operator: The /-/ready and /-/healthy endpoints will
  no longer always return 404 (@rfratto).

### Other changes

- Remove log-level flag from systemd unit file (@jpkrohling)

v0.21.2 (2021-12-08)
--------------------

### Security fixes

- This release contains a fix for
  [CVE-2021-41090](https://github.com/grafana/agent/security/advisories/GHSA-9c4x-5hgq-q3wh).

### Other changes

- This release disables the existing `/-/config` and
  `/agent/api/v1/configs/{name}` endpoints by default. Pass the
  `--config.enable-read-api` flag at the command line to opt in to these
  endpoints.

v0.21.1 (2021-11-18)
--------------------

### Bugfixes

- Fix panic when using postgres_exporter integration (@saputradharma)

- Fix panic when dnsamsq_exporter integration tried to log a warning (@rfratto)

- Statsd Integration: Adding logger instance to the statsd mapper
  instantiation. (@gaantunes)

- Statsd Integration: Fix issue where mapped metrics weren't exposed to the
  integration. (@mattdurham)

- Operator: fix bug where version was a required field (@rfratto)

- Metrics: Only run WAL cleaner when metrics are being used and a WAL is
  configured. (@rfratto)

v0.21.0 (2021-11-17)
--------------------

### Enhancements

- Update Cortex dependency to v1.10.0-92-g85c378182. (@rlankfo)

- Update Loki dependency to v2.1.0-656-g0ae0d4da1. (@rlankfo)

- Update Prometheus dependency to v2.31.0 (@rlankfo)

- Add Agent Operator Helm quickstart guide (@hjet)

- Reorg Agent Operator quickstart guides (@hjet)

### Bugfixes

- Packaging: Use correct user/group env variables in RPM %post script (@simonc6372)

- Validate logs config when using logs_instance with automatic logging processor (@mapno)

- Operator: Fix MetricsInstance Service port (@hjet)

- Operator: Create govern service per Grafana Agent (@shturman)

- Operator: Fix relabel_config directive for PodLogs resource (@hjet)

- Traces: Fix `success_logic` code in service graphs processor (@mapno)

### Other changes

- Self-scraped integrations will now use an SUO-specific value for the `instance` label. (@rfratto)

- Traces: Changed service graphs store implementation to improve CPU performance (@mapno)

v0.20.1 (2021-12-08)
--------------------

> _NOTE_: The fixes in this patch are only present in v0.20.1 and >=v0.21.2.

### Security fixes

- This release contains a fix for
  [CVE-2021-41090](https://github.com/grafana/agent/security/advisories/GHSA-9c4x-5hgq-q3wh).

### Other changes

- This release disables the existing `/-/config` and
  `/agent/api/v1/configs/{name}` endpoitns by default. Pass the
  `--config.enable-read-api` flag at the command line to opt in to these
  endpoints.

v0.20.0 (2021-10-28)
--------------------

> **BREAKING CHANGES**: This release has breaking changes. Please read entries
> carefully and consult the [upgrade guide][] for specific instructions.

### Breaking Changes

- push_config is no longer supported in trace's config (@mapno)

### Features

- Operator: The Grafana Agent Operator can now generate a Kubelet service to
  allow a ServiceMonitor to collect Kubelet and cAdvisor metrics. This requires
  passing a `--kubelet-service` flag to the Operator in `namespace/name` format
  (like `kube-system/kubelet`). (@rfratto)

- Service graphs processor (@mapno)

### Enhancements

- Updated mysqld_exporter to v0.13.0 (@gaantunes)

- Updated postgres_exporter to v0.10.0 (@gaantunes)

- Updated redis_exporter to v1.27.1 (@gaantunes)

- Updated memcached_exporter to v0.9.0 (@gaantunes)

- Updated statsd_exporter to v0.22.2 (@gaantunes)

- Updated elasticsearch_exporter to v1.2.1 (@gaantunes)

- Add remote write to silent Windows Installer  (@mattdurham)

- Updated mongodb_exporter to v0.20.7 (@rfratto)

- Updated OTel to v0.36 (@mapno)

- Updated statsd_exporter to v0.22.2 (@mattdurham)

- Update windows_exporter to v0.16.0 (@rfratto, @mattdurham)

- Add send latency to agent dashboard (@bboreham)

### Bugfixes

- Do not immediately cancel context when creating a new trace processor. This
  was preventing scrape_configs in traces from functioning. (@lheinlen)

- Sanitize autologged Loki labels by replacing invalid characters with
  underscores (@mapno)

- Traces: remove extra line feed/spaces/tabs when reading password_file content
  (@nicoche)

- Updated envsubst to v2.0.0-20210730161058-179042472c46. This version has a
  fix needed for escaping values outside of variable substitutions. (@rlankfo)

- Grafana Agent Operator should no longer delete resources matching the names
  of the resources it manages. (@rfratto)

- Grafana Agent Operator will now appropriately assign an
  `app.kubernetes.io/managed-by=grafana-agent-operator` to all created
  resources. (@rfratto)

### Other changes

- Configuration API now returns 404 instead of 400 when attempting to get or
  delete a config which does not exist. (@kgeckhart)

- The windows_exporter now disables the textfile collector by default.
  (@rfratto)

v0.19.0 (2021-09-29)
--------------------

> **BREAKING CHANGES**: This release has breaking changes. Please read entries
> carefully and consult the [upgrade guide][] for specific instructions.

### Breaking Changes

- Reduced verbosity of tracing autologging by not logging `STATUS_CODE_UNSET`
  status codes. (@mapno)

- Operator: rename `Prometheus*` CRDs to `Metrics*` and `Prometheus*` fields to
  `Metrics*`. (@rfratto)

- Operator: CRDs are no longer referenced using a hyphen in the name to be
  consistent with how Kubernetes refers to resources. (@rfratto)

- `prom_instance` in the spanmetrics config is now named `metrics_instance`.
  (@rfratto)

### Deprecations

- The `loki` key at the root of the config file has been deprecated in favor of
  `logs`. `loki`-named fields in `automatic_logging` have been renamed
  accordinly: `loki_name` is now `logs_instance_name`, `loki_tag` is now
  `logs_instance_tag`, and `backend: loki` is now `backend: logs_instance`.
  (@rfratto)

- The `prometheus` key at the root of the config file has been deprecated in
  favor of `metrics`. Flag names starting with `prometheus.` have also been
  deprecated in favor of the same flags with the `metrics.` prefix. Metrics
  prefixed with `agent_prometheus_` are now prefixed with `agent_metrics_`.
  (@rfratto)

- The `tempo` key at the root of the config file has been deprecated in favor
  of `traces`. (@mattdurham)

### Features

- Added [GitHub exporter](https://github.com/infinityworks/github-exporter)
  integration. (@rgeyer)

- Add TLS config options for tempo `remote_write`s. (@mapno)

- Support autologging span attributes as log labels (@mapno)

- Put Tests requiring Network Access behind a -online flag (@flokli)

- Add logging support to the Grafana Agent Operator. (@rfratto)

- Add `operator-detach` command to agentctl to allow zero-downtime upgrades
  when removing an Operator CRD. (@rfratto)

- The Grafana Agent Operator will now default to deploying the matching release
  version of the Grafana Agent instead of v0.14.0. (@rfratto)

### Enhancements

- Update OTel dependency to v0.30.0 (@mapno)

- Allow reloading configuration using `SIGHUP` signal. (@tharun208)

- Add HOSTNAME environment variable to service file to allow for expanding the
  $HOSTNAME variable in agent config.  (@dfrankel33)

- Update jsonnet-libs to 1.21 for Kubernetes 1.21+ compatability. (@MurzNN)

- Make method used to add k/v to spans in prom_sd processor configurable.
  (@mapno)

### Bugfixes

- Regex capture groups like `${1}` will now be kept intact when using
  `-config.expand-env`. (@rfratto)

- The directory of the logs positions file will now properly be created on
  startup for all instances. (@rfratto)

- The Linux system packages will now configure the grafana-agent user to be a
  member of the adm and systemd-journal groups. This will allow logs to read
  from journald and /var/log by default. (@rfratto)

- Fix collecting filesystem metrics on Mac OS (darwin) in the `node_exporter`
  integration default config. (@eamonryan)

- Remove v0.0.0 flags during build with no explicit release tag (@mattdurham)

- Fix issue with global scrape_interval changes not reloading integrations
  (@kgeckhart)

- Grafana Agent Operator will now detect changes to referenced ConfigMaps and
  Secrets and reload the Agent properly. (@rfratto)

- Grafana Agent Operator's object label selectors will now use Kubernetes
  defaults when undefined (i.e., default to nothing). (@rfratto)

- Fix yaml marshalling tag for cert_file in kafka exporter agent config.
  (@rgeyer)

- Fix warn-level logging of dropped targets. (@james-callahan)

- Standardize scrape_interval to 1m in examples. (@mattdurham)

v0.18.4 (2021-09-14)
--------------------

### Enhancements

- Add `agent_prometheus_configs_changed_total` metric to track instance config
  events. (@rfratto)

### Bugfixes

- Fix info logging on windows. (@mattdurham)

- Scraping service: Ensure that a reshard is scheduled every reshard
  interval. (@rfratto)

v0.18.3 (2021-09-08)
--------------------

### Bugfixes

- Register missing metric for configstore consul request duration. (@rfratto)

- Logs should contain a caller field with file and line numbers again
  (@kgeckhart)

- In scraping service mode, the polling configuration refresh should honor
  timeout. (@mattdurham)

- In scraping service mode, the lifecycle reshard should happen using a
  goroutine. (@mattdurham)

- In scraping service mode, scraping service can deadlock when reloading during
  join. (@mattdurham)

- Scraping service: prevent more than one refresh from being queued at a time.
  (@rfratto)

v0.18.2 (2021-08-12)
--------------------

### Bugfixes

- Honor the prefix and remove prefix from consul list results (@mattdurham)

v0.18.1 (2021-08-09)
--------------------

### Bugfixes

- Reduce number of consul calls when ran in scrape service mode (@mattdurham)

v0.18.0 (2021-07-29)
--------------------

### Features

- Added [GitHub exporter](https://github.com/infinityworks/github-exporter)
  integration. (@rgeyer)

- Add support for OTLP HTTP trace exporting. (@mapno)

### Enhancements

- Switch to drone for releases. (@mattdurham)

- Update postgres_exporter to a [branch of](https://github.com/grafana/postgres_exporter/tree/exporter-package-v0.10.0) v0.10.0

### Bugfixes

- Enabled flag for integrations is not being honored. (@mattdurham)

v0.17.0 (2021-07-15)
--------------------

### Features

- Added [Kafka Lag exporter](https://github.com/davidmparrott/kafka_exporter)
  integration. (@gaantunes)

### Bugfixes

- Fix race condition that may occur and result in a panic when initializing
  scraping service cluster. (@rfratto)

v0.16.1 (2021-06-22)
--------------------

### Bugfixes

- Fix issue where replaying a WAL caused incorrect metrics to be sent over
  remote write. (@rfratto)

v0.16.0 (2021-06-17)
--------------------

### Features

- (beta) A Grafana Agent Operator is now available. (@rfratto)

### Enhancements

- Error messages when installing the Grafana Agent for Grafana Cloud will now
  be shown. (@rfratto)

### Bugfixes

- Fix a leak in the shared string interner introduced in v0.14.0. This fix was
  made to a [dependency](https://github.com/grafana/prometheus/pull/21).
  (@rfratto)

- Fix issue where a target will fail to be scraped for the process lifetime if
  that target had gone down for long enough that its series were removed from
  the in-memory cache (2 GC cycles). (@rfratto)

v0.15.0 (2021-06-03)
--------------------

> **BREAKING CHANGES**: This release has breaking changes. Please read entries
> carefully and consult the [upgrade guide][] for specific instructions.

### Breaking Changes

- The configuration of Tempo Autologging has changed. (@mapno)

### Features

- Add support for exemplars. (@mapno)

### Enhancements

- Add the option to log to stdout instead of a Loki instance. (@joe-elliott)

- Update Cortex dependency to v1.8.0.

- Running the Agent as a DaemonSet with host_filter and role: pod should no
  longer cause unnecessary load against the Kubernetes SD API. (@rfratto)

- Update Prometheus to v2.27.0. (@mapno)

- Update Loki dependency to d88f3996eaa2. This is a non-release build, and was
  needed to support exemplars. (@mapno)

- Update Cortex dependency to d382e1d80eaf. This is a non-release build, and
  was needed to support exemplars. (@mapno)

### Bugfixes

- Host filter relabeling rules should now work. (@rfratto)

- Fixed issue where span metrics where being reported with wrong time unit.
  (@mapno)

### Other changes

- Intentionally order tracing processors. (@joe-elliott)

v0.14.0 (2021-05-24)
--------------------

> **BREAKING CHANGES**: This release has breaking changes. Please read entries
> carefully and consult the [upgrade guide][] for specific instructions.
>
> **STABILITY NOTICE**: As of this release, functionality that is not
> recommended for production use and is expected to change will be tagged
> interchangably as "experimental" or "beta."

### Security fixes

- The Scraping service API will now reject configs that read credentials from
  disk by default. This prevents malicious users from reading arbitrary files
  and sending their contents over the network. The old behavior can be
  re-enabled by setting `dangerous_allow_reading_files: true` in the scraping
  service config. (@rfratto)

### Breaking changes

- Configuration for SigV4 has changed. (@rfratto)

### Deprecations

- `push_config` is now supplanted by `remote_block` and `batch`. `push_config`
  will be removed in a future version (@mapno)

### Features

- (beta) New integration: windows_exporter (@mattdurham)

- (beta) Grafana Agent Windows Installer is now included as a release artifact.
  (@mattdurham)

- Official M1 Mac release builds will now be generated! Look for
  `agent-darwin-arm64` and `agentctl-darwin-arm64` in the release assets.
  (@rfratto)

- Add support for running as a Windows service (@mattdurham)

- (beta) Add /-/reload support. It is not recommended to invoke `/-/reload`
  against the main HTTP server. Instead, two new command-line flags have been
  added: `--reload-addr` and `--reload-port`. These will launch a
  `/-/reload`-only HTTP server that can be used to safely reload the Agent's
  state.  (@rfratto)

- Add a /-/config endpoint. This endpoint will return the current configuration
  file with defaults applied that the Agent has loaded from disk. (@rfratto)

- (beta) Support generating metrics and exposing them via a Prometheus exporter
  from span data. (@yeya24)

- Tail-based sampling for tracing pipelines (@mapno)

- Added Automatic Logging feature for Tempo (@joe-elliott)

- Disallow reading files from within scraping service configs by default.
  (@rfratto)

- Add remote write for span metrics (@mapno)

### Enhancements

- Support compression for trace export. (@mdisibio)

- Add global remote_write configuration that is shared between all instances
  and integrations. (@mattdurham)

- Go 1.16 is now used for all builds of the Agent. (@rfratto)

- Update Prometheus dependency to v2.26.0. (@rfratto)

- Upgrade `go.opentelemetry.io/collector` to v0.21.0 (@mapno)

- Add kafka trace receiver (@mapno)

- Support mirroring a trace pipeline to multiple backends (@mapno)

- Add `headers` field in `remote_write` config for Tempo. `headers` specifies
  HTTP headers to forward to the remote endpoint. (@alexbiehl)

- Add silent uninstall to Windows Uninstaller. (@mattdurham)

### Bugfixes

- Native Darwin arm64 builds will no longer crash when writing metrics to the
  WAL. (@rfratto)

- Remote write endpoints that never function across the lifetime of the Agent
  will no longer prevent the WAL from being truncated. (@rfratto)

- Bring back FreeBSD support. (@rfratto)

- agentctl will no longer leak WAL resources when retrieving WAL stats.
  (@rfratto)

- Ensure defaults are applied to undefined sections in config file. This fixes
  a problem where integrations didn't work if `prometheus:` wasn't configured.
  (@rfratto)

- Fixed issue where automatic logging double logged "svc". (@joe-elliott)

### Other changes

- The Grafana Cloud Agent has been renamed to the Grafana Agent. (@rfratto)

- Instance configs uploaded to the Config Store API will no longer be stored
  along with the global Prometheus defaults. This is done to allow globals to
  be updated and re-apply the new global defaults to the configs from the
  Config Store. (@rfratto)

- The User-Agent header sent for logs will now be `GrafanaAgent/<version>`
  (@rfratto)

- Add `tempo_spanmetrics` namespace in spanmetrics (@mapno)

v0.13.1 (2021-04-09)
--------------------

### Bugfixes

- Validate that incoming scraped metrics do not have an empty label set or a
  label set with duplicate labels, mirroring the behavior of Prometheus.
  (@rfratto)

v0.13.0 (2021-02-25)
--------------------

> The primary branch name has changed from `master` to `main`. You may have to
> update your local checkouts of the repository to point at the new branch name.

### Features

- postgres_exporter: Support query_path and disable_default_metrics. (@rfratto)

### Enhancements

- Support other architectures in installation script. (@rfratto)

- Allow specifying custom wal_truncate_frequency per integration. (@rfratto)

- The SigV4 region can now be inferred using the shared config (at
  `$HOME/.aws/config`) or environment variables (via `AWS_CONFIG`). (@rfratto)

- Update Prometheus dependency to v2.25.0. (@rfratto)

### Bugfixes

- Not providing an `-addr` flag for `agentctl config-sync` will no longer
  report an error and will instead use the pre-existing default value.
  (@rfratto)

- Fixed a bug from v0.12.0 where the Loki installation script failed because
  positions_directory was not set. (@rfratto)

- Reduce the likelihood of dataloss during a remote_write-side outage by
  increasing the default wal_truncation_frequency to 60m and preventing the WAL
  from being truncated if the last truncation timestamp hasn't changed. This
  change increases the size of the WAL on average, and users may configure a
  lower wal_truncation_frequency to deliberately choose a smaller WAL over
  write guarantees. (@rfratto)

- Add the ability to read and serve HTTPS integration metrics when given a set
  certificates (@mattdurham)

v0.12.0 (2021-02-05)
--------------------

> **BREAKING CHANGES**: This release has breaking changes. Please read entries
> carefully and consult the [upgrade guide][] for specific instructions.

### Breaking Changes

- The configuration format for the `loki` block has changed. (@rfratto)

- The configuration format for the `tempo` block has changed. (@rfratto)

### Features

- Support for multiple Loki Promtail instances has been added. (@rfratto)

- Support for multiple Tempo instances has been added. (@rfratto)

- Added [ElasticSearch exporter](https://github.com/justwatchcom/elasticsearch_exporter)
  integration. (@colega)

### Enhancements

- `.deb` and `.rpm` packages are now generated for all supported architectures.
  The architecture of the AMD64 package in the filename has been renamed to
  `amd64` to stay synchronized with the architecture name presented from other
  release assets. (@rfratto)

- The `/agent/api/v1/targets` API will now include discovered labels on the
  target pre-relabeling in a `discovered_labels` field. (@rfratto)

- Update Loki to 59a34f9867ce. This is a non-release build, and was needed to
  support multiple Loki instances. (@rfratto)

- Scraping service: Unhealthy Agents in the ring will no longer cause job
  distribution to fail. (@rfratto)

- Scraping service: Cortex ring metrics (prefixed with cortex_ring_) will now
  be registered for tracking the state of the hash ring. (@rfratto)

- Scraping service: instance config ownership is now determined by the hash of
  the instance config name instead of the entire config. This means that
  updating a config is guaranteed to always hash to the same Agent, reducing
  the number of metrics gaps. (@rfratto)

- Only keep a handful of K8s API server metrics by default to reduce default
  active series usage. (@hjet)

- Go 1.15.8 is now used for all distributions of the Agent. (@rfratto)

### Bugfixes

- `agentctl config-check` will now work correctly when the supplied config file
  contains integrations. (@hoenn)

v0.11.0 (2021-01-20)
--------------------

### Features

- ARMv6 builds of `agent` and `agentctl` will now be included in releases to
  expand Agent support to cover all models of Raspberry Pis. ARMv6 docker
  builds are also now available. (@rfratto)

- Added `config-check` subcommand for `agentctl` that can be used to validate
  Agent configuration files before attempting to load them in the `agent`
  itself. (@56quarters)

### Enhancements

- A sigv4 install script for Prometheus has been added. (@rfratto)

- NAMESPACE may be passed as an environment variable to the Kubernetes install
  scripts to specify an installation namespace. (@rfratto)

### Bugfixes

- The K8s API server scrape job will use the API server Service name when
  resolving IP addresses for Prometheus service discovery using the "Endpoints"
  role. (@hjet)

- The K8s manifests will no longer include the `default/kubernetes` job twice
  in both the DaemonSet and the Deployment. (@rfratto)

v0.10.0 (2021-01-13)
--------------------

### Features

- Prometheus `remote_write` now supports SigV4 authentication using the
  [AWS default credentials chain](https://docs.aws.amazon.com/sdk-for-java/v1/developer-guide/credentials.html).
  This enables the Agent to send metrics to Amazon Managed Prometheus without
  needing the [SigV4 Proxy](https://github.com/awslabs/aws-sigv4-proxy).
  (@rfratto)

### Enhancements

- Update `redis_exporter` to v1.15.0. (@rfratto)

- `memcached_exporter` has been updated to v0.8.0. (@rfratto)

- `process-exporter` has been updated to v0.7.5. (@rfratto)

- `wal_cleanup_age` and `wal_cleanup_period` have been added to the top-level
  Prometheus configuration section. These settings control how Write Ahead Logs
  (WALs) that are not associated with any instances are cleaned up. By default,
  WALs not associated with an instance that have not been written in the last
  12 hours are eligible to be cleaned up. This cleanup can be disabled by
  setting `wal_cleanup_period` to `0`. (@56quarters)

- Configuring logs to read from the systemd journal should now work on journals
  that use +ZSTD compression. (@rfratto)

### Bugfixes

- Integrations will now function if the HTTP listen address was set to a value
  other than the default. (@mattdurham)

- The default Loki installation will now be able to write its positions file.
  This was prevented by accidentally writing to a readonly volume mount.
  (@rfratto)

v0.9.1 (2021-01-04)
-------------------

### Enhancements

- agentctl will now be installed by the rpm and deb packages as
  `grafana-agentctl`. (@rfratto)

v0.9.0 (2020-12-10)
-------------------

### Features

- Add support to configure TLS config for the Tempo exporter to use
  insecure_skip_verify to disable TLS chain verification. (@bombsimon)

- Add `sample-stats` to `agentctl` to search the WAL and return a summary of
  samples of series matching the given label selector. (@simonswine)

- New integration:
  [postgres_exporter](https://github.com/wrouesnel/postgres_exporter)
  (@rfratto)

- New integration:
  [statsd_exporter](https://github.com/prometheus/statsd_exporter) (@rfratto)

- New integration:
  [consul_exporter](https://github.com/prometheus/consul_exporter) (@rfratto)

- Add optional environment variable substitution of configuration file.
  (@dcseifert)

### Enhancements

- `min_wal_time` and `max_wal_time` have been added to the instance config
  settings, guaranteeing that data in the WAL will exist for at least
  `min_wal_time` and will not exist for longer than `max_wal_time`. This change
  will increase the size of the WAL slightly but will prevent certain scenarios
  where data is deleted before it is sent. To revert back to the old behavior,
  set `min_wal_time` to `0s`. (@rfratto)

- Update `redis_exporter` to v1.13.1. (@rfratto)

- Bump OpenTelemetry-collector dependency to v0.16.0. (@bombsimon)

### Bugfixes

- Fix issue where the Tempo example manifest could not be applied because the
  port names were too long. (@rfratto)

- Fix issue where the Agent Kubernetes manifests may not load properly on AKS.
  (#279) (@rfratto)

### Other changes

- The User-Agent header sent for logs will now be `GrafanaCloudAgent/<version>`
  (@rfratto)

v0.8.0 (2020-11-06)
-------------------

### Features

- New integration: [dnsamsq_exporter](https://github.com/google/dnsamsq_exporter)
  (@rfratto).

- New integration: [memcached_exporter](https://github.com/prometheus/memcached_exporter)
  (@rfratto).

### Enhancements

- Add `<integration name>_build_info` metric to all integrations. The build
  info displayed will match the build information of the Agent and _not_ the
  embedded exporter. This metric is used by community dashboards, so adding it
  to the Agent increases compatibility with existing dashboards that depend on
  it existing. (@rfratto)

- Bump OpenTelemetry-collector dependency to 0.14.0 (@joe-elliott)

### Bugfixes

- Error messages when retrieving configs from the KV store will now be logged,
  rather than just logging a generic message saying that retrieving the config
  has failed. (@rfratto)

v0.7.2 (2020-10-29)
-------------------

### Enhancements

- Bump Prometheus dependency to 2.21. (@rfratto)

- Bump OpenTelemetry-collector dependency to 0.13.0 (@rfratto)

- Bump Promtail dependency to 2.0. (@rfratto)

- Enhance host_filtering mode to support targets from Docker Swarm and Consul.
  Also, add a `host_filter_relabel_configs` to that will apply relabeling rules
  for determining if a target should be dropped. Add a documentation section
  explaining all of this in detail. (@rfratto)

### Bugfixes

- Fix deb package prerm script so that it stops the agent on package removal.
  (@jdbaldry)

- Fix issue where the `push_config` for Tempo field was expected to be
  `remote_write`. `push_config` now works as expected. (@rfratto)

v0.7.1 (2020-10-23)
-------------------

### Bugfixes

- Fix issue where ARM binaries were not published with the GitHub release.

v0.7.0 (2020-10-23)
-------------------

### Features

- Added Tracing Support. (@joe-elliott)

- Add RPM and deb packaging. (@jdbaldry, @simon6372)

- arm64 and arm/v7 Docker containers and release builds are now available for
  `agent` and `agentctl`. (@rfratto)

- Add `wal-stats` and `target-stats` tooling to `agentctl` to discover WAL and
  cardinality issues. (@rfratto)

- [mysqld_exporter](https://github.com/prometheus/mysqld_exporter) is now
  embedded and available as an integration. (@rfratto)

- [redis_exporter](https://github.com/oliver006/redis_exporter) is now embedded
  and available as an integration. (@dafydd-t)

### Enhancements

- Resharding the cluster when using the scraping service mode now supports
  timeouts through `reshard_timeout`. The default value is `30s.` This timeout
  applies to cluster-wide reshards (performed when joining and leaving the
  cluster) and local reshards (done on the `reshard_interval`). (@rfratto)

### Bugfixes

- Fix issue where integrations crashed with instance_mode was set to `distinct`
  (@rfratto)

- Fix issue where the `agent` integration did not work on Windows (@rfratto).

- Support URL-encoded paths in the scraping service API. (@rfratto)

- The instance label written from replace_instance_label can now be overwritten
  with relabel_configs. This bugfix slightly modifies the behavior of what data
  is stored. The final instance label will now be stored in the WAL rather than
  computed by remote_write. This change should not negatively affect existing
  users. (@rfratto)

v0.6.1 (2020-04-11)
-------------------

### Bugfixes

- Fix issue where build information was empty when running the Agent with
  --version. (@rfratto)

- Fix issue where updating a config in the scraping service may fail to pick up
  new targets. (@rfratto)

- Fix deadlock that slowly prevents the Agent from scraping targets at a high
  scrape volume. (@rfratto)

v0.6.0 (2020-09-04)
-------------------

### Breaking Changes

- The Configs API will now disallow two instance configs having multiple
  `scrape_configs` with the same `job_name`. This was needed for the instance
  sharing mode, where combined instances may have duplicate `job_names` across
  their `scrape_configs`. This brings the scraping service more in line with
  Prometheus, where `job_names` must globally be unique. This change also
  disallows concurrent requests to the put/apply config API endpoint to prevent
  a race condition of two conflicting configs being applied at the same time.
  (@rfratto)

### Deprecations

- `use_hostname_label` is now supplanted by `replace_instance_label`.
  `use_hostname_label` will be removed in a future version. (@rfratto)

### Features

- The Grafana Agent can now collect logs and send to Loki. This is done by
  embedding Promtail, the official Loki log collection client. (@rfratto)

- Integrations can now be enabled without scraping. Set scrape_integrations to
  `false` at the `integrations` key or within the specific integration you
  don't want to scrape. This is useful when another Agent or Prometheus server
  will scrape the integration. (@rfratto)

- [process-exporter](https://github.com/ncabatoff/process-exporter) is now
  embedded as `process_exporter`. The hypen has been changed to an underscore
  in the config file to retain consistency with `node_exporter`. (@rfratto)

### Enhancements

- A new config option, `replace_instance_label`, is now available for use with
  integrations. When this is true, the instance label for all metrics coming
  from an integration will be replaced with the machine's hostname rather than
  127.0.0.1. (@rfratto)

- The embedded Prometheus version has been updated to 2.20.1. (@rfratto,
  @gotjosh)

- The User-Agent header written by the Agent when remote_writing will now be
  `GrafanaCloudAgent/<Version>` instead of `Prometheus/<Prometheus Version>`.
  (@rfratto)

- The subsystems of the Agent (`prometheus`, `loki`) are now made optional.
  Enabling integrations also implicitly enables the associated subsystem. For
  example, enabling the `agent` or `node_exporter` integration will force the
  `prometheus` subsystem to be enabled.  (@rfratto)

### Bugfixes

- The documentation for Tanka configs is now correct. (@amckinley)

- Minor corrections and spelling issues have been fixed in the Overview
  documentation. (@amckinley)

- The new default of `shared` instances mode broke the metric value for
  `agent_prometheus_active_configs`, which was tracking the number of combined
  configs (i.e., number of launched instances). This metric has been fixed and
  a new metric, `agent_prometheus_active_instances`, has been added to track
  the numbger of launched instances. If instance sharing is not enabled, both
  metrics will share the same value. (@rfratto)

- `remote_write` names in a group will no longer be copied from the
  remote_write names of the first instance in the group. Rather, all
  remote_write names will be generated based on the first 6 characters of the
  group hash and the first six characters of the remote_write hash. (@rfratto)

- Fix a panic that may occur during shutdown if the WAL is closed in the middle
  of the WAL being truncated. (@rfratto)

v0.5.0 (2020-08-12)
-------------------

### Features

- A [scrape targets API](https://github.com/grafana/agent/blob/main/docs/api.md#list-current-scrape-targets)
  has been added to show every target the Agent is currently scraping, when it
  was last scraped, how long it took to scrape, and errors from the last
  scrape, if any. (@rfratto)

- "Shared Instance Mode" is the new default mode for spawning Prometheus
  instances, and will improve CPU and memory usage for users of integrations
  and the scraping service. (@rfratto)

### Enhancements

- Memory stability and utilization of the WAL has been improved, and the
  reported number of active series in the WAL will stop double-counting
  recently churned series. (@rfratto)

- Changing scrape_configs and remote_write configs for an instance will now be
  dynamically applied without restarting the instance. This will result in less
  missing metrics for users of the scraping service that change a config.
  (@rfratto)

- The Tanka configuration now uses k8s-alpha. (@duologic)

### Bugfixes

- The Tanka configuration will now also deploy a single-replica deployment
  specifically for scraping the Kubernetes API. This deployment acts together
  with the Daemonset to scrape the full cluster and the control plane.
  (@gotjosh)

- The node_exporter filesystem collector will now work on Linux systems without
  needing to manually set the blocklist and allowlist of filesystems.
  (@rfratto)

v0.4.0 (2020-06-18)
-------------------

### Features

- Support for integrations has been added. Integrations can be any embedded
  tool, but are currently used for embedding exporters and generating scrape
  configs. (@rfratto)

- node_exporter has been added as an integration. This is the full version of
  node_exporter with the same configuration options. (@rfratto)

- An Agent integration that makes the Agent automatically scrape itself has
  been added. (@rfratto)

### Enhancements

- The WAL can now be truncated if running the Agent without any remote_write
  endpoints. (@rfratto)

### Bugfixes

- Prevent the Agent from crashing when a global Prometheus config stanza is not
  provided. (@robx)

- Enable agent host_filter in the Tanka configs, which was disabled by default
  by mistake. (@rfratto)

v0.3.2 (2020-05-29)
-------------------

### Features

- Tanka configs that deploy the scraping service mode are now available
  (@rfratto)

- A k3d example has been added as a counterpart to the docker-compose example.
  (@rfratto)

### Enhancements

- Labels provided by the default deployment of the Agent (Kubernetes and Tanka)
  have been changed to align with the latest changes to grafana/jsonnet-libs.
  The old `instance` label is now called `pod`, and the new `instance` label is
  unique. A `container` label has also been added. The Agent mixin has been
  subsequently updated to also incorporate these label changes. (@rfratto)

- The `remote_write` and `scrape_config` sections now share the same
  validations as Prometheus (@rfratto)

- Setting `wal_truncation_frequency` to less than the scrape interval is now
  disallowed (@rfratto)

### Bugfixes

- A deadlock in scraping service mode when updating a config that shards to the
  same node has been fixed (@rfratto)

- `remote_write` config stanzas will no longer ignore `password_file`
  (@rfratto)

- `scrape_config` client secrets (e.g., basic auth, bearer token,
  `password_file`) will now be properly retained in scraping service mode
  (@rfratto)

- Labels for CPU, RX, and TX graphs in the Agent Operational dashboard now
  correctly show the pod name of the Agent instead of the exporter name.
  (@rfratto)

v0.3.1 (2020-05-20)
-------------------

### Features

- The Agent has upgraded its vendored Prometheus to v2.18.1 (@gotjosh,
  @rfratto)

### Bugfixes

- A typo in the Tanka configs and Kubernetes manifests that prevents the Agent
  launching with v0.3.0 has been fixed (@captncraig)

- Fixed a bug where Tanka mixins could not be used due to an issue with the
  folder placement enhancement (@rfratto)

### Enhancements

- `agentctl` and the config API will now validate that the YAML they receive
  are valid instance configs. (@rfratto)

v0.3.0 (2020-05-13)
-------------------

### Features

- A third operational mode called "scraping service mode" has been added. A KV
  store is used to store instance configs which are distributed amongst a
  clustered set of Agent processes, dividing the total scrape load across each
  agent. An API is exposed on the Agents to list, create, update, and delete
  instance configurations from the KV store. (@rfratto)

- An "agentctl" binary has been released to interact with the new instance
  config management API created by the "scraping service mode." (@rfratto,
  @hoenn)

- The Agent now includes readiness and healthiness endpoints. (@rfratto)

### Enhancements

- The YAML files are now parsed strictly and an invalid YAML will generate an
  error at runtime. (@hoenn)

- The default build mode for the Docker containers is now release, not debug.
  (@rfratto)

- The Grafana Agent Tanka Mixins now are placed in an "Agent" folder within
  Grafana. (@cyriltovena)

v0.2.0 (2020-04-09)
-------------------

### Features

- The Prometheus remote write protocol will now send scraped metadata (metric
  name, help, type and unit). This results in almost negligent bytes sent
  increase as metadata is only sent every minute. It is on by default.
  (@gotjosh)

  These metrics are available to monitor metadata being sent:
  - `prometheus_remote_storage_succeeded_metadata_total`
  - `prometheus_remote_storage_failed_metadata_total`
  - `prometheus_remote_storage_retried_metadata_total`
  - `prometheus_remote_storage_sent_batch_duration_seconds` and
    `prometheus_remote_storage_sent_bytes_total` have a new label “type” with
    the values of `metadata` or `samples`.

### Enhancements

- The Agent has upgraded its vendored Prometheus to v2.17.1 (@rfratto)

### Bugfixes

- Invalid configs passed to the agent will now stop the process after they are
  logged as invalid; previously the Agent process would continue. (@rfratto)

- Enabling host_filter will now allow metrics from node role Kubernetes service
  discovery to be scraped properly (e.g., cAdvisor, Kubelet). (@rfratto)

v0.1.1 (2020-03-16)
-------------------

### Other changes

- Nits in documentation (@sh0rez)

- Fix various dashboard mixin problems from v0.1.0 (@rfratto)

- Pass through release tag to `docker build` (@rfratto)

v0.1.0 (2020-03-16)
-------------------

> First release!

### Features

- Support for scraping Prometheus metrics and sharding the agent through the
  presence of a `host_filter` flag within the Agent configuration file.

[upgrade guide]: https://grafana.com/docs/agent/latest/upgrade-guide/
[contributors guide]: ./docs/developer/contributing.md#updating-the-changelog<|MERGE_RESOLUTION|>--- conflicted
+++ resolved
@@ -57,12 +57,9 @@
 
 - Fixes several issues with statsd exporter. (@jcreixell, @marctc)
 
-<<<<<<< HEAD
+- Fixes a bug in conversion of OpenTelemetry histograms when exported to Prometheus. (@grcevski)
+
 - Fix bug where `otelcol.exporter.otlphttp` ignores configuration for TracesEndpoint, MetricsEndpoint, and LogsEndpoint. (@SimoneFalzone)
-=======
-- Fixes a bug in conversion of OpenTelemetry histograms when exported to Prometheus. (@grcevski)
-
->>>>>>> 432127e8
 ### Other changes
 
 - Mongodb integration has been disabled for the time being due to licensing issues. (@jcreixell)
