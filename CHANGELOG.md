# Changelog

> _Contributors should read our [contributors guide][] for instructions on how
> to update the changelog._

This document contains a historical list of changes between releases. Only
changes that impact end-user behavior are listed; changes to documentation or
internal API changes are not present.

> **NOTE**: As of v0.32.0, builds for 32-bit ARMv6 currently don't support the
> embedded Flow UI. The Flow UI will return to this target as soon as possible.

Main (unreleased)
-----------------

### Features

- New Grafana Agent Flow components:

  - `discovery.ec2` service discovery for aws ec2. (@captncraig)
  - `discovery.lightsail` service discovery for aws lightsail. (@captncraig)
  - `prometheus.exporter.mysql` collects metrics from a MySQL database. (@spartan0x117)
<<<<<<< HEAD
  - `otelcol.auth.oauth2` performs OAuth 2.0 authentication for HTTP and gRPC based 
     OpenTelemetry exporters. (@ptodev)
=======
  - `prometheus.exporter.blackbox` collects metrics from Blackbox exporter (@marctc).

### Enhancements

- Flow: Add retries with backoff logic to Phlare write component. (@cyriltovena)

>>>>>>> bd56577f
### Bugfixes

- Flow: Fixes slow reloading of targets in `phlare.scrape` component. (@cyriltovena)

- Flow: add a maximum connection lifetime of one hour when tailing logs from
  `loki.source.kubernetes` and `loki.source.podlogs` to recover from an issue
  where the Kubernetes API server stops responding with logs without closing
  the TCP connection. (@rfratto)

- Flow: fix issue in `loki.source.kubernetes` where `__pod__uid__` meta label
  defaulted incorrectly to the container name, causing tailers to never
  restart. (@rfratto)

v0.32.0 (2023-02-28)
--------------------

### Breaking changes

- Support for the embedded Flow UI for 32-bit ARMv6 builds is temporarily
  removed. (@rfratto)

- Node Exporter configuration options changed to align with new upstream version (@Thor77):

  - `diskstats_ignored_devices` is now `diskstats_device_exclude` in agent configuration.
  - `ignored_devices` is now `device_exclude` in flow configuration.

- Some blocks in Flow components have been merged with their parent block to make the block hierarchy smaller:

  - `discovery.docker > http_client_config` is merged into the `discovery.docker` block. (@erikbaranowski)
  - `discovery.kubernetes > http_client_config` is merged into the `discovery.kubernetes` block. (@erikbaranowski)
  - `loki.source.kubernetes > client > http_client_config` is merged into the `client` block. (@erikbaranowski)
  - `loki.source.podlogs > client > http_client_config` is merged into the `client` block. (@erikbaranowski)
  - `loki.write > endpoint > http_client_config` is merged into the `endpoint` block. (@erikbaranowski)
  - `mimir.rules.kubernetes > http_client_config` is merged into the `mimir.rules.kubernetes` block. (@erikbaranowski)
  - `otelcol.receiver.opencensus > grpc` is merged into the `otelcol.receiver.opencensus` block. (@ptodev)
  - `otelcol.receiver.zipkin > http` is merged into the `otelcol.receiver.zipkin` block. (@ptodev)
  - `phlare.scrape > http_client_config` is merged into the `phlare.scrape` block. (@erikbaranowski)
  - `phlare.write > endpoint > http_client_config` is merged into the `endpoint` block. (@erikbaranowski)
  - `prometheus.remote_write > endpoint > http_client_config` is merged into the `endpoint` block. (@erikbaranowski)
  - `prometheus.scrape > http_client_config` is merged into the `prometheus.scrape` block. (@erikbaranowski)

- The `loki.process` component now uses a combined name for stages, simplifying
  the block hierarchy. For example, the `stage > json` block hierarchy is now a
  single block called `stage.json`. All stage blocks in `loki.process` have
  been updated to use this simplified hierarchy. (@tpaschalis)

- `remote.s3` `client_options` block has been renamed to `client`. (@mattdurham)

- Renamed `prometheus.integration.node_exporter` to `prometheus.exporter.unix`. (@jcreixell)

- As first announced in v0.30, support for the `EXPERIMENTAL_ENABLE_FLOW`
  environment variable has been removed in favor of `AGENT_MODE=flow`.
  (@rfratto)

### Features

- New integrations:

  - `oracledb` (@schmikei)
  - `mssql` (@binaryfissiongames)
  - `cloudwatch metrics` (@thepalbi)
  - `azure` (@kgeckhart)
  - `gcp` (@kgeckhart, @ferruvich)

- New Grafana Agent Flow components:

  - `loki.echo` writes received logs to stdout. (@tpaschalis, @rfratto)
  - `loki.source.docker` reads logs from Docker containers and forwards them to
    other `loki` components. (@tpaschalis)
  - `loki.source.kafka` reads logs from Kafka events and forwards them to other
    `loki` components. (@erikbaranowski)
  - `loki.source.kubernetes_events` watches for Kubernetes Events and converts
    them into log lines to forward to other `loki` components. It is the
    equivalent of the `eventhandler` integration. (@rfratto)
  - `otelcol.processor.tail_sampling` samples traces based on a set of defined
    policies from `otelcol` components before forwarding them to other
    `otelcol` components. (@erikbaranowski)
  - `prometheus.exporter.apache` collects metrics from an apache web server
    (@captncraig)
  - `prometheus.exporter.consul` collects metrics from a consul installation
    (@captncraig)
  - `prometheus.exporter.github` collects metrics from GitHub (@jcreixell)
  - `prometheus.exporter.process` aggregates and collects metrics by scraping
    `/proc`. (@spartan0x117)
  - `prometheus.exporter.redis` collects metrics from a redis database
    (@spartan0x117)

### Enhancements

- Flow: Support `keepequal` and `dropequal` actions for relabeling. (@cyriltovena)

- Update Prometheus Node Exporter integration to v1.5.0. (@Thor77)

- Grafana Agent Flow will now reload the config file when `SIGHUP` is sent to
  the process. (@rfratto)

- If using the official RPM and DEB packages for Grafana Agent, invoking
  `systemctl reload grafana-agent` will now reload the configuration file.
  (@rfratto)

- Flow: the `loki.process` component now implements all the same processing
  stages as Promtail's pipelines. (@tpaschalis)

- Flow: new metric for `prometheus.scrape` -
  `agent_prometheus_scrape_targets_gauge`. (@ptodev)

- Flow: new metric for `prometheus.scrape` and `prometheus.relabel` -
  `agent_prometheus_forwarded_samples_total`. (@ptodev)

- Flow: add `constants` into the standard library to expose the hostname, OS,
  and architecture of the system Grafana Agent is running on. (@rfratto)

- Flow: add timeout to loki.source.podlogs controller setup. (@polyrain)

### Bugfixes

- Fixed a reconciliation error in Grafana Agent Operator when using `tlsConfig`
  on `Probe`. (@supergillis)

- Fix issue where an empty `server:` config stanza would cause debug-level logging.
  An empty `server:` is considered a misconfiguration, and thus will error out.
  (@neomantra)

- Flow: fix an error where some error messages that crossed multiple lines
  added extra an extra `|` character when displaying the source file on the
  starting line. (@rfratto)

- Flow: fix issues in `agent fmt` where adding an inline comment on the same
  line as a `[` or `{` would cause indentation issues on subsequent lines.
  (@rfratto)

- Flow: fix issues in `agent fmt` where line comments in arrays would be given
  the wrong identation level. (@rfratto)

- Flow: fix issues with `loki.file` and `loki.process` where deadlock contention or
  logs fail to process. (@mattdurham)

- Flow: `oauth2 > tls_config` was documented as a block but coded incorrectly as
  an attribute. This is now a block in code. This impacted `discovery.docker`,
  `discovery.kubernetes`, `loki.source.kubernetes`, `loki.write`,
  `mimir.rules.kubernetes`, `phlare.scrape`, `phlare.write`,
  `prometheus.remote_write`, `prometheus.scrape`, and `remote.http`
  (@erikbaranowski)

- Flow: Fix issue where using `river:",label"` causes the UI to return nothing. (@mattdurham)

### Other changes

- Use Go 1.20 for builds. (@rfratto)

- The beta label from Grafana Agent Flow has been removed. A subset of Flow
  components are still marked as beta or experimental:

  - `loki.echo` is explicitly marked as beta.
  - `loki.source.kubernetes` is explicitly marked as experimental.
  - `loki.source.podlogs` is explicitly marked as experimental.
  - `mimir.rules.kubernetes` is explicitly marked as beta.
  - `otelcol.processor.tail_sampling` is explicitly marked as beta.
  - `otelcol.receiver.loki` is explicitly marked as beta.
  - `otelcol.receiver.prometheus` is explicitly marked as beta.
  - `phlare.scrape` is explicitly marked as beta.
  - `phlare.write` is explicitly marked as beta.

v0.31.3 (2023-02-13)
--------------------

### Bugfixes

- `loki.source.cloudflare`: fix issue where the `zone_id` argument
  was being ignored, and the `api_token` argument was being used for the zone
  instead. (@rfratto)

- `loki.source.cloudflare`: fix issue where `api_token` argument was not marked
  as a sensitive field. (@rfratto)

v0.31.2 (2023-02-08)
--------------------

### Other changes

- In the Agent Operator, upgrade the `prometheus-config-reloader` dependency
  from version 0.47.0 to version 0.62.0. (@ptodev)

v0.31.1 (2023-02-06)
--------------------

> **BREAKING CHANGES**: This release has breaking changes. Please read entries
> carefully and consult the [upgrade guide][] for specific instructions.

### Breaking changes

- All release Windows `.exe` files are now published as a zip archive.
  Previously, `grafana-agent-installer.exe` was unzipped. (@rfratto)

### Other changes

- Support Go 1.20 for builds. Official release binaries are still produced
  using Go 1.19. (@rfratto)

v0.31.0 (2023-01-31)
--------------------

> **BREAKING CHANGES**: This release has breaking changes. Please read entries
> carefully and consult the [upgrade guide][] for specific instructions.

### Breaking changes

- Release binaries (including inside Docker containers) have been renamed to be
  prefixed with `grafana-` (@rfratto):

  - `agent` is now `grafana-agent`.
  - `agentctl` is now `grafana-agentctl`.
  - `agent-operator` is now `grafana-agent-operator`.

### Deprecations

- A symbolic link in Docker containers from the old binary name to the new
  binary name has been added. These symbolic links will be removed in v0.33. (@rfratto)

### Features

- New Grafana Agent Flow components:

  - `loki.source.cloudflare` reads logs from Cloudflare's Logpull API and
    forwards them to other `loki` components. (@tpaschalis)
  - `loki.source.gcplog` reads logs from GCP cloud resources using Pub/Sub
    subscriptions and forwards them to other `loki` components. (@tpaschalis)
  - `loki.source.gelf` listens for Graylog logs. (@mattdurham)
  - `loki.source.heroku` listens for Heroku messages over TCP a connection and
    forwards them to other `loki` components. (@erikbaranowski)
  - `loki.source.journal` read messages from systemd journal. (@mattdurham)
  - `loki.source.kubernetes` collects logs from Kubernetes pods using the
    Kubernetes API. (@rfratto)
  - `loki.source.podlogs` discovers PodLogs resources on Kubernetes and
    uses the Kubernetes API to collect logs from the pods specified by the
    PodLogs resource. (@rfratto)
  - `loki.source.syslog` listens for Syslog messages over TCP and UDP
    connections and forwards them to other `loki` components. (@tpaschalis)
  - `loki.source.windowsevent` reads logs from Windows Event Log. (@mattdurham)
  - `otelcol.exporter.jaeger` forwards OpenTelemetry data to a Jaeger server.
    (@erikbaranowski)
  - `otelcol.exporter.loki` forwards OTLP-formatted data to compatible `loki`
    receivers. (@tpaschalis)
  - `otelcol.receiver.kafka` receives telemetry data from Kafka. (@rfratto)
  - `otelcol.receiver.loki` receives Loki logs, converts them to the OTLP log
    format and forwards them to other `otelcol` components. (@tpaschalis)
  - `otelcol.receiver.opencensus` receives OpenConsensus-formatted traces or
    metrics. (@ptodev)
  - `otelcol.receiver.zipkin` receives Zipkin-formatted traces. (@rfratto)
  - `phlare.scrape` collects application performance profiles. (@cyriltovena)
  - `phlare.write` sends application performance profiles to Grafana Phlare.
    (@cyriltovena)
  - `mimir.rules.kubernetes` discovers `PrometheusRule` Kubernetes resources and
    loads them into a Mimir instance. (@Logiraptor)

- Flow components which work with relabeling rules (`discovery.relabel`,
  `prometheus.relabel` and `loki.relabel`) now export a new value named Rules.
  This value returns a copy of the currently configured rules. (@tpaschalis)

- New experimental feature: agent-management. Polls configured remote API to fetch new configs. (@spartan0x117)

- Introduce global configuration for logs. (@jcreixell)

### Enhancements

- Handle faro-web-sdk `View` meta in app_agent_receiver. (@rlankfo)

- Flow: the targets in debug info from `loki.source.file` are now individual blocks. (@rfratto)

- Grafana Agent Operator: add [promtail limit stage](https://grafana.com/docs/loki/latest/clients/promtail/stages/limit/) to the operator. (@spartan0x117)

### Bugfixes

- Flow UI: Fix the issue with messy layout on the component list page while
  browser window resize (@xiyu95)

- Flow UI: Display the values of all attributes unless they are nil. (@ptodev)

- Flow: `prometheus.relabel` and `prometheus.remote_write` will now error if they have exited. (@ptodev)

- Flow: Fix issue where negative numbers would convert to floating-point values
  incorrectly, treating the sign flag as part of the number. (@rfratto)

- Flow: fix a goroutine leak when `loki.source.file` is passed more than one
  target with identical set of public labels. (@rfratto)

- Fix issue where removing and re-adding log instance configurations causes an
  error due to double registration of metrics (@spartan0x117, @jcreixell)

### Other changes

- Use Go 1.19.4 for builds. (@erikbaranowski)

- New windows containers for agent and agentctl. These can be found moving forward with the ${Version}-windows tags for grafana/agent and grafana/agentctl docker images (@erikbaranowski)

v0.30.2 (2023-01-11)
--------------------

### Bugfixes

- Flow: `prometheus.relabel` will no longer modify the labels of the original
  metrics, which could lead to the incorrect application of relabel rules on
  subsequent relabels. (@rfratto)

- Flow: `loki.source.file` will no longer deadlock other components if log
  lines cannot be sent to Loki. `loki.source.file` will wait for 5 seconds per
  file to finish flushing read logs to the client, after which it will drop
  them, resulting in lost logs. (@rfratto)

- Operator: Fix the handling of the enableHttp2 field as a boolean in
  `pod_monitor` and `service_monitor` templates. (@tpaschalis)

v0.30.1 (2022-12-23)
--------------------

### Bugfixes

- Fix issue where journald support was accidentally removed. (@tpaschalis)

- Fix issue where some traces' metrics where not collected. (@marctc)

v0.30.0 (2022-12-20)
--------------------

> **BREAKING CHANGES**: This release has breaking changes. Please read entries
> carefully and consult the [upgrade guide][] for specific instructions.

### Breaking changes

- The `ebpf_exporter` integration has been removed due to issues with static
  linking. It may be brought back once these are resolved. (@tpaschalis)

### Deprecations

- The `EXPERIMENTAL_ENABLE_FLOW` environment variable is deprecated in favor of
  `AGENT_MODE=flow`. Support for `EXPERIMENTAL_ENABLE_FLOW` will be removed in
  v0.32. (@rfratto)

### Features

- `grafana-agent-operator` supports oauth2 as an authentication method for
  remote_write. (@timo-42)

- Grafana Agent Flow: Add tracing instrumentation and a `tracing` block to
  forward traces to `otelcol` component. (@rfratto)

- Grafana Agent Flow: Add a `discovery_target_decode` function to decode a JSON
  array of discovery targets corresponding to Prometheus' HTTP and file service
  discovery formats. (@rfratto)

- New Grafana Agent Flow components:

  - `remote.http` polls an HTTP URL and exposes the response body as a string
    or secret to other components. (@rfratto)

  - `discovery.docker` discovers Docker containers from a Docker Engine host.
    (@rfratto)

  - `loki.source.file` reads and tails files for log entries and forwards them
    to other `loki` components. (@tpaschalis)

  - `loki.write` receives log entries from other `loki` components and sends
    them over to a Loki instance. (@tpaschalis)

  - `loki.relabel` receives log entries from other `loki` components and
    rewrites their label set. (@tpaschalis)

  - `loki.process` receives log entries from other `loki` components and runs
    one or more processing stages. (@tpaschalis)

  - `discovery.file` discovers files on the filesystem following glob
    patterns. (@mattdurham)

- Integrations: Introduce the `snowflake` integration. (@binaryfissiongames)

### Enhancements

- Update agent-loki.yaml to use environment variables in the configuration file (@go4real)

- Integrations: Always use direct connection in mongodb_exporter integration. (@v-zhuravlev)

- Update OpenTelemetry Collector dependency to v0.63.1. (@tpaschalis)

- riverfmt: Permit empty blocks with both curly braces on the same line.
  (@rfratto)

- riverfmt: Allow function arguments to persist across different lines.
  (@rfratto)

- Flow: The HTTP server will now start before the Flow controller performs the
  initial load. This allows metrics and pprof data to be collected during the
  first load. (@rfratto)

- Add support for using a [password map file](https://github.com/oliver006/redis_exporter/blob/master/contrib/sample-pwd-file.json) in `redis_exporter`. (@spartan0x117)

- Flow: Add support for exemplars in Prometheus component pipelines. (@rfratto)

- Update Prometheus dependency to v2.40.5. (@rfratto)

- Update Promtail dependency to k127. (@rfratto)

- Native histograms are now supported in the static Grafana Agent and in
  `prometheus.*` Flow components. Native histograms will be automatically
  collected from supported targets. remote_write must be configured to forward
  native histograms from the WAL to the specified endpoints. (@rfratto)

- Flow: metrics generated by upstream OpenTelemetry Collector components are
  now exposed at the `/metrics` endpoint of Grafana Agent Flow. (@rfratto)

### Bugfixes

- Fix issue where whitespace was being sent as part of password when using a
  password file for `redis_exporter`. (@spartan0x117)

- Flow UI: Fix issue where a configuration block referencing a component would
  cause the graph page to fail to load. (@rfratto)

- Remove duplicate `oauth2` key from `metricsinstances` CRD. (@daper)

- Fix issue where on checking whether to restart integrations the Integration
  Manager was comparing configs with secret values scrubbed, preventing reloads
  if only secrets were updated. (@spartan0x117)

### Other changes

- Grafana Agent Flow has graduated from experimental to beta.

v0.29.0 (2022-11-08)
--------------------

> **BREAKING CHANGES**: This release has breaking changes. Please read entries
> carefully and consult the [upgrade guide][] for specific instructions.

### Breaking changes

- JSON-encoded traces from OTLP versions earlier than 0.16.0 are no longer
  supported. (@rfratto)

### Deprecations

- The binary names `agent`, `agentctl`, and `agent-operator` have been
  deprecated and will be renamed to `grafana-agent`, `grafana-agentctl`, and
  `grafana-agent-operator` in the v0.31.0 release.

### Features

- Add `agentctl test-logs` command to allow testing log configurations by redirecting
  collected logs to standard output. This can be useful for debugging. (@jcreixell)

- New Grafana Agent Flow components:

  - `otelcol.receiver.otlp` receives OTLP-formatted traces, metrics, and logs.
    Data can then be forwarded to other `otelcol` components. (@rfratto)

  - `otelcol.processor.batch` batches data from `otelcol` components before
    forwarding it to other `otelcol` components. (@rfratto)

  - `otelcol.exporter.otlp` accepts data from `otelcol` components and sends
    it to a gRPC server using the OTLP protocol. (@rfratto)

  - `otelcol.exporter.otlphttp` accepts data from `otelcol` components and
    sends it to an HTTP server using the OTLP protocol. (@tpaschalis)

  - `otelcol.auth.basic` performs basic authentication for `otelcol`
    components that support authentication extensions. (@rfratto)

  - `otelcol.receiver.jeager` receives Jaeger-formatted traces. Data can then
    be forwarded to other `otelcol` components. (@rfratto)

  - `otelcol.processor.memory_limiter` periodically checks memory usage and
    drops data or forces a garbage collection if the defined limits are
    exceeded. (@tpaschalis)

  - `otelcol.auth.bearer` performs bearer token authentication for `otelcol`
    components that support authentication extensions. (@rfratto)

  - `otelcol.auth.headers` attaches custom request headers to `otelcol`
    components that support authentication extensions. (@rfratto)

  - `otelcol.receiver.prometheus` receives Prometheus metrics, converts them
    to the OTLP metric format and forwards them to other `otelcol` components.
    (@tpaschalis)

  - `otelcol.exporter.prometheus` forwards OTLP-formatted data to compatible
    `prometheus` components. (@rfratto)

- Flow: Allow config blocks to reference component exports. (@tpaschalis)

- Introduce `/-/support` endpoint for generating 'support bundles' in static
  agent mode. Support bundles are zip files of commonly-requested information
  that can be used to debug a running agent. (@tpaschalis)

### Enhancements

- Update OpenTelemetry Collector dependency to v0.61.0. (@rfratto)

- Add caching to Prometheus relabel component. (@mattdurham)

- Grafana Agent Flow: add `agent_resources_*` metrics which explain basic
  platform-agnostic metrics. These metrics assist with basic monitoring of
  Grafana Agent, but are not meant to act as a replacement for fully featured
  components like `prometheus.integration.node_exporter`. (@rfratto)

- Enable field label in TenantStageSpec of PodLogs pipeline. (@siiimooon)

- Enable reporting of enabled integrations. (@marctc)

- Grafana Agent Flow: `prometheus.remote_write` and `prometheus.relabel` will
  now export receivers immediately, removing the need for dependant components
  to be evaluated twice at process startup. (@rfratto)

- Add missing setting to configure instance key for Eventhandler integration. (@marctc)

- Update Prometheus dependency to v2.39.1. (@rfratto)

- Update Promtail dependency to weekly release k122. (@rfratto)

- Tracing: support the `num_traces` and `expected_new_traces_per_sec` configuration parameters in the tail_sampling processor. (@ptodev)

### Bugfixes

- Remove empty port from the `apache_http` integration's instance label. (@katepangLiu)

- Fix identifier on target creation for SNMP v2 integration. (@marctc)

- Fix bug when specifying Blackbox's modules when using Blackbox integration. (@marctc)

- Tracing: fix a panic when the required `protocols` field was not set in the `otlp` receiver. (@ptodev)

- Support Bearer tokens for metric remote writes in the Grafana Operator (@jcreixell, @marctc)

### Other changes

- Update versions of embedded Prometheus exporters used for integrations:

  - Update `github.com/prometheus/statsd_exporter` to `v0.22.8`. (@captncraig)

  - Update `github.com/prometheus-community/postgres_exporter` to `v0.11.1`. (@captncraig)

  - Update `github.com/prometheus/memcached_exporter` to `v0.10.0`. (@captncraig)

  - Update `github.com/prometheus-community/elasticsearch_exporter` to `v1.5.0`. (@captncraig)

  - Update `github.com/prometheus/mysqld_exporter` to `v0.14.0`. (@captncraig)

  - Update `github.com/prometheus/consul_exporter` to `v0.8.0`. (@captncraig)

  - Update `github.com/ncabatoff/process-exporter` to `v0.7.10`. (@captncraig)

  - Update `github.com/prometheus-community/postgres_exporter` to `v0.11.1`. (@captncraig)

- Use Go 1.19.3 for builds. (@rfratto)

v0.28.1 (2022-11-03)
--------------------

### Security

- Update Docker base image to resolve OpenSSL vulnerabilities CVE-2022-3602 and
  CVE-2022-3786. Grafana Agent does not use OpenSSL, so we do not believe it is
  vulnerable to these issues, but the base image has been updated to remove the
  report from image scanners. (@rfratto)

v0.28.0 (2022-09-29)
--------------------

### Features

- Introduce Grafana Agent Flow, an experimental "programmable pipeline" runtime
  mode which improves how to configure and debug Grafana Agent by using
  components. (@captncraig, @karengermond, @marctc, @mattdurham, @rfratto,
  @rlankfo, @tpaschalis)

- Introduce Blackbox exporter integration. (@marctc)

### Enhancements

- Update Loki dependency to v2.6.1. (@rfratto)

### Bugfixes

### Other changes

- Fix relabel configs in sample agent-operator manifests (@hjet)

- Operator no longer set the `SecurityContext.Privileged` flag in the `config-reloader` container. (@hsyed-dojo)

- Add metrics for config reloads and config hash (@jcreixell)

v0.27.1 (2022-09-09)
--------------------

> **NOTE**: ARMv6 Docker images are no longer being published.
>
> We have stopped publishing Docker images for ARMv6 platforms.
> This is due to the new Ubuntu base image we are using that does not support ARMv6.
> The new Ubuntu base image has less reported CVEs, and allows us to provide more
> secure Docker images. We will still continue to publish ARMv6 release binaries and
> deb/rpm packages.

### Other Changes

- Switch docker image base from debian to ubuntu. (@captncraig)

v0.27.0 (2022-09-01)
--------------------

### Features

- Integrations: (beta) Add vmware_exporter integration (@rlankfo)

- App agent receiver: add Event kind to payload (@domasx2)

### Enhancements

- Tracing: Introduce a periodic appender to the remotewriteexporter to control sample rate. (@mapno)

- Tracing: Update OpenTelemetry dependency to v0.55.0. (@rfratto, @mapno)

- Add base agent-operator jsonnet library and generated manifests (@hjet)

- Add full (metrics, logs, K8s events) sample agent-operator jsonnet library and gen manifests (@hjet)

- Introduce new configuration fields for disabling Keep-Alives and setting the
  IdleConnectionTimeout when scraping. (@tpaschalis)

- Add field to Operator CRD to disable report usage functionality. (@marctc)

### Bugfixes

- Tracing: Fixed issue with the PromSD processor using the `connection` method to discover the IP
  address.  It was failing to match because the port number was included in the address string. (@jphx)

- Register prometheus discovery metrics. (@mattdurham)

- Fix seg fault when no instance parameter is provided for apache_http integration, using integrations-next feature flag. (@rgeyer)

- Fix grafanacloud-install.ps1 web request internal server error when fetching config. (@rlankfo)

- Fix snmp integration not passing module or walk_params parameters when scraping. (@rgeyer)

- Fix unmarshal errors (key "<walk_param name>" already set in map) for snmp integration config when walk_params is defined, and the config is reloaded. (@rgeyer)

### Other changes

- Update several go dependencies to resolve warnings from certain security scanning tools. None of the resolved vulnerabilities were known to be exploitable through the agent. (@captncraig)

- It is now possible to compile Grafana Agent using Go 1.19. (@rfratto)

v0.26.1 (2022-07-25)
--------------------

> **BREAKING CHANGES**: This release has breaking changes. Please read entries
> carefully and consult the [upgrade guide][] for specific instructions.

### Breaking changes

- Change windows certificate store so client certificate is no longer required in store. (@mattdurham)

### Bugfixes

- Operator: Fix issue where configured `targetPort` ServiceMonitors resulted in
  generating an incorrect scrape_config. (@rfratto)

- Build the Linux/AMD64 artifacts using the opt-out flag for the ebpf_exporter. (@tpaschalis)

v0.26.0 (2022-07-18)
--------------------

> **BREAKING CHANGES**: This release has breaking changes. Please read entries
> carefully and consult the [upgrade guide][] for specific instructions.

### Breaking changes

- Deprecated `server` YAML block fields have now been removed in favor of the
  command-line flags that replaced them. These fields were originally
  deprecated in v0.24.0. (@rfratto)

- Changed tail sampling policies to be configured as in the OpenTelemetry
  Collector. (@mapno)

### Features

- Introduce Apache HTTP exporter integration. (@v-zhuravlev)

- Introduce eBPF exporter integration. (@tpaschalis)

### Enhancements

- Truncate all records in WAL if repair attempt fails. (@rlankfo)

### Bugfixes

- Relative symlinks for promtail now work as expected. (@RangerCD, @mukerjee)

- Fix rate limiting implementation for the app agent receiver integration. (@domasx2)

- Fix mongodb exporter so that it now collects all metrics. (@mattdurham)

v0.25.1 (2022-06-16)
--------------------

### Bugfixes

- Integer types fail to unmarshal correctly in operator additional scrape configs. (@rlankfo)

- Unwrap replayWAL error before attempting corruption repair. (@rlankfo)

v0.25.0 (2022-06-06)
--------------------

> **BREAKING CHANGES**: This release has breaking changes. Please read entries
> carefully and consult the [upgrade guide][] for specific instructions.

### Breaking changes

- Traces: Use `rpc.grpc.status_code` attribute to determine
  span failed in the service graph processor (@rcrowe)

### Features

- Add HTTP endpoints to fetch active instances and targets for the Logs subsystem.
  (@marctc)

- (beta) Add support for using windows certificate store for TLS connections. (@mattdurham)

- Grafana Agent Operator: add support for integrations through an `Integration`
  CRD which is discovered by `GrafanaAgent`. (@rfratto)

- (experimental) Add app agent receiver integration. This depends on integrations-next being enabled
  via the `integrations-next` feature flag. Use `-enable-features=integrations-next` to use
  this integration. (@kpelelis, @domas)

- Introduce SNMP exporter integration. (@v-zhuravlev)

- Configure the agent to report the use of feature flags to grafana.com. (@marctc)

### Enhancements

- integrations-next: Integrations using autoscrape will now autoscrape metrics
  using in-memory connections instead of connecting to themselves over the
  network. As a result of this change, the `client_config` field has been
  removed. (@rfratto)

- Enable `proxy_url` support on `oauth2` for metrics and logs (update **prometheus/common** dependency to `v0.33.0`). (@martin-jaeger-maersk)

- `extra-scrape-metrics` can now be enabled with the `--enable-features=extra-scrape-metrics` feature flag. See <https://prometheus.io/docs/prometheus/2.31/feature_flags/#extra-scrape-metrics> for details. (@rlankfo)

- Resolved issue in v2 integrations where if an instance name was a prefix of another the route handler would fail to
  match requests on the longer name (@mattdurham)

- Set `include_metadata` to true by default for OTLP traces receivers (@mapno)

### Bugfixes

- Scraping service was not honoring the new server grpc flags `server.grpc.address`.  (@mattdurham)

### Other changes

- Update base image of official Docker containers from Debian buster to Debian
  bullseye. (@rfratto)

- Use Go 1.18 for builds. (@rfratto)

- Add `metrics` prefix to the url of list instances endpoint (`GET
  /agent/api/v1/instances`) and list targets endpoint (`GET
  /agent/api/v1/metrics/targets`). (@marctc)

- Add extra identifying labels (`job`, `instance`, `agent_hostname`) to eventhandler integration. (@hjet)

- Add `extra_labels` configuration to eventhandler integration. (@hjet)

v0.24.2 (2022-05-02)
--------------------

### Bugfixes

- Added configuration watcher delay to prevent race condition in cases where scraping service mode has not gracefully exited. (@mattdurham)

### Other changes

- Update version of node_exporter to include additional metrics for osx. (@v-zhuravlev)

v0.24.1 (2022-04-14)
--------------------

### Bugfixes

- Add missing version information back into `agentctl --version`. (@rlankfo)

- Bump version of github-exporter to latest upstream SHA 284088c21e7d, which
  includes fixes from bugs found in their latest tag. This includes a fix
  where not all releases where retrieved when pulling release information.
  (@rfratto)

- Set the `Content-Type` HTTP header to `application/json` for API endpoints
  returning json objects. (@marctc)

- Operator: fix issue where a `username_file` field was incorrectly set.
  (@rfratto)

- Initialize the logger with default `log_level` and `log_format` parameters.
  (@tpaschalis)

### Other changes

- Embed timezone data to enable Promtail pipelines using the `location` field
  on Windows machines. (@tpaschalis)

v0.24.0 (2022-04-07)
--------------------

> **BREAKING CHANGES**: This release has breaking changes. Please read entries
> carefully and consult the [upgrade guide][] for specific instructions.
>
> **GRAFANA AGENT OPERATOR USERS**: As of this release, Grafana Agent Operator
> does not support versions of Grafana Agent prior to v0.24.0.

### Breaking changes

- The following metrics will now be prefixed with `agent_dskit_` instead of
  `cortex_`: `cortex_kv_request_duration_seconds`,
  `cortex_member_consul_heartbeats_total`, `cortex_member_ring_tokens_owned`,
  `cortex_member_ring_tokens_to_own`, `cortex_ring_member_ownership_percent`,
  `cortex_ring_members`, `cortex_ring_oldest_member_timestamp`,
  `cortex_ring_tokens_owned`, `cortex_ring_tokens_total`. (@rlankfo)

- Traces: the `traces_spanmetrics_calls_total_total` metric has been renamed to
  `traces_spanmetrics_calls_total` (@fredr)

- Two new flags, `-server.http.enable-tls` and `-server.grpc.enable-tls` must
  be provided to explicitly enable TLS support. This is a change of the
  previous behavior where TLS support was enabled when a certificate pair was
  provided. (@rfratto)

- Many command line flags starting with `-server.` block have been renamed.
  (@rfratto)

- The `-log.level` and `-log.format` flags are removed in favor of being set in
  the configuration file. (@rfratto)

- Flags for configuring TLS have been removed in favor of being set in the
  configuration file. (@rfratto)

- Dynamic reload is no longer supported for deprecated server block fields.
  Changing a deprecated field will be ignored and cause the reload to fail.
  (@rfratto)

- The default HTTP listen address is now `127.0.0.1:12345`. Use the
  `-server.http.address` flag to change this value. (@rfratto)

- The default gRPC listen address is now `127.0.0.1:12346`. Use the
  `-server.grpc.address` flag to change this value. (@rfratto)

- `-reload-addr` and `-reload-port` have been removed. They are no longer
  necessary as the primary HTTP server is now static and can't be shut down in
  the middle of a `/-/reload` call. (@rfratto)

- (Only impacts `integrations-next` feature flag) Many integrations have been
  renamed to better represent what they are integrating with. For example,
  `redis_exporter` is now `redis`. This change requires updating
  `integrations-next`-enabled configuration files. This change also changes
  integration names shown in metric labels. (@rfratto)

- The deprecated `-prometheus.*` flags have been removed in favor of
  their `-metrics.*` counterparts. The `-prometheus.*` flags were first
  deprecated in v0.19.0. (@rfratto)

### Deprecations

- Most fields in the `server` block of the configuration file are
  now deprecated in favor of command line flags. These fields will be removed
  in the v0.26.0 release. Please consult the upgrade guide for more information
  and rationale. (@rfratto)

### Features

- Added config read API support to GrafanaAgent Custom Resource Definition.
  (@shamsalmon)

- Added consulagent_sd to target discovery. (@chuckyz)

- Introduce EXPERIMENTAL support for dynamic configuration. (@mattdurham)

- Introduced endpoint that accepts remote_write requests and pushes metrics data directly into an instance's WAL. (@tpaschalis)

- Added builds for linux/ppc64le. (@aklyachkin)

### Enhancements

- Tracing: Exporters can now be configured to use OAuth. (@canuteson)

- Strengthen readiness check for metrics instances. (@tpaschalis)

- Parameterize namespace field in sample K8s logs manifests (@hjet)

- Upgrade to Loki k87. (@rlankfo)

- Update Prometheus dependency to v2.34.0. (@rfratto)

- Update OpenTelemetry-collector dependency to v0.46.0. (@mapno)

- Update cAdvisor dependency to v0.44.0. (@rfratto)

- Update mongodb_exporter dependency to v0.31.2 (@mukerjee)

- Use grafana-agent/v2 Tanka Jsonnet to generate K8s manifests (@hjet)

- Replace agent-bare.yaml K8s sample Deployment with StatefulSet (@hjet)

- Improve error message for `agentctl` when timeout happens calling
  `cloud-config` command (@marctc)

- Enable integrations-next by default in agent-bare.yaml. Please note #1262 (@hjet)

### Bugfixes

- Fix Kubernetes manifests to use port `4317` for OTLP instead of the previous
  `55680` in line with the default exposed port in the agent.

- Ensure singleton integrations are honored in v2 integrations (@mattdurham)

- Tracing: `const_labels` is now correctly parsed in the remote write exporter.
  (@fredr)

- integrations-next: Fix race condition where metrics endpoints for
  integrations may disappear after reloading the config file. (@rfratto)

- Removed the `server.path_prefix` field which would break various features in
  Grafana Agent when set. (@rfratto)

- Fix issue where installing the DEB/RPM packages would overwrite the existing
  config files and environment files. (@rfratto)

- Set `grafanaDashboardFolder` as top level key in the mixin. (@Duologic)

- Operator: Custom Secrets or ConfigMaps to mount will no longer collide with
  the path name of the default secret mount. As a side effect of this bugfix,
  custom Secrets will now be mounted at
  `/var/lib/grafana-agent/extra-secrets/<secret name>` and custom ConfigMaps
  will now be mounted at `/var/lib/grafana-agent/extra-configmaps/<configmap
  name>`. This is not a breaking change as it was previously impossible to
  properly provide these custom mounts. (@rfratto)

- Flags accidentally prefixed with `-metrics.service..` (two `.` in a row) have
  now been fixed to only have one `.`. (@rfratto)

- Protect concurrent writes to the WAL in the remote write exporter (@mapno)

### Other changes

- The `-metrics.wal-directory` flag and `metrics.wal_directory` config option
  will now default to `data-agent/`, the same default WAL directory as
  Prometheus Agent. (@rfratto)

v0.23.0 (2022-02-10)
--------------------

### Enhancements

- Go 1.17 is now used for all builds of the Agent. (@tpaschalis)

- integrations-next: Add `extra_labels` to add a custom set of labels to
  integration targets. (@rfratto)

- The agent no longer appends duplicate exemplars. (@tpaschalis)

- Added Kubernetes eventhandler integration (@hjet)

- Enables sending of exemplars over remote write by default. (@rlankfo)

### Bugfixes

- Fixed issue where Grafana Agent may panic if there is a very large WAL
  loading while old WALs are being deleted or the `/agent/api/v1/targets`
  endpoint is called. (@tpaschalis)

- Fix panic in prom_sd_processor when address is empty (@mapno)

- Operator: Add missing proxy_url field from generated remote_write configs.
  (@rfratto)

- Honor the specified log format in the traces subsystem (@mapno)

- Fix typo in node_exporter for runit_service_dir. (@mattdurham)

- Allow inlining credentials in remote_write url. (@tpaschalis)

- integrations-next: Wait for integrations to stop when starting new instances
  or shutting down (@rfratto).

- Fix issue with windows_exporter mssql collector crashing the agent.
  (@mattdurham)

- The deb and rpm files will now ensure the /var/lib/grafana-agent data
  directory is created with permissions set to 0770. (@rfratto)

- Make agent-traces.yaml Namespace a template-friendly variable (@hjet)

- Disable `machine-id` journal vol by default in sample logs manifest (@hjet)

v0.22.0 (2022-01-13)
--------------------

> This release has deprecations. Please read entries carefully and consult
> the [upgrade guide][] for specific instructions.

### Deprecations

- The node_exporter integration's `netdev_device_whitelist` field is deprecated
  in favor of `netdev_device_include`. Support for the old field name will be
  removed in a future version. (@rfratto)

- The node_exporter integration's `netdev_device_blacklist` field is deprecated
  in favor of `netdev_device_include`. Support for the old field name will be
  removed in a future version. (@rfratto)

- The node_exporter integration's `systemd_unit_whitelist` field is deprecated
  in favor of `systemd_unit_include`. Support for the old field name will be
  removed in a future version. (@rfratto)

- The node_exporter integration's `systemd_unit_blacklist` field is deprecated
  in favor of `systemd_unit_exclude`. Support for the old field name will be
  removed in a future version. (@rfratto)

- The node_exporter integration's `filesystem_ignored_mount_points` field is
  deprecated in favor of `filesystem_mount_points_exclude`. Support for the old
  field name will be removed in a future version. (@rfratto)

- The node_exporter integration's `filesystem_ignored_fs_types` field is
  deprecated in favor of `filesystem_fs_types_exclude`. Support for the old
  field name will be removed in a future version. (@rfratto)

### Features

- (beta) Enable experimental config urls for fetching remote configs.
  Currently, only HTTP/S is supported. Pass the
  `-enable-features=remote-configs` flag to turn this on. (@rlankfo)

- Added [cAdvisor](https://github.com/google/cadvisor) integration. (@rgeyer)

- Traces: Add `Agent Tracing Pipeline` dashboard and alerts (@mapno)

- Traces: Support jaeger/grpc exporter (@nicoche)

- (beta) Enable an experimental integrations subsystem revamp. Pass
  `integrations-next` to `-enable-features` to turn this on. Reading the
  documentation for the revamp is recommended; enabling it causes breaking
  config changes. (@rfratto)

### Enhancements

- Traces: Improved pod association in PromSD processor (@mapno)

- Updated OTel to v0.40.0 (@mapno)

- Remote write dashboard: show in and out sample rates (@bboreham)

- Remote write dashboard: add mean latency (@bboreham)

- Update node_exporter dependency to v1.3.1. (@rfratto)

- Cherry-pick Prometheus PR #10102 into our Prometheus dependency (@rfratto).

### Bugfixes

- Fix usage of POSTGRES_EXPORTER_DATA_SOURCE_NAME when using postgres_exporter
  integration (@f11r)

- Change ordering of the entrypoint for windows service so that it accepts
  commands immediately (@mattdurham)

- Only stop WAL cleaner when it has been started (@56quarters)

- Fix issue with unquoted install path on Windows, that could allow escalation
  or running an arbitrary executable (@mattdurham)

- Fix cAdvisor so it collects all defined metrics instead of the last
  (@pkoenig10)

- Fix panic when using 'stdout' in automatic logging (@mapno)

- Grafana Agent Operator: The /-/ready and /-/healthy endpoints will
  no longer always return 404 (@rfratto).

### Other changes

- Remove log-level flag from systemd unit file (@jpkrohling)

v0.21.2 (2021-12-08)
--------------------

### Security fixes

- This release contains a fix for
  [CVE-2021-41090](https://github.com/grafana/agent/security/advisories/GHSA-9c4x-5hgq-q3wh).

### Other changes

- This release disables the existing `/-/config` and
  `/agent/api/v1/configs/{name}` endpoints by default. Pass the
  `--config.enable-read-api` flag at the command line to opt in to these
  endpoints.

v0.21.1 (2021-11-18)
--------------------

### Bugfixes

- Fix panic when using postgres_exporter integration (@saputradharma)

- Fix panic when dnsamsq_exporter integration tried to log a warning (@rfratto)

- Statsd Integration: Adding logger instance to the statsd mapper
  instantiation. (@gaantunes)

- Statsd Integration: Fix issue where mapped metrics weren't exposed to the
  integration. (@mattdurham)

- Operator: fix bug where version was a required field (@rfratto)

- Metrics: Only run WAL cleaner when metrics are being used and a WAL is
  configured. (@rfratto)

v0.21.0 (2021-11-17)
--------------------

### Enhancements

- Update Cortex dependency to v1.10.0-92-g85c378182. (@rlankfo)

- Update Loki dependency to v2.1.0-656-g0ae0d4da1. (@rlankfo)

- Update Prometheus dependency to v2.31.0 (@rlankfo)

- Add Agent Operator Helm quickstart guide (@hjet)

- Reorg Agent Operator quickstart guides (@hjet)

### Bugfixes

- Packaging: Use correct user/group env variables in RPM %post script (@simonc6372)

- Validate logs config when using logs_instance with automatic logging processor (@mapno)

- Operator: Fix MetricsInstance Service port (@hjet)

- Operator: Create govern service per Grafana Agent (@shturman)

- Operator: Fix relabel_config directive for PodLogs resource (@hjet)

- Traces: Fix `success_logic` code in service graphs processor (@mapno)

### Other changes

- Self-scraped integrations will now use an SUO-specific value for the `instance` label. (@rfratto)

- Traces: Changed service graphs store implementation to improve CPU performance (@mapno)

v0.20.1 (2021-12-08)
--------------------

> _NOTE_: The fixes in this patch are only present in v0.20.1 and >=v0.21.2.

### Security fixes

- This release contains a fix for
  [CVE-2021-41090](https://github.com/grafana/agent/security/advisories/GHSA-9c4x-5hgq-q3wh).

### Other changes

- This release disables the existing `/-/config` and
  `/agent/api/v1/configs/{name}` endpoitns by default. Pass the
  `--config.enable-read-api` flag at the command line to opt in to these
  endpoints.

v0.20.0 (2021-10-28)
--------------------

> **BREAKING CHANGES**: This release has breaking changes. Please read entries
> carefully and consult the [upgrade guide][] for specific instructions.

### Breaking Changes

- push_config is no longer supported in trace's config (@mapno)

### Features

- Operator: The Grafana Agent Operator can now generate a Kubelet service to
  allow a ServiceMonitor to collect Kubelet and cAdvisor metrics. This requires
  passing a `--kubelet-service` flag to the Operator in `namespace/name` format
  (like `kube-system/kubelet`). (@rfratto)

- Service graphs processor (@mapno)

### Enhancements

- Updated mysqld_exporter to v0.13.0 (@gaantunes)

- Updated postgres_exporter to v0.10.0 (@gaantunes)

- Updated redis_exporter to v1.27.1 (@gaantunes)

- Updated memcached_exporter to v0.9.0 (@gaantunes)

- Updated statsd_exporter to v0.22.2 (@gaantunes)

- Updated elasticsearch_exporter to v1.2.1 (@gaantunes)

- Add remote write to silent Windows Installer  (@mattdurham)

- Updated mongodb_exporter to v0.20.7 (@rfratto)

- Updated OTel to v0.36 (@mapno)

- Updated statsd_exporter to v0.22.2 (@mattdurham)

- Update windows_exporter to v0.16.0 (@rfratto, @mattdurham)

- Add send latency to agent dashboard (@bboreham)

### Bugfixes

- Do not immediately cancel context when creating a new trace processor. This
  was preventing scrape_configs in traces from functioning. (@lheinlen)

- Sanitize autologged Loki labels by replacing invalid characters with
  underscores (@mapno)

- Traces: remove extra line feed/spaces/tabs when reading password_file content
  (@nicoche)

- Updated envsubst to v2.0.0-20210730161058-179042472c46. This version has a
  fix needed for escaping values outside of variable substitutions. (@rlankfo)

- Grafana Agent Operator should no longer delete resources matching the names
  of the resources it manages. (@rfratto)

- Grafana Agent Operator will now appropriately assign an
  `app.kubernetes.io/managed-by=grafana-agent-operator` to all created
  resources. (@rfratto)

### Other changes

- Configuration API now returns 404 instead of 400 when attempting to get or
  delete a config which does not exist. (@kgeckhart)

- The windows_exporter now disables the textfile collector by default.
  (@rfratto)

v0.19.0 (2021-09-29)
--------------------

> **BREAKING CHANGES**: This release has breaking changes. Please read entries
> carefully and consult the [upgrade guide][] for specific instructions.

### Breaking Changes

- Reduced verbosity of tracing autologging by not logging `STATUS_CODE_UNSET`
  status codes. (@mapno)

- Operator: rename `Prometheus*` CRDs to `Metrics*` and `Prometheus*` fields to
  `Metrics*`. (@rfratto)

- Operator: CRDs are no longer referenced using a hyphen in the name to be
  consistent with how Kubernetes refers to resources. (@rfratto)

- `prom_instance` in the spanmetrics config is now named `metrics_instance`.
  (@rfratto)

### Deprecations

- The `loki` key at the root of the config file has been deprecated in favor of
  `logs`. `loki`-named fields in `automatic_logging` have been renamed
  accordinly: `loki_name` is now `logs_instance_name`, `loki_tag` is now
  `logs_instance_tag`, and `backend: loki` is now `backend: logs_instance`.
  (@rfratto)

- The `prometheus` key at the root of the config file has been deprecated in
  favor of `metrics`. Flag names starting with `prometheus.` have also been
  deprecated in favor of the same flags with the `metrics.` prefix. Metrics
  prefixed with `agent_prometheus_` are now prefixed with `agent_metrics_`.
  (@rfratto)

- The `tempo` key at the root of the config file has been deprecated in favor
  of `traces`. (@mattdurham)

### Features

- Added [Github exporter](https://github.com/infinityworks/github-exporter)
  integration. (@rgeyer)

- Add TLS config options for tempo `remote_write`s. (@mapno)

- Support autologging span attributes as log labels (@mapno)

- Put Tests requiring Network Access behind a -online flag (@flokli)

- Add logging support to the Grafana Agent Operator. (@rfratto)

- Add `operator-detach` command to agentctl to allow zero-downtime upgrades
  when removing an Operator CRD. (@rfratto)

- The Grafana Agent Operator will now default to deploying the matching release
  version of the Grafana Agent instead of v0.14.0. (@rfratto)

### Enhancements

- Update OTel dependency to v0.30.0 (@mapno)

- Allow reloading configuration using `SIGHUP` signal. (@tharun208)

- Add HOSTNAME environment variable to service file to allow for expanding the
  $HOSTNAME variable in agent config.  (@dfrankel33)

- Update jsonnet-libs to 1.21 for Kubernetes 1.21+ compatability. (@MurzNN)

- Make method used to add k/v to spans in prom_sd processor configurable.
  (@mapno)

### Bugfixes

- Regex capture groups like `${1}` will now be kept intact when using
  `-config.expand-env`. (@rfratto)

- The directory of the logs positions file will now properly be created on
  startup for all instances. (@rfratto)

- The Linux system packages will now configure the grafana-agent user to be a
  member of the adm and systemd-journal groups. This will allow logs to read
  from journald and /var/log by default. (@rfratto)

- Fix collecting filesystem metrics on Mac OS (darwin) in the `node_exporter`
  integration default config. (@eamonryan)

- Remove v0.0.0 flags during build with no explicit release tag (@mattdurham)

- Fix issue with global scrape_interval changes not reloading integrations
  (@kgeckhart)

- Grafana Agent Operator will now detect changes to referenced ConfigMaps and
  Secrets and reload the Agent properly. (@rfratto)

- Grafana Agent Operator's object label selectors will now use Kubernetes
  defaults when undefined (i.e., default to nothing). (@rfratto)

- Fix yaml marshalling tag for cert_file in kafka exporter agent config.
  (@rgeyer)

- Fix warn-level logging of dropped targets. (@james-callahan)

- Standardize scrape_interval to 1m in examples. (@mattdurham)

v0.18.4 (2021-09-14)
--------------------

### Enhancements

- Add `agent_prometheus_configs_changed_total` metric to track instance config
  events. (@rfratto)

### Bugfixes

- Fix info logging on windows. (@mattdurham)

- Scraping service: Ensure that a reshard is scheduled every reshard
  interval. (@rfratto)

v0.18.3 (2021-09-08)
--------------------

### Bugfixes

- Register missing metric for configstore consul request duration. (@rfratto)

- Logs should contain a caller field with file and line numbers again
  (@kgeckhart)

- In scraping service mode, the polling configuration refresh should honor
  timeout. (@mattdurham)

- In scraping service mode, the lifecycle reshard should happen using a
  goroutine. (@mattdurham)

- In scraping service mode, scraping service can deadlock when reloading during
  join. (@mattdurham)

- Scraping service: prevent more than one refresh from being queued at a time.
  (@rfratto)

v0.18.2 (2021-08-12)
--------------------

### Bugfixes

- Honor the prefix and remove prefix from consul list results (@mattdurham)

v0.18.1 (2021-08-09)
--------------------

### Bugfixes

- Reduce number of consul calls when ran in scrape service mode (@mattdurham)

v0.18.0 (2021-07-29)
--------------------

### Features

- Added [Github exporter](https://github.com/infinityworks/github-exporter)
  integration. (@rgeyer)

- Add support for OTLP HTTP trace exporting. (@mapno)

### Enhancements

- Switch to drone for releases. (@mattdurham)

- Update postgres_exporter to a [branch of](https://github.com/grafana/postgres_exporter/tree/exporter-package-v0.10.0) v0.10.0

### Bugfixes

- Enabled flag for integrations is not being honored. (@mattdurham)

v0.17.0 (2021-07-15)
--------------------

### Features

- Added [Kafka Lag exporter](https://github.com/davidmparrott/kafka_exporter)
  integration. (@gaantunes)

### Bugfixes

- Fix race condition that may occur and result in a panic when initializing
  scraping service cluster. (@rfratto)

v0.16.1 (2021-06-22)
--------------------

### Bugfixes

- Fix issue where replaying a WAL caused incorrect metrics to be sent over
  remote write. (@rfratto)

v0.16.0 (2021-06-17)
--------------------

### Features

- (beta) A Grafana Agent Operator is now available. (@rfratto)

### Enhancements

- Error messages when installing the Grafana Agent for Grafana Cloud will now
  be shown. (@rfratto)

### Bugfixes

- Fix a leak in the shared string interner introduced in v0.14.0. This fix was
  made to a [dependency](https://github.com/grafana/prometheus/pull/21).
  (@rfratto)

- Fix issue where a target will fail to be scraped for the process lifetime if
  that target had gone down for long enough that its series were removed from
  the in-memory cache (2 GC cycles). (@rfratto)

v0.15.0 (2021-06-03)
--------------------

> **BREAKING CHANGES**: This release has breaking changes. Please read entries
> carefully and consult the [upgrade guide][] for specific instructions.

### Breaking Changes

- The configuration of Tempo Autologging has changed. (@mapno)

### Features

- Add support for exemplars. (@mapno)

### Enhancements

- Add the option to log to stdout instead of a Loki instance. (@joe-elliott)

- Update Cortex dependency to v1.8.0.

- Running the Agent as a DaemonSet with host_filter and role: pod should no
  longer cause unnecessary load against the Kubernetes SD API. (@rfratto)

- Update Prometheus to v2.27.0. (@mapno)

- Update Loki dependency to d88f3996eaa2. This is a non-release build, and was
  needed to support exemplars. (@mapno)

- Update Cortex dependency to to d382e1d80eaf. This is a non-release build, and
  was needed to support exemplars. (@mapno)

### Bugfixes

- Host filter relabeling rules should now work. (@rfratto)

- Fixed issue where span metrics where being reported with wrong time unit.
  (@mapno)

### Other changes

- Intentionally order tracing processors. (@joe-elliott)

v0.14.0 (2021-05-24)
--------------------

> **BREAKING CHANGES**: This release has breaking changes. Please read entries
> carefully and consult the [upgrade guide][] for specific instructions.
>
> **STABILITY NOTICE**: As of this release, functionality that is not
> recommended for production use and is expected to change will be tagged
> interchangably as "experimental" or "beta."

### Security fixes

- The Scraping service API will now reject configs that read credentials from
  disk by default. This prevents malicious users from reading arbitrary files
  and sending their contents over the network. The old behavior can be
  re-enabled by setting `dangerous_allow_reading_files: true` in the scraping
  service config. (@rfratto)

### Breaking changes

- Configuration for SigV4 has changed. (@rfratto)

### Deprecations

- `push_config` is now supplanted by `remote_block` and `batch`. `push_config`
  will be removed in a future version (@mapno)

### Features

- (beta) New integration: windows_exporter (@mattdurham)

- (beta) Grafana Agent Windows Installer is now included as a release artifact.
  (@mattdurham)

- Official M1 Mac release builds will now be generated! Look for
  `agent-darwin-arm64` and `agentctl-darwin-arm64` in the release assets.
  (@rfratto)

- Add support for running as a Windows service (@mattdurham)

- (beta) Add /-/reload support. It is not recommended to invoke `/-/reload`
  against the main HTTP server. Instead, two new command-line flags have been
  added: `--reload-addr` and `--reload-port`. These will launch a
  `/-/reload`-only HTTP server that can be used to safely reload the Agent's
  state.  (@rfratto)

- Add a /-/config endpoint. This endpoint will return the current configuration
  file with defaults applied that the Agent has loaded from disk. (@rfratto)

- (beta) Support generating metrics and exposing them via a Prometheus exporter
  from span data. (@yeya24)

- Tail-based sampling for tracing pipelines (@mapno)

- Added Automatic Logging feature for Tempo (@joe-elliott)

- Disallow reading files from within scraping service configs by default.
  (@rfratto)

- Add remote write for span metrics (@mapno)

### Enhancements

- Support compression for trace export. (@mdisibio)

- Add global remote_write configuration that is shared between all instances
  and integrations. (@mattdurham)

- Go 1.16 is now used for all builds of the Agent. (@rfratto)

- Update Prometheus dependency to v2.26.0. (@rfratto)

- Upgrade `go.opentelemetry.io/collector` to v0.21.0 (@mapno)

- Add kafka trace receiver (@mapno)

- Support mirroring a trace pipeline to multiple backends (@mapno)

- Add `headers` field in `remote_write` config for Tempo. `headers` specifies
  HTTP headers to forward to the remote endpoint. (@alexbiehl)

- Add silent uninstall to Windows Uninstaller. (@mattdurham)

### Bugfixes

- Native Darwin arm64 builds will no longer crash when writing metrics to the
  WAL. (@rfratto)

- Remote write endpoints that never function across the lifetime of the Agent
  will no longer prevent the WAL from being truncated. (@rfratto)

- Bring back FreeBSD support. (@rfratto)

- agentctl will no longer leak WAL resources when retrieving WAL stats.
  (@rfratto)

- Ensure defaults are applied to undefined sections in config file. This fixes
  a problem where integrations didn't work if `prometheus:` wasn't configured.
  (@rfratto)

- Fixed issue where automatic logging double logged "svc". (@joe-elliott)

### Other changes

- The Grafana Cloud Agent has been renamed to the Grafana Agent. (@rfratto)

- Instance configs uploaded to the Config Store API will no longer be stored
  along with the global Prometheus defaults. This is done to allow globals to
  be updated and re-apply the new global defaults to the configs from the
  Config Store. (@rfratto)

- The User-Agent header sent for logs will now be `GrafanaAgent/<version>`
  (@rfratto)

- Add `tempo_spanmetrics` namespace in spanmetrics (@mapno)

v0.13.1 (2021-04-09)
--------------------

### Bugfixes

- Validate that incoming scraped metrics do not have an empty label set or a
  label set with duplicate labels, mirroring the behavior of Prometheus.
  (@rfratto)

v0.13.0 (2021-02-25)
--------------------

> The primary branch name has changed from `master` to `main`. You may have to
> update your local checkouts of the repository to point at the new branch name.

### Features

- postgres_exporter: Support query_path and disable_default_metrics. (@rfratto)

### Enhancements

- Support other architectures in installation script. (@rfratto)

- Allow specifying custom wal_truncate_frequency per integration. (@rfratto)

- The SigV4 region can now be inferred using the shared config (at
  `$HOME/.aws/config`) or environment variables (via `AWS_CONFIG`). (@rfratto)

- Update Prometheus dependency to v2.25.0. (@rfratto)

### Bugfixes

- Not providing an `-addr` flag for `agentctl config-sync` will no longer
  report an error and will instead use the pre-existing default value.
  (@rfratto)

- Fixed a bug from v0.12.0 where the Loki installation script failed because
  positions_directory was not set. (@rfratto)

- Reduce the likelihood of dataloss during a remote_write-side outage by
  increasing the default wal_truncation_frequency to 60m and preventing the WAL
  from being truncated if the last truncation timestamp hasn't changed. This
  change increases the size of the WAL on average, and users may configure a
  lower wal_truncation_frequency to deliberately choose a smaller WAL over
  write guarantees. (@rfratto)

- Add the ability to read and serve HTTPS integration metrics when given a set
  certificates (@mattdurham)

v0.12.0 (2021-02-05)
--------------------

> **BREAKING CHANGES**: This release has breaking changes. Please read entries
> carefully and consult the [upgrade guide][] for specific instructions.

### Breaking Changes

- The configuration format for the `loki` block has changed. (@rfratto)

- The configuration format for the `tempo` block has changed. (@rfratto)

### Features

- Support for multiple Loki Promtail instances has been added. (@rfratto)

- Support for multiple Tempo instances has been added. (@rfratto)

- Added [ElasticSearch exporter](https://github.com/justwatchcom/elasticsearch_exporter)
  integration. (@colega)

### Enhancements

- `.deb` and `.rpm` packages are now generated for all supported architectures.
  The architecture of the AMD64 package in the filename has been renamed to
  `amd64` to stay synchronized with the architecture name presented from other
  release assets. (@rfratto)

- The `/agent/api/v1/targets` API will now include discovered labels on the
  target pre-relabeling in a `discovered_labels` field. (@rfratto)

- Update Loki to 59a34f9867ce. This is a non-release build, and was needed to
  support multiple Loki instances. (@rfratto)

- Scraping service: Unhealthy Agents in the ring will no longer cause job
  distribution to fail. (@rfratto)

- Scraping service: Cortex ring metrics (prefixed with cortex_ring_) will now
  be registered for tracking the state of the hash ring. (@rfratto)

- Scraping service: instance config ownership is now determined by the hash of
  the instance config name instead of the entire config. This means that
  updating a config is guaranteed to always hash to the same Agent, reducing
  the number of metrics gaps. (@rfratto)

- Only keep a handful of K8s API server metrics by default to reduce default
  active series usage. (@hjet)

- Go 1.15.8 is now used for all distributions of the Agent. (@rfratto)

### Bugfixes

- `agentctl config-check` will now work correctly when the supplied config file
  contains integrations. (@hoenn)

v0.11.0 (2021-01-20)
--------------------

### Features

- ARMv6 builds of `agent` and `agentctl` will now be included in releases to
  expand Agent support to cover all models of Raspberry Pis. ARMv6 docker
  builds are also now available. (@rfratto)

- Added `config-check` subcommand for `agentctl` that can be used to validate
  Agent configuration files before attempting to load them in the `agent`
  itself. (@56quarters)

### Enhancements

- A sigv4 install script for Prometheus has been added. (@rfratto)

- NAMESPACE may be passed as an environment variable to the Kubernetes install
  scripts to specify an installation namespace. (@rfratto)

### Bugfixes

- The K8s API server scrape job will use the API server Service name when
  resolving IP addresses for Prometheus service discovery using the "Endpoints"
  role. (@hjet)

- The K8s manifests will no longer include the `default/kubernetes` job twice
  in both the DaemonSet and the Deployment. (@rfratto)

v0.10.0 (2021-01-13)
--------------------

### Features

- Prometheus `remote_write` now supports SigV4 authentication using the
  [AWS default credentials chain](https://docs.aws.amazon.com/sdk-for-java/v1/developer-guide/credentials.html).
  This enables the Agent to send metrics to Amazon Managed Prometheus without
  needing the [SigV4 Proxy](https://github.com/awslabs/aws-sigv4-proxy).
  (@rfratto)

### Enhancements

- Update `redis_exporter` to v1.15.0. (@rfratto)

- `memcached_exporter` has been updated to v0.8.0. (@rfratto)

- `process-exporter` has been updated to v0.7.5. (@rfratto)

- `wal_cleanup_age` and `wal_cleanup_period` have been added to the top-level
  Prometheus configuration section. These settings control how Write Ahead Logs
  (WALs) that are not associated with any instances are cleaned up. By default,
  WALs not associated with an instance that have not been written in the last
  12 hours are eligible to be cleaned up. This cleanup can be disabled by
  setting `wal_cleanup_period` to `0`. (@56quarters)

- Configuring logs to read from the systemd journal should now work on journals
  that use +ZSTD compression. (@rfratto)

### Bugfixes

- Integrations will now function if the HTTP listen address was set to a value
  other than the default. (@mattdurham)

- The default Loki installation will now be able to write its positions file.
  This was prevented by accidentally writing to a readonly volume mount.
  (@rfratto)

v0.9.1 (2021-01-04)
-------------------

### Enhancements

- agentctl will now be installed by the rpm and deb packages as
  `grafana-agentctl`. (@rfratto)

v0.9.0 (2020-12-10)
-------------------

### Features

- Add support to configure TLS config for the Tempo exporter to use
  insecure_skip_verify to disable TLS chain verification. (@bombsimon)

- Add `sample-stats` to `agentctl` to search the WAL and return a summary of
  samples of series matching the given label selector. (@simonswine)

- New integration:
  [postgres_exporter](https://github.com/wrouesnel/postgres_exporter)
  (@rfratto)

- New integration:
  [statsd_exporter](https://github.com/prometheus/statsd_exporter) (@rfratto)

- New integration:
  [consul_exporter](https://github.com/prometheus/consul_exporter) (@rfratto)

- Add optional environment variable substitution of configuration file.
  (@dcseifert)

### Enhancements

- `min_wal_time` and `max_wal_time` have been added to the instance config
  settings, guaranteeing that data in the WAL will exist for at least
  `min_wal_time` and will not exist for longer than `max_wal_time`. This change
  will increase the size of the WAL slightly but will prevent certain scenarios
  where data is deleted before it is sent. To revert back to the old behavior,
  set `min_wal_time` to `0s`. (@rfratto)

- Update `redis_exporter` to v1.13.1. (@rfratto)

- Bump OpenTelemetry-collector dependency to v0.16.0. (@bombsimon)

### Bugfixes

- Fix issue where the Tempo example manifest could not be applied because the
  port names were too long. (@rfratto)

- Fix issue where the Agent Kubernetes manifests may not load properly on AKS.
  (#279) (@rfratto)

### Other changes

- The User-Agent header sent for logs will now be `GrafanaCloudAgent/<version>`
  (@rfratto)

v0.8.0 (2020-11-06)
-------------------

### Features

- New integration: [dnsamsq_exporter](https://github.com/google/dnsamsq_exporter)
  (@rfratto).

- New integration: [memcached_exporter](https://github.com/prometheus/memcached_exporter)
  (@rfratto).

### Enhancements

- Add `<integration name>_build_info` metric to all integrations. The build
  info displayed will match the build information of the Agent and _not_ the
  embedded exporter. This metric is used by community dashboards, so adding it
  to the Agent increases compatibility with existing dashboards that depend on
  it existing. (@rfratto)

- Bump OpenTelemetry-collector dependency to 0.14.0 (@joe-elliott)

### Bugfixes

- Error messages when retrieving configs from the KV store will now be logged,
  rather than just logging a generic message saying that retrieving the config
  has failed. (@rfratto)

v0.7.2 (2020-10-29)
-------------------

### Enhancements

- Bump Prometheus dependency to 2.21. (@rfratto)

- Bump OpenTelemetry-collector dependency to 0.13.0 (@rfratto)

- Bump Promtail dependency to 2.0. (@rfratto)

- Enhance host_filtering mode to support targets from Docker Swarm and Consul.
  Also, add a `host_filter_relabel_configs` to that will apply relabeling rules
  for determining if a target should be dropped. Add a documentation section
  explaining all of this in detail. (@rfratto)

### Bugfixes

- Fix deb package prerm script so that it stops the agent on package removal.
  (@jdbaldry)

- Fix issue where the `push_config` for Tempo field was expected to be
  `remote_write`. `push_config` now works as expected. (@rfratto)

v0.7.1 (2020-10-23)
-------------------

### Bugfixes

- Fix issue where ARM binaries were not published with the GitHub release.

v0.7.0 (2020-10-23)
-------------------

### Features

- Added Tracing Support. (@joe-elliott)

- Add RPM and deb packaging. (@jdbaldry, @simon6372)

- arm64 and arm/v7 Docker containers and release builds are now available for
  `agent` and `agentctl`. (@rfratto)

- Add `wal-stats` and `target-stats` tooling to `agentctl` to discover WAL and
  cardinality issues. (@rfratto)

- [mysqld_exporter](https://github.com/prometheus/mysqld_exporter) is now
  embedded and available as an integration. (@rfratto)

- [redis_exporter](https://github.com/oliver006/redis_exporter) is now embedded
  and available as an integration. (@dafydd-t)

### Enhancements

- Resharding the cluster when using the scraping service mode now supports
  timeouts through `reshard_timeout`. The default value is `30s.` This timeout
  applies to cluster-wide reshards (performed when joining and leaving the
  cluster) and local reshards (done on the `reshard_interval`). (@rfratto)

### Bugfixes

- Fix issue where integrations crashed with instance_mode was set to `distinct`
  (@rfratto)

- Fix issue where the `agent` integration did not work on Windows (@rfratto).

- Support URL-encoded paths in the scraping service API. (@rfratto)

- The instance label written from replace_instance_label can now be overwritten
  with relabel_configs. This bugfix slightly modifies the behavior of what data
  is stored. The final instance label will now be stored in the WAL rather than
  computed by remote_write. This change should not negatively effect existing
  users. (@rfratto)

v0.6.1 (2020-04-11)
-------------------

### Bugfixes

- Fix issue where build information was empty when running the Agent with
  --version. (@rfratto)

- Fix issue where updating a config in the scraping service may fail to pick up
  new targets. (@rfratto)

- Fix deadlock that slowly prevents the Agent from scraping targets at a high
  scrape volume. (@rfratto)

v0.6.0 (2020-09-04)
-------------------

### Breaking Changes

- The Configs API will now disallow two instance configs having multiple
  `scrape_configs` with the same `job_name`. This was needed for the instance
  sharing mode, where combined instances may have duplicate `job_names` across
  their `scrape_configs`. This brings the scraping service more in line with
  Prometheus, where `job_names` must globally be unique. This change also
  disallows concurrent requests to the put/apply config API endpoint to prevent
  a race condition of two conflicting configs being applied at the same time.
  (@rfratto)

### Deprecations

- `use_hostname_label` is now supplanted by `replace_instance_label`.
  `use_hostname_label` will be removed in a future version. (@rfratto)

### Features

- The Grafana Agent can now collect logs and send to Loki. This is done by
  embedding Promtail, the official Loki log collection client. (@rfratto)

- Integrations can now be enabled without scraping. Set scrape_integrations to
  `false` at the `integrations` key or within the specific integration you
  don't want to scrape. This is useful when another Agent or Prometheus server
  will scrape the integration. (@rfratto)

- [process-exporter](https://github.com/ncabatoff/process-exporter) is now
  embedded as `process_exporter`. The hypen has been changed to an underscore
  in the config file to retain consistency with `node_exporter`. (@rfratto)

### Enhancements

- A new config option, `replace_instance_label`, is now available for use with
  integrations. When this is true, the instance label for all metrics coming
  from an integration will be replaced with the machine's hostname rather than
  127.0.0.1. (@rfratto)

- The embedded Prometheus version has been updated to 2.20.1. (@rfratto,
  @gotjosh)

- The User-Agent header written by the Agent when remote_writing will now be
  `GrafanaCloudAgent/<Version>` instead of `Prometheus/<Prometheus Version>`.
  (@rfratto)

- The subsystems of the Agent (`prometheus`, `loki`) are now made optional.
  Enabling integrations also implicitly enables the associated subsystem. For
  example, enabling the `agent` or `node_exporter` integration will force the
  `prometheus` subsystem to be enabled.  (@rfratto)

### Bugfixes

- The documentation for Tanka configs is now correct. (@amckinley)

- Minor corrections and spelling issues have been fixed in the Overview
  documentation. (@amckinley)

- The new default of `shared` instances mode broke the metric value for
  `agent_prometheus_active_configs`, which was tracking the number of combined
  configs (i.e., number of launched instances). This metric has been fixed and
  a new metric, `agent_prometheus_active_instances`, has been added to track
  the numbger of launched instances. If instance sharing is not enabled, both
  metrics will share the same value. (@rfratto)

- `remote_write` names in a group will no longer be copied from the
  remote_write names of the first instance in the group. Rather, all
  remote_write names will be generated based on the first 6 characters of the
  group hash and the first six characters of the remote_write hash. (@rfratto)

- Fix a panic that may occur during shutdown if the WAL is closed in the middle
  of the WAL being truncated. (@rfratto)

v0.5.0 (2020-08-12)
-------------------

### Features

- A [scrape targets API](https://github.com/grafana/agent/blob/main/docs/api.md#list-current-scrape-targets)
  has been added to show every target the Agent is currently scraping, when it
  was last scraped, how long it took to scrape, and errors from the last
  scrape, if any. (@rfratto)

- "Shared Instance Mode" is the new default mode for spawning Prometheus
  instances, and will improve CPU and memory usage for users of integrations
  and the scraping service. (@rfratto)

### Enhancements

- Memory stability and utilization of the WAL has been improved, and the
  reported number of active series in the WAL will stop double-counting
  recently churned series. (@rfratto)

- Changing scrape_configs and remote_write configs for an instance will now be
  dynamically applied without restarting the instance. This will result in less
  missing metrics for users of the scraping service that change a config.
  (@rfratto)

- The Tanka configuration now uses k8s-alpha. (@duologic)

### Bugfixes

- The Tanka configuration will now also deploy a single-replica deployment
  specifically for scraping the Kubernetes API. This deployment acts together
  with the Daemonset to scrape the full cluster and the control plane.
  (@gotjosh)

- The node_exporter filesystem collector will now work on Linux systems without
  needing to manually set the blocklist and allowlist of filesystems.
  (@rfratto)

v0.4.0 (2020-06-18)
-------------------

### Features

- Support for integrations has been added. Integrations can be any embedded
  tool, but are currently used for embedding exporters and generating scrape
  configs. (@rfratto)

- node_exporter has been added as an integration. This is the full version of
  node_exporter with the same configuration options. (@rfratto)

- An Agent integration that makes the Agent automatically scrape itself has
  been added. (@rfratto)

### Enhancements

- The WAL can now be truncated if running the Agent without any remote_write
  endpoints. (@rfratto)

### Bugfixes

- Prevent the Agent from crashing when a global Prometheus config stanza is not
  provided. (@robx)

- Enable agent host_filter in the Tanka configs, which was disabled by default
  by mistake. (@rfratto)

v0.3.2 (2020-05-29)
-------------------

### Features

- Tanka configs that deploy the scraping service mode are now available
  (@rfratto)

- A k3d example has been added as a counterpart to the docker-compose example.
  (@rfratto)

### Enhancements

- Labels provided by the default deployment of the Agent (Kubernetes and Tanka)
  have been changed to align with the latest changes to grafana/jsonnet-libs.
  The old `instance` label is now called `pod`, and the new `instance` label is
  unique. A `container` label has also been added. The Agent mixin has been
  subsequently updated to also incorporate these label changes. (@rfratto)

- The `remote_write` and `scrape_config` sections now share the same
  validations as Prometheus (@rfratto)

- Setting `wal_truncation_frequency` to less than the scrape interval is now
  disallowed (@rfratto)

### Bugfixes

- A deadlock in scraping service mode when updating a config that shards to the
  same node has been fixed (@rfratto)

- `remote_write` config stanzas will no longer ignore `password_file`
  (@rfratto)

- `scrape_config` client secrets (e.g., basic auth, bearer token,
  `password_file`) will now be properly retained in scraping service mode
  (@rfratto)

- Labels for CPU, RX, and TX graphs in the Agent Operational dashboard now
  correctly show the pod name of the Agent instead of the exporter name.
  (@rfratto)

v0.3.1 (2020-05-20)
-------------------

### Features

- The Agent has upgraded its vendored Prometheus to v2.18.1 (@gotjosh,
  @rfratto)

### Bugfixes

- A typo in the Tanka configs and Kubernetes manifests that prevents the Agent
  launching with v0.3.0 has been fixed (@captncraig)

- Fixed a bug where Tanka mixins could not be used due to an issue with the
  folder placement enhancement (@rfratto)

### Enhancements

- `agentctl` and the config API will now validate that the YAML they receive
  are valid instance configs. (@rfratto)

v0.3.0 (2020-05-13)
-------------------

### Features

- A third operational mode called "scraping service mode" has been added. A KV
  store is used to store instance configs which are distributed amongst a
  clustered set of Agent processes, dividing the total scrape load across each
  agent. An API is exposed on the Agents to list, create, update, and delete
  instance configurations from the KV store. (@rfratto)

- An "agentctl" binary has been released to interact with the new instance
  config management API created by the "scraping service mode." (@rfratto,
  @hoenn)

- The Agent now includes readiness and healthiness endpoints. (@rfratto)

### Enhancements

- The YAML files are now parsed strictly and an invalid YAML will generate an
  error at runtime. (@hoenn)

- The default build mode for the Docker containers is now release, not debug.
  (@rfratto)

- The Grafana Agent Tanka Mixins now are placed in an "Agent" folder within
  Grafana. (@cyriltovena)

v0.2.0 (2020-04-09)
-------------------

### Features

- The Prometheus remote write protocol will now send scraped metadata (metric
  name, help, type and unit). This results in almost negligent bytes sent
  increase as metadata is only sent every minute. It is on by default.
  (@gotjosh)

  These metrics are available to monitor metadata being sent:
  - `prometheus_remote_storage_succeeded_metadata_total`
  - `prometheus_remote_storage_failed_metadata_total`
  - `prometheus_remote_storage_retried_metadata_total`
  - `prometheus_remote_storage_sent_batch_duration_seconds` and
    `prometheus_remote_storage_sent_bytes_total` have a new label “type” with
    the values of `metadata` or `samples`.

### Enhancements

- The Agent has upgraded its vendored Prometheus to v2.17.1 (@rfratto)

### Bugfixes

- Invalid configs passed to the agent will now stop the process after they are
  logged as invalid; previously the Agent process would continue. (@rfratto)

- Enabling host_filter will now allow metrics from node role Kubernetes service
  discovery to be scraped properly (e.g., cAdvisor, Kubelet). (@rfratto)

v0.1.1 (2020-03-16)
-------------------

### Other changes

- Nits in documentation (@sh0rez)

- Fix various dashboard mixin problems from v0.1.0 (@rfratto)

- Pass through release tag to `docker build` (@rfratto)

v0.1.0 (2020-03-16)
-------------------

> First release!

### Features

- Support for scraping Prometheus metrics and sharding the agent through the
  presence of a `host_filter` flag within the Agent configuration file.

[upgrade guide]: https://grafana.com/docs/agent/latest/upgrade-guide/
[contributors guide]: ./docs/developer/contributing.md#updating-the-changelog<|MERGE_RESOLUTION|>--- conflicted
+++ resolved
@@ -19,18 +19,17 @@
 
   - `discovery.ec2` service discovery for aws ec2. (@captncraig)
   - `discovery.lightsail` service discovery for aws lightsail. (@captncraig)
-  - `prometheus.exporter.mysql` collects metrics from a MySQL database. (@spartan0x117)
-<<<<<<< HEAD
-  - `otelcol.auth.oauth2` performs OAuth 2.0 authentication for HTTP and gRPC based 
-     OpenTelemetry exporters. (@ptodev)
-=======
-  - `prometheus.exporter.blackbox` collects metrics from Blackbox exporter (@marctc).
+  - `otelcol.auth.oauth2` performs OAuth 2.0 authentication for HTTP and gRPC
+    based OpenTelemetry exporters. (@ptodev)
+  - `prometheus.exporter.blackbox` collects metrics from Blackbox exporter
+    (@marctc).
+  - `prometheus.exporter.mysql` collects metrics from a MySQL database.
+    (@spartan0x117)
 
 ### Enhancements
 
 - Flow: Add retries with backoff logic to Phlare write component. (@cyriltovena)
 
->>>>>>> bd56577f
 ### Bugfixes
 
 - Flow: Fixes slow reloading of targets in `phlare.scrape` component. (@cyriltovena)
