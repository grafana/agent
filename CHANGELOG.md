# Changelog

> _Contributors should read our [contributors guide][] for instructions on how
> to update the changelog._

This document contains a historical list of changes between releases. Only
changes that impact end-user behavior are listed; changes to documentation or
internal API changes are not present.

Main (unreleased)
-----------------

### Breaking changes

- The default listen port for `otelcol.receiver.opencensus` has changed from
  4317 to 55678 to align with upstream. (@rfratto)

- The default sync interval for `mimir.rules.kubernetes` has changed from `30s`
  to `5m` to reduce load on Mimir. (@56quarters)  

### Enhancements

- Add support for importing folders as single module to `import.file`. (@wildum)

- Add support for importing directories as single module to `import.git`. (@wildum)

- Improve converter diagnostic output by including a Footer and removing lower
  level diagnostics when a configuration fails to generate. (@erikbaranowski)

- Increased the alert interval and renamed the `ClusterSplitBrain` alert to `ClusterNodeCountMismatch` in the Grafana
  Agent Mixin to better match the alert conditions. (@thampiotr)

<<<<<<< HEAD
- `mimir.rules.kubernetes` support for add extra labels (@psychomantys)

=======
- Add conversion from static to flow mode for `loki.source.windowsevent` via `legacy_bookmark_path`. (@mattdurham)
>>>>>>> e908a2f1

### Features

- Added a new CLI flag `--stability.level` which defines the minimum stability
  level required for the features that the agent is allowed to use. Default is `experimental`. (@thampiotr)

- A new `loki.rules.kubernetes` component that discovers `PrometheusRule` Kubernetes resources and loads them into a Loki Ruler instance. (@EStork09)

### Bugfixes

- Fix an issue where JSON string array elements were not parsed correctly in `loki.source.cloudflare`. (@thampiotr)

- Update gcp_exporter to a newer version with a patch for incorrect delta histograms (@kgeckhart)

- Fix an issue where the default values of some component's arguments change
  whenever that argument is explicitly configured. This issue only affected a
  small subset of arguments across 15 components. (@erikbaranowski, @rfratto)

### Other changes

- Clustering for Grafana Agent in Flow mode has graduated from beta to stable.

- Resync defaults for `otelcol.processor.k8sattributes` with upstream. (@hainenber)

- Resync defaults for `otelcol.exporter.otlp` and `otelcol.exporter.otlphttp` with upstream. (@hainenber)

v0.40.3 (2024-03-14)
--------------------

### Bugfixes

- Fix a bug where structured metadata and parsed field are not passed further in `loki.source.api` (@marchellodev)

- Change `import.git` to use Git pulls rather than fetches to fix scenarios where the local code did not get updated. (@mattdurham)

### Other changes

- Upgrade to Go 1.22.1 (@thampiotr)

- Upgrade from OpenTelemetry Collector v0.87.0 to v0.96.0:
  * [ottl]: Fix bug where named parameters needed a space after the equal sign (`=`) 
https://github.com/open-telemetry/opentelemetry-collector-contrib/pull/28511
  * [exporters] Additional enqueue_failed metrics 
https://github.com/open-telemetry/opentelemetry-collector/issues/8673
  * [otelcol.receiver.kafka]: Fix issue where counting number of logs emitted could cause panic
  * [otelcol.processor.k8sattributes]: The time format of k8s.pod.start_time attribute value migrated to RFC3339:
Before: 2023-07-10 12:34:39.740638 -0700 PDT m=+0.020184946
After: 2023-07-10T12:39:53.112485-07:00
https://github.com/open-telemetry/opentelemetry-collector-contrib/pull/28817
  * [otelcol.processor.tail_sampling] A new `upper_threshold_ms` argument for the `latency` policy.
https://github.com/open-telemetry/opentelemetry-collector-contrib/pull/26115
  * [otelcol.connector.spanmetrics] Add a new `events` metric.
https://github.com/open-telemetry/opentelemetry-collector-contrib/issues/27451
  * [otelcol.connector.spanmetrics] A new `max_per_data_point` argument for exemplar generation.
  * https://github.com/open-telemetry/opentelemetry-collector-contrib/issues/29242
  * [ottl] Add IsBool Converter 
https://github.com/open-telemetry/opentelemetry-collector-contrib/issues/27897
  * [otelcol.processor.tail_sampling] Optimize memory performance of tailsamplingprocessor 
https://github.com/open-telemetry/opentelemetry-collector-contrib/pull/27889
  * [otelcol.connector.servicegraph] Add a `metrics_flush_interval` argument.
https://github.com/open-telemetry/opentelemetry-collector-contrib/issues/27679
  * [ottl] Add IsDouble Converter
https://github.com/open-telemetry/opentelemetry-collector-contrib/issues/27895
  * [ottl] Add new `silent` ErrorMode
https://github.com/open-telemetry/opentelemetry-collector-contrib/pull/29710
  * [otelcol.connector.spanmetrics] A new `resource_metrics_cache_size` argument.
https://github.com/open-telemetry/opentelemetry-collector-contrib/issues/27654
  * [ottl] Add IsInt Converter
https://github.com/open-telemetry/opentelemetry-collector-contrib/issues/27894
  * [ottl] Validate that all path elements are used
https://github.com/open-telemetry/opentelemetry-collector-contrib/pull/30042
  * [ottl] Validate Keys are used
https://github.com/open-telemetry/opentelemetry-collector-contrib/pull/30162
  * [otelcol.receiver.vcenter] Add statement of support for version 8 of ESXi and vCenter
https://github.com/open-telemetry/opentelemetry-collector-contrib/pull/30274
  * [ottl] Add Hour converter
https://github.com/open-telemetry/opentelemetry-collector-contrib/issues/29468
  * [otelcol.connector.spanmetrics] A new `resource_metrics_key_attributes` argument to fix broken spanmetrics counters 
  after a span producing service restart, when resource attributes contain dynamic/ephemeral values (e.g. process id).
https://github.com/open-telemetry/opentelemetry-collector-contrib/pull/29711
  * [ottl] Issue with the hash value of a match group in the replace_pattern editors
https://github.com/open-telemetry/opentelemetry-collector-contrib/issues/29409
  * [ottl] Fix bug where IsBool wasn't usable
https://github.com/open-telemetry/opentelemetry-collector-contrib/pull/30151
  * [ottl] Add flatten function
https://github.com/open-telemetry/opentelemetry-collector-contrib/pull/30455
  * [ottl] Fix bugs with parsing of string escapes in OTTL
https://github.com/open-telemetry/opentelemetry-collector-contrib/issues/23238
  * [ottl]: Add functions for parsing CSV
https://github.com/open-telemetry/opentelemetry-collector-contrib/issues/30921
  * [ottl] Allow users to specify the format of the hashed replacement string in the `replace_pattern` editors
https://github.com/open-telemetry/opentelemetry-collector-contrib/issues/27820
  * [ottl] Add ParseKeyValue function
https://github.com/open-telemetry/opentelemetry-collector-contrib/issues/30998
  * [otelcol.receiver.opencensus] Fix memory leak on shutdown
https://github.com/open-telemetry/opentelemetry-collector-contrib/pull/31152
  * [otelcol.processor.memory_limiter] Fix leaking goroutine
https://github.com/open-telemetry/opentelemetry-collector/issues/9099
  * Additional `http2_read_idle_timeout` and `http2_ping_timeout` arguments for HTTP clients
https://github.com/open-telemetry/opentelemetry-collector/pull/9022
  * [otelcol.auth.bearer] Fix for "401 Unauthorized" on HTTP connections
https://github.com/open-telemetry/opentelemetry-collector-contrib/issues/24656
* Update to OTLP 1.1
https://github.com/open-telemetry/opentelemetry-collector/pull/9588
  * [otelcol.auth.basic] Accept empty usernames.
https://github.com/open-telemetry/opentelemetry-collector-contrib/pull/30470
  * [exporters] Do not re-enqueue failed batches, rely on the `retry_on_failure` strategy instead.
https://github.com/open-telemetry/opentelemetry-collector/issues/8382
  * [otelcol.exporter.otlphttp] A `Host` header is added automatically.
https://github.com/open-telemetry/opentelemetry-collector/issues/9395
  * [exporters] PartialSuccess is treated as success, logged as warning.
https://github.com/open-telemetry/opentelemetry-collector/issues/9243
  * [otelcol.exporter.otlphttp] Supports JSON encoding through an additional `encoding` argument.
https://github.com/open-telemetry/opentelemetry-collector/issues/6945
  * [exporters] A new `include_system_ca_certs_pool` argument for TLS config.
https://github.com/open-telemetry/opentelemetry-collector/issues/7774
  * [otelcol.receiver.vcenter] The receiver emits vCenter performance metrics with object metric label dimension.
https://github.com/open-telemetry/opentelemetry-collector-contrib/issues/30615
  * [otelcol.processor.transform] Add copy_metric function
https://github.com/open-telemetry/opentelemetry-collector-contrib/pull/30846
  * [otelcol.exporter.loadbalancing] Optimized CPU performance
https://github.com/open-telemetry/opentelemetry-collector-contrib/pull/30141
  * [otelcol.processor.k8sattributes] Set attributes from namespace/node labels or annotations even if node/namespaces attribute are not set.
https://github.com/open-telemetry/opentelemetry-collector-contrib/issues/28837
  * [otelcol.receiver.kafka] An additional `resolve_canonical_bootstrap_servers_only` argument
https://github.com/open-telemetry/opentelemetry-collector-contrib/pull/26022
  * [otelcol.receiver.kafka] Add Azure Resource Log Support
https://github.com/open-telemetry/opentelemetry-collector-contrib/issues/18210
  * [otelcol.processor.resourcedetection] Add a `k8s.cluster.name` resource attribute for AKS and EKS.
https://github.com/open-telemetry/opentelemetry-collector-contrib/issues/26794
  * [otelcol.processor.resourcedetection] Add detection of `host.ip` to system detector.
https://github.com/open-telemetry/opentelemetry-collector-contrib/pull/24450
  * [otelcol.processor.resourcedetection] Add detection of `host.mac` to system detector.
https://github.com/open-telemetry/opentelemetry-collector-contrib/issues/29587
  * [otelcol.processor.resourcedetection] Change type of `host.cpu.model.id` and `host.cpu.model.family` to string.
https://github.com/open-telemetry/opentelemetry-collector-contrib/issues/29025
  * [otelcol.processor.resourcedetection] Add a `aws.ecs.task.id` attribute
https://github.com/open-telemetry/opentelemetry-collector-contrib/issues/8274
  * [otelcol.exporter.otlp] Additional RPC debug metrics such as `rpc_client_duration_milliseconds`.
  * [otelcol.receiver.otlp] Additional RPC debug metrics such as `rpc_server_duration_milliseconds`.


v0.40.2 (2024-03-05)
--------------------

### Bugfixes

- Set permissions on the `Grafana Agent [Flow]` folder when installing via the
  windows installer rather than relying on the parent folder permissions. (@erikbaranowski)

- Set restricted viewing permissions on the `agent-config.yaml` (static mode) or
  `config.river` (flow mode) when installing via the Windows installer if the
  configuration file does not already exist. (@erikbaranowski)

- Fix an issue where the import config node would not run after a config reload. (@wildum)

- Fix an issue where Loki could reject a batch of logs when structured metadata feature is used. (@thampiotr)

- Fix a duplicate metrics registration panic when recreating static
  mode metric instance's write handler. (@rfratto, @hainenber)

### Other changes

- Change the Docker base image for Linux containers to `public.ecr.aws/ubuntu/ubuntu:mantic`. (@hainenber)

v0.40.1 (2024-02-27)
--------------------

### Bugfixes

- Fix an issues where the logging config block would trigger an error when trying to send logs to components that were not running. (@wildum)

- Fix an issue where a custom component might be wired to a local declare instead of an import declare when they have the same label. (@wildum)

- Fix an issue where flow mode panics if the `logging` config block is given a `null` Loki receiver to write log entries to. (@rfratto)

v0.40.0 (2024-02-27)
--------------------

### Breaking changes

- Prohibit the configuration of services within modules. (@wildum)

- For `otelcol.exporter` components, change the default value of `disable_high_cardinality_metrics` to `true`. (@ptodev)

- Rename component `prometheus.exporter.agent` to `prometheus.exporter.self` to clear up ambiguity. (@hainenber)

### Deprecations

- Module components have been deprecated in favor of import and declare configuration blocks. These deprecated components will be removed in a future release. (@wildum)

- `prometheus.exporter.vsphere` has been deprecated in favor of `otelcol.receiver.vcenter`. This deprecated component will be removed in a future release. (@rfratto)

### Features

- Modules have been redesigned to split the import logic from the instantiation.
  You can now define custom components via the `declare` config block and import modules via `import.git`, `import.http`, `import.string`, `import.file`. (@wildum)

- A new `discovery.process` component for discovering Linux OS processes on the current host. (@korniltsev)

- A new `pyroscope.java` component for profiling Java processes using async-profiler. (@korniltsev)

- A new `otelcol.processor.resourcedetection` component which inserts resource attributes
  to OTLP telemetry based on the host on which Grafana Agent is running. (@ptodev)

- Expose track_timestamps_staleness on Prometheus scraping, to fix the issue where container metrics live for 5 minutes after the container disappears. (@ptodev)

- Introduce the `remotecfg` service that enables loading configuration from a
  remote endpoint. (@tpaschalis)

- Add `otelcol.connector.host_info` component to gather usage metrics for cloud users. (@rlankfo, @jcreixell)

- Add Windows boringcrypto build and executable. (@mattdurham)

### Enhancements

- Include line numbers in profiles produced by `pyrsocope.java` component. (@korniltsev)
- Add an option to the windows static mode installer for expanding environment vars in the yaml config. (@erikbaranowski)
- Add authentication support to `loki.source.awsfirehose` (@sberz)

- Sort kubelet endpoint to reduce pressure on K8s's API server and watcher endpoints. (@hainenber)

- Expose `physical_disk` collector from `windows_exporter` v0.24.0 to
  Flow configuration. (@hainenber)

- Renamed Grafana Agent Mixin's "prometheus.remote_write" dashboard to
  "Prometheus Components" and added charts for `prometheus.scrape` success rate
  and duration metrics. (@thampiotr)

- Removed `ClusterLamportClockDrift` and `ClusterLamportClockStuck` alerts from
  Grafana Agent Mixin to focus on alerting on symptoms. (@thampiotr)

- Increased clustering alert periods to 10 minutes to improve the
  signal-to-noise ratio in Grafana Agent Mixin. (@thampiotr)

- `mimir.rules.kubernetes` has a new `prometheus_http_prefix` argument to configure
  the HTTP endpoint on which to connect to Mimir's API. (@hainenber)

- `service_name` label is inferred from discovery meta labels in `pyroscope.java` (@korniltsev)

- Mutex and block pprofs are now available via the pprof endpoint. (@mattdurham)

- Added an error log when the config fails to reload. (@kurczynski)

- Added additional http client proxy configurations to components for
  `no_proxy`, `proxy_from_environment`, and `proxy_connect_header`. (@erikbaranowski)

- Batch staleness tracking to reduce mutex contention and increase performance. (@mattdurham)

- Python profiling using eBPF is now aggregated now by kernel space. [PR](https://github.com/grafana/pyroscope/pull/2996) (@korniltsev)

- Add Luhn filter to `loki.process` to filter PCI data from log data

### Bugfixes

- Fix an issue in `remote.s3` where the exported content of an object would be an empty string if `remote.s3` failed to fully retrieve
  the file in a single read call. (@grafana/agent-squad)

- Utilize the `instance` Argument of `prometheus.exporter.kafka` when set. (@akhmatov-s)

- Fix a duplicate metrics registration panic when sending metrics to an static
  mode metric instance's write handler. (@tpaschalis)

- Fix issue causing duplicate logs when a docker target is restarted. (@captncraig)

- Fix an issue where blocks having the same type and the same label across
  modules could result in missed updates. (@thampiotr)

- Fix an issue with static integrations-next marshaling where non singletons
  would cause `/-/config` to fail to marshal. (@erikbaranowski)

- Fix an issue where agent logs are emitted before the logging format
  is correctly determined. (@hainenber)

- Fix divide-by-zero issue when sharding targets. (@hainenber)

- Fix bug where custom headers were not actually being set in loki client. (@captncraig)

- Fix missing measurement type field in the KeyVal() conversion function for measurments. @vanugrah)

- Fix `ResolveEndpointV2 not found` for AWS-related components. (@hainenber)

- Fix OTEL metrics not getting collected after reload. (@hainenber)

- Fix bug in `pyroscope.ebpf` component when elf's PT_LOAD section is not page aligned. [PR](https://github.com/grafana/pyroscope/pull/2983)  (@korniltsev)

- Pyroscope eBPF profiling now respects the PID namespace Grafana Agent is running in. [PR](https://github.com/grafana/pyroscope/pull/3008) (@simonswine)

- Fix an issue where the configuration of the `http` and `remotecfg` blocks get ignored after loading a module. (@erikbaranowski)

- Fix an issue where changing the configuration of `loki.write` would cause a panic. (@rfratto)

- Fix issue where registry was not being properly deleted. (@mattdurham)

### Other changes

- Removed support for Windows 2012 in line with Microsoft end of life. (@mattdurham)

- Split instance ID and component groupings into separate panels for `remote write active series by component` in the Flow mixin. (@tristanburgess)

- Updated dependency to add support for Go 1.22 (@stefanb)

- Use Go 1.22 for builds. (@rfratto)

- Updated docs for MSSQL Integration to show additional authentication capabilities. (@StefanKurek)

- `grafana-agent` and `grafana-agent-flow` fallback to default X.509 trusted root certificates
  when the `GODEBUG=x509usefallbackroots=1` environment variable is set. (@hainenber)

- Migrate away from EoL'ed `github.com/aws-sdk-go` v1. (@hainenber)

v0.39.2 (2024-1-31)
--------------------

### Bugfixes

- Fix error introduced in v0.39.0 preventing remote write to Amazon Managed Prometheus. (@captncraig)

- An error will be returned in the converter from Static to Flow when `scrape_integration` is set
  to `true` but no `remote_write` is defined. (@erikbaranowski)

v0.39.1 (2024-01-19)
--------------------

### Security fixes

- Fixes following vulnerabilities (@hainenber)
  - [GO-2023-2409](https://github.com/advisories/GHSA-mhpq-9638-x6pw)
  - [GO-2023-2412](https://github.com/advisories/GHSA-7ww5-4wqc-m92c)
  - [CVE-2023-49568](https://github.com/advisories/GHSA-mw99-9chc-xw7r)

### Bugfixes

- Fix issue where installing the Windows Agent Flow installer would hang then crash. (@mattdurham)

v0.39.0 (2024-01-09)
--------------------

### Breaking changes

- `otelcol.receiver.prometheus` will drop all `otel_scope_info` metrics when converting them to OTLP. (@wildum)
  - If the `otel_scope_info` metric has labels `otel_scope_name` and `otel_scope_version`,
    their values will be used to set OTLP Instrumentation Scope name and  version respectively.
  - Labels of `otel_scope_info` metrics other than `otel_scope_name` and `otel_scope_version`
    are added as scope attributes with the matching name and version.

- The `target` block in `prometheus.exporter.blackbox` requires a mandatory `name`
  argument instead of a block label. (@hainenber)

- In the azure exporter, dimension options will no longer be validated by the Azure API. (@kgeckhart)
  - This change will not break any existing configurations and you can opt in to validation via the `validate_dimensions` configuration option.
  - Before this change, pulling metrics for azure resources with variable dimensions required one configuration per metric + dimension combination to avoid an error.
  - After this change, you can include all metrics and dimensions in a single configuration and the Azure APIs will only return dimensions which are valid for the various metrics.

### Features

- A new `discovery.ovhcloud` component for discovering scrape targets on OVHcloud. (@ptodev)

- Allow specifying additional containers to run. (@juangom)

### Enhancements

- Flow Windows service: Support environment variables. (@jkroepke)

- Allow disabling collection of root Cgroup stats in
  `prometheus.exporter.cadvisor` (flow mode) and the `cadvisor` integration
  (static mode). (@hainenber)

- Grafana Agent on Windows now automatically restarts on failure. (@hainenber)

- Added metrics, alerts and dashboard visualisations to help diagnose issues
  with unhealthy components and components that take too long to evaluate. (@thampiotr)

- The `http` config block may now reference exports from any component.
  Previously, only `remote.*` and `local.*` components could be referenced
  without a circular dependency. (@rfratto)

- Add support for Basic Auth-secured connection with Elasticsearch cluster using `prometheus.exporter.elasticsearch`. (@hainenber)

- Add a `resource_to_telemetry_conversion` argument to `otelcol.exporter.prometheus`
  for converting resource attributes to Prometheus labels. (@hainenber)

- `pyroscope.ebpf` support python on arm64 platforms. (@korniltsev)

- `otelcol.receiver.prometheus` does not drop histograms without buckets anymore. (@wildum)

- Added exemplars support to `otelcol.receiver.prometheus`. (@wildum)

- `mimir.rules.kubernetes` may now retry its startup on failure. (@hainenber)

- Added links between compatible components in the documentation to make it
  easier to discover them. (@thampiotr)

- Allow defining `HTTPClientConfig` for `discovery.ec2`. (@cmbrad)

- The `remote.http` component can optionally define a request body. (@tpaschalis)

- Added support for `loki.write` to flush WAL on agent shutdown. (@thepalbi)

- Add support for `integrations-next` static to flow config conversion. (@erikbaranowski)

- Add support for passing extra arguments to the static converter such as `-config.expand-env`. (@erikbaranowski)

- Added 'country' mmdb-type to log pipeline-stage geoip. (@superstes)

- Azure exporter enhancements for flow and static mode, (@kgeckhart)
  - Allows for pulling metrics at the Azure subscription level instead of resource by resource
  - Disable dimension validation by default to reduce the number of exporter instances needed for full dimension coverage

- Add `max_cache_size` to `prometheus.relabel` to allow configurability instead of hard coded 100,000. (@mattdurham)

- Add support for `http_sd_config` within a `scrape_config` for prometheus to flow config conversion. (@erikbaranowski)

- `discovery.lightsail` now supports additional parameters for configuring HTTP client settings. (@ptodev)
- Add `sample_age_limit` to remote_write config to drop samples older than a specified duration. (@marctc)

- Handle paths in the Kubelet URL for `discovery.kubelet`. (@petewall)

- `loki.source.docker` now deduplicates targets which report the same container
  ID. (@tpaschalis)

### Bugfixes

- Update `pyroscope.ebpf` to fix a logical bug causing to profile to many kthreads instead of regular processes https://github.com/grafana/pyroscope/pull/2778 (@korniltsev)

- Update `pyroscope.ebpf` to produce more optimal pprof profiles for python processes https://github.com/grafana/pyroscope/pull/2788 (@korniltsev)

- In Static mode's `traces` subsystem, `spanmetrics` used to be generated prior to load balancing.
  This could lead to inaccurate metrics. This issue only affects Agents using both `spanmetrics` and
  `load_balancing`, when running in a load balanced cluster with more than one Agent instance. (@ptodev)

- Fixes `loki.source.docker` a behavior that synced an incomplete list of targets to the tailer manager. (@FerdinandvHagen)

- Fixes `otelcol.connector.servicegraph` store ttl default value from 2ms to 2s. (@rlankfo)

- Add staleness tracking to labelstore to reduce memory usage. (@mattdurham)

- Fix issue where `prometheus.exporter.kafka` would crash when configuring `sasl_password`. (@rfratto)

- Fix performance issue where perf lib where clause was not being set, leading to timeouts in collecting metrics for windows_exporter. (@mattdurham)

- Fix nil panic when using the process collector with the windows exporter. (@mattdurham)

### Other changes

- Bump github.com/IBM/sarama from v1.41.2 to v1.42.1

- Attach unique Agent ID header to remote-write requests. (@captncraig)

- Update to v2.48.1 of `github.com/prometheus/prometheus`.
  Previously, a custom fork of v2.47.2 was used.
  The custom fork of v2.47.2 also contained prometheus#12729 and prometheus#12677.

v0.38.1 (2023-11-30)
--------------------

### Security fixes

- Fix CVE-2023-47108 by updating `otelgrpc` from v0.45.0 to v0.46.0. (@hainenber)

### Features

- Agent Management: Introduce support for templated configuration. (@jcreixell)

### Bugfixes

- Permit `X-Faro-Session-ID` header in CORS requests for the `faro.receiver`
  component (flow mode) and the `app_agent_receiver` integration (static mode).
  (@cedricziel)

- Fix issue with windows_exporter defaults not being set correctly. (@mattdurham)

- Fix agent crash when process null OTel's fan out consumers. (@hainenber)

- Fix issue in `prometheus.operator.*` where targets would be dropped if two crds share a common prefix in their names. (@Paul424, @captncraig)

- Fix issue where `convert` command would generate incorrect Flow Mode config
  when provided `promtail` configuration that uses `docker_sd_configs` (@thampiotr)

- Fix converter issue with `loki.relabel` and `max_cache_size` being set to 0 instead of default (10_000). (@mattdurham)

### Other changes

- Add Agent Deploy Mode to usage report. (@captncraig)

v0.38.0 (2023-11-21)
--------------------

### Breaking changes

- Remove `otelcol.exporter.jaeger` component (@hainenber)

- In the mysqld exporter integration, some metrics are removed and others are renamed. (@marctc)
  - Removed metrics:
    - "mysql_last_scrape_failed" (gauge)
    - "mysql_exporter_scrapes_total" (counter)
    - "mysql_exporter_scrape_errors_total" (counter)
  - Metric names in the `info_schema.processlist` collector have been [changed](https://github.com/prometheus/mysqld_exporter/pull/603).
  - Metric names in the `info_schema.replica_host` collector have been [changed](https://github.com/prometheus/mysqld_exporter/pull/496).
  - Changes related to `replication_group_member_stats collector`:
    - metric "transaction_in_queue" was Counter instead of Gauge
    - renamed 3 metrics starting with `mysql_perf_schema_transaction_` to start with `mysql_perf_schema_transactions_` to be consistent with column names.
    - exposing only server's own stats by matching `MEMBER_ID` with `@@server_uuid` resulting "member_id" label to be dropped.

### Features

- Added a new `stage.decolorize` stage to `loki.process` component which
  allows to strip ANSI color codes from the log lines. (@thampiotr)

- Added a new `stage.sampling` stage to `loki.process` component which
  allows to only process a fraction of logs and drop the rest. (@thampiotr)

- Added a new `stage.eventlogmessage` stage to `loki.process` component which
  allows to extract data from Windows Event Log. (@thampiotr)

- Update version of River:

    - River now supports raw strings, which are strings surrounded by backticks
      instead of double quotes. Raw strings can span multiple lines, and do not
      support any escape sequences. (@erikbaranowski)

    - River now permits using `[]` to access non-existent keys in an object.
      When this is done, the access evaluates to `null`, such that `{}["foo"]
      == null` is true. (@rfratto)

- Added support for python profiling to `pyroscope.ebpf` component. (@korniltsev)

- Added support for native Prometheus histograms to `otelcol.exporter.prometheus` (@wildum)

- Windows Flow Installer: Add /CONFIG /DISABLEPROFILING and /DISABLEREPORTING flag (@jkroepke)

- Add queueing logs remote write client for `loki.write` when WAL is enabled. (@thepalbi)

- New Grafana Agent Flow components:

  - `otelcol.processor.filter` - filters OTLP telemetry data using OpenTelemetry
    Transformation Language (OTTL). (@hainenber)
  - `otelcol.receiver.vcenter` - receives metrics telemetry data from vCenter. (@marctc)

- Agent Management: Introduce support for remotely managed external labels for logs. (@jcreixell)

### Enhancements

- The `loki.write` WAL now has snappy compression enabled by default. (@thepalbi)

- Allow converting labels to structured metadata with Loki's structured_metadata stage. (@gonzalesraul)

- Improved performance of `pyroscope.scrape` component when working with a large number of targets. (@cyriltovena)

- Added support for comma-separated list of fields in `source` option and a
  new `separator` option in `drop` stage of `loki.process`. (@thampiotr)

- The `loki.source.docker` component now allows connecting to Docker daemons
  over HTTP(S) and setting up TLS credentials. (@tpaschalis)

- Added an `exclude_event_message` option to `loki.source.windowsevent` in flow mode,
  which excludes the human-friendly event message from Windows event logs. (@ptodev)

- Improve detection of rolled log files in `loki.source.kubernetes` and
  `loki.source.podlogs` (@slim-bean).

- Support clustering in `loki.source.kubernetes` (@slim-bean).

- Support clustering in `loki.source.podlogs` (@rfratto).

- Make component list sortable in web UI. (@hainenber)

- Adds new metrics (`mssql_server_total_memory_bytes`, `mssql_server_target_memory_bytes`,
  and `mssql_available_commit_memory_bytes`) for `mssql` integration (@StefanKurek).

- Grafana Agent Operator: `config-reloader` container no longer runs as root.
  (@rootmout)

- Added support for replaying not sent data for `loki.write` when WAL is enabled. (@thepalbi)

- Make the result of 'discovery.kubelet' support pods that without ports, such as k8s control plane static pods. (@masonmei)

- Added support for unicode strings in `pyroscope.ebpf` python profiles. (@korniltsev)

- Improved resilience of graph evaluation in presence of slow components. (@thampiotr)

- Updated windows exporter to use prometheus-community/windows_exporter commit 1836cd1. (@mattdurham)

- Allow agent to start with `module.git` config if cached before. (@hainenber)

- Adds new optional config parameter `query_config` to `mssql` integration to allow for custom metrics (@StefanKurek)

### Bugfixes

- Set exit code 1 on grafana-agentctl non-runnable command. (@fgouteroux)

- Fixed an issue where `loki.process` validation for stage `metric.counter` was
  allowing invalid combination of configuration options. (@thampiotr)

- Fixed issue where adding a module after initial start, that failed to load then subsequently resolving the issue would cause the module to
  permanently fail to load with `id already exists` error. (@mattdurham)

- Allow the usage of encodings other than UTF8 to be used with environment variable expansion. (@mattdurham)

- Fixed an issue where native histogram time series were being dropped silently.  (@krajorama)

- Fix validation issue with ServiceMonitors when scrape timeout is greater than interval. (@captncraig)

- Static mode's spanmetrics processor will now prune histograms when the dimension cache is pruned.
  Dimension cache was always pruned but histograms were not being pruned. This caused metric series
  created by the spanmetrics processor to grow unbounded. Only static mode has this issue. Flow mode's
  `otelcol.connector.spanmetrics` does not have this bug. (@nijave)

- Prevent logging errors on normal shutdown in `loki.source.journal`. (@wildum)

- Break on iterate journal failure in `loki.source.journal`. (@wildum)

- Fix file descriptor leak in `loki.source.journal`. (@wildum)

- Fixed a bug in River where passing a non-string key to an object (such as
  `{}[true]`) would incorrectly report that a number type was expected instead. (@rfratto)

- Include Faro Measurement `type` field in `faro.receiver` Flow component and legacy `app_agent_receiver` integration. (@rlankfo)

- Mark `password` argument of `loki.source.kafka` as a `secret` rather than a `string`. (@harsiddhdave44)

- Fixed a bug where UDP syslog messages were never processed (@joshuapare)

- Updating configuration for `loki.write` no longer drops data. (@thepalbi)

- Fixed a bug in WAL where exemplars were recorded before the first native histogram samples for new series,
  resulting in remote write sending the exemplar first and Prometheus failing to ingest it due to missing
  series. (@krajorama)

- Fixed an issue in the static config converter where exporter instance values
  were not being mapped when translating to flow. (@erikbaranowski)

- Fix a bug which prevented Agent from running `otelcol.exporter.loadbalancing`
  with a `routing_key` of `traceID`. (@ptodev)

- Added Kubernetes service resolver to static node's loadbalancing exporter
  and to Flow's `otelcol.exporter.loadbalancing`. (@ptodev)

- Fix default configuration file `grafana-agent-flow.river` used in downstream
  packages. (@bricewge)

- Fix converter output for prometheus.exporter.windows to not unnecessarily add
  empty blocks. (@erikbaranowski)

### Other changes

- Bump `mysqld_exporter` version to v0.15.0. (@marctc)

- Bump `github-exporter` version to 1.0.6. (@marctc)

- Use Go 1.21.4 for builds. (@rfratto)

- Change User-Agent header for outbound requests to include agent-mode, goos, and deployment mode. Example `GrafanaAgent/v0.38.0 (flow; linux; docker)` (@captncraig)

- `loki.source.windowsevent` and `loki.source.*` changed to use a more robust positions file to prevent corruption on reboots when writing
  the positions file. (@mattdurham)

v0.37.4 (2023-11-06)
-----------------

### Enhancements

- Added an `add_metric_suffixes` option to `otelcol.exporter.prometheus` in flow mode,
  which configures whether to add type and unit suffixes to metrics names. (@mar4uk)

### Bugfixes

- Fix a bug where reloading the configuration of a `loki.write` component lead
  to a panic. (@tpaschalis)

- Added Kubernetes service resolver to static node's loadbalancing exporter
  and to Flow's `otelcol.exporter.loadbalancing`. (@ptodev)

v0.37.3 (2023-10-26)
-----------------

### Bugfixes

- Fixed an issue where native histogram time series were being dropped silently.  (@krajorama)

- Fix an issue where `remote.vault` ignored the `namespace` argument. (@rfratto)

- Fix an issue with static mode and `promtail` converters, where static targets
  did not correctly default to `localhost` when not provided. (@thampiotr)

- Fixed some converter diagnostics so they show as warnings rather than errors. Improve
  clarity for various diagnostics. (@erikbaranowski)

- Wire up the agent exporter integration for the static converter. (@erikbaranowski)

### Enhancements

- Upgrade OpenTelemetry Collector packages to version 0.87 (@ptodev):
  - `otelcol.receiver.kafka` has a new `header_extraction` block to extract headers from Kafka records.
  - `otelcol.receiver.kafka` has a new `version` argument to change the version of
    the SASL Protocol for SASL authentication.

v0.37.2 (2023-10-16)
-----------------

### Bugfixes

- Fix the handling of the `--cluster.join-addresses` flag causing an invalid
  comparison with the mutually-exclusive `--cluster.discover-peers`. (@tpaschalis)

- Fix an issue with the static to flow converter for blackbox exporter modules
  config not being included in the river output. (@erikbaranowski)

- Fix issue with default values in `discovery.nomad`. (@marctc)

### Enhancements

- Update Prometheus dependency to v2.47.2. (@tpaschalis)

- Allow Out of Order writing to the WAL for metrics. (@mattdurham)

- Added new config options to spanmetrics processor in static mode (@ptodev):
  - `aggregation_temporality`: configures whether to reset the metrics after flushing.
  - `metrics_flush_interval`: configures how often to flush generated metrics.

### Other changes

- Use Go 1.21.3 for builds. (@tpaschalis)

v0.37.1 (2023-10-10)
-----------------

### Bugfixes

- Fix the initialization of the default namespaces map for the operator and the
  loki.source.kubernetes component. (@wildum)

v0.37.0 (2023-10-10)
-----------------

### Breaking changes

- Set `retry_on_http_429` to `true` by default in the `queue_config` block in static mode's `remote_write`. (@wildum)

- Renamed `non_indexed_labels` Loki processing stage to `structured_metadata`. (@vlad-diachenko)

- Include `otel_scope_name` and `otel_scope_version` in all metrics for `otelcol.exporter.prometheus`
  by default using a new argument `include_scope_labels`. (@erikbaranowski)

- Static mode Windows Certificate Filter no longer restricted to TLS 1.2 and specific cipher suites. (@mattdurham)

- The `__meta_agent_integration*` and `__meta_agent_hostname` labels have been
  removed from the targets exposed by `prometheus.exporter.*` components and
  got replaced by the pair of `__meta_component_name` and `__meta_component_id`
  labels. (@tpaschalis)

- Flow: Allow `prometheus.exporter.unix` to be specified multiple times and used in modules. This now means all
  `prometheus.exporter.unix` references will need a label `prometheus.exporter.unix "example"`. (@mattdurham)

### Features

- New Grafana Agent Flow components:

  - `discovery.consulagent` discovers scrape targets from Consul Agent. (@wildum)
  - `discovery.dockerswarm` discovers scrape targets from Docker Swarm. (@wildum)
  - `discovery.ionos` discovers scrape targets from the IONOS Cloud API. (@wildum)
  - `discovery.kuma` discovers scrape targets from the Kuma control plane. (@tpaschalis)
  - `discovery.linode` discovers scrape targets from the Linode API. (@captncraig)
  - `discovery.marathon` discovers scrape targets from Marathon servers. (@wildum)
  - `discovery.nerve` discovers scrape targets from AirBnB's Nerve. (@tpaschalis)
  - `discovery.scaleway` discovers scrape targets from Scaleway virtual
    instances and bare-metal machines. (@rfratto)
  - `discovery.serverset` discovers Serversets stored in Zookeeper. (@thampiotr)
  - `discovery.triton` discovers scrape targets from Triton Container Monitor. (@erikbaranowski)
  - `faro.receiver` accepts Grafana Faro-formatted telemetry data over the
    network and forwards it to other components. (@megumish, @rfratto)
  - `otelcol.connector.servicegraph` creates service graph metrics from spans. It is the
    flow mode equivalent to static mode's `service_graphs` processor. (@ptodev)
  - `otelcol.connector.spanlogs` creates logs from spans. It is the flow mode equivalent
    to static mode's `automatic_logging` processor. (@ptodev)
  - `otelcol.processor.k8sattributes` adds Kubernetes metadata as resource attributes
    to spans, logs, and metrics. (@acr92)
  - `otelcol.processor.probabilistic_sampler` samples logs and traces based on configuration options. (@mar4uk)
  - `otelcol.processor.transform` transforms OTLP telemetry data using the
    OpenTelemetry Transformation Language (OTTL). It is most commonly used
    for transformations on attributes.
  - `prometheus.exporter.agent` exposes the agent's internal metrics. (@hainenber)
  - `prometheus.exporter.azure` collects metrics from Azure. (@wildum)
  - `prometheus.exporter.cadvisor` exposes cAdvisor metrics. (@tpaschalis)
  - `prometheus.exporter.vsphere` exposes vmware vsphere metrics. (@marctc)
  - `remote.kubernetes.configmap` loads a configmap's data for use in other components (@captncraig)
  - `remote.kubernetes.secret` loads a secret's data for use in other components (@captncraig)

- Flow: allow the HTTP server to be configured with TLS in the config file
  using the new `http` config block. (@rfratto)

- Clustering: add new flag `--cluster.max-join-peers` to limit the number of peers the system joins. (@wildum)

- Clustering: add a new flag `--cluster.name` to prevent nodes without this identifier from joining the cluster. (@wildum)

- Clustering: add IPv6 support when using advertise interfaces to assign IP addresses. (@wildum)

- Add a `file_watch` block in `loki.source.file` to configure how often to poll files from disk for changes via `min_poll_frequency` and `max_poll_frequency`.
  In static mode it can be configured in the global `file_watch_config` via `min_poll_frequency` and `max_poll_frequency`.  (@wildum)

- Flow: In `prometheus.exporter.blackbox`, allow setting labels for individual targets. (@spartan0x117)

- Add optional `nil_to_zero` config flag for `YACE` which can be set in the `static`, `discovery`, or `metric` config blocks. (@berler)

- The `cri` stage in `loki.process` can now be configured to limit line size.

- Flow: Allow `grafana-agent run` to accept a path to a directory of `*.river` files.
  This will load all River files in the directory as a single configuration;
  component names must be unique across all loaded files. (@rfratto, @hainenber)

- Added support for `static` configuration conversion in `grafana-agent convert` and `grafana-agent run` commands. (@erikbaranowski)

- Flow: the `prometheus.scrape` component can now configure the scraping of
  Prometheus native histograms. (@tpaschalis)

- Flow: the `prometheus.remote_write` component now supports SigV4 and AzureAD authentication. (@ptodev)

### Enhancements

- Clustering: allow advertise interfaces to be configurable, with the possibility to select all available interfaces. (@wildum)

- Deleted series will now be removed from the WAL sooner, allowing Prometheus
  remote_write to free memory associated with removed series sooner. (@rfratto)

- Added a `disable_high_cardinality_metrics` configuration flag to `otelcol`
  exporters and receivers to switch high cardinality debug metrics off.  (@glindstedt)

- `loki.source.kafka` component now exposes internal label `__meta_kafka_offset`
  to indicate offset of consumed message. (@hainenber)

- Add a`tail_from_end` attribute in `loki.source.file` to have the option to start tailing a file from the end if a cached position is not found.
  This is valuable when you want to tail a large file without reading its entire content. (@wildum)

- Flow: improve river config validation step in `prometheus.scrape` by comparing `scrape_timeout` with `scrape_interval`. (@wildum)

- Flow: add `randomization_factor` and `multiplier` to retry settings in
  `otelcol` components. (@rfratto)

- Add support for `windows_certificate_filter` under http tls config block. (@mattdurham)

- Add `openstack` config converter to convert OpenStack yaml config (static mode) to river config (flow mode). (@wildum)

- Some `otelcol` components will now display their debug metrics via the
  Agent's `/metrics` endpoint. Those components include `otelcol.receiver.otlp`,
  `otelcol.exporter.otlp` and `otelcol.processor.batch`. There may also be metrics
  from other components which are not documented yet. (@ptodev)

- Agent Management: Honor 503 ServiceUnavailable `Retry-After` header. (@jcreixell)

- Bump opentelemetry-collector and opentelemetry-collector-contrib versions from v0.80 to v0.85 (@wildum):
  - add `authoriy` attribute to `otelcol.exporter.loadbalancing` to override the default value in gRPC requests.
  - add `exemplars` support to `otelcol.connector.spanmetrics`.
  - add `exclude_dimensions` attribute to `otelcol.connector.spanmetrics` to exclude dimensions from the default set.
  - add `authority` attribute to `otelcol.receiver.otlp` to override the default value in gRPC requests.
  - add `disable_keep_alives` attribute to `otelcol.receiver.otlp` to disable the HTTP keep alive feature.
  - add `traces_url_path`, `metrics_url_path` and `logs_url_path` attributes to `otelcol.receiver.otlp` to specify the URl path to respectively receive traces, metrics and logs on.
  - add the value `json` to the `encoding` attribute of `otelcol.receiver.kafka`. The component is now able to decode `json` payload and to insert it into the body of a log record.

- Added `scrape` block to customize the default behavior of `prometheus.operator.podmonitors`, `prometheus.operator.probes`, and `prometheus.operator.servicemonitors`. (@sberz)

- The `instance` label of targets exposed by `prometheus.exporter.*` components
  is now more representative of what is being monitored. (@tpaschalis)

- Promtail converter will now treat `global positions configuration is not supported` as a Warning instead of Error. (@erikbaranowski)

- Add new `agent_component_dependencies_wait_seconds` histogram metric and a dashboard panel
  that measures how long components wait to be evaluated after their dependency is updated (@thampiotr)

- Add additional endpoint to debug scrape configs generated inside `prometheus.operator.*` components (@captncraig)

- Components evaluation is now performed in parallel, reducing the impact of
  slow components potentially blocking the entire telemetry pipeline.
  The `agent_component_evaluation_seconds` metric now measures evaluation time
  of each node separately, instead of all the directly and indirectly
  dependant nodes. (@thampiotr)

- Update Prometheus dependency to v2.46.0. (@tpaschalis)

- The `client_secret` config argument in the `otelcol.auth.oauth2` component is
  now of type `secret` instead of type `string`. (@ptodev)

### Bugfixes

- Fixed `otelcol.exporter.prometheus` label names for the `otel_scope_info`
  metric to match the OTLP Instrumentation Scope spec. `name` is now `otel_scope_name`
  and `version` is now `otel_version_name`. (@erikbaranowski)

- Fixed a bug where converting `YACE` cloudwatch config to river skipped converting static jobs. (@berler)

- Fixed the `agent_prometheus_scrape_targets_gauge` incorrectly reporting all discovered targets
  instead of targets that belong to current instance when clustering is enabled. (@thampiotr)

- Fixed race condition in cleaning up metrics when stopping to tail files in static mode. (@thampiotr)

- Fixed a bug where the BackOffLimit for the kubernetes tailer was always set to zero. (@anderssonw)

- Fixed a bug where Flow agent fails to load `comment` statement in `argument` block. (@hainenber)

- Fix initialization of the RAPL collector for the node_exporter integration
  and the prometheus.exporter.unix component. (@marctc)

- Set instrumentation scope attribute for traces emitted by Flow component. (@hainenber)

### Other changes

- Use Go 1.21.1 for builds. (@rfratto)

- Read contextual attributes from Faro measurements (@codecapitano)

- Rename Grafana Agent service in windows app and features to not include the description

- Correct YAML level for `multitenancy_enabled` option in Mimir's config in examples. (@hainenber)

- Operator: Update default config reloader version. (@captncraig)

- Sorting of common fields in log messages emitted by the agent in Flow mode
  have been standardized. The first fields will always be `ts`, `level`, and
  `msg`, followed by non-common fields. Previously, the position of `msg` was
  not consistent. (@rfratto)

- Documentation updated to link discovery.http and prometheus.scrape advanced configs (@proffalken)

- Bump SNMP exporter version to v0.24.1 (@marctc)

- Switch to `IBM/sarama` module. (@hainenber)

- Bump `webdevops/go-commons` to version containing `LICENSE`. (@hainenber)

- `prometheus.operator.probes` no longer ignores relabeling `rule` blocks. (@sberz)

- Documentation updated to correct default path from `prometheus.exporter.windows` `text_file` block (@timo1707)

- Bump `redis_exporter` to v1.54.0 (@spartan0x117)

- Migrate NodeJS installation in CI build image away from installation script. (@hainenber)

v0.36.2 (2023-09-22)
--------------------

### Bugfixes

- Fixed a bug where `otelcol.processor.discovery` could modify the `targets` passed by an upstream component. (@ptodev)

- Fixed a bug where `otelcol` components with a retry mechanism would not wait after the first retry. (@rfratto)

- Fixed a bug where documented default settings in `otelcol.exporter.loadbalancing` were never set. (@rfratto)

- Fix `loki.source.file` race condition in cleaning up metrics when stopping to tail files. (@thampiotr)

v0.36.1 (2023-09-06)
--------------------

### Bugfixes

- Restart managed components of a module loader only on if module content
  changes or the last load failed. This was specifically impacting `module.git`
  each time it pulls. (@erikbaranowski)

- Allow overriding default `User-Agent` for `http.remote` component (@hainenber)

- Fix panic when running `grafana-agentctl config-check` against config files
  having `integrations` block (both V1 and V2). (@hainenber)

- Fix a deadlock candidate in the `loki.process` component. (@tpaschalis)

- Fix an issue in the `eventhandler` integration where events would be
  double-logged: once by sending the event to Loki, and once by including the
  event in the Grafana Agent logs. Now, events are only ever sent to Loki. (@rfratto)

- Converters will now sanitize labels to valid River identifiers. (@erikbaranowski)

- Converters will now return an Error diagnostic for unsupported
  `scrape_classic_histograms` and `native_histogram_bucket_limit` configs. (@erikbaranowski)

- Fix an issue in converters where targets of `discovery.relabel` components
  were repeating the first target for each source target instead of the
  correct target. (@erikbaranowski)

### Other changes

- Operator: Update default config reloader version. (@captncraig)

v0.36.0 (2023-08-30)
--------------------

> **BREAKING CHANGES**: This release has breaking changes. Please read entries
> carefully and consult the [upgrade guide][] for specific instructions.

### Breaking changes

- `loki.source.file` component will no longer automatically detect and
  decompress logs from compressed files. A new configuration block is available
  to enable decompression explicitly. See the [upgrade guide][] for migration
  instructions. (@thampiotr)

- `otelcol.exporter.prometheus`: Set `include_scope_info` to `false` by default. You can set
  it to `true` to preserve previous behavior. (@gouthamve)

- Set `retry_on_http_429` to `true` by default in the `queue_config` block in flow mode's `prometheus.remote_write`. (@wildum)

### Features

- Add [godeltaprof](https://github.com/grafana/godeltaprof) profiling types (`godeltaprof_memory`, `godeltaprof_mutex`, `godeltaprof_block`) to `pyroscope.scrape` component

- Flow: Allow the `logging` configuration block to tee the Agent's logs to one
  or more loki.* components. (@tpaschalis)

- Added support for `promtail` configuration conversion in `grafana-agent convert` and `grafana-agent run` commands. (@thampiotr)

- Flow: Add a new stage `non_indexed_labels` to attach non-indexed labels from extracted data to log line entry. (@vlad-diachenko)

- `loki.write` now exposes basic WAL support. (@thepalbi)

- Flow: Users can now define `additional_fields` in `loki.source.cloudflare` (@wildum)

- Flow: Added exemplar support for the `otelcol.exporter.prometheus`. (@wildum)

- Add a `labels` argument in `loki.source.windowsevent` to associate additional labels with incoming logs. (@wildum)

- New Grafana Agent Flow components:

  - `prometheus.exporter.gcp` - scrape GCP metrics. (@tburgessdev)
  - `otelcol.processor.span` - accepts traces telemetry data from other `otelcol`
    components and modifies the names and attributes of the spans. (@ptodev)
  - `discovery.uyuni` discovers scrape targets from a Uyuni Server. (@sparta0x117)
  - `discovery.eureka` discovers targets from a Eureka Service Registry. (@spartan0x117)
  - `discovery.openstack` - service discovery for OpenStack. (@marctc)
  - `discovery.hetzner` - service discovery for Hetzner Cloud. (@marctc)
  - `discovery.nomad` - service discovery from Nomad. (@captncraig)
  - `discovery.puppetdb` - service discovery from PuppetDB. (@captncraig)
  - `otelcol.processor.discovery` adds resource attributes to spans, where the attributes
    keys and values are sourced from `discovery.*` components. (@ptodev)
  - `otelcol.connector.spanmetrics` - creates OpenTelemetry metrics from traces. (@ptodev)


### Enhancements

- Integrations: include `direct_connect`, `discovering_mode` and `tls_basic_auth_config_path` fields for MongoDB configuration. (@gaantunes)

- Better validation of config file with `grafana-agentctl config-check` cmd (@fgouteroux)

- Integrations: make `udev` data path configurable in the `node_exporter` integration. (@sduranc)

- Clustering: Enable peer discovery with the go-discover package. (@tpaschalis)

- Add `log_format` configuration to eventhandler integration and the `loki.source.kubernetes_events` Flow component. (@sadovnikov)

- Allow `loki.source.file` to define the encoding of files. (@tpaschalis)

- Allow specification of `dimension_name_requirements` for Cloudwatch discovery exports. (@cvdv-au)

- Clustering: Enable nodes to periodically rediscover and rejoin peers. (@tpaschalis)

- `loki.write` WAL now exposes a last segment reclaimed metric. (@thepalbi)

- Update `memcached_exporter` to `v0.13.0`, which includes bugfixes, new metrics,
  and the option to connect with TLS. (@spartan0x117)

- `loki.write` now supports configuring retries on HTTP status code 429. (@wildum)

- Update `YACE` to `v0.54.0`, which includes bugfixes for FIPS support. (@ashrayjain)

- Support decoupled scraping in the cloudwatch_exporter integration (@dtrejod).

- Agent Management: Enable proxying support (@spartan0x117)

### Bugfixes

- Update to config converter so default relabel `source_labels` are left off the river output. (@erikbaranowski)

- Rename `GrafanaAgentManagement` mixin rules to `GrafanaAgentConfig` and update individual alerts to be more accurate. (@spartan0x117)

- Fix potential goroutine leak in log file tailing in static mode. (@thampiotr)

- Fix issue on Windows where DNS short names were unresolvable. (@rfratto)

- Fix panic in `prometheus.operator.*` when no Port supplied in Monitor crds. (@captncraig)

- Fix issue where Agent crashes when a blackbox modules config file is specified for blackbox integration. (@marctc)

- Fix issue where the code from agent would not return to the Windows Service Manager (@jkroepke)

- Fix issue where getting the support bundle failed due to using an HTTP Client that was not able to access the agent in-memory address. (@spartan0x117)

- Fix an issue that lead the `loki.source.docker` container to use excessive
  CPU and memory. (@tpaschalis)

- Fix issue where `otelcol.exporter.loki` was not normalizing label names
  to comply with Prometheus conventions. (@ptodev)

- Agent Management: Fix issue where an integration defined multiple times could lead to undefined behaviour. (@jcreixell)

v0.35.4 (2023-08-14)
--------------------

### Bugfixes

- Sign RPMs with SHA256 for FIPs compatbility. (@mattdurham)

- Fix issue where corrupt WAL segments lead to crash looping. (@tpaschalis)

- Clarify usage documentation surrounding `loki.source.file` (@joshuapare)

v0.35.3 (2023-08-09)
--------------------

### Bugfixes

- Fix a bug which prevented the `app_agent_receiver` integration from processing traces. (@ptodev)

- (Agent static mode) Jaeger remote sampling works again, through a new `jaeger_remote_sampling`
  entry in the traces config. It is no longer configurable through the jaeger receiver.
  Support Jaeger remote sampling was removed accidentally in v0.35, and it is now restored,
  albeit via a different config entry.

- Clustering: Nodes take part in distributing load only after loading their
  component graph. (@tpaschalis)

- Fix graceful termination when receiving SIGTERM/CTRL_SHUTDOWN_EVENT
  signals. (@tpaschalis)

v0.35.2 (2023-07-27)
--------------------

### Bugfixes

- Fix issue where the flow mode UI would show an empty page when navigating to
  an unhealthy `prometheus.operator` component or a healthy
  `prometheus.operator` component which discovered no custom resources.
  (@rfratto)

- Fix panic when using `oauth2` without specifying `tls_config`. (@mattdurham)

- Fix issue where series records would never get written to the WAL if a scrape
  was rolled back, resulting in "dropped sample for series that was not
  explicitly dropped via relabelling" log messages. (@rfratto)

- Fix RPM file digests so that installation on FIPS-enabled systems succeeds. (@andrewimeson)

### Other changes

- Compile journald support into builds of `grafana-agentctl` so
  `grafana-agentctl test-logs` functions as expected when testing tailing the
  systemd journal. (@rfratto)

v0.35.1 (2023-07-25)
--------------------

### Bugfixes

- Fix incorrect display of trace IDs in the automatic_logging processor of static mode's traces subsystem.
  Users of the static mode's service graph processor are also advised to upgrade,
  although the bug should theoretically not affect them. (@ptodev)

v0.35.0 (2023-07-18)
--------------------

> **BREAKING CHANGES**: This release has breaking changes. Please read entries
> carefully and consult the [upgrade guide][] for specific instructions.

### Breaking changes

- The algorithm for the "hash" action of `otelcol.processor.attributes` has changed.
  The change was made in PR [#22831](https://github.com/open-telemetry/opentelemetry-collector-contrib/pull/22831) of opentelemetry-collector-contrib. (@ptodev)

- `otelcol.exporter.loki` now includes the instrumentation scope in its output. (@ptodev)

- `otelcol.extension.jaeger_remote_sampling` removes the `/` HTTP endpoint. The `/sampling` endpoint is still functional.
  The change was made in PR [#18070](https://github.com/open-telemetry/opentelemetry-collector-contrib/pull/18070) of opentelemetry-collector-contrib. (@ptodev)

- The field `version` and `auth` struct block from `walk_params` in `prometheus.exporter.snmp` and SNMP integration have been removed. The auth block now can be configured at top level, together with `modules` (@marctc)

- Rename `discovery.file` to `local.file_match` to make it more clear that it
  discovers file on the local filesystem, and so it doesn't get confused with
  Prometheus' file discovery. (@rfratto)

- Remove the `discovery_target_decode` function in favor of using discovery
  components to better match the behavior of Prometheus' service discovery.
  (@rfratto)

- In the traces subsystem for Static mode, some metrics are removed and others are renamed. (@ptodev)
  - Removed metrics:
    - "blackbox_exporter_config_last_reload_success_timestamp_seconds" (gauge)
    - "blackbox_exporter_config_last_reload_successful" (gauge)
    - "blackbox_module_unknown_total" (counter)
    - "traces_processor_tail_sampling_count_traces_sampled" (counter)
    - "traces_processor_tail_sampling_new_trace_id_received" (counter)
    - "traces_processor_tail_sampling_sampling_decision_latency" (histogram)
    - "traces_processor_tail_sampling_sampling_decision_timer_latency" (histogram)
    - "traces_processor_tail_sampling_sampling_policy_evaluation_error" (counter)
    - "traces_processor_tail_sampling_sampling_trace_dropped_too_early" (counter)
    - "traces_processor_tail_sampling_sampling_traces_on_memory" (gauge)
    - "traces_receiver_accepted_spans" (counter)
    - "traces_receiver_refused_spans" (counter)
    - "traces_exporter_enqueue_failed_log_records" (counter)
    - "traces_exporter_enqueue_failed_metric_points" (counter)
    - "traces_exporter_enqueue_failed_spans" (counter)
    - "traces_exporter_queue_capacity" (gauge)
    - "traces_exporter_queue_size" (gauge)

  - Renamed metrics:
    - "traces_receiver_refused_spans" is renamed to "traces_receiver_refused_spans_total"
    - "traces_receiver_accepted_spans" is renamed to "traces_receiver_refused_spans_total"
    - "traces_exporter_sent_metric_points" is renamed to "traces_exporter_sent_metric_points_total"

- The `remote_sampling` block has been removed from `otelcol.receiver.jaeger`. (@ptodev)

- (Agent static mode) Jaeger remote sampling used to be configured using the Jaeger receiver configuration.
  This receiver was updated to a new version, where support for remote sampling in the receiver was removed.
  Jaeger remote sampling is available as a separate configuration field starting in v0.35.3. (@ptodev)

### Deprecations

- `otelcol.exporter.jaeger` has been deprecated and will be removed in Agent v0.38.0. (@ptodev)

### Features

- The Pyroscope scrape component computes and sends delta profiles automatically when required to reduce bandwidth usage. (@cyriltovena)

- Support `stage.geoip` in `loki.process`. (@akselleirv)

- Integrations: Introduce the `squid` integration. (@armstrmi)

- Support custom fields in MMDB file for `stage.geoip`. (@akselleirv)

- Added json_path function to river stdlib. (@jkroepke)

- Add `format`, `join`, `tp_lower`, `replace`, `split`, `trim`, `trim_prefix`, `trim_suffix`, `trim_space`, `to_upper` functions to river stdlib. (@jkroepke)

- Flow UI: Add a view for listing the Agent's peers status when clustering is enabled. (@tpaschalis)

- Add a new CLI command `grafana-agent convert` for converting a river file from supported formats to river. (@erikbaranowski)

- Add support to the `grafana-agent run` CLI for converting a river file from supported formats to river. (@erikbaranowski)

- Add boringcrypto builds and docker images for Linux arm64 and x64. (@mattdurham)

- New Grafana Agent Flow components:

  - `discovery.file` discovers scrape targets from files. (@spartan0x117)
  - `discovery.kubelet` collect scrape targets from the Kubelet API. (@gcampbell12)
  - `module.http` runs a Grafana Agent Flow module loaded from a remote HTTP endpoint. (@spartan0x117)
  - `otelcol.processor.attributes` accepts telemetry data from other `otelcol`
    components and modifies attributes of a span, log, or metric. (@ptodev)
  - `prometheus.exporter.cloudwatch` - scrape AWS CloudWatch metrics (@thepalbi)
  - `prometheus.exporter.elasticsearch` collects metrics from Elasticsearch. (@marctc)
  - `prometheus.exporter.kafka` collects metrics from Kafka Server. (@oliver-zhang)
  - `prometheus.exporter.mongodb` collects metrics from MongoDB. (@marctc)
  - `prometheus.exporter.squid` collects metrics from a squid server. (@armstrmi)
  - `prometheus.operator.probes` - discovers Probe resources in your Kubernetes
    cluster and scrape the targets they reference. (@captncraig)
  - `pyroscope.ebpf` collects system-wide performance profiles from the current
    host (@korniltsev)
  - `otelcol.exporter.loadbalancing` - export traces and logs to multiple OTLP gRPC
    endpoints in a load-balanced way. (@ptodev)

- New Grafana Agent Flow command line utilities:

  - `grafana-agent tools prometheus.remote_write` holds a collection of remote
    write-specific tools. These have been ported over from the `agentctl` command. (@rfratto)

- A new `action` argument for `otelcol.auth.headers`. (@ptodev)

- New `metadata_keys` and `metadata_cardinality_limit` arguments for `otelcol.processor.batch`. (@ptodev)

- New `boolean_attribute` and `ottl_condition` sampling policies for `otelcol.processor.tail_sampling`. (@ptodev)

- A new `initial_offset` argument for `otelcol.receiver.kafka`. (@ptodev)

### Enhancements

- Attributes and blocks set to their default values will no longer be shown in the Flow UI. (@rfratto)

- Tanka config: retain cAdvisor metrics for system processes (Kubelet, Containerd, etc.) (@bboreham)

- Update cAdvisor dependency to v0.47.0. (@jcreixell)

- Upgrade and improve Cloudwatch exporter integration (@thepalbi)

- Update `node_exporter` dependency to v1.6.0. (@spartan0x117)

- Enable `prometheus.relabel` to work with Prometheus' Native Histograms. (@tpaschalis)

- Update `dnsmasq_exporter` to last version. (@marctc)

- Add deployment spec options to describe operator's Prometheus Config Reloader image. (@alekseybb197)

- Update `module.git` with basic and SSH key authentication support. (@djcode)

- Support `clustering` block in `prometheus.operator.servicemonitors` and `prometheus.operator.podmonitors` components to distribute
  targets amongst clustered agents. (@captncraig)

- Update `redis_exporter` dependency to v1.51.0. (@jcreixell)

- The Grafana Agent mixin now includes a dashboard for the logs pipeline. (@thampiotr)

- The Agent Operational dashboard of Grafana Agent mixin now has more descriptive panel titles, Y-axis units

- Add `write_relabel_config` to `prometheus.remote_write` (@jkroepke)

- Update OpenTelemetry Collector dependencies from v0.63.0 to v0.80.0. (@ptodev)

- Allow setting the node name for clustering with a command-line flag. (@tpaschalis)

- Allow `prometheus.exporter.snmp` and SNMP integration to be configured passing a YAML block. (@marctc)

- Some metrics have been added to the traces subsystem for Static mode. (@ptodev)
  - "traces_processor_batch_batch_send_size" (histogram)
  - "traces_processor_batch_batch_size_trigger_send_total" (counter)
  - "traces_processor_batch_metadata_cardinality" (gauge)
  - "traces_processor_batch_timeout_trigger_send_total" (counter)
  - "traces_rpc_server_duration" (histogram)
  - "traces_exporter_send_failed_metric_points_total" (counter)
  - "traces_exporter_send_failed_spans_total" (counter)
  - "traces_exporter_sent_spans_total" (counter)

- Added support for custom `length` time setting in Cloudwatch component and integration. (@thepalbi)

### Bugfixes

- Fix issue where `remote.http` incorrectly had a status of "Unknown" until the
  period specified by the polling frquency elapsed. (@rfratto)


- Add signing region to remote.s3 component for use with custom endpoints so that Authorization Headers work correctly when
  proxying requests. (@mattdurham)

- Fix oauth default scope in `loki.source.azure_event_hubs`. (@akselleirv)

- Fix bug where `otelcol.exporter.otlphttp` ignores configuration for `traces_endpoint`, `metrics_endpoint`, and `logs_endpoint` attributes. (@SimoneFalzone)

- Fix issue in `prometheus.remote_write` where the `queue_config` and
  `metadata_config` blocks used incorrect defaults when not specified in the
  config file. (@rfratto)

- Fix issue where published RPMs were not signed. (@rfratto)

- Fix issue where flow mode exports labeled as "string or secret" could not be
  used in a binary operation. (@rfratto)

- Fix Grafana Agent mixin's "Agent Operational" dashboard expecting pods to always have `grafana-agent-.*` prefix. (@thampiotr)

- Change the HTTP Path and Data Path from the controller-local ID to the global ID for components loaded from within a module loader. (@spartan0x117)

- Fix bug where `stage.timestamp` in `loki.process` wasn't able to correctly
  parse timezones. This issue only impacts the dedicated `grafana-agent-flow`
  binary. (@rfratto)

- Fix bug where JSON requests to `loki.source.api` would not be handled correctly. This adds `/loki/api/v1/raw` and `/loki/api/v1/push` endpoints to `loki.source.api` and maps the `/api/v1/push` and `/api/v1/raw` to
  the `/loki` prefixed endpoints. (@mattdurham)

- Upgrade `loki.write` dependencies to latest changes. (@thepalbi)

### Other changes

- Mongodb integration has been re-enabled. (@jcreixell, @marctc)
- Build with go 1.20.6 (@captncraig)

- Clustering for Grafana Agent in flow mode has graduated from experimental to beta.

v0.34.3 (2023-06-27)
--------------------

### Bugfixes

- Fixes a bug in conversion of OpenTelemetry histograms when exported to Prometheus. (@grcevski)
- Enforce sha256 digest signing for rpms enabling installation on FIPS-enabled OSes. (@kfriedrich123)
- Fix panic from improper startup ordering in `prometheus.operator.servicemonitors`. (@captncraig)

v0.34.2 (2023-06-20)
--------------------

### Enhancements

- Replace map cache in prometheus.relabel with an LRU cache. (@mattdurham)
- Integrations: Extend `statsd` integration to configure relay endpoint. (@arminaaki)

### Bugfixes

- Fix a bug where `prometheus.relabel` would not correctly relabel when there is a cache miss. (@thampiotr)
- Fix a bug where `prometheus.relabel` would not correctly relabel exemplars or metadata. (@tpaschalis)
- Fixes several issues with statsd exporter. (@jcreixell, @marctc)

### Other changes

- Mongodb integration has been disabled for the time being due to licensing issues. (@jcreixell)

v0.34.1 (2023-06-12)
--------------------

### Bugfixes

- Fixed application of sub-collector defaults using the `windows_exporter` integration or `prometheus.exporter.windows`. (@mattdurham)

- Fix issue where `remote.http` did not fail early if the initial request
  failed. This caused failed requests to initially export empty values, which
  could lead to propagating issues downstream to other components which expect
  the export to be non-empty. (@rfratto)

- Allow `bearerTokenFile` field to be used in ServiceMonitors. (@captncraig)

- Fix issue where metrics and traces were not recorded from components within modules. (@mattdurham)

- `service_name` label is inferred from discovery meta labels in `pyroscope.scrape` (@korniltsev)

### Other changes

- Add logging to failed requests in `remote.http`. (@rfratto)

v0.34.0 (2023-06-08)
--------------------

### Breaking changes

- The experimental dynamic configuration feature has been removed in favor of Flow mode. (@mattdurham)

- The `oracledb` integration configuration has removed a redundant field `metrics_scrape_interval`. Use the `scrape_interval` parameter of the integration if a custom scrape interval is required. (@schmikei)

- Upgrade the embedded windows_exporter to commit 79781c6. (@jkroepke)

- Prometheus exporters in Flow mode now set the `instance` label to a value similar to the one they used to have in Static mode (<hostname> by default, customized by some integrations). (@jcreixell)

- `phlare.scrape` and `phlare.write` have been renamed to `pyroscope.scrape` and `pyroscope.scrape`. (@korniltsev)

### Features

- New Grafana Agent Flow components:
  - `loki.source.api` - receive Loki log entries over HTTP (e.g. from other agents). (@thampiotr)
  - `prometheus.operator.servicemonitors` discovers ServiceMonitor resources in your Kubernetes cluster and scrape
    the targets they reference. (@captncraig, @marctc, @jcreixell)
  - `prometheus.receive_http` - receive Prometheus metrics over HTTP (e.g. from other agents). (@thampiotr)
  - `remote.vault` retrieves a secret from Vault. (@rfratto)
  - `prometheus.exporter.snowflake` collects metrics from a snowflake database (@jonathanWamsley)
  - `prometheus.exporter.mssql` collects metrics from Microsoft SQL Server (@jonathanwamsley)
  - `prometheus.exporter.oracledb` collects metrics from oracledb (@jonathanwamsley)
  - `prometheus.exporter.dnsmasq` collects metrics from a dnsmasq server. (@spartan0x117)
  - `loki.source.awsfirehose` - receive Loki log entries from AWS Firehose via HTTP (@thepalbi)
  - `discovery.http` service discovery via http. (@captncraig)

- Added new functions to the River standard library:
  - `coalesce` returns the first non-zero value from a list of arguments. (@jkroepke)
  - `nonsensitive` converts a River secret back into a string. (@rfratto)

### Enhancements

- Support to attach node metadata to pods and endpoints targets in
  `discovery.kubernetes`. (@laurovenancio)

- Support ability to add optional custom headers to `loki.write` endpoint block (@aos)

- Support in-memory HTTP traffic for Flow components. `prometheus.exporter`
  components will now export a target containing an internal HTTP address.
  `prometheus.scrape`, when given that internal HTTP address, will connect to
  the server in-memory, bypassing the network stack. Use the new
  `--server.http.memory-addr` flag to customize which address is used for
  in-memory traffic. (@rfratto)
- Disable node_exporter on Windows systems (@jkroepke)
- Operator support for OAuth 2.0 Client in LogsClientSpec (@DavidSpek)

- Support `clustering` block in `phlare.scrape` components to distribute
  targets amongst clustered agents. (@rfratto)

- Delete stale series after a single WAL truncate instead of two. (@rfratto)

- Update OracleDB Exporter dependency to 0.5.0 (@schmikei)

- Embed Google Fonts on Flow UI (@jkroepke)

- Enable Content-Security-Policies on Flow UI (@jkroepke)

- Update azure-metrics-exporter to v0.0.0-20230502203721-b2bfd97b5313 (@kgeckhart)

- Update azidentity dependency to v1.3.0. (@akselleirv)

- Add custom labels to journal entries in `loki.source.journal` (@sbhrule15)

- `prometheus.operator.podmonitors` and `prometheus.operator.servicemonitors` can now access cluster secrets for authentication to targets. (@captncraig)

### Bugfixes

- Fix `loki.source.(gcplog|heroku)` `http` and `grpc` blocks were overriding defaults with zero-values
  on non-present fields. (@thepalbi)

- Fix an issue where defining `logging` or `tracing` blocks inside of a module
  would generate a panic instead of returning an error. (@erikbaranowski)

- Fix an issue where not specifying either `http` nor `grpc` blocks could result
  in a panic for `loki.source.heroku` and `loki.source.gcplog` components. (@thampiotr)

- Fix an issue where build artifacts for IBM S390x were being built with the
  GOARCH value for the PPC64 instead. (tpaschalis)

- Fix an issue where the Grafana Agent Flow RPM used the wrong path for the
  environment file, preventing the service from loading. (@rfratto)

- Fix an issue where the cluster advertise address was overwriting the join
  addresses. (@laurovenancio)

- Fix targets deduplication when clustering mode is enabled. (@laurovenancio)

- Fix issue in operator where any version update will restart all agent pods simultaneously. (@captncraig)

- Fix an issue where `loki.source.journald` did not create the positions
  directory with the appropriate permissions. (@tpaschalis)

- Fix an issue where fanning out log entries to multiple `loki.process`
  components lead to a race condition. (@tpaschalis)

- Fix panic in `prometheus.operator.servicemonitors` from relabel rules without certain defaults. (@captncraig)

- Fix issue in modules export cache throwing uncomparable errors. (@mattdurham)

- Fix issue where the UI could not navigate to components loaded by modules. (@rfratto)

- Fix issue where using exporters inside modules failed due to not passing the in-memory address dialer. (@mattdurham)

- Add signing region to remote.s3 component for use with custom endpoints so that Authorization Headers work correctly when
  proxying requests. (@mattdurham)

- Fix missing `instance` key for `prometheus.exporter.dnsmasq` component. (@spartan0x117)

### Other changes

- Add metrics when clustering mode is enabled. (@rfratto)
- Document debug metric `loki_process_dropped_lines_by_label_total` in loki.process. (@akselleirv)

- Add `agent_wal_out_of_order_samples_total` metric to track samples received
  out of order. (@rfratto)

- Add CLI flag `--server.http.enable-pprof` to grafana-agent-flow to conditionally enable `/debug/pprof` endpoints (@jkroepke)

- Use Go 1.20.4 for builds. (@tpaschalis)

- Integrate the new ExceptionContext which was recently added to the Faro Web-SDK in the
  app_agent_receiver Payload. (@codecapitano)

- Flow clustering: clusters will now use 512 tokens per node for distributing
  work, leading to better distribution. However, rolling out this change will
  cause some incorrerct or missing assignments until all nodes are updated. (@rfratto)

- Change the Docker base image for Linux containers to `ubuntu:lunar`.
  (@rfratto)

v0.33.2 (2023-05-11)
--------------------

### Bugfixes

- Fix issue where component evaluation time was overridden by a "default
  health" message. (@rfratto)

- Honor timeout when trying to establish a connection to another agent in Flow
  clustering mode. (@rfratto)

- Fix an issue with the grafana/agent windows docker image entrypoint
  not targeting the right location for the config. (@erikbaranowski)

- Fix issue where the `node_exporter` integration and
  `prometheus.exporter.unix` `diskstat_device_include` component could not set
  the allowlist field for the diskstat collector. (@tpaschalis)

- Fix an issue in `loki.source.heroku` where updating the `labels` or `use_incoming_timestamp`
  would not take effect. (@thampiotr)

- Flow: Fix an issue within S3 Module where the S3 path was not parsed correctly when the
  path consists of a parent directory. (@jastisriradheshyam)

- Flow: Fix an issue on Windows where `prometheus.remote_write` failed to read
  WAL checkpoints. This issue led to memory leaks once the initial checkpoint
  was created, and prevented a fresh process from being able to deliver metrics
  at all. (@rfratto)

- Fix an issue where the `loki.source.kubernetes` component could lead to
  the Agent crashing due to a race condition. (@tpaschalis)

### Other changes

- The `phlare.scrape` Flow component `fetch profile failed` log has been set to
  `debug` instead of `error`. (@erikbaranowski)

v0.33.1 (2023-05-01)
--------------------

### Bugfixes

- Fix spelling of the `frequency` argument on the `local.file` component.
  (@tpaschalis)

- Fix bug where some capsule values (such as Prometheus receivers) could not
  properly be used as an argument to a module. (@rfratto)

- Fix version information not displaying correctly when passing the `--version`
  flag or in the `agent_build_info` metric. (@rfratto)

- Fix issue in `loki.source.heroku` and `loki.source.gcplog` where updating the
  component would cause Grafana Agent Flow's Prometheus metrics endpoint to
  return an error until the process is restarted. (@rfratto)

- Fix issue in `loki.source.file` where updating the component caused
  goroutines to leak. (@rfratto)

### Other changes

- Support Bundles report the status of discovered log targets. (@tpaschalis)

v0.33.0 (2023-04-25)
--------------------

### Breaking changes

- Support for 32-bit ARM builds is removed for the foreseeable future due to Go
  compiler issues. We will consider bringing back 32-bit ARM support once our Go
  compiler issues are resolved and 32-bit ARM builds are stable. (@rfratto)

- Agent Management: `agent_management.api_url` config field has been replaced by
`agent_management.host`. The API path and version is now defined by the Agent. (@jcreixell)

- Agent Management: `agent_management.protocol` config field now allows defining "http" and "https" explicitly. Previously, "http" was previously used for both, with the actual protocol used inferred from the api url, which led to confusion. When upgrading, make sure to set to "https" when replacing `api_url` with `host`. (@jcreixell)

- Agent Management: `agent_management.remote_config_cache_location` config field has been replaced by
`agent_management.remote_configuration.cache_location`. (@jcreixell)

- Remove deprecated symbolic links to to `/bin/agent*` in Docker containers,
  as planned in v0.31. (@tpaschalis)

### Deprecations

- [Dynamic Configuration](https://grafana.com/docs/agent/latest/cookbook/dynamic-configuration/) will be removed in v0.34. Grafana Agent Flow supersedes this functionality. (@mattdurham)

### Features

- New Grafana Agent Flow components:

  - `discovery.dns` DNS service discovery. (@captncraig)
  - `discovery.ec2` service discovery for aws ec2. (@captncraig)
  - `discovery.lightsail` service discovery for aws lightsail. (@captncraig)
  - `discovery.gce` discovers resources on Google Compute Engine (GCE). (@marctc)
  - `discovery.digitalocean` provides service discovery for DigitalOcean. (@spartan0x117)
  - `discovery.consul` service discovery for Consul. (@jcreixell)
  - `discovery.azure` provides service discovery for Azure. (@spartan0x117)
  - `module.file` runs a Grafana Agent Flow module loaded from a file on disk.
    (@erikbaranowski)
  - `module.git` runs a Grafana Agent Flow module loaded from a file within a
    Git repository. (@rfratto)
  - `module.string` runs a Grafana Agent Flow module passed to the component by
    an expression containing a string. (@erikbaranowski, @rfratto)
  - `otelcol.auth.oauth2` performs OAuth 2.0 authentication for HTTP and gRPC
    based OpenTelemetry exporters. (@ptodev)
  - `otelcol.extension.jaeger_remote_sampling` provides an endpoint from which to
    pull Jaeger remote sampling documents. (@joe-elliott)
  - `otelcol.exporter.logging` accepts OpenTelemetry data from other `otelcol` components and writes it to the console. (@erikbaranowski)
  - `otelcol.auth.sigv4` performs AWS Signature Version 4 (SigV4) authentication
    for making requests to AWS services via `otelcol` components that support
    authentication extensions. (@ptodev)
  - `prometheus.exporter.blackbox` collects metrics from Blackbox exporter. (@marctc)
  - `prometheus.exporter.mysql` collects metrics from a MySQL database. (@spartan0x117)
  - `prometheus.exporter.postgres` collects metrics from a PostgreSQL database. (@spartan0x117)
  - `prometheus.exporter.statsd` collects metrics from a Statsd instance. (@gaantunes)
  - `prometheus.exporter.snmp` collects metrics from SNMP exporter. (@marctc)
  - `prometheus.operator.podmonitors` discovers PodMonitor resources in your Kubernetes cluster and scrape
    the targets they reference. (@captncraig, @marctc, @jcreixell)
  - `prometheus.exporter.windows` collects metrics from a Windows instance. (@jkroepke)
  - `prometheus.exporter.memcached` collects metrics from a Memcached server. (@spartan0x117)
  - `loki.source.azure_event_hubs` reads messages from Azure Event Hub using Kafka and forwards them to other   `loki` components. (@akselleirv)

- Add support for Flow-specific system packages:

  - Flow-specific DEB packages. (@rfratto, @robigan)
  - Flow-specific RPM packages. (@rfratto, @robigan)
  - Flow-specific macOS Homebrew Formula. (@rfratto)
  - Flow-specific Windows installer. (@rfratto)

  The Flow-specific packages allow users to install and run Grafana Agent Flow
  alongside an existing installation of Grafana Agent.

- Agent Management: Add support for integration snippets. (@jcreixell)

- Flow: Introduce a gossip-over-HTTP/2 _clustered mode_. `prometheus.scrape`
  component instances can opt-in to distributing scrape load between cluster
  peers. (@tpaschalis)

### Enhancements

- Flow: Add retries with backoff logic to Phlare write component. (@cyriltovena)

- Operator: Allow setting runtimeClassName on operator-created pods. (@captncraig)

- Operator: Transparently compress agent configs to stay under size limitations. (@captncraig)

- Update Redis Exporter Dependency to v1.49.0. (@spartan0x117)

- Update Loki dependency to the k144 branch. (@andriikushch)

- Flow: Add OAUTHBEARER mechanism to `loki.source.kafka` using Azure as provider. (@akselleirv)

- Update Process Exporter dependency to v0.7.10. (@spartan0x117)

- Agent Management: Introduces backpressure mechanism for remote config fetching (obeys 429 request
  `Retry-After` header). (@spartan0x117)

- Flow: support client TLS settings (CA, client certificate, client key) being
  provided from other components for the following components:

  - `discovery.docker`
  - `discovery.kubernetes`
  - `loki.source.kafka`
  - `loki.source.kubernetes`
  - `loki.source.podlogs`
  - `loki.write`
  - `mimir.rules.kubernetes`
  - `otelcol.auth.oauth2`
  - `otelcol.exporter.jaeger`
  - `otelcol.exporter.otlp`
  - `otelcol.exporter.otlphttp`
  - `otelcol.extension.jaeger_remote_sampling`
  - `otelcol.receiver.jaeger`
  - `otelcol.receiver.kafka`
  - `phlare.scrape`
  - `phlare.write`
  - `prometheus.remote_write`
  - `prometheus.scrape`
  - `remote.http`

- Flow: support server TLS settings (client CA, server certificate, server key)
  being provided from other components for the following components:

  - `loki.source.syslog`
  - `otelcol.exporter.otlp`
  - `otelcol.extension.jaeger_remote_sampling`
  - `otelcol.receiver.jaeger`
  - `otelcol.receiver.opencensus`
  - `otelcol.receiver.zipkin`

- Flow: Define custom http method and headers in `remote.http` component (@jkroepke)

- Flow: Add config property to `prometheus.exporter.blackbox` to define the config inline (@jkroepke)

- Update Loki Dependency to k146 which includes configurable file watchers (@mattdurham)

### Bugfixes

- Flow: fix issue where Flow would return an error when trying to access a key
  of a map whose value was the zero value (`null`, `0`, `false`, `[]`, `{}`).
  Whether an error was returned depended on the internal type of the value.
  (@rfratto)

- Flow: fix issue where using the `jaeger_remote` sampler for the `tracing`
  block would fail to parse the response from the remote sampler server if it
  used strings for the strategy type. This caused sampling to fall back
  to the default rate. (@rfratto)

- Flow: fix issue where components with no arguments like `loki.echo` were not
  viewable in the UI. (@rfratto)

- Flow: fix deadlock in `loki.source.file` where terminating tailers would hang
  while flushing remaining logs, preventing `loki.source.file` from being able
  to update. (@rfratto)

- Flow: fix deadlock in `loki.process` where a component with no stages would
  hang forever on handling logs. (@rfratto)

- Fix issue where a DefaultConfig might be mutated during unmarshaling. (@jcreixell)

- Fix issues where CloudWatch Exporter cannot use FIPS Endpoints outside of USA regions (@aglees)

- Fix issue where scraping native Prometheus histograms would leak memory.
  (@rfratto)

- Flow: fix issue where `loki.source.docker` component could deadlock. (@tpaschalis)

- Flow: fix issue where `prometheus.remote_write` created unnecessary extra
  child directories to store the WAL in. (@rfratto)

- Fix internal metrics reported as invalid by promtool's linter. (@tpaschalis)

- Fix issues with cri stage which treats partial line coming from any stream as same. (@kavirajk @aglees)

- Operator: fix for running multiple operators with different `--agent-selector` flags. (@captncraig)

- Operator: respect FilterRunning on PodMonitor and ServiceMonitor resources to only scrape running pods. (@captncraig)

- Fixes a bug where the github exporter would get stuck in an infinite loop under certain conditions. (@jcreixell)

- Fix bug where `loki.source.docker` always failed to start. (@rfratto)

### Other changes

- Grafana Agent Docker containers and release binaries are now published for
  s390x. (@rfratto)

- Use Go 1.20.3 for builds. (@rfratto)

- Change the Docker base image for Linux containers to `ubuntu:kinetic`.
  (@rfratto)

- Update prometheus.remote_write defaults to match new prometheus
  remote-write defaults. (@erikbaranowski)

v0.32.1 (2023-03-06)
--------------------

### Bugfixes

- Flow: Fixes slow reloading of targets in `phlare.scrape` component. (@cyriltovena)

- Flow: add a maximum connection lifetime of one hour when tailing logs from
  `loki.source.kubernetes` and `loki.source.podlogs` to recover from an issue
  where the Kubernetes API server stops responding with logs without closing
  the TCP connection. (@rfratto)

- Flow: fix issue in `loki.source.kubernetes` where `__pod__uid__` meta label
  defaulted incorrectly to the container name, causing tailers to never
  restart. (@rfratto)

v0.32.0 (2023-02-28)
--------------------

### Breaking changes

- Support for the embedded Flow UI for 32-bit ARMv6 builds is temporarily
  removed. (@rfratto)

- Node Exporter configuration options changed to align with new upstream version (@Thor77):

  - `diskstats_ignored_devices` is now `diskstats_device_exclude` in agent configuration.
  - `ignored_devices` is now `device_exclude` in flow configuration.

- Some blocks in Flow components have been merged with their parent block to make the block hierarchy smaller:

  - `discovery.docker > http_client_config` is merged into the `discovery.docker` block. (@erikbaranowski)
  - `discovery.kubernetes > http_client_config` is merged into the `discovery.kubernetes` block. (@erikbaranowski)
  - `loki.source.kubernetes > client > http_client_config` is merged into the `client` block. (@erikbaranowski)
  - `loki.source.podlogs > client > http_client_config` is merged into the `client` block. (@erikbaranowski)
  - `loki.write > endpoint > http_client_config` is merged into the `endpoint` block. (@erikbaranowski)
  - `mimir.rules.kubernetes > http_client_config` is merged into the `mimir.rules.kubernetes` block. (@erikbaranowski)
  - `otelcol.receiver.opencensus > grpc` is merged into the `otelcol.receiver.opencensus` block. (@ptodev)
  - `otelcol.receiver.zipkin > http` is merged into the `otelcol.receiver.zipkin` block. (@ptodev)
  - `phlare.scrape > http_client_config` is merged into the `phlare.scrape` block. (@erikbaranowski)
  - `phlare.write > endpoint > http_client_config` is merged into the `endpoint` block. (@erikbaranowski)
  - `prometheus.remote_write > endpoint > http_client_config` is merged into the `endpoint` block. (@erikbaranowski)
  - `prometheus.scrape > http_client_config` is merged into the `prometheus.scrape` block. (@erikbaranowski)

- The `loki.process` component now uses a combined name for stages, simplifying
  the block hierarchy. For example, the `stage > json` block hierarchy is now a
  single block called `stage.json`. All stage blocks in `loki.process` have
  been updated to use this simplified hierarchy. (@tpaschalis)

- `remote.s3` `client_options` block has been renamed to `client`. (@mattdurham)

- Renamed `prometheus.integration.node_exporter` to `prometheus.exporter.unix`. (@jcreixell)

- As first announced in v0.30, support for the `EXPERIMENTAL_ENABLE_FLOW`
  environment variable has been removed in favor of `AGENT_MODE=flow`.
  (@rfratto)

### Features

- New integrations:

  - `oracledb` (@schmikei)
  - `mssql` (@binaryfissiongames)
  - `cloudwatch metrics` (@thepalbi)
  - `azure` (@kgeckhart)
  - `gcp` (@kgeckhart, @ferruvich)

- New Grafana Agent Flow components:

  - `loki.echo` writes received logs to stdout. (@tpaschalis, @rfratto)
  - `loki.source.docker` reads logs from Docker containers and forwards them to
    other `loki` components. (@tpaschalis)
  - `loki.source.kafka` reads logs from Kafka events and forwards them to other
    `loki` components. (@erikbaranowski)
  - `loki.source.kubernetes_events` watches for Kubernetes Events and converts
    them into log lines to forward to other `loki` components. It is the
    equivalent of the `eventhandler` integration. (@rfratto)
  - `otelcol.processor.tail_sampling` samples traces based on a set of defined
    policies from `otelcol` components before forwarding them to other
    `otelcol` components. (@erikbaranowski)
  - `prometheus.exporter.apache` collects metrics from an apache web server
    (@captncraig)
  - `prometheus.exporter.consul` collects metrics from a consul installation
    (@captncraig)
  - `prometheus.exporter.github` collects metrics from GitHub (@jcreixell)
  - `prometheus.exporter.process` aggregates and collects metrics by scraping
    `/proc`. (@spartan0x117)
  - `prometheus.exporter.redis` collects metrics from a redis database
    (@spartan0x117)

### Enhancements

- Flow: Support `keepequal` and `dropequal` actions for relabeling. (@cyriltovena)

- Update Prometheus Node Exporter integration to v1.5.0. (@Thor77)

- Grafana Agent Flow will now reload the config file when `SIGHUP` is sent to
  the process. (@rfratto)

- If using the official RPM and DEB packages for Grafana Agent, invoking
  `systemctl reload grafana-agent` will now reload the configuration file.
  (@rfratto)

- Flow: the `loki.process` component now implements all the same processing
  stages as Promtail's pipelines. (@tpaschalis)

- Flow: new metric for `prometheus.scrape` -
  `agent_prometheus_scrape_targets_gauge`. (@ptodev)

- Flow: new metric for `prometheus.scrape` and `prometheus.relabel` -
  `agent_prometheus_forwarded_samples_total`. (@ptodev)

- Flow: add `constants` into the standard library to expose the hostname, OS,
  and architecture of the system Grafana Agent is running on. (@rfratto)

- Flow: add timeout to loki.source.podlogs controller setup. (@polyrain)

### Bugfixes

- Fixed a reconciliation error in Grafana Agent Operator when using `tlsConfig`
  on `Probe`. (@supergillis)

- Fix issue where an empty `server:` config stanza would cause debug-level logging.
  An empty `server:` is considered a misconfiguration, and thus will error out.
  (@neomantra)

- Flow: fix an error where some error messages that crossed multiple lines
  added extra an extra `|` character when displaying the source file on the
  starting line. (@rfratto)

- Flow: fix issues in `agent fmt` where adding an inline comment on the same
  line as a `[` or `{` would cause indentation issues on subsequent lines.
  (@rfratto)

- Flow: fix issues in `agent fmt` where line comments in arrays would be given
  the wrong identation level. (@rfratto)

- Flow: fix issues with `loki.file` and `loki.process` where deadlock contention or
  logs fail to process. (@mattdurham)

- Flow: `oauth2 > tls_config` was documented as a block but coded incorrectly as
  an attribute. This is now a block in code. This impacted `discovery.docker`,
  `discovery.kubernetes`, `loki.source.kubernetes`, `loki.write`,
  `mimir.rules.kubernetes`, `phlare.scrape`, `phlare.write`,
  `prometheus.remote_write`, `prometheus.scrape`, and `remote.http`
  (@erikbaranowski)

- Flow: Fix issue where using `river:",label"` causes the UI to return nothing. (@mattdurham)

### Other changes

- Use Go 1.20 for builds. (@rfratto)

- The beta label from Grafana Agent Flow has been removed. A subset of Flow
  components are still marked as beta or experimental:

  - `loki.echo` is explicitly marked as beta.
  - `loki.source.kubernetes` is explicitly marked as experimental.
  - `loki.source.podlogs` is explicitly marked as experimental.
  - `mimir.rules.kubernetes` is explicitly marked as beta.
  - `otelcol.processor.tail_sampling` is explicitly marked as beta.
  - `otelcol.receiver.loki` is explicitly marked as beta.
  - `otelcol.receiver.prometheus` is explicitly marked as beta.
  - `phlare.scrape` is explicitly marked as beta.
  - `phlare.write` is explicitly marked as beta.

v0.31.3 (2023-02-13)
--------------------

### Bugfixes

- `loki.source.cloudflare`: fix issue where the `zone_id` argument
  was being ignored, and the `api_token` argument was being used for the zone
  instead. (@rfratto)

- `loki.source.cloudflare`: fix issue where `api_token` argument was not marked
  as a sensitive field. (@rfratto)

v0.31.2 (2023-02-08)
--------------------

### Other changes

- In the Agent Operator, upgrade the `prometheus-config-reloader` dependency
  from version 0.47.0 to version 0.62.0. (@ptodev)

v0.31.1 (2023-02-06)
--------------------

> **BREAKING CHANGES**: This release has breaking changes. Please read entries
> carefully and consult the [upgrade guide][] for specific instructions.

### Breaking changes

- All release Windows `.exe` files are now published as a zip archive.
  Previously, `grafana-agent-installer.exe` was unzipped. (@rfratto)

### Other changes

- Support Go 1.20 for builds. Official release binaries are still produced
  using Go 1.19. (@rfratto)

v0.31.0 (2023-01-31)
--------------------

> **BREAKING CHANGES**: This release has breaking changes. Please read entries
> carefully and consult the [upgrade guide][] for specific instructions.

### Breaking changes

- Release binaries (including inside Docker containers) have been renamed to be
  prefixed with `grafana-` (@rfratto):

  - `agent` is now `grafana-agent`.
  - `agentctl` is now `grafana-agentctl`.
  - `agent-operator` is now `grafana-agent-operator`.

### Deprecations

- A symbolic link in Docker containers from the old binary name to the new
  binary name has been added. These symbolic links will be removed in v0.33. (@rfratto)

### Features

- New Grafana Agent Flow components:

  - `loki.source.cloudflare` reads logs from Cloudflare's Logpull API and
    forwards them to other `loki` components. (@tpaschalis)
  - `loki.source.gcplog` reads logs from GCP cloud resources using Pub/Sub
    subscriptions and forwards them to other `loki` components. (@tpaschalis)
  - `loki.source.gelf` listens for Graylog logs. (@mattdurham)
  - `loki.source.heroku` listens for Heroku messages over TCP a connection and
    forwards them to other `loki` components. (@erikbaranowski)
  - `loki.source.journal` read messages from systemd journal. (@mattdurham)
  - `loki.source.kubernetes` collects logs from Kubernetes pods using the
    Kubernetes API. (@rfratto)
  - `loki.source.podlogs` discovers PodLogs resources on Kubernetes and
    uses the Kubernetes API to collect logs from the pods specified by the
    PodLogs resource. (@rfratto)
  - `loki.source.syslog` listens for Syslog messages over TCP and UDP
    connections and forwards them to other `loki` components. (@tpaschalis)
  - `loki.source.windowsevent` reads logs from Windows Event Log. (@mattdurham)
  - `otelcol.exporter.jaeger` forwards OpenTelemetry data to a Jaeger server.
    (@erikbaranowski)
  - `otelcol.exporter.loki` forwards OTLP-formatted data to compatible `loki`
    receivers. (@tpaschalis)
  - `otelcol.receiver.kafka` receives telemetry data from Kafka. (@rfratto)
  - `otelcol.receiver.loki` receives Loki logs, converts them to the OTLP log
    format and forwards them to other `otelcol` components. (@tpaschalis)
  - `otelcol.receiver.opencensus` receives OpenConsensus-formatted traces or
    metrics. (@ptodev)
  - `otelcol.receiver.zipkin` receives Zipkin-formatted traces. (@rfratto)
  - `phlare.scrape` collects application performance profiles. (@cyriltovena)
  - `phlare.write` sends application performance profiles to Grafana Phlare.
    (@cyriltovena)
  - `mimir.rules.kubernetes` discovers `PrometheusRule` Kubernetes resources and
    loads them into a Mimir instance. (@Logiraptor)

- Flow components which work with relabeling rules (`discovery.relabel`,
  `prometheus.relabel` and `loki.relabel`) now export a new value named Rules.
  This value returns a copy of the currently configured rules. (@tpaschalis)

- New experimental feature: agent-management. Polls configured remote API to fetch new configs. (@spartan0x117)

- Introduce global configuration for logs. (@jcreixell)

### Enhancements

- Handle faro-web-sdk `View` meta in app_agent_receiver. (@rlankfo)

- Flow: the targets in debug info from `loki.source.file` are now individual blocks. (@rfratto)

- Grafana Agent Operator: add [promtail limit stage](https://grafana.com/docs/loki/latest/clients/promtail/stages/limit/) to the operator. (@spartan0x117)

### Bugfixes

- Flow UI: Fix the issue with messy layout on the component list page while
  browser window resize (@xiyu95)

- Flow UI: Display the values of all attributes unless they are nil. (@ptodev)

- Flow: `prometheus.relabel` and `prometheus.remote_write` will now error if they have exited. (@ptodev)

- Flow: Fix issue where negative numbers would convert to floating-point values
  incorrectly, treating the sign flag as part of the number. (@rfratto)

- Flow: fix a goroutine leak when `loki.source.file` is passed more than one
  target with identical set of public labels. (@rfratto)

- Fix issue where removing and re-adding log instance configurations causes an
  error due to double registration of metrics (@spartan0x117, @jcreixell)

### Other changes

- Use Go 1.19.4 for builds. (@erikbaranowski)

- New windows containers for agent and agentctl. These can be found moving forward with the ${Version}-windows tags for grafana/agent and grafana/agentctl docker images (@erikbaranowski)

v0.30.2 (2023-01-11)
--------------------

### Bugfixes

- Flow: `prometheus.relabel` will no longer modify the labels of the original
  metrics, which could lead to the incorrect application of relabel rules on
  subsequent relabels. (@rfratto)

- Flow: `loki.source.file` will no longer deadlock other components if log
  lines cannot be sent to Loki. `loki.source.file` will wait for 5 seconds per
  file to finish flushing read logs to the client, after which it will drop
  them, resulting in lost logs. (@rfratto)

- Operator: Fix the handling of the enableHttp2 field as a boolean in
  `pod_monitor` and `service_monitor` templates. (@tpaschalis)

v0.30.1 (2022-12-23)
--------------------

### Bugfixes

- Fix issue where journald support was accidentally removed. (@tpaschalis)

- Fix issue where some traces' metrics where not collected. (@marctc)

v0.30.0 (2022-12-20)
--------------------

> **BREAKING CHANGES**: This release has breaking changes. Please read entries
> carefully and consult the [upgrade guide][] for specific instructions.

### Breaking changes

- The `ebpf_exporter` integration has been removed due to issues with static
  linking. It may be brought back once these are resolved. (@tpaschalis)

### Deprecations

- The `EXPERIMENTAL_ENABLE_FLOW` environment variable is deprecated in favor of
  `AGENT_MODE=flow`. Support for `EXPERIMENTAL_ENABLE_FLOW` will be removed in
  v0.32. (@rfratto)

### Features

- `grafana-agent-operator` supports oauth2 as an authentication method for
  remote_write. (@timo-42)

- Grafana Agent Flow: Add tracing instrumentation and a `tracing` block to
  forward traces to `otelcol` component. (@rfratto)

- Grafana Agent Flow: Add a `discovery_target_decode` function to decode a JSON
  array of discovery targets corresponding to Prometheus' HTTP and file service
  discovery formats. (@rfratto)

- New Grafana Agent Flow components:

  - `remote.http` polls an HTTP URL and exposes the response body as a string
    or secret to other components. (@rfratto)

  - `discovery.docker` discovers Docker containers from a Docker Engine host.
    (@rfratto)

  - `loki.source.file` reads and tails files for log entries and forwards them
    to other `loki` components. (@tpaschalis)

  - `loki.write` receives log entries from other `loki` components and sends
    them over to a Loki instance. (@tpaschalis)

  - `loki.relabel` receives log entries from other `loki` components and
    rewrites their label set. (@tpaschalis)

  - `loki.process` receives log entries from other `loki` components and runs
    one or more processing stages. (@tpaschalis)

  - `discovery.file` discovers files on the filesystem following glob
    patterns. (@mattdurham)

- Integrations: Introduce the `snowflake` integration. (@binaryfissiongames)

### Enhancements

- Update agent-loki.yaml to use environment variables in the configuration file (@go4real)

- Integrations: Always use direct connection in mongodb_exporter integration. (@v-zhuravlev)

- Update OpenTelemetry Collector dependency to v0.63.1. (@tpaschalis)

- riverfmt: Permit empty blocks with both curly braces on the same line.
  (@rfratto)

- riverfmt: Allow function arguments to persist across different lines.
  (@rfratto)

- Flow: The HTTP server will now start before the Flow controller performs the
  initial load. This allows metrics and pprof data to be collected during the
  first load. (@rfratto)

- Add support for using a [password map file](https://github.com/oliver006/redis_exporter/blob/master/contrib/sample-pwd-file.json) in `redis_exporter`. (@spartan0x117)

- Flow: Add support for exemplars in Prometheus component pipelines. (@rfratto)

- Update Prometheus dependency to v2.40.5. (@rfratto)

- Update Promtail dependency to k127. (@rfratto)

- Native histograms are now supported in the static Grafana Agent and in
  `prometheus.*` Flow components. Native histograms will be automatically
  collected from supported targets. remote_write must be configured to forward
  native histograms from the WAL to the specified endpoints. (@rfratto)

- Flow: metrics generated by upstream OpenTelemetry Collector components are
  now exposed at the `/metrics` endpoint of Grafana Agent Flow. (@rfratto)

### Bugfixes

- Fix issue where whitespace was being sent as part of password when using a
  password file for `redis_exporter`. (@spartan0x117)

- Flow UI: Fix issue where a configuration block referencing a component would
  cause the graph page to fail to load. (@rfratto)

- Remove duplicate `oauth2` key from `metricsinstances` CRD. (@daper)

- Fix issue where on checking whether to restart integrations the Integration
  Manager was comparing configs with secret values scrubbed, preventing reloads
  if only secrets were updated. (@spartan0x117)

### Other changes

- Grafana Agent Flow has graduated from experimental to beta.

v0.29.0 (2022-11-08)
--------------------

> **BREAKING CHANGES**: This release has breaking changes. Please read entries
> carefully and consult the [upgrade guide][] for specific instructions.

### Breaking changes

- JSON-encoded traces from OTLP versions earlier than 0.16.0 are no longer
  supported. (@rfratto)

### Deprecations

- The binary names `agent`, `agentctl`, and `agent-operator` have been
  deprecated and will be renamed to `grafana-agent`, `grafana-agentctl`, and
  `grafana-agent-operator` in the v0.31.0 release.

### Features

- Add `agentctl test-logs` command to allow testing log configurations by redirecting
  collected logs to standard output. This can be useful for debugging. (@jcreixell)

- New Grafana Agent Flow components:

  - `otelcol.receiver.otlp` receives OTLP-formatted traces, metrics, and logs.
    Data can then be forwarded to other `otelcol` components. (@rfratto)

  - `otelcol.processor.batch` batches data from `otelcol` components before
    forwarding it to other `otelcol` components. (@rfratto)

  - `otelcol.exporter.otlp` accepts data from `otelcol` components and sends
    it to a gRPC server using the OTLP protocol. (@rfratto)

  - `otelcol.exporter.otlphttp` accepts data from `otelcol` components and
    sends it to an HTTP server using the OTLP protocol. (@tpaschalis)

  - `otelcol.auth.basic` performs basic authentication for `otelcol`
    components that support authentication extensions. (@rfratto)

  - `otelcol.receiver.jeager` receives Jaeger-formatted traces. Data can then
    be forwarded to other `otelcol` components. (@rfratto)

  - `otelcol.processor.memory_limiter` periodically checks memory usage and
    drops data or forces a garbage collection if the defined limits are
    exceeded. (@tpaschalis)

  - `otelcol.auth.bearer` performs bearer token authentication for `otelcol`
    components that support authentication extensions. (@rfratto)

  - `otelcol.auth.headers` attaches custom request headers to `otelcol`
    components that support authentication extensions. (@rfratto)

  - `otelcol.receiver.prometheus` receives Prometheus metrics, converts them
    to the OTLP metric format and forwards them to other `otelcol` components.
    (@tpaschalis)

  - `otelcol.exporter.prometheus` forwards OTLP-formatted data to compatible
    `prometheus` components. (@rfratto)

- Flow: Allow config blocks to reference component exports. (@tpaschalis)

- Introduce `/-/support` endpoint for generating 'support bundles' in static
  agent mode. Support bundles are zip files of commonly-requested information
  that can be used to debug a running agent. (@tpaschalis)

### Enhancements

- Update OpenTelemetry Collector dependency to v0.61.0. (@rfratto)

- Add caching to Prometheus relabel component. (@mattdurham)

- Grafana Agent Flow: add `agent_resources_*` metrics which explain basic
  platform-agnostic metrics. These metrics assist with basic monitoring of
  Grafana Agent, but are not meant to act as a replacement for fully featured
  components like `prometheus.integration.node_exporter`. (@rfratto)

- Enable field label in TenantStageSpec of PodLogs pipeline. (@siiimooon)

- Enable reporting of enabled integrations. (@marctc)

- Grafana Agent Flow: `prometheus.remote_write` and `prometheus.relabel` will
  now export receivers immediately, removing the need for dependant components
  to be evaluated twice at process startup. (@rfratto)

- Add missing setting to configure instance key for Eventhandler integration. (@marctc)

- Update Prometheus dependency to v2.39.1. (@rfratto)

- Update Promtail dependency to weekly release k122. (@rfratto)

- Tracing: support the `num_traces` and `expected_new_traces_per_sec` configuration parameters in the tail_sampling processor. (@ptodev)

### Bugfixes

- Remove empty port from the `apache_http` integration's instance label. (@katepangLiu)

- Fix identifier on target creation for SNMP v2 integration. (@marctc)

- Fix bug when specifying Blackbox's modules when using Blackbox integration. (@marctc)

- Tracing: fix a panic when the required `protocols` field was not set in the `otlp` receiver. (@ptodev)

- Support Bearer tokens for metric remote writes in the Grafana Operator (@jcreixell, @marctc)

### Other changes

- Update versions of embedded Prometheus exporters used for integrations:

  - Update `github.com/prometheus/statsd_exporter` to `v0.22.8`. (@captncraig)

  - Update `github.com/prometheus-community/postgres_exporter` to `v0.11.1`. (@captncraig)

  - Update `github.com/prometheus/memcached_exporter` to `v0.10.0`. (@captncraig)

  - Update `github.com/prometheus-community/elasticsearch_exporter` to `v1.5.0`. (@captncraig)

  - Update `github.com/prometheus/mysqld_exporter` to `v0.14.0`. (@captncraig)

  - Update `github.com/prometheus/consul_exporter` to `v0.8.0`. (@captncraig)

  - Update `github.com/ncabatoff/process-exporter` to `v0.7.10`. (@captncraig)

  - Update `github.com/prometheus-community/postgres_exporter` to `v0.11.1`. (@captncraig)

- Use Go 1.19.3 for builds. (@rfratto)

v0.28.1 (2022-11-03)
--------------------

### Security

- Update Docker base image to resolve OpenSSL vulnerabilities CVE-2022-3602 and
  CVE-2022-3786. Grafana Agent does not use OpenSSL, so we do not believe it is
  vulnerable to these issues, but the base image has been updated to remove the
  report from image scanners. (@rfratto)

v0.28.0 (2022-09-29)
--------------------

### Features

- Introduce Grafana Agent Flow, an experimental "programmable pipeline" runtime
  mode which improves how to configure and debug Grafana Agent by using
  components. (@captncraig, @karengermond, @marctc, @mattdurham, @rfratto,
  @rlankfo, @tpaschalis)

- Introduce Blackbox exporter integration. (@marctc)

### Enhancements

- Update Loki dependency to v2.6.1. (@rfratto)

### Bugfixes

### Other changes

- Fix relabel configs in sample agent-operator manifests (@hjet)

- Operator no longer set the `SecurityContext.Privileged` flag in the `config-reloader` container. (@hsyed-dojo)

- Add metrics for config reloads and config hash (@jcreixell)

v0.27.1 (2022-09-09)
--------------------

> **NOTE**: ARMv6 Docker images are no longer being published.
>
> We have stopped publishing Docker images for ARMv6 platforms.
> This is due to the new Ubuntu base image we are using that does not support ARMv6.
> The new Ubuntu base image has less reported CVEs, and allows us to provide more
> secure Docker images. We will still continue to publish ARMv6 release binaries and
> deb/rpm packages.

### Other Changes

- Switch docker image base from debian to ubuntu. (@captncraig)

v0.27.0 (2022-09-01)
--------------------

### Features

- Integrations: (beta) Add vmware_exporter integration (@rlankfo)

- App agent receiver: add Event kind to payload (@domasx2)

### Enhancements

- Tracing: Introduce a periodic appender to the remotewriteexporter to control sample rate. (@mapno)

- Tracing: Update OpenTelemetry dependency to v0.55.0. (@rfratto, @mapno)

- Add base agent-operator jsonnet library and generated manifests (@hjet)

- Add full (metrics, logs, K8s events) sample agent-operator jsonnet library and gen manifests (@hjet)

- Introduce new configuration fields for disabling Keep-Alives and setting the
  IdleConnectionTimeout when scraping. (@tpaschalis)

- Add field to Operator CRD to disable report usage functionality. (@marctc)

### Bugfixes

- Tracing: Fixed issue with the PromSD processor using the `connection` method to discover the IP
  address.  It was failing to match because the port number was included in the address string. (@jphx)

- Register prometheus discovery metrics. (@mattdurham)

- Fix seg fault when no instance parameter is provided for apache_http integration, using integrations-next feature flag. (@rgeyer)

- Fix grafanacloud-install.ps1 web request internal server error when fetching config. (@rlankfo)

- Fix snmp integration not passing module or walk_params parameters when scraping. (@rgeyer)

- Fix unmarshal errors (key "<walk_param name>" already set in map) for snmp integration config when walk_params is defined, and the config is reloaded. (@rgeyer)

### Other changes

- Update several go dependencies to resolve warnings from certain security scanning tools. None of the resolved vulnerabilities were known to be exploitable through the agent. (@captncraig)

- It is now possible to compile Grafana Agent using Go 1.19. (@rfratto)

v0.26.1 (2022-07-25)
--------------------

> **BREAKING CHANGES**: This release has breaking changes. Please read entries
> carefully and consult the [upgrade guide][] for specific instructions.

### Breaking changes

- Change windows certificate store so client certificate is no longer required in store. (@mattdurham)

### Bugfixes

- Operator: Fix issue where configured `targetPort` ServiceMonitors resulted in
  generating an incorrect scrape_config. (@rfratto)

- Build the Linux/AMD64 artifacts using the opt-out flag for the ebpf_exporter. (@tpaschalis)

v0.26.0 (2022-07-18)
--------------------

> **BREAKING CHANGES**: This release has breaking changes. Please read entries
> carefully and consult the [upgrade guide][] for specific instructions.

### Breaking changes

- Deprecated `server` YAML block fields have now been removed in favor of the
  command-line flags that replaced them. These fields were originally
  deprecated in v0.24.0. (@rfratto)

- Changed tail sampling policies to be configured as in the OpenTelemetry
  Collector. (@mapno)

### Features

- Introduce Apache HTTP exporter integration. (@v-zhuravlev)

- Introduce eBPF exporter integration. (@tpaschalis)

### Enhancements

- Truncate all records in WAL if repair attempt fails. (@rlankfo)

### Bugfixes

- Relative symlinks for promtail now work as expected. (@RangerCD, @mukerjee)

- Fix rate limiting implementation for the app agent receiver integration. (@domasx2)

- Fix mongodb exporter so that it now collects all metrics. (@mattdurham)

v0.25.1 (2022-06-16)
--------------------

### Bugfixes

- Integer types fail to unmarshal correctly in operator additional scrape configs. (@rlankfo)

- Unwrap replayWAL error before attempting corruption repair. (@rlankfo)

v0.25.0 (2022-06-06)
--------------------

> **BREAKING CHANGES**: This release has breaking changes. Please read entries
> carefully and consult the [upgrade guide][] for specific instructions.

### Breaking changes

- Traces: Use `rpc.grpc.status_code` attribute to determine
  span failed in the service graph processor (@rcrowe)

### Features

- Add HTTP endpoints to fetch active instances and targets for the Logs subsystem.
  (@marctc)

- (beta) Add support for using windows certificate store for TLS connections. (@mattdurham)

- Grafana Agent Operator: add support for integrations through an `Integration`
  CRD which is discovered by `GrafanaAgent`. (@rfratto)

- (experimental) Add app agent receiver integration. This depends on integrations-next being enabled
  via the `integrations-next` feature flag. Use `-enable-features=integrations-next` to use
  this integration. (@kpelelis, @domas)

- Introduce SNMP exporter integration. (@v-zhuravlev)

- Configure the agent to report the use of feature flags to grafana.com. (@marctc)

### Enhancements

- integrations-next: Integrations using autoscrape will now autoscrape metrics
  using in-memory connections instead of connecting to themselves over the
  network. As a result of this change, the `client_config` field has been
  removed. (@rfratto)

- Enable `proxy_url` support on `oauth2` for metrics and logs (update **prometheus/common** dependency to `v0.33.0`). (@martin-jaeger-maersk)

- `extra-scrape-metrics` can now be enabled with the `--enable-features=extra-scrape-metrics` feature flag. See <https://prometheus.io/docs/prometheus/2.31/feature_flags/#extra-scrape-metrics> for details. (@rlankfo)

- Resolved issue in v2 integrations where if an instance name was a prefix of another the route handler would fail to
  match requests on the longer name (@mattdurham)

- Set `include_metadata` to true by default for OTLP traces receivers (@mapno)

### Bugfixes

- Scraping service was not honoring the new server grpc flags `server.grpc.address`.  (@mattdurham)

### Other changes

- Update base image of official Docker containers from Debian buster to Debian
  bullseye. (@rfratto)

- Use Go 1.18 for builds. (@rfratto)

- Add `metrics` prefix to the url of list instances endpoint (`GET
  /agent/api/v1/instances`) and list targets endpoint (`GET
  /agent/api/v1/metrics/targets`). (@marctc)

- Add extra identifying labels (`job`, `instance`, `agent_hostname`) to eventhandler integration. (@hjet)

- Add `extra_labels` configuration to eventhandler integration. (@hjet)

v0.24.2 (2022-05-02)
--------------------

### Bugfixes

- Added configuration watcher delay to prevent race condition in cases where scraping service mode has not gracefully exited. (@mattdurham)

### Other changes

- Update version of node_exporter to include additional metrics for osx. (@v-zhuravlev)

v0.24.1 (2022-04-14)
--------------------

### Bugfixes

- Add missing version information back into `agentctl --version`. (@rlankfo)

- Bump version of github-exporter to latest upstream SHA 284088c21e7d, which
  includes fixes from bugs found in their latest tag. This includes a fix
  where not all releases where retrieved when pulling release information.
  (@rfratto)

- Set the `Content-Type` HTTP header to `application/json` for API endpoints
  returning json objects. (@marctc)

- Operator: fix issue where a `username_file` field was incorrectly set.
  (@rfratto)

- Initialize the logger with default `log_level` and `log_format` parameters.
  (@tpaschalis)

### Other changes

- Embed timezone data to enable Promtail pipelines using the `location` field
  on Windows machines. (@tpaschalis)

v0.24.0 (2022-04-07)
--------------------

> **BREAKING CHANGES**: This release has breaking changes. Please read entries
> carefully and consult the [upgrade guide][] for specific instructions.
>
> **GRAFANA AGENT OPERATOR USERS**: As of this release, Grafana Agent Operator
> does not support versions of Grafana Agent prior to v0.24.0.

### Breaking changes

- The following metrics will now be prefixed with `agent_dskit_` instead of
  `cortex_`: `cortex_kv_request_duration_seconds`,
  `cortex_member_consul_heartbeats_total`, `cortex_member_ring_tokens_owned`,
  `cortex_member_ring_tokens_to_own`, `cortex_ring_member_ownership_percent`,
  `cortex_ring_members`, `cortex_ring_oldest_member_timestamp`,
  `cortex_ring_tokens_owned`, `cortex_ring_tokens_total`. (@rlankfo)

- Traces: the `traces_spanmetrics_calls_total_total` metric has been renamed to
  `traces_spanmetrics_calls_total` (@fredr)

- Two new flags, `-server.http.enable-tls` and `-server.grpc.enable-tls` must
  be provided to explicitly enable TLS support. This is a change of the
  previous behavior where TLS support was enabled when a certificate pair was
  provided. (@rfratto)

- Many command line flags starting with `-server.` block have been renamed.
  (@rfratto)

- The `-log.level` and `-log.format` flags are removed in favor of being set in
  the configuration file. (@rfratto)

- Flags for configuring TLS have been removed in favor of being set in the
  configuration file. (@rfratto)

- Dynamic reload is no longer supported for deprecated server block fields.
  Changing a deprecated field will be ignored and cause the reload to fail.
  (@rfratto)

- The default HTTP listen address is now `127.0.0.1:12345`. Use the
  `-server.http.address` flag to change this value. (@rfratto)

- The default gRPC listen address is now `127.0.0.1:12346`. Use the
  `-server.grpc.address` flag to change this value. (@rfratto)

- `-reload-addr` and `-reload-port` have been removed. They are no longer
  necessary as the primary HTTP server is now static and can't be shut down in
  the middle of a `/-/reload` call. (@rfratto)

- (Only impacts `integrations-next` feature flag) Many integrations have been
  renamed to better represent what they are integrating with. For example,
  `redis_exporter` is now `redis`. This change requires updating
  `integrations-next`-enabled configuration files. This change also changes
  integration names shown in metric labels. (@rfratto)

- The deprecated `-prometheus.*` flags have been removed in favor of
  their `-metrics.*` counterparts. The `-prometheus.*` flags were first
  deprecated in v0.19.0. (@rfratto)

### Deprecations

- Most fields in the `server` block of the configuration file are
  now deprecated in favor of command line flags. These fields will be removed
  in the v0.26.0 release. Please consult the upgrade guide for more information
  and rationale. (@rfratto)

### Features

- Added config read API support to GrafanaAgent Custom Resource Definition.
  (@shamsalmon)

- Added consulagent_sd to target discovery. (@chuckyz)

- Introduce EXPERIMENTAL support for dynamic configuration. (@mattdurham)

- Introduced endpoint that accepts remote_write requests and pushes metrics data directly into an instance's WAL. (@tpaschalis)

- Added builds for linux/ppc64le. (@aklyachkin)

### Enhancements

- Tracing: Exporters can now be configured to use OAuth. (@canuteson)

- Strengthen readiness check for metrics instances. (@tpaschalis)

- Parameterize namespace field in sample K8s logs manifests (@hjet)

- Upgrade to Loki k87. (@rlankfo)

- Update Prometheus dependency to v2.34.0. (@rfratto)

- Update OpenTelemetry-collector dependency to v0.46.0. (@mapno)

- Update cAdvisor dependency to v0.44.0. (@rfratto)

- Update mongodb_exporter dependency to v0.31.2 (@mukerjee)

- Use grafana-agent/v2 Tanka Jsonnet to generate K8s manifests (@hjet)

- Replace agent-bare.yaml K8s sample Deployment with StatefulSet (@hjet)

- Improve error message for `agentctl` when timeout happens calling
  `cloud-config` command (@marctc)

- Enable integrations-next by default in agent-bare.yaml. Please note #1262 (@hjet)

### Bugfixes

- Fix Kubernetes manifests to use port `4317` for OTLP instead of the previous
  `55680` in line with the default exposed port in the agent.

- Ensure singleton integrations are honored in v2 integrations (@mattdurham)

- Tracing: `const_labels` is now correctly parsed in the remote write exporter.
  (@fredr)

- integrations-next: Fix race condition where metrics endpoints for
  integrations may disappear after reloading the config file. (@rfratto)

- Removed the `server.path_prefix` field which would break various features in
  Grafana Agent when set. (@rfratto)

- Fix issue where installing the DEB/RPM packages would overwrite the existing
  config files and environment files. (@rfratto)

- Set `grafanaDashboardFolder` as top level key in the mixin. (@Duologic)

- Operator: Custom Secrets or ConfigMaps to mount will no longer collide with
  the path name of the default secret mount. As a side effect of this bugfix,
  custom Secrets will now be mounted at
  `/var/lib/grafana-agent/extra-secrets/<secret name>` and custom ConfigMaps
  will now be mounted at `/var/lib/grafana-agent/extra-configmaps/<configmap
  name>`. This is not a breaking change as it was previously impossible to
  properly provide these custom mounts. (@rfratto)

- Flags accidentally prefixed with `-metrics.service..` (two `.` in a row) have
  now been fixed to only have one `.`. (@rfratto)

- Protect concurrent writes to the WAL in the remote write exporter (@mapno)

### Other changes

- The `-metrics.wal-directory` flag and `metrics.wal_directory` config option
  will now default to `data-agent/`, the same default WAL directory as
  Prometheus Agent. (@rfratto)

v0.23.0 (2022-02-10)
--------------------

### Enhancements

- Go 1.17 is now used for all builds of the Agent. (@tpaschalis)

- integrations-next: Add `extra_labels` to add a custom set of labels to
  integration targets. (@rfratto)

- The agent no longer appends duplicate exemplars. (@tpaschalis)

- Added Kubernetes eventhandler integration (@hjet)

- Enables sending of exemplars over remote write by default. (@rlankfo)

### Bugfixes

- Fixed issue where Grafana Agent may panic if there is a very large WAL
  loading while old WALs are being deleted or the `/agent/api/v1/targets`
  endpoint is called. (@tpaschalis)

- Fix panic in prom_sd_processor when address is empty (@mapno)

- Operator: Add missing proxy_url field from generated remote_write configs.
  (@rfratto)

- Honor the specified log format in the traces subsystem (@mapno)

- Fix typo in node_exporter for runit_service_dir. (@mattdurham)

- Allow inlining credentials in remote_write url. (@tpaschalis)

- integrations-next: Wait for integrations to stop when starting new instances
  or shutting down (@rfratto).

- Fix issue with windows_exporter mssql collector crashing the agent.
  (@mattdurham)

- The deb and rpm files will now ensure the /var/lib/grafana-agent data
  directory is created with permissions set to 0770. (@rfratto)

- Make agent-traces.yaml Namespace a template-friendly variable (@hjet)

- Disable `machine-id` journal vol by default in sample logs manifest (@hjet)

v0.22.0 (2022-01-13)
--------------------

> This release has deprecations. Please read entries carefully and consult
> the [upgrade guide][] for specific instructions.

### Deprecations

- The node_exporter integration's `netdev_device_whitelist` field is deprecated
  in favor of `netdev_device_include`. Support for the old field name will be
  removed in a future version. (@rfratto)

- The node_exporter integration's `netdev_device_blacklist` field is deprecated
  in favor of `netdev_device_include`. Support for the old field name will be
  removed in a future version. (@rfratto)

- The node_exporter integration's `systemd_unit_whitelist` field is deprecated
  in favor of `systemd_unit_include`. Support for the old field name will be
  removed in a future version. (@rfratto)

- The node_exporter integration's `systemd_unit_blacklist` field is deprecated
  in favor of `systemd_unit_exclude`. Support for the old field name will be
  removed in a future version. (@rfratto)

- The node_exporter integration's `filesystem_ignored_mount_points` field is
  deprecated in favor of `filesystem_mount_points_exclude`. Support for the old
  field name will be removed in a future version. (@rfratto)

- The node_exporter integration's `filesystem_ignored_fs_types` field is
  deprecated in favor of `filesystem_fs_types_exclude`. Support for the old
  field name will be removed in a future version. (@rfratto)

### Features

- (beta) Enable experimental config urls for fetching remote configs.
  Currently, only HTTP/S is supported. Pass the
  `-enable-features=remote-configs` flag to turn this on. (@rlankfo)

- Added [cAdvisor](https://github.com/google/cadvisor) integration. (@rgeyer)

- Traces: Add `Agent Tracing Pipeline` dashboard and alerts (@mapno)

- Traces: Support jaeger/grpc exporter (@nicoche)

- (beta) Enable an experimental integrations subsystem revamp. Pass
  `integrations-next` to `-enable-features` to turn this on. Reading the
  documentation for the revamp is recommended; enabling it causes breaking
  config changes. (@rfratto)

### Enhancements

- Traces: Improved pod association in PromSD processor (@mapno)

- Updated OTel to v0.40.0 (@mapno)

- Remote write dashboard: show in and out sample rates (@bboreham)

- Remote write dashboard: add mean latency (@bboreham)

- Update node_exporter dependency to v1.3.1. (@rfratto)

- Cherry-pick Prometheus PR #10102 into our Prometheus dependency (@rfratto).

### Bugfixes

- Fix usage of POSTGRES_EXPORTER_DATA_SOURCE_NAME when using postgres_exporter
  integration (@f11r)

- Change ordering of the entrypoint for windows service so that it accepts
  commands immediately (@mattdurham)

- Only stop WAL cleaner when it has been started (@56quarters)

- Fix issue with unquoted install path on Windows, that could allow escalation
  or running an arbitrary executable (@mattdurham)

- Fix cAdvisor so it collects all defined metrics instead of the last
  (@pkoenig10)

- Fix panic when using 'stdout' in automatic logging (@mapno)

- Grafana Agent Operator: The /-/ready and /-/healthy endpoints will
  no longer always return 404 (@rfratto).

### Other changes

- Remove log-level flag from systemd unit file (@jpkrohling)

v0.21.2 (2021-12-08)
--------------------

### Security fixes

- This release contains a fix for
  [CVE-2021-41090](https://github.com/grafana/agent/security/advisories/GHSA-9c4x-5hgq-q3wh).

### Other changes

- This release disables the existing `/-/config` and
  `/agent/api/v1/configs/{name}` endpoints by default. Pass the
  `--config.enable-read-api` flag at the command line to opt in to these
  endpoints.

v0.21.1 (2021-11-18)
--------------------

### Bugfixes

- Fix panic when using postgres_exporter integration (@saputradharma)

- Fix panic when dnsamsq_exporter integration tried to log a warning (@rfratto)

- Statsd Integration: Adding logger instance to the statsd mapper
  instantiation. (@gaantunes)

- Statsd Integration: Fix issue where mapped metrics weren't exposed to the
  integration. (@mattdurham)

- Operator: fix bug where version was a required field (@rfratto)

- Metrics: Only run WAL cleaner when metrics are being used and a WAL is
  configured. (@rfratto)

v0.21.0 (2021-11-17)
--------------------

### Enhancements

- Update Cortex dependency to v1.10.0-92-g85c378182. (@rlankfo)

- Update Loki dependency to v2.1.0-656-g0ae0d4da1. (@rlankfo)

- Update Prometheus dependency to v2.31.0 (@rlankfo)

- Add Agent Operator Helm quickstart guide (@hjet)

- Reorg Agent Operator quickstart guides (@hjet)

### Bugfixes

- Packaging: Use correct user/group env variables in RPM %post script (@simonc6372)

- Validate logs config when using logs_instance with automatic logging processor (@mapno)

- Operator: Fix MetricsInstance Service port (@hjet)

- Operator: Create govern service per Grafana Agent (@shturman)

- Operator: Fix relabel_config directive for PodLogs resource (@hjet)

- Traces: Fix `success_logic` code in service graphs processor (@mapno)

### Other changes

- Self-scraped integrations will now use an SUO-specific value for the `instance` label. (@rfratto)

- Traces: Changed service graphs store implementation to improve CPU performance (@mapno)

v0.20.1 (2021-12-08)
--------------------

> _NOTE_: The fixes in this patch are only present in v0.20.1 and >=v0.21.2.

### Security fixes

- This release contains a fix for
  [CVE-2021-41090](https://github.com/grafana/agent/security/advisories/GHSA-9c4x-5hgq-q3wh).

### Other changes

- This release disables the existing `/-/config` and
  `/agent/api/v1/configs/{name}` endpoitns by default. Pass the
  `--config.enable-read-api` flag at the command line to opt in to these
  endpoints.

v0.20.0 (2021-10-28)
--------------------

> **BREAKING CHANGES**: This release has breaking changes. Please read entries
> carefully and consult the [upgrade guide][] for specific instructions.

### Breaking Changes

- push_config is no longer supported in trace's config (@mapno)

### Features

- Operator: The Grafana Agent Operator can now generate a Kubelet service to
  allow a ServiceMonitor to collect Kubelet and cAdvisor metrics. This requires
  passing a `--kubelet-service` flag to the Operator in `namespace/name` format
  (like `kube-system/kubelet`). (@rfratto)

- Service graphs processor (@mapno)

### Enhancements

- Updated mysqld_exporter to v0.13.0 (@gaantunes)

- Updated postgres_exporter to v0.10.0 (@gaantunes)

- Updated redis_exporter to v1.27.1 (@gaantunes)

- Updated memcached_exporter to v0.9.0 (@gaantunes)

- Updated statsd_exporter to v0.22.2 (@gaantunes)

- Updated elasticsearch_exporter to v1.2.1 (@gaantunes)

- Add remote write to silent Windows Installer  (@mattdurham)

- Updated mongodb_exporter to v0.20.7 (@rfratto)

- Updated OTel to v0.36 (@mapno)

- Updated statsd_exporter to v0.22.2 (@mattdurham)

- Update windows_exporter to v0.16.0 (@rfratto, @mattdurham)

- Add send latency to agent dashboard (@bboreham)

### Bugfixes

- Do not immediately cancel context when creating a new trace processor. This
  was preventing scrape_configs in traces from functioning. (@lheinlen)

- Sanitize autologged Loki labels by replacing invalid characters with
  underscores (@mapno)

- Traces: remove extra line feed/spaces/tabs when reading password_file content
  (@nicoche)

- Updated envsubst to v2.0.0-20210730161058-179042472c46. This version has a
  fix needed for escaping values outside of variable substitutions. (@rlankfo)

- Grafana Agent Operator should no longer delete resources matching the names
  of the resources it manages. (@rfratto)

- Grafana Agent Operator will now appropriately assign an
  `app.kubernetes.io/managed-by=grafana-agent-operator` to all created
  resources. (@rfratto)

### Other changes

- Configuration API now returns 404 instead of 400 when attempting to get or
  delete a config which does not exist. (@kgeckhart)

- The windows_exporter now disables the textfile collector by default.
  (@rfratto)

v0.19.0 (2021-09-29)
--------------------

> **BREAKING CHANGES**: This release has breaking changes. Please read entries
> carefully and consult the [upgrade guide][] for specific instructions.

### Breaking Changes

- Reduced verbosity of tracing autologging by not logging `STATUS_CODE_UNSET`
  status codes. (@mapno)

- Operator: rename `Prometheus*` CRDs to `Metrics*` and `Prometheus*` fields to
  `Metrics*`. (@rfratto)

- Operator: CRDs are no longer referenced using a hyphen in the name to be
  consistent with how Kubernetes refers to resources. (@rfratto)

- `prom_instance` in the spanmetrics config is now named `metrics_instance`.
  (@rfratto)

### Deprecations

- The `loki` key at the root of the config file has been deprecated in favor of
  `logs`. `loki`-named fields in `automatic_logging` have been renamed
  accordinly: `loki_name` is now `logs_instance_name`, `loki_tag` is now
  `logs_instance_tag`, and `backend: loki` is now `backend: logs_instance`.
  (@rfratto)

- The `prometheus` key at the root of the config file has been deprecated in
  favor of `metrics`. Flag names starting with `prometheus.` have also been
  deprecated in favor of the same flags with the `metrics.` prefix. Metrics
  prefixed with `agent_prometheus_` are now prefixed with `agent_metrics_`.
  (@rfratto)

- The `tempo` key at the root of the config file has been deprecated in favor
  of `traces`. (@mattdurham)

### Features

- Added [GitHub exporter](https://github.com/infinityworks/github-exporter)
  integration. (@rgeyer)

- Add TLS config options for tempo `remote_write`s. (@mapno)

- Support autologging span attributes as log labels (@mapno)

- Put Tests requiring Network Access behind a -online flag (@flokli)

- Add logging support to the Grafana Agent Operator. (@rfratto)

- Add `operator-detach` command to agentctl to allow zero-downtime upgrades
  when removing an Operator CRD. (@rfratto)

- The Grafana Agent Operator will now default to deploying the matching release
  version of the Grafana Agent instead of v0.14.0. (@rfratto)

### Enhancements

- Update OTel dependency to v0.30.0 (@mapno)

- Allow reloading configuration using `SIGHUP` signal. (@tharun208)

- Add HOSTNAME environment variable to service file to allow for expanding the
  $HOSTNAME variable in agent config.  (@dfrankel33)

- Update jsonnet-libs to 1.21 for Kubernetes 1.21+ compatability. (@MurzNN)

- Make method used to add k/v to spans in prom_sd processor configurable.
  (@mapno)

### Bugfixes

- Regex capture groups like `${1}` will now be kept intact when using
  `-config.expand-env`. (@rfratto)

- The directory of the logs positions file will now properly be created on
  startup for all instances. (@rfratto)

- The Linux system packages will now configure the grafana-agent user to be a
  member of the adm and systemd-journal groups. This will allow logs to read
  from journald and /var/log by default. (@rfratto)

- Fix collecting filesystem metrics on Mac OS (darwin) in the `node_exporter`
  integration default config. (@eamonryan)

- Remove v0.0.0 flags during build with no explicit release tag (@mattdurham)

- Fix issue with global scrape_interval changes not reloading integrations
  (@kgeckhart)

- Grafana Agent Operator will now detect changes to referenced ConfigMaps and
  Secrets and reload the Agent properly. (@rfratto)

- Grafana Agent Operator's object label selectors will now use Kubernetes
  defaults when undefined (i.e., default to nothing). (@rfratto)

- Fix yaml marshalling tag for cert_file in kafka exporter agent config.
  (@rgeyer)

- Fix warn-level logging of dropped targets. (@james-callahan)

- Standardize scrape_interval to 1m in examples. (@mattdurham)

v0.18.4 (2021-09-14)
--------------------

### Enhancements

- Add `agent_prometheus_configs_changed_total` metric to track instance config
  events. (@rfratto)

### Bugfixes

- Fix info logging on windows. (@mattdurham)

- Scraping service: Ensure that a reshard is scheduled every reshard
  interval. (@rfratto)

v0.18.3 (2021-09-08)
--------------------

### Bugfixes

- Register missing metric for configstore consul request duration. (@rfratto)

- Logs should contain a caller field with file and line numbers again
  (@kgeckhart)

- In scraping service mode, the polling configuration refresh should honor
  timeout. (@mattdurham)

- In scraping service mode, the lifecycle reshard should happen using a
  goroutine. (@mattdurham)

- In scraping service mode, scraping service can deadlock when reloading during
  join. (@mattdurham)

- Scraping service: prevent more than one refresh from being queued at a time.
  (@rfratto)

v0.18.2 (2021-08-12)
--------------------

### Bugfixes

- Honor the prefix and remove prefix from consul list results (@mattdurham)

v0.18.1 (2021-08-09)
--------------------

### Bugfixes

- Reduce number of consul calls when ran in scrape service mode (@mattdurham)

v0.18.0 (2021-07-29)
--------------------

### Features

- Added [GitHub exporter](https://github.com/infinityworks/github-exporter)
  integration. (@rgeyer)

- Add support for OTLP HTTP trace exporting. (@mapno)

### Enhancements

- Switch to drone for releases. (@mattdurham)

- Update postgres_exporter to a [branch of](https://github.com/grafana/postgres_exporter/tree/exporter-package-v0.10.0) v0.10.0

### Bugfixes

- Enabled flag for integrations is not being honored. (@mattdurham)

v0.17.0 (2021-07-15)
--------------------

### Features

- Added [Kafka Lag exporter](https://github.com/davidmparrott/kafka_exporter)
  integration. (@gaantunes)

### Bugfixes

- Fix race condition that may occur and result in a panic when initializing
  scraping service cluster. (@rfratto)

v0.16.1 (2021-06-22)
--------------------

### Bugfixes

- Fix issue where replaying a WAL caused incorrect metrics to be sent over
  remote write. (@rfratto)

v0.16.0 (2021-06-17)
--------------------

### Features

- (beta) A Grafana Agent Operator is now available. (@rfratto)

### Enhancements

- Error messages when installing the Grafana Agent for Grafana Cloud will now
  be shown. (@rfratto)

### Bugfixes

- Fix a leak in the shared string interner introduced in v0.14.0. This fix was
  made to a [dependency](https://github.com/grafana/prometheus/pull/21).
  (@rfratto)

- Fix issue where a target will fail to be scraped for the process lifetime if
  that target had gone down for long enough that its series were removed from
  the in-memory cache (2 GC cycles). (@rfratto)

v0.15.0 (2021-06-03)
--------------------

> **BREAKING CHANGES**: This release has breaking changes. Please read entries
> carefully and consult the [upgrade guide][] for specific instructions.

### Breaking Changes

- The configuration of Tempo Autologging has changed. (@mapno)

### Features

- Add support for exemplars. (@mapno)

### Enhancements

- Add the option to log to stdout instead of a Loki instance. (@joe-elliott)

- Update Cortex dependency to v1.8.0.

- Running the Agent as a DaemonSet with host_filter and role: pod should no
  longer cause unnecessary load against the Kubernetes SD API. (@rfratto)

- Update Prometheus to v2.27.0. (@mapno)

- Update Loki dependency to d88f3996eaa2. This is a non-release build, and was
  needed to support exemplars. (@mapno)

- Update Cortex dependency to d382e1d80eaf. This is a non-release build, and
  was needed to support exemplars. (@mapno)

### Bugfixes

- Host filter relabeling rules should now work. (@rfratto)

- Fixed issue where span metrics where being reported with wrong time unit.
  (@mapno)

### Other changes

- Intentionally order tracing processors. (@joe-elliott)

v0.14.0 (2021-05-24)
--------------------

> **BREAKING CHANGES**: This release has breaking changes. Please read entries
> carefully and consult the [upgrade guide][] for specific instructions.
>
> **STABILITY NOTICE**: As of this release, functionality that is not
> recommended for production use and is expected to change will be tagged
> interchangably as "experimental" or "beta."

### Security fixes

- The Scraping service API will now reject configs that read credentials from
  disk by default. This prevents malicious users from reading arbitrary files
  and sending their contents over the network. The old behavior can be
  re-enabled by setting `dangerous_allow_reading_files: true` in the scraping
  service config. (@rfratto)

### Breaking changes

- Configuration for SigV4 has changed. (@rfratto)

### Deprecations

- `push_config` is now supplanted by `remote_block` and `batch`. `push_config`
  will be removed in a future version (@mapno)

### Features

- (beta) New integration: windows_exporter (@mattdurham)

- (beta) Grafana Agent Windows Installer is now included as a release artifact.
  (@mattdurham)

- Official M1 Mac release builds will now be generated! Look for
  `agent-darwin-arm64` and `agentctl-darwin-arm64` in the release assets.
  (@rfratto)

- Add support for running as a Windows service (@mattdurham)

- (beta) Add /-/reload support. It is not recommended to invoke `/-/reload`
  against the main HTTP server. Instead, two new command-line flags have been
  added: `--reload-addr` and `--reload-port`. These will launch a
  `/-/reload`-only HTTP server that can be used to safely reload the Agent's
  state.  (@rfratto)

- Add a /-/config endpoint. This endpoint will return the current configuration
  file with defaults applied that the Agent has loaded from disk. (@rfratto)

- (beta) Support generating metrics and exposing them via a Prometheus exporter
  from span data. (@yeya24)

- Tail-based sampling for tracing pipelines (@mapno)

- Added Automatic Logging feature for Tempo (@joe-elliott)

- Disallow reading files from within scraping service configs by default.
  (@rfratto)

- Add remote write for span metrics (@mapno)

### Enhancements

- Support compression for trace export. (@mdisibio)

- Add global remote_write configuration that is shared between all instances
  and integrations. (@mattdurham)

- Go 1.16 is now used for all builds of the Agent. (@rfratto)

- Update Prometheus dependency to v2.26.0. (@rfratto)

- Upgrade `go.opentelemetry.io/collector` to v0.21.0 (@mapno)

- Add kafka trace receiver (@mapno)

- Support mirroring a trace pipeline to multiple backends (@mapno)

- Add `headers` field in `remote_write` config for Tempo. `headers` specifies
  HTTP headers to forward to the remote endpoint. (@alexbiehl)

- Add silent uninstall to Windows Uninstaller. (@mattdurham)

### Bugfixes

- Native Darwin arm64 builds will no longer crash when writing metrics to the
  WAL. (@rfratto)

- Remote write endpoints that never function across the lifetime of the Agent
  will no longer prevent the WAL from being truncated. (@rfratto)

- Bring back FreeBSD support. (@rfratto)

- agentctl will no longer leak WAL resources when retrieving WAL stats.
  (@rfratto)

- Ensure defaults are applied to undefined sections in config file. This fixes
  a problem where integrations didn't work if `prometheus:` wasn't configured.
  (@rfratto)

- Fixed issue where automatic logging double logged "svc". (@joe-elliott)

### Other changes

- The Grafana Cloud Agent has been renamed to the Grafana Agent. (@rfratto)

- Instance configs uploaded to the Config Store API will no longer be stored
  along with the global Prometheus defaults. This is done to allow globals to
  be updated and re-apply the new global defaults to the configs from the
  Config Store. (@rfratto)

- The User-Agent header sent for logs will now be `GrafanaAgent/<version>`
  (@rfratto)

- Add `tempo_spanmetrics` namespace in spanmetrics (@mapno)

v0.13.1 (2021-04-09)
--------------------

### Bugfixes

- Validate that incoming scraped metrics do not have an empty label set or a
  label set with duplicate labels, mirroring the behavior of Prometheus.
  (@rfratto)

v0.13.0 (2021-02-25)
--------------------

> The primary branch name has changed from `master` to `main`. You may have to
> update your local checkouts of the repository to point at the new branch name.

### Features

- postgres_exporter: Support query_path and disable_default_metrics. (@rfratto)

### Enhancements

- Support other architectures in installation script. (@rfratto)

- Allow specifying custom wal_truncate_frequency per integration. (@rfratto)

- The SigV4 region can now be inferred using the shared config (at
  `$HOME/.aws/config`) or environment variables (via `AWS_CONFIG`). (@rfratto)

- Update Prometheus dependency to v2.25.0. (@rfratto)

### Bugfixes

- Not providing an `-addr` flag for `agentctl config-sync` will no longer
  report an error and will instead use the pre-existing default value.
  (@rfratto)

- Fixed a bug from v0.12.0 where the Loki installation script failed because
  positions_directory was not set. (@rfratto)

- Reduce the likelihood of dataloss during a remote_write-side outage by
  increasing the default wal_truncation_frequency to 60m and preventing the WAL
  from being truncated if the last truncation timestamp hasn't changed. This
  change increases the size of the WAL on average, and users may configure a
  lower wal_truncation_frequency to deliberately choose a smaller WAL over
  write guarantees. (@rfratto)

- Add the ability to read and serve HTTPS integration metrics when given a set
  certificates (@mattdurham)

v0.12.0 (2021-02-05)
--------------------

> **BREAKING CHANGES**: This release has breaking changes. Please read entries
> carefully and consult the [upgrade guide][] for specific instructions.

### Breaking Changes

- The configuration format for the `loki` block has changed. (@rfratto)

- The configuration format for the `tempo` block has changed. (@rfratto)

### Features

- Support for multiple Loki Promtail instances has been added. (@rfratto)

- Support for multiple Tempo instances has been added. (@rfratto)

- Added [ElasticSearch exporter](https://github.com/justwatchcom/elasticsearch_exporter)
  integration. (@colega)

### Enhancements

- `.deb` and `.rpm` packages are now generated for all supported architectures.
  The architecture of the AMD64 package in the filename has been renamed to
  `amd64` to stay synchronized with the architecture name presented from other
  release assets. (@rfratto)

- The `/agent/api/v1/targets` API will now include discovered labels on the
  target pre-relabeling in a `discovered_labels` field. (@rfratto)

- Update Loki to 59a34f9867ce. This is a non-release build, and was needed to
  support multiple Loki instances. (@rfratto)

- Scraping service: Unhealthy Agents in the ring will no longer cause job
  distribution to fail. (@rfratto)

- Scraping service: Cortex ring metrics (prefixed with cortex_ring_) will now
  be registered for tracking the state of the hash ring. (@rfratto)

- Scraping service: instance config ownership is now determined by the hash of
  the instance config name instead of the entire config. This means that
  updating a config is guaranteed to always hash to the same Agent, reducing
  the number of metrics gaps. (@rfratto)

- Only keep a handful of K8s API server metrics by default to reduce default
  active series usage. (@hjet)

- Go 1.15.8 is now used for all distributions of the Agent. (@rfratto)

### Bugfixes

- `agentctl config-check` will now work correctly when the supplied config file
  contains integrations. (@hoenn)

v0.11.0 (2021-01-20)
--------------------

### Features

- ARMv6 builds of `agent` and `agentctl` will now be included in releases to
  expand Agent support to cover all models of Raspberry Pis. ARMv6 docker
  builds are also now available. (@rfratto)

- Added `config-check` subcommand for `agentctl` that can be used to validate
  Agent configuration files before attempting to load them in the `agent`
  itself. (@56quarters)

### Enhancements

- A sigv4 install script for Prometheus has been added. (@rfratto)

- NAMESPACE may be passed as an environment variable to the Kubernetes install
  scripts to specify an installation namespace. (@rfratto)

### Bugfixes

- The K8s API server scrape job will use the API server Service name when
  resolving IP addresses for Prometheus service discovery using the "Endpoints"
  role. (@hjet)

- The K8s manifests will no longer include the `default/kubernetes` job twice
  in both the DaemonSet and the Deployment. (@rfratto)

v0.10.0 (2021-01-13)
--------------------

### Features

- Prometheus `remote_write` now supports SigV4 authentication using the
  [AWS default credentials chain](https://docs.aws.amazon.com/sdk-for-java/v1/developer-guide/credentials.html).
  This enables the Agent to send metrics to Amazon Managed Prometheus without
  needing the [SigV4 Proxy](https://github.com/awslabs/aws-sigv4-proxy).
  (@rfratto)

### Enhancements

- Update `redis_exporter` to v1.15.0. (@rfratto)

- `memcached_exporter` has been updated to v0.8.0. (@rfratto)

- `process-exporter` has been updated to v0.7.5. (@rfratto)

- `wal_cleanup_age` and `wal_cleanup_period` have been added to the top-level
  Prometheus configuration section. These settings control how Write Ahead Logs
  (WALs) that are not associated with any instances are cleaned up. By default,
  WALs not associated with an instance that have not been written in the last
  12 hours are eligible to be cleaned up. This cleanup can be disabled by
  setting `wal_cleanup_period` to `0`. (@56quarters)

- Configuring logs to read from the systemd journal should now work on journals
  that use +ZSTD compression. (@rfratto)

### Bugfixes

- Integrations will now function if the HTTP listen address was set to a value
  other than the default. (@mattdurham)

- The default Loki installation will now be able to write its positions file.
  This was prevented by accidentally writing to a readonly volume mount.
  (@rfratto)

v0.9.1 (2021-01-04)
-------------------

### Enhancements

- agentctl will now be installed by the rpm and deb packages as
  `grafana-agentctl`. (@rfratto)

v0.9.0 (2020-12-10)
-------------------

### Features

- Add support to configure TLS config for the Tempo exporter to use
  insecure_skip_verify to disable TLS chain verification. (@bombsimon)

- Add `sample-stats` to `agentctl` to search the WAL and return a summary of
  samples of series matching the given label selector. (@simonswine)

- New integration:
  [postgres_exporter](https://github.com/wrouesnel/postgres_exporter)
  (@rfratto)

- New integration:
  [statsd_exporter](https://github.com/prometheus/statsd_exporter) (@rfratto)

- New integration:
  [consul_exporter](https://github.com/prometheus/consul_exporter) (@rfratto)

- Add optional environment variable substitution of configuration file.
  (@dcseifert)

### Enhancements

- `min_wal_time` and `max_wal_time` have been added to the instance config
  settings, guaranteeing that data in the WAL will exist for at least
  `min_wal_time` and will not exist for longer than `max_wal_time`. This change
  will increase the size of the WAL slightly but will prevent certain scenarios
  where data is deleted before it is sent. To revert back to the old behavior,
  set `min_wal_time` to `0s`. (@rfratto)

- Update `redis_exporter` to v1.13.1. (@rfratto)

- Bump OpenTelemetry-collector dependency to v0.16.0. (@bombsimon)

### Bugfixes

- Fix issue where the Tempo example manifest could not be applied because the
  port names were too long. (@rfratto)

- Fix issue where the Agent Kubernetes manifests may not load properly on AKS.
  (#279) (@rfratto)

### Other changes

- The User-Agent header sent for logs will now be `GrafanaCloudAgent/<version>`
  (@rfratto)

v0.8.0 (2020-11-06)
-------------------

### Features

- New integration: [dnsamsq_exporter](https://github.com/google/dnsamsq_exporter)
  (@rfratto).

- New integration: [memcached_exporter](https://github.com/prometheus/memcached_exporter)
  (@rfratto).

### Enhancements

- Add `<integration name>_build_info` metric to all integrations. The build
  info displayed will match the build information of the Agent and _not_ the
  embedded exporter. This metric is used by community dashboards, so adding it
  to the Agent increases compatibility with existing dashboards that depend on
  it existing. (@rfratto)

- Bump OpenTelemetry-collector dependency to 0.14.0 (@joe-elliott)

### Bugfixes

- Error messages when retrieving configs from the KV store will now be logged,
  rather than just logging a generic message saying that retrieving the config
  has failed. (@rfratto)

v0.7.2 (2020-10-29)
-------------------

### Enhancements

- Bump Prometheus dependency to 2.21. (@rfratto)

- Bump OpenTelemetry-collector dependency to 0.13.0 (@rfratto)

- Bump Promtail dependency to 2.0. (@rfratto)

- Enhance host_filtering mode to support targets from Docker Swarm and Consul.
  Also, add a `host_filter_relabel_configs` to that will apply relabeling rules
  for determining if a target should be dropped. Add a documentation section
  explaining all of this in detail. (@rfratto)

### Bugfixes

- Fix deb package prerm script so that it stops the agent on package removal.
  (@jdbaldry)

- Fix issue where the `push_config` for Tempo field was expected to be
  `remote_write`. `push_config` now works as expected. (@rfratto)

v0.7.1 (2020-10-23)
-------------------

### Bugfixes

- Fix issue where ARM binaries were not published with the GitHub release.

v0.7.0 (2020-10-23)
-------------------

### Features

- Added Tracing Support. (@joe-elliott)

- Add RPM and deb packaging. (@jdbaldry, @simon6372)

- arm64 and arm/v7 Docker containers and release builds are now available for
  `agent` and `agentctl`. (@rfratto)

- Add `wal-stats` and `target-stats` tooling to `agentctl` to discover WAL and
  cardinality issues. (@rfratto)

- [mysqld_exporter](https://github.com/prometheus/mysqld_exporter) is now
  embedded and available as an integration. (@rfratto)

- [redis_exporter](https://github.com/oliver006/redis_exporter) is now embedded
  and available as an integration. (@dafydd-t)

### Enhancements

- Resharding the cluster when using the scraping service mode now supports
  timeouts through `reshard_timeout`. The default value is `30s.` This timeout
  applies to cluster-wide reshards (performed when joining and leaving the
  cluster) and local reshards (done on the `reshard_interval`). (@rfratto)

### Bugfixes

- Fix issue where integrations crashed with instance_mode was set to `distinct`
  (@rfratto)

- Fix issue where the `agent` integration did not work on Windows (@rfratto).

- Support URL-encoded paths in the scraping service API. (@rfratto)

- The instance label written from replace_instance_label can now be overwritten
  with relabel_configs. This bugfix slightly modifies the behavior of what data
  is stored. The final instance label will now be stored in the WAL rather than
  computed by remote_write. This change should not negatively affect existing
  users. (@rfratto)

v0.6.1 (2020-04-11)
-------------------

### Bugfixes

- Fix issue where build information was empty when running the Agent with
  --version. (@rfratto)

- Fix issue where updating a config in the scraping service may fail to pick up
  new targets. (@rfratto)

- Fix deadlock that slowly prevents the Agent from scraping targets at a high
  scrape volume. (@rfratto)

v0.6.0 (2020-09-04)
-------------------

### Breaking Changes

- The Configs API will now disallow two instance configs having multiple
  `scrape_configs` with the same `job_name`. This was needed for the instance
  sharing mode, where combined instances may have duplicate `job_names` across
  their `scrape_configs`. This brings the scraping service more in line with
  Prometheus, where `job_names` must globally be unique. This change also
  disallows concurrent requests to the put/apply config API endpoint to prevent
  a race condition of two conflicting configs being applied at the same time.
  (@rfratto)

### Deprecations

- `use_hostname_label` is now supplanted by `replace_instance_label`.
  `use_hostname_label` will be removed in a future version. (@rfratto)

### Features

- The Grafana Agent can now collect logs and send to Loki. This is done by
  embedding Promtail, the official Loki log collection client. (@rfratto)

- Integrations can now be enabled without scraping. Set scrape_integrations to
  `false` at the `integrations` key or within the specific integration you
  don't want to scrape. This is useful when another Agent or Prometheus server
  will scrape the integration. (@rfratto)

- [process-exporter](https://github.com/ncabatoff/process-exporter) is now
  embedded as `process_exporter`. The hypen has been changed to an underscore
  in the config file to retain consistency with `node_exporter`. (@rfratto)

### Enhancements

- A new config option, `replace_instance_label`, is now available for use with
  integrations. When this is true, the instance label for all metrics coming
  from an integration will be replaced with the machine's hostname rather than
  127.0.0.1. (@rfratto)

- The embedded Prometheus version has been updated to 2.20.1. (@rfratto,
  @gotjosh)

- The User-Agent header written by the Agent when remote_writing will now be
  `GrafanaCloudAgent/<Version>` instead of `Prometheus/<Prometheus Version>`.
  (@rfratto)

- The subsystems of the Agent (`prometheus`, `loki`) are now made optional.
  Enabling integrations also implicitly enables the associated subsystem. For
  example, enabling the `agent` or `node_exporter` integration will force the
  `prometheus` subsystem to be enabled.  (@rfratto)

### Bugfixes

- The documentation for Tanka configs is now correct. (@amckinley)

- Minor corrections and spelling issues have been fixed in the Overview
  documentation. (@amckinley)

- The new default of `shared` instances mode broke the metric value for
  `agent_prometheus_active_configs`, which was tracking the number of combined
  configs (i.e., number of launched instances). This metric has been fixed and
  a new metric, `agent_prometheus_active_instances`, has been added to track
  the numbger of launched instances. If instance sharing is not enabled, both
  metrics will share the same value. (@rfratto)

- `remote_write` names in a group will no longer be copied from the
  remote_write names of the first instance in the group. Rather, all
  remote_write names will be generated based on the first 6 characters of the
  group hash and the first six characters of the remote_write hash. (@rfratto)

- Fix a panic that may occur during shutdown if the WAL is closed in the middle
  of the WAL being truncated. (@rfratto)

v0.5.0 (2020-08-12)
-------------------

### Features

- A [scrape targets API](https://github.com/grafana/agent/blob/main/docs/api.md#list-current-scrape-targets)
  has been added to show every target the Agent is currently scraping, when it
  was last scraped, how long it took to scrape, and errors from the last
  scrape, if any. (@rfratto)

- "Shared Instance Mode" is the new default mode for spawning Prometheus
  instances, and will improve CPU and memory usage for users of integrations
  and the scraping service. (@rfratto)

### Enhancements

- Memory stability and utilization of the WAL has been improved, and the
  reported number of active series in the WAL will stop double-counting
  recently churned series. (@rfratto)

- Changing scrape_configs and remote_write configs for an instance will now be
  dynamically applied without restarting the instance. This will result in less
  missing metrics for users of the scraping service that change a config.
  (@rfratto)

- The Tanka configuration now uses k8s-alpha. (@duologic)

### Bugfixes

- The Tanka configuration will now also deploy a single-replica deployment
  specifically for scraping the Kubernetes API. This deployment acts together
  with the Daemonset to scrape the full cluster and the control plane.
  (@gotjosh)

- The node_exporter filesystem collector will now work on Linux systems without
  needing to manually set the blocklist and allowlist of filesystems.
  (@rfratto)

v0.4.0 (2020-06-18)
-------------------

### Features

- Support for integrations has been added. Integrations can be any embedded
  tool, but are currently used for embedding exporters and generating scrape
  configs. (@rfratto)

- node_exporter has been added as an integration. This is the full version of
  node_exporter with the same configuration options. (@rfratto)

- An Agent integration that makes the Agent automatically scrape itself has
  been added. (@rfratto)

### Enhancements

- The WAL can now be truncated if running the Agent without any remote_write
  endpoints. (@rfratto)

### Bugfixes

- Prevent the Agent from crashing when a global Prometheus config stanza is not
  provided. (@robx)

- Enable agent host_filter in the Tanka configs, which was disabled by default
  by mistake. (@rfratto)

v0.3.2 (2020-05-29)
-------------------

### Features

- Tanka configs that deploy the scraping service mode are now available
  (@rfratto)

- A k3d example has been added as a counterpart to the docker-compose example.
  (@rfratto)

### Enhancements

- Labels provided by the default deployment of the Agent (Kubernetes and Tanka)
  have been changed to align with the latest changes to grafana/jsonnet-libs.
  The old `instance` label is now called `pod`, and the new `instance` label is
  unique. A `container` label has also been added. The Agent mixin has been
  subsequently updated to also incorporate these label changes. (@rfratto)

- The `remote_write` and `scrape_config` sections now share the same
  validations as Prometheus (@rfratto)

- Setting `wal_truncation_frequency` to less than the scrape interval is now
  disallowed (@rfratto)

### Bugfixes

- A deadlock in scraping service mode when updating a config that shards to the
  same node has been fixed (@rfratto)

- `remote_write` config stanzas will no longer ignore `password_file`
  (@rfratto)

- `scrape_config` client secrets (e.g., basic auth, bearer token,
  `password_file`) will now be properly retained in scraping service mode
  (@rfratto)

- Labels for CPU, RX, and TX graphs in the Agent Operational dashboard now
  correctly show the pod name of the Agent instead of the exporter name.
  (@rfratto)

v0.3.1 (2020-05-20)
-------------------

### Features

- The Agent has upgraded its vendored Prometheus to v2.18.1 (@gotjosh,
  @rfratto)

### Bugfixes

- A typo in the Tanka configs and Kubernetes manifests that prevents the Agent
  launching with v0.3.0 has been fixed (@captncraig)

- Fixed a bug where Tanka mixins could not be used due to an issue with the
  folder placement enhancement (@rfratto)

### Enhancements

- `agentctl` and the config API will now validate that the YAML they receive
  are valid instance configs. (@rfratto)

v0.3.0 (2020-05-13)
-------------------

### Features

- A third operational mode called "scraping service mode" has been added. A KV
  store is used to store instance configs which are distributed amongst a
  clustered set of Agent processes, dividing the total scrape load across each
  agent. An API is exposed on the Agents to list, create, update, and delete
  instance configurations from the KV store. (@rfratto)

- An "agentctl" binary has been released to interact with the new instance
  config management API created by the "scraping service mode." (@rfratto,
  @hoenn)

- The Agent now includes readiness and healthiness endpoints. (@rfratto)

### Enhancements

- The YAML files are now parsed strictly and an invalid YAML will generate an
  error at runtime. (@hoenn)

- The default build mode for the Docker containers is now release, not debug.
  (@rfratto)

- The Grafana Agent Tanka Mixins now are placed in an "Agent" folder within
  Grafana. (@cyriltovena)

v0.2.0 (2020-04-09)
-------------------

### Features

- The Prometheus remote write protocol will now send scraped metadata (metric
  name, help, type and unit). This results in almost negligent bytes sent
  increase as metadata is only sent every minute. It is on by default.
  (@gotjosh)

  These metrics are available to monitor metadata being sent:
  - `prometheus_remote_storage_succeeded_metadata_total`
  - `prometheus_remote_storage_failed_metadata_total`
  - `prometheus_remote_storage_retried_metadata_total`
  - `prometheus_remote_storage_sent_batch_duration_seconds` and
    `prometheus_remote_storage_sent_bytes_total` have a new label “type” with
    the values of `metadata` or `samples`.

### Enhancements

- The Agent has upgraded its vendored Prometheus to v2.17.1 (@rfratto)

### Bugfixes

- Invalid configs passed to the agent will now stop the process after they are
  logged as invalid; previously the Agent process would continue. (@rfratto)

- Enabling host_filter will now allow metrics from node role Kubernetes service
  discovery to be scraped properly (e.g., cAdvisor, Kubelet). (@rfratto)

v0.1.1 (2020-03-16)
-------------------

### Other changes

- Nits in documentation (@sh0rez)

- Fix various dashboard mixin problems from v0.1.0 (@rfratto)

- Pass through release tag to `docker build` (@rfratto)

v0.1.0 (2020-03-16)
-------------------

> First release!

### Features

- Support for scraping Prometheus metrics and sharding the agent through the
  presence of a `host_filter` flag within the Agent configuration file.

[upgrade guide]: https://grafana.com/docs/agent/latest/upgrade-guide/
[contributors guide]: ./docs/developer/contributing.md#updating-the-changelog<|MERGE_RESOLUTION|>--- conflicted
+++ resolved
@@ -30,12 +30,9 @@
 - Increased the alert interval and renamed the `ClusterSplitBrain` alert to `ClusterNodeCountMismatch` in the Grafana
   Agent Mixin to better match the alert conditions. (@thampiotr)
 
-<<<<<<< HEAD
 - `mimir.rules.kubernetes` support for add extra labels (@psychomantys)
 
-=======
 - Add conversion from static to flow mode for `loki.source.windowsevent` via `legacy_bookmark_path`. (@mattdurham)
->>>>>>> e908a2f1
 
 ### Features
 
