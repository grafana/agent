# Changelog

> _Contributors should read our [contributors guide][] for instructions on how
> to update the changelog._

This document contains a historical list of changes between releases. Only
changes that impact end-user behavior are listed; changes to documentation or
internal API changes are not present.

Main (unreleased)
-----------------

### Breaking changes

- The default listen port for `otelcol.receiver.opencensus` has changed from
  4317 to 55678 to align with upstream. (@rfratto)

- The default sync interval for `mimir.rules.kubernetes` has changed from `30s`
  to `5m` to reduce load on Mimir. (@56quarters)

- `prometheus.exporter.postgres` has been updated to the latest upstream
  version which changes the set of exported metrics. The following metrics were
  removed: `pg_stat_database_session_time`, `pg_stat_database_sessions`,
  `pg_stat_database_sessions_abandoned`, `pg_stat_database_sessions_fatal`,
  `pg_stat_database_sessions_killed`, `pg_stat_database_idle_in_transaction_time`,
  `pg_stat_database_checksum_failures`, `pg_stat_database_checksum_last_failure`,
  `pg_stat_database_active_time`. The following metrics were
  renamed: `pg_stat_bgwriter_buffers_alloc`, `pg_stat_bgwriter_buffers_backend`,
  `pg_stat_bgwriter_buffers_backend_fsync`, `pg_stat_bgwriter_buffers_checkpoint`,
  `pg_stat_bgwriter_buffers_clean`, `pg_stat_bgwriter_checkpoint_sync_time`,
  `pg_stat_bgwriter_checkpoint_write_time`, `pg_stat_bgwriter_checkpoints_req`,
  `pg_stat_bgwriter_checkpoints_timed`, `pg_stat_bgwriter_maxwritten_clean`,
  `pg_stat_bgwriter_stats_reset` - the new names include the `_total` suffix. (@thampiotr)

### Enhancements

- Add support for importing folders as single module to `import.file`. (@wildum)

- Add support for importing directories as single module to `import.git`. (@wildum)

- Improve converter diagnostic output by including a Footer and removing lower
  level diagnostics when a configuration fails to generate. (@erikbaranowski)

- Increased the alert interval and renamed the `ClusterSplitBrain` alert to `ClusterNodeCountMismatch` in the Grafana
  Agent Mixin to better match the alert conditions. (@thampiotr)

- Add conversion from static to flow mode for `loki.source.windowsevent` via `legacy_bookmark_path`. (@mattdurham)

- Add ability to convert static mode positions file to `loki.source.file` compatible via `legacy_positions_file` argument. (@mattdurham)

- Added support for `otelcol` configuration conversion in `grafana-agent convert` and `grafana-agent run` commands. (@rfratto, @erikbaranowski, @tpaschalis, @hainenber)

- Added support for `static` configuration conversion of the `traces` subsystem. (@erikbaranowski, @wildum)

- Add automatic conversion for `legacy_positions_file` in component `loki.source.file`. (@mattdurham)

### Features

- A new `loki.rules.kubernetes` component that discovers `PrometheusRule` Kubernetes resources and loads them into a Loki Ruler instance. (@EStork09)

- Add `beyla.ebpf` component to automatically instrument services with eBPF. (@marctc)

### Bugfixes

- Fix an issue where JSON string array elements were not parsed correctly in `loki.source.cloudflare`. (@thampiotr)


- Fix SSRF vulnerability in `faro.receiver` by disabling source map download. (@hainenber)

- Fix an issue where the azure exporter was not correctly gathering subscription scoped metrics when only one region was configured (@kgeckhart)

- Update gcp_exporter to a newer version with a patch for incorrect delta histograms (@kgeckhart)

- Fix an issue where the default values of some component's arguments change
  whenever that argument is explicitly configured. This issue only affected a
  small subset of arguments across 15 components. (@erikbaranowski, @rfratto)

- Fix panic when fanning out to invalid receivers. (@hainenber) 

- Fix a bug where a panic could occur when reloading custom components. (@wildum)

- The `import.git` config block did not work with branches or tags this now fixes that behavior. (@mattdurham)

- Fixed an issue where creating a `prometheus.exporter.postgres` component with
  multiple `data_source_names` would result in an error. (@thampiotr)

### Other changes

- Clustering for Grafana Agent in Flow mode has graduated from beta to stable.

- Resync defaults for `otelcol.processor.k8sattributes` with upstream. (@hainenber)

- Resync defaults for `otelcol.exporter.otlp` and `otelcol.exporter.otlphttp` with upstream. (@hainenber)

v0.40.3 (2024-03-14)
--------------------

### Bugfixes

- Fix a bug where structured metadata and parsed field are not passed further in `loki.source.api` (@marchellodev)

- Change `import.git` to use Git pulls rather than fetches to fix scenarios where the local code did not get updated. (@mattdurham)

### Other changes

- Upgrade to Go 1.22.1 (@thampiotr)

- Upgrade from OpenTelemetry Collector v0.87.0 to v0.96.0:
  * [ottl]: Fix bug where named parameters needed a space after the equal sign (`=`)
https://github.com/open-telemetry/opentelemetry-collector-contrib/pull/28511
  * [exporters] Additional enqueue_failed metrics
https://github.com/open-telemetry/opentelemetry-collector/issues/8673
  * [otelcol.receiver.kafka]: Fix issue where counting number of logs emitted could cause panic
  * [otelcol.processor.k8sattributes]: The time format of k8s.pod.start_time attribute value migrated to RFC3339:
Before: 2023-07-10 12:34:39.740638 -0700 PDT m=+0.020184946
After: 2023-07-10T12:39:53.112485-07:00
https://github.com/open-telemetry/opentelemetry-collector-contrib/pull/28817
  * [otelcol.processor.tail_sampling] A new `upper_threshold_ms` argument for the `latency` policy.
https://github.com/open-telemetry/opentelemetry-collector-contrib/pull/26115
  * [otelcol.connector.spanmetrics] Add a new `events` metric.
https://github.com/open-telemetry/opentelemetry-collector-contrib/issues/27451
  * [otelcol.connector.spanmetrics] A new `max_per_data_point` argument for exemplar generation.
  * https://github.com/open-telemetry/opentelemetry-collector-contrib/issues/29242
  * [ottl] Add IsBool Converter
https://github.com/open-telemetry/opentelemetry-collector-contrib/issues/27897
  * [otelcol.processor.tail_sampling] Optimize memory performance of tailsamplingprocessor
https://github.com/open-telemetry/opentelemetry-collector-contrib/pull/27889
  * [otelcol.connector.servicegraph] Add a `metrics_flush_interval` argument.
https://github.com/open-telemetry/opentelemetry-collector-contrib/issues/27679
  * [ottl] Add IsDouble Converter
https://github.com/open-telemetry/opentelemetry-collector-contrib/issues/27895
  * [ottl] Add new `silent` ErrorMode
https://github.com/open-telemetry/opentelemetry-collector-contrib/pull/29710
  * [otelcol.connector.spanmetrics] A new `resource_metrics_cache_size` argument.
https://github.com/open-telemetry/opentelemetry-collector-contrib/issues/27654
  * [ottl] Add IsInt Converter
https://github.com/open-telemetry/opentelemetry-collector-contrib/issues/27894
  * [ottl] Validate that all path elements are used
https://github.com/open-telemetry/opentelemetry-collector-contrib/pull/30042
  * [ottl] Validate Keys are used
https://github.com/open-telemetry/opentelemetry-collector-contrib/pull/30162
  * [otelcol.receiver.vcenter] Add statement of support for version 8 of ESXi and vCenter
https://github.com/open-telemetry/opentelemetry-collector-contrib/pull/30274
  * [ottl] Add Hour converter
https://github.com/open-telemetry/opentelemetry-collector-contrib/issues/29468
  * [otelcol.connector.spanmetrics] A new `resource_metrics_key_attributes` argument to fix broken spanmetrics counters
  after a span producing service restart, when resource attributes contain dynamic/ephemeral values (e.g. process id).
https://github.com/open-telemetry/opentelemetry-collector-contrib/pull/29711
  * [ottl] Issue with the hash value of a match group in the replace_pattern editors
https://github.com/open-telemetry/opentelemetry-collector-contrib/issues/29409
  * [ottl] Fix bug where IsBool wasn't usable
https://github.com/open-telemetry/opentelemetry-collector-contrib/pull/30151
  * [ottl] Add flatten function
https://github.com/open-telemetry/opentelemetry-collector-contrib/pull/30455
  * [ottl] Fix bugs with parsing of string escapes in OTTL
https://github.com/open-telemetry/opentelemetry-collector-contrib/issues/23238
  * [ottl]: Add functions for parsing CSV
https://github.com/open-telemetry/opentelemetry-collector-contrib/issues/30921
  * [ottl] Allow users to specify the format of the hashed replacement string in the `replace_pattern` editors
https://github.com/open-telemetry/opentelemetry-collector-contrib/issues/27820
  * [ottl] Add ParseKeyValue function
https://github.com/open-telemetry/opentelemetry-collector-contrib/issues/30998
  * [otelcol.receiver.opencensus] Fix memory leak on shutdown
https://github.com/open-telemetry/opentelemetry-collector-contrib/pull/31152
  * [otelcol.processor.memory_limiter] Fix leaking goroutine
https://github.com/open-telemetry/opentelemetry-collector/issues/9099
  * Additional `http2_read_idle_timeout` and `http2_ping_timeout` arguments for HTTP clients
https://github.com/open-telemetry/opentelemetry-collector/pull/9022
  * [otelcol.auth.bearer] Fix for "401 Unauthorized" on HTTP connections
https://github.com/open-telemetry/opentelemetry-collector-contrib/issues/24656
* Update to OTLP 1.1
https://github.com/open-telemetry/opentelemetry-collector/pull/9588
  * [otelcol.auth.basic] Accept empty usernames.
https://github.com/open-telemetry/opentelemetry-collector-contrib/pull/30470
  * [exporters] Do not re-enqueue failed batches, rely on the `retry_on_failure` strategy instead.
https://github.com/open-telemetry/opentelemetry-collector/issues/8382
  * [otelcol.exporter.otlphttp] A `Host` header is added automatically.
https://github.com/open-telemetry/opentelemetry-collector/issues/9395
  * [exporters] PartialSuccess is treated as success, logged as warning.
https://github.com/open-telemetry/opentelemetry-collector/issues/9243
  * [otelcol.exporter.otlphttp] Supports JSON encoding through an additional `encoding` argument.
https://github.com/open-telemetry/opentelemetry-collector/issues/6945
  * [exporters] A new `include_system_ca_certs_pool` argument for TLS config.
https://github.com/open-telemetry/opentelemetry-collector/issues/7774
  * [otelcol.receiver.vcenter] The receiver emits vCenter performance metrics with object metric label dimension.
https://github.com/open-telemetry/opentelemetry-collector-contrib/issues/30615
  * [otelcol.processor.transform] Add copy_metric function
https://github.com/open-telemetry/opentelemetry-collector-contrib/pull/30846
  * [otelcol.exporter.loadbalancing] Optimized CPU performance
https://github.com/open-telemetry/opentelemetry-collector-contrib/pull/30141
  * [otelcol.processor.k8sattributes] Set attributes from namespace/node labels or annotations even if node/namespaces attribute are not set.
https://github.com/open-telemetry/opentelemetry-collector-contrib/issues/28837
  * [otelcol.receiver.kafka] An additional `resolve_canonical_bootstrap_servers_only` argument
https://github.com/open-telemetry/opentelemetry-collector-contrib/pull/26022
  * [otelcol.receiver.kafka] Add Azure Resource Log Support
https://github.com/open-telemetry/opentelemetry-collector-contrib/issues/18210
  * [otelcol.processor.resourcedetection] Add a `k8s.cluster.name` resource attribute for AKS and EKS.
https://github.com/open-telemetry/opentelemetry-collector-contrib/issues/26794
  * [otelcol.processor.resourcedetection] Add detection of `host.ip` to system detector.
https://github.com/open-telemetry/opentelemetry-collector-contrib/pull/24450
  * [otelcol.processor.resourcedetection] Add detection of `host.mac` to system detector.
https://github.com/open-telemetry/opentelemetry-collector-contrib/issues/29587
  * [otelcol.processor.resourcedetection] Change type of `host.cpu.model.id` and `host.cpu.model.family` to string.
https://github.com/open-telemetry/opentelemetry-collector-contrib/issues/29025
  * [otelcol.processor.resourcedetection] Add a `aws.ecs.task.id` attribute
https://github.com/open-telemetry/opentelemetry-collector-contrib/issues/8274
  * [otelcol.exporter.otlp] Additional RPC debug metrics such as `rpc_client_duration_milliseconds`.
  * [otelcol.receiver.otlp] Additional RPC debug metrics such as `rpc_server_duration_milliseconds`.


v0.40.2 (2024-03-05)
--------------------

### Bugfixes

- Set permissions on the `Grafana Agent [Flow]` folder when installing via the
  windows installer rather than relying on the parent folder permissions. (@erikbaranowski)

- Set restricted viewing permissions on the `agent-config.yaml` (static mode) or
  `config.river` (flow mode) when installing via the Windows installer if the
  configuration file does not already exist. (@erikbaranowski)

- Fix an issue where the import config node would not run after a config reload. (@wildum)

- Fix an issue where Loki could reject a batch of logs when structured metadata feature is used. (@thampiotr)

- Fix a duplicate metrics registration panic when recreating static
  mode metric instance's write handler. (@rfratto, @hainenber)

### Other changes

- Change the Docker base image for Linux containers to `public.ecr.aws/ubuntu/ubuntu:mantic`. (@hainenber)

v0.40.1 (2024-02-27)
--------------------

### Bugfixes

- Fix an issues where the logging config block would trigger an error when trying to send logs to components that were not running. (@wildum)

- Fix an issue where a custom component might be wired to a local declare instead of an import declare when they have the same label. (@wildum)

- Fix an issue where flow mode panics if the `logging` config block is given a `null` Loki receiver to write log entries to. (@rfratto)

v0.40.0 (2024-02-27)
--------------------

### Breaking changes

- Prohibit the configuration of services within modules. (@wildum)

- For `otelcol.exporter` components, change the default value of `disable_high_cardinality_metrics` to `true`. (@ptodev)

- Rename component `prometheus.exporter.agent` to `prometheus.exporter.self` to clear up ambiguity. (@hainenber)

### Deprecations

- Module components have been deprecated in favor of import and declare configuration blocks. These deprecated components will be removed in a future release. (@wildum)

- `prometheus.exporter.vsphere` has been deprecated in favor of `otelcol.receiver.vcenter`. This deprecated component will be removed in a future release. (@rfratto)

### Features

- Modules have been redesigned to split the import logic from the instantiation.
  You can now define custom components via the `declare` config block and import modules via `import.git`, `import.http`, `import.string`, `import.file`. (@wildum)

- A new `discovery.process` component for discovering Linux OS processes on the current host. (@korniltsev)

- A new `pyroscope.java` component for profiling Java processes using async-profiler. (@korniltsev)

- A new `otelcol.processor.resourcedetection` component which inserts resource attributes
  to OTLP telemetry based on the host on which Grafana Agent is running. (@ptodev)

- Expose track_timestamps_staleness on Prometheus scraping, to fix the issue where container metrics live for 5 minutes after the container disappears. (@ptodev)

- Introduce the `remotecfg` service that enables loading configuration from a
  remote endpoint. (@tpaschalis)

- Add `otelcol.connector.host_info` component to gather usage metrics for cloud users. (@rlankfo, @jcreixell)

- Add Windows boringcrypto build and executable. (@mattdurham)

### Enhancements

- Include line numbers in profiles produced by `pyrsocope.java` component. (@korniltsev)
- Add an option to the windows static mode installer for expanding environment vars in the yaml config. (@erikbaranowski)
- Add authentication support to `loki.source.awsfirehose` (@sberz)

- Sort kubelet endpoint to reduce pressure on K8s's API server and watcher endpoints. (@hainenber)

- Expose `physical_disk` collector from `windows_exporter` v0.24.0 to
  Flow configuration. (@hainenber)

- Renamed Grafana Agent Mixin's "prometheus.remote_write" dashboard to
  "Prometheus Components" and added charts for `prometheus.scrape` success rate
  and duration metrics. (@thampiotr)

- Removed `ClusterLamportClockDrift` and `ClusterLamportClockStuck` alerts from
  Grafana Agent Mixin to focus on alerting on symptoms. (@thampiotr)

- Increased clustering alert periods to 10 minutes to improve the
  signal-to-noise ratio in Grafana Agent Mixin. (@thampiotr)

- `mimir.rules.kubernetes` has a new `prometheus_http_prefix` argument to configure
  the HTTP endpoint on which to connect to Mimir's API. (@hainenber)

- `service_name` label is inferred from discovery meta labels in `pyroscope.java` (@korniltsev)

- Mutex and block pprofs are now available via the pprof endpoint. (@mattdurham)

- Added an error log when the config fails to reload. (@kurczynski)

- Added additional http client proxy configurations to components for
  `no_proxy`, `proxy_from_environment`, and `proxy_connect_header`. (@erikbaranowski)

- Batch staleness tracking to reduce mutex contention and increase performance. (@mattdurham)

- Python profiling using eBPF is now aggregated now by kernel space. [PR](https://github.com/grafana/pyroscope/pull/2996) (@korniltsev)

<<<<<<< HEAD
- Propagate request metadata for `faro.receiver` to downstream components. (@hainenber)
=======
- Add Luhn filter to `loki.process` to filter PCI data from log data
>>>>>>> b2403fcb

### Bugfixes

- Fix an issue in `remote.s3` where the exported content of an object would be an empty string if `remote.s3` failed to fully retrieve
  the file in a single read call. (@grafana/agent-squad)

- Utilize the `instance` Argument of `prometheus.exporter.kafka` when set. (@akhmatov-s)

- Fix a duplicate metrics registration panic when sending metrics to an static
  mode metric instance's write handler. (@tpaschalis)

- Fix issue causing duplicate logs when a docker target is restarted. (@captncraig)

- Fix an issue where blocks having the same type and the same label across
  modules could result in missed updates. (@thampiotr)

- Fix an issue with static integrations-next marshaling where non singletons
  would cause `/-/config` to fail to marshal. (@erikbaranowski)

- Fix an issue where agent logs are emitted before the logging format
  is correctly determined. (@hainenber)

- Fix divide-by-zero issue when sharding targets. (@hainenber)

- Fix bug where custom headers were not actually being set in loki client. (@captncraig)

- Fix missing measurement type field in the KeyVal() conversion function for measurments. @vanugrah)

- Fix `ResolveEndpointV2 not found` for AWS-related components. (@hainenber)

- Fix OTEL metrics not getting collected after reload. (@hainenber)

- Fix bug in `pyroscope.ebpf` component when elf's PT_LOAD section is not page aligned. [PR](https://github.com/grafana/pyroscope/pull/2983)  (@korniltsev)

- Pyroscope eBPF profiling now respects the PID namespace Grafana Agent is running in. [PR](https://github.com/grafana/pyroscope/pull/3008) (@simonswine)

- Fix an issue where the configuration of the `http` and `remotecfg` blocks get ignored after loading a module. (@erikbaranowski)

- Fix an issue where changing the configuration of `loki.write` would cause a panic. (@rfratto)

- Fix issue where registry was not being properly deleted. (@mattdurham)

### Other changes

- Removed support for Windows 2012 in line with Microsoft end of life. (@mattdurham)

- Split instance ID and component groupings into separate panels for `remote write active series by component` in the Flow mixin. (@tristanburgess)

- Updated dependency to add support for Go 1.22 (@stefanb)

- Use Go 1.22 for builds. (@rfratto)

- Updated docs for MSSQL Integration to show additional authentication capabilities. (@StefanKurek)

- `grafana-agent` and `grafana-agent-flow` fallback to default X.509 trusted root certificates
  when the `GODEBUG=x509usefallbackroots=1` environment variable is set. (@hainenber)

- Migrate away from EoL'ed `github.com/aws-sdk-go` v1. (@hainenber)

v0.39.2 (2024-1-31)
--------------------

### Bugfixes

- Fix error introduced in v0.39.0 preventing remote write to Amazon Managed Prometheus. (@captncraig)

- An error will be returned in the converter from Static to Flow when `scrape_integration` is set
  to `true` but no `remote_write` is defined. (@erikbaranowski)

v0.39.1 (2024-01-19)
--------------------

### Security fixes

- Fixes following vulnerabilities (@hainenber)
  - [GO-2023-2409](https://github.com/advisories/GHSA-mhpq-9638-x6pw)
  - [GO-2023-2412](https://github.com/advisories/GHSA-7ww5-4wqc-m92c)
  - [CVE-2023-49568](https://github.com/advisories/GHSA-mw99-9chc-xw7r)

### Bugfixes

- Fix issue where installing the Windows Agent Flow installer would hang then crash. (@mattdurham)

v0.39.0 (2024-01-09)
--------------------

### Breaking changes

- `otelcol.receiver.prometheus` will drop all `otel_scope_info` metrics when converting them to OTLP. (@wildum)
  - If the `otel_scope_info` metric has labels `otel_scope_name` and `otel_scope_version`,
    their values will be used to set OTLP Instrumentation Scope name and  version respectively.
  - Labels of `otel_scope_info` metrics other than `otel_scope_name` and `otel_scope_version`
    are added as scope attributes with the matching name and version.

- The `target` block in `prometheus.exporter.blackbox` requires a mandatory `name`
  argument instead of a block label. (@hainenber)

- In the azure exporter, dimension options will no longer be validated by the Azure API. (@kgeckhart)
  - This change will not break any existing configurations and you can opt in to validation via the `validate_dimensions` configuration option.
  - Before this change, pulling metrics for azure resources with variable dimensions required one configuration per metric + dimension combination to avoid an error.
  - After this change, you can include all metrics and dimensions in a single configuration and the Azure APIs will only return dimensions which are valid for the various metrics.

### Features

- A new `discovery.ovhcloud` component for discovering scrape targets on OVHcloud. (@ptodev)

- Allow specifying additional containers to run. (@juangom)

### Enhancements

- Flow Windows service: Support environment variables. (@jkroepke)

- Allow disabling collection of root Cgroup stats in
  `prometheus.exporter.cadvisor` (flow mode) and the `cadvisor` integration
  (static mode). (@hainenber)

- Grafana Agent on Windows now automatically restarts on failure. (@hainenber)

- Added metrics, alerts and dashboard visualisations to help diagnose issues
  with unhealthy components and components that take too long to evaluate. (@thampiotr)

- The `http` config block may now reference exports from any component.
  Previously, only `remote.*` and `local.*` components could be referenced
  without a circular dependency. (@rfratto)

- Add support for Basic Auth-secured connection with Elasticsearch cluster using `prometheus.exporter.elasticsearch`. (@hainenber)

- Add a `resource_to_telemetry_conversion` argument to `otelcol.exporter.prometheus`
  for converting resource attributes to Prometheus labels. (@hainenber)

- `pyroscope.ebpf` support python on arm64 platforms. (@korniltsev)

- `otelcol.receiver.prometheus` does not drop histograms without buckets anymore. (@wildum)

- Added exemplars support to `otelcol.receiver.prometheus`. (@wildum)

- `mimir.rules.kubernetes` may now retry its startup on failure. (@hainenber)

- Added links between compatible components in the documentation to make it
  easier to discover them. (@thampiotr)

- Allow defining `HTTPClientConfig` for `discovery.ec2`. (@cmbrad)

- The `remote.http` component can optionally define a request body. (@tpaschalis)

- Added support for `loki.write` to flush WAL on agent shutdown. (@thepalbi)

- Add support for `integrations-next` static to flow config conversion. (@erikbaranowski)

- Add support for passing extra arguments to the static converter such as `-config.expand-env`. (@erikbaranowski)

- Added 'country' mmdb-type to log pipeline-stage geoip. (@superstes)

- Azure exporter enhancements for flow and static mode, (@kgeckhart)
  - Allows for pulling metrics at the Azure subscription level instead of resource by resource
  - Disable dimension validation by default to reduce the number of exporter instances needed for full dimension coverage

- Add `max_cache_size` to `prometheus.relabel` to allow configurability instead of hard coded 100,000. (@mattdurham)

- Add support for `http_sd_config` within a `scrape_config` for prometheus to flow config conversion. (@erikbaranowski)

- `discovery.lightsail` now supports additional parameters for configuring HTTP client settings. (@ptodev)
- Add `sample_age_limit` to remote_write config to drop samples older than a specified duration. (@marctc)

- Handle paths in the Kubelet URL for `discovery.kubelet`. (@petewall)

- `loki.source.docker` now deduplicates targets which report the same container
  ID. (@tpaschalis)

### Bugfixes

- Update `pyroscope.ebpf` to fix a logical bug causing to profile to many kthreads instead of regular processes https://github.com/grafana/pyroscope/pull/2778 (@korniltsev)

- Update `pyroscope.ebpf` to produce more optimal pprof profiles for python processes https://github.com/grafana/pyroscope/pull/2788 (@korniltsev)

- In Static mode's `traces` subsystem, `spanmetrics` used to be generated prior to load balancing.
  This could lead to inaccurate metrics. This issue only affects Agents using both `spanmetrics` and
  `load_balancing`, when running in a load balanced cluster with more than one Agent instance. (@ptodev)

- Fixes `loki.source.docker` a behavior that synced an incomplete list of targets to the tailer manager. (@FerdinandvHagen)

- Fixes `otelcol.connector.servicegraph` store ttl default value from 2ms to 2s. (@rlankfo)

- Add staleness tracking to labelstore to reduce memory usage. (@mattdurham)

- Fix issue where `prometheus.exporter.kafka` would crash when configuring `sasl_password`. (@rfratto)

- Fix performance issue where perf lib where clause was not being set, leading to timeouts in collecting metrics for windows_exporter. (@mattdurham)

- Fix nil panic when using the process collector with the windows exporter. (@mattdurham)

### Other changes

- Bump github.com/IBM/sarama from v1.41.2 to v1.42.1

- Attach unique Agent ID header to remote-write requests. (@captncraig)

- Update to v2.48.1 of `github.com/prometheus/prometheus`.
  Previously, a custom fork of v2.47.2 was used.
  The custom fork of v2.47.2 also contained prometheus#12729 and prometheus#12677.

v0.38.1 (2023-11-30)
--------------------

### Security fixes

- Fix CVE-2023-47108 by updating `otelgrpc` from v0.45.0 to v0.46.0. (@hainenber)

### Features

- Agent Management: Introduce support for templated configuration. (@jcreixell)

### Bugfixes

- Permit `X-Faro-Session-ID` header in CORS requests for the `faro.receiver`
  component (flow mode) and the `app_agent_receiver` integration (static mode).
  (@cedricziel)

- Fix issue with windows_exporter defaults not being set correctly. (@mattdurham)

- Fix agent crash when process null OTel's fan out consumers. (@hainenber)

- Fix issue in `prometheus.operator.*` where targets would be dropped if two crds share a common prefix in their names. (@Paul424, @captncraig)

- Fix issue where `convert` command would generate incorrect Flow Mode config
  when provided `promtail` configuration that uses `docker_sd_configs` (@thampiotr)

- Fix converter issue with `loki.relabel` and `max_cache_size` being set to 0 instead of default (10_000). (@mattdurham)

### Other changes

- Add Agent Deploy Mode to usage report. (@captncraig)

v0.38.0 (2023-11-21)
--------------------

### Breaking changes

- Remove `otelcol.exporter.jaeger` component (@hainenber)

- In the mysqld exporter integration, some metrics are removed and others are renamed. (@marctc)
  - Removed metrics:
    - "mysql_last_scrape_failed" (gauge)
    - "mysql_exporter_scrapes_total" (counter)
    - "mysql_exporter_scrape_errors_total" (counter)
  - Metric names in the `info_schema.processlist` collector have been [changed](https://github.com/prometheus/mysqld_exporter/pull/603).
  - Metric names in the `info_schema.replica_host` collector have been [changed](https://github.com/prometheus/mysqld_exporter/pull/496).
  - Changes related to `replication_group_member_stats collector`:
    - metric "transaction_in_queue" was Counter instead of Gauge
    - renamed 3 metrics starting with `mysql_perf_schema_transaction_` to start with `mysql_perf_schema_transactions_` to be consistent with column names.
    - exposing only server's own stats by matching `MEMBER_ID` with `@@server_uuid` resulting "member_id" label to be dropped.

### Features

- Added a new `stage.decolorize` stage to `loki.process` component which
  allows to strip ANSI color codes from the log lines. (@thampiotr)

- Added a new `stage.sampling` stage to `loki.process` component which
  allows to only process a fraction of logs and drop the rest. (@thampiotr)

- Added a new `stage.eventlogmessage` stage to `loki.process` component which
  allows to extract data from Windows Event Log. (@thampiotr)

- Update version of River:

    - River now supports raw strings, which are strings surrounded by backticks
      instead of double quotes. Raw strings can span multiple lines, and do not
      support any escape sequences. (@erikbaranowski)

    - River now permits using `[]` to access non-existent keys in an object.
      When this is done, the access evaluates to `null`, such that `{}["foo"]
      == null` is true. (@rfratto)

- Added support for python profiling to `pyroscope.ebpf` component. (@korniltsev)

- Added support for native Prometheus histograms to `otelcol.exporter.prometheus` (@wildum)

- Windows Flow Installer: Add /CONFIG /DISABLEPROFILING and /DISABLEREPORTING flag (@jkroepke)

- Add queueing logs remote write client for `loki.write` when WAL is enabled. (@thepalbi)

- New Grafana Agent Flow components:

  - `otelcol.processor.filter` - filters OTLP telemetry data using OpenTelemetry
    Transformation Language (OTTL). (@hainenber)
  - `otelcol.receiver.vcenter` - receives metrics telemetry data from vCenter. (@marctc)

- Agent Management: Introduce support for remotely managed external labels for logs. (@jcreixell)

### Enhancements

- The `loki.write` WAL now has snappy compression enabled by default. (@thepalbi)

- Allow converting labels to structured metadata with Loki's structured_metadata stage. (@gonzalesraul)

- Improved performance of `pyroscope.scrape` component when working with a large number of targets. (@cyriltovena)

- Added support for comma-separated list of fields in `source` option and a
  new `separator` option in `drop` stage of `loki.process`. (@thampiotr)

- The `loki.source.docker` component now allows connecting to Docker daemons
  over HTTP(S) and setting up TLS credentials. (@tpaschalis)

- Added an `exclude_event_message` option to `loki.source.windowsevent` in flow mode,
  which excludes the human-friendly event message from Windows event logs. (@ptodev)

- Improve detection of rolled log files in `loki.source.kubernetes` and
  `loki.source.podlogs` (@slim-bean).

- Support clustering in `loki.source.kubernetes` (@slim-bean).

- Support clustering in `loki.source.podlogs` (@rfratto).

- Make component list sortable in web UI. (@hainenber)

- Adds new metrics (`mssql_server_total_memory_bytes`, `mssql_server_target_memory_bytes`,
  and `mssql_available_commit_memory_bytes`) for `mssql` integration (@StefanKurek).

- Grafana Agent Operator: `config-reloader` container no longer runs as root.
  (@rootmout)

- Added support for replaying not sent data for `loki.write` when WAL is enabled. (@thepalbi)

- Make the result of 'discovery.kubelet' support pods that without ports, such as k8s control plane static pods. (@masonmei)

- Added support for unicode strings in `pyroscope.ebpf` python profiles. (@korniltsev)

- Improved resilience of graph evaluation in presence of slow components. (@thampiotr)

- Updated windows exporter to use prometheus-community/windows_exporter commit 1836cd1. (@mattdurham)

- Allow agent to start with `module.git` config if cached before. (@hainenber)

- Adds new optional config parameter `query_config` to `mssql` integration to allow for custom metrics (@StefanKurek)

### Bugfixes

- Set exit code 1 on grafana-agentctl non-runnable command. (@fgouteroux)

- Fixed an issue where `loki.process` validation for stage `metric.counter` was
  allowing invalid combination of configuration options. (@thampiotr)

- Fixed issue where adding a module after initial start, that failed to load then subsequently resolving the issue would cause the module to
  permanently fail to load with `id already exists` error. (@mattdurham)

- Allow the usage of encodings other than UTF8 to be used with environment variable expansion. (@mattdurham)

- Fixed an issue where native histogram time series were being dropped silently.  (@krajorama)

- Fix validation issue with ServiceMonitors when scrape timeout is greater than interval. (@captncraig)

- Static mode's spanmetrics processor will now prune histograms when the dimension cache is pruned.
  Dimension cache was always pruned but histograms were not being pruned. This caused metric series
  created by the spanmetrics processor to grow unbounded. Only static mode has this issue. Flow mode's
  `otelcol.connector.spanmetrics` does not have this bug. (@nijave)

- Prevent logging errors on normal shutdown in `loki.source.journal`. (@wildum)

- Break on iterate journal failure in `loki.source.journal`. (@wildum)

- Fix file descriptor leak in `loki.source.journal`. (@wildum)

- Fixed a bug in River where passing a non-string key to an object (such as
  `{}[true]`) would incorrectly report that a number type was expected instead. (@rfratto)

- Include Faro Measurement `type` field in `faro.receiver` Flow component and legacy `app_agent_receiver` integration. (@rlankfo)

- Mark `password` argument of `loki.source.kafka` as a `secret` rather than a `string`. (@harsiddhdave44)

- Fixed a bug where UDP syslog messages were never processed (@joshuapare)

- Updating configuration for `loki.write` no longer drops data. (@thepalbi)

- Fixed a bug in WAL where exemplars were recorded before the first native histogram samples for new series,
  resulting in remote write sending the exemplar first and Prometheus failing to ingest it due to missing
  series. (@krajorama)

- Fixed an issue in the static config converter where exporter instance values
  were not being mapped when translating to flow. (@erikbaranowski)

- Fix a bug which prevented Agent from running `otelcol.exporter.loadbalancing`
  with a `routing_key` of `traceID`. (@ptodev)

- Added Kubernetes service resolver to static node's loadbalancing exporter
  and to Flow's `otelcol.exporter.loadbalancing`. (@ptodev)

- Fix default configuration file `grafana-agent-flow.river` used in downstream
  packages. (@bricewge)

- Fix converter output for prometheus.exporter.windows to not unnecessarily add
  empty blocks. (@erikbaranowski)

### Other changes

- Bump `mysqld_exporter` version to v0.15.0. (@marctc)

- Bump `github-exporter` version to 1.0.6. (@marctc)

- Use Go 1.21.4 for builds. (@rfratto)

- Change User-Agent header for outbound requests to include agent-mode, goos, and deployment mode. Example `GrafanaAgent/v0.38.0 (flow; linux; docker)` (@captncraig)

- `loki.source.windowsevent` and `loki.source.*` changed to use a more robust positions file to prevent corruption on reboots when writing
  the positions file. (@mattdurham)

v0.37.4 (2023-11-06)
-----------------

### Enhancements

- Added an `add_metric_suffixes` option to `otelcol.exporter.prometheus` in flow mode,
  which configures whether to add type and unit suffixes to metrics names. (@mar4uk)

### Bugfixes

- Fix a bug where reloading the configuration of a `loki.write` component lead
  to a panic. (@tpaschalis)

- Added Kubernetes service resolver to static node's loadbalancing exporter
  and to Flow's `otelcol.exporter.loadbalancing`. (@ptodev)

v0.37.3 (2023-10-26)
-----------------

### Bugfixes

- Fixed an issue where native histogram time series were being dropped silently.  (@krajorama)

- Fix an issue where `remote.vault` ignored the `namespace` argument. (@rfratto)

- Fix an issue with static mode and `promtail` converters, where static targets
  did not correctly default to `localhost` when not provided. (@thampiotr)

- Fixed some converter diagnostics so they show as warnings rather than errors. Improve
  clarity for various diagnostics. (@erikbaranowski)

- Wire up the agent exporter integration for the static converter. (@erikbaranowski)

### Enhancements

- Upgrade OpenTelemetry Collector packages to version 0.87 (@ptodev):
  - `otelcol.receiver.kafka` has a new `header_extraction` block to extract headers from Kafka records.
  - `otelcol.receiver.kafka` has a new `version` argument to change the version of
    the SASL Protocol for SASL authentication.

v0.37.2 (2023-10-16)
-----------------

### Bugfixes

- Fix the handling of the `--cluster.join-addresses` flag causing an invalid
  comparison with the mutually-exclusive `--cluster.discover-peers`. (@tpaschalis)

- Fix an issue with the static to flow converter for blackbox exporter modules
  config not being included in the river output. (@erikbaranowski)

- Fix issue with default values in `discovery.nomad`. (@marctc)

### Enhancements

- Update Prometheus dependency to v2.47.2. (@tpaschalis)

- Allow Out of Order writing to the WAL for metrics. (@mattdurham)

- Added new config options to spanmetrics processor in static mode (@ptodev):
  - `aggregation_temporality`: configures whether to reset the metrics after flushing.
  - `metrics_flush_interval`: configures how often to flush generated metrics.

### Other changes

- Use Go 1.21.3 for builds. (@tpaschalis)

v0.37.1 (2023-10-10)
-----------------

### Bugfixes

- Fix the initialization of the default namespaces map for the operator and the
  loki.source.kubernetes component. (@wildum)

v0.37.0 (2023-10-10)
-----------------

### Breaking changes

- Set `retry_on_http_429` to `true` by default in the `queue_config` block in static mode's `remote_write`. (@wildum)

- Renamed `non_indexed_labels` Loki processing stage to `structured_metadata`. (@vlad-diachenko)

- Include `otel_scope_name` and `otel_scope_version` in all metrics for `otelcol.exporter.prometheus`
  by default using a new argument `include_scope_labels`. (@erikbaranowski)

- Static mode Windows Certificate Filter no longer restricted to TLS 1.2 and specific cipher suites. (@mattdurham)

- The `__meta_agent_integration*` and `__meta_agent_hostname` labels have been
  removed from the targets exposed by `prometheus.exporter.*` components and
  got replaced by the pair of `__meta_component_name` and `__meta_component_id`
  labels. (@tpaschalis)

- Flow: Allow `prometheus.exporter.unix` to be specified multiple times and used in modules. This now means all
  `prometheus.exporter.unix` references will need a label `prometheus.exporter.unix "example"`. (@mattdurham)

### Features

- New Grafana Agent Flow components:

  - `discovery.consulagent` discovers scrape targets from Consul Agent. (@wildum)
  - `discovery.dockerswarm` discovers scrape targets from Docker Swarm. (@wildum)
  - `discovery.ionos` discovers scrape targets from the IONOS Cloud API. (@wildum)
  - `discovery.kuma` discovers scrape targets from the Kuma control plane. (@tpaschalis)
  - `discovery.linode` discovers scrape targets from the Linode API. (@captncraig)
  - `discovery.marathon` discovers scrape targets from Marathon servers. (@wildum)
  - `discovery.nerve` discovers scrape targets from AirBnB's Nerve. (@tpaschalis)
  - `discovery.scaleway` discovers scrape targets from Scaleway virtual
    instances and bare-metal machines. (@rfratto)
  - `discovery.serverset` discovers Serversets stored in Zookeeper. (@thampiotr)
  - `discovery.triton` discovers scrape targets from Triton Container Monitor. (@erikbaranowski)
  - `faro.receiver` accepts Grafana Faro-formatted telemetry data over the
    network and forwards it to other components. (@megumish, @rfratto)
  - `otelcol.connector.servicegraph` creates service graph metrics from spans. It is the
    flow mode equivalent to static mode's `service_graphs` processor. (@ptodev)
  - `otelcol.connector.spanlogs` creates logs from spans. It is the flow mode equivalent
    to static mode's `automatic_logging` processor. (@ptodev)
  - `otelcol.processor.k8sattributes` adds Kubernetes metadata as resource attributes
    to spans, logs, and metrics. (@acr92)
  - `otelcol.processor.probabilistic_sampler` samples logs and traces based on configuration options. (@mar4uk)
  - `otelcol.processor.transform` transforms OTLP telemetry data using the
    OpenTelemetry Transformation Language (OTTL). It is most commonly used
    for transformations on attributes.
  - `prometheus.exporter.agent` exposes the agent's internal metrics. (@hainenber)
  - `prometheus.exporter.azure` collects metrics from Azure. (@wildum)
  - `prometheus.exporter.cadvisor` exposes cAdvisor metrics. (@tpaschalis)
  - `prometheus.exporter.vsphere` exposes vmware vsphere metrics. (@marctc)
  - `remote.kubernetes.configmap` loads a configmap's data for use in other components (@captncraig)
  - `remote.kubernetes.secret` loads a secret's data for use in other components (@captncraig)

- Flow: allow the HTTP server to be configured with TLS in the config file
  using the new `http` config block. (@rfratto)

- Clustering: add new flag `--cluster.max-join-peers` to limit the number of peers the system joins. (@wildum)

- Clustering: add a new flag `--cluster.name` to prevent nodes without this identifier from joining the cluster. (@wildum)

- Clustering: add IPv6 support when using advertise interfaces to assign IP addresses. (@wildum)

- Add a `file_watch` block in `loki.source.file` to configure how often to poll files from disk for changes via `min_poll_frequency` and `max_poll_frequency`.
  In static mode it can be configured in the global `file_watch_config` via `min_poll_frequency` and `max_poll_frequency`.  (@wildum)

- Flow: In `prometheus.exporter.blackbox`, allow setting labels for individual targets. (@spartan0x117)

- Add optional `nil_to_zero` config flag for `YACE` which can be set in the `static`, `discovery`, or `metric` config blocks. (@berler)

- The `cri` stage in `loki.process` can now be configured to limit line size.

- Flow: Allow `grafana-agent run` to accept a path to a directory of `*.river` files.
  This will load all River files in the directory as a single configuration;
  component names must be unique across all loaded files. (@rfratto, @hainenber)

- Added support for `static` configuration conversion in `grafana-agent convert` and `grafana-agent run` commands. (@erikbaranowski)

- Flow: the `prometheus.scrape` component can now configure the scraping of
  Prometheus native histograms. (@tpaschalis)

- Flow: the `prometheus.remote_write` component now supports SigV4 and AzureAD authentication. (@ptodev)

### Enhancements

- Clustering: allow advertise interfaces to be configurable, with the possibility to select all available interfaces. (@wildum)

- Deleted series will now be removed from the WAL sooner, allowing Prometheus
  remote_write to free memory associated with removed series sooner. (@rfratto)

- Added a `disable_high_cardinality_metrics` configuration flag to `otelcol`
  exporters and receivers to switch high cardinality debug metrics off.  (@glindstedt)

- `loki.source.kafka` component now exposes internal label `__meta_kafka_offset`
  to indicate offset of consumed message. (@hainenber)

- Add a`tail_from_end` attribute in `loki.source.file` to have the option to start tailing a file from the end if a cached position is not found.
  This is valuable when you want to tail a large file without reading its entire content. (@wildum)

- Flow: improve river config validation step in `prometheus.scrape` by comparing `scrape_timeout` with `scrape_interval`. (@wildum)

- Flow: add `randomization_factor` and `multiplier` to retry settings in
  `otelcol` components. (@rfratto)

- Add support for `windows_certificate_filter` under http tls config block. (@mattdurham)

- Add `openstack` config converter to convert OpenStack yaml config (static mode) to river config (flow mode). (@wildum)

- Some `otelcol` components will now display their debug metrics via the
  Agent's `/metrics` endpoint. Those components include `otelcol.receiver.otlp`,
  `otelcol.exporter.otlp` and `otelcol.processor.batch`. There may also be metrics
  from other components which are not documented yet. (@ptodev)

- Agent Management: Honor 503 ServiceUnavailable `Retry-After` header. (@jcreixell)

- Bump opentelemetry-collector and opentelemetry-collector-contrib versions from v0.80 to v0.85 (@wildum):
  - add `authoriy` attribute to `otelcol.exporter.loadbalancing` to override the default value in gRPC requests.
  - add `exemplars` support to `otelcol.connector.spanmetrics`.
  - add `exclude_dimensions` attribute to `otelcol.connector.spanmetrics` to exclude dimensions from the default set.
  - add `authority` attribute to `otelcol.receiver.otlp` to override the default value in gRPC requests.
  - add `disable_keep_alives` attribute to `otelcol.receiver.otlp` to disable the HTTP keep alive feature.
  - add `traces_url_path`, `metrics_url_path` and `logs_url_path` attributes to `otelcol.receiver.otlp` to specify the URl path to respectively receive traces, metrics and logs on.
  - add the value `json` to the `encoding` attribute of `otelcol.receiver.kafka`. The component is now able to decode `json` payload and to insert it into the body of a log record.

- Added `scrape` block to customize the default behavior of `prometheus.operator.podmonitors`, `prometheus.operator.probes`, and `prometheus.operator.servicemonitors`. (@sberz)

- The `instance` label of targets exposed by `prometheus.exporter.*` components
  is now more representative of what is being monitored. (@tpaschalis)

- Promtail converter will now treat `global positions configuration is not supported` as a Warning instead of Error. (@erikbaranowski)

- Add new `agent_component_dependencies_wait_seconds` histogram metric and a dashboard panel
  that measures how long components wait to be evaluated after their dependency is updated (@thampiotr)

- Add additional endpoint to debug scrape configs generated inside `prometheus.operator.*` components (@captncraig)

- Components evaluation is now performed in parallel, reducing the impact of
  slow components potentially blocking the entire telemetry pipeline.
  The `agent_component_evaluation_seconds` metric now measures evaluation time
  of each node separately, instead of all the directly and indirectly
  dependant nodes. (@thampiotr)

- Update Prometheus dependency to v2.46.0. (@tpaschalis)

- The `client_secret` config argument in the `otelcol.auth.oauth2` component is
  now of type `secret` instead of type `string`. (@ptodev)

### Bugfixes

- Fixed `otelcol.exporter.prometheus` label names for the `otel_scope_info`
  metric to match the OTLP Instrumentation Scope spec. `name` is now `otel_scope_name`
  and `version` is now `otel_version_name`. (@erikbaranowski)

- Fixed a bug where converting `YACE` cloudwatch config to river skipped converting static jobs. (@berler)

- Fixed the `agent_prometheus_scrape_targets_gauge` incorrectly reporting all discovered targets
  instead of targets that belong to current instance when clustering is enabled. (@thampiotr)

- Fixed race condition in cleaning up metrics when stopping to tail files in static mode. (@thampiotr)

- Fixed a bug where the BackOffLimit for the kubernetes tailer was always set to zero. (@anderssonw)

- Fixed a bug where Flow agent fails to load `comment` statement in `argument` block. (@hainenber)

- Fix initialization of the RAPL collector for the node_exporter integration
  and the prometheus.exporter.unix component. (@marctc)

- Set instrumentation scope attribute for traces emitted by Flow component. (@hainenber)

### Other changes

- Use Go 1.21.1 for builds. (@rfratto)

- Read contextual attributes from Faro measurements (@codecapitano)

- Rename Grafana Agent service in windows app and features to not include the description

- Correct YAML level for `multitenancy_enabled` option in Mimir's config in examples. (@hainenber)

- Operator: Update default config reloader version. (@captncraig)

- Sorting of common fields in log messages emitted by the agent in Flow mode
  have been standardized. The first fields will always be `ts`, `level`, and
  `msg`, followed by non-common fields. Previously, the position of `msg` was
  not consistent. (@rfratto)

- Documentation updated to link discovery.http and prometheus.scrape advanced configs (@proffalken)

- Bump SNMP exporter version to v0.24.1 (@marctc)

- Switch to `IBM/sarama` module. (@hainenber)

- Bump `webdevops/go-commons` to version containing `LICENSE`. (@hainenber)

- `prometheus.operator.probes` no longer ignores relabeling `rule` blocks. (@sberz)

- Documentation updated to correct default path from `prometheus.exporter.windows` `text_file` block (@timo1707)

- Bump `redis_exporter` to v1.54.0 (@spartan0x117)

- Migrate NodeJS installation in CI build image away from installation script. (@hainenber)

v0.36.2 (2023-09-22)
--------------------

### Bugfixes

- Fixed a bug where `otelcol.processor.discovery` could modify the `targets` passed by an upstream component. (@ptodev)

- Fixed a bug where `otelcol` components with a retry mechanism would not wait after the first retry. (@rfratto)

- Fixed a bug where documented default settings in `otelcol.exporter.loadbalancing` were never set. (@rfratto)

- Fix `loki.source.file` race condition in cleaning up metrics when stopping to tail files. (@thampiotr)

v0.36.1 (2023-09-06)
--------------------

### Bugfixes

- Restart managed components of a module loader only on if module content
  changes or the last load failed. This was specifically impacting `module.git`
  each time it pulls. (@erikbaranowski)

- Allow overriding default `User-Agent` for `http.remote` component (@hainenber)

- Fix panic when running `grafana-agentctl config-check` against config files
  having `integrations` block (both V1 and V2). (@hainenber)

- Fix a deadlock candidate in the `loki.process` component. (@tpaschalis)

- Fix an issue in the `eventhandler` integration where events would be
  double-logged: once by sending the event to Loki, and once by including the
  event in the Grafana Agent logs. Now, events are only ever sent to Loki. (@rfratto)

- Converters will now sanitize labels to valid River identifiers. (@erikbaranowski)

- Converters will now return an Error diagnostic for unsupported
  `scrape_classic_histograms` and `native_histogram_bucket_limit` configs. (@erikbaranowski)

- Fix an issue in converters where targets of `discovery.relabel` components
  were repeating the first target for each source target instead of the
  correct target. (@erikbaranowski)

### Other changes

- Operator: Update default config reloader version. (@captncraig)

v0.36.0 (2023-08-30)
--------------------

> **BREAKING CHANGES**: This release has breaking changes. Please read entries
> carefully and consult the [upgrade guide][] for specific instructions.

### Breaking changes

- `loki.source.file` component will no longer automatically detect and
  decompress logs from compressed files. A new configuration block is available
  to enable decompression explicitly. See the [upgrade guide][] for migration
  instructions. (@thampiotr)

- `otelcol.exporter.prometheus`: Set `include_scope_info` to `false` by default. You can set
  it to `true` to preserve previous behavior. (@gouthamve)

- Set `retry_on_http_429` to `true` by default in the `queue_config` block in flow mode's `prometheus.remote_write`. (@wildum)

### Features

- Add [godeltaprof](https://github.com/grafana/godeltaprof) profiling types (`godeltaprof_memory`, `godeltaprof_mutex`, `godeltaprof_block`) to `pyroscope.scrape` component

- Flow: Allow the `logging` configuration block to tee the Agent's logs to one
  or more loki.* components. (@tpaschalis)

- Added support for `promtail` configuration conversion in `grafana-agent convert` and `grafana-agent run` commands. (@thampiotr)

- Flow: Add a new stage `non_indexed_labels` to attach non-indexed labels from extracted data to log line entry. (@vlad-diachenko)

- `loki.write` now exposes basic WAL support. (@thepalbi)

- Flow: Users can now define `additional_fields` in `loki.source.cloudflare` (@wildum)

- Flow: Added exemplar support for the `otelcol.exporter.prometheus`. (@wildum)

- Add a `labels` argument in `loki.source.windowsevent` to associate additional labels with incoming logs. (@wildum)

- New Grafana Agent Flow components:

  - `prometheus.exporter.gcp` - scrape GCP metrics. (@tburgessdev)
  - `otelcol.processor.span` - accepts traces telemetry data from other `otelcol`
    components and modifies the names and attributes of the spans. (@ptodev)
  - `discovery.uyuni` discovers scrape targets from a Uyuni Server. (@sparta0x117)
  - `discovery.eureka` discovers targets from a Eureka Service Registry. (@spartan0x117)
  - `discovery.openstack` - service discovery for OpenStack. (@marctc)
  - `discovery.hetzner` - service discovery for Hetzner Cloud. (@marctc)
  - `discovery.nomad` - service discovery from Nomad. (@captncraig)
  - `discovery.puppetdb` - service discovery from PuppetDB. (@captncraig)
  - `otelcol.processor.discovery` adds resource attributes to spans, where the attributes
    keys and values are sourced from `discovery.*` components. (@ptodev)
  - `otelcol.connector.spanmetrics` - creates OpenTelemetry metrics from traces. (@ptodev)


### Enhancements

- Integrations: include `direct_connect`, `discovering_mode` and `tls_basic_auth_config_path` fields for MongoDB configuration. (@gaantunes)

- Better validation of config file with `grafana-agentctl config-check` cmd (@fgouteroux)

- Integrations: make `udev` data path configurable in the `node_exporter` integration. (@sduranc)

- Clustering: Enable peer discovery with the go-discover package. (@tpaschalis)

- Add `log_format` configuration to eventhandler integration and the `loki.source.kubernetes_events` Flow component. (@sadovnikov)

- Allow `loki.source.file` to define the encoding of files. (@tpaschalis)

- Allow specification of `dimension_name_requirements` for Cloudwatch discovery exports. (@cvdv-au)

- Clustering: Enable nodes to periodically rediscover and rejoin peers. (@tpaschalis)

- `loki.write` WAL now exposes a last segment reclaimed metric. (@thepalbi)

- Update `memcached_exporter` to `v0.13.0`, which includes bugfixes, new metrics,
  and the option to connect with TLS. (@spartan0x117)

- `loki.write` now supports configuring retries on HTTP status code 429. (@wildum)

- Update `YACE` to `v0.54.0`, which includes bugfixes for FIPS support. (@ashrayjain)

- Support decoupled scraping in the cloudwatch_exporter integration (@dtrejod).

- Agent Management: Enable proxying support (@spartan0x117)

### Bugfixes

- Update to config converter so default relabel `source_labels` are left off the river output. (@erikbaranowski)

- Rename `GrafanaAgentManagement` mixin rules to `GrafanaAgentConfig` and update individual alerts to be more accurate. (@spartan0x117)

- Fix potential goroutine leak in log file tailing in static mode. (@thampiotr)

- Fix issue on Windows where DNS short names were unresolvable. (@rfratto)

- Fix panic in `prometheus.operator.*` when no Port supplied in Monitor crds. (@captncraig)

- Fix issue where Agent crashes when a blackbox modules config file is specified for blackbox integration. (@marctc)

- Fix issue where the code from agent would not return to the Windows Service Manager (@jkroepke)

- Fix issue where getting the support bundle failed due to using an HTTP Client that was not able to access the agent in-memory address. (@spartan0x117)

- Fix an issue that lead the `loki.source.docker` container to use excessive
  CPU and memory. (@tpaschalis)

- Fix issue where `otelcol.exporter.loki` was not normalizing label names
  to comply with Prometheus conventions. (@ptodev)

- Agent Management: Fix issue where an integration defined multiple times could lead to undefined behaviour. (@jcreixell)

v0.35.4 (2023-08-14)
--------------------

### Bugfixes

- Sign RPMs with SHA256 for FIPs compatbility. (@mattdurham)

- Fix issue where corrupt WAL segments lead to crash looping. (@tpaschalis)

- Clarify usage documentation surrounding `loki.source.file` (@joshuapare)

v0.35.3 (2023-08-09)
--------------------

### Bugfixes

- Fix a bug which prevented the `app_agent_receiver` integration from processing traces. (@ptodev)

- (Agent static mode) Jaeger remote sampling works again, through a new `jaeger_remote_sampling`
  entry in the traces config. It is no longer configurable through the jaeger receiver.
  Support Jaeger remote sampling was removed accidentally in v0.35, and it is now restored,
  albeit via a different config entry.

- Clustering: Nodes take part in distributing load only after loading their
  component graph. (@tpaschalis)

- Fix graceful termination when receiving SIGTERM/CTRL_SHUTDOWN_EVENT
  signals. (@tpaschalis)

v0.35.2 (2023-07-27)
--------------------

### Bugfixes

- Fix issue where the flow mode UI would show an empty page when navigating to
  an unhealthy `prometheus.operator` component or a healthy
  `prometheus.operator` component which discovered no custom resources.
  (@rfratto)

- Fix panic when using `oauth2` without specifying `tls_config`. (@mattdurham)

- Fix issue where series records would never get written to the WAL if a scrape
  was rolled back, resulting in "dropped sample for series that was not
  explicitly dropped via relabelling" log messages. (@rfratto)

- Fix RPM file digests so that installation on FIPS-enabled systems succeeds. (@andrewimeson)

### Other changes

- Compile journald support into builds of `grafana-agentctl` so
  `grafana-agentctl test-logs` functions as expected when testing tailing the
  systemd journal. (@rfratto)

v0.35.1 (2023-07-25)
--------------------

### Bugfixes

- Fix incorrect display of trace IDs in the automatic_logging processor of static mode's traces subsystem.
  Users of the static mode's service graph processor are also advised to upgrade,
  although the bug should theoretically not affect them. (@ptodev)

v0.35.0 (2023-07-18)
--------------------

> **BREAKING CHANGES**: This release has breaking changes. Please read entries
> carefully and consult the [upgrade guide][] for specific instructions.

### Breaking changes

- The algorithm for the "hash" action of `otelcol.processor.attributes` has changed.
  The change was made in PR [#22831](https://github.com/open-telemetry/opentelemetry-collector-contrib/pull/22831) of opentelemetry-collector-contrib. (@ptodev)

- `otelcol.exporter.loki` now includes the instrumentation scope in its output. (@ptodev)

- `otelcol.extension.jaeger_remote_sampling` removes the `/` HTTP endpoint. The `/sampling` endpoint is still functional.
  The change was made in PR [#18070](https://github.com/open-telemetry/opentelemetry-collector-contrib/pull/18070) of opentelemetry-collector-contrib. (@ptodev)

- The field `version` and `auth` struct block from `walk_params` in `prometheus.exporter.snmp` and SNMP integration have been removed. The auth block now can be configured at top level, together with `modules` (@marctc)

- Rename `discovery.file` to `local.file_match` to make it more clear that it
  discovers file on the local filesystem, and so it doesn't get confused with
  Prometheus' file discovery. (@rfratto)

- Remove the `discovery_target_decode` function in favor of using discovery
  components to better match the behavior of Prometheus' service discovery.
  (@rfratto)

- In the traces subsystem for Static mode, some metrics are removed and others are renamed. (@ptodev)
  - Removed metrics:
    - "blackbox_exporter_config_last_reload_success_timestamp_seconds" (gauge)
    - "blackbox_exporter_config_last_reload_successful" (gauge)
    - "blackbox_module_unknown_total" (counter)
    - "traces_processor_tail_sampling_count_traces_sampled" (counter)
    - "traces_processor_tail_sampling_new_trace_id_received" (counter)
    - "traces_processor_tail_sampling_sampling_decision_latency" (histogram)
    - "traces_processor_tail_sampling_sampling_decision_timer_latency" (histogram)
    - "traces_processor_tail_sampling_sampling_policy_evaluation_error" (counter)
    - "traces_processor_tail_sampling_sampling_trace_dropped_too_early" (counter)
    - "traces_processor_tail_sampling_sampling_traces_on_memory" (gauge)
    - "traces_receiver_accepted_spans" (counter)
    - "traces_receiver_refused_spans" (counter)
    - "traces_exporter_enqueue_failed_log_records" (counter)
    - "traces_exporter_enqueue_failed_metric_points" (counter)
    - "traces_exporter_enqueue_failed_spans" (counter)
    - "traces_exporter_queue_capacity" (gauge)
    - "traces_exporter_queue_size" (gauge)

  - Renamed metrics:
    - "traces_receiver_refused_spans" is renamed to "traces_receiver_refused_spans_total"
    - "traces_receiver_accepted_spans" is renamed to "traces_receiver_refused_spans_total"
    - "traces_exporter_sent_metric_points" is renamed to "traces_exporter_sent_metric_points_total"

- The `remote_sampling` block has been removed from `otelcol.receiver.jaeger`. (@ptodev)

- (Agent static mode) Jaeger remote sampling used to be configured using the Jaeger receiver configuration.
  This receiver was updated to a new version, where support for remote sampling in the receiver was removed.
  Jaeger remote sampling is available as a separate configuration field starting in v0.35.3. (@ptodev)

### Deprecations

- `otelcol.exporter.jaeger` has been deprecated and will be removed in Agent v0.38.0. (@ptodev)

### Features

- The Pyroscope scrape component computes and sends delta profiles automatically when required to reduce bandwidth usage. (@cyriltovena)

- Support `stage.geoip` in `loki.process`. (@akselleirv)

- Integrations: Introduce the `squid` integration. (@armstrmi)

- Support custom fields in MMDB file for `stage.geoip`. (@akselleirv)

- Added json_path function to river stdlib. (@jkroepke)

- Add `format`, `join`, `tp_lower`, `replace`, `split`, `trim`, `trim_prefix`, `trim_suffix`, `trim_space`, `to_upper` functions to river stdlib. (@jkroepke)

- Flow UI: Add a view for listing the Agent's peers status when clustering is enabled. (@tpaschalis)

- Add a new CLI command `grafana-agent convert` for converting a river file from supported formats to river. (@erikbaranowski)

- Add support to the `grafana-agent run` CLI for converting a river file from supported formats to river. (@erikbaranowski)

- Add boringcrypto builds and docker images for Linux arm64 and x64. (@mattdurham)

- New Grafana Agent Flow components:

  - `discovery.file` discovers scrape targets from files. (@spartan0x117)
  - `discovery.kubelet` collect scrape targets from the Kubelet API. (@gcampbell12)
  - `module.http` runs a Grafana Agent Flow module loaded from a remote HTTP endpoint. (@spartan0x117)
  - `otelcol.processor.attributes` accepts telemetry data from other `otelcol`
    components and modifies attributes of a span, log, or metric. (@ptodev)
  - `prometheus.exporter.cloudwatch` - scrape AWS CloudWatch metrics (@thepalbi)
  - `prometheus.exporter.elasticsearch` collects metrics from Elasticsearch. (@marctc)
  - `prometheus.exporter.kafka` collects metrics from Kafka Server. (@oliver-zhang)
  - `prometheus.exporter.mongodb` collects metrics from MongoDB. (@marctc)
  - `prometheus.exporter.squid` collects metrics from a squid server. (@armstrmi)
  - `prometheus.operator.probes` - discovers Probe resources in your Kubernetes
    cluster and scrape the targets they reference. (@captncraig)
  - `pyroscope.ebpf` collects system-wide performance profiles from the current
    host (@korniltsev)
  - `otelcol.exporter.loadbalancing` - export traces and logs to multiple OTLP gRPC
    endpoints in a load-balanced way. (@ptodev)

- New Grafana Agent Flow command line utilities:

  - `grafana-agent tools prometheus.remote_write` holds a collection of remote
    write-specific tools. These have been ported over from the `agentctl` command. (@rfratto)

- A new `action` argument for `otelcol.auth.headers`. (@ptodev)

- New `metadata_keys` and `metadata_cardinality_limit` arguments for `otelcol.processor.batch`. (@ptodev)

- New `boolean_attribute` and `ottl_condition` sampling policies for `otelcol.processor.tail_sampling`. (@ptodev)

- A new `initial_offset` argument for `otelcol.receiver.kafka`. (@ptodev)

### Enhancements

- Attributes and blocks set to their default values will no longer be shown in the Flow UI. (@rfratto)

- Tanka config: retain cAdvisor metrics for system processes (Kubelet, Containerd, etc.) (@bboreham)

- Update cAdvisor dependency to v0.47.0. (@jcreixell)

- Upgrade and improve Cloudwatch exporter integration (@thepalbi)

- Update `node_exporter` dependency to v1.6.0. (@spartan0x117)

- Enable `prometheus.relabel` to work with Prometheus' Native Histograms. (@tpaschalis)

- Update `dnsmasq_exporter` to last version. (@marctc)

- Add deployment spec options to describe operator's Prometheus Config Reloader image. (@alekseybb197)

- Update `module.git` with basic and SSH key authentication support. (@djcode)

- Support `clustering` block in `prometheus.operator.servicemonitors` and `prometheus.operator.podmonitors` components to distribute
  targets amongst clustered agents. (@captncraig)

- Update `redis_exporter` dependency to v1.51.0. (@jcreixell)

- The Grafana Agent mixin now includes a dashboard for the logs pipeline. (@thampiotr)

- The Agent Operational dashboard of Grafana Agent mixin now has more descriptive panel titles, Y-axis units

- Add `write_relabel_config` to `prometheus.remote_write` (@jkroepke)

- Update OpenTelemetry Collector dependencies from v0.63.0 to v0.80.0. (@ptodev)

- Allow setting the node name for clustering with a command-line flag. (@tpaschalis)

- Allow `prometheus.exporter.snmp` and SNMP integration to be configured passing a YAML block. (@marctc)

- Some metrics have been added to the traces subsystem for Static mode. (@ptodev)
  - "traces_processor_batch_batch_send_size" (histogram)
  - "traces_processor_batch_batch_size_trigger_send_total" (counter)
  - "traces_processor_batch_metadata_cardinality" (gauge)
  - "traces_processor_batch_timeout_trigger_send_total" (counter)
  - "traces_rpc_server_duration" (histogram)
  - "traces_exporter_send_failed_metric_points_total" (counter)
  - "traces_exporter_send_failed_spans_total" (counter)
  - "traces_exporter_sent_spans_total" (counter)

- Added support for custom `length` time setting in Cloudwatch component and integration. (@thepalbi)

### Bugfixes

- Fix issue where `remote.http` incorrectly had a status of "Unknown" until the
  period specified by the polling frquency elapsed. (@rfratto)


- Add signing region to remote.s3 component for use with custom endpoints so that Authorization Headers work correctly when
  proxying requests. (@mattdurham)

- Fix oauth default scope in `loki.source.azure_event_hubs`. (@akselleirv)

- Fix bug where `otelcol.exporter.otlphttp` ignores configuration for `traces_endpoint`, `metrics_endpoint`, and `logs_endpoint` attributes. (@SimoneFalzone)

- Fix issue in `prometheus.remote_write` where the `queue_config` and
  `metadata_config` blocks used incorrect defaults when not specified in the
  config file. (@rfratto)

- Fix issue where published RPMs were not signed. (@rfratto)

- Fix issue where flow mode exports labeled as "string or secret" could not be
  used in a binary operation. (@rfratto)

- Fix Grafana Agent mixin's "Agent Operational" dashboard expecting pods to always have `grafana-agent-.*` prefix. (@thampiotr)

- Change the HTTP Path and Data Path from the controller-local ID to the global ID for components loaded from within a module loader. (@spartan0x117)

- Fix bug where `stage.timestamp` in `loki.process` wasn't able to correctly
  parse timezones. This issue only impacts the dedicated `grafana-agent-flow`
  binary. (@rfratto)

- Fix bug where JSON requests to `loki.source.api` would not be handled correctly. This adds `/loki/api/v1/raw` and `/loki/api/v1/push` endpoints to `loki.source.api` and maps the `/api/v1/push` and `/api/v1/raw` to
  the `/loki` prefixed endpoints. (@mattdurham)

- Upgrade `loki.write` dependencies to latest changes. (@thepalbi)

### Other changes

- Mongodb integration has been re-enabled. (@jcreixell, @marctc)
- Build with go 1.20.6 (@captncraig)

- Clustering for Grafana Agent in flow mode has graduated from experimental to beta.

v0.34.3 (2023-06-27)
--------------------

### Bugfixes

- Fixes a bug in conversion of OpenTelemetry histograms when exported to Prometheus. (@grcevski)
- Enforce sha256 digest signing for rpms enabling installation on FIPS-enabled OSes. (@kfriedrich123)
- Fix panic from improper startup ordering in `prometheus.operator.servicemonitors`. (@captncraig)

v0.34.2 (2023-06-20)
--------------------

### Enhancements

- Replace map cache in prometheus.relabel with an LRU cache. (@mattdurham)
- Integrations: Extend `statsd` integration to configure relay endpoint. (@arminaaki)

### Bugfixes

- Fix a bug where `prometheus.relabel` would not correctly relabel when there is a cache miss. (@thampiotr)
- Fix a bug where `prometheus.relabel` would not correctly relabel exemplars or metadata. (@tpaschalis)
- Fixes several issues with statsd exporter. (@jcreixell, @marctc)

### Other changes

- Mongodb integration has been disabled for the time being due to licensing issues. (@jcreixell)

v0.34.1 (2023-06-12)
--------------------

### Bugfixes

- Fixed application of sub-collector defaults using the `windows_exporter` integration or `prometheus.exporter.windows`. (@mattdurham)

- Fix issue where `remote.http` did not fail early if the initial request
  failed. This caused failed requests to initially export empty values, which
  could lead to propagating issues downstream to other components which expect
  the export to be non-empty. (@rfratto)

- Allow `bearerTokenFile` field to be used in ServiceMonitors. (@captncraig)

- Fix issue where metrics and traces were not recorded from components within modules. (@mattdurham)

- `service_name` label is inferred from discovery meta labels in `pyroscope.scrape` (@korniltsev)

### Other changes

- Add logging to failed requests in `remote.http`. (@rfratto)

v0.34.0 (2023-06-08)
--------------------

### Breaking changes

- The experimental dynamic configuration feature has been removed in favor of Flow mode. (@mattdurham)

- The `oracledb` integration configuration has removed a redundant field `metrics_scrape_interval`. Use the `scrape_interval` parameter of the integration if a custom scrape interval is required. (@schmikei)

- Upgrade the embedded windows_exporter to commit 79781c6. (@jkroepke)

- Prometheus exporters in Flow mode now set the `instance` label to a value similar to the one they used to have in Static mode (<hostname> by default, customized by some integrations). (@jcreixell)

- `phlare.scrape` and `phlare.write` have been renamed to `pyroscope.scrape` and `pyroscope.scrape`. (@korniltsev)

### Features

- New Grafana Agent Flow components:
  - `loki.source.api` - receive Loki log entries over HTTP (e.g. from other agents). (@thampiotr)
  - `prometheus.operator.servicemonitors` discovers ServiceMonitor resources in your Kubernetes cluster and scrape
    the targets they reference. (@captncraig, @marctc, @jcreixell)
  - `prometheus.receive_http` - receive Prometheus metrics over HTTP (e.g. from other agents). (@thampiotr)
  - `remote.vault` retrieves a secret from Vault. (@rfratto)
  - `prometheus.exporter.snowflake` collects metrics from a snowflake database (@jonathanWamsley)
  - `prometheus.exporter.mssql` collects metrics from Microsoft SQL Server (@jonathanwamsley)
  - `prometheus.exporter.oracledb` collects metrics from oracledb (@jonathanwamsley)
  - `prometheus.exporter.dnsmasq` collects metrics from a dnsmasq server. (@spartan0x117)
  - `loki.source.awsfirehose` - receive Loki log entries from AWS Firehose via HTTP (@thepalbi)
  - `discovery.http` service discovery via http. (@captncraig)

- Added new functions to the River standard library:
  - `coalesce` returns the first non-zero value from a list of arguments. (@jkroepke)
  - `nonsensitive` converts a River secret back into a string. (@rfratto)

### Enhancements

- Support to attach node metadata to pods and endpoints targets in
  `discovery.kubernetes`. (@laurovenancio)

- Support ability to add optional custom headers to `loki.write` endpoint block (@aos)

- Support in-memory HTTP traffic for Flow components. `prometheus.exporter`
  components will now export a target containing an internal HTTP address.
  `prometheus.scrape`, when given that internal HTTP address, will connect to
  the server in-memory, bypassing the network stack. Use the new
  `--server.http.memory-addr` flag to customize which address is used for
  in-memory traffic. (@rfratto)
- Disable node_exporter on Windows systems (@jkroepke)
- Operator support for OAuth 2.0 Client in LogsClientSpec (@DavidSpek)

- Support `clustering` block in `phlare.scrape` components to distribute
  targets amongst clustered agents. (@rfratto)

- Delete stale series after a single WAL truncate instead of two. (@rfratto)

- Update OracleDB Exporter dependency to 0.5.0 (@schmikei)

- Embed Google Fonts on Flow UI (@jkroepke)

- Enable Content-Security-Policies on Flow UI (@jkroepke)

- Update azure-metrics-exporter to v0.0.0-20230502203721-b2bfd97b5313 (@kgeckhart)

- Update azidentity dependency to v1.3.0. (@akselleirv)

- Add custom labels to journal entries in `loki.source.journal` (@sbhrule15)

- `prometheus.operator.podmonitors` and `prometheus.operator.servicemonitors` can now access cluster secrets for authentication to targets. (@captncraig)

### Bugfixes

- Fix `loki.source.(gcplog|heroku)` `http` and `grpc` blocks were overriding defaults with zero-values
  on non-present fields. (@thepalbi)

- Fix an issue where defining `logging` or `tracing` blocks inside of a module
  would generate a panic instead of returning an error. (@erikbaranowski)

- Fix an issue where not specifying either `http` nor `grpc` blocks could result
  in a panic for `loki.source.heroku` and `loki.source.gcplog` components. (@thampiotr)

- Fix an issue where build artifacts for IBM S390x were being built with the
  GOARCH value for the PPC64 instead. (tpaschalis)

- Fix an issue where the Grafana Agent Flow RPM used the wrong path for the
  environment file, preventing the service from loading. (@rfratto)

- Fix an issue where the cluster advertise address was overwriting the join
  addresses. (@laurovenancio)

- Fix targets deduplication when clustering mode is enabled. (@laurovenancio)

- Fix issue in operator where any version update will restart all agent pods simultaneously. (@captncraig)

- Fix an issue where `loki.source.journald` did not create the positions
  directory with the appropriate permissions. (@tpaschalis)

- Fix an issue where fanning out log entries to multiple `loki.process`
  components lead to a race condition. (@tpaschalis)

- Fix panic in `prometheus.operator.servicemonitors` from relabel rules without certain defaults. (@captncraig)

- Fix issue in modules export cache throwing uncomparable errors. (@mattdurham)

- Fix issue where the UI could not navigate to components loaded by modules. (@rfratto)

- Fix issue where using exporters inside modules failed due to not passing the in-memory address dialer. (@mattdurham)

- Add signing region to remote.s3 component for use with custom endpoints so that Authorization Headers work correctly when
  proxying requests. (@mattdurham)

- Fix missing `instance` key for `prometheus.exporter.dnsmasq` component. (@spartan0x117)

### Other changes

- Add metrics when clustering mode is enabled. (@rfratto)
- Document debug metric `loki_process_dropped_lines_by_label_total` in loki.process. (@akselleirv)

- Add `agent_wal_out_of_order_samples_total` metric to track samples received
  out of order. (@rfratto)

- Add CLI flag `--server.http.enable-pprof` to grafana-agent-flow to conditionally enable `/debug/pprof` endpoints (@jkroepke)

- Use Go 1.20.4 for builds. (@tpaschalis)

- Integrate the new ExceptionContext which was recently added to the Faro Web-SDK in the
  app_agent_receiver Payload. (@codecapitano)

- Flow clustering: clusters will now use 512 tokens per node for distributing
  work, leading to better distribution. However, rolling out this change will
  cause some incorrerct or missing assignments until all nodes are updated. (@rfratto)

- Change the Docker base image for Linux containers to `ubuntu:lunar`.
  (@rfratto)

v0.33.2 (2023-05-11)
--------------------

### Bugfixes

- Fix issue where component evaluation time was overridden by a "default
  health" message. (@rfratto)

- Honor timeout when trying to establish a connection to another agent in Flow
  clustering mode. (@rfratto)

- Fix an issue with the grafana/agent windows docker image entrypoint
  not targeting the right location for the config. (@erikbaranowski)

- Fix issue where the `node_exporter` integration and
  `prometheus.exporter.unix` `diskstat_device_include` component could not set
  the allowlist field for the diskstat collector. (@tpaschalis)

- Fix an issue in `loki.source.heroku` where updating the `labels` or `use_incoming_timestamp`
  would not take effect. (@thampiotr)

- Flow: Fix an issue within S3 Module where the S3 path was not parsed correctly when the
  path consists of a parent directory. (@jastisriradheshyam)

- Flow: Fix an issue on Windows where `prometheus.remote_write` failed to read
  WAL checkpoints. This issue led to memory leaks once the initial checkpoint
  was created, and prevented a fresh process from being able to deliver metrics
  at all. (@rfratto)

- Fix an issue where the `loki.source.kubernetes` component could lead to
  the Agent crashing due to a race condition. (@tpaschalis)

### Other changes

- The `phlare.scrape` Flow component `fetch profile failed` log has been set to
  `debug` instead of `error`. (@erikbaranowski)

v0.33.1 (2023-05-01)
--------------------

### Bugfixes

- Fix spelling of the `frequency` argument on the `local.file` component.
  (@tpaschalis)

- Fix bug where some capsule values (such as Prometheus receivers) could not
  properly be used as an argument to a module. (@rfratto)

- Fix version information not displaying correctly when passing the `--version`
  flag or in the `agent_build_info` metric. (@rfratto)

- Fix issue in `loki.source.heroku` and `loki.source.gcplog` where updating the
  component would cause Grafana Agent Flow's Prometheus metrics endpoint to
  return an error until the process is restarted. (@rfratto)

- Fix issue in `loki.source.file` where updating the component caused
  goroutines to leak. (@rfratto)

### Other changes

- Support Bundles report the status of discovered log targets. (@tpaschalis)

v0.33.0 (2023-04-25)
--------------------

### Breaking changes

- Support for 32-bit ARM builds is removed for the foreseeable future due to Go
  compiler issues. We will consider bringing back 32-bit ARM support once our Go
  compiler issues are resolved and 32-bit ARM builds are stable. (@rfratto)

- Agent Management: `agent_management.api_url` config field has been replaced by
`agent_management.host`. The API path and version is now defined by the Agent. (@jcreixell)

- Agent Management: `agent_management.protocol` config field now allows defining "http" and "https" explicitly. Previously, "http" was previously used for both, with the actual protocol used inferred from the api url, which led to confusion. When upgrading, make sure to set to "https" when replacing `api_url` with `host`. (@jcreixell)

- Agent Management: `agent_management.remote_config_cache_location` config field has been replaced by
`agent_management.remote_configuration.cache_location`. (@jcreixell)

- Remove deprecated symbolic links to to `/bin/agent*` in Docker containers,
  as planned in v0.31. (@tpaschalis)

### Deprecations

- [Dynamic Configuration](https://grafana.com/docs/agent/latest/cookbook/dynamic-configuration/) will be removed in v0.34. Grafana Agent Flow supersedes this functionality. (@mattdurham)

### Features

- New Grafana Agent Flow components:

  - `discovery.dns` DNS service discovery. (@captncraig)
  - `discovery.ec2` service discovery for aws ec2. (@captncraig)
  - `discovery.lightsail` service discovery for aws lightsail. (@captncraig)
  - `discovery.gce` discovers resources on Google Compute Engine (GCE). (@marctc)
  - `discovery.digitalocean` provides service discovery for DigitalOcean. (@spartan0x117)
  - `discovery.consul` service discovery for Consul. (@jcreixell)
  - `discovery.azure` provides service discovery for Azure. (@spartan0x117)
  - `module.file` runs a Grafana Agent Flow module loaded from a file on disk.
    (@erikbaranowski)
  - `module.git` runs a Grafana Agent Flow module loaded from a file within a
    Git repository. (@rfratto)
  - `module.string` runs a Grafana Agent Flow module passed to the component by
    an expression containing a string. (@erikbaranowski, @rfratto)
  - `otelcol.auth.oauth2` performs OAuth 2.0 authentication for HTTP and gRPC
    based OpenTelemetry exporters. (@ptodev)
  - `otelcol.extension.jaeger_remote_sampling` provides an endpoint from which to
    pull Jaeger remote sampling documents. (@joe-elliott)
  - `otelcol.exporter.logging` accepts OpenTelemetry data from other `otelcol` components and writes it to the console. (@erikbaranowski)
  - `otelcol.auth.sigv4` performs AWS Signature Version 4 (SigV4) authentication
    for making requests to AWS services via `otelcol` components that support
    authentication extensions. (@ptodev)
  - `prometheus.exporter.blackbox` collects metrics from Blackbox exporter. (@marctc)
  - `prometheus.exporter.mysql` collects metrics from a MySQL database. (@spartan0x117)
  - `prometheus.exporter.postgres` collects metrics from a PostgreSQL database. (@spartan0x117)
  - `prometheus.exporter.statsd` collects metrics from a Statsd instance. (@gaantunes)
  - `prometheus.exporter.snmp` collects metrics from SNMP exporter. (@marctc)
  - `prometheus.operator.podmonitors` discovers PodMonitor resources in your Kubernetes cluster and scrape
    the targets they reference. (@captncraig, @marctc, @jcreixell)
  - `prometheus.exporter.windows` collects metrics from a Windows instance. (@jkroepke)
  - `prometheus.exporter.memcached` collects metrics from a Memcached server. (@spartan0x117)
  - `loki.source.azure_event_hubs` reads messages from Azure Event Hub using Kafka and forwards them to other   `loki` components. (@akselleirv)

- Add support for Flow-specific system packages:

  - Flow-specific DEB packages. (@rfratto, @robigan)
  - Flow-specific RPM packages. (@rfratto, @robigan)
  - Flow-specific macOS Homebrew Formula. (@rfratto)
  - Flow-specific Windows installer. (@rfratto)

  The Flow-specific packages allow users to install and run Grafana Agent Flow
  alongside an existing installation of Grafana Agent.

- Agent Management: Add support for integration snippets. (@jcreixell)

- Flow: Introduce a gossip-over-HTTP/2 _clustered mode_. `prometheus.scrape`
  component instances can opt-in to distributing scrape load between cluster
  peers. (@tpaschalis)

### Enhancements

- Flow: Add retries with backoff logic to Phlare write component. (@cyriltovena)

- Operator: Allow setting runtimeClassName on operator-created pods. (@captncraig)

- Operator: Transparently compress agent configs to stay under size limitations. (@captncraig)

- Update Redis Exporter Dependency to v1.49.0. (@spartan0x117)

- Update Loki dependency to the k144 branch. (@andriikushch)

- Flow: Add OAUTHBEARER mechanism to `loki.source.kafka` using Azure as provider. (@akselleirv)

- Update Process Exporter dependency to v0.7.10. (@spartan0x117)

- Agent Management: Introduces backpressure mechanism for remote config fetching (obeys 429 request
  `Retry-After` header). (@spartan0x117)

- Flow: support client TLS settings (CA, client certificate, client key) being
  provided from other components for the following components:

  - `discovery.docker`
  - `discovery.kubernetes`
  - `loki.source.kafka`
  - `loki.source.kubernetes`
  - `loki.source.podlogs`
  - `loki.write`
  - `mimir.rules.kubernetes`
  - `otelcol.auth.oauth2`
  - `otelcol.exporter.jaeger`
  - `otelcol.exporter.otlp`
  - `otelcol.exporter.otlphttp`
  - `otelcol.extension.jaeger_remote_sampling`
  - `otelcol.receiver.jaeger`
  - `otelcol.receiver.kafka`
  - `phlare.scrape`
  - `phlare.write`
  - `prometheus.remote_write`
  - `prometheus.scrape`
  - `remote.http`

- Flow: support server TLS settings (client CA, server certificate, server key)
  being provided from other components for the following components:

  - `loki.source.syslog`
  - `otelcol.exporter.otlp`
  - `otelcol.extension.jaeger_remote_sampling`
  - `otelcol.receiver.jaeger`
  - `otelcol.receiver.opencensus`
  - `otelcol.receiver.zipkin`

- Flow: Define custom http method and headers in `remote.http` component (@jkroepke)

- Flow: Add config property to `prometheus.exporter.blackbox` to define the config inline (@jkroepke)

- Update Loki Dependency to k146 which includes configurable file watchers (@mattdurham)

### Bugfixes

- Flow: fix issue where Flow would return an error when trying to access a key
  of a map whose value was the zero value (`null`, `0`, `false`, `[]`, `{}`).
  Whether an error was returned depended on the internal type of the value.
  (@rfratto)

- Flow: fix issue where using the `jaeger_remote` sampler for the `tracing`
  block would fail to parse the response from the remote sampler server if it
  used strings for the strategy type. This caused sampling to fall back
  to the default rate. (@rfratto)

- Flow: fix issue where components with no arguments like `loki.echo` were not
  viewable in the UI. (@rfratto)

- Flow: fix deadlock in `loki.source.file` where terminating tailers would hang
  while flushing remaining logs, preventing `loki.source.file` from being able
  to update. (@rfratto)

- Flow: fix deadlock in `loki.process` where a component with no stages would
  hang forever on handling logs. (@rfratto)

- Fix issue where a DefaultConfig might be mutated during unmarshaling. (@jcreixell)

- Fix issues where CloudWatch Exporter cannot use FIPS Endpoints outside of USA regions (@aglees)

- Fix issue where scraping native Prometheus histograms would leak memory.
  (@rfratto)

- Flow: fix issue where `loki.source.docker` component could deadlock. (@tpaschalis)

- Flow: fix issue where `prometheus.remote_write` created unnecessary extra
  child directories to store the WAL in. (@rfratto)

- Fix internal metrics reported as invalid by promtool's linter. (@tpaschalis)

- Fix issues with cri stage which treats partial line coming from any stream as same. (@kavirajk @aglees)

- Operator: fix for running multiple operators with different `--agent-selector` flags. (@captncraig)

- Operator: respect FilterRunning on PodMonitor and ServiceMonitor resources to only scrape running pods. (@captncraig)

- Fixes a bug where the github exporter would get stuck in an infinite loop under certain conditions. (@jcreixell)

- Fix bug where `loki.source.docker` always failed to start. (@rfratto)

### Other changes

- Grafana Agent Docker containers and release binaries are now published for
  s390x. (@rfratto)

- Use Go 1.20.3 for builds. (@rfratto)

- Change the Docker base image for Linux containers to `ubuntu:kinetic`.
  (@rfratto)

- Update prometheus.remote_write defaults to match new prometheus
  remote-write defaults. (@erikbaranowski)

v0.32.1 (2023-03-06)
--------------------

### Bugfixes

- Flow: Fixes slow reloading of targets in `phlare.scrape` component. (@cyriltovena)

- Flow: add a maximum connection lifetime of one hour when tailing logs from
  `loki.source.kubernetes` and `loki.source.podlogs` to recover from an issue
  where the Kubernetes API server stops responding with logs without closing
  the TCP connection. (@rfratto)

- Flow: fix issue in `loki.source.kubernetes` where `__pod__uid__` meta label
  defaulted incorrectly to the container name, causing tailers to never
  restart. (@rfratto)

v0.32.0 (2023-02-28)
--------------------

### Breaking changes

- Support for the embedded Flow UI for 32-bit ARMv6 builds is temporarily
  removed. (@rfratto)

- Node Exporter configuration options changed to align with new upstream version (@Thor77):

  - `diskstats_ignored_devices` is now `diskstats_device_exclude` in agent configuration.
  - `ignored_devices` is now `device_exclude` in flow configuration.

- Some blocks in Flow components have been merged with their parent block to make the block hierarchy smaller:

  - `discovery.docker > http_client_config` is merged into the `discovery.docker` block. (@erikbaranowski)
  - `discovery.kubernetes > http_client_config` is merged into the `discovery.kubernetes` block. (@erikbaranowski)
  - `loki.source.kubernetes > client > http_client_config` is merged into the `client` block. (@erikbaranowski)
  - `loki.source.podlogs > client > http_client_config` is merged into the `client` block. (@erikbaranowski)
  - `loki.write > endpoint > http_client_config` is merged into the `endpoint` block. (@erikbaranowski)
  - `mimir.rules.kubernetes > http_client_config` is merged into the `mimir.rules.kubernetes` block. (@erikbaranowski)
  - `otelcol.receiver.opencensus > grpc` is merged into the `otelcol.receiver.opencensus` block. (@ptodev)
  - `otelcol.receiver.zipkin > http` is merged into the `otelcol.receiver.zipkin` block. (@ptodev)
  - `phlare.scrape > http_client_config` is merged into the `phlare.scrape` block. (@erikbaranowski)
  - `phlare.write > endpoint > http_client_config` is merged into the `endpoint` block. (@erikbaranowski)
  - `prometheus.remote_write > endpoint > http_client_config` is merged into the `endpoint` block. (@erikbaranowski)
  - `prometheus.scrape > http_client_config` is merged into the `prometheus.scrape` block. (@erikbaranowski)

- The `loki.process` component now uses a combined name for stages, simplifying
  the block hierarchy. For example, the `stage > json` block hierarchy is now a
  single block called `stage.json`. All stage blocks in `loki.process` have
  been updated to use this simplified hierarchy. (@tpaschalis)

- `remote.s3` `client_options` block has been renamed to `client`. (@mattdurham)

- Renamed `prometheus.integration.node_exporter` to `prometheus.exporter.unix`. (@jcreixell)

- As first announced in v0.30, support for the `EXPERIMENTAL_ENABLE_FLOW`
  environment variable has been removed in favor of `AGENT_MODE=flow`.
  (@rfratto)

### Features

- New integrations:

  - `oracledb` (@schmikei)
  - `mssql` (@binaryfissiongames)
  - `cloudwatch metrics` (@thepalbi)
  - `azure` (@kgeckhart)
  - `gcp` (@kgeckhart, @ferruvich)

- New Grafana Agent Flow components:

  - `loki.echo` writes received logs to stdout. (@tpaschalis, @rfratto)
  - `loki.source.docker` reads logs from Docker containers and forwards them to
    other `loki` components. (@tpaschalis)
  - `loki.source.kafka` reads logs from Kafka events and forwards them to other
    `loki` components. (@erikbaranowski)
  - `loki.source.kubernetes_events` watches for Kubernetes Events and converts
    them into log lines to forward to other `loki` components. It is the
    equivalent of the `eventhandler` integration. (@rfratto)
  - `otelcol.processor.tail_sampling` samples traces based on a set of defined
    policies from `otelcol` components before forwarding them to other
    `otelcol` components. (@erikbaranowski)
  - `prometheus.exporter.apache` collects metrics from an apache web server
    (@captncraig)
  - `prometheus.exporter.consul` collects metrics from a consul installation
    (@captncraig)
  - `prometheus.exporter.github` collects metrics from GitHub (@jcreixell)
  - `prometheus.exporter.process` aggregates and collects metrics by scraping
    `/proc`. (@spartan0x117)
  - `prometheus.exporter.redis` collects metrics from a redis database
    (@spartan0x117)

### Enhancements

- Flow: Support `keepequal` and `dropequal` actions for relabeling. (@cyriltovena)

- Update Prometheus Node Exporter integration to v1.5.0. (@Thor77)

- Grafana Agent Flow will now reload the config file when `SIGHUP` is sent to
  the process. (@rfratto)

- If using the official RPM and DEB packages for Grafana Agent, invoking
  `systemctl reload grafana-agent` will now reload the configuration file.
  (@rfratto)

- Flow: the `loki.process` component now implements all the same processing
  stages as Promtail's pipelines. (@tpaschalis)

- Flow: new metric for `prometheus.scrape` -
  `agent_prometheus_scrape_targets_gauge`. (@ptodev)

- Flow: new metric for `prometheus.scrape` and `prometheus.relabel` -
  `agent_prometheus_forwarded_samples_total`. (@ptodev)

- Flow: add `constants` into the standard library to expose the hostname, OS,
  and architecture of the system Grafana Agent is running on. (@rfratto)

- Flow: add timeout to loki.source.podlogs controller setup. (@polyrain)

### Bugfixes

- Fixed a reconciliation error in Grafana Agent Operator when using `tlsConfig`
  on `Probe`. (@supergillis)

- Fix issue where an empty `server:` config stanza would cause debug-level logging.
  An empty `server:` is considered a misconfiguration, and thus will error out.
  (@neomantra)

- Flow: fix an error where some error messages that crossed multiple lines
  added extra an extra `|` character when displaying the source file on the
  starting line. (@rfratto)

- Flow: fix issues in `agent fmt` where adding an inline comment on the same
  line as a `[` or `{` would cause indentation issues on subsequent lines.
  (@rfratto)

- Flow: fix issues in `agent fmt` where line comments in arrays would be given
  the wrong identation level. (@rfratto)

- Flow: fix issues with `loki.file` and `loki.process` where deadlock contention or
  logs fail to process. (@mattdurham)

- Flow: `oauth2 > tls_config` was documented as a block but coded incorrectly as
  an attribute. This is now a block in code. This impacted `discovery.docker`,
  `discovery.kubernetes`, `loki.source.kubernetes`, `loki.write`,
  `mimir.rules.kubernetes`, `phlare.scrape`, `phlare.write`,
  `prometheus.remote_write`, `prometheus.scrape`, and `remote.http`
  (@erikbaranowski)

- Flow: Fix issue where using `river:",label"` causes the UI to return nothing. (@mattdurham)

### Other changes

- Use Go 1.20 for builds. (@rfratto)

- The beta label from Grafana Agent Flow has been removed. A subset of Flow
  components are still marked as beta or experimental:

  - `loki.echo` is explicitly marked as beta.
  - `loki.source.kubernetes` is explicitly marked as experimental.
  - `loki.source.podlogs` is explicitly marked as experimental.
  - `mimir.rules.kubernetes` is explicitly marked as beta.
  - `otelcol.processor.tail_sampling` is explicitly marked as beta.
  - `otelcol.receiver.loki` is explicitly marked as beta.
  - `otelcol.receiver.prometheus` is explicitly marked as beta.
  - `phlare.scrape` is explicitly marked as beta.
  - `phlare.write` is explicitly marked as beta.

v0.31.3 (2023-02-13)
--------------------

### Bugfixes

- `loki.source.cloudflare`: fix issue where the `zone_id` argument
  was being ignored, and the `api_token` argument was being used for the zone
  instead. (@rfratto)

- `loki.source.cloudflare`: fix issue where `api_token` argument was not marked
  as a sensitive field. (@rfratto)

v0.31.2 (2023-02-08)
--------------------

### Other changes

- In the Agent Operator, upgrade the `prometheus-config-reloader` dependency
  from version 0.47.0 to version 0.62.0. (@ptodev)

v0.31.1 (2023-02-06)
--------------------

> **BREAKING CHANGES**: This release has breaking changes. Please read entries
> carefully and consult the [upgrade guide][] for specific instructions.

### Breaking changes

- All release Windows `.exe` files are now published as a zip archive.
  Previously, `grafana-agent-installer.exe` was unzipped. (@rfratto)

### Other changes

- Support Go 1.20 for builds. Official release binaries are still produced
  using Go 1.19. (@rfratto)

v0.31.0 (2023-01-31)
--------------------

> **BREAKING CHANGES**: This release has breaking changes. Please read entries
> carefully and consult the [upgrade guide][] for specific instructions.

### Breaking changes

- Release binaries (including inside Docker containers) have been renamed to be
  prefixed with `grafana-` (@rfratto):

  - `agent` is now `grafana-agent`.
  - `agentctl` is now `grafana-agentctl`.
  - `agent-operator` is now `grafana-agent-operator`.

### Deprecations

- A symbolic link in Docker containers from the old binary name to the new
  binary name has been added. These symbolic links will be removed in v0.33. (@rfratto)

### Features

- New Grafana Agent Flow components:

  - `loki.source.cloudflare` reads logs from Cloudflare's Logpull API and
    forwards them to other `loki` components. (@tpaschalis)
  - `loki.source.gcplog` reads logs from GCP cloud resources using Pub/Sub
    subscriptions and forwards them to other `loki` components. (@tpaschalis)
  - `loki.source.gelf` listens for Graylog logs. (@mattdurham)
  - `loki.source.heroku` listens for Heroku messages over TCP a connection and
    forwards them to other `loki` components. (@erikbaranowski)
  - `loki.source.journal` read messages from systemd journal. (@mattdurham)
  - `loki.source.kubernetes` collects logs from Kubernetes pods using the
    Kubernetes API. (@rfratto)
  - `loki.source.podlogs` discovers PodLogs resources on Kubernetes and
    uses the Kubernetes API to collect logs from the pods specified by the
    PodLogs resource. (@rfratto)
  - `loki.source.syslog` listens for Syslog messages over TCP and UDP
    connections and forwards them to other `loki` components. (@tpaschalis)
  - `loki.source.windowsevent` reads logs from Windows Event Log. (@mattdurham)
  - `otelcol.exporter.jaeger` forwards OpenTelemetry data to a Jaeger server.
    (@erikbaranowski)
  - `otelcol.exporter.loki` forwards OTLP-formatted data to compatible `loki`
    receivers. (@tpaschalis)
  - `otelcol.receiver.kafka` receives telemetry data from Kafka. (@rfratto)
  - `otelcol.receiver.loki` receives Loki logs, converts them to the OTLP log
    format and forwards them to other `otelcol` components. (@tpaschalis)
  - `otelcol.receiver.opencensus` receives OpenConsensus-formatted traces or
    metrics. (@ptodev)
  - `otelcol.receiver.zipkin` receives Zipkin-formatted traces. (@rfratto)
  - `phlare.scrape` collects application performance profiles. (@cyriltovena)
  - `phlare.write` sends application performance profiles to Grafana Phlare.
    (@cyriltovena)
  - `mimir.rules.kubernetes` discovers `PrometheusRule` Kubernetes resources and
    loads them into a Mimir instance. (@Logiraptor)

- Flow components which work with relabeling rules (`discovery.relabel`,
  `prometheus.relabel` and `loki.relabel`) now export a new value named Rules.
  This value returns a copy of the currently configured rules. (@tpaschalis)

- New experimental feature: agent-management. Polls configured remote API to fetch new configs. (@spartan0x117)

- Introduce global configuration for logs. (@jcreixell)

### Enhancements

- Handle faro-web-sdk `View` meta in app_agent_receiver. (@rlankfo)

- Flow: the targets in debug info from `loki.source.file` are now individual blocks. (@rfratto)

- Grafana Agent Operator: add [promtail limit stage](https://grafana.com/docs/loki/latest/clients/promtail/stages/limit/) to the operator. (@spartan0x117)

### Bugfixes

- Flow UI: Fix the issue with messy layout on the component list page while
  browser window resize (@xiyu95)

- Flow UI: Display the values of all attributes unless they are nil. (@ptodev)

- Flow: `prometheus.relabel` and `prometheus.remote_write` will now error if they have exited. (@ptodev)

- Flow: Fix issue where negative numbers would convert to floating-point values
  incorrectly, treating the sign flag as part of the number. (@rfratto)

- Flow: fix a goroutine leak when `loki.source.file` is passed more than one
  target with identical set of public labels. (@rfratto)

- Fix issue where removing and re-adding log instance configurations causes an
  error due to double registration of metrics (@spartan0x117, @jcreixell)

### Other changes

- Use Go 1.19.4 for builds. (@erikbaranowski)

- New windows containers for agent and agentctl. These can be found moving forward with the ${Version}-windows tags for grafana/agent and grafana/agentctl docker images (@erikbaranowski)

v0.30.2 (2023-01-11)
--------------------

### Bugfixes

- Flow: `prometheus.relabel` will no longer modify the labels of the original
  metrics, which could lead to the incorrect application of relabel rules on
  subsequent relabels. (@rfratto)

- Flow: `loki.source.file` will no longer deadlock other components if log
  lines cannot be sent to Loki. `loki.source.file` will wait for 5 seconds per
  file to finish flushing read logs to the client, after which it will drop
  them, resulting in lost logs. (@rfratto)

- Operator: Fix the handling of the enableHttp2 field as a boolean in
  `pod_monitor` and `service_monitor` templates. (@tpaschalis)

v0.30.1 (2022-12-23)
--------------------

### Bugfixes

- Fix issue where journald support was accidentally removed. (@tpaschalis)

- Fix issue where some traces' metrics where not collected. (@marctc)

v0.30.0 (2022-12-20)
--------------------

> **BREAKING CHANGES**: This release has breaking changes. Please read entries
> carefully and consult the [upgrade guide][] for specific instructions.

### Breaking changes

- The `ebpf_exporter` integration has been removed due to issues with static
  linking. It may be brought back once these are resolved. (@tpaschalis)

### Deprecations

- The `EXPERIMENTAL_ENABLE_FLOW` environment variable is deprecated in favor of
  `AGENT_MODE=flow`. Support for `EXPERIMENTAL_ENABLE_FLOW` will be removed in
  v0.32. (@rfratto)

### Features

- `grafana-agent-operator` supports oauth2 as an authentication method for
  remote_write. (@timo-42)

- Grafana Agent Flow: Add tracing instrumentation and a `tracing` block to
  forward traces to `otelcol` component. (@rfratto)

- Grafana Agent Flow: Add a `discovery_target_decode` function to decode a JSON
  array of discovery targets corresponding to Prometheus' HTTP and file service
  discovery formats. (@rfratto)

- New Grafana Agent Flow components:

  - `remote.http` polls an HTTP URL and exposes the response body as a string
    or secret to other components. (@rfratto)

  - `discovery.docker` discovers Docker containers from a Docker Engine host.
    (@rfratto)

  - `loki.source.file` reads and tails files for log entries and forwards them
    to other `loki` components. (@tpaschalis)

  - `loki.write` receives log entries from other `loki` components and sends
    them over to a Loki instance. (@tpaschalis)

  - `loki.relabel` receives log entries from other `loki` components and
    rewrites their label set. (@tpaschalis)

  - `loki.process` receives log entries from other `loki` components and runs
    one or more processing stages. (@tpaschalis)

  - `discovery.file` discovers files on the filesystem following glob
    patterns. (@mattdurham)

- Integrations: Introduce the `snowflake` integration. (@binaryfissiongames)

### Enhancements

- Update agent-loki.yaml to use environment variables in the configuration file (@go4real)

- Integrations: Always use direct connection in mongodb_exporter integration. (@v-zhuravlev)

- Update OpenTelemetry Collector dependency to v0.63.1. (@tpaschalis)

- riverfmt: Permit empty blocks with both curly braces on the same line.
  (@rfratto)

- riverfmt: Allow function arguments to persist across different lines.
  (@rfratto)

- Flow: The HTTP server will now start before the Flow controller performs the
  initial load. This allows metrics and pprof data to be collected during the
  first load. (@rfratto)

- Add support for using a [password map file](https://github.com/oliver006/redis_exporter/blob/master/contrib/sample-pwd-file.json) in `redis_exporter`. (@spartan0x117)

- Flow: Add support for exemplars in Prometheus component pipelines. (@rfratto)

- Update Prometheus dependency to v2.40.5. (@rfratto)

- Update Promtail dependency to k127. (@rfratto)

- Native histograms are now supported in the static Grafana Agent and in
  `prometheus.*` Flow components. Native histograms will be automatically
  collected from supported targets. remote_write must be configured to forward
  native histograms from the WAL to the specified endpoints. (@rfratto)

- Flow: metrics generated by upstream OpenTelemetry Collector components are
  now exposed at the `/metrics` endpoint of Grafana Agent Flow. (@rfratto)

### Bugfixes

- Fix issue where whitespace was being sent as part of password when using a
  password file for `redis_exporter`. (@spartan0x117)

- Flow UI: Fix issue where a configuration block referencing a component would
  cause the graph page to fail to load. (@rfratto)

- Remove duplicate `oauth2` key from `metricsinstances` CRD. (@daper)

- Fix issue where on checking whether to restart integrations the Integration
  Manager was comparing configs with secret values scrubbed, preventing reloads
  if only secrets were updated. (@spartan0x117)

### Other changes

- Grafana Agent Flow has graduated from experimental to beta.

v0.29.0 (2022-11-08)
--------------------

> **BREAKING CHANGES**: This release has breaking changes. Please read entries
> carefully and consult the [upgrade guide][] for specific instructions.

### Breaking changes

- JSON-encoded traces from OTLP versions earlier than 0.16.0 are no longer
  supported. (@rfratto)

### Deprecations

- The binary names `agent`, `agentctl`, and `agent-operator` have been
  deprecated and will be renamed to `grafana-agent`, `grafana-agentctl`, and
  `grafana-agent-operator` in the v0.31.0 release.

### Features

- Add `agentctl test-logs` command to allow testing log configurations by redirecting
  collected logs to standard output. This can be useful for debugging. (@jcreixell)

- New Grafana Agent Flow components:

  - `otelcol.receiver.otlp` receives OTLP-formatted traces, metrics, and logs.
    Data can then be forwarded to other `otelcol` components. (@rfratto)

  - `otelcol.processor.batch` batches data from `otelcol` components before
    forwarding it to other `otelcol` components. (@rfratto)

  - `otelcol.exporter.otlp` accepts data from `otelcol` components and sends
    it to a gRPC server using the OTLP protocol. (@rfratto)

  - `otelcol.exporter.otlphttp` accepts data from `otelcol` components and
    sends it to an HTTP server using the OTLP protocol. (@tpaschalis)

  - `otelcol.auth.basic` performs basic authentication for `otelcol`
    components that support authentication extensions. (@rfratto)

  - `otelcol.receiver.jeager` receives Jaeger-formatted traces. Data can then
    be forwarded to other `otelcol` components. (@rfratto)

  - `otelcol.processor.memory_limiter` periodically checks memory usage and
    drops data or forces a garbage collection if the defined limits are
    exceeded. (@tpaschalis)

  - `otelcol.auth.bearer` performs bearer token authentication for `otelcol`
    components that support authentication extensions. (@rfratto)

  - `otelcol.auth.headers` attaches custom request headers to `otelcol`
    components that support authentication extensions. (@rfratto)

  - `otelcol.receiver.prometheus` receives Prometheus metrics, converts them
    to the OTLP metric format and forwards them to other `otelcol` components.
    (@tpaschalis)

  - `otelcol.exporter.prometheus` forwards OTLP-formatted data to compatible
    `prometheus` components. (@rfratto)

- Flow: Allow config blocks to reference component exports. (@tpaschalis)

- Introduce `/-/support` endpoint for generating 'support bundles' in static
  agent mode. Support bundles are zip files of commonly-requested information
  that can be used to debug a running agent. (@tpaschalis)

### Enhancements

- Update OpenTelemetry Collector dependency to v0.61.0. (@rfratto)

- Add caching to Prometheus relabel component. (@mattdurham)

- Grafana Agent Flow: add `agent_resources_*` metrics which explain basic
  platform-agnostic metrics. These metrics assist with basic monitoring of
  Grafana Agent, but are not meant to act as a replacement for fully featured
  components like `prometheus.integration.node_exporter`. (@rfratto)

- Enable field label in TenantStageSpec of PodLogs pipeline. (@siiimooon)

- Enable reporting of enabled integrations. (@marctc)

- Grafana Agent Flow: `prometheus.remote_write` and `prometheus.relabel` will
  now export receivers immediately, removing the need for dependant components
  to be evaluated twice at process startup. (@rfratto)

- Add missing setting to configure instance key for Eventhandler integration. (@marctc)

- Update Prometheus dependency to v2.39.1. (@rfratto)

- Update Promtail dependency to weekly release k122. (@rfratto)

- Tracing: support the `num_traces` and `expected_new_traces_per_sec` configuration parameters in the tail_sampling processor. (@ptodev)

### Bugfixes

- Remove empty port from the `apache_http` integration's instance label. (@katepangLiu)

- Fix identifier on target creation for SNMP v2 integration. (@marctc)

- Fix bug when specifying Blackbox's modules when using Blackbox integration. (@marctc)

- Tracing: fix a panic when the required `protocols` field was not set in the `otlp` receiver. (@ptodev)

- Support Bearer tokens for metric remote writes in the Grafana Operator (@jcreixell, @marctc)

### Other changes

- Update versions of embedded Prometheus exporters used for integrations:

  - Update `github.com/prometheus/statsd_exporter` to `v0.22.8`. (@captncraig)

  - Update `github.com/prometheus-community/postgres_exporter` to `v0.11.1`. (@captncraig)

  - Update `github.com/prometheus/memcached_exporter` to `v0.10.0`. (@captncraig)

  - Update `github.com/prometheus-community/elasticsearch_exporter` to `v1.5.0`. (@captncraig)

  - Update `github.com/prometheus/mysqld_exporter` to `v0.14.0`. (@captncraig)

  - Update `github.com/prometheus/consul_exporter` to `v0.8.0`. (@captncraig)

  - Update `github.com/ncabatoff/process-exporter` to `v0.7.10`. (@captncraig)

  - Update `github.com/prometheus-community/postgres_exporter` to `v0.11.1`. (@captncraig)

- Use Go 1.19.3 for builds. (@rfratto)

v0.28.1 (2022-11-03)
--------------------

### Security

- Update Docker base image to resolve OpenSSL vulnerabilities CVE-2022-3602 and
  CVE-2022-3786. Grafana Agent does not use OpenSSL, so we do not believe it is
  vulnerable to these issues, but the base image has been updated to remove the
  report from image scanners. (@rfratto)

v0.28.0 (2022-09-29)
--------------------

### Features

- Introduce Grafana Agent Flow, an experimental "programmable pipeline" runtime
  mode which improves how to configure and debug Grafana Agent by using
  components. (@captncraig, @karengermond, @marctc, @mattdurham, @rfratto,
  @rlankfo, @tpaschalis)

- Introduce Blackbox exporter integration. (@marctc)

### Enhancements

- Update Loki dependency to v2.6.1. (@rfratto)

### Bugfixes

### Other changes

- Fix relabel configs in sample agent-operator manifests (@hjet)

- Operator no longer set the `SecurityContext.Privileged` flag in the `config-reloader` container. (@hsyed-dojo)

- Add metrics for config reloads and config hash (@jcreixell)

v0.27.1 (2022-09-09)
--------------------

> **NOTE**: ARMv6 Docker images are no longer being published.
>
> We have stopped publishing Docker images for ARMv6 platforms.
> This is due to the new Ubuntu base image we are using that does not support ARMv6.
> The new Ubuntu base image has less reported CVEs, and allows us to provide more
> secure Docker images. We will still continue to publish ARMv6 release binaries and
> deb/rpm packages.

### Other Changes

- Switch docker image base from debian to ubuntu. (@captncraig)

v0.27.0 (2022-09-01)
--------------------

### Features

- Integrations: (beta) Add vmware_exporter integration (@rlankfo)

- App agent receiver: add Event kind to payload (@domasx2)

### Enhancements

- Tracing: Introduce a periodic appender to the remotewriteexporter to control sample rate. (@mapno)

- Tracing: Update OpenTelemetry dependency to v0.55.0. (@rfratto, @mapno)

- Add base agent-operator jsonnet library and generated manifests (@hjet)

- Add full (metrics, logs, K8s events) sample agent-operator jsonnet library and gen manifests (@hjet)

- Introduce new configuration fields for disabling Keep-Alives and setting the
  IdleConnectionTimeout when scraping. (@tpaschalis)

- Add field to Operator CRD to disable report usage functionality. (@marctc)

### Bugfixes

- Tracing: Fixed issue with the PromSD processor using the `connection` method to discover the IP
  address.  It was failing to match because the port number was included in the address string. (@jphx)

- Register prometheus discovery metrics. (@mattdurham)

- Fix seg fault when no instance parameter is provided for apache_http integration, using integrations-next feature flag. (@rgeyer)

- Fix grafanacloud-install.ps1 web request internal server error when fetching config. (@rlankfo)

- Fix snmp integration not passing module or walk_params parameters when scraping. (@rgeyer)

- Fix unmarshal errors (key "<walk_param name>" already set in map) for snmp integration config when walk_params is defined, and the config is reloaded. (@rgeyer)

### Other changes

- Update several go dependencies to resolve warnings from certain security scanning tools. None of the resolved vulnerabilities were known to be exploitable through the agent. (@captncraig)

- It is now possible to compile Grafana Agent using Go 1.19. (@rfratto)

v0.26.1 (2022-07-25)
--------------------

> **BREAKING CHANGES**: This release has breaking changes. Please read entries
> carefully and consult the [upgrade guide][] for specific instructions.

### Breaking changes

- Change windows certificate store so client certificate is no longer required in store. (@mattdurham)

### Bugfixes

- Operator: Fix issue where configured `targetPort` ServiceMonitors resulted in
  generating an incorrect scrape_config. (@rfratto)

- Build the Linux/AMD64 artifacts using the opt-out flag for the ebpf_exporter. (@tpaschalis)

v0.26.0 (2022-07-18)
--------------------

> **BREAKING CHANGES**: This release has breaking changes. Please read entries
> carefully and consult the [upgrade guide][] for specific instructions.

### Breaking changes

- Deprecated `server` YAML block fields have now been removed in favor of the
  command-line flags that replaced them. These fields were originally
  deprecated in v0.24.0. (@rfratto)

- Changed tail sampling policies to be configured as in the OpenTelemetry
  Collector. (@mapno)

### Features

- Introduce Apache HTTP exporter integration. (@v-zhuravlev)

- Introduce eBPF exporter integration. (@tpaschalis)

### Enhancements

- Truncate all records in WAL if repair attempt fails. (@rlankfo)

### Bugfixes

- Relative symlinks for promtail now work as expected. (@RangerCD, @mukerjee)

- Fix rate limiting implementation for the app agent receiver integration. (@domasx2)

- Fix mongodb exporter so that it now collects all metrics. (@mattdurham)

v0.25.1 (2022-06-16)
--------------------

### Bugfixes

- Integer types fail to unmarshal correctly in operator additional scrape configs. (@rlankfo)

- Unwrap replayWAL error before attempting corruption repair. (@rlankfo)

v0.25.0 (2022-06-06)
--------------------

> **BREAKING CHANGES**: This release has breaking changes. Please read entries
> carefully and consult the [upgrade guide][] for specific instructions.

### Breaking changes

- Traces: Use `rpc.grpc.status_code` attribute to determine
  span failed in the service graph processor (@rcrowe)

### Features

- Add HTTP endpoints to fetch active instances and targets for the Logs subsystem.
  (@marctc)

- (beta) Add support for using windows certificate store for TLS connections. (@mattdurham)

- Grafana Agent Operator: add support for integrations through an `Integration`
  CRD which is discovered by `GrafanaAgent`. (@rfratto)

- (experimental) Add app agent receiver integration. This depends on integrations-next being enabled
  via the `integrations-next` feature flag. Use `-enable-features=integrations-next` to use
  this integration. (@kpelelis, @domas)

- Introduce SNMP exporter integration. (@v-zhuravlev)

- Configure the agent to report the use of feature flags to grafana.com. (@marctc)

### Enhancements

- integrations-next: Integrations using autoscrape will now autoscrape metrics
  using in-memory connections instead of connecting to themselves over the
  network. As a result of this change, the `client_config` field has been
  removed. (@rfratto)

- Enable `proxy_url` support on `oauth2` for metrics and logs (update **prometheus/common** dependency to `v0.33.0`). (@martin-jaeger-maersk)

- `extra-scrape-metrics` can now be enabled with the `--enable-features=extra-scrape-metrics` feature flag. See <https://prometheus.io/docs/prometheus/2.31/feature_flags/#extra-scrape-metrics> for details. (@rlankfo)

- Resolved issue in v2 integrations where if an instance name was a prefix of another the route handler would fail to
  match requests on the longer name (@mattdurham)

- Set `include_metadata` to true by default for OTLP traces receivers (@mapno)

### Bugfixes

- Scraping service was not honoring the new server grpc flags `server.grpc.address`.  (@mattdurham)

### Other changes

- Update base image of official Docker containers from Debian buster to Debian
  bullseye. (@rfratto)

- Use Go 1.18 for builds. (@rfratto)

- Add `metrics` prefix to the url of list instances endpoint (`GET
  /agent/api/v1/instances`) and list targets endpoint (`GET
  /agent/api/v1/metrics/targets`). (@marctc)

- Add extra identifying labels (`job`, `instance`, `agent_hostname`) to eventhandler integration. (@hjet)

- Add `extra_labels` configuration to eventhandler integration. (@hjet)

v0.24.2 (2022-05-02)
--------------------

### Bugfixes

- Added configuration watcher delay to prevent race condition in cases where scraping service mode has not gracefully exited. (@mattdurham)

### Other changes

- Update version of node_exporter to include additional metrics for osx. (@v-zhuravlev)

v0.24.1 (2022-04-14)
--------------------

### Bugfixes

- Add missing version information back into `agentctl --version`. (@rlankfo)

- Bump version of github-exporter to latest upstream SHA 284088c21e7d, which
  includes fixes from bugs found in their latest tag. This includes a fix
  where not all releases where retrieved when pulling release information.
  (@rfratto)

- Set the `Content-Type` HTTP header to `application/json` for API endpoints
  returning json objects. (@marctc)

- Operator: fix issue where a `username_file` field was incorrectly set.
  (@rfratto)

- Initialize the logger with default `log_level` and `log_format` parameters.
  (@tpaschalis)

### Other changes

- Embed timezone data to enable Promtail pipelines using the `location` field
  on Windows machines. (@tpaschalis)

v0.24.0 (2022-04-07)
--------------------

> **BREAKING CHANGES**: This release has breaking changes. Please read entries
> carefully and consult the [upgrade guide][] for specific instructions.
>
> **GRAFANA AGENT OPERATOR USERS**: As of this release, Grafana Agent Operator
> does not support versions of Grafana Agent prior to v0.24.0.

### Breaking changes

- The following metrics will now be prefixed with `agent_dskit_` instead of
  `cortex_`: `cortex_kv_request_duration_seconds`,
  `cortex_member_consul_heartbeats_total`, `cortex_member_ring_tokens_owned`,
  `cortex_member_ring_tokens_to_own`, `cortex_ring_member_ownership_percent`,
  `cortex_ring_members`, `cortex_ring_oldest_member_timestamp`,
  `cortex_ring_tokens_owned`, `cortex_ring_tokens_total`. (@rlankfo)

- Traces: the `traces_spanmetrics_calls_total_total` metric has been renamed to
  `traces_spanmetrics_calls_total` (@fredr)

- Two new flags, `-server.http.enable-tls` and `-server.grpc.enable-tls` must
  be provided to explicitly enable TLS support. This is a change of the
  previous behavior where TLS support was enabled when a certificate pair was
  provided. (@rfratto)

- Many command line flags starting with `-server.` block have been renamed.
  (@rfratto)

- The `-log.level` and `-log.format` flags are removed in favor of being set in
  the configuration file. (@rfratto)

- Flags for configuring TLS have been removed in favor of being set in the
  configuration file. (@rfratto)

- Dynamic reload is no longer supported for deprecated server block fields.
  Changing a deprecated field will be ignored and cause the reload to fail.
  (@rfratto)

- The default HTTP listen address is now `127.0.0.1:12345`. Use the
  `-server.http.address` flag to change this value. (@rfratto)

- The default gRPC listen address is now `127.0.0.1:12346`. Use the
  `-server.grpc.address` flag to change this value. (@rfratto)

- `-reload-addr` and `-reload-port` have been removed. They are no longer
  necessary as the primary HTTP server is now static and can't be shut down in
  the middle of a `/-/reload` call. (@rfratto)

- (Only impacts `integrations-next` feature flag) Many integrations have been
  renamed to better represent what they are integrating with. For example,
  `redis_exporter` is now `redis`. This change requires updating
  `integrations-next`-enabled configuration files. This change also changes
  integration names shown in metric labels. (@rfratto)

- The deprecated `-prometheus.*` flags have been removed in favor of
  their `-metrics.*` counterparts. The `-prometheus.*` flags were first
  deprecated in v0.19.0. (@rfratto)

### Deprecations

- Most fields in the `server` block of the configuration file are
  now deprecated in favor of command line flags. These fields will be removed
  in the v0.26.0 release. Please consult the upgrade guide for more information
  and rationale. (@rfratto)

### Features

- Added config read API support to GrafanaAgent Custom Resource Definition.
  (@shamsalmon)

- Added consulagent_sd to target discovery. (@chuckyz)

- Introduce EXPERIMENTAL support for dynamic configuration. (@mattdurham)

- Introduced endpoint that accepts remote_write requests and pushes metrics data directly into an instance's WAL. (@tpaschalis)

- Added builds for linux/ppc64le. (@aklyachkin)

### Enhancements

- Tracing: Exporters can now be configured to use OAuth. (@canuteson)

- Strengthen readiness check for metrics instances. (@tpaschalis)

- Parameterize namespace field in sample K8s logs manifests (@hjet)

- Upgrade to Loki k87. (@rlankfo)

- Update Prometheus dependency to v2.34.0. (@rfratto)

- Update OpenTelemetry-collector dependency to v0.46.0. (@mapno)

- Update cAdvisor dependency to v0.44.0. (@rfratto)

- Update mongodb_exporter dependency to v0.31.2 (@mukerjee)

- Use grafana-agent/v2 Tanka Jsonnet to generate K8s manifests (@hjet)

- Replace agent-bare.yaml K8s sample Deployment with StatefulSet (@hjet)

- Improve error message for `agentctl` when timeout happens calling
  `cloud-config` command (@marctc)

- Enable integrations-next by default in agent-bare.yaml. Please note #1262 (@hjet)

### Bugfixes

- Fix Kubernetes manifests to use port `4317` for OTLP instead of the previous
  `55680` in line with the default exposed port in the agent.

- Ensure singleton integrations are honored in v2 integrations (@mattdurham)

- Tracing: `const_labels` is now correctly parsed in the remote write exporter.
  (@fredr)

- integrations-next: Fix race condition where metrics endpoints for
  integrations may disappear after reloading the config file. (@rfratto)

- Removed the `server.path_prefix` field which would break various features in
  Grafana Agent when set. (@rfratto)

- Fix issue where installing the DEB/RPM packages would overwrite the existing
  config files and environment files. (@rfratto)

- Set `grafanaDashboardFolder` as top level key in the mixin. (@Duologic)

- Operator: Custom Secrets or ConfigMaps to mount will no longer collide with
  the path name of the default secret mount. As a side effect of this bugfix,
  custom Secrets will now be mounted at
  `/var/lib/grafana-agent/extra-secrets/<secret name>` and custom ConfigMaps
  will now be mounted at `/var/lib/grafana-agent/extra-configmaps/<configmap
  name>`. This is not a breaking change as it was previously impossible to
  properly provide these custom mounts. (@rfratto)

- Flags accidentally prefixed with `-metrics.service..` (two `.` in a row) have
  now been fixed to only have one `.`. (@rfratto)

- Protect concurrent writes to the WAL in the remote write exporter (@mapno)

### Other changes

- The `-metrics.wal-directory` flag and `metrics.wal_directory` config option
  will now default to `data-agent/`, the same default WAL directory as
  Prometheus Agent. (@rfratto)

v0.23.0 (2022-02-10)
--------------------

### Enhancements

- Go 1.17 is now used for all builds of the Agent. (@tpaschalis)

- integrations-next: Add `extra_labels` to add a custom set of labels to
  integration targets. (@rfratto)

- The agent no longer appends duplicate exemplars. (@tpaschalis)

- Added Kubernetes eventhandler integration (@hjet)

- Enables sending of exemplars over remote write by default. (@rlankfo)

### Bugfixes

- Fixed issue where Grafana Agent may panic if there is a very large WAL
  loading while old WALs are being deleted or the `/agent/api/v1/targets`
  endpoint is called. (@tpaschalis)

- Fix panic in prom_sd_processor when address is empty (@mapno)

- Operator: Add missing proxy_url field from generated remote_write configs.
  (@rfratto)

- Honor the specified log format in the traces subsystem (@mapno)

- Fix typo in node_exporter for runit_service_dir. (@mattdurham)

- Allow inlining credentials in remote_write url. (@tpaschalis)

- integrations-next: Wait for integrations to stop when starting new instances
  or shutting down (@rfratto).

- Fix issue with windows_exporter mssql collector crashing the agent.
  (@mattdurham)

- The deb and rpm files will now ensure the /var/lib/grafana-agent data
  directory is created with permissions set to 0770. (@rfratto)

- Make agent-traces.yaml Namespace a template-friendly variable (@hjet)

- Disable `machine-id` journal vol by default in sample logs manifest (@hjet)

v0.22.0 (2022-01-13)
--------------------

> This release has deprecations. Please read entries carefully and consult
> the [upgrade guide][] for specific instructions.

### Deprecations

- The node_exporter integration's `netdev_device_whitelist` field is deprecated
  in favor of `netdev_device_include`. Support for the old field name will be
  removed in a future version. (@rfratto)

- The node_exporter integration's `netdev_device_blacklist` field is deprecated
  in favor of `netdev_device_include`. Support for the old field name will be
  removed in a future version. (@rfratto)

- The node_exporter integration's `systemd_unit_whitelist` field is deprecated
  in favor of `systemd_unit_include`. Support for the old field name will be
  removed in a future version. (@rfratto)

- The node_exporter integration's `systemd_unit_blacklist` field is deprecated
  in favor of `systemd_unit_exclude`. Support for the old field name will be
  removed in a future version. (@rfratto)

- The node_exporter integration's `filesystem_ignored_mount_points` field is
  deprecated in favor of `filesystem_mount_points_exclude`. Support for the old
  field name will be removed in a future version. (@rfratto)

- The node_exporter integration's `filesystem_ignored_fs_types` field is
  deprecated in favor of `filesystem_fs_types_exclude`. Support for the old
  field name will be removed in a future version. (@rfratto)

### Features

- (beta) Enable experimental config urls for fetching remote configs.
  Currently, only HTTP/S is supported. Pass the
  `-enable-features=remote-configs` flag to turn this on. (@rlankfo)

- Added [cAdvisor](https://github.com/google/cadvisor) integration. (@rgeyer)

- Traces: Add `Agent Tracing Pipeline` dashboard and alerts (@mapno)

- Traces: Support jaeger/grpc exporter (@nicoche)

- (beta) Enable an experimental integrations subsystem revamp. Pass
  `integrations-next` to `-enable-features` to turn this on. Reading the
  documentation for the revamp is recommended; enabling it causes breaking
  config changes. (@rfratto)

### Enhancements

- Traces: Improved pod association in PromSD processor (@mapno)

- Updated OTel to v0.40.0 (@mapno)

- Remote write dashboard: show in and out sample rates (@bboreham)

- Remote write dashboard: add mean latency (@bboreham)

- Update node_exporter dependency to v1.3.1. (@rfratto)

- Cherry-pick Prometheus PR #10102 into our Prometheus dependency (@rfratto).

### Bugfixes

- Fix usage of POSTGRES_EXPORTER_DATA_SOURCE_NAME when using postgres_exporter
  integration (@f11r)

- Change ordering of the entrypoint for windows service so that it accepts
  commands immediately (@mattdurham)

- Only stop WAL cleaner when it has been started (@56quarters)

- Fix issue with unquoted install path on Windows, that could allow escalation
  or running an arbitrary executable (@mattdurham)

- Fix cAdvisor so it collects all defined metrics instead of the last
  (@pkoenig10)

- Fix panic when using 'stdout' in automatic logging (@mapno)

- Grafana Agent Operator: The /-/ready and /-/healthy endpoints will
  no longer always return 404 (@rfratto).

### Other changes

- Remove log-level flag from systemd unit file (@jpkrohling)

v0.21.2 (2021-12-08)
--------------------

### Security fixes

- This release contains a fix for
  [CVE-2021-41090](https://github.com/grafana/agent/security/advisories/GHSA-9c4x-5hgq-q3wh).

### Other changes

- This release disables the existing `/-/config` and
  `/agent/api/v1/configs/{name}` endpoints by default. Pass the
  `--config.enable-read-api` flag at the command line to opt in to these
  endpoints.

v0.21.1 (2021-11-18)
--------------------

### Bugfixes

- Fix panic when using postgres_exporter integration (@saputradharma)

- Fix panic when dnsamsq_exporter integration tried to log a warning (@rfratto)

- Statsd Integration: Adding logger instance to the statsd mapper
  instantiation. (@gaantunes)

- Statsd Integration: Fix issue where mapped metrics weren't exposed to the
  integration. (@mattdurham)

- Operator: fix bug where version was a required field (@rfratto)

- Metrics: Only run WAL cleaner when metrics are being used and a WAL is
  configured. (@rfratto)

v0.21.0 (2021-11-17)
--------------------

### Enhancements

- Update Cortex dependency to v1.10.0-92-g85c378182. (@rlankfo)

- Update Loki dependency to v2.1.0-656-g0ae0d4da1. (@rlankfo)

- Update Prometheus dependency to v2.31.0 (@rlankfo)

- Add Agent Operator Helm quickstart guide (@hjet)

- Reorg Agent Operator quickstart guides (@hjet)

### Bugfixes

- Packaging: Use correct user/group env variables in RPM %post script (@simonc6372)

- Validate logs config when using logs_instance with automatic logging processor (@mapno)

- Operator: Fix MetricsInstance Service port (@hjet)

- Operator: Create govern service per Grafana Agent (@shturman)

- Operator: Fix relabel_config directive for PodLogs resource (@hjet)

- Traces: Fix `success_logic` code in service graphs processor (@mapno)

### Other changes

- Self-scraped integrations will now use an SUO-specific value for the `instance` label. (@rfratto)

- Traces: Changed service graphs store implementation to improve CPU performance (@mapno)

v0.20.1 (2021-12-08)
--------------------

> _NOTE_: The fixes in this patch are only present in v0.20.1 and >=v0.21.2.

### Security fixes

- This release contains a fix for
  [CVE-2021-41090](https://github.com/grafana/agent/security/advisories/GHSA-9c4x-5hgq-q3wh).

### Other changes

- This release disables the existing `/-/config` and
  `/agent/api/v1/configs/{name}` endpoitns by default. Pass the
  `--config.enable-read-api` flag at the command line to opt in to these
  endpoints.

v0.20.0 (2021-10-28)
--------------------

> **BREAKING CHANGES**: This release has breaking changes. Please read entries
> carefully and consult the [upgrade guide][] for specific instructions.

### Breaking Changes

- push_config is no longer supported in trace's config (@mapno)

### Features

- Operator: The Grafana Agent Operator can now generate a Kubelet service to
  allow a ServiceMonitor to collect Kubelet and cAdvisor metrics. This requires
  passing a `--kubelet-service` flag to the Operator in `namespace/name` format
  (like `kube-system/kubelet`). (@rfratto)

- Service graphs processor (@mapno)

### Enhancements

- Updated mysqld_exporter to v0.13.0 (@gaantunes)

- Updated postgres_exporter to v0.10.0 (@gaantunes)

- Updated redis_exporter to v1.27.1 (@gaantunes)

- Updated memcached_exporter to v0.9.0 (@gaantunes)

- Updated statsd_exporter to v0.22.2 (@gaantunes)

- Updated elasticsearch_exporter to v1.2.1 (@gaantunes)

- Add remote write to silent Windows Installer  (@mattdurham)

- Updated mongodb_exporter to v0.20.7 (@rfratto)

- Updated OTel to v0.36 (@mapno)

- Updated statsd_exporter to v0.22.2 (@mattdurham)

- Update windows_exporter to v0.16.0 (@rfratto, @mattdurham)

- Add send latency to agent dashboard (@bboreham)

### Bugfixes

- Do not immediately cancel context when creating a new trace processor. This
  was preventing scrape_configs in traces from functioning. (@lheinlen)

- Sanitize autologged Loki labels by replacing invalid characters with
  underscores (@mapno)

- Traces: remove extra line feed/spaces/tabs when reading password_file content
  (@nicoche)

- Updated envsubst to v2.0.0-20210730161058-179042472c46. This version has a
  fix needed for escaping values outside of variable substitutions. (@rlankfo)

- Grafana Agent Operator should no longer delete resources matching the names
  of the resources it manages. (@rfratto)

- Grafana Agent Operator will now appropriately assign an
  `app.kubernetes.io/managed-by=grafana-agent-operator` to all created
  resources. (@rfratto)

### Other changes

- Configuration API now returns 404 instead of 400 when attempting to get or
  delete a config which does not exist. (@kgeckhart)

- The windows_exporter now disables the textfile collector by default.
  (@rfratto)

v0.19.0 (2021-09-29)
--------------------

> **BREAKING CHANGES**: This release has breaking changes. Please read entries
> carefully and consult the [upgrade guide][] for specific instructions.

### Breaking Changes

- Reduced verbosity of tracing autologging by not logging `STATUS_CODE_UNSET`
  status codes. (@mapno)

- Operator: rename `Prometheus*` CRDs to `Metrics*` and `Prometheus*` fields to
  `Metrics*`. (@rfratto)

- Operator: CRDs are no longer referenced using a hyphen in the name to be
  consistent with how Kubernetes refers to resources. (@rfratto)

- `prom_instance` in the spanmetrics config is now named `metrics_instance`.
  (@rfratto)

### Deprecations

- The `loki` key at the root of the config file has been deprecated in favor of
  `logs`. `loki`-named fields in `automatic_logging` have been renamed
  accordinly: `loki_name` is now `logs_instance_name`, `loki_tag` is now
  `logs_instance_tag`, and `backend: loki` is now `backend: logs_instance`.
  (@rfratto)

- The `prometheus` key at the root of the config file has been deprecated in
  favor of `metrics`. Flag names starting with `prometheus.` have also been
  deprecated in favor of the same flags with the `metrics.` prefix. Metrics
  prefixed with `agent_prometheus_` are now prefixed with `agent_metrics_`.
  (@rfratto)

- The `tempo` key at the root of the config file has been deprecated in favor
  of `traces`. (@mattdurham)

### Features

- Added [GitHub exporter](https://github.com/infinityworks/github-exporter)
  integration. (@rgeyer)

- Add TLS config options for tempo `remote_write`s. (@mapno)

- Support autologging span attributes as log labels (@mapno)

- Put Tests requiring Network Access behind a -online flag (@flokli)

- Add logging support to the Grafana Agent Operator. (@rfratto)

- Add `operator-detach` command to agentctl to allow zero-downtime upgrades
  when removing an Operator CRD. (@rfratto)

- The Grafana Agent Operator will now default to deploying the matching release
  version of the Grafana Agent instead of v0.14.0. (@rfratto)

### Enhancements

- Update OTel dependency to v0.30.0 (@mapno)

- Allow reloading configuration using `SIGHUP` signal. (@tharun208)

- Add HOSTNAME environment variable to service file to allow for expanding the
  $HOSTNAME variable in agent config.  (@dfrankel33)

- Update jsonnet-libs to 1.21 for Kubernetes 1.21+ compatability. (@MurzNN)

- Make method used to add k/v to spans in prom_sd processor configurable.
  (@mapno)

### Bugfixes

- Regex capture groups like `${1}` will now be kept intact when using
  `-config.expand-env`. (@rfratto)

- The directory of the logs positions file will now properly be created on
  startup for all instances. (@rfratto)

- The Linux system packages will now configure the grafana-agent user to be a
  member of the adm and systemd-journal groups. This will allow logs to read
  from journald and /var/log by default. (@rfratto)

- Fix collecting filesystem metrics on Mac OS (darwin) in the `node_exporter`
  integration default config. (@eamonryan)

- Remove v0.0.0 flags during build with no explicit release tag (@mattdurham)

- Fix issue with global scrape_interval changes not reloading integrations
  (@kgeckhart)

- Grafana Agent Operator will now detect changes to referenced ConfigMaps and
  Secrets and reload the Agent properly. (@rfratto)

- Grafana Agent Operator's object label selectors will now use Kubernetes
  defaults when undefined (i.e., default to nothing). (@rfratto)

- Fix yaml marshalling tag for cert_file in kafka exporter agent config.
  (@rgeyer)

- Fix warn-level logging of dropped targets. (@james-callahan)

- Standardize scrape_interval to 1m in examples. (@mattdurham)

v0.18.4 (2021-09-14)
--------------------

### Enhancements

- Add `agent_prometheus_configs_changed_total` metric to track instance config
  events. (@rfratto)

### Bugfixes

- Fix info logging on windows. (@mattdurham)

- Scraping service: Ensure that a reshard is scheduled every reshard
  interval. (@rfratto)

v0.18.3 (2021-09-08)
--------------------

### Bugfixes

- Register missing metric for configstore consul request duration. (@rfratto)

- Logs should contain a caller field with file and line numbers again
  (@kgeckhart)

- In scraping service mode, the polling configuration refresh should honor
  timeout. (@mattdurham)

- In scraping service mode, the lifecycle reshard should happen using a
  goroutine. (@mattdurham)

- In scraping service mode, scraping service can deadlock when reloading during
  join. (@mattdurham)

- Scraping service: prevent more than one refresh from being queued at a time.
  (@rfratto)

v0.18.2 (2021-08-12)
--------------------

### Bugfixes

- Honor the prefix and remove prefix from consul list results (@mattdurham)

v0.18.1 (2021-08-09)
--------------------

### Bugfixes

- Reduce number of consul calls when ran in scrape service mode (@mattdurham)

v0.18.0 (2021-07-29)
--------------------

### Features

- Added [GitHub exporter](https://github.com/infinityworks/github-exporter)
  integration. (@rgeyer)

- Add support for OTLP HTTP trace exporting. (@mapno)

### Enhancements

- Switch to drone for releases. (@mattdurham)

- Update postgres_exporter to a [branch of](https://github.com/grafana/postgres_exporter/tree/exporter-package-v0.10.0) v0.10.0

### Bugfixes

- Enabled flag for integrations is not being honored. (@mattdurham)

v0.17.0 (2021-07-15)
--------------------

### Features

- Added [Kafka Lag exporter](https://github.com/davidmparrott/kafka_exporter)
  integration. (@gaantunes)

### Bugfixes

- Fix race condition that may occur and result in a panic when initializing
  scraping service cluster. (@rfratto)

v0.16.1 (2021-06-22)
--------------------

### Bugfixes

- Fix issue where replaying a WAL caused incorrect metrics to be sent over
  remote write. (@rfratto)

v0.16.0 (2021-06-17)
--------------------

### Features

- (beta) A Grafana Agent Operator is now available. (@rfratto)

### Enhancements

- Error messages when installing the Grafana Agent for Grafana Cloud will now
  be shown. (@rfratto)

### Bugfixes

- Fix a leak in the shared string interner introduced in v0.14.0. This fix was
  made to a [dependency](https://github.com/grafana/prometheus/pull/21).
  (@rfratto)

- Fix issue where a target will fail to be scraped for the process lifetime if
  that target had gone down for long enough that its series were removed from
  the in-memory cache (2 GC cycles). (@rfratto)

v0.15.0 (2021-06-03)
--------------------

> **BREAKING CHANGES**: This release has breaking changes. Please read entries
> carefully and consult the [upgrade guide][] for specific instructions.

### Breaking Changes

- The configuration of Tempo Autologging has changed. (@mapno)

### Features

- Add support for exemplars. (@mapno)

### Enhancements

- Add the option to log to stdout instead of a Loki instance. (@joe-elliott)

- Update Cortex dependency to v1.8.0.

- Running the Agent as a DaemonSet with host_filter and role: pod should no
  longer cause unnecessary load against the Kubernetes SD API. (@rfratto)

- Update Prometheus to v2.27.0. (@mapno)

- Update Loki dependency to d88f3996eaa2. This is a non-release build, and was
  needed to support exemplars. (@mapno)

- Update Cortex dependency to d382e1d80eaf. This is a non-release build, and
  was needed to support exemplars. (@mapno)

### Bugfixes

- Host filter relabeling rules should now work. (@rfratto)

- Fixed issue where span metrics where being reported with wrong time unit.
  (@mapno)

### Other changes

- Intentionally order tracing processors. (@joe-elliott)

v0.14.0 (2021-05-24)
--------------------

> **BREAKING CHANGES**: This release has breaking changes. Please read entries
> carefully and consult the [upgrade guide][] for specific instructions.
>
> **STABILITY NOTICE**: As of this release, functionality that is not
> recommended for production use and is expected to change will be tagged
> interchangably as "experimental" or "beta."

### Security fixes

- The Scraping service API will now reject configs that read credentials from
  disk by default. This prevents malicious users from reading arbitrary files
  and sending their contents over the network. The old behavior can be
  re-enabled by setting `dangerous_allow_reading_files: true` in the scraping
  service config. (@rfratto)

### Breaking changes

- Configuration for SigV4 has changed. (@rfratto)

### Deprecations

- `push_config` is now supplanted by `remote_block` and `batch`. `push_config`
  will be removed in a future version (@mapno)

### Features

- (beta) New integration: windows_exporter (@mattdurham)

- (beta) Grafana Agent Windows Installer is now included as a release artifact.
  (@mattdurham)

- Official M1 Mac release builds will now be generated! Look for
  `agent-darwin-arm64` and `agentctl-darwin-arm64` in the release assets.
  (@rfratto)

- Add support for running as a Windows service (@mattdurham)

- (beta) Add /-/reload support. It is not recommended to invoke `/-/reload`
  against the main HTTP server. Instead, two new command-line flags have been
  added: `--reload-addr` and `--reload-port`. These will launch a
  `/-/reload`-only HTTP server that can be used to safely reload the Agent's
  state.  (@rfratto)

- Add a /-/config endpoint. This endpoint will return the current configuration
  file with defaults applied that the Agent has loaded from disk. (@rfratto)

- (beta) Support generating metrics and exposing them via a Prometheus exporter
  from span data. (@yeya24)

- Tail-based sampling for tracing pipelines (@mapno)

- Added Automatic Logging feature for Tempo (@joe-elliott)

- Disallow reading files from within scraping service configs by default.
  (@rfratto)

- Add remote write for span metrics (@mapno)

### Enhancements

- Support compression for trace export. (@mdisibio)

- Add global remote_write configuration that is shared between all instances
  and integrations. (@mattdurham)

- Go 1.16 is now used for all builds of the Agent. (@rfratto)

- Update Prometheus dependency to v2.26.0. (@rfratto)

- Upgrade `go.opentelemetry.io/collector` to v0.21.0 (@mapno)

- Add kafka trace receiver (@mapno)

- Support mirroring a trace pipeline to multiple backends (@mapno)

- Add `headers` field in `remote_write` config for Tempo. `headers` specifies
  HTTP headers to forward to the remote endpoint. (@alexbiehl)

- Add silent uninstall to Windows Uninstaller. (@mattdurham)

### Bugfixes

- Native Darwin arm64 builds will no longer crash when writing metrics to the
  WAL. (@rfratto)

- Remote write endpoints that never function across the lifetime of the Agent
  will no longer prevent the WAL from being truncated. (@rfratto)

- Bring back FreeBSD support. (@rfratto)

- agentctl will no longer leak WAL resources when retrieving WAL stats.
  (@rfratto)

- Ensure defaults are applied to undefined sections in config file. This fixes
  a problem where integrations didn't work if `prometheus:` wasn't configured.
  (@rfratto)

- Fixed issue where automatic logging double logged "svc". (@joe-elliott)

### Other changes

- The Grafana Cloud Agent has been renamed to the Grafana Agent. (@rfratto)

- Instance configs uploaded to the Config Store API will no longer be stored
  along with the global Prometheus defaults. This is done to allow globals to
  be updated and re-apply the new global defaults to the configs from the
  Config Store. (@rfratto)

- The User-Agent header sent for logs will now be `GrafanaAgent/<version>`
  (@rfratto)

- Add `tempo_spanmetrics` namespace in spanmetrics (@mapno)

v0.13.1 (2021-04-09)
--------------------

### Bugfixes

- Validate that incoming scraped metrics do not have an empty label set or a
  label set with duplicate labels, mirroring the behavior of Prometheus.
  (@rfratto)

v0.13.0 (2021-02-25)
--------------------

> The primary branch name has changed from `master` to `main`. You may have to
> update your local checkouts of the repository to point at the new branch name.

### Features

- postgres_exporter: Support query_path and disable_default_metrics. (@rfratto)

### Enhancements

- Support other architectures in installation script. (@rfratto)

- Allow specifying custom wal_truncate_frequency per integration. (@rfratto)

- The SigV4 region can now be inferred using the shared config (at
  `$HOME/.aws/config`) or environment variables (via `AWS_CONFIG`). (@rfratto)

- Update Prometheus dependency to v2.25.0. (@rfratto)

### Bugfixes

- Not providing an `-addr` flag for `agentctl config-sync` will no longer
  report an error and will instead use the pre-existing default value.
  (@rfratto)

- Fixed a bug from v0.12.0 where the Loki installation script failed because
  positions_directory was not set. (@rfratto)

- Reduce the likelihood of dataloss during a remote_write-side outage by
  increasing the default wal_truncation_frequency to 60m and preventing the WAL
  from being truncated if the last truncation timestamp hasn't changed. This
  change increases the size of the WAL on average, and users may configure a
  lower wal_truncation_frequency to deliberately choose a smaller WAL over
  write guarantees. (@rfratto)

- Add the ability to read and serve HTTPS integration metrics when given a set
  certificates (@mattdurham)

v0.12.0 (2021-02-05)
--------------------

> **BREAKING CHANGES**: This release has breaking changes. Please read entries
> carefully and consult the [upgrade guide][] for specific instructions.

### Breaking Changes

- The configuration format for the `loki` block has changed. (@rfratto)

- The configuration format for the `tempo` block has changed. (@rfratto)

### Features

- Support for multiple Loki Promtail instances has been added. (@rfratto)

- Support for multiple Tempo instances has been added. (@rfratto)

- Added [ElasticSearch exporter](https://github.com/justwatchcom/elasticsearch_exporter)
  integration. (@colega)

### Enhancements

- `.deb` and `.rpm` packages are now generated for all supported architectures.
  The architecture of the AMD64 package in the filename has been renamed to
  `amd64` to stay synchronized with the architecture name presented from other
  release assets. (@rfratto)

- The `/agent/api/v1/targets` API will now include discovered labels on the
  target pre-relabeling in a `discovered_labels` field. (@rfratto)

- Update Loki to 59a34f9867ce. This is a non-release build, and was needed to
  support multiple Loki instances. (@rfratto)

- Scraping service: Unhealthy Agents in the ring will no longer cause job
  distribution to fail. (@rfratto)

- Scraping service: Cortex ring metrics (prefixed with cortex_ring_) will now
  be registered for tracking the state of the hash ring. (@rfratto)

- Scraping service: instance config ownership is now determined by the hash of
  the instance config name instead of the entire config. This means that
  updating a config is guaranteed to always hash to the same Agent, reducing
  the number of metrics gaps. (@rfratto)

- Only keep a handful of K8s API server metrics by default to reduce default
  active series usage. (@hjet)

- Go 1.15.8 is now used for all distributions of the Agent. (@rfratto)

### Bugfixes

- `agentctl config-check` will now work correctly when the supplied config file
  contains integrations. (@hoenn)

v0.11.0 (2021-01-20)
--------------------

### Features

- ARMv6 builds of `agent` and `agentctl` will now be included in releases to
  expand Agent support to cover all models of Raspberry Pis. ARMv6 docker
  builds are also now available. (@rfratto)

- Added `config-check` subcommand for `agentctl` that can be used to validate
  Agent configuration files before attempting to load them in the `agent`
  itself. (@56quarters)

### Enhancements

- A sigv4 install script for Prometheus has been added. (@rfratto)

- NAMESPACE may be passed as an environment variable to the Kubernetes install
  scripts to specify an installation namespace. (@rfratto)

### Bugfixes

- The K8s API server scrape job will use the API server Service name when
  resolving IP addresses for Prometheus service discovery using the "Endpoints"
  role. (@hjet)

- The K8s manifests will no longer include the `default/kubernetes` job twice
  in both the DaemonSet and the Deployment. (@rfratto)

v0.10.0 (2021-01-13)
--------------------

### Features

- Prometheus `remote_write` now supports SigV4 authentication using the
  [AWS default credentials chain](https://docs.aws.amazon.com/sdk-for-java/v1/developer-guide/credentials.html).
  This enables the Agent to send metrics to Amazon Managed Prometheus without
  needing the [SigV4 Proxy](https://github.com/awslabs/aws-sigv4-proxy).
  (@rfratto)

### Enhancements

- Update `redis_exporter` to v1.15.0. (@rfratto)

- `memcached_exporter` has been updated to v0.8.0. (@rfratto)

- `process-exporter` has been updated to v0.7.5. (@rfratto)

- `wal_cleanup_age` and `wal_cleanup_period` have been added to the top-level
  Prometheus configuration section. These settings control how Write Ahead Logs
  (WALs) that are not associated with any instances are cleaned up. By default,
  WALs not associated with an instance that have not been written in the last
  12 hours are eligible to be cleaned up. This cleanup can be disabled by
  setting `wal_cleanup_period` to `0`. (@56quarters)

- Configuring logs to read from the systemd journal should now work on journals
  that use +ZSTD compression. (@rfratto)

### Bugfixes

- Integrations will now function if the HTTP listen address was set to a value
  other than the default. (@mattdurham)

- The default Loki installation will now be able to write its positions file.
  This was prevented by accidentally writing to a readonly volume mount.
  (@rfratto)

v0.9.1 (2021-01-04)
-------------------

### Enhancements

- agentctl will now be installed by the rpm and deb packages as
  `grafana-agentctl`. (@rfratto)

v0.9.0 (2020-12-10)
-------------------

### Features

- Add support to configure TLS config for the Tempo exporter to use
  insecure_skip_verify to disable TLS chain verification. (@bombsimon)

- Add `sample-stats` to `agentctl` to search the WAL and return a summary of
  samples of series matching the given label selector. (@simonswine)

- New integration:
  [postgres_exporter](https://github.com/wrouesnel/postgres_exporter)
  (@rfratto)

- New integration:
  [statsd_exporter](https://github.com/prometheus/statsd_exporter) (@rfratto)

- New integration:
  [consul_exporter](https://github.com/prometheus/consul_exporter) (@rfratto)

- Add optional environment variable substitution of configuration file.
  (@dcseifert)

### Enhancements

- `min_wal_time` and `max_wal_time` have been added to the instance config
  settings, guaranteeing that data in the WAL will exist for at least
  `min_wal_time` and will not exist for longer than `max_wal_time`. This change
  will increase the size of the WAL slightly but will prevent certain scenarios
  where data is deleted before it is sent. To revert back to the old behavior,
  set `min_wal_time` to `0s`. (@rfratto)

- Update `redis_exporter` to v1.13.1. (@rfratto)

- Bump OpenTelemetry-collector dependency to v0.16.0. (@bombsimon)

### Bugfixes

- Fix issue where the Tempo example manifest could not be applied because the
  port names were too long. (@rfratto)

- Fix issue where the Agent Kubernetes manifests may not load properly on AKS.
  (#279) (@rfratto)

### Other changes

- The User-Agent header sent for logs will now be `GrafanaCloudAgent/<version>`
  (@rfratto)

v0.8.0 (2020-11-06)
-------------------

### Features

- New integration: [dnsamsq_exporter](https://github.com/google/dnsamsq_exporter)
  (@rfratto).

- New integration: [memcached_exporter](https://github.com/prometheus/memcached_exporter)
  (@rfratto).

### Enhancements

- Add `<integration name>_build_info` metric to all integrations. The build
  info displayed will match the build information of the Agent and _not_ the
  embedded exporter. This metric is used by community dashboards, so adding it
  to the Agent increases compatibility with existing dashboards that depend on
  it existing. (@rfratto)

- Bump OpenTelemetry-collector dependency to 0.14.0 (@joe-elliott)

### Bugfixes

- Error messages when retrieving configs from the KV store will now be logged,
  rather than just logging a generic message saying that retrieving the config
  has failed. (@rfratto)

v0.7.2 (2020-10-29)
-------------------

### Enhancements

- Bump Prometheus dependency to 2.21. (@rfratto)

- Bump OpenTelemetry-collector dependency to 0.13.0 (@rfratto)

- Bump Promtail dependency to 2.0. (@rfratto)

- Enhance host_filtering mode to support targets from Docker Swarm and Consul.
  Also, add a `host_filter_relabel_configs` to that will apply relabeling rules
  for determining if a target should be dropped. Add a documentation section
  explaining all of this in detail. (@rfratto)

### Bugfixes

- Fix deb package prerm script so that it stops the agent on package removal.
  (@jdbaldry)

- Fix issue where the `push_config` for Tempo field was expected to be
  `remote_write`. `push_config` now works as expected. (@rfratto)

v0.7.1 (2020-10-23)
-------------------

### Bugfixes

- Fix issue where ARM binaries were not published with the GitHub release.

v0.7.0 (2020-10-23)
-------------------

### Features

- Added Tracing Support. (@joe-elliott)

- Add RPM and deb packaging. (@jdbaldry, @simon6372)

- arm64 and arm/v7 Docker containers and release builds are now available for
  `agent` and `agentctl`. (@rfratto)

- Add `wal-stats` and `target-stats` tooling to `agentctl` to discover WAL and
  cardinality issues. (@rfratto)

- [mysqld_exporter](https://github.com/prometheus/mysqld_exporter) is now
  embedded and available as an integration. (@rfratto)

- [redis_exporter](https://github.com/oliver006/redis_exporter) is now embedded
  and available as an integration. (@dafydd-t)

### Enhancements

- Resharding the cluster when using the scraping service mode now supports
  timeouts through `reshard_timeout`. The default value is `30s.` This timeout
  applies to cluster-wide reshards (performed when joining and leaving the
  cluster) and local reshards (done on the `reshard_interval`). (@rfratto)

### Bugfixes

- Fix issue where integrations crashed with instance_mode was set to `distinct`
  (@rfratto)

- Fix issue where the `agent` integration did not work on Windows (@rfratto).

- Support URL-encoded paths in the scraping service API. (@rfratto)

- The instance label written from replace_instance_label can now be overwritten
  with relabel_configs. This bugfix slightly modifies the behavior of what data
  is stored. The final instance label will now be stored in the WAL rather than
  computed by remote_write. This change should not negatively affect existing
  users. (@rfratto)

v0.6.1 (2020-04-11)
-------------------

### Bugfixes

- Fix issue where build information was empty when running the Agent with
  --version. (@rfratto)

- Fix issue where updating a config in the scraping service may fail to pick up
  new targets. (@rfratto)

- Fix deadlock that slowly prevents the Agent from scraping targets at a high
  scrape volume. (@rfratto)

v0.6.0 (2020-09-04)
-------------------

### Breaking Changes

- The Configs API will now disallow two instance configs having multiple
  `scrape_configs` with the same `job_name`. This was needed for the instance
  sharing mode, where combined instances may have duplicate `job_names` across
  their `scrape_configs`. This brings the scraping service more in line with
  Prometheus, where `job_names` must globally be unique. This change also
  disallows concurrent requests to the put/apply config API endpoint to prevent
  a race condition of two conflicting configs being applied at the same time.
  (@rfratto)

### Deprecations

- `use_hostname_label` is now supplanted by `replace_instance_label`.
  `use_hostname_label` will be removed in a future version. (@rfratto)

### Features

- The Grafana Agent can now collect logs and send to Loki. This is done by
  embedding Promtail, the official Loki log collection client. (@rfratto)

- Integrations can now be enabled without scraping. Set scrape_integrations to
  `false` at the `integrations` key or within the specific integration you
  don't want to scrape. This is useful when another Agent or Prometheus server
  will scrape the integration. (@rfratto)

- [process-exporter](https://github.com/ncabatoff/process-exporter) is now
  embedded as `process_exporter`. The hypen has been changed to an underscore
  in the config file to retain consistency with `node_exporter`. (@rfratto)

### Enhancements

- A new config option, `replace_instance_label`, is now available for use with
  integrations. When this is true, the instance label for all metrics coming
  from an integration will be replaced with the machine's hostname rather than
  127.0.0.1. (@rfratto)

- The embedded Prometheus version has been updated to 2.20.1. (@rfratto,
  @gotjosh)

- The User-Agent header written by the Agent when remote_writing will now be
  `GrafanaCloudAgent/<Version>` instead of `Prometheus/<Prometheus Version>`.
  (@rfratto)

- The subsystems of the Agent (`prometheus`, `loki`) are now made optional.
  Enabling integrations also implicitly enables the associated subsystem. For
  example, enabling the `agent` or `node_exporter` integration will force the
  `prometheus` subsystem to be enabled.  (@rfratto)

### Bugfixes

- The documentation for Tanka configs is now correct. (@amckinley)

- Minor corrections and spelling issues have been fixed in the Overview
  documentation. (@amckinley)

- The new default of `shared` instances mode broke the metric value for
  `agent_prometheus_active_configs`, which was tracking the number of combined
  configs (i.e., number of launched instances). This metric has been fixed and
  a new metric, `agent_prometheus_active_instances`, has been added to track
  the numbger of launched instances. If instance sharing is not enabled, both
  metrics will share the same value. (@rfratto)

- `remote_write` names in a group will no longer be copied from the
  remote_write names of the first instance in the group. Rather, all
  remote_write names will be generated based on the first 6 characters of the
  group hash and the first six characters of the remote_write hash. (@rfratto)

- Fix a panic that may occur during shutdown if the WAL is closed in the middle
  of the WAL being truncated. (@rfratto)

v0.5.0 (2020-08-12)
-------------------

### Features

- A [scrape targets API](https://github.com/grafana/agent/blob/main/docs/api.md#list-current-scrape-targets)
  has been added to show every target the Agent is currently scraping, when it
  was last scraped, how long it took to scrape, and errors from the last
  scrape, if any. (@rfratto)

- "Shared Instance Mode" is the new default mode for spawning Prometheus
  instances, and will improve CPU and memory usage for users of integrations
  and the scraping service. (@rfratto)

### Enhancements

- Memory stability and utilization of the WAL has been improved, and the
  reported number of active series in the WAL will stop double-counting
  recently churned series. (@rfratto)

- Changing scrape_configs and remote_write configs for an instance will now be
  dynamically applied without restarting the instance. This will result in less
  missing metrics for users of the scraping service that change a config.
  (@rfratto)

- The Tanka configuration now uses k8s-alpha. (@duologic)

### Bugfixes

- The Tanka configuration will now also deploy a single-replica deployment
  specifically for scraping the Kubernetes API. This deployment acts together
  with the Daemonset to scrape the full cluster and the control plane.
  (@gotjosh)

- The node_exporter filesystem collector will now work on Linux systems without
  needing to manually set the blocklist and allowlist of filesystems.
  (@rfratto)

v0.4.0 (2020-06-18)
-------------------

### Features

- Support for integrations has been added. Integrations can be any embedded
  tool, but are currently used for embedding exporters and generating scrape
  configs. (@rfratto)

- node_exporter has been added as an integration. This is the full version of
  node_exporter with the same configuration options. (@rfratto)

- An Agent integration that makes the Agent automatically scrape itself has
  been added. (@rfratto)

### Enhancements

- The WAL can now be truncated if running the Agent without any remote_write
  endpoints. (@rfratto)

### Bugfixes

- Prevent the Agent from crashing when a global Prometheus config stanza is not
  provided. (@robx)

- Enable agent host_filter in the Tanka configs, which was disabled by default
  by mistake. (@rfratto)

v0.3.2 (2020-05-29)
-------------------

### Features

- Tanka configs that deploy the scraping service mode are now available
  (@rfratto)

- A k3d example has been added as a counterpart to the docker-compose example.
  (@rfratto)

### Enhancements

- Labels provided by the default deployment of the Agent (Kubernetes and Tanka)
  have been changed to align with the latest changes to grafana/jsonnet-libs.
  The old `instance` label is now called `pod`, and the new `instance` label is
  unique. A `container` label has also been added. The Agent mixin has been
  subsequently updated to also incorporate these label changes. (@rfratto)

- The `remote_write` and `scrape_config` sections now share the same
  validations as Prometheus (@rfratto)

- Setting `wal_truncation_frequency` to less than the scrape interval is now
  disallowed (@rfratto)

### Bugfixes

- A deadlock in scraping service mode when updating a config that shards to the
  same node has been fixed (@rfratto)

- `remote_write` config stanzas will no longer ignore `password_file`
  (@rfratto)

- `scrape_config` client secrets (e.g., basic auth, bearer token,
  `password_file`) will now be properly retained in scraping service mode
  (@rfratto)

- Labels for CPU, RX, and TX graphs in the Agent Operational dashboard now
  correctly show the pod name of the Agent instead of the exporter name.
  (@rfratto)

v0.3.1 (2020-05-20)
-------------------

### Features

- The Agent has upgraded its vendored Prometheus to v2.18.1 (@gotjosh,
  @rfratto)

### Bugfixes

- A typo in the Tanka configs and Kubernetes manifests that prevents the Agent
  launching with v0.3.0 has been fixed (@captncraig)

- Fixed a bug where Tanka mixins could not be used due to an issue with the
  folder placement enhancement (@rfratto)

### Enhancements

- `agentctl` and the config API will now validate that the YAML they receive
  are valid instance configs. (@rfratto)

v0.3.0 (2020-05-13)
-------------------

### Features

- A third operational mode called "scraping service mode" has been added. A KV
  store is used to store instance configs which are distributed amongst a
  clustered set of Agent processes, dividing the total scrape load across each
  agent. An API is exposed on the Agents to list, create, update, and delete
  instance configurations from the KV store. (@rfratto)

- An "agentctl" binary has been released to interact with the new instance
  config management API created by the "scraping service mode." (@rfratto,
  @hoenn)

- The Agent now includes readiness and healthiness endpoints. (@rfratto)

### Enhancements

- The YAML files are now parsed strictly and an invalid YAML will generate an
  error at runtime. (@hoenn)

- The default build mode for the Docker containers is now release, not debug.
  (@rfratto)

- The Grafana Agent Tanka Mixins now are placed in an "Agent" folder within
  Grafana. (@cyriltovena)

v0.2.0 (2020-04-09)
-------------------

### Features

- The Prometheus remote write protocol will now send scraped metadata (metric
  name, help, type and unit). This results in almost negligent bytes sent
  increase as metadata is only sent every minute. It is on by default.
  (@gotjosh)

  These metrics are available to monitor metadata being sent:
  - `prometheus_remote_storage_succeeded_metadata_total`
  - `prometheus_remote_storage_failed_metadata_total`
  - `prometheus_remote_storage_retried_metadata_total`
  - `prometheus_remote_storage_sent_batch_duration_seconds` and
    `prometheus_remote_storage_sent_bytes_total` have a new label “type” with
    the values of `metadata` or `samples`.

### Enhancements

- The Agent has upgraded its vendored Prometheus to v2.17.1 (@rfratto)

### Bugfixes

- Invalid configs passed to the agent will now stop the process after they are
  logged as invalid; previously the Agent process would continue. (@rfratto)

- Enabling host_filter will now allow metrics from node role Kubernetes service
  discovery to be scraped properly (e.g., cAdvisor, Kubelet). (@rfratto)

v0.1.1 (2020-03-16)
-------------------

### Other changes

- Nits in documentation (@sh0rez)

- Fix various dashboard mixin problems from v0.1.0 (@rfratto)

- Pass through release tag to `docker build` (@rfratto)

v0.1.0 (2020-03-16)
-------------------

> First release!

### Features

- Support for scraping Prometheus metrics and sharding the agent through the
  presence of a `host_filter` flag within the Agent configuration file.

[upgrade guide]: https://grafana.com/docs/agent/latest/upgrade-guide/
[contributors guide]: ./docs/developer/contributing.md#updating-the-changelog<|MERGE_RESOLUTION|>--- conflicted
+++ resolved
@@ -54,6 +54,8 @@
 
 - Add automatic conversion for `legacy_positions_file` in component `loki.source.file`. (@mattdurham)
 
+- Propagate request metadata for `faro.receiver` to downstream components. (@hainenber)
+
 ### Features
 
 - A new `loki.rules.kubernetes` component that discovers `PrometheusRule` Kubernetes resources and loads them into a Loki Ruler instance. (@EStork09)
@@ -75,7 +77,7 @@
   whenever that argument is explicitly configured. This issue only affected a
   small subset of arguments across 15 components. (@erikbaranowski, @rfratto)
 
-- Fix panic when fanning out to invalid receivers. (@hainenber) 
+- Fix panic when fanning out to invalid receivers. (@hainenber)
 
 - Fix a bug where a panic could occur when reloading custom components. (@wildum)
 
@@ -317,11 +319,7 @@
 
 - Python profiling using eBPF is now aggregated now by kernel space. [PR](https://github.com/grafana/pyroscope/pull/2996) (@korniltsev)
 
-<<<<<<< HEAD
-- Propagate request metadata for `faro.receiver` to downstream components. (@hainenber)
-=======
 - Add Luhn filter to `loki.process` to filter PCI data from log data
->>>>>>> b2403fcb
 
 ### Bugfixes
 
