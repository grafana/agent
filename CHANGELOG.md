--- conflicted
+++ resolved
@@ -161,11 +161,9 @@
 
 - Fix internal metrics reported as invalid by promtool's linter. (@tpaschalis)
 
-<<<<<<< HEAD
+- Operator: respect FilterRunning on PodMonitor and ServiceMonitor resources to only scrape running pods. (@captncraig)
+
 - Fixes a bug where the github exporter would get stuck in an infinite loop under certain conditions. (@jcreixell)
-=======
-- Operator: respect FilterRunning on PodMonitor and ServiceMonitor resources to only scrape running pods. (@captncraig)
->>>>>>> 8921c2b7
 
 ### Other changes
 
