--- conflicted
+++ resolved
@@ -10,24 +10,18 @@
 Main (unreleased)
 -----------------
 
-<<<<<<< HEAD
+### Features
+
+- Added a new CLI flag `--stability.level` which defines the minimum stability
+  level required for the features that the agent is allowed to use. Default is `experimental`. (@thampiotr)
+
 ### Bugfixes
 
 - Set permissions on the `Grafana Agent [Flow]` folder when installing via the
   windows installer rather than relying on the parent folder permissions. (@erikbaranowski)
 
-v0.40.0-rc.0 (2024-02-22)
--------------------------
-=======
-### Features
-
-- Added a new CLI flag `--stability.level` which defines the minimum stability
-  level required for the features that the agent is allowed to use. Default is `experimental`. (@thampiotr)
-
-
 v0.40.0 (2024-02-27)
 --------------------
->>>>>>> 62c1c859
 
 ### Breaking changes
 
