# Changelog

> _Contributors should read our [contributors guide][] for instructions on how
> to update the changelog._

This document contains a historical list of changes between releases. Only
changes that impact end-user behavior are listed; changes to documentation or
internal API changes are not present.

Main (unreleased)
-----------------

### Features

- The Pyroscope scrape component computes and sends delta profiles automatically when required to reduce bandwidth usage. (@cyriltovena)

- Support `stage.geoip` in `loki.process`. (@akselleirv)

- Integrations: Introduce the `squid` integration. (@armstrmi)

- New Grafana Agent Flow components:

  - `prometheus.exporter.kafka` collects metrics from Kafka Server. (@oliver-zhang)
  - `otelcol.processor.attributes` accepts telemetry data from other `otelcol`
    components and modifies attributes of a span, log, or metric. (@ptodev)
  - `prometheus.exporter.squid` collects metrics from a squid server. (@armstrmi)
<<<<<<< HEAD
  - `prometheus.exporter.cloudwatch` - scrape AWS CloudWatch metrics (@thepalbi)
=======
  - `prometheus.exporter.elasticsearch` collects metrics from Elasticsearch. (@marctc)

- Added json_path function to river stdlib. (@jkroepke)
>>>>>>> fe2f7025

### Enhancements

- Attributes and blocks set to their default values will no longer be shown in the Flow UI. (@rfratto)

- Tanka config: retain cAdvisor metrics for system processes (Kubelet, Containerd, etc.) (@bboreham)

- Update cAdvisor dependency to v0.47.0. (@jcreixell)

- Upgrade and improve Cloudwatch exporter integration (@thepalbi)

- Update `node_exporter` dependency to v1.6.0. (@spartan0x117)

- Enable `prometheus.relabel` to work with Prometheus' Native Histograms. (@tpaschalis)

- Update `dnsmasq_exporter` to last version. (@marctc)

- Add deployment spec options to describe operator's Prometheus Config Reloader image. (@alekseybb197)

### Bugfixes

- Add signing region to remote.s3 component for use with custom endpoints so that Authorization Headers work correctly when
  proxying requests. (@mattdurham)

- Fix oauth default scope in `loki.source.azure_event_hubs`. (@akselleirv)

- Fix panic from improper startup ordering in `prometheus.operator.servicemonitors`. (@captncraig)
- 
- Fixes a bug in conversion of OpenTelemetry histograms when exported to Prometheus. (@grcevski)

- Fix bug where `otelcol.exporter.otlphttp` ignores configuration for `traces_endpoint`, `metrics_endpoint`, and `logs_endpoint` attributes. (@SimoneFalzone)

v0.34.2 (2023-06-20)
--------------------

### Enhancements

- Replace map cache in prometheus.relabel with an LRU cache. (@mattdurham)
- Integrations: Extend `statsd` integration to configure relay endpoint. (@arminaaki)

### Bugfixes

- Fix a bug where `prometheus.relabel` would not correctly relabel when there is a cache miss. (@thampiotr)
- Fix a bug where `prometheus.relabel` would not correctly relabel exemplars or metadata. (@tpaschalis)
- Fixes several issues with statsd exporter. (@jcreixell, @marctc)

### Other changes

- Mongodb integration has been disabled for the time being due to licensing issues. (@jcreixell)

v0.34.1 (2023-06-12)
--------------------

### Bugfixes

- Fixed application of sub-collector defaults using the `windows_exporter` integration or `prometheus.exporter.windows`. (@mattdurham)

- Fix issue where `remote.http` did not fail early if the initial request
  failed. This caused failed requests to initially export empty values, which
  could lead to propagating issues downstream to other components which expect
  the export to be non-empty. (@rfratto)

- Allow `bearerTokenFile` field to be used in ServiceMonitors. (@captncraig)

- Fix issue where metrics and traces were not recorded from components within modules. (@mattdurham)

### Other changes

- Add logging to failed requests in `remote.http`. (@rfratto)

v0.34.0 (2023-06-08)
--------------------

### Breaking changes

- The experimental dynamic configuration feature has been removed in favor of Flow mode. (@mattdurham)

- The `oracledb` integration configuration has removed a redundant field `metrics_scrape_interval`. Use the `scrape_interval` parameter of the integration if a custom scrape interval is required. (@schmikei)

- Upgrade the embedded windows_exporter to commit 79781c6. (@jkroepke)

- Prometheus exporters in Flow mode now set the `instance` label to a value similar to the one they used to have in Static mode (<hostname> by default, customized by some integrations). (@jcreixell)

- `phlare.scrape` and `phlare.write` have been renamed to `pyroscope.scrape` and `pyroscope.scrape`. (@korniltsev)

### Features

- New Grafana Agent Flow components:
  - `loki.source.api` - receive Loki log entries over HTTP (e.g. from other agents). (@thampiotr)
  - `prometheus.operator.servicemonitors` discovers ServiceMonitor resources in your Kubernetes cluster and scrape
    the targets they reference. (@captncraig, @marctc, @jcreixell)
  - `prometheus.receive_http` - receive Prometheus metrics over HTTP (e.g. from other agents). (@thampiotr)
  - `remote.vault` retrieves a secret from Vault. (@rfratto)
  - `prometheus.exporter.snowflake` collects metrics from a snowflake database (@jonathanWamsley)
  - `prometheus.exporter.mssql` collects metrics from Microsoft SQL Server (@jonathanwamsley)
  - `prometheus.exporter.oracledb` collects metrics from oracledb (@jonathanwamsley)
  - `prometheus.exporter.dnsmasq` collects metrics from a dnsmasq server. (@spartan0x117)
  - `loki.source.awsfirehose` - receive Loki log entries from AWS Firehose via HTTP (@thepalbi)

- Added new functions to the River standard library:
  - `coalesce` returns the first non-zero value from a list of arguments. (@jkroepke)
  - `nonsensitive` converts a River secret back into a string. (@rfratto)

### Enhancements

- Support to attach node metadata to pods and endpoints targets in
  `discovery.kubernetes`. (@laurovenancio)

- Support ability to add optional custom headers to `loki.write` endpoint block (@aos)

- Support in-memory HTTP traffic for Flow components. `prometheus.exporter`
  components will now export a target containing an internal HTTP address.
  `prometheus.scrape`, when given that internal HTTP address, will connect to
  the server in-memory, bypassing the network stack. Use the new
  `--server.http.memory-addr` flag to customize which address is used for
  in-memory traffic. (@rfratto)
- Disable node_exporter on Windows systems (@jkroepke)
- Operator support for OAuth 2.0 Client in LogsClientSpec (@DavidSpek)

- Support `clustering` block in `phlare.scrape` components to distribute
  targets amongst clustered agents. (@rfratto)

- Delete stale series after a single WAL truncate instead of two. (@rfratto)

- Update OracleDB Exporter dependency to 0.5.0 (@schmikei)

- Embed Google Fonts on Flow UI (@jkroepke)

- Enable Content-Security-Policies on Flow UI (@jkroepke)

- Update azure-metrics-exporter to v0.0.0-20230502203721-b2bfd97b5313 (@kgeckhart)

- Update azidentity dependency to v1.3.0. (@akselleirv)

- Add custom labels to journal entries in `loki.source.journal` (@sbhrule15)

- `prometheus.operator.podmonitors` and `prometheus.operator.servicemonitors` can now access cluster secrets for authentication to targets. (@captncraig)

### Bugfixes

- Fix `loki.source.(gcplog|heroku)` `http` and `grpc` blocks were overriding defaults with zero-values
  on non-present fields. (@thepalbi)

- Fix an issue where defining `logging` or `tracing` blocks inside of a module
  would generate a panic instead of returning an error. (@erikbaranowski)

- Fix an issue where not specifying either `http` nor `grpc` blocks could result
  in a panic for `loki.source.heroku` and `loki.source.gcplog` components. (@thampiotr)

- Fix an issue where build artifacts for IBM S390x were being built with the
  GOARCH value for the PPC64 instead. (tpaschalis)

- Fix an issue where the Grafana Agent Flow RPM used the wrong path for the
  environment file, preventing the service from loading. (@rfratto)

- Fix an issue where the cluster advertise address was overwriting the join
  addresses. (@laurovenancio)

- Fix targets deduplication when clustering mode is enabled. (@laurovenancio)

- Fix issue in operator where any version update will restart all agent pods simultaneously. (@captncraig)

- Fix an issue where `loki.source.journald` did not create the positions
  directory with the appropriate permissions. (@tpaschalis)

- Fix an issue where fanning out log entries to multiple `loki.process`
  components lead to a race condition. (@tpaschalis)

- Fix panic in `prometheus.operator.servicemonitors` from relabel rules without certain defaults. (@captncraig)

- Fix issue in modules export cache throwing uncomparable errors. (@mattdurham)

- Fix issue where the UI could not navigate to components loaded by modules. (@rfratto)

- Fix issue where using exporters inside modules failed due to not passing the in-memory address dialer. (@mattdurham)

- Add signing region to remote.s3 component for use with custom endpoints so that Authorization Headers work correctly when
  proxying requests. (@mattdurham)

- Fix missing `instance` key for `prometheus.exporter.dnsmasq` component. (@spartan0x117)

### Other changes

- Add metrics when clustering mode is enabled. (@rfratto)
- Document debug metric `loki_process_dropped_lines_by_label_total` in loki.process. (@akselleirv)

- Add `agent_wal_out_of_order_samples_total` metric to track samples received
  out of order. (@rfratto)

- Add CLI flag `--server.http.enable-pprof` to grafana-agent-flow to conditionally enable `/debug/pprof` endpoints (@jkroepke)

- Use Go 1.20.4 for builds. (@tpaschalis)

- Integrate the new ExceptionContext which was recently added to the Faro Web-SDK in the
  app_agent_receiver Payload. (@codecapitano)

- Flow clustering: clusters will now use 512 tokens per node for distributing
  work, leading to better distribution. However, rolling out this change will
  cause some incorrerct or missing assignments until all nodes are updated. (@rfratto)

- Change the Docker base image for Linux containers to `ubuntu:lunar`.
  (@rfratto)

v0.33.2 (2023-05-11)
--------------------

### Bugfixes

- Fix issue where component evaluation time was overridden by a "default
  health" message. (@rfratto)

- Honor timeout when trying to establish a connection to another agent in Flow
  clustering mode. (@rfratto)

- Fix an issue with the grafana/agent windows docker image entrypoint
  not targeting the right location for the config. (@erikbaranowski)

- Fix issue where the `node_exporter` integration and
  `prometheus.exporter.unix` `diskstat_device_include` component could not set
  the allowlist field for the diskstat collector. (@tpaschalis)

- Fix an issue in `loki.source.heroku` where updating the `labels` or `use_incoming_timestamp`
  would not take effect. (@thampiotr)

- Flow: Fix an issue within S3 Module where the S3 path was not parsed correctly when the
  path consists of a parent directory. (@jastisriradheshyam)

- Flow: Fix an issue on Windows where `prometheus.remote_write` failed to read
  WAL checkpoints. This issue led to memory leaks once the initial checkpoint
  was created, and prevented a fresh process from being able to deliver metrics
  at all. (@rfratto)

- Fix an issue where the `loki.source.kubernetes` component could lead to
  the Agent crashing due to a race condition. (@tpaschalis)

### Other changes

- The `phlare.scrape` Flow component `fetch profile failed` log has been set to
  `debug` instead of `error`. (@erikbaranowski)

v0.33.1 (2023-05-01)
--------------------

### Bugfixes

- Fix spelling of the `frequency` argument on the `local.file` component.
  (@tpaschalis)

- Fix bug where some capsule values (such as Prometheus receivers) could not
  properly be used as an argument to a module. (@rfratto)

- Fix version information not displaying correctly when passing the `--version`
  flag or in the `agent_build_info` metric. (@rfratto)

- Fix issue in `loki.source.heroku` and `loki.source.gcplog` where updating the
  component would cause Grafana Agent Flow's Prometheus metrics endpoint to
  return an error until the process is restarted. (@rfratto)

- Fix issue in `loki.source.file` where updating the component caused
  goroutines to leak. (@rfratto)

### Other changes

- Support Bundles report the status of discovered log targets. (@tpaschalis)

v0.33.0 (2023-04-25)
--------------------

### Breaking changes

- Support for 32-bit ARM builds is removed for the foreseeable future due to Go
  compiler issues. We will consider bringing back 32-bit ARM support once our Go
  compiler issues are resolved and 32-bit ARM builds are stable. (@rfratto)

- Agent Management: `agent_management.api_url` config field has been replaced by
`agent_management.host`. The API path and version is now defined by the Agent. (@jcreixell)

- Agent Management: `agent_management.protocol` config field now allows defining "http" and "https" explicitly. Previously, "http" was previously used for both, with the actual protocol used inferred from the api url, which led to confusion. When upgrading, make sure to set to "https" when replacing `api_url` with `host`. (@jcreixell)

- Agent Management: `agent_management.remote_config_cache_location` config field has been replaced by
`agent_management.remote_configuration.cache_location`. (@jcreixell)

- Remove deprecated symbolic links to to `/bin/agent*` in Docker containers,
  as planned in v0.31. (@tpaschalis)

### Deprecations

- [Dynamic Configuration](https://grafana.com/docs/agent/latest/cookbook/dynamic-configuration/) will be removed in v0.34. Grafana Agent Flow supersedes this functionality. (@mattdurham)

### Features

- New Grafana Agent Flow components:

  - `discovery.dns` DNS service discovery. (@captncraig)
  - `discovery.ec2` service discovery for aws ec2. (@captncraig)
  - `discovery.lightsail` service discovery for aws lightsail. (@captncraig)
  - `discovery.gce` discovers resources on Google Compute Engine (GCE). (@marctc)
  - `discovery.digitalocean` provides service discovery for DigitalOcean. (@spartan0x117)
  - `discovery.consul` service discovery for Consul. (@jcreixell)
  - `discovery.azure` provides service discovery for Azure. (@spartan0x117)
  - `module.file` runs a Grafana Agent Flow module loaded from a file on disk.
    (@erikbaranowski)
  - `module.git` runs a Grafana Agent Flow module loaded from a file within a
    Git repository. (@rfratto)
  - `module.string` runs a Grafana Agent Flow module passed to the component by
    an expression containing a string. (@erikbaranowski, @rfratto)
  - `otelcol.auth.oauth2` performs OAuth 2.0 authentication for HTTP and gRPC
    based OpenTelemetry exporters. (@ptodev)
  - `otelcol.extension.jaeger_remote_sampling` provides an endpoint from which to
    pull Jaeger remote sampling documents. (@joe-elliott)
  - `otelcol.exporter.logging` accepts OpenTelemetry data from other `otelcol` components and writes it to the console. (@erikbaranowski)
  - `otelcol.auth.sigv4` performs AWS Signature Version 4 (SigV4) authentication
    for making requests to AWS services via `otelcol` components that support
    authentication extensions. (@ptodev)
  - `prometheus.exporter.blackbox` collects metrics from Blackbox exporter. (@marctc)
  - `prometheus.exporter.mysql` collects metrics from a MySQL database. (@spartan0x117)
  - `prometheus.exporter.postgres` collects metrics from a PostgreSQL database. (@spartan0x117)
  - `prometheus.exporter.statsd` collects metrics from a Statsd instance. (@gaantunes)
  - `prometheus.exporter.snmp` collects metrics from SNMP exporter. (@marctc)
  - `prometheus.operator.podmonitors` discovers PodMonitor resources in your Kubernetes cluster and scrape
    the targets they reference. (@captncraig, @marctc, @jcreixell)
  - `prometheus.exporter.windows` collects metrics from a Windows instance. (@jkroepke)
  - `prometheus.exporter.memcached` collects metrics from a Memcached server. (@spartan0x117)
  - `loki.source.azure_event_hubs` reads messages from Azure Event Hub using Kafka and forwards them to other   `loki` components. (@akselleirv)

- Add support for Flow-specific system packages:

  - Flow-specific DEB packages. (@rfratto, @robigan)
  - Flow-specific RPM packages. (@rfratto, @robigan)
  - Flow-specific macOS Homebrew Formula. (@rfratto)
  - Flow-specific Windows installer. (@rfratto)

  The Flow-specific packages allow users to install and run Grafana Agent Flow
  alongside an existing installation of Grafana Agent.

- Agent Management: Add support for integration snippets. (@jcreixell)

- Flow: Introduce a gossip-over-HTTP/2 _clustered mode_. `prometheus.scrape`
  component instances can opt-in to distributing scrape load between cluster
  peers. (@tpaschalis)

### Enhancements

- Flow: Add retries with backoff logic to Phlare write component. (@cyriltovena)

- Operator: Allow setting runtimeClassName on operator-created pods. (@captncraig)

- Operator: Transparently compress agent configs to stay under size limitations. (@captncraig)

- Update Redis Exporter Dependency to v1.49.0. (@spartan0x117)

- Update Loki dependency to the k144 branch. (@andriikushch)

- Flow: Add OAUTHBEARER mechanism to `loki.source.kafka` using Azure as provider. (@akselleirv)

- Update Process Exporter dependency to v0.7.10. (@spartan0x117)

- Agent Management: Introduces backpressure mechanism for remote config fetching (obeys 429 request
  `Retry-After` header). (@spartan0x117)

- Flow: support client TLS settings (CA, client certificate, client key) being
  provided from other components for the following components:

  - `discovery.docker`
  - `discovery.kubernetes`
  - `loki.source.kafka`
  - `loki.source.kubernetes`
  - `loki.source.podlogs`
  - `loki.write`
  - `mimir.rules.kubernetes`
  - `otelcol.auth.oauth2`
  - `otelcol.exporter.jaeger`
  - `otelcol.exporter.otlp`
  - `otelcol.exporter.otlphttp`
  - `otelcol.extension.jaeger_remote_sampling`
  - `otelcol.receiver.jaeger`
  - `otelcol.receiver.kafka`
  - `phlare.scrape`
  - `phlare.write`
  - `prometheus.remote_write`
  - `prometheus.scrape`
  - `remote.http`

- Flow: support server TLS settings (client CA, server certificate, server key)
  being provided from other components for the following components:

  - `loki.source.syslog`
  - `otelcol.exporter.otlp`
  - `otelcol.extension.jaeger_remote_sampling`
  - `otelcol.receiver.jaeger`
  - `otelcol.receiver.opencensus`
  - `otelcol.receiver.zipkin`

- Flow: Define custom http method and headers in `remote.http` component (@jkroepke)

- Flow: Add config property to `prometheus.exporter.blackbox` to define the config inline (@jkroepke)

- Update Loki Dependency to k146 which includes configurable file watchers (@mattdurham)

### Bugfixes

- Flow: fix issue where Flow would return an error when trying to access a key
  of a map whose value was the zero value (`null`, `0`, `false`, `[]`, `{}`).
  Whether an error was returned depended on the internal type of the value.
  (@rfratto)

- Flow: fix issue where using the `jaeger_remote` sampler for the `tracing`
  block would fail to parse the response from the remote sampler server if it
  used strings for the strategy type. This caused sampling to fall back
  to the default rate. (@rfratto)

- Flow: fix issue where components with no arguments like `loki.echo` were not
  viewable in the UI. (@rfratto)

- Flow: fix deadlock in `loki.source.file` where terminating tailers would hang
  while flushing remaining logs, preventing `loki.source.file` from being able
  to update. (@rfratto)

- Flow: fix deadlock in `loki.process` where a component with no stages would
  hang forever on handling logs. (@rfratto)

- Fix issue where a DefaultConfig might be mutated during unmarshaling. (@jcreixell)

- Fix issues where CloudWatch Exporter cannot use FIPS Endpoints outside of USA regions (@aglees)

- Fix issue where scraping native Prometheus histograms would leak memory.
  (@rfratto)

- Flow: fix issue where `loki.source.docker` component could deadlock. (@tpaschalis)

- Flow: fix issue where `prometheus.remote_write` created unnecessary extra
  child directories to store the WAL in. (@rfratto)

- Fix internal metrics reported as invalid by promtool's linter. (@tpaschalis)

- Fix issues with cri stage which treats partial line coming from any stream as same. (@kavirajk @aglees)

- Operator: fix for running multiple operators with different `--agent-selector` flags. (@captncraig)

- Operator: respect FilterRunning on PodMonitor and ServiceMonitor resources to only scrape running pods. (@captncraig)

- Fixes a bug where the github exporter would get stuck in an infinite loop under certain conditions. (@jcreixell)

- Fix bug where `loki.source.docker` always failed to start. (@rfratto)

### Other changes

- Grafana Agent Docker containers and release binaries are now published for
  s390x. (@rfratto)

- Use Go 1.20.3 for builds. (@rfratto)

- Change the Docker base image for Linux containers to `ubuntu:kinetic`.
  (@rfratto)

- Update prometheus.remote_write defaults to match new prometheus
  remote-write defaults. (@erikbaranowski)

v0.32.1 (2023-03-06)
--------------------

### Bugfixes

- Flow: Fixes slow reloading of targets in `phlare.scrape` component. (@cyriltovena)

- Flow: add a maximum connection lifetime of one hour when tailing logs from
  `loki.source.kubernetes` and `loki.source.podlogs` to recover from an issue
  where the Kubernetes API server stops responding with logs without closing
  the TCP connection. (@rfratto)

- Flow: fix issue in `loki.source.kubernetes` where `__pod__uid__` meta label
  defaulted incorrectly to the container name, causing tailers to never
  restart. (@rfratto)

v0.32.0 (2023-02-28)
--------------------

### Breaking changes

- Support for the embedded Flow UI for 32-bit ARMv6 builds is temporarily
  removed. (@rfratto)

- Node Exporter configuration options changed to align with new upstream version (@Thor77):

  - `diskstats_ignored_devices` is now `diskstats_device_exclude` in agent configuration.
  - `ignored_devices` is now `device_exclude` in flow configuration.

- Some blocks in Flow components have been merged with their parent block to make the block hierarchy smaller:

  - `discovery.docker > http_client_config` is merged into the `discovery.docker` block. (@erikbaranowski)
  - `discovery.kubernetes > http_client_config` is merged into the `discovery.kubernetes` block. (@erikbaranowski)
  - `loki.source.kubernetes > client > http_client_config` is merged into the `client` block. (@erikbaranowski)
  - `loki.source.podlogs > client > http_client_config` is merged into the `client` block. (@erikbaranowski)
  - `loki.write > endpoint > http_client_config` is merged into the `endpoint` block. (@erikbaranowski)
  - `mimir.rules.kubernetes > http_client_config` is merged into the `mimir.rules.kubernetes` block. (@erikbaranowski)
  - `otelcol.receiver.opencensus > grpc` is merged into the `otelcol.receiver.opencensus` block. (@ptodev)
  - `otelcol.receiver.zipkin > http` is merged into the `otelcol.receiver.zipkin` block. (@ptodev)
  - `phlare.scrape > http_client_config` is merged into the `phlare.scrape` block. (@erikbaranowski)
  - `phlare.write > endpoint > http_client_config` is merged into the `endpoint` block. (@erikbaranowski)
  - `prometheus.remote_write > endpoint > http_client_config` is merged into the `endpoint` block. (@erikbaranowski)
  - `prometheus.scrape > http_client_config` is merged into the `prometheus.scrape` block. (@erikbaranowski)

- The `loki.process` component now uses a combined name for stages, simplifying
  the block hierarchy. For example, the `stage > json` block hierarchy is now a
  single block called `stage.json`. All stage blocks in `loki.process` have
  been updated to use this simplified hierarchy. (@tpaschalis)

- `remote.s3` `client_options` block has been renamed to `client`. (@mattdurham)

- Renamed `prometheus.integration.node_exporter` to `prometheus.exporter.unix`. (@jcreixell)

- As first announced in v0.30, support for the `EXPERIMENTAL_ENABLE_FLOW`
  environment variable has been removed in favor of `AGENT_MODE=flow`.
  (@rfratto)

### Features

- New integrations:

  - `oracledb` (@schmikei)
  - `mssql` (@binaryfissiongames)
  - `cloudwatch metrics` (@thepalbi)
  - `azure` (@kgeckhart)
  - `gcp` (@kgeckhart, @ferruvich)

- New Grafana Agent Flow components:

  - `loki.echo` writes received logs to stdout. (@tpaschalis, @rfratto)
  - `loki.source.docker` reads logs from Docker containers and forwards them to
    other `loki` components. (@tpaschalis)
  - `loki.source.kafka` reads logs from Kafka events and forwards them to other
    `loki` components. (@erikbaranowski)
  - `loki.source.kubernetes_events` watches for Kubernetes Events and converts
    them into log lines to forward to other `loki` components. It is the
    equivalent of the `eventhandler` integration. (@rfratto)
  - `otelcol.processor.tail_sampling` samples traces based on a set of defined
    policies from `otelcol` components before forwarding them to other
    `otelcol` components. (@erikbaranowski)
  - `prometheus.exporter.apache` collects metrics from an apache web server
    (@captncraig)
  - `prometheus.exporter.consul` collects metrics from a consul installation
    (@captncraig)
  - `prometheus.exporter.github` collects metrics from GitHub (@jcreixell)
  - `prometheus.exporter.process` aggregates and collects metrics by scraping
    `/proc`. (@spartan0x117)
  - `prometheus.exporter.redis` collects metrics from a redis database
    (@spartan0x117)

### Enhancements

- Flow: Support `keepequal` and `dropequal` actions for relabeling. (@cyriltovena)

- Update Prometheus Node Exporter integration to v1.5.0. (@Thor77)

- Grafana Agent Flow will now reload the config file when `SIGHUP` is sent to
  the process. (@rfratto)

- If using the official RPM and DEB packages for Grafana Agent, invoking
  `systemctl reload grafana-agent` will now reload the configuration file.
  (@rfratto)

- Flow: the `loki.process` component now implements all the same processing
  stages as Promtail's pipelines. (@tpaschalis)

- Flow: new metric for `prometheus.scrape` -
  `agent_prometheus_scrape_targets_gauge`. (@ptodev)

- Flow: new metric for `prometheus.scrape` and `prometheus.relabel` -
  `agent_prometheus_forwarded_samples_total`. (@ptodev)

- Flow: add `constants` into the standard library to expose the hostname, OS,
  and architecture of the system Grafana Agent is running on. (@rfratto)

- Flow: add timeout to loki.source.podlogs controller setup. (@polyrain)

### Bugfixes

- Fixed a reconciliation error in Grafana Agent Operator when using `tlsConfig`
  on `Probe`. (@supergillis)

- Fix issue where an empty `server:` config stanza would cause debug-level logging.
  An empty `server:` is considered a misconfiguration, and thus will error out.
  (@neomantra)

- Flow: fix an error where some error messages that crossed multiple lines
  added extra an extra `|` character when displaying the source file on the
  starting line. (@rfratto)

- Flow: fix issues in `agent fmt` where adding an inline comment on the same
  line as a `[` or `{` would cause indentation issues on subsequent lines.
  (@rfratto)

- Flow: fix issues in `agent fmt` where line comments in arrays would be given
  the wrong identation level. (@rfratto)

- Flow: fix issues with `loki.file` and `loki.process` where deadlock contention or
  logs fail to process. (@mattdurham)

- Flow: `oauth2 > tls_config` was documented as a block but coded incorrectly as
  an attribute. This is now a block in code. This impacted `discovery.docker`,
  `discovery.kubernetes`, `loki.source.kubernetes`, `loki.write`,
  `mimir.rules.kubernetes`, `phlare.scrape`, `phlare.write`,
  `prometheus.remote_write`, `prometheus.scrape`, and `remote.http`
  (@erikbaranowski)

- Flow: Fix issue where using `river:",label"` causes the UI to return nothing. (@mattdurham)

### Other changes

- Use Go 1.20 for builds. (@rfratto)

- The beta label from Grafana Agent Flow has been removed. A subset of Flow
  components are still marked as beta or experimental:

  - `loki.echo` is explicitly marked as beta.
  - `loki.source.kubernetes` is explicitly marked as experimental.
  - `loki.source.podlogs` is explicitly marked as experimental.
  - `mimir.rules.kubernetes` is explicitly marked as beta.
  - `otelcol.processor.tail_sampling` is explicitly marked as beta.
  - `otelcol.receiver.loki` is explicitly marked as beta.
  - `otelcol.receiver.prometheus` is explicitly marked as beta.
  - `phlare.scrape` is explicitly marked as beta.
  - `phlare.write` is explicitly marked as beta.

v0.31.3 (2023-02-13)
--------------------

### Bugfixes

- `loki.source.cloudflare`: fix issue where the `zone_id` argument
  was being ignored, and the `api_token` argument was being used for the zone
  instead. (@rfratto)

- `loki.source.cloudflare`: fix issue where `api_token` argument was not marked
  as a sensitive field. (@rfratto)

v0.31.2 (2023-02-08)
--------------------

### Other changes

- In the Agent Operator, upgrade the `prometheus-config-reloader` dependency
  from version 0.47.0 to version 0.62.0. (@ptodev)

v0.31.1 (2023-02-06)
--------------------

> **BREAKING CHANGES**: This release has breaking changes. Please read entries
> carefully and consult the [upgrade guide][] for specific instructions.

### Breaking changes

- All release Windows `.exe` files are now published as a zip archive.
  Previously, `grafana-agent-installer.exe` was unzipped. (@rfratto)

### Other changes

- Support Go 1.20 for builds. Official release binaries are still produced
  using Go 1.19. (@rfratto)

v0.31.0 (2023-01-31)
--------------------

> **BREAKING CHANGES**: This release has breaking changes. Please read entries
> carefully and consult the [upgrade guide][] for specific instructions.

### Breaking changes

- Release binaries (including inside Docker containers) have been renamed to be
  prefixed with `grafana-` (@rfratto):

  - `agent` is now `grafana-agent`.
  - `agentctl` is now `grafana-agentctl`.
  - `agent-operator` is now `grafana-agent-operator`.

### Deprecations

- A symbolic link in Docker containers from the old binary name to the new
  binary name has been added. These symbolic links will be removed in v0.33. (@rfratto)

### Features

- New Grafana Agent Flow components:

  - `loki.source.cloudflare` reads logs from Cloudflare's Logpull API and
    forwards them to other `loki` components. (@tpaschalis)
  - `loki.source.gcplog` reads logs from GCP cloud resources using Pub/Sub
    subscriptions and forwards them to other `loki` components. (@tpaschalis)
  - `loki.source.gelf` listens for Graylog logs. (@mattdurham)
  - `loki.source.heroku` listens for Heroku messages over TCP a connection and
    forwards them to other `loki` components. (@erikbaranowski)
  - `loki.source.journal` read messages from systemd journal. (@mattdurham)
  - `loki.source.kubernetes` collects logs from Kubernetes pods using the
    Kubernetes API. (@rfratto)
  - `loki.source.podlogs` discovers PodLogs resources on Kubernetes and
    uses the Kubernetes API to collect logs from the pods specified by the
    PodLogs resource. (@rfratto)
  - `loki.source.syslog` listens for Syslog messages over TCP and UDP
    connections and forwards them to other `loki` components. (@tpaschalis)
  - `loki.source.windowsevent` reads logs from Windows Event Log. (@mattdurham)
  - `otelcol.exporter.jaeger` forwards OpenTelemetry data to a Jaeger server.
    (@erikbaranowski)
  - `otelcol.exporter.loki` forwards OTLP-formatted data to compatible `loki`
    receivers. (@tpaschalis)
  - `otelcol.receiver.kafka` receives telemetry data from Kafka. (@rfratto)
  - `otelcol.receiver.loki` receives Loki logs, converts them to the OTLP log
    format and forwards them to other `otelcol` components. (@tpaschalis)
  - `otelcol.receiver.opencensus` receives OpenConsensus-formatted traces or
    metrics. (@ptodev)
  - `otelcol.receiver.zipkin` receives Zipkin-formatted traces. (@rfratto)
  - `phlare.scrape` collects application performance profiles. (@cyriltovena)
  - `phlare.write` sends application performance profiles to Grafana Phlare.
    (@cyriltovena)
  - `mimir.rules.kubernetes` discovers `PrometheusRule` Kubernetes resources and
    loads them into a Mimir instance. (@Logiraptor)

- Flow components which work with relabeling rules (`discovery.relabel`,
  `prometheus.relabel` and `loki.relabel`) now export a new value named Rules.
  This value returns a copy of the currently configured rules. (@tpaschalis)

- New experimental feature: agent-management. Polls configured remote API to fetch new configs. (@spartan0x117)

- Introduce global configuration for logs. (@jcreixell)

### Enhancements

- Handle faro-web-sdk `View` meta in app_agent_receiver. (@rlankfo)

- Flow: the targets in debug info from `loki.source.file` are now individual blocks. (@rfratto)

- Grafana Agent Operator: add [promtail limit stage](https://grafana.com/docs/loki/latest/clients/promtail/stages/limit/) to the operator. (@spartan0x117)

### Bugfixes

- Flow UI: Fix the issue with messy layout on the component list page while
  browser window resize (@xiyu95)

- Flow UI: Display the values of all attributes unless they are nil. (@ptodev)

- Flow: `prometheus.relabel` and `prometheus.remote_write` will now error if they have exited. (@ptodev)

- Flow: Fix issue where negative numbers would convert to floating-point values
  incorrectly, treating the sign flag as part of the number. (@rfratto)

- Flow: fix a goroutine leak when `loki.source.file` is passed more than one
  target with identical set of public labels. (@rfratto)

- Fix issue where removing and re-adding log instance configurations causes an
  error due to double registration of metrics (@spartan0x117, @jcreixell)

### Other changes

- Use Go 1.19.4 for builds. (@erikbaranowski)

- New windows containers for agent and agentctl. These can be found moving forward with the ${Version}-windows tags for grafana/agent and grafana/agentctl docker images (@erikbaranowski)

v0.30.2 (2023-01-11)
--------------------

### Bugfixes

- Flow: `prometheus.relabel` will no longer modify the labels of the original
  metrics, which could lead to the incorrect application of relabel rules on
  subsequent relabels. (@rfratto)

- Flow: `loki.source.file` will no longer deadlock other components if log
  lines cannot be sent to Loki. `loki.source.file` will wait for 5 seconds per
  file to finish flushing read logs to the client, after which it will drop
  them, resulting in lost logs. (@rfratto)

- Operator: Fix the handling of the enableHttp2 field as a boolean in
  `pod_monitor` and `service_monitor` templates. (@tpaschalis)

v0.30.1 (2022-12-23)
--------------------

### Bugfixes

- Fix issue where journald support was accidentally removed. (@tpaschalis)

- Fix issue where some traces' metrics where not collected. (@marctc)

v0.30.0 (2022-12-20)
--------------------

> **BREAKING CHANGES**: This release has breaking changes. Please read entries
> carefully and consult the [upgrade guide][] for specific instructions.

### Breaking changes

- The `ebpf_exporter` integration has been removed due to issues with static
  linking. It may be brought back once these are resolved. (@tpaschalis)

### Deprecations

- The `EXPERIMENTAL_ENABLE_FLOW` environment variable is deprecated in favor of
  `AGENT_MODE=flow`. Support for `EXPERIMENTAL_ENABLE_FLOW` will be removed in
  v0.32. (@rfratto)

### Features

- `grafana-agent-operator` supports oauth2 as an authentication method for
  remote_write. (@timo-42)

- Grafana Agent Flow: Add tracing instrumentation and a `tracing` block to
  forward traces to `otelcol` component. (@rfratto)

- Grafana Agent Flow: Add a `discovery_target_decode` function to decode a JSON
  array of discovery targets corresponding to Prometheus' HTTP and file service
  discovery formats. (@rfratto)

- New Grafana Agent Flow components:

  - `remote.http` polls an HTTP URL and exposes the response body as a string
    or secret to other components. (@rfratto)

  - `discovery.docker` discovers Docker containers from a Docker Engine host.
    (@rfratto)

  - `loki.source.file` reads and tails files for log entries and forwards them
    to other `loki` components. (@tpaschalis)

  - `loki.write` receives log entries from other `loki` components and sends
    them over to a Loki instance. (@tpaschalis)

  - `loki.relabel` receives log entries from other `loki` components and
    rewrites their label set. (@tpaschalis)

  - `loki.process` receives log entries from other `loki` components and runs
    one or more processing stages. (@tpaschalis)

  - `discovery.file` discovers files on the filesystem following glob
    patterns. (@mattdurham)

- Integrations: Introduce the `snowflake` integration. (@binaryfissiongames)

### Enhancements

- Update agent-loki.yaml to use environment variables in the configuration file (@go4real)

- Integrations: Always use direct connection in mongodb_exporter integration. (@v-zhuravlev)

- Update OpenTelemetry Collector dependency to v0.63.1. (@tpaschalis)

- riverfmt: Permit empty blocks with both curly braces on the same line.
  (@rfratto)

- riverfmt: Allow function arguments to persist across different lines.
  (@rfratto)

- Flow: The HTTP server will now start before the Flow controller performs the
  initial load. This allows metrics and pprof data to be collected during the
  first load. (@rfratto)

- Add support for using a [password map file](https://github.com/oliver006/redis_exporter/blob/master/contrib/sample-pwd-file.json) in `redis_exporter`. (@spartan0x117)

- Flow: Add support for exemplars in Prometheus component pipelines. (@rfratto)

- Update Prometheus dependency to v2.40.5. (@rfratto)

- Update Promtail dependency to k127. (@rfratto)

- Native histograms are now supported in the static Grafana Agent and in
  `prometheus.*` Flow components. Native histograms will be automatically
  collected from supported targets. remote_write must be configured to forward
  native histograms from the WAL to the specified endpoints. (@rfratto)

- Flow: metrics generated by upstream OpenTelemetry Collector components are
  now exposed at the `/metrics` endpoint of Grafana Agent Flow. (@rfratto)

### Bugfixes

- Fix issue where whitespace was being sent as part of password when using a
  password file for `redis_exporter`. (@spartan0x117)

- Flow UI: Fix issue where a configuration block referencing a component would
  cause the graph page to fail to load. (@rfratto)

- Remove duplicate `oauth2` key from `metricsinstances` CRD. (@daper)

- Fix issue where on checking whether to restart integrations the Integration
  Manager was comparing configs with secret values scrubbed, preventing reloads
  if only secrets were updated. (@spartan0x117)

### Other changes

- Grafana Agent Flow has graduated from experimental to beta.

v0.29.0 (2022-11-08)
--------------------

> **BREAKING CHANGES**: This release has breaking changes. Please read entries
> carefully and consult the [upgrade guide][] for specific instructions.

### Breaking changes

- JSON-encoded traces from OTLP versions earlier than 0.16.0 are no longer
  supported. (@rfratto)

### Deprecations

- The binary names `agent`, `agentctl`, and `agent-operator` have been
  deprecated and will be renamed to `grafana-agent`, `grafana-agentctl`, and
  `grafana-agent-operator` in the v0.31.0 release.

### Features

- Add `agentctl test-logs` command to allow testing log configurations by redirecting
  collected logs to standard output. This can be useful for debugging. (@jcreixell)

- New Grafana Agent Flow components:

  - `otelcol.receiver.otlp` receives OTLP-formatted traces, metrics, and logs.
    Data can then be forwarded to other `otelcol` components. (@rfratto)

  - `otelcol.processor.batch` batches data from `otelcol` components before
    forwarding it to other `otelcol` components. (@rfratto)

  - `otelcol.exporter.otlp` accepts data from `otelcol` components and sends
    it to a gRPC server using the OTLP protocol. (@rfratto)

  - `otelcol.exporter.otlphttp` accepts data from `otelcol` components and
    sends it to an HTTP server using the OTLP protocol. (@tpaschalis)

  - `otelcol.auth.basic` performs basic authentication for `otelcol`
    components that support authentication extensions. (@rfratto)

  - `otelcol.receiver.jeager` receives Jaeger-formatted traces. Data can then
    be forwarded to other `otelcol` components. (@rfratto)

  - `otelcol.processor.memory_limiter` periodically checks memory usage and
    drops data or forces a garbage collection if the defined limits are
    exceeded. (@tpaschalis)

  - `otelcol.auth.bearer` performs bearer token authentication for `otelcol`
    components that support authentication extensions. (@rfratto)

  - `otelcol.auth.headers` attaches custom request headers to `otelcol`
    components that support authentication extensions. (@rfratto)

  - `otelcol.receiver.prometheus` receives Prometheus metrics, converts them
    to the OTLP metric format and forwards them to other `otelcol` components.
    (@tpaschalis)

  - `otelcol.exporter.prometheus` forwards OTLP-formatted data to compatible
    `prometheus` components. (@rfratto)

- Flow: Allow config blocks to reference component exports. (@tpaschalis)

- Introduce `/-/support` endpoint for generating 'support bundles' in static
  agent mode. Support bundles are zip files of commonly-requested information
  that can be used to debug a running agent. (@tpaschalis)

### Enhancements

- Update OpenTelemetry Collector dependency to v0.61.0. (@rfratto)

- Add caching to Prometheus relabel component. (@mattdurham)

- Grafana Agent Flow: add `agent_resources_*` metrics which explain basic
  platform-agnostic metrics. These metrics assist with basic monitoring of
  Grafana Agent, but are not meant to act as a replacement for fully featured
  components like `prometheus.integration.node_exporter`. (@rfratto)

- Enable field label in TenantStageSpec of PodLogs pipeline. (@siiimooon)

- Enable reporting of enabled integrations. (@marctc)

- Grafana Agent Flow: `prometheus.remote_write` and `prometheus.relabel` will
  now export receivers immediately, removing the need for dependant components
  to be evaluated twice at process startup. (@rfratto)

- Add missing setting to configure instance key for Eventhandler integration. (@marctc)

- Update Prometheus dependency to v2.39.1. (@rfratto)

- Update Promtail dependency to weekly release k122. (@rfratto)

- Tracing: support the `num_traces` and `expected_new_traces_per_sec` configuration parameters in the tail_sampling processor. (@ptodev)

### Bugfixes

- Remove empty port from the `apache_http` integration's instance label. (@katepangLiu)

- Fix identifier on target creation for SNMP v2 integration. (@marctc)

- Fix bug when specifying Blackbox's modules when using Blackbox integration. (@marctc)

- Tracing: fix a panic when the required `protocols` field was not set in the `otlp` receiver. (@ptodev)

- Support Bearer tokens for metric remote writes in the Grafana Operator (@jcreixell, @marctc)

### Other changes

- Update versions of embedded Prometheus exporters used for integrations:

  - Update `github.com/prometheus/statsd_exporter` to `v0.22.8`. (@captncraig)

  - Update `github.com/prometheus-community/postgres_exporter` to `v0.11.1`. (@captncraig)

  - Update `github.com/prometheus/memcached_exporter` to `v0.10.0`. (@captncraig)

  - Update `github.com/prometheus-community/elasticsearch_exporter` to `v1.5.0`. (@captncraig)

  - Update `github.com/prometheus/mysqld_exporter` to `v0.14.0`. (@captncraig)

  - Update `github.com/prometheus/consul_exporter` to `v0.8.0`. (@captncraig)

  - Update `github.com/ncabatoff/process-exporter` to `v0.7.10`. (@captncraig)

  - Update `github.com/prometheus-community/postgres_exporter` to `v0.11.1`. (@captncraig)

- Use Go 1.19.3 for builds. (@rfratto)

v0.28.1 (2022-11-03)
--------------------

### Security

- Update Docker base image to resolve OpenSSL vulnerabilities CVE-2022-3602 and
  CVE-2022-3786. Grafana Agent does not use OpenSSL, so we do not believe it is
  vulnerable to these issues, but the base image has been updated to remove the
  report from image scanners. (@rfratto)

v0.28.0 (2022-09-29)
--------------------

### Features

- Introduce Grafana Agent Flow, an experimental "programmable pipeline" runtime
  mode which improves how to configure and debug Grafana Agent by using
  components. (@captncraig, @karengermond, @marctc, @mattdurham, @rfratto,
  @rlankfo, @tpaschalis)

- Introduce Blackbox exporter integration. (@marctc)

### Enhancements

- Update Loki dependency to v2.6.1. (@rfratto)

### Bugfixes

### Other changes

- Fix relabel configs in sample agent-operator manifests (@hjet)

- Operator no longer set the `SecurityContext.Privileged` flag in the `config-reloader` container. (@hsyed-dojo)

- Add metrics for config reloads and config hash (@jcreixell)

v0.27.1 (2022-09-09)
--------------------

> **NOTE**: ARMv6 Docker images are no longer being published.
>
> We have stopped publishing Docker images for ARMv6 platforms.
> This is due to the new Ubuntu base image we are using that does not support ARMv6.
> The new Ubuntu base image has less reported CVEs, and allows us to provide more
> secure Docker images. We will still continue to publish ARMv6 release binaries and
> deb/rpm packages.

### Other Changes

- Switch docker image base from debian to ubuntu. (@captncraig)

v0.27.0 (2022-09-01)
--------------------

### Features

- Integrations: (beta) Add vmware_exporter integration (@rlankfo)

- App agent receiver: add Event kind to payload (@domasx2)

### Enhancements

- Tracing: Introduce a periodic appender to the remotewriteexporter to control sample rate. (@mapno)

- Tracing: Update OpenTelemetry dependency to v0.55.0. (@rfratto, @mapno)

- Add base agent-operator jsonnet library and generated manifests (@hjet)

- Add full (metrics, logs, K8s events) sample agent-operator jsonnet library and gen manifests (@hjet)

- Introduce new configuration fields for disabling Keep-Alives and setting the
  IdleConnectionTimeout when scraping. (@tpaschalis)

- Add field to Operator CRD to disable report usage functionality. (@marctc)

### Bugfixes

- Tracing: Fixed issue with the PromSD processor using the `connection` method to discover the IP
  address.  It was failing to match because the port number was included in the address string. (@jphx)

- Register prometheus discovery metrics. (@mattdurham)

- Fix seg fault when no instance parameter is provided for apache_http integration, using integrations-next feature flag. (@rgeyer)

- Fix grafanacloud-install.ps1 web request internal server error when fetching config. (@rlankfo)

- Fix snmp integration not passing module or walk_params parameters when scraping. (@rgeyer)

- Fix unmarshal errors (key "<walk_param name>" already set in map) for snmp integration config when walk_params is defined, and the config is reloaded. (@rgeyer)

### Other changes

- Update several go dependencies to resolve warnings from certain security scanning tools. None of the resolved vulnerabilities were known to be exploitable through the agent. (@captncraig)

- It is now possible to compile Grafana Agent using Go 1.19. (@rfratto)

v0.26.1 (2022-07-25)
--------------------

> **BREAKING CHANGES**: This release has breaking changes. Please read entries
> carefully and consult the [upgrade guide][] for specific instructions.

### Breaking changes

- Change windows certificate store so client certificate is no longer required in store. (@mattdurham)

### Bugfixes

- Operator: Fix issue where configured `targetPort` ServiceMonitors resulted in
  generating an incorrect scrape_config. (@rfratto)

- Build the Linux/AMD64 artifacts using the opt-out flag for the ebpf_exporter. (@tpaschalis)

v0.26.0 (2022-07-18)
--------------------

> **BREAKING CHANGES**: This release has breaking changes. Please read entries
> carefully and consult the [upgrade guide][] for specific instructions.

### Breaking changes

- Deprecated `server` YAML block fields have now been removed in favor of the
  command-line flags that replaced them. These fields were originally
  deprecated in v0.24.0. (@rfratto)

- Changed tail sampling policies to be configured as in the OpenTelemetry
  Collector. (@mapno)

### Features

- Introduce Apache HTTP exporter integration. (@v-zhuravlev)

- Introduce eBPF exporter integration. (@tpaschalis)

### Enhancements

- Truncate all records in WAL if repair attempt fails. (@rlankfo)

### Bugfixes

- Relative symlinks for promtail now work as expected. (@RangerCD, @mukerjee)

- Fix rate limiting implementation for the app agent receiver integration. (@domasx2)

- Fix mongodb exporter so that it now collects all metrics. (@mattdurham)

v0.25.1 (2022-06-16)
--------------------

### Bugfixes

- Integer types fail to unmarshal correctly in operator additional scrape configs. (@rlankfo)

- Unwrap replayWAL error before attempting corruption repair. (@rlankfo)

v0.25.0 (2022-06-06)
--------------------

> **BREAKING CHANGES**: This release has breaking changes. Please read entries
> carefully and consult the [upgrade guide][] for specific instructions.

### Breaking changes

- Traces: Use `rpc.grpc.status_code` attribute to determine
  span failed in the service graph processor (@rcrowe)

### Features

- Add HTTP endpoints to fetch active instances and targets for the Logs subsystem.
  (@marctc)

- (beta) Add support for using windows certificate store for TLS connections. (@mattdurham)

- Grafana Agent Operator: add support for integrations through an `Integration`
  CRD which is discovered by `GrafanaAgent`. (@rfratto)

- (experimental) Add app agent receiver integration. This depends on integrations-next being enabled
  via the `integrations-next` feature flag. Use `-enable-features=integrations-next` to use
  this integration. (@kpelelis, @domas)

- Introduce SNMP exporter integration. (@v-zhuravlev)

- Configure the agent to report the use of feature flags to grafana.com. (@marctc)

### Enhancements

- integrations-next: Integrations using autoscrape will now autoscrape metrics
  using in-memory connections instead of connecting to themselves over the
  network. As a result of this change, the `client_config` field has been
  removed. (@rfratto)

- Enable `proxy_url` support on `oauth2` for metrics and logs (update **prometheus/common** dependency to `v0.33.0`). (@martin-jaeger-maersk)

- `extra-scrape-metrics` can now be enabled with the `--enable-features=extra-scrape-metrics` feature flag. See <https://prometheus.io/docs/prometheus/2.31/feature_flags/#extra-scrape-metrics> for details. (@rlankfo)

- Resolved issue in v2 integrations where if an instance name was a prefix of another the route handler would fail to
  match requests on the longer name (@mattdurham)

- Set `include_metadata` to true by default for OTLP traces receivers (@mapno)

### Bugfixes

- Scraping service was not honoring the new server grpc flags `server.grpc.address`.  (@mattdurham)

### Other changes

- Update base image of official Docker containers from Debian buster to Debian
  bullseye. (@rfratto)

- Use Go 1.18 for builds. (@rfratto)

- Add `metrics` prefix to the url of list instances endpoint (`GET
  /agent/api/v1/instances`) and list targets endpoint (`GET
  /agent/api/v1/metrics/targets`). (@marctc)

- Add extra identifying labels (`job`, `instance`, `agent_hostname`) to eventhandler integration. (@hjet)

- Add `extra_labels` configuration to eventhandler integration. (@hjet)

v0.24.2 (2022-05-02)
--------------------

### Bugfixes

- Added configuration watcher delay to prevent race condition in cases where scraping service mode has not gracefully exited. (@mattdurham)

### Other changes

- Update version of node_exporter to include additional metrics for osx. (@v-zhuravlev)

v0.24.1 (2022-04-14)
--------------------

### Bugfixes

- Add missing version information back into `agentctl --version`. (@rlankfo)

- Bump version of github-exporter to latest upstream SHA 284088c21e7d, which
  includes fixes from bugs found in their latest tag. This includes a fix
  where not all releases where retrieved when pulling release information.
  (@rfratto)

- Set the `Content-Type` HTTP header to `application/json` for API endpoints
  returning json objects. (@marctc)

- Operator: fix issue where a `username_file` field was incorrectly set.
  (@rfratto)

- Initialize the logger with default `log_level` and `log_format` parameters.
  (@tpaschalis)

### Other changes

- Embed timezone data to enable Promtail pipelines using the `location` field
  on Windows machines. (@tpaschalis)

v0.24.0 (2022-04-07)
--------------------

> **BREAKING CHANGES**: This release has breaking changes. Please read entries
> carefully and consult the [upgrade guide][] for specific instructions.
>
> **GRAFANA AGENT OPERATOR USERS**: As of this release, Grafana Agent Operator
> does not support versions of Grafana Agent prior to v0.24.0.

### Breaking changes

- The following metrics will now be prefixed with `agent_dskit_` instead of
  `cortex_`: `cortex_kv_request_duration_seconds`,
  `cortex_member_consul_heartbeats_total`, `cortex_member_ring_tokens_owned`,
  `cortex_member_ring_tokens_to_own`, `cortex_ring_member_ownership_percent`,
  `cortex_ring_members`, `cortex_ring_oldest_member_timestamp`,
  `cortex_ring_tokens_owned`, `cortex_ring_tokens_total`. (@rlankfo)

- Traces: the `traces_spanmetrics_calls_total_total` metric has been renamed to
  `traces_spanmetrics_calls_total` (@fredr)

- Two new flags, `-server.http.enable-tls` and `-server.grpc.enable-tls` must
  be provided to explicitly enable TLS support. This is a change of the
  previous behavior where TLS support was enabled when a certificate pair was
  provided. (@rfratto)

- Many command line flags starting with `-server.` block have been renamed.
  (@rfratto)

- The `-log.level` and `-log.format` flags are removed in favor of being set in
  the configuration file. (@rfratto)

- Flags for configuring TLS have been removed in favor of being set in the
  configuration file. (@rfratto)

- Dynamic reload is no longer supported for deprecated server block fields.
  Changing a deprecated field will be ignored and cause the reload to fail.
  (@rfratto)

- The default HTTP listen address is now `127.0.0.1:12345`. Use the
  `-server.http.address` flag to change this value. (@rfratto)

- The default gRPC listen address is now `127.0.0.1:12346`. Use the
  `-server.grpc.address` flag to change this value. (@rfratto)

- `-reload-addr` and `-reload-port` have been removed. They are no longer
  necessary as the primary HTTP server is now static and can't be shut down in
  the middle of a `/-/reload` call. (@rfratto)

- (Only impacts `integrations-next` feature flag) Many integrations have been
  renamed to better represent what they are integrating with. For example,
  `redis_exporter` is now `redis`. This change requires updating
  `integrations-next`-enabled configuration files. This change also changes
  integration names shown in metric labels. (@rfratto)

- The deprecated `-prometheus.*` flags have been removed in favor of
  their `-metrics.*` counterparts. The `-prometheus.*` flags were first
  deprecated in v0.19.0. (@rfratto)

### Deprecations

- Most fields in the `server` block of the configuration file are
  now deprecated in favor of command line flags. These fields will be removed
  in the v0.26.0 release. Please consult the upgrade guide for more information
  and rationale. (@rfratto)

### Features

- Added config read API support to GrafanaAgent Custom Resource Definition.
  (@shamsalmon)

- Added consulagent_sd to target discovery. (@chuckyz)

- Introduce EXPERIMENTAL support for dynamic configuration. (@mattdurham)

- Introduced endpoint that accepts remote_write requests and pushes metrics data directly into an instance's WAL. (@tpaschalis)

- Added builds for linux/ppc64le. (@aklyachkin)

### Enhancements

- Tracing: Exporters can now be configured to use OAuth. (@canuteson)

- Strengthen readiness check for metrics instances. (@tpaschalis)

- Parameterize namespace field in sample K8s logs manifests (@hjet)

- Upgrade to Loki k87. (@rlankfo)

- Update Prometheus dependency to v2.34.0. (@rfratto)

- Update OpenTelemetry-collector dependency to v0.46.0. (@mapno)

- Update cAdvisor dependency to v0.44.0. (@rfratto)

- Update mongodb_exporter dependency to v0.31.2 (@mukerjee)

- Use grafana-agent/v2 Tanka Jsonnet to generate K8s manifests (@hjet)

- Replace agent-bare.yaml K8s sample Deployment with StatefulSet (@hjet)

- Improve error message for `agentctl` when timeout happens calling
  `cloud-config` command (@marctc)

- Enable integrations-next by default in agent-bare.yaml. Please note #1262 (@hjet)

### Bugfixes

- Fix Kubernetes manifests to use port `4317` for OTLP instead of the previous
  `55680` in line with the default exposed port in the agent.

- Ensure singleton integrations are honored in v2 integrations (@mattdurham)

- Tracing: `const_labels` is now correctly parsed in the remote write exporter.
  (@fredr)

- integrations-next: Fix race condition where metrics endpoints for
  integrations may disappear after reloading the config file. (@rfratto)

- Removed the `server.path_prefix` field which would break various features in
  Grafana Agent when set. (@rfratto)

- Fix issue where installing the DEB/RPM packages would overwrite the existing
  config files and environment files. (@rfratto)

- Set `grafanaDashboardFolder` as top level key in the mixin. (@Duologic)

- Operator: Custom Secrets or ConfigMaps to mount will no longer collide with
  the path name of the default secret mount. As a side effect of this bugfix,
  custom Secrets will now be mounted at
  `/var/lib/grafana-agent/extra-secrets/<secret name>` and custom ConfigMaps
  will now be mounted at `/var/lib/grafana-agent/extra-configmaps/<configmap
  name>`. This is not a breaking change as it was previously impossible to
  properly provide these custom mounts. (@rfratto)

- Flags accidentally prefixed with `-metrics.service..` (two `.` in a row) have
  now been fixed to only have one `.`. (@rfratto)

- Protect concurrent writes to the WAL in the remote write exporter (@mapno)

### Other changes

- The `-metrics.wal-directory` flag and `metrics.wal_directory` config option
  will now default to `data-agent/`, the same default WAL directory as
  Prometheus Agent. (@rfratto)

v0.23.0 (2022-02-10)
--------------------

### Enhancements

- Go 1.17 is now used for all builds of the Agent. (@tpaschalis)

- integrations-next: Add `extra_labels` to add a custom set of labels to
  integration targets. (@rfratto)

- The agent no longer appends duplicate exemplars. (@tpaschalis)

- Added Kubernetes eventhandler integration (@hjet)

- Enables sending of exemplars over remote write by default. (@rlankfo)

### Bugfixes

- Fixed issue where Grafana Agent may panic if there is a very large WAL
  loading while old WALs are being deleted or the `/agent/api/v1/targets`
  endpoint is called. (@tpaschalis)

- Fix panic in prom_sd_processor when address is empty (@mapno)

- Operator: Add missing proxy_url field from generated remote_write configs.
  (@rfratto)

- Honor the specified log format in the traces subsystem (@mapno)

- Fix typo in node_exporter for runit_service_dir. (@mattdurham)

- Allow inlining credentials in remote_write url. (@tpaschalis)

- integrations-next: Wait for integrations to stop when starting new instances
  or shutting down (@rfratto).

- Fix issue with windows_exporter mssql collector crashing the agent.
  (@mattdurham)

- The deb and rpm files will now ensure the /var/lib/grafana-agent data
  directory is created with permissions set to 0770. (@rfratto)

- Make agent-traces.yaml Namespace a template-friendly variable (@hjet)

- Disable `machine-id` journal vol by default in sample logs manifest (@hjet)

v0.22.0 (2022-01-13)
--------------------

> This release has deprecations. Please read entries carefully and consult
> the [upgrade guide][] for specific instructions.

### Deprecations

- The node_exporter integration's `netdev_device_whitelist` field is deprecated
  in favor of `netdev_device_include`. Support for the old field name will be
  removed in a future version. (@rfratto)

- The node_exporter integration's `netdev_device_blacklist` field is deprecated
  in favor of `netdev_device_include`. Support for the old field name will be
  removed in a future version. (@rfratto)

- The node_exporter integration's `systemd_unit_whitelist` field is deprecated
  in favor of `systemd_unit_include`. Support for the old field name will be
  removed in a future version. (@rfratto)

- The node_exporter integration's `systemd_unit_blacklist` field is deprecated
  in favor of `systemd_unit_exclude`. Support for the old field name will be
  removed in a future version. (@rfratto)

- The node_exporter integration's `filesystem_ignored_mount_points` field is
  deprecated in favor of `filesystem_mount_points_exclude`. Support for the old
  field name will be removed in a future version. (@rfratto)

- The node_exporter integration's `filesystem_ignored_fs_types` field is
  deprecated in favor of `filesystem_fs_types_exclude`. Support for the old
  field name will be removed in a future version. (@rfratto)

### Features

- (beta) Enable experimental config urls for fetching remote configs.
  Currently, only HTTP/S is supported. Pass the
  `-enable-features=remote-configs` flag to turn this on. (@rlankfo)

- Added [cAdvisor](https://github.com/google/cadvisor) integration. (@rgeyer)

- Traces: Add `Agent Tracing Pipeline` dashboard and alerts (@mapno)

- Traces: Support jaeger/grpc exporter (@nicoche)

- (beta) Enable an experimental integrations subsystem revamp. Pass
  `integrations-next` to `-enable-features` to turn this on. Reading the
  documentation for the revamp is recommended; enabling it causes breaking
  config changes. (@rfratto)

### Enhancements

- Traces: Improved pod association in PromSD processor (@mapno)

- Updated OTel to v0.40.0 (@mapno)

- Remote write dashboard: show in and out sample rates (@bboreham)

- Remote write dashboard: add mean latency (@bboreham)

- Update node_exporter dependency to v1.3.1. (@rfratto)

- Cherry-pick Prometheus PR #10102 into our Prometheus dependency (@rfratto).

### Bugfixes

- Fix usage of POSTGRES_EXPORTER_DATA_SOURCE_NAME when using postgres_exporter
  integration (@f11r)

- Change ordering of the entrypoint for windows service so that it accepts
  commands immediately (@mattdurham)

- Only stop WAL cleaner when it has been started (@56quarters)

- Fix issue with unquoted install path on Windows, that could allow escalation
  or running an arbitrary executable (@mattdurham)

- Fix cAdvisor so it collects all defined metrics instead of the last
  (@pkoenig10)

- Fix panic when using 'stdout' in automatic logging (@mapno)

- Grafana Agent Operator: The /-/ready and /-/healthy endpoints will
  no longer always return 404 (@rfratto).

### Other changes

- Remove log-level flag from systemd unit file (@jpkrohling)

v0.21.2 (2021-12-08)
--------------------

### Security fixes

- This release contains a fix for
  [CVE-2021-41090](https://github.com/grafana/agent/security/advisories/GHSA-9c4x-5hgq-q3wh).

### Other changes

- This release disables the existing `/-/config` and
  `/agent/api/v1/configs/{name}` endpoints by default. Pass the
  `--config.enable-read-api` flag at the command line to opt in to these
  endpoints.

v0.21.1 (2021-11-18)
--------------------

### Bugfixes

- Fix panic when using postgres_exporter integration (@saputradharma)

- Fix panic when dnsamsq_exporter integration tried to log a warning (@rfratto)

- Statsd Integration: Adding logger instance to the statsd mapper
  instantiation. (@gaantunes)

- Statsd Integration: Fix issue where mapped metrics weren't exposed to the
  integration. (@mattdurham)

- Operator: fix bug where version was a required field (@rfratto)

- Metrics: Only run WAL cleaner when metrics are being used and a WAL is
  configured. (@rfratto)

v0.21.0 (2021-11-17)
--------------------

### Enhancements

- Update Cortex dependency to v1.10.0-92-g85c378182. (@rlankfo)

- Update Loki dependency to v2.1.0-656-g0ae0d4da1. (@rlankfo)

- Update Prometheus dependency to v2.31.0 (@rlankfo)

- Add Agent Operator Helm quickstart guide (@hjet)

- Reorg Agent Operator quickstart guides (@hjet)

### Bugfixes

- Packaging: Use correct user/group env variables in RPM %post script (@simonc6372)

- Validate logs config when using logs_instance with automatic logging processor (@mapno)

- Operator: Fix MetricsInstance Service port (@hjet)

- Operator: Create govern service per Grafana Agent (@shturman)

- Operator: Fix relabel_config directive for PodLogs resource (@hjet)

- Traces: Fix `success_logic` code in service graphs processor (@mapno)

### Other changes

- Self-scraped integrations will now use an SUO-specific value for the `instance` label. (@rfratto)

- Traces: Changed service graphs store implementation to improve CPU performance (@mapno)

v0.20.1 (2021-12-08)
--------------------

> _NOTE_: The fixes in this patch are only present in v0.20.1 and >=v0.21.2.

### Security fixes

- This release contains a fix for
  [CVE-2021-41090](https://github.com/grafana/agent/security/advisories/GHSA-9c4x-5hgq-q3wh).

### Other changes

- This release disables the existing `/-/config` and
  `/agent/api/v1/configs/{name}` endpoitns by default. Pass the
  `--config.enable-read-api` flag at the command line to opt in to these
  endpoints.

v0.20.0 (2021-10-28)
--------------------

> **BREAKING CHANGES**: This release has breaking changes. Please read entries
> carefully and consult the [upgrade guide][] for specific instructions.

### Breaking Changes

- push_config is no longer supported in trace's config (@mapno)

### Features

- Operator: The Grafana Agent Operator can now generate a Kubelet service to
  allow a ServiceMonitor to collect Kubelet and cAdvisor metrics. This requires
  passing a `--kubelet-service` flag to the Operator in `namespace/name` format
  (like `kube-system/kubelet`). (@rfratto)

- Service graphs processor (@mapno)

### Enhancements

- Updated mysqld_exporter to v0.13.0 (@gaantunes)

- Updated postgres_exporter to v0.10.0 (@gaantunes)

- Updated redis_exporter to v1.27.1 (@gaantunes)

- Updated memcached_exporter to v0.9.0 (@gaantunes)

- Updated statsd_exporter to v0.22.2 (@gaantunes)

- Updated elasticsearch_exporter to v1.2.1 (@gaantunes)

- Add remote write to silent Windows Installer  (@mattdurham)

- Updated mongodb_exporter to v0.20.7 (@rfratto)

- Updated OTel to v0.36 (@mapno)

- Updated statsd_exporter to v0.22.2 (@mattdurham)

- Update windows_exporter to v0.16.0 (@rfratto, @mattdurham)

- Add send latency to agent dashboard (@bboreham)

### Bugfixes

- Do not immediately cancel context when creating a new trace processor. This
  was preventing scrape_configs in traces from functioning. (@lheinlen)

- Sanitize autologged Loki labels by replacing invalid characters with
  underscores (@mapno)

- Traces: remove extra line feed/spaces/tabs when reading password_file content
  (@nicoche)

- Updated envsubst to v2.0.0-20210730161058-179042472c46. This version has a
  fix needed for escaping values outside of variable substitutions. (@rlankfo)

- Grafana Agent Operator should no longer delete resources matching the names
  of the resources it manages. (@rfratto)

- Grafana Agent Operator will now appropriately assign an
  `app.kubernetes.io/managed-by=grafana-agent-operator` to all created
  resources. (@rfratto)

### Other changes

- Configuration API now returns 404 instead of 400 when attempting to get or
  delete a config which does not exist. (@kgeckhart)

- The windows_exporter now disables the textfile collector by default.
  (@rfratto)

v0.19.0 (2021-09-29)
--------------------

> **BREAKING CHANGES**: This release has breaking changes. Please read entries
> carefully and consult the [upgrade guide][] for specific instructions.

### Breaking Changes

- Reduced verbosity of tracing autologging by not logging `STATUS_CODE_UNSET`
  status codes. (@mapno)

- Operator: rename `Prometheus*` CRDs to `Metrics*` and `Prometheus*` fields to
  `Metrics*`. (@rfratto)

- Operator: CRDs are no longer referenced using a hyphen in the name to be
  consistent with how Kubernetes refers to resources. (@rfratto)

- `prom_instance` in the spanmetrics config is now named `metrics_instance`.
  (@rfratto)

### Deprecations

- The `loki` key at the root of the config file has been deprecated in favor of
  `logs`. `loki`-named fields in `automatic_logging` have been renamed
  accordinly: `loki_name` is now `logs_instance_name`, `loki_tag` is now
  `logs_instance_tag`, and `backend: loki` is now `backend: logs_instance`.
  (@rfratto)

- The `prometheus` key at the root of the config file has been deprecated in
  favor of `metrics`. Flag names starting with `prometheus.` have also been
  deprecated in favor of the same flags with the `metrics.` prefix. Metrics
  prefixed with `agent_prometheus_` are now prefixed with `agent_metrics_`.
  (@rfratto)

- The `tempo` key at the root of the config file has been deprecated in favor
  of `traces`. (@mattdurham)

### Features

- Added [GitHub exporter](https://github.com/infinityworks/github-exporter)
  integration. (@rgeyer)

- Add TLS config options for tempo `remote_write`s. (@mapno)

- Support autologging span attributes as log labels (@mapno)

- Put Tests requiring Network Access behind a -online flag (@flokli)

- Add logging support to the Grafana Agent Operator. (@rfratto)

- Add `operator-detach` command to agentctl to allow zero-downtime upgrades
  when removing an Operator CRD. (@rfratto)

- The Grafana Agent Operator will now default to deploying the matching release
  version of the Grafana Agent instead of v0.14.0. (@rfratto)

### Enhancements

- Update OTel dependency to v0.30.0 (@mapno)

- Allow reloading configuration using `SIGHUP` signal. (@tharun208)

- Add HOSTNAME environment variable to service file to allow for expanding the
  $HOSTNAME variable in agent config.  (@dfrankel33)

- Update jsonnet-libs to 1.21 for Kubernetes 1.21+ compatability. (@MurzNN)

- Make method used to add k/v to spans in prom_sd processor configurable.
  (@mapno)

### Bugfixes

- Regex capture groups like `${1}` will now be kept intact when using
  `-config.expand-env`. (@rfratto)

- The directory of the logs positions file will now properly be created on
  startup for all instances. (@rfratto)

- The Linux system packages will now configure the grafana-agent user to be a
  member of the adm and systemd-journal groups. This will allow logs to read
  from journald and /var/log by default. (@rfratto)

- Fix collecting filesystem metrics on Mac OS (darwin) in the `node_exporter`
  integration default config. (@eamonryan)

- Remove v0.0.0 flags during build with no explicit release tag (@mattdurham)

- Fix issue with global scrape_interval changes not reloading integrations
  (@kgeckhart)

- Grafana Agent Operator will now detect changes to referenced ConfigMaps and
  Secrets and reload the Agent properly. (@rfratto)

- Grafana Agent Operator's object label selectors will now use Kubernetes
  defaults when undefined (i.e., default to nothing). (@rfratto)

- Fix yaml marshalling tag for cert_file in kafka exporter agent config.
  (@rgeyer)

- Fix warn-level logging of dropped targets. (@james-callahan)

- Standardize scrape_interval to 1m in examples. (@mattdurham)

v0.18.4 (2021-09-14)
--------------------

### Enhancements

- Add `agent_prometheus_configs_changed_total` metric to track instance config
  events. (@rfratto)

### Bugfixes

- Fix info logging on windows. (@mattdurham)

- Scraping service: Ensure that a reshard is scheduled every reshard
  interval. (@rfratto)

v0.18.3 (2021-09-08)
--------------------

### Bugfixes

- Register missing metric for configstore consul request duration. (@rfratto)

- Logs should contain a caller field with file and line numbers again
  (@kgeckhart)

- In scraping service mode, the polling configuration refresh should honor
  timeout. (@mattdurham)

- In scraping service mode, the lifecycle reshard should happen using a
  goroutine. (@mattdurham)

- In scraping service mode, scraping service can deadlock when reloading during
  join. (@mattdurham)

- Scraping service: prevent more than one refresh from being queued at a time.
  (@rfratto)

v0.18.2 (2021-08-12)
--------------------

### Bugfixes

- Honor the prefix and remove prefix from consul list results (@mattdurham)

v0.18.1 (2021-08-09)
--------------------

### Bugfixes

- Reduce number of consul calls when ran in scrape service mode (@mattdurham)

v0.18.0 (2021-07-29)
--------------------

### Features

- Added [GitHub exporter](https://github.com/infinityworks/github-exporter)
  integration. (@rgeyer)

- Add support for OTLP HTTP trace exporting. (@mapno)

### Enhancements

- Switch to drone for releases. (@mattdurham)

- Update postgres_exporter to a [branch of](https://github.com/grafana/postgres_exporter/tree/exporter-package-v0.10.0) v0.10.0

### Bugfixes

- Enabled flag for integrations is not being honored. (@mattdurham)

v0.17.0 (2021-07-15)
--------------------

### Features

- Added [Kafka Lag exporter](https://github.com/davidmparrott/kafka_exporter)
  integration. (@gaantunes)

### Bugfixes

- Fix race condition that may occur and result in a panic when initializing
  scraping service cluster. (@rfratto)

v0.16.1 (2021-06-22)
--------------------

### Bugfixes

- Fix issue where replaying a WAL caused incorrect metrics to be sent over
  remote write. (@rfratto)

v0.16.0 (2021-06-17)
--------------------

### Features

- (beta) A Grafana Agent Operator is now available. (@rfratto)

### Enhancements

- Error messages when installing the Grafana Agent for Grafana Cloud will now
  be shown. (@rfratto)

### Bugfixes

- Fix a leak in the shared string interner introduced in v0.14.0. This fix was
  made to a [dependency](https://github.com/grafana/prometheus/pull/21).
  (@rfratto)

- Fix issue where a target will fail to be scraped for the process lifetime if
  that target had gone down for long enough that its series were removed from
  the in-memory cache (2 GC cycles). (@rfratto)

v0.15.0 (2021-06-03)
--------------------

> **BREAKING CHANGES**: This release has breaking changes. Please read entries
> carefully and consult the [upgrade guide][] for specific instructions.

### Breaking Changes

- The configuration of Tempo Autologging has changed. (@mapno)

### Features

- Add support for exemplars. (@mapno)

### Enhancements

- Add the option to log to stdout instead of a Loki instance. (@joe-elliott)

- Update Cortex dependency to v1.8.0.

- Running the Agent as a DaemonSet with host_filter and role: pod should no
  longer cause unnecessary load against the Kubernetes SD API. (@rfratto)

- Update Prometheus to v2.27.0. (@mapno)

- Update Loki dependency to d88f3996eaa2. This is a non-release build, and was
  needed to support exemplars. (@mapno)

- Update Cortex dependency to d382e1d80eaf. This is a non-release build, and
  was needed to support exemplars. (@mapno)

### Bugfixes

- Host filter relabeling rules should now work. (@rfratto)

- Fixed issue where span metrics where being reported with wrong time unit.
  (@mapno)

### Other changes

- Intentionally order tracing processors. (@joe-elliott)

v0.14.0 (2021-05-24)
--------------------

> **BREAKING CHANGES**: This release has breaking changes. Please read entries
> carefully and consult the [upgrade guide][] for specific instructions.
>
> **STABILITY NOTICE**: As of this release, functionality that is not
> recommended for production use and is expected to change will be tagged
> interchangably as "experimental" or "beta."

### Security fixes

- The Scraping service API will now reject configs that read credentials from
  disk by default. This prevents malicious users from reading arbitrary files
  and sending their contents over the network. The old behavior can be
  re-enabled by setting `dangerous_allow_reading_files: true` in the scraping
  service config. (@rfratto)

### Breaking changes

- Configuration for SigV4 has changed. (@rfratto)

### Deprecations

- `push_config` is now supplanted by `remote_block` and `batch`. `push_config`
  will be removed in a future version (@mapno)

### Features

- (beta) New integration: windows_exporter (@mattdurham)

- (beta) Grafana Agent Windows Installer is now included as a release artifact.
  (@mattdurham)

- Official M1 Mac release builds will now be generated! Look for
  `agent-darwin-arm64` and `agentctl-darwin-arm64` in the release assets.
  (@rfratto)

- Add support for running as a Windows service (@mattdurham)

- (beta) Add /-/reload support. It is not recommended to invoke `/-/reload`
  against the main HTTP server. Instead, two new command-line flags have been
  added: `--reload-addr` and `--reload-port`. These will launch a
  `/-/reload`-only HTTP server that can be used to safely reload the Agent's
  state.  (@rfratto)

- Add a /-/config endpoint. This endpoint will return the current configuration
  file with defaults applied that the Agent has loaded from disk. (@rfratto)

- (beta) Support generating metrics and exposing them via a Prometheus exporter
  from span data. (@yeya24)

- Tail-based sampling for tracing pipelines (@mapno)

- Added Automatic Logging feature for Tempo (@joe-elliott)

- Disallow reading files from within scraping service configs by default.
  (@rfratto)

- Add remote write for span metrics (@mapno)

### Enhancements

- Support compression for trace export. (@mdisibio)

- Add global remote_write configuration that is shared between all instances
  and integrations. (@mattdurham)

- Go 1.16 is now used for all builds of the Agent. (@rfratto)

- Update Prometheus dependency to v2.26.0. (@rfratto)

- Upgrade `go.opentelemetry.io/collector` to v0.21.0 (@mapno)

- Add kafka trace receiver (@mapno)

- Support mirroring a trace pipeline to multiple backends (@mapno)

- Add `headers` field in `remote_write` config for Tempo. `headers` specifies
  HTTP headers to forward to the remote endpoint. (@alexbiehl)

- Add silent uninstall to Windows Uninstaller. (@mattdurham)

### Bugfixes

- Native Darwin arm64 builds will no longer crash when writing metrics to the
  WAL. (@rfratto)

- Remote write endpoints that never function across the lifetime of the Agent
  will no longer prevent the WAL from being truncated. (@rfratto)

- Bring back FreeBSD support. (@rfratto)

- agentctl will no longer leak WAL resources when retrieving WAL stats.
  (@rfratto)

- Ensure defaults are applied to undefined sections in config file. This fixes
  a problem where integrations didn't work if `prometheus:` wasn't configured.
  (@rfratto)

- Fixed issue where automatic logging double logged "svc". (@joe-elliott)

### Other changes

- The Grafana Cloud Agent has been renamed to the Grafana Agent. (@rfratto)

- Instance configs uploaded to the Config Store API will no longer be stored
  along with the global Prometheus defaults. This is done to allow globals to
  be updated and re-apply the new global defaults to the configs from the
  Config Store. (@rfratto)

- The User-Agent header sent for logs will now be `GrafanaAgent/<version>`
  (@rfratto)

- Add `tempo_spanmetrics` namespace in spanmetrics (@mapno)

v0.13.1 (2021-04-09)
--------------------

### Bugfixes

- Validate that incoming scraped metrics do not have an empty label set or a
  label set with duplicate labels, mirroring the behavior of Prometheus.
  (@rfratto)

v0.13.0 (2021-02-25)
--------------------

> The primary branch name has changed from `master` to `main`. You may have to
> update your local checkouts of the repository to point at the new branch name.

### Features

- postgres_exporter: Support query_path and disable_default_metrics. (@rfratto)

### Enhancements

- Support other architectures in installation script. (@rfratto)

- Allow specifying custom wal_truncate_frequency per integration. (@rfratto)

- The SigV4 region can now be inferred using the shared config (at
  `$HOME/.aws/config`) or environment variables (via `AWS_CONFIG`). (@rfratto)

- Update Prometheus dependency to v2.25.0. (@rfratto)

### Bugfixes

- Not providing an `-addr` flag for `agentctl config-sync` will no longer
  report an error and will instead use the pre-existing default value.
  (@rfratto)

- Fixed a bug from v0.12.0 where the Loki installation script failed because
  positions_directory was not set. (@rfratto)

- Reduce the likelihood of dataloss during a remote_write-side outage by
  increasing the default wal_truncation_frequency to 60m and preventing the WAL
  from being truncated if the last truncation timestamp hasn't changed. This
  change increases the size of the WAL on average, and users may configure a
  lower wal_truncation_frequency to deliberately choose a smaller WAL over
  write guarantees. (@rfratto)

- Add the ability to read and serve HTTPS integration metrics when given a set
  certificates (@mattdurham)

v0.12.0 (2021-02-05)
--------------------

> **BREAKING CHANGES**: This release has breaking changes. Please read entries
> carefully and consult the [upgrade guide][] for specific instructions.

### Breaking Changes

- The configuration format for the `loki` block has changed. (@rfratto)

- The configuration format for the `tempo` block has changed. (@rfratto)

### Features

- Support for multiple Loki Promtail instances has been added. (@rfratto)

- Support for multiple Tempo instances has been added. (@rfratto)

- Added [ElasticSearch exporter](https://github.com/justwatchcom/elasticsearch_exporter)
  integration. (@colega)

### Enhancements

- `.deb` and `.rpm` packages are now generated for all supported architectures.
  The architecture of the AMD64 package in the filename has been renamed to
  `amd64` to stay synchronized with the architecture name presented from other
  release assets. (@rfratto)

- The `/agent/api/v1/targets` API will now include discovered labels on the
  target pre-relabeling in a `discovered_labels` field. (@rfratto)

- Update Loki to 59a34f9867ce. This is a non-release build, and was needed to
  support multiple Loki instances. (@rfratto)

- Scraping service: Unhealthy Agents in the ring will no longer cause job
  distribution to fail. (@rfratto)

- Scraping service: Cortex ring metrics (prefixed with cortex_ring_) will now
  be registered for tracking the state of the hash ring. (@rfratto)

- Scraping service: instance config ownership is now determined by the hash of
  the instance config name instead of the entire config. This means that
  updating a config is guaranteed to always hash to the same Agent, reducing
  the number of metrics gaps. (@rfratto)

- Only keep a handful of K8s API server metrics by default to reduce default
  active series usage. (@hjet)

- Go 1.15.8 is now used for all distributions of the Agent. (@rfratto)

### Bugfixes

- `agentctl config-check` will now work correctly when the supplied config file
  contains integrations. (@hoenn)

v0.11.0 (2021-01-20)
--------------------

### Features

- ARMv6 builds of `agent` and `agentctl` will now be included in releases to
  expand Agent support to cover all models of Raspberry Pis. ARMv6 docker
  builds are also now available. (@rfratto)

- Added `config-check` subcommand for `agentctl` that can be used to validate
  Agent configuration files before attempting to load them in the `agent`
  itself. (@56quarters)

### Enhancements

- A sigv4 install script for Prometheus has been added. (@rfratto)

- NAMESPACE may be passed as an environment variable to the Kubernetes install
  scripts to specify an installation namespace. (@rfratto)

### Bugfixes

- The K8s API server scrape job will use the API server Service name when
  resolving IP addresses for Prometheus service discovery using the "Endpoints"
  role. (@hjet)

- The K8s manifests will no longer include the `default/kubernetes` job twice
  in both the DaemonSet and the Deployment. (@rfratto)

v0.10.0 (2021-01-13)
--------------------

### Features

- Prometheus `remote_write` now supports SigV4 authentication using the
  [AWS default credentials chain](https://docs.aws.amazon.com/sdk-for-java/v1/developer-guide/credentials.html).
  This enables the Agent to send metrics to Amazon Managed Prometheus without
  needing the [SigV4 Proxy](https://github.com/awslabs/aws-sigv4-proxy).
  (@rfratto)

### Enhancements

- Update `redis_exporter` to v1.15.0. (@rfratto)

- `memcached_exporter` has been updated to v0.8.0. (@rfratto)

- `process-exporter` has been updated to v0.7.5. (@rfratto)

- `wal_cleanup_age` and `wal_cleanup_period` have been added to the top-level
  Prometheus configuration section. These settings control how Write Ahead Logs
  (WALs) that are not associated with any instances are cleaned up. By default,
  WALs not associated with an instance that have not been written in the last
  12 hours are eligible to be cleaned up. This cleanup can be disabled by
  setting `wal_cleanup_period` to `0`. (@56quarters)

- Configuring logs to read from the systemd journal should now work on journals
  that use +ZSTD compression. (@rfratto)

### Bugfixes

- Integrations will now function if the HTTP listen address was set to a value
  other than the default. (@mattdurham)

- The default Loki installation will now be able to write its positions file.
  This was prevented by accidentally writing to a readonly volume mount.
  (@rfratto)

v0.9.1 (2021-01-04)
-------------------

### Enhancements

- agentctl will now be installed by the rpm and deb packages as
  `grafana-agentctl`. (@rfratto)

v0.9.0 (2020-12-10)
-------------------

### Features

- Add support to configure TLS config for the Tempo exporter to use
  insecure_skip_verify to disable TLS chain verification. (@bombsimon)

- Add `sample-stats` to `agentctl` to search the WAL and return a summary of
  samples of series matching the given label selector. (@simonswine)

- New integration:
  [postgres_exporter](https://github.com/wrouesnel/postgres_exporter)
  (@rfratto)

- New integration:
  [statsd_exporter](https://github.com/prometheus/statsd_exporter) (@rfratto)

- New integration:
  [consul_exporter](https://github.com/prometheus/consul_exporter) (@rfratto)

- Add optional environment variable substitution of configuration file.
  (@dcseifert)

### Enhancements

- `min_wal_time` and `max_wal_time` have been added to the instance config
  settings, guaranteeing that data in the WAL will exist for at least
  `min_wal_time` and will not exist for longer than `max_wal_time`. This change
  will increase the size of the WAL slightly but will prevent certain scenarios
  where data is deleted before it is sent. To revert back to the old behavior,
  set `min_wal_time` to `0s`. (@rfratto)

- Update `redis_exporter` to v1.13.1. (@rfratto)

- Bump OpenTelemetry-collector dependency to v0.16.0. (@bombsimon)

### Bugfixes

- Fix issue where the Tempo example manifest could not be applied because the
  port names were too long. (@rfratto)

- Fix issue where the Agent Kubernetes manifests may not load properly on AKS.
  (#279) (@rfratto)

### Other changes

- The User-Agent header sent for logs will now be `GrafanaCloudAgent/<version>`
  (@rfratto)

v0.8.0 (2020-11-06)
-------------------

### Features

- New integration: [dnsamsq_exporter](https://github.com/google/dnsamsq_exporter)
  (@rfratto).

- New integration: [memcached_exporter](https://github.com/prometheus/memcached_exporter)
  (@rfratto).

### Enhancements

- Add `<integration name>_build_info` metric to all integrations. The build
  info displayed will match the build information of the Agent and _not_ the
  embedded exporter. This metric is used by community dashboards, so adding it
  to the Agent increases compatibility with existing dashboards that depend on
  it existing. (@rfratto)

- Bump OpenTelemetry-collector dependency to 0.14.0 (@joe-elliott)

### Bugfixes

- Error messages when retrieving configs from the KV store will now be logged,
  rather than just logging a generic message saying that retrieving the config
  has failed. (@rfratto)

v0.7.2 (2020-10-29)
-------------------

### Enhancements

- Bump Prometheus dependency to 2.21. (@rfratto)

- Bump OpenTelemetry-collector dependency to 0.13.0 (@rfratto)

- Bump Promtail dependency to 2.0. (@rfratto)

- Enhance host_filtering mode to support targets from Docker Swarm and Consul.
  Also, add a `host_filter_relabel_configs` to that will apply relabeling rules
  for determining if a target should be dropped. Add a documentation section
  explaining all of this in detail. (@rfratto)

### Bugfixes

- Fix deb package prerm script so that it stops the agent on package removal.
  (@jdbaldry)

- Fix issue where the `push_config` for Tempo field was expected to be
  `remote_write`. `push_config` now works as expected. (@rfratto)

v0.7.1 (2020-10-23)
-------------------

### Bugfixes

- Fix issue where ARM binaries were not published with the GitHub release.

v0.7.0 (2020-10-23)
-------------------

### Features

- Added Tracing Support. (@joe-elliott)

- Add RPM and deb packaging. (@jdbaldry, @simon6372)

- arm64 and arm/v7 Docker containers and release builds are now available for
  `agent` and `agentctl`. (@rfratto)

- Add `wal-stats` and `target-stats` tooling to `agentctl` to discover WAL and
  cardinality issues. (@rfratto)

- [mysqld_exporter](https://github.com/prometheus/mysqld_exporter) is now
  embedded and available as an integration. (@rfratto)

- [redis_exporter](https://github.com/oliver006/redis_exporter) is now embedded
  and available as an integration. (@dafydd-t)

### Enhancements

- Resharding the cluster when using the scraping service mode now supports
  timeouts through `reshard_timeout`. The default value is `30s.` This timeout
  applies to cluster-wide reshards (performed when joining and leaving the
  cluster) and local reshards (done on the `reshard_interval`). (@rfratto)

### Bugfixes

- Fix issue where integrations crashed with instance_mode was set to `distinct`
  (@rfratto)

- Fix issue where the `agent` integration did not work on Windows (@rfratto).

- Support URL-encoded paths in the scraping service API. (@rfratto)

- The instance label written from replace_instance_label can now be overwritten
  with relabel_configs. This bugfix slightly modifies the behavior of what data
  is stored. The final instance label will now be stored in the WAL rather than
  computed by remote_write. This change should not negatively affect existing
  users. (@rfratto)

v0.6.1 (2020-04-11)
-------------------

### Bugfixes

- Fix issue where build information was empty when running the Agent with
  --version. (@rfratto)

- Fix issue where updating a config in the scraping service may fail to pick up
  new targets. (@rfratto)

- Fix deadlock that slowly prevents the Agent from scraping targets at a high
  scrape volume. (@rfratto)

v0.6.0 (2020-09-04)
-------------------

### Breaking Changes

- The Configs API will now disallow two instance configs having multiple
  `scrape_configs` with the same `job_name`. This was needed for the instance
  sharing mode, where combined instances may have duplicate `job_names` across
  their `scrape_configs`. This brings the scraping service more in line with
  Prometheus, where `job_names` must globally be unique. This change also
  disallows concurrent requests to the put/apply config API endpoint to prevent
  a race condition of two conflicting configs being applied at the same time.
  (@rfratto)

### Deprecations

- `use_hostname_label` is now supplanted by `replace_instance_label`.
  `use_hostname_label` will be removed in a future version. (@rfratto)

### Features

- The Grafana Agent can now collect logs and send to Loki. This is done by
  embedding Promtail, the official Loki log collection client. (@rfratto)

- Integrations can now be enabled without scraping. Set scrape_integrations to
  `false` at the `integrations` key or within the specific integration you
  don't want to scrape. This is useful when another Agent or Prometheus server
  will scrape the integration. (@rfratto)

- [process-exporter](https://github.com/ncabatoff/process-exporter) is now
  embedded as `process_exporter`. The hypen has been changed to an underscore
  in the config file to retain consistency with `node_exporter`. (@rfratto)

### Enhancements

- A new config option, `replace_instance_label`, is now available for use with
  integrations. When this is true, the instance label for all metrics coming
  from an integration will be replaced with the machine's hostname rather than
  127.0.0.1. (@rfratto)

- The embedded Prometheus version has been updated to 2.20.1. (@rfratto,
  @gotjosh)

- The User-Agent header written by the Agent when remote_writing will now be
  `GrafanaCloudAgent/<Version>` instead of `Prometheus/<Prometheus Version>`.
  (@rfratto)

- The subsystems of the Agent (`prometheus`, `loki`) are now made optional.
  Enabling integrations also implicitly enables the associated subsystem. For
  example, enabling the `agent` or `node_exporter` integration will force the
  `prometheus` subsystem to be enabled.  (@rfratto)

### Bugfixes

- The documentation for Tanka configs is now correct. (@amckinley)

- Minor corrections and spelling issues have been fixed in the Overview
  documentation. (@amckinley)

- The new default of `shared` instances mode broke the metric value for
  `agent_prometheus_active_configs`, which was tracking the number of combined
  configs (i.e., number of launched instances). This metric has been fixed and
  a new metric, `agent_prometheus_active_instances`, has been added to track
  the numbger of launched instances. If instance sharing is not enabled, both
  metrics will share the same value. (@rfratto)

- `remote_write` names in a group will no longer be copied from the
  remote_write names of the first instance in the group. Rather, all
  remote_write names will be generated based on the first 6 characters of the
  group hash and the first six characters of the remote_write hash. (@rfratto)

- Fix a panic that may occur during shutdown if the WAL is closed in the middle
  of the WAL being truncated. (@rfratto)

v0.5.0 (2020-08-12)
-------------------

### Features

- A [scrape targets API](https://github.com/grafana/agent/blob/main/docs/api.md#list-current-scrape-targets)
  has been added to show every target the Agent is currently scraping, when it
  was last scraped, how long it took to scrape, and errors from the last
  scrape, if any. (@rfratto)

- "Shared Instance Mode" is the new default mode for spawning Prometheus
  instances, and will improve CPU and memory usage for users of integrations
  and the scraping service. (@rfratto)

### Enhancements

- Memory stability and utilization of the WAL has been improved, and the
  reported number of active series in the WAL will stop double-counting
  recently churned series. (@rfratto)

- Changing scrape_configs and remote_write configs for an instance will now be
  dynamically applied without restarting the instance. This will result in less
  missing metrics for users of the scraping service that change a config.
  (@rfratto)

- The Tanka configuration now uses k8s-alpha. (@duologic)

### Bugfixes

- The Tanka configuration will now also deploy a single-replica deployment
  specifically for scraping the Kubernetes API. This deployment acts together
  with the Daemonset to scrape the full cluster and the control plane.
  (@gotjosh)

- The node_exporter filesystem collector will now work on Linux systems without
  needing to manually set the blocklist and allowlist of filesystems.
  (@rfratto)

v0.4.0 (2020-06-18)
-------------------

### Features

- Support for integrations has been added. Integrations can be any embedded
  tool, but are currently used for embedding exporters and generating scrape
  configs. (@rfratto)

- node_exporter has been added as an integration. This is the full version of
  node_exporter with the same configuration options. (@rfratto)

- An Agent integration that makes the Agent automatically scrape itself has
  been added. (@rfratto)

### Enhancements

- The WAL can now be truncated if running the Agent without any remote_write
  endpoints. (@rfratto)

### Bugfixes

- Prevent the Agent from crashing when a global Prometheus config stanza is not
  provided. (@robx)

- Enable agent host_filter in the Tanka configs, which was disabled by default
  by mistake. (@rfratto)

v0.3.2 (2020-05-29)
-------------------

### Features

- Tanka configs that deploy the scraping service mode are now available
  (@rfratto)

- A k3d example has been added as a counterpart to the docker-compose example.
  (@rfratto)

### Enhancements

- Labels provided by the default deployment of the Agent (Kubernetes and Tanka)
  have been changed to align with the latest changes to grafana/jsonnet-libs.
  The old `instance` label is now called `pod`, and the new `instance` label is
  unique. A `container` label has also been added. The Agent mixin has been
  subsequently updated to also incorporate these label changes. (@rfratto)

- The `remote_write` and `scrape_config` sections now share the same
  validations as Prometheus (@rfratto)

- Setting `wal_truncation_frequency` to less than the scrape interval is now
  disallowed (@rfratto)

### Bugfixes

- A deadlock in scraping service mode when updating a config that shards to the
  same node has been fixed (@rfratto)

- `remote_write` config stanzas will no longer ignore `password_file`
  (@rfratto)

- `scrape_config` client secrets (e.g., basic auth, bearer token,
  `password_file`) will now be properly retained in scraping service mode
  (@rfratto)

- Labels for CPU, RX, and TX graphs in the Agent Operational dashboard now
  correctly show the pod name of the Agent instead of the exporter name.
  (@rfratto)

v0.3.1 (2020-05-20)
-------------------

### Features

- The Agent has upgraded its vendored Prometheus to v2.18.1 (@gotjosh,
  @rfratto)

### Bugfixes

- A typo in the Tanka configs and Kubernetes manifests that prevents the Agent
  launching with v0.3.0 has been fixed (@captncraig)

- Fixed a bug where Tanka mixins could not be used due to an issue with the
  folder placement enhancement (@rfratto)

### Enhancements

- `agentctl` and the config API will now validate that the YAML they receive
  are valid instance configs. (@rfratto)

v0.3.0 (2020-05-13)
-------------------

### Features

- A third operational mode called "scraping service mode" has been added. A KV
  store is used to store instance configs which are distributed amongst a
  clustered set of Agent processes, dividing the total scrape load across each
  agent. An API is exposed on the Agents to list, create, update, and delete
  instance configurations from the KV store. (@rfratto)

- An "agentctl" binary has been released to interact with the new instance
  config management API created by the "scraping service mode." (@rfratto,
  @hoenn)

- The Agent now includes readiness and healthiness endpoints. (@rfratto)

### Enhancements

- The YAML files are now parsed strictly and an invalid YAML will generate an
  error at runtime. (@hoenn)

- The default build mode for the Docker containers is now release, not debug.
  (@rfratto)

- The Grafana Agent Tanka Mixins now are placed in an "Agent" folder within
  Grafana. (@cyriltovena)

v0.2.0 (2020-04-09)
-------------------

### Features

- The Prometheus remote write protocol will now send scraped metadata (metric
  name, help, type and unit). This results in almost negligent bytes sent
  increase as metadata is only sent every minute. It is on by default.
  (@gotjosh)

  These metrics are available to monitor metadata being sent:
  - `prometheus_remote_storage_succeeded_metadata_total`
  - `prometheus_remote_storage_failed_metadata_total`
  - `prometheus_remote_storage_retried_metadata_total`
  - `prometheus_remote_storage_sent_batch_duration_seconds` and
    `prometheus_remote_storage_sent_bytes_total` have a new label “type” with
    the values of `metadata` or `samples`.

### Enhancements

- The Agent has upgraded its vendored Prometheus to v2.17.1 (@rfratto)

### Bugfixes

- Invalid configs passed to the agent will now stop the process after they are
  logged as invalid; previously the Agent process would continue. (@rfratto)

- Enabling host_filter will now allow metrics from node role Kubernetes service
  discovery to be scraped properly (e.g., cAdvisor, Kubelet). (@rfratto)

v0.1.1 (2020-03-16)
-------------------

### Other changes

- Nits in documentation (@sh0rez)

- Fix various dashboard mixin problems from v0.1.0 (@rfratto)

- Pass through release tag to `docker build` (@rfratto)

v0.1.0 (2020-03-16)
-------------------

> First release!

### Features

- Support for scraping Prometheus metrics and sharding the agent through the
  presence of a `host_filter` flag within the Agent configuration file.

[upgrade guide]: https://grafana.com/docs/agent/latest/upgrade-guide/
[contributors guide]: ./docs/developer/contributing.md#updating-the-changelog<|MERGE_RESOLUTION|>--- conflicted
+++ resolved
@@ -24,13 +24,10 @@
   - `otelcol.processor.attributes` accepts telemetry data from other `otelcol`
     components and modifies attributes of a span, log, or metric. (@ptodev)
   - `prometheus.exporter.squid` collects metrics from a squid server. (@armstrmi)
-<<<<<<< HEAD
+  - `prometheus.exporter.elasticsearch` collects metrics from Elasticsearch. (@marctc)
   - `prometheus.exporter.cloudwatch` - scrape AWS CloudWatch metrics (@thepalbi)
-=======
-  - `prometheus.exporter.elasticsearch` collects metrics from Elasticsearch. (@marctc)
 
 - Added json_path function to river stdlib. (@jkroepke)
->>>>>>> fe2f7025
 
 ### Enhancements
 
