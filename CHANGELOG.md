# Changelog

> _Contributors should read our [contributors guide][] for instructions on how
> to update the changelog._

This document contains a historical list of changes between releases. Only
changes that impact end-user behavior are listed; changes to documentation or
internal API changes are not present.

Main (unreleased)
-----------------

### Breaking changes

- Remove `otelcol.exporter.jaeger` component (@hainenber)

- In the mysqld exporter integration, some metrics are removed and others are renamed. (@marctc)
  - Removed metrics:
    - "mysql_last_scrape_failed" (gauge)
    - "mysql_exporter_scrapes_total" (counter)
    - "mysql_exporter_scrape_errors_total" (counter)
  - Metric names in the `info_schema.processlist` collector have been [changed](https://github.com/prometheus/mysqld_exporter/pull/603).
  - Metric names in the `info_schema.replica_host` collector have been [changed](https://github.com/prometheus/mysqld_exporter/pull/496).
  - Changes related to `replication_group_member_stats collector`:
    - metric "transaction_in_queue" was Counter instead of Gauge
    - renamed 3 metrics starting with `mysql_perf_schema_transaction_` to start with `mysql_perf_schema_transactions_` to be consistent with column names.
    - exposing only server's own stats by matching `MEMBER_ID` with `@@server_uuid` resulting "member_id" label to be dropped.

### Other changes

- Bump `mysqld_exporter` version to v0.15.0. (@marctc)
- Bump `github-exporter` version to 1.0.6. (@marctc)

### Features

- Added a new `stage.decolorize` stage to `loki.process` component which
  allows to strip ANSI color codes from the log lines. (@thampiotr)

- Added a new `stage.sampling` stage to `loki.process` component which
  allows to only process a fraction of logs and drop the rest. (@thampiotr)

- Added a new `stage.eventlogmessage` stage to `loki.process` component which
  allows to extract data from Windows Event Log. (@thampiotr)

- Update version of River:

    - River now supports raw strings, which are strings surrounded by backticks
      instead of double quotes. Raw strings can span multiple lines, and do not
      support any escape sequences. (@erikbaranowski)

    - River now permits using `[]` to access non-existent keys in an object.
      When this is done, the access evaluates to `null`, such that `{}["foo"]
      == null` is true. (@rfratto)

- Added support for python profiling to `pyroscope.ebpf` component. (@korniltsev)
 
- Add queueing logs remote write client for `loki.write` when WAL is enabled. (@thepalbi)

### Bugfixes

- Fixed an issue where `loki.process` validation for stage `metric.counter` was
  allowing invalid combination of configuration options. (@thampiotr)

- Fixed issue where adding a module after initial start, that failed to load then subsequently resolving the issue would cause the module to
  permanently fail to load with `id already exists` error. (@mattdurham)

- Allow the usage of encodings other than UTF8 to be used with environment variable expansion. (@mattdurham)

- Fixed an issue where native histogram time series were being dropped silently.  (@krajorama)

- Fix validation issue with ServiceMonitors when scrape timeout is greater than interval. (@captncraig)

- Static mode's spanmetrics processor will now prune histograms when the dimension cache is pruned.
  Dimension cache was always pruned but histograms were not being pruned. This caused metric series
  created by the spanmetrics processor to grow unbounded. Only static mode has this issue. Flow mode's
  `otelcol.connector.spanmetrics` does not have this bug. (@nijave)

- Prevent logging errors on normal shutdown in `loki.source.journal`. (@wildum)

- Break on iterate journal failure in `loki.source.journal`. (@wildum)

- Fix file descriptor leak in `loki.source.journal`. (@wildum)

- Fixed a bug in River where passing a non-string key to an object (such as
  `{}[true]`) would incorrectly report that a number type was expected instead. (@rfratto)

### Enhancements

- The `loki.write` WAL now has snappy compression enabled by default. (@thepalbi)

- Allow converting labels to structured metadata with Loki's structured_metadata stage. (@gonzalesraul)

- Improved performance of `pyroscope.scrape` component when working with a large number of targets. (@cyriltovena)

- The `loki.source.docker` component now allows connecting to Docker daemons
  over HTTP(S) and setting up TLS credentials. (@tpaschalis)

- Added an `add_metric_suffixes` option to `otelcol.exporter.prometheus` in flow mode,
  which configures whether to add type and unit suffixes to metrics names. (@mar4uk)

<<<<<<< HEAD
- Added an `exclude_event_message` option to `loki.source.windowsevent` in flow mode,
  which excludes the human-friendly event message from Windows event logs. (@ptodev)
=======
- Improve detection of rolled log files in `loki.source.kubernetes` and
  `loki.source.podlogs` (@slim-bean).

- Support clustering in `loki.source.kubernetes` (@slim-bean).

- Support clustering in `loki.source.podlogs` (@rfratto).
>>>>>>> c03bd075

v0.37.3 (2023-10-26)
-----------------

### Bugfixes

- Fixed an issue where native histogram time series were being dropped silently.  (@krajorama)

- Fix an issue where `remote.vault` ignored the `namespace` argument. (@rfratto)

- Fix an issue with static mode and `promtail` converters, where static targets
  did not correctly default to `localhost` when not provided. (@thampiotr)

- Fixed some converter diagnostics so they show as warnings rather than errors. Improve
  clarity for various diagnostics. (@erikbaranowski)

- Wire up the agent exporter integration for the static converter. (@erikbaranowski)

### Enhancements

- Upgrade OpenTelemetry Collector packages to version 0.87 (@ptodev):
  - `otelcol.receiver.kafka` has a new `header_extraction` block to extract headers from Kafka records.
  - `otelcol.receiver.kafka` has a new `version` argument to change the version of
    the SASL Protocol for SASL authentication.

v0.37.2 (2023-10-16)
-----------------

### Bugfixes

- Fix the handling of the `--cluster.join-addresses` flag causing an invalid
  comparison with the mutually-exclusive `--cluster.discover-peers`. (@tpaschalis)

- Fix an issue with the static to flow converter for blackbox exporter modules
  config not being included in the river output. (@erikbaranowski)

- Fix issue with default values in `discovery.nomad`. (@marctc)

### Enhancements

- Update Prometheus dependency to v2.47.2. (@tpaschalis)

- Allow Out of Order writing to the WAL for metrics. (@mattdurham)

- Added new config options to spanmetrics processor in static mode (@ptodev):
  - `aggregation_temporality`: configures whether to reset the metrics after flushing.
  - `metrics_flush_interval`: configures how often to flush generated metrics.

### Other changes

- Use Go 1.21.3 for builds. (@tpaschalis)

v0.37.1 (2023-10-10)
-----------------

### Bugfixes

- Fix the initialization of the default namespaces map for the operator and the
  loki.source.kubernetes component. (@wildum)

v0.37.0 (2023-10-10)
-----------------

### Breaking changes

- Set `retry_on_http_429` to `true` by default in the `queue_config` block in static mode's `remote_write`. (@wildum)

- Renamed `non_indexed_labels` Loki processing stage to `structured_metadata`. (@vlad-diachenko)

- Include `otel_scope_name` and `otel_scope_version` in all metrics for `otelcol.exporter.prometheus`
  by default using a new argument `include_scope_labels`. (@erikbaranowski)

- Static mode Windows Certificate Filter no longer restricted to TLS 1.2 and specific cipher suites. (@mattdurham)

- The `__meta_agent_integration*` and `__meta_agent_hostname` labels have been
  removed from the targets exposed by `prometheus.exporter.*` components and
  got replaced by the pair of `__meta_component_name` and `__meta_component_id`
  labels. (@tpaschalis)

- Flow: Allow `prometheus.exporter.unix` to be specified multiple times and used in modules. This now means all
  `prometheus.exporter.unix` references will need a label `prometheus.exporter.unix "example"`. (@mattdurham)

### Features

- New Grafana Agent Flow components:

  - `discovery.consulagent` discovers scrape targets from Consul Agent. (@wildum)
  - `discovery.dockerswarm` discovers scrape targets from Docker Swarm. (@wildum)
  - `discovery.ionos` discovers scrape targets from the IONOS Cloud API. (@wildum)
  - `discovery.kuma` discovers scrape targets from the Kuma control plane. (@tpaschalis)
  - `discovery.linode` discovers scrape targets from the Linode API. (@captncraig)
  - `discovery.marathon` discovers scrape targets from Marathon servers. (@wildum)
  - `discovery.nerve` discovers scrape targets from AirBnB's Nerve. (@tpaschalis)
  - `discovery.scaleway` discovers scrape targets from Scaleway virtual
    instances and bare-metal machines. (@rfratto)
  - `discovery.serverset` discovers Serversets stored in Zookeeper. (@thampiotr)
  - `discovery.triton` discovers scrape targets from Triton Container Monitor. (@erikbaranowski)
  - `faro.receiver` accepts Grafana Faro-formatted telemetry data over the
    network and forwards it to other components. (@megumish, @rfratto)
  - `otelcol.connector.servicegraph` creates service graph metrics from spans. It is the
    flow mode equivalent to static mode's `service_graphs` processor. (@ptodev)
  - `otelcol.connector.spanlogs` creates logs from spans. It is the flow mode equivalent
    to static mode's `automatic_logging` processor. (@ptodev)
  - `otelcol.processor.k8sattributes` adds Kubernetes metadata as resource attributes
    to spans, logs, and metrics. (@acr92)
  - `otelcol.processor.probabilistic_sampler` samples logs and traces based on configuration options. (@mar4uk)
  - `otelcol.processor.transform` transforms OTLP telemetry data using the
    OpenTelemetry Transformation Language (OTTL). It is most commonly used
    for transformations on attributes.
  - `prometheus.exporter.agent` exposes the agent's internal metrics. (@hainenber)
  - `prometheus.exporter.azure` collects metrics from Azure. (@wildum)
  - `prometheus.exporter.cadvisor` exposes cAdvisor metrics. (@tpaschalis)
  - `prometheus.exporter.vsphere` exposes vmware vsphere metrics. (@marctc)
  - `remote.kubernetes.configmap` loads a configmap's data for use in other components (@captncraig)
  - `remote.kubernetes.secret` loads a secret's data for use in other components (@captncraig)

- Flow: allow the HTTP server to be configured with TLS in the config file
  using the new `http` config block. (@rfratto)

- Clustering: add new flag `--cluster.max-join-peers` to limit the number of peers the system joins. (@wildum)

- Clustering: add a new flag `--cluster.name` to prevent nodes without this identifier from joining the cluster. (@wildum)

- Clustering: add IPv6 support when using advertise interfaces to assign IP addresses. (@wildum)

- Add a `file_watch` block in `loki.source.file` to configure how often to poll files from disk for changes via `min_poll_frequency` and `max_poll_frequency`.
  In static mode it can be configured in the global `file_watch_config` via `min_poll_frequency` and `max_poll_frequency`.  (@wildum)

- Flow: In `prometheus.exporter.blackbox`, allow setting labels for individual targets. (@spartan0x117)

- Add optional `nil_to_zero` config flag for `YACE` which can be set in the `static`, `discovery`, or `metric` config blocks. (@berler)

- The `cri` stage in `loki.process` can now be configured to limit line size.

- Flow: Allow `grafana-agent run` to accept a path to a directory of `*.river` files.
  This will load all River files in the directory as a single configuration;
  component names must be unique across all loaded files. (@rfratto, @hainenber)

- Added support for `static` configuration conversion in `grafana-agent convert` and `grafana-agent run` commands. (@erikbaranowski)

- Flow: the `prometheus.scrape` component can now configure the scraping of
  Prometheus native histograms. (@tpaschalis)

- Flow: the `prometheus.remote_write` component now supports SigV4 and AzureAD authentication. (@ptodev)

### Enhancements

- Clustering: allow advertise interfaces to be configurable, with the possibility to select all available interfaces. (@wildum)

- Deleted series will now be removed from the WAL sooner, allowing Prometheus
  remote_write to free memory associated with removed series sooner. (@rfratto)

- Added a `disable_high_cardinality_metrics` configuration flag to `otelcol`
  exporters and receivers to switch high cardinality debug metrics off.  (@glindstedt)

- `loki.source.kafka` component now exposes internal label `__meta_kafka_offset`
  to indicate offset of consumed message. (@hainenber)

- Add a`tail_from_end` attribute in `loki.source.file` to have the option to start tailing a file from the end if a cached position is not found.
  This is valuable when you want to tail a large file without reading its entire content. (@wildum)

- Flow: improve river config validation step in `prometheus.scrape` by comparing `scrape_timeout` with `scrape_interval`. (@wildum)

- Flow: add `randomization_factor` and `multiplier` to retry settings in
  `otelcol` components. (@rfratto)

- Add support for `windows_certificate_filter` under http tls config block. (@mattdurham)

- Add `openstack` config converter to convert OpenStack yaml config (static mode) to river config (flow mode). (@wildum)

- Some `otelcol` components will now display their debug metrics via the
  Agent's `/metrics` endpoint. Those components include `otelcol.receiver.otlp`,
  `otelcol.exporter.otlp` and `otelcol.processor.batch`. There may also be metrics
  from other components which are not documented yet. (@ptodev)

- Agent Management: Honor 503 ServiceUnavailable `Retry-After` header. (@jcreixell)

- Bump opentelemetry-collector and opentelemetry-collector-contrib versions from v0.80 to v0.85 (@wildum):
  - add `authoriy` attribute to `otelcol.exporter.loadbalancing` to override the default value in gRPC requests.
  - add `exemplars` support to `otelcol.connector.spanmetrics`.
  - add `exclude_dimensions` attribute to `otelcol.connector.spanmetrics` to exclude dimensions from the default set.
  - add `authority` attribute to `otelcol.receiver.otlp` to override the default value in gRPC requests.
  - add `disable_keep_alives` attribute to `otelcol.receiver.otlp` to disable the HTTP keep alive feature.
  - add `traces_url_path`, `metrics_url_path` and `logs_url_path` attributes to `otelcol.receiver.otlp` to specify the URl path to respectively receive traces, metrics and logs on.
  - add the value `json` to the `encoding` attribute of `otelcol.receiver.kafka`. The component is now able to decode `json` payload and to insert it into the body of a log record.

- Added `scrape` block to customize the default behavior of `prometheus.operator.podmonitors`, `prometheus.operator.probes`, and `prometheus.operator.servicemonitors`. (@sberz)

- The `instance` label of targets exposed by `prometheus.exporter.*` components
  is now more representative of what is being monitored. (@tpaschalis)

- Promtail converter will now treat `global positions configuration is not supported` as a Warning instead of Error. (@erikbaranowski)

- Add new `agent_component_dependencies_wait_seconds` histogram metric and a dashboard panel
  that measures how long components wait to be evaluated after their dependency is updated (@thampiotr)

- Add additional endpoint to debug scrape configs generated inside `prometheus.operator.*` components (@captncraig)

- Components evaluation is now performed in parallel, reducing the impact of
  slow components potentially blocking the entire telemetry pipeline.
  The `agent_component_evaluation_seconds` metric now measures evaluation time
  of each node separately, instead of all the directly and indirectly
  dependant nodes. (@thampiotr)

- Update Prometheus dependency to v2.46.0. (@tpaschalis)

- The `client_secret` config argument in the `otelcol.auth.oauth2` component is
  now of type `secret` instead of type `string`. (@ptodev)

### Bugfixes

- Fixed `otelcol.exporter.prometheus` label names for the `otel_scope_info`
  metric to match the OTLP Instrumentation Scope spec. `name` is now `otel_scope_name`
  and `version` is now `otel_version_name`. (@erikbaranowski)

- Fixed a bug where converting `YACE` cloudwatch config to river skipped converting static jobs. (@berler)

- Fixed the `agent_prometheus_scrape_targets_gauge` incorrectly reporting all discovered targets
  instead of targets that belong to current instance when clustering is enabled. (@thampiotr)

- Fixed race condition in cleaning up metrics when stopping to tail files in static mode. (@thampiotr)

- Fixed a bug where the BackOffLimit for the kubernetes tailer was always set to zero. (@anderssonw)

- Fixed a bug where Flow agent fails to load `comment` statement in `argument` block. (@hainenber)

- Fix initialization of the RAPL collector for the node_exporter integration
  and the prometheus.exporter.unix component. (@marctc)

- Set instrumentation scope attribute for traces emitted by Flow component. (@hainenber)

### Other changes

- Use Go 1.21.1 for builds. (@rfratto)

- Read contextual attributes from Faro measurements (@codecapitano)

- Rename Grafana Agent service in windows app and features to not include the description

- Correct YAML level for `multitenancy_enabled` option in Mimir's config in examples. (@hainenber)

- Operator: Update default config reloader version. (@captncraig)

- Sorting of common fields in log messages emitted by the agent in Flow mode
  have been standardized. The first fields will always be `ts`, `level`, and
  `msg`, followed by non-common fields. Previously, the position of `msg` was
  not consistent. (@rfratto)

- Documentation updated to link discovery.http and prometheus.scrape advanced configs (@proffalken)

- Bump SNMP exporter version to v0.24.1 (@marctc)

- Switch to `IBM/sarama` module. (@hainenber)

- Bump `webdevops/go-commons` to version containing `LICENSE`. (@hainenber)

- `prometheus.operator.probes` no longer ignores relabeling `rule` blocks. (@sberz)

- Documentation updated to correct default path from `prometheus.exporter.windows` `text_file` block (@timo1707)

- Bump `redis_exporter` to v1.54.0 (@spartan0x117)

- Migrate NodeJS installation in CI build image away from installation script. (@hainenber)

v0.36.2 (2023-09-22)
--------------------

### Bugfixes

- Fixed a bug where `otelcol.processor.discovery` could modify the `targets` passed by an upstream component. (@ptodev)

- Fixed a bug where `otelcol` components with a retry mechanism would not wait after the first retry. (@rfratto)

- Fixed a bug where documented default settings in `otelcol.exporter.loadbalancing` were never set. (@rfratto)

- Fix `loki.source.file` race condition in cleaning up metrics when stopping to tail files. (@thampiotr)

v0.36.1 (2023-09-06)
--------------------

### Bugfixes

- Restart managed components of a module loader only on if module content
  changes or the last load failed. This was specifically impacting `module.git`
  each time it pulls. (@erikbaranowski)

- Allow overriding default `User-Agent` for `http.remote` component (@hainenber)

- Fix panic when running `grafana-agentctl config-check` against config files
  having `integrations` block (both V1 and V2). (@hainenber)

- Fix a deadlock candidate in the `loki.process` component. (@tpaschalis)

- Fix an issue in the `eventhandler` integration where events would be
  double-logged: once by sending the event to Loki, and once by including the
  event in the Grafana Agent logs. Now, events are only ever sent to Loki. (@rfratto)

- Converters will now sanitize labels to valid River identifiers. (@erikbaranowski)

- Converters will now return an Error diagnostic for unsupported
  `scrape_classic_histograms` and `native_histogram_bucket_limit` configs. (@erikbaranowski)

- Fix an issue in converters where targets of `discovery.relabel` components
  were repeating the first target for each source target instead of the
  correct target. (@erikbaranowski)

### Other changes

- Operator: Update default config reloader version. (@captncraig)

v0.36.0 (2023-08-30)
--------------------

> **BREAKING CHANGES**: This release has breaking changes. Please read entries
> carefully and consult the [upgrade guide][] for specific instructions.

### Breaking changes

- `loki.source.file` component will no longer automatically detect and
  decompress logs from compressed files. A new configuration block is available
  to enable decompression explicitly. See the [upgrade guide][] for migration
  instructions. (@thampiotr)

- `otelcol.exporter.prometheus`: Set `include_scope_info` to `false` by default. You can set
  it to `true` to preserve previous behavior. (@gouthamve)

- Set `retry_on_http_429` to `true` by default in the `queue_config` block in flow mode's `prometheus.remote_write`. (@wildum)

### Features

- Add [godeltaprof](https://github.com/grafana/godeltaprof) profiling types (`godeltaprof_memory`, `godeltaprof_mutex`, `godeltaprof_block`) to `pyroscope.scrape` component

- Flow: Allow the `logging` configuration block to tee the Agent's logs to one
  or more loki.* components. (@tpaschalis)

- Added support for `promtail` configuration conversion in `grafana-agent convert` and `grafana-agent run` commands. (@thampiotr)

- Flow: Add a new stage `non_indexed_labels` to attach non-indexed labels from extracted data to log line entry. (@vlad-diachenko)

- `loki.write` now exposes basic WAL support. (@thepalbi)

- Flow: Users can now define `additional_fields` in `loki.source.cloudflare` (@wildum)

- Flow: Added exemplar support for the `otelcol.exporter.prometheus`. (@wildum)

- Add a `labels` argument in `loki.source.windowsevent` to associate additional labels with incoming logs. (@wildum)

- New Grafana Agent Flow components:

  - `prometheus.exporter.gcp` - scrape GCP metrics. (@tburgessdev)
  - `otelcol.processor.span` - accepts traces telemetry data from other `otelcol`
    components and modifies the names and attributes of the spans. (@ptodev)
  - `discovery.uyuni` discovers scrape targets from a Uyuni Server. (@sparta0x117)
  - `discovery.eureka` discovers targets from a Eureka Service Registry. (@spartan0x117)
  - `discovery.openstack` - service discovery for OpenStack. (@marctc)
  - `discovery.hetzner` - service discovery for Hetzner Cloud. (@marctc)
  - `discovery.nomad` - service discovery from Nomad. (@captncraig)
  - `discovery.puppetdb` - service discovery from PuppetDB. (@captncraig)
  - `otelcol.processor.discovery` adds resource attributes to spans, where the attributes
    keys and values are sourced from `discovery.*` components. (@ptodev)
  - `otelcol.connector.spanmetrics` - creates OpenTelemetry metrics from traces. (@ptodev)


### Enhancements

- Integrations: include `direct_connect`, `discovering_mode` and `tls_basic_auth_config_path` fields for MongoDB configuration. (@gaantunes)

- Better validation of config file with `grafana-agentctl config-check` cmd (@fgouteroux)

- Integrations: make `udev` data path configurable in the `node_exporter` integration. (@sduranc)

- Clustering: Enable peer discovery with the go-discover package. (@tpaschalis)

- Add `log_format` configuration to eventhandler integration and the `loki.source.kubernetes_events` Flow component. (@sadovnikov)

- Allow `loki.source.file` to define the encoding of files. (@tpaschalis)

- Allow specification of `dimension_name_requirements` for Cloudwatch discovery exports. (@cvdv-au)

- Clustering: Enable nodes to periodically rediscover and rejoin peers. (@tpaschalis)

- `loki.write` WAL now exposes a last segment reclaimed metric. (@thepalbi)

- Update `memcached_exporter` to `v0.13.0`, which includes bugfixes, new metrics,
  and the option to connect with TLS. (@spartan0x117)

- `loki.write` now supports configuring retries on HTTP status code 429. (@wildum)

- Update `YACE` to `v0.54.0`, which includes bugfixes for FIPS support. (@ashrayjain)

- Support decoupled scraping in the cloudwatch_exporter integration (@dtrejod).

- Agent Management: Enable proxying support (@spartan0x117)

### Bugfixes

- Update to config converter so default relabel `source_labels` are left off the river output. (@erikbaranowski)

- Rename `GrafanaAgentManagement` mixin rules to `GrafanaAgentConfig` and update individual alerts to be more accurate. (@spartan0x117)

- Fix potential goroutine leak in log file tailing in static mode. (@thampiotr)

- Fix issue on Windows where DNS short names were unresolvable. (@rfratto)

- Fix panic in `prometheus.operator.*` when no Port supplied in Monitor crds. (@captncraig)

- Fix issue where Agent crashes when a blackbox modules config file is specified for blackbox integration. (@marctc)

- Fix issue where the code from agent would not return to the Windows Service Manager (@jkroepke)

- Fix issue where getting the support bundle failed due to using an HTTP Client that was not able to access the agent in-memory address. (@spartan0x117)

- Fix an issue that lead the `loki.source.docker` container to use excessive
  CPU and memory. (@tpaschalis)

- Fix issue where `otelcol.exporter.loki` was not normalizing label names
  to comply with Prometheus conventions. (@ptodev)

- Agent Management: Fix issue where an integration defined multiple times could lead to undefined behaviour. (@jcreixell)

v0.35.4 (2023-08-14)
--------------------

### Bugfixes

- Sign RPMs with SHA256 for FIPs compatbility. (@mattdurham)

- Fix issue where corrupt WAL segments lead to crash looping. (@tpaschalis)

- Clarify usage documentation surrounding `loki.source.file` (@joshuapare)

v0.35.3 (2023-08-09)
--------------------

### Bugfixes

- Fix a bug which prevented the `app_agent_receiver` integration from processing traces. (@ptodev)

- (Agent static mode) Jaeger remote sampling works again, through a new `jaeger_remote_sampling`
  entry in the traces config. It is no longer configurable through the jaeger receiver.
  Support Jaeger remote sampling was removed accidentally in v0.35, and it is now restored,
  albeit via a different config entry.

- Clustering: Nodes take part in distributing load only after loading their
  component graph. (@tpaschalis)

- Fix graceful termination when receiving SIGTERM/CTRL_SHUTDOWN_EVENT
  signals. (@tpaschalis)

v0.35.2 (2023-07-27)
--------------------

### Bugfixes

- Fix issue where the flow mode UI would show an empty page when navigating to
  an unhealthy `prometheus.operator` component or a healthy
  `prometheus.operator` component which discovered no custom resources.
  (@rfratto)

- Fix panic when using `oauth2` without specifying `tls_config`. (@mattdurham)

- Fix issue where series records would never get written to the WAL if a scrape
  was rolled back, resulting in "dropped sample for series that was not
  explicitly dropped via relabelling" log messages. (@rfratto)

- Fix RPM file digests so that installation on FIPS-enabled systems succeeds. (@andrewimeson)

### Other changes

- Compile journald support into builds of `grafana-agentctl` so
  `grafana-agentctl test-logs` functions as expected when testing tailing the
  systemd journal. (@rfratto)

v0.35.1 (2023-07-25)
--------------------

### Bugfixes

- Fix incorrect display of trace IDs in the automatic_logging processor of static mode's traces subsystem.
  Users of the static mode's service graph processor are also advised to upgrade,
  although the bug should theoretically not affect them. (@ptodev)

v0.35.0 (2023-07-18)
--------------------

> **BREAKING CHANGES**: This release has breaking changes. Please read entries
> carefully and consult the [upgrade guide][] for specific instructions.

### Breaking changes

- The algorithm for the "hash" action of `otelcol.processor.attributes` has changed.
  The change was made in PR [#22831](https://github.com/open-telemetry/opentelemetry-collector-contrib/pull/22831) of opentelemetry-collector-contrib. (@ptodev)

- `otelcol.exporter.loki` now includes the instrumentation scope in its output. (@ptodev)

- `otelcol.extension.jaeger_remote_sampling` removes the `/` HTTP endpoint. The `/sampling` endpoint is still functional.
  The change was made in PR [#18070](https://github.com/open-telemetry/opentelemetry-collector-contrib/pull/18070) of opentelemetry-collector-contrib. (@ptodev)

- The field `version` and `auth` struct block from `walk_params` in `prometheus.exporter.snmp` and SNMP integration have been removed. The auth block now can be configured at top level, together with `modules` (@marctc)

- Rename `discovery.file` to `local.file_match` to make it more clear that it
  discovers file on the local filesystem, and so it doesn't get confused with
  Prometheus' file discovery. (@rfratto)

- Remove the `discovery_target_decode` function in favor of using discovery
  components to better match the behavior of Prometheus' service discovery.
  (@rfratto)

- In the traces subsystem for Static mode, some metrics are removed and others are renamed. (@ptodev)
  - Removed metrics:
    - "blackbox_exporter_config_last_reload_success_timestamp_seconds" (gauge)
    - "blackbox_exporter_config_last_reload_successful" (gauge)
    - "blackbox_module_unknown_total" (counter)
    - "traces_processor_tail_sampling_count_traces_sampled" (counter)
    - "traces_processor_tail_sampling_new_trace_id_received" (counter)
    - "traces_processor_tail_sampling_sampling_decision_latency" (histogram)
    - "traces_processor_tail_sampling_sampling_decision_timer_latency" (histogram)
    - "traces_processor_tail_sampling_sampling_policy_evaluation_error" (counter)
    - "traces_processor_tail_sampling_sampling_trace_dropped_too_early" (counter)
    - "traces_processor_tail_sampling_sampling_traces_on_memory" (gauge)
    - "traces_receiver_accepted_spans" (counter)
    - "traces_receiver_refused_spans" (counter)
    - "traces_exporter_enqueue_failed_log_records" (counter)
    - "traces_exporter_enqueue_failed_metric_points" (counter)
    - "traces_exporter_enqueue_failed_spans" (counter)
    - "traces_exporter_queue_capacity" (gauge)
    - "traces_exporter_queue_size" (gauge)

  - Renamed metrics:
    - "traces_receiver_refused_spans" is renamed to "traces_receiver_refused_spans_total"
    - "traces_receiver_accepted_spans" is renamed to "traces_receiver_refused_spans_total"
    - "traces_exporter_sent_metric_points" is renamed to "traces_exporter_sent_metric_points_total"

- The `remote_sampling` block has been removed from `otelcol.receiver.jaeger`. (@ptodev)

- (Agent static mode) Jaeger remote sampling used to be configured using the Jaeger receiver configuration.
  This receiver was updated to a new version, where support for remote sampling in the receiver was removed.
  Jaeger remote sampling is available as a separate configuration field starting in v0.35.3. (@ptodev)

### Deprecations

- `otelcol.exporter.jaeger` has been deprecated and will be removed in Agent v0.38.0. (@ptodev)

### Features

- The Pyroscope scrape component computes and sends delta profiles automatically when required to reduce bandwidth usage. (@cyriltovena)

- Support `stage.geoip` in `loki.process`. (@akselleirv)

- Integrations: Introduce the `squid` integration. (@armstrmi)

- Support custom fields in MMDB file for `stage.geoip`. (@akselleirv)

- Added json_path function to river stdlib. (@jkroepke)

- Add `format`, `join`, `tp_lower`, `replace`, `split`, `trim`, `trim_prefix`, `trim_suffix`, `trim_space`, `to_upper` functions to river stdlib. (@jkroepke)

- Flow UI: Add a view for listing the Agent's peers status when clustering is enabled. (@tpaschalis)

- Add a new CLI command `grafana-agent convert` for converting a river file from supported formats to river. (@erikbaranowski)

- Add support to the `grafana-agent run` CLI for converting a river file from supported formats to river. (@erikbaranowski)

- Add boringcrypto builds and docker images for Linux arm64 and x64. (@mattdurham)

- New Grafana Agent Flow components:

  - `discovery.file` discovers scrape targets from files. (@spartan0x117)
  - `discovery.kubelet` collect scrape targets from the Kubelet API. (@gcampbell12)
  - `module.http` runs a Grafana Agent Flow module loaded from a remote HTTP endpoint. (@spartan0x117)
  - `otelcol.processor.attributes` accepts telemetry data from other `otelcol`
    components and modifies attributes of a span, log, or metric. (@ptodev)
  - `prometheus.exporter.cloudwatch` - scrape AWS CloudWatch metrics (@thepalbi)
  - `prometheus.exporter.elasticsearch` collects metrics from Elasticsearch. (@marctc)
  - `prometheus.exporter.kafka` collects metrics from Kafka Server. (@oliver-zhang)
  - `prometheus.exporter.mongodb` collects metrics from MongoDB. (@marctc)
  - `prometheus.exporter.squid` collects metrics from a squid server. (@armstrmi)
  - `prometheus.operator.probes` - discovers Probe resources in your Kubernetes
    cluster and scrape the targets they reference. (@captncraig)
  - `pyroscope.ebpf` collects system-wide performance profiles from the current
    host (@korniltsev)
  - `otelcol.exporter.loadbalancing` - export traces and logs to multiple OTLP gRPC
    endpoints in a load-balanced way. (@ptodev)

- New Grafana Agent Flow command line utilities:

  - `grafana-agent tools prometheus.remote_write` holds a collection of remote
    write-specific tools. These have been ported over from the `agentctl` command. (@rfratto)

- A new `action` argument for `otelcol.auth.headers`. (@ptodev)

- New `metadata_keys` and `metadata_cardinality_limit` arguments for `otelcol.processor.batch`. (@ptodev)

- New `boolean_attribute` and `ottl_condition` sampling policies for `otelcol.processor.tail_sampling`. (@ptodev)

- A new `initial_offset` argument for `otelcol.receiver.kafka`. (@ptodev)

### Enhancements

- Attributes and blocks set to their default values will no longer be shown in the Flow UI. (@rfratto)

- Tanka config: retain cAdvisor metrics for system processes (Kubelet, Containerd, etc.) (@bboreham)

- Update cAdvisor dependency to v0.47.0. (@jcreixell)

- Upgrade and improve Cloudwatch exporter integration (@thepalbi)

- Update `node_exporter` dependency to v1.6.0. (@spartan0x117)

- Enable `prometheus.relabel` to work with Prometheus' Native Histograms. (@tpaschalis)

- Update `dnsmasq_exporter` to last version. (@marctc)

- Add deployment spec options to describe operator's Prometheus Config Reloader image. (@alekseybb197)

- Update `module.git` with basic and SSH key authentication support. (@djcode)

- Support `clustering` block in `prometheus.operator.servicemonitors` and `prometheus.operator.podmonitors` components to distribute
  targets amongst clustered agents. (@captncraig)

- Update `redis_exporter` dependency to v1.51.0. (@jcreixell)

- The Grafana Agent mixin now includes a dashboard for the logs pipeline. (@thampiotr)

- The Agent Operational dashboard of Grafana Agent mixin now has more descriptive panel titles, Y-axis units

- Add `write_relabel_config` to `prometheus.remote_write` (@jkroepke)

- Update OpenTelemetry Collector dependencies from v0.63.0 to v0.80.0. (@ptodev)

- Allow setting the node name for clustering with a command-line flag. (@tpaschalis)

- Allow `prometheus.exporter.snmp` and SNMP integration to be configured passing a YAML block. (@marctc)

- Some metrics have been added to the traces subsystem for Static mode. (@ptodev)
  - "traces_processor_batch_batch_send_size" (histogram)
  - "traces_processor_batch_batch_size_trigger_send_total" (counter)
  - "traces_processor_batch_metadata_cardinality" (gauge)
  - "traces_processor_batch_timeout_trigger_send_total" (counter)
  - "traces_rpc_server_duration" (histogram)
  - "traces_exporter_send_failed_metric_points_total" (counter)
  - "traces_exporter_send_failed_spans_total" (counter)
  - "traces_exporter_sent_spans_total" (counter)

- Added support for custom `length` time setting in Cloudwatch component and integration. (@thepalbi)

### Bugfixes

- Fix issue where `remote.http` incorrectly had a status of "Unknown" until the
  period specified by the polling frquency elapsed. (@rfratto)


- Add signing region to remote.s3 component for use with custom endpoints so that Authorization Headers work correctly when
  proxying requests. (@mattdurham)

- Fix oauth default scope in `loki.source.azure_event_hubs`. (@akselleirv)

- Fix bug where `otelcol.exporter.otlphttp` ignores configuration for `traces_endpoint`, `metrics_endpoint`, and `logs_endpoint` attributes. (@SimoneFalzone)

- Fix issue in `prometheus.remote_write` where the `queue_config` and
  `metadata_config` blocks used incorrect defaults when not specified in the
  config file. (@rfratto)

- Fix issue where published RPMs were not signed. (@rfratto)

- Fix issue where flow mode exports labeled as "string or secret" could not be
  used in a binary operation. (@rfratto)

- Fix Grafana Agent mixin's "Agent Operational" dashboard expecting pods to always have `grafana-agent-.*` prefix. (@thampiotr)

- Change the HTTP Path and Data Path from the controller-local ID to the global ID for components loaded from within a module loader. (@spartan0x117)

- Fix bug where `stage.timestamp` in `loki.process` wasn't able to correctly
  parse timezones. This issue only impacts the dedicated `grafana-agent-flow`
  binary. (@rfratto)

- Fix bug where JSON requests to `loki.source.api` would not be handled correctly. This adds `/loki/api/v1/raw` and `/loki/api/v1/push` endpoints to `loki.source.api` and maps the `/api/v1/push` and `/api/v1/raw` to
  the `/loki` prefixed endpoints. (@mattdurham)

- Upgrade `loki.write` dependencies to latest changes. (@thepalbi)

### Other changes

- Mongodb integration has been re-enabled. (@jcreixell, @marctc)
- Build with go 1.20.6 (@captncraig)

- Clustering for Grafana Agent in flow mode has graduated from experimental to beta.

v0.34.3 (2023-06-27)
--------------------

### Bugfixes

- Fixes a bug in conversion of OpenTelemetry histograms when exported to Prometheus. (@grcevski)
- Enforce sha256 digest signing for rpms enabling installation on FIPS-enabled OSes. (@kfriedrich123)
- Fix panic from improper startup ordering in `prometheus.operator.servicemonitors`. (@captncraig)

v0.34.2 (2023-06-20)
--------------------

### Enhancements

- Replace map cache in prometheus.relabel with an LRU cache. (@mattdurham)
- Integrations: Extend `statsd` integration to configure relay endpoint. (@arminaaki)

### Bugfixes

- Fix a bug where `prometheus.relabel` would not correctly relabel when there is a cache miss. (@thampiotr)
- Fix a bug where `prometheus.relabel` would not correctly relabel exemplars or metadata. (@tpaschalis)
- Fixes several issues with statsd exporter. (@jcreixell, @marctc)

### Other changes

- Mongodb integration has been disabled for the time being due to licensing issues. (@jcreixell)

v0.34.1 (2023-06-12)
--------------------

### Bugfixes

- Fixed application of sub-collector defaults using the `windows_exporter` integration or `prometheus.exporter.windows`. (@mattdurham)

- Fix issue where `remote.http` did not fail early if the initial request
  failed. This caused failed requests to initially export empty values, which
  could lead to propagating issues downstream to other components which expect
  the export to be non-empty. (@rfratto)

- Allow `bearerTokenFile` field to be used in ServiceMonitors. (@captncraig)

- Fix issue where metrics and traces were not recorded from components within modules. (@mattdurham)

- `service_name` label is inferred from discovery meta labels in `pyroscope.scrape` (@korniltsev)

### Other changes

- Add logging to failed requests in `remote.http`. (@rfratto)

v0.34.0 (2023-06-08)
--------------------

### Breaking changes

- The experimental dynamic configuration feature has been removed in favor of Flow mode. (@mattdurham)

- The `oracledb` integration configuration has removed a redundant field `metrics_scrape_interval`. Use the `scrape_interval` parameter of the integration if a custom scrape interval is required. (@schmikei)

- Upgrade the embedded windows_exporter to commit 79781c6. (@jkroepke)

- Prometheus exporters in Flow mode now set the `instance` label to a value similar to the one they used to have in Static mode (<hostname> by default, customized by some integrations). (@jcreixell)

- `phlare.scrape` and `phlare.write` have been renamed to `pyroscope.scrape` and `pyroscope.scrape`. (@korniltsev)

### Features

- New Grafana Agent Flow components:
  - `loki.source.api` - receive Loki log entries over HTTP (e.g. from other agents). (@thampiotr)
  - `prometheus.operator.servicemonitors` discovers ServiceMonitor resources in your Kubernetes cluster and scrape
    the targets they reference. (@captncraig, @marctc, @jcreixell)
  - `prometheus.receive_http` - receive Prometheus metrics over HTTP (e.g. from other agents). (@thampiotr)
  - `remote.vault` retrieves a secret from Vault. (@rfratto)
  - `prometheus.exporter.snowflake` collects metrics from a snowflake database (@jonathanWamsley)
  - `prometheus.exporter.mssql` collects metrics from Microsoft SQL Server (@jonathanwamsley)
  - `prometheus.exporter.oracledb` collects metrics from oracledb (@jonathanwamsley)
  - `prometheus.exporter.dnsmasq` collects metrics from a dnsmasq server. (@spartan0x117)
  - `loki.source.awsfirehose` - receive Loki log entries from AWS Firehose via HTTP (@thepalbi)
  - `discovery.http` service discovery via http. (@captncraig)

- Added new functions to the River standard library:
  - `coalesce` returns the first non-zero value from a list of arguments. (@jkroepke)
  - `nonsensitive` converts a River secret back into a string. (@rfratto)

### Enhancements

- Support to attach node metadata to pods and endpoints targets in
  `discovery.kubernetes`. (@laurovenancio)

- Support ability to add optional custom headers to `loki.write` endpoint block (@aos)

- Support in-memory HTTP traffic for Flow components. `prometheus.exporter`
  components will now export a target containing an internal HTTP address.
  `prometheus.scrape`, when given that internal HTTP address, will connect to
  the server in-memory, bypassing the network stack. Use the new
  `--server.http.memory-addr` flag to customize which address is used for
  in-memory traffic. (@rfratto)
- Disable node_exporter on Windows systems (@jkroepke)
- Operator support for OAuth 2.0 Client in LogsClientSpec (@DavidSpek)

- Support `clustering` block in `phlare.scrape` components to distribute
  targets amongst clustered agents. (@rfratto)

- Delete stale series after a single WAL truncate instead of two. (@rfratto)

- Update OracleDB Exporter dependency to 0.5.0 (@schmikei)

- Embed Google Fonts on Flow UI (@jkroepke)

- Enable Content-Security-Policies on Flow UI (@jkroepke)

- Update azure-metrics-exporter to v0.0.0-20230502203721-b2bfd97b5313 (@kgeckhart)

- Update azidentity dependency to v1.3.0. (@akselleirv)

- Add custom labels to journal entries in `loki.source.journal` (@sbhrule15)

- `prometheus.operator.podmonitors` and `prometheus.operator.servicemonitors` can now access cluster secrets for authentication to targets. (@captncraig)

### Bugfixes

- Fix `loki.source.(gcplog|heroku)` `http` and `grpc` blocks were overriding defaults with zero-values
  on non-present fields. (@thepalbi)

- Fix an issue where defining `logging` or `tracing` blocks inside of a module
  would generate a panic instead of returning an error. (@erikbaranowski)

- Fix an issue where not specifying either `http` nor `grpc` blocks could result
  in a panic for `loki.source.heroku` and `loki.source.gcplog` components. (@thampiotr)

- Fix an issue where build artifacts for IBM S390x were being built with the
  GOARCH value for the PPC64 instead. (tpaschalis)

- Fix an issue where the Grafana Agent Flow RPM used the wrong path for the
  environment file, preventing the service from loading. (@rfratto)

- Fix an issue where the cluster advertise address was overwriting the join
  addresses. (@laurovenancio)

- Fix targets deduplication when clustering mode is enabled. (@laurovenancio)

- Fix issue in operator where any version update will restart all agent pods simultaneously. (@captncraig)

- Fix an issue where `loki.source.journald` did not create the positions
  directory with the appropriate permissions. (@tpaschalis)

- Fix an issue where fanning out log entries to multiple `loki.process`
  components lead to a race condition. (@tpaschalis)

- Fix panic in `prometheus.operator.servicemonitors` from relabel rules without certain defaults. (@captncraig)

- Fix issue in modules export cache throwing uncomparable errors. (@mattdurham)

- Fix issue where the UI could not navigate to components loaded by modules. (@rfratto)

- Fix issue where using exporters inside modules failed due to not passing the in-memory address dialer. (@mattdurham)

- Add signing region to remote.s3 component for use with custom endpoints so that Authorization Headers work correctly when
  proxying requests. (@mattdurham)

- Fix missing `instance` key for `prometheus.exporter.dnsmasq` component. (@spartan0x117)

### Other changes

- Add metrics when clustering mode is enabled. (@rfratto)
- Document debug metric `loki_process_dropped_lines_by_label_total` in loki.process. (@akselleirv)

- Add `agent_wal_out_of_order_samples_total` metric to track samples received
  out of order. (@rfratto)

- Add CLI flag `--server.http.enable-pprof` to grafana-agent-flow to conditionally enable `/debug/pprof` endpoints (@jkroepke)

- Use Go 1.20.4 for builds. (@tpaschalis)

- Integrate the new ExceptionContext which was recently added to the Faro Web-SDK in the
  app_agent_receiver Payload. (@codecapitano)

- Flow clustering: clusters will now use 512 tokens per node for distributing
  work, leading to better distribution. However, rolling out this change will
  cause some incorrerct or missing assignments until all nodes are updated. (@rfratto)

- Change the Docker base image for Linux containers to `ubuntu:lunar`.
  (@rfratto)

v0.33.2 (2023-05-11)
--------------------

### Bugfixes

- Fix issue where component evaluation time was overridden by a "default
  health" message. (@rfratto)

- Honor timeout when trying to establish a connection to another agent in Flow
  clustering mode. (@rfratto)

- Fix an issue with the grafana/agent windows docker image entrypoint
  not targeting the right location for the config. (@erikbaranowski)

- Fix issue where the `node_exporter` integration and
  `prometheus.exporter.unix` `diskstat_device_include` component could not set
  the allowlist field for the diskstat collector. (@tpaschalis)

- Fix an issue in `loki.source.heroku` where updating the `labels` or `use_incoming_timestamp`
  would not take effect. (@thampiotr)

- Flow: Fix an issue within S3 Module where the S3 path was not parsed correctly when the
  path consists of a parent directory. (@jastisriradheshyam)

- Flow: Fix an issue on Windows where `prometheus.remote_write` failed to read
  WAL checkpoints. This issue led to memory leaks once the initial checkpoint
  was created, and prevented a fresh process from being able to deliver metrics
  at all. (@rfratto)

- Fix an issue where the `loki.source.kubernetes` component could lead to
  the Agent crashing due to a race condition. (@tpaschalis)

### Other changes

- The `phlare.scrape` Flow component `fetch profile failed` log has been set to
  `debug` instead of `error`. (@erikbaranowski)

v0.33.1 (2023-05-01)
--------------------

### Bugfixes

- Fix spelling of the `frequency` argument on the `local.file` component.
  (@tpaschalis)

- Fix bug where some capsule values (such as Prometheus receivers) could not
  properly be used as an argument to a module. (@rfratto)

- Fix version information not displaying correctly when passing the `--version`
  flag or in the `agent_build_info` metric. (@rfratto)

- Fix issue in `loki.source.heroku` and `loki.source.gcplog` where updating the
  component would cause Grafana Agent Flow's Prometheus metrics endpoint to
  return an error until the process is restarted. (@rfratto)

- Fix issue in `loki.source.file` where updating the component caused
  goroutines to leak. (@rfratto)

### Other changes

- Support Bundles report the status of discovered log targets. (@tpaschalis)

v0.33.0 (2023-04-25)
--------------------

### Breaking changes

- Support for 32-bit ARM builds is removed for the foreseeable future due to Go
  compiler issues. We will consider bringing back 32-bit ARM support once our Go
  compiler issues are resolved and 32-bit ARM builds are stable. (@rfratto)

- Agent Management: `agent_management.api_url` config field has been replaced by
`agent_management.host`. The API path and version is now defined by the Agent. (@jcreixell)

- Agent Management: `agent_management.protocol` config field now allows defining "http" and "https" explicitly. Previously, "http" was previously used for both, with the actual protocol used inferred from the api url, which led to confusion. When upgrading, make sure to set to "https" when replacing `api_url` with `host`. (@jcreixell)

- Agent Management: `agent_management.remote_config_cache_location` config field has been replaced by
`agent_management.remote_configuration.cache_location`. (@jcreixell)

- Remove deprecated symbolic links to to `/bin/agent*` in Docker containers,
  as planned in v0.31. (@tpaschalis)

### Deprecations

- [Dynamic Configuration](https://grafana.com/docs/agent/latest/cookbook/dynamic-configuration/) will be removed in v0.34. Grafana Agent Flow supersedes this functionality. (@mattdurham)

### Features

- New Grafana Agent Flow components:

  - `discovery.dns` DNS service discovery. (@captncraig)
  - `discovery.ec2` service discovery for aws ec2. (@captncraig)
  - `discovery.lightsail` service discovery for aws lightsail. (@captncraig)
  - `discovery.gce` discovers resources on Google Compute Engine (GCE). (@marctc)
  - `discovery.digitalocean` provides service discovery for DigitalOcean. (@spartan0x117)
  - `discovery.consul` service discovery for Consul. (@jcreixell)
  - `discovery.azure` provides service discovery for Azure. (@spartan0x117)
  - `module.file` runs a Grafana Agent Flow module loaded from a file on disk.
    (@erikbaranowski)
  - `module.git` runs a Grafana Agent Flow module loaded from a file within a
    Git repository. (@rfratto)
  - `module.string` runs a Grafana Agent Flow module passed to the component by
    an expression containing a string. (@erikbaranowski, @rfratto)
  - `otelcol.auth.oauth2` performs OAuth 2.0 authentication for HTTP and gRPC
    based OpenTelemetry exporters. (@ptodev)
  - `otelcol.extension.jaeger_remote_sampling` provides an endpoint from which to
    pull Jaeger remote sampling documents. (@joe-elliott)
  - `otelcol.exporter.logging` accepts OpenTelemetry data from other `otelcol` components and writes it to the console. (@erikbaranowski)
  - `otelcol.auth.sigv4` performs AWS Signature Version 4 (SigV4) authentication
    for making requests to AWS services via `otelcol` components that support
    authentication extensions. (@ptodev)
  - `prometheus.exporter.blackbox` collects metrics from Blackbox exporter. (@marctc)
  - `prometheus.exporter.mysql` collects metrics from a MySQL database. (@spartan0x117)
  - `prometheus.exporter.postgres` collects metrics from a PostgreSQL database. (@spartan0x117)
  - `prometheus.exporter.statsd` collects metrics from a Statsd instance. (@gaantunes)
  - `prometheus.exporter.snmp` collects metrics from SNMP exporter. (@marctc)
  - `prometheus.operator.podmonitors` discovers PodMonitor resources in your Kubernetes cluster and scrape
    the targets they reference. (@captncraig, @marctc, @jcreixell)
  - `prometheus.exporter.windows` collects metrics from a Windows instance. (@jkroepke)
  - `prometheus.exporter.memcached` collects metrics from a Memcached server. (@spartan0x117)
  - `loki.source.azure_event_hubs` reads messages from Azure Event Hub using Kafka and forwards them to other   `loki` components. (@akselleirv)

- Add support for Flow-specific system packages:

  - Flow-specific DEB packages. (@rfratto, @robigan)
  - Flow-specific RPM packages. (@rfratto, @robigan)
  - Flow-specific macOS Homebrew Formula. (@rfratto)
  - Flow-specific Windows installer. (@rfratto)

  The Flow-specific packages allow users to install and run Grafana Agent Flow
  alongside an existing installation of Grafana Agent.

- Agent Management: Add support for integration snippets. (@jcreixell)

- Flow: Introduce a gossip-over-HTTP/2 _clustered mode_. `prometheus.scrape`
  component instances can opt-in to distributing scrape load between cluster
  peers. (@tpaschalis)

### Enhancements

- Flow: Add retries with backoff logic to Phlare write component. (@cyriltovena)

- Operator: Allow setting runtimeClassName on operator-created pods. (@captncraig)

- Operator: Transparently compress agent configs to stay under size limitations. (@captncraig)

- Update Redis Exporter Dependency to v1.49.0. (@spartan0x117)

- Update Loki dependency to the k144 branch. (@andriikushch)

- Flow: Add OAUTHBEARER mechanism to `loki.source.kafka` using Azure as provider. (@akselleirv)

- Update Process Exporter dependency to v0.7.10. (@spartan0x117)

- Agent Management: Introduces backpressure mechanism for remote config fetching (obeys 429 request
  `Retry-After` header). (@spartan0x117)

- Flow: support client TLS settings (CA, client certificate, client key) being
  provided from other components for the following components:

  - `discovery.docker`
  - `discovery.kubernetes`
  - `loki.source.kafka`
  - `loki.source.kubernetes`
  - `loki.source.podlogs`
  - `loki.write`
  - `mimir.rules.kubernetes`
  - `otelcol.auth.oauth2`
  - `otelcol.exporter.jaeger`
  - `otelcol.exporter.otlp`
  - `otelcol.exporter.otlphttp`
  - `otelcol.extension.jaeger_remote_sampling`
  - `otelcol.receiver.jaeger`
  - `otelcol.receiver.kafka`
  - `phlare.scrape`
  - `phlare.write`
  - `prometheus.remote_write`
  - `prometheus.scrape`
  - `remote.http`

- Flow: support server TLS settings (client CA, server certificate, server key)
  being provided from other components for the following components:

  - `loki.source.syslog`
  - `otelcol.exporter.otlp`
  - `otelcol.extension.jaeger_remote_sampling`
  - `otelcol.receiver.jaeger`
  - `otelcol.receiver.opencensus`
  - `otelcol.receiver.zipkin`

- Flow: Define custom http method and headers in `remote.http` component (@jkroepke)

- Flow: Add config property to `prometheus.exporter.blackbox` to define the config inline (@jkroepke)

- Update Loki Dependency to k146 which includes configurable file watchers (@mattdurham)

### Bugfixes

- Flow: fix issue where Flow would return an error when trying to access a key
  of a map whose value was the zero value (`null`, `0`, `false`, `[]`, `{}`).
  Whether an error was returned depended on the internal type of the value.
  (@rfratto)

- Flow: fix issue where using the `jaeger_remote` sampler for the `tracing`
  block would fail to parse the response from the remote sampler server if it
  used strings for the strategy type. This caused sampling to fall back
  to the default rate. (@rfratto)

- Flow: fix issue where components with no arguments like `loki.echo` were not
  viewable in the UI. (@rfratto)

- Flow: fix deadlock in `loki.source.file` where terminating tailers would hang
  while flushing remaining logs, preventing `loki.source.file` from being able
  to update. (@rfratto)

- Flow: fix deadlock in `loki.process` where a component with no stages would
  hang forever on handling logs. (@rfratto)

- Fix issue where a DefaultConfig might be mutated during unmarshaling. (@jcreixell)

- Fix issues where CloudWatch Exporter cannot use FIPS Endpoints outside of USA regions (@aglees)

- Fix issue where scraping native Prometheus histograms would leak memory.
  (@rfratto)

- Flow: fix issue where `loki.source.docker` component could deadlock. (@tpaschalis)

- Flow: fix issue where `prometheus.remote_write` created unnecessary extra
  child directories to store the WAL in. (@rfratto)

- Fix internal metrics reported as invalid by promtool's linter. (@tpaschalis)

- Fix issues with cri stage which treats partial line coming from any stream as same. (@kavirajk @aglees)

- Operator: fix for running multiple operators with different `--agent-selector` flags. (@captncraig)

- Operator: respect FilterRunning on PodMonitor and ServiceMonitor resources to only scrape running pods. (@captncraig)

- Fixes a bug where the github exporter would get stuck in an infinite loop under certain conditions. (@jcreixell)

- Fix bug where `loki.source.docker` always failed to start. (@rfratto)

### Other changes

- Grafana Agent Docker containers and release binaries are now published for
  s390x. (@rfratto)

- Use Go 1.20.3 for builds. (@rfratto)

- Change the Docker base image for Linux containers to `ubuntu:kinetic`.
  (@rfratto)

- Update prometheus.remote_write defaults to match new prometheus
  remote-write defaults. (@erikbaranowski)

v0.32.1 (2023-03-06)
--------------------

### Bugfixes

- Flow: Fixes slow reloading of targets in `phlare.scrape` component. (@cyriltovena)

- Flow: add a maximum connection lifetime of one hour when tailing logs from
  `loki.source.kubernetes` and `loki.source.podlogs` to recover from an issue
  where the Kubernetes API server stops responding with logs without closing
  the TCP connection. (@rfratto)

- Flow: fix issue in `loki.source.kubernetes` where `__pod__uid__` meta label
  defaulted incorrectly to the container name, causing tailers to never
  restart. (@rfratto)

v0.32.0 (2023-02-28)
--------------------

### Breaking changes

- Support for the embedded Flow UI for 32-bit ARMv6 builds is temporarily
  removed. (@rfratto)

- Node Exporter configuration options changed to align with new upstream version (@Thor77):

  - `diskstats_ignored_devices` is now `diskstats_device_exclude` in agent configuration.
  - `ignored_devices` is now `device_exclude` in flow configuration.

- Some blocks in Flow components have been merged with their parent block to make the block hierarchy smaller:

  - `discovery.docker > http_client_config` is merged into the `discovery.docker` block. (@erikbaranowski)
  - `discovery.kubernetes > http_client_config` is merged into the `discovery.kubernetes` block. (@erikbaranowski)
  - `loki.source.kubernetes > client > http_client_config` is merged into the `client` block. (@erikbaranowski)
  - `loki.source.podlogs > client > http_client_config` is merged into the `client` block. (@erikbaranowski)
  - `loki.write > endpoint > http_client_config` is merged into the `endpoint` block. (@erikbaranowski)
  - `mimir.rules.kubernetes > http_client_config` is merged into the `mimir.rules.kubernetes` block. (@erikbaranowski)
  - `otelcol.receiver.opencensus > grpc` is merged into the `otelcol.receiver.opencensus` block. (@ptodev)
  - `otelcol.receiver.zipkin > http` is merged into the `otelcol.receiver.zipkin` block. (@ptodev)
  - `phlare.scrape > http_client_config` is merged into the `phlare.scrape` block. (@erikbaranowski)
  - `phlare.write > endpoint > http_client_config` is merged into the `endpoint` block. (@erikbaranowski)
  - `prometheus.remote_write > endpoint > http_client_config` is merged into the `endpoint` block. (@erikbaranowski)
  - `prometheus.scrape > http_client_config` is merged into the `prometheus.scrape` block. (@erikbaranowski)

- The `loki.process` component now uses a combined name for stages, simplifying
  the block hierarchy. For example, the `stage > json` block hierarchy is now a
  single block called `stage.json`. All stage blocks in `loki.process` have
  been updated to use this simplified hierarchy. (@tpaschalis)

- `remote.s3` `client_options` block has been renamed to `client`. (@mattdurham)

- Renamed `prometheus.integration.node_exporter` to `prometheus.exporter.unix`. (@jcreixell)

- As first announced in v0.30, support for the `EXPERIMENTAL_ENABLE_FLOW`
  environment variable has been removed in favor of `AGENT_MODE=flow`.
  (@rfratto)

### Features

- New integrations:

  - `oracledb` (@schmikei)
  - `mssql` (@binaryfissiongames)
  - `cloudwatch metrics` (@thepalbi)
  - `azure` (@kgeckhart)
  - `gcp` (@kgeckhart, @ferruvich)

- New Grafana Agent Flow components:

  - `loki.echo` writes received logs to stdout. (@tpaschalis, @rfratto)
  - `loki.source.docker` reads logs from Docker containers and forwards them to
    other `loki` components. (@tpaschalis)
  - `loki.source.kafka` reads logs from Kafka events and forwards them to other
    `loki` components. (@erikbaranowski)
  - `loki.source.kubernetes_events` watches for Kubernetes Events and converts
    them into log lines to forward to other `loki` components. It is the
    equivalent of the `eventhandler` integration. (@rfratto)
  - `otelcol.processor.tail_sampling` samples traces based on a set of defined
    policies from `otelcol` components before forwarding them to other
    `otelcol` components. (@erikbaranowski)
  - `prometheus.exporter.apache` collects metrics from an apache web server
    (@captncraig)
  - `prometheus.exporter.consul` collects metrics from a consul installation
    (@captncraig)
  - `prometheus.exporter.github` collects metrics from GitHub (@jcreixell)
  - `prometheus.exporter.process` aggregates and collects metrics by scraping
    `/proc`. (@spartan0x117)
  - `prometheus.exporter.redis` collects metrics from a redis database
    (@spartan0x117)

### Enhancements

- Flow: Support `keepequal` and `dropequal` actions for relabeling. (@cyriltovena)

- Update Prometheus Node Exporter integration to v1.5.0. (@Thor77)

- Grafana Agent Flow will now reload the config file when `SIGHUP` is sent to
  the process. (@rfratto)

- If using the official RPM and DEB packages for Grafana Agent, invoking
  `systemctl reload grafana-agent` will now reload the configuration file.
  (@rfratto)

- Flow: the `loki.process` component now implements all the same processing
  stages as Promtail's pipelines. (@tpaschalis)

- Flow: new metric for `prometheus.scrape` -
  `agent_prometheus_scrape_targets_gauge`. (@ptodev)

- Flow: new metric for `prometheus.scrape` and `prometheus.relabel` -
  `agent_prometheus_forwarded_samples_total`. (@ptodev)

- Flow: add `constants` into the standard library to expose the hostname, OS,
  and architecture of the system Grafana Agent is running on. (@rfratto)

- Flow: add timeout to loki.source.podlogs controller setup. (@polyrain)

### Bugfixes

- Fixed a reconciliation error in Grafana Agent Operator when using `tlsConfig`
  on `Probe`. (@supergillis)

- Fix issue where an empty `server:` config stanza would cause debug-level logging.
  An empty `server:` is considered a misconfiguration, and thus will error out.
  (@neomantra)

- Flow: fix an error where some error messages that crossed multiple lines
  added extra an extra `|` character when displaying the source file on the
  starting line. (@rfratto)

- Flow: fix issues in `agent fmt` where adding an inline comment on the same
  line as a `[` or `{` would cause indentation issues on subsequent lines.
  (@rfratto)

- Flow: fix issues in `agent fmt` where line comments in arrays would be given
  the wrong identation level. (@rfratto)

- Flow: fix issues with `loki.file` and `loki.process` where deadlock contention or
  logs fail to process. (@mattdurham)

- Flow: `oauth2 > tls_config` was documented as a block but coded incorrectly as
  an attribute. This is now a block in code. This impacted `discovery.docker`,
  `discovery.kubernetes`, `loki.source.kubernetes`, `loki.write`,
  `mimir.rules.kubernetes`, `phlare.scrape`, `phlare.write`,
  `prometheus.remote_write`, `prometheus.scrape`, and `remote.http`
  (@erikbaranowski)

- Flow: Fix issue where using `river:",label"` causes the UI to return nothing. (@mattdurham)

### Other changes

- Use Go 1.20 for builds. (@rfratto)

- The beta label from Grafana Agent Flow has been removed. A subset of Flow
  components are still marked as beta or experimental:

  - `loki.echo` is explicitly marked as beta.
  - `loki.source.kubernetes` is explicitly marked as experimental.
  - `loki.source.podlogs` is explicitly marked as experimental.
  - `mimir.rules.kubernetes` is explicitly marked as beta.
  - `otelcol.processor.tail_sampling` is explicitly marked as beta.
  - `otelcol.receiver.loki` is explicitly marked as beta.
  - `otelcol.receiver.prometheus` is explicitly marked as beta.
  - `phlare.scrape` is explicitly marked as beta.
  - `phlare.write` is explicitly marked as beta.

v0.31.3 (2023-02-13)
--------------------

### Bugfixes

- `loki.source.cloudflare`: fix issue where the `zone_id` argument
  was being ignored, and the `api_token` argument was being used for the zone
  instead. (@rfratto)

- `loki.source.cloudflare`: fix issue where `api_token` argument was not marked
  as a sensitive field. (@rfratto)

v0.31.2 (2023-02-08)
--------------------

### Other changes

- In the Agent Operator, upgrade the `prometheus-config-reloader` dependency
  from version 0.47.0 to version 0.62.0. (@ptodev)

v0.31.1 (2023-02-06)
--------------------

> **BREAKING CHANGES**: This release has breaking changes. Please read entries
> carefully and consult the [upgrade guide][] for specific instructions.

### Breaking changes

- All release Windows `.exe` files are now published as a zip archive.
  Previously, `grafana-agent-installer.exe` was unzipped. (@rfratto)

### Other changes

- Support Go 1.20 for builds. Official release binaries are still produced
  using Go 1.19. (@rfratto)

v0.31.0 (2023-01-31)
--------------------

> **BREAKING CHANGES**: This release has breaking changes. Please read entries
> carefully and consult the [upgrade guide][] for specific instructions.

### Breaking changes

- Release binaries (including inside Docker containers) have been renamed to be
  prefixed with `grafana-` (@rfratto):

  - `agent` is now `grafana-agent`.
  - `agentctl` is now `grafana-agentctl`.
  - `agent-operator` is now `grafana-agent-operator`.

### Deprecations

- A symbolic link in Docker containers from the old binary name to the new
  binary name has been added. These symbolic links will be removed in v0.33. (@rfratto)

### Features

- New Grafana Agent Flow components:

  - `loki.source.cloudflare` reads logs from Cloudflare's Logpull API and
    forwards them to other `loki` components. (@tpaschalis)
  - `loki.source.gcplog` reads logs from GCP cloud resources using Pub/Sub
    subscriptions and forwards them to other `loki` components. (@tpaschalis)
  - `loki.source.gelf` listens for Graylog logs. (@mattdurham)
  - `loki.source.heroku` listens for Heroku messages over TCP a connection and
    forwards them to other `loki` components. (@erikbaranowski)
  - `loki.source.journal` read messages from systemd journal. (@mattdurham)
  - `loki.source.kubernetes` collects logs from Kubernetes pods using the
    Kubernetes API. (@rfratto)
  - `loki.source.podlogs` discovers PodLogs resources on Kubernetes and
    uses the Kubernetes API to collect logs from the pods specified by the
    PodLogs resource. (@rfratto)
  - `loki.source.syslog` listens for Syslog messages over TCP and UDP
    connections and forwards them to other `loki` components. (@tpaschalis)
  - `loki.source.windowsevent` reads logs from Windows Event Log. (@mattdurham)
  - `otelcol.exporter.jaeger` forwards OpenTelemetry data to a Jaeger server.
    (@erikbaranowski)
  - `otelcol.exporter.loki` forwards OTLP-formatted data to compatible `loki`
    receivers. (@tpaschalis)
  - `otelcol.receiver.kafka` receives telemetry data from Kafka. (@rfratto)
  - `otelcol.receiver.loki` receives Loki logs, converts them to the OTLP log
    format and forwards them to other `otelcol` components. (@tpaschalis)
  - `otelcol.receiver.opencensus` receives OpenConsensus-formatted traces or
    metrics. (@ptodev)
  - `otelcol.receiver.zipkin` receives Zipkin-formatted traces. (@rfratto)
  - `phlare.scrape` collects application performance profiles. (@cyriltovena)
  - `phlare.write` sends application performance profiles to Grafana Phlare.
    (@cyriltovena)
  - `mimir.rules.kubernetes` discovers `PrometheusRule` Kubernetes resources and
    loads them into a Mimir instance. (@Logiraptor)

- Flow components which work with relabeling rules (`discovery.relabel`,
  `prometheus.relabel` and `loki.relabel`) now export a new value named Rules.
  This value returns a copy of the currently configured rules. (@tpaschalis)

- New experimental feature: agent-management. Polls configured remote API to fetch new configs. (@spartan0x117)

- Introduce global configuration for logs. (@jcreixell)

### Enhancements

- Handle faro-web-sdk `View` meta in app_agent_receiver. (@rlankfo)

- Flow: the targets in debug info from `loki.source.file` are now individual blocks. (@rfratto)

- Grafana Agent Operator: add [promtail limit stage](https://grafana.com/docs/loki/latest/clients/promtail/stages/limit/) to the operator. (@spartan0x117)

### Bugfixes

- Flow UI: Fix the issue with messy layout on the component list page while
  browser window resize (@xiyu95)

- Flow UI: Display the values of all attributes unless they are nil. (@ptodev)

- Flow: `prometheus.relabel` and `prometheus.remote_write` will now error if they have exited. (@ptodev)

- Flow: Fix issue where negative numbers would convert to floating-point values
  incorrectly, treating the sign flag as part of the number. (@rfratto)

- Flow: fix a goroutine leak when `loki.source.file` is passed more than one
  target with identical set of public labels. (@rfratto)

- Fix issue where removing and re-adding log instance configurations causes an
  error due to double registration of metrics (@spartan0x117, @jcreixell)

### Other changes

- Use Go 1.19.4 for builds. (@erikbaranowski)

- New windows containers for agent and agentctl. These can be found moving forward with the ${Version}-windows tags for grafana/agent and grafana/agentctl docker images (@erikbaranowski)

v0.30.2 (2023-01-11)
--------------------

### Bugfixes

- Flow: `prometheus.relabel` will no longer modify the labels of the original
  metrics, which could lead to the incorrect application of relabel rules on
  subsequent relabels. (@rfratto)

- Flow: `loki.source.file` will no longer deadlock other components if log
  lines cannot be sent to Loki. `loki.source.file` will wait for 5 seconds per
  file to finish flushing read logs to the client, after which it will drop
  them, resulting in lost logs. (@rfratto)

- Operator: Fix the handling of the enableHttp2 field as a boolean in
  `pod_monitor` and `service_monitor` templates. (@tpaschalis)

v0.30.1 (2022-12-23)
--------------------

### Bugfixes

- Fix issue where journald support was accidentally removed. (@tpaschalis)

- Fix issue where some traces' metrics where not collected. (@marctc)

v0.30.0 (2022-12-20)
--------------------

> **BREAKING CHANGES**: This release has breaking changes. Please read entries
> carefully and consult the [upgrade guide][] for specific instructions.

### Breaking changes

- The `ebpf_exporter` integration has been removed due to issues with static
  linking. It may be brought back once these are resolved. (@tpaschalis)

### Deprecations

- The `EXPERIMENTAL_ENABLE_FLOW` environment variable is deprecated in favor of
  `AGENT_MODE=flow`. Support for `EXPERIMENTAL_ENABLE_FLOW` will be removed in
  v0.32. (@rfratto)

### Features

- `grafana-agent-operator` supports oauth2 as an authentication method for
  remote_write. (@timo-42)

- Grafana Agent Flow: Add tracing instrumentation and a `tracing` block to
  forward traces to `otelcol` component. (@rfratto)

- Grafana Agent Flow: Add a `discovery_target_decode` function to decode a JSON
  array of discovery targets corresponding to Prometheus' HTTP and file service
  discovery formats. (@rfratto)

- New Grafana Agent Flow components:

  - `remote.http` polls an HTTP URL and exposes the response body as a string
    or secret to other components. (@rfratto)

  - `discovery.docker` discovers Docker containers from a Docker Engine host.
    (@rfratto)

  - `loki.source.file` reads and tails files for log entries and forwards them
    to other `loki` components. (@tpaschalis)

  - `loki.write` receives log entries from other `loki` components and sends
    them over to a Loki instance. (@tpaschalis)

  - `loki.relabel` receives log entries from other `loki` components and
    rewrites their label set. (@tpaschalis)

  - `loki.process` receives log entries from other `loki` components and runs
    one or more processing stages. (@tpaschalis)

  - `discovery.file` discovers files on the filesystem following glob
    patterns. (@mattdurham)

- Integrations: Introduce the `snowflake` integration. (@binaryfissiongames)

### Enhancements

- Update agent-loki.yaml to use environment variables in the configuration file (@go4real)

- Integrations: Always use direct connection in mongodb_exporter integration. (@v-zhuravlev)

- Update OpenTelemetry Collector dependency to v0.63.1. (@tpaschalis)

- riverfmt: Permit empty blocks with both curly braces on the same line.
  (@rfratto)

- riverfmt: Allow function arguments to persist across different lines.
  (@rfratto)

- Flow: The HTTP server will now start before the Flow controller performs the
  initial load. This allows metrics and pprof data to be collected during the
  first load. (@rfratto)

- Add support for using a [password map file](https://github.com/oliver006/redis_exporter/blob/master/contrib/sample-pwd-file.json) in `redis_exporter`. (@spartan0x117)

- Flow: Add support for exemplars in Prometheus component pipelines. (@rfratto)

- Update Prometheus dependency to v2.40.5. (@rfratto)

- Update Promtail dependency to k127. (@rfratto)

- Native histograms are now supported in the static Grafana Agent and in
  `prometheus.*` Flow components. Native histograms will be automatically
  collected from supported targets. remote_write must be configured to forward
  native histograms from the WAL to the specified endpoints. (@rfratto)

- Flow: metrics generated by upstream OpenTelemetry Collector components are
  now exposed at the `/metrics` endpoint of Grafana Agent Flow. (@rfratto)

### Bugfixes

- Fix issue where whitespace was being sent as part of password when using a
  password file for `redis_exporter`. (@spartan0x117)

- Flow UI: Fix issue where a configuration block referencing a component would
  cause the graph page to fail to load. (@rfratto)

- Remove duplicate `oauth2` key from `metricsinstances` CRD. (@daper)

- Fix issue where on checking whether to restart integrations the Integration
  Manager was comparing configs with secret values scrubbed, preventing reloads
  if only secrets were updated. (@spartan0x117)

### Other changes

- Grafana Agent Flow has graduated from experimental to beta.

v0.29.0 (2022-11-08)
--------------------

> **BREAKING CHANGES**: This release has breaking changes. Please read entries
> carefully and consult the [upgrade guide][] for specific instructions.

### Breaking changes

- JSON-encoded traces from OTLP versions earlier than 0.16.0 are no longer
  supported. (@rfratto)

### Deprecations

- The binary names `agent`, `agentctl`, and `agent-operator` have been
  deprecated and will be renamed to `grafana-agent`, `grafana-agentctl`, and
  `grafana-agent-operator` in the v0.31.0 release.

### Features

- Add `agentctl test-logs` command to allow testing log configurations by redirecting
  collected logs to standard output. This can be useful for debugging. (@jcreixell)

- New Grafana Agent Flow components:

  - `otelcol.receiver.otlp` receives OTLP-formatted traces, metrics, and logs.
    Data can then be forwarded to other `otelcol` components. (@rfratto)

  - `otelcol.processor.batch` batches data from `otelcol` components before
    forwarding it to other `otelcol` components. (@rfratto)

  - `otelcol.exporter.otlp` accepts data from `otelcol` components and sends
    it to a gRPC server using the OTLP protocol. (@rfratto)

  - `otelcol.exporter.otlphttp` accepts data from `otelcol` components and
    sends it to an HTTP server using the OTLP protocol. (@tpaschalis)

  - `otelcol.auth.basic` performs basic authentication for `otelcol`
    components that support authentication extensions. (@rfratto)

  - `otelcol.receiver.jeager` receives Jaeger-formatted traces. Data can then
    be forwarded to other `otelcol` components. (@rfratto)

  - `otelcol.processor.memory_limiter` periodically checks memory usage and
    drops data or forces a garbage collection if the defined limits are
    exceeded. (@tpaschalis)

  - `otelcol.auth.bearer` performs bearer token authentication for `otelcol`
    components that support authentication extensions. (@rfratto)

  - `otelcol.auth.headers` attaches custom request headers to `otelcol`
    components that support authentication extensions. (@rfratto)

  - `otelcol.receiver.prometheus` receives Prometheus metrics, converts them
    to the OTLP metric format and forwards them to other `otelcol` components.
    (@tpaschalis)

  - `otelcol.exporter.prometheus` forwards OTLP-formatted data to compatible
    `prometheus` components. (@rfratto)

- Flow: Allow config blocks to reference component exports. (@tpaschalis)

- Introduce `/-/support` endpoint for generating 'support bundles' in static
  agent mode. Support bundles are zip files of commonly-requested information
  that can be used to debug a running agent. (@tpaschalis)

### Enhancements

- Update OpenTelemetry Collector dependency to v0.61.0. (@rfratto)

- Add caching to Prometheus relabel component. (@mattdurham)

- Grafana Agent Flow: add `agent_resources_*` metrics which explain basic
  platform-agnostic metrics. These metrics assist with basic monitoring of
  Grafana Agent, but are not meant to act as a replacement for fully featured
  components like `prometheus.integration.node_exporter`. (@rfratto)

- Enable field label in TenantStageSpec of PodLogs pipeline. (@siiimooon)

- Enable reporting of enabled integrations. (@marctc)

- Grafana Agent Flow: `prometheus.remote_write` and `prometheus.relabel` will
  now export receivers immediately, removing the need for dependant components
  to be evaluated twice at process startup. (@rfratto)

- Add missing setting to configure instance key for Eventhandler integration. (@marctc)

- Update Prometheus dependency to v2.39.1. (@rfratto)

- Update Promtail dependency to weekly release k122. (@rfratto)

- Tracing: support the `num_traces` and `expected_new_traces_per_sec` configuration parameters in the tail_sampling processor. (@ptodev)

### Bugfixes

- Remove empty port from the `apache_http` integration's instance label. (@katepangLiu)

- Fix identifier on target creation for SNMP v2 integration. (@marctc)

- Fix bug when specifying Blackbox's modules when using Blackbox integration. (@marctc)

- Tracing: fix a panic when the required `protocols` field was not set in the `otlp` receiver. (@ptodev)

- Support Bearer tokens for metric remote writes in the Grafana Operator (@jcreixell, @marctc)

### Other changes

- Update versions of embedded Prometheus exporters used for integrations:

  - Update `github.com/prometheus/statsd_exporter` to `v0.22.8`. (@captncraig)

  - Update `github.com/prometheus-community/postgres_exporter` to `v0.11.1`. (@captncraig)

  - Update `github.com/prometheus/memcached_exporter` to `v0.10.0`. (@captncraig)

  - Update `github.com/prometheus-community/elasticsearch_exporter` to `v1.5.0`. (@captncraig)

  - Update `github.com/prometheus/mysqld_exporter` to `v0.14.0`. (@captncraig)

  - Update `github.com/prometheus/consul_exporter` to `v0.8.0`. (@captncraig)

  - Update `github.com/ncabatoff/process-exporter` to `v0.7.10`. (@captncraig)

  - Update `github.com/prometheus-community/postgres_exporter` to `v0.11.1`. (@captncraig)

- Use Go 1.19.3 for builds. (@rfratto)

v0.28.1 (2022-11-03)
--------------------

### Security

- Update Docker base image to resolve OpenSSL vulnerabilities CVE-2022-3602 and
  CVE-2022-3786. Grafana Agent does not use OpenSSL, so we do not believe it is
  vulnerable to these issues, but the base image has been updated to remove the
  report from image scanners. (@rfratto)

v0.28.0 (2022-09-29)
--------------------

### Features

- Introduce Grafana Agent Flow, an experimental "programmable pipeline" runtime
  mode which improves how to configure and debug Grafana Agent by using
  components. (@captncraig, @karengermond, @marctc, @mattdurham, @rfratto,
  @rlankfo, @tpaschalis)

- Introduce Blackbox exporter integration. (@marctc)

### Enhancements

- Update Loki dependency to v2.6.1. (@rfratto)

### Bugfixes

### Other changes

- Fix relabel configs in sample agent-operator manifests (@hjet)

- Operator no longer set the `SecurityContext.Privileged` flag in the `config-reloader` container. (@hsyed-dojo)

- Add metrics for config reloads and config hash (@jcreixell)

v0.27.1 (2022-09-09)
--------------------

> **NOTE**: ARMv6 Docker images are no longer being published.
>
> We have stopped publishing Docker images for ARMv6 platforms.
> This is due to the new Ubuntu base image we are using that does not support ARMv6.
> The new Ubuntu base image has less reported CVEs, and allows us to provide more
> secure Docker images. We will still continue to publish ARMv6 release binaries and
> deb/rpm packages.

### Other Changes

- Switch docker image base from debian to ubuntu. (@captncraig)

v0.27.0 (2022-09-01)
--------------------

### Features

- Integrations: (beta) Add vmware_exporter integration (@rlankfo)

- App agent receiver: add Event kind to payload (@domasx2)

### Enhancements

- Tracing: Introduce a periodic appender to the remotewriteexporter to control sample rate. (@mapno)

- Tracing: Update OpenTelemetry dependency to v0.55.0. (@rfratto, @mapno)

- Add base agent-operator jsonnet library and generated manifests (@hjet)

- Add full (metrics, logs, K8s events) sample agent-operator jsonnet library and gen manifests (@hjet)

- Introduce new configuration fields for disabling Keep-Alives and setting the
  IdleConnectionTimeout when scraping. (@tpaschalis)

- Add field to Operator CRD to disable report usage functionality. (@marctc)

### Bugfixes

- Tracing: Fixed issue with the PromSD processor using the `connection` method to discover the IP
  address.  It was failing to match because the port number was included in the address string. (@jphx)

- Register prometheus discovery metrics. (@mattdurham)

- Fix seg fault when no instance parameter is provided for apache_http integration, using integrations-next feature flag. (@rgeyer)

- Fix grafanacloud-install.ps1 web request internal server error when fetching config. (@rlankfo)

- Fix snmp integration not passing module or walk_params parameters when scraping. (@rgeyer)

- Fix unmarshal errors (key "<walk_param name>" already set in map) for snmp integration config when walk_params is defined, and the config is reloaded. (@rgeyer)

### Other changes

- Update several go dependencies to resolve warnings from certain security scanning tools. None of the resolved vulnerabilities were known to be exploitable through the agent. (@captncraig)

- It is now possible to compile Grafana Agent using Go 1.19. (@rfratto)

v0.26.1 (2022-07-25)
--------------------

> **BREAKING CHANGES**: This release has breaking changes. Please read entries
> carefully and consult the [upgrade guide][] for specific instructions.

### Breaking changes

- Change windows certificate store so client certificate is no longer required in store. (@mattdurham)

### Bugfixes

- Operator: Fix issue where configured `targetPort` ServiceMonitors resulted in
  generating an incorrect scrape_config. (@rfratto)

- Build the Linux/AMD64 artifacts using the opt-out flag for the ebpf_exporter. (@tpaschalis)

v0.26.0 (2022-07-18)
--------------------

> **BREAKING CHANGES**: This release has breaking changes. Please read entries
> carefully and consult the [upgrade guide][] for specific instructions.

### Breaking changes

- Deprecated `server` YAML block fields have now been removed in favor of the
  command-line flags that replaced them. These fields were originally
  deprecated in v0.24.0. (@rfratto)

- Changed tail sampling policies to be configured as in the OpenTelemetry
  Collector. (@mapno)

### Features

- Introduce Apache HTTP exporter integration. (@v-zhuravlev)

- Introduce eBPF exporter integration. (@tpaschalis)

### Enhancements

- Truncate all records in WAL if repair attempt fails. (@rlankfo)

### Bugfixes

- Relative symlinks for promtail now work as expected. (@RangerCD, @mukerjee)

- Fix rate limiting implementation for the app agent receiver integration. (@domasx2)

- Fix mongodb exporter so that it now collects all metrics. (@mattdurham)

v0.25.1 (2022-06-16)
--------------------

### Bugfixes

- Integer types fail to unmarshal correctly in operator additional scrape configs. (@rlankfo)

- Unwrap replayWAL error before attempting corruption repair. (@rlankfo)

v0.25.0 (2022-06-06)
--------------------

> **BREAKING CHANGES**: This release has breaking changes. Please read entries
> carefully and consult the [upgrade guide][] for specific instructions.

### Breaking changes

- Traces: Use `rpc.grpc.status_code` attribute to determine
  span failed in the service graph processor (@rcrowe)

### Features

- Add HTTP endpoints to fetch active instances and targets for the Logs subsystem.
  (@marctc)

- (beta) Add support for using windows certificate store for TLS connections. (@mattdurham)

- Grafana Agent Operator: add support for integrations through an `Integration`
  CRD which is discovered by `GrafanaAgent`. (@rfratto)

- (experimental) Add app agent receiver integration. This depends on integrations-next being enabled
  via the `integrations-next` feature flag. Use `-enable-features=integrations-next` to use
  this integration. (@kpelelis, @domas)

- Introduce SNMP exporter integration. (@v-zhuravlev)

- Configure the agent to report the use of feature flags to grafana.com. (@marctc)

### Enhancements

- integrations-next: Integrations using autoscrape will now autoscrape metrics
  using in-memory connections instead of connecting to themselves over the
  network. As a result of this change, the `client_config` field has been
  removed. (@rfratto)

- Enable `proxy_url` support on `oauth2` for metrics and logs (update **prometheus/common** dependency to `v0.33.0`). (@martin-jaeger-maersk)

- `extra-scrape-metrics` can now be enabled with the `--enable-features=extra-scrape-metrics` feature flag. See <https://prometheus.io/docs/prometheus/2.31/feature_flags/#extra-scrape-metrics> for details. (@rlankfo)

- Resolved issue in v2 integrations where if an instance name was a prefix of another the route handler would fail to
  match requests on the longer name (@mattdurham)

- Set `include_metadata` to true by default for OTLP traces receivers (@mapno)

### Bugfixes

- Scraping service was not honoring the new server grpc flags `server.grpc.address`.  (@mattdurham)

### Other changes

- Update base image of official Docker containers from Debian buster to Debian
  bullseye. (@rfratto)

- Use Go 1.18 for builds. (@rfratto)

- Add `metrics` prefix to the url of list instances endpoint (`GET
  /agent/api/v1/instances`) and list targets endpoint (`GET
  /agent/api/v1/metrics/targets`). (@marctc)

- Add extra identifying labels (`job`, `instance`, `agent_hostname`) to eventhandler integration. (@hjet)

- Add `extra_labels` configuration to eventhandler integration. (@hjet)

v0.24.2 (2022-05-02)
--------------------

### Bugfixes

- Added configuration watcher delay to prevent race condition in cases where scraping service mode has not gracefully exited. (@mattdurham)

### Other changes

- Update version of node_exporter to include additional metrics for osx. (@v-zhuravlev)

v0.24.1 (2022-04-14)
--------------------

### Bugfixes

- Add missing version information back into `agentctl --version`. (@rlankfo)

- Bump version of github-exporter to latest upstream SHA 284088c21e7d, which
  includes fixes from bugs found in their latest tag. This includes a fix
  where not all releases where retrieved when pulling release information.
  (@rfratto)

- Set the `Content-Type` HTTP header to `application/json` for API endpoints
  returning json objects. (@marctc)

- Operator: fix issue where a `username_file` field was incorrectly set.
  (@rfratto)

- Initialize the logger with default `log_level` and `log_format` parameters.
  (@tpaschalis)

### Other changes

- Embed timezone data to enable Promtail pipelines using the `location` field
  on Windows machines. (@tpaschalis)

v0.24.0 (2022-04-07)
--------------------

> **BREAKING CHANGES**: This release has breaking changes. Please read entries
> carefully and consult the [upgrade guide][] for specific instructions.
>
> **GRAFANA AGENT OPERATOR USERS**: As of this release, Grafana Agent Operator
> does not support versions of Grafana Agent prior to v0.24.0.

### Breaking changes

- The following metrics will now be prefixed with `agent_dskit_` instead of
  `cortex_`: `cortex_kv_request_duration_seconds`,
  `cortex_member_consul_heartbeats_total`, `cortex_member_ring_tokens_owned`,
  `cortex_member_ring_tokens_to_own`, `cortex_ring_member_ownership_percent`,
  `cortex_ring_members`, `cortex_ring_oldest_member_timestamp`,
  `cortex_ring_tokens_owned`, `cortex_ring_tokens_total`. (@rlankfo)

- Traces: the `traces_spanmetrics_calls_total_total` metric has been renamed to
  `traces_spanmetrics_calls_total` (@fredr)

- Two new flags, `-server.http.enable-tls` and `-server.grpc.enable-tls` must
  be provided to explicitly enable TLS support. This is a change of the
  previous behavior where TLS support was enabled when a certificate pair was
  provided. (@rfratto)

- Many command line flags starting with `-server.` block have been renamed.
  (@rfratto)

- The `-log.level` and `-log.format` flags are removed in favor of being set in
  the configuration file. (@rfratto)

- Flags for configuring TLS have been removed in favor of being set in the
  configuration file. (@rfratto)

- Dynamic reload is no longer supported for deprecated server block fields.
  Changing a deprecated field will be ignored and cause the reload to fail.
  (@rfratto)

- The default HTTP listen address is now `127.0.0.1:12345`. Use the
  `-server.http.address` flag to change this value. (@rfratto)

- The default gRPC listen address is now `127.0.0.1:12346`. Use the
  `-server.grpc.address` flag to change this value. (@rfratto)

- `-reload-addr` and `-reload-port` have been removed. They are no longer
  necessary as the primary HTTP server is now static and can't be shut down in
  the middle of a `/-/reload` call. (@rfratto)

- (Only impacts `integrations-next` feature flag) Many integrations have been
  renamed to better represent what they are integrating with. For example,
  `redis_exporter` is now `redis`. This change requires updating
  `integrations-next`-enabled configuration files. This change also changes
  integration names shown in metric labels. (@rfratto)

- The deprecated `-prometheus.*` flags have been removed in favor of
  their `-metrics.*` counterparts. The `-prometheus.*` flags were first
  deprecated in v0.19.0. (@rfratto)

### Deprecations

- Most fields in the `server` block of the configuration file are
  now deprecated in favor of command line flags. These fields will be removed
  in the v0.26.0 release. Please consult the upgrade guide for more information
  and rationale. (@rfratto)

### Features

- Added config read API support to GrafanaAgent Custom Resource Definition.
  (@shamsalmon)

- Added consulagent_sd to target discovery. (@chuckyz)

- Introduce EXPERIMENTAL support for dynamic configuration. (@mattdurham)

- Introduced endpoint that accepts remote_write requests and pushes metrics data directly into an instance's WAL. (@tpaschalis)

- Added builds for linux/ppc64le. (@aklyachkin)

### Enhancements

- Tracing: Exporters can now be configured to use OAuth. (@canuteson)

- Strengthen readiness check for metrics instances. (@tpaschalis)

- Parameterize namespace field in sample K8s logs manifests (@hjet)

- Upgrade to Loki k87. (@rlankfo)

- Update Prometheus dependency to v2.34.0. (@rfratto)

- Update OpenTelemetry-collector dependency to v0.46.0. (@mapno)

- Update cAdvisor dependency to v0.44.0. (@rfratto)

- Update mongodb_exporter dependency to v0.31.2 (@mukerjee)

- Use grafana-agent/v2 Tanka Jsonnet to generate K8s manifests (@hjet)

- Replace agent-bare.yaml K8s sample Deployment with StatefulSet (@hjet)

- Improve error message for `agentctl` when timeout happens calling
  `cloud-config` command (@marctc)

- Enable integrations-next by default in agent-bare.yaml. Please note #1262 (@hjet)

### Bugfixes

- Fix Kubernetes manifests to use port `4317` for OTLP instead of the previous
  `55680` in line with the default exposed port in the agent.

- Ensure singleton integrations are honored in v2 integrations (@mattdurham)

- Tracing: `const_labels` is now correctly parsed in the remote write exporter.
  (@fredr)

- integrations-next: Fix race condition where metrics endpoints for
  integrations may disappear after reloading the config file. (@rfratto)

- Removed the `server.path_prefix` field which would break various features in
  Grafana Agent when set. (@rfratto)

- Fix issue where installing the DEB/RPM packages would overwrite the existing
  config files and environment files. (@rfratto)

- Set `grafanaDashboardFolder` as top level key in the mixin. (@Duologic)

- Operator: Custom Secrets or ConfigMaps to mount will no longer collide with
  the path name of the default secret mount. As a side effect of this bugfix,
  custom Secrets will now be mounted at
  `/var/lib/grafana-agent/extra-secrets/<secret name>` and custom ConfigMaps
  will now be mounted at `/var/lib/grafana-agent/extra-configmaps/<configmap
  name>`. This is not a breaking change as it was previously impossible to
  properly provide these custom mounts. (@rfratto)

- Flags accidentally prefixed with `-metrics.service..` (two `.` in a row) have
  now been fixed to only have one `.`. (@rfratto)

- Protect concurrent writes to the WAL in the remote write exporter (@mapno)

### Other changes

- The `-metrics.wal-directory` flag and `metrics.wal_directory` config option
  will now default to `data-agent/`, the same default WAL directory as
  Prometheus Agent. (@rfratto)

v0.23.0 (2022-02-10)
--------------------

### Enhancements

- Go 1.17 is now used for all builds of the Agent. (@tpaschalis)

- integrations-next: Add `extra_labels` to add a custom set of labels to
  integration targets. (@rfratto)

- The agent no longer appends duplicate exemplars. (@tpaschalis)

- Added Kubernetes eventhandler integration (@hjet)

- Enables sending of exemplars over remote write by default. (@rlankfo)

### Bugfixes

- Fixed issue where Grafana Agent may panic if there is a very large WAL
  loading while old WALs are being deleted or the `/agent/api/v1/targets`
  endpoint is called. (@tpaschalis)

- Fix panic in prom_sd_processor when address is empty (@mapno)

- Operator: Add missing proxy_url field from generated remote_write configs.
  (@rfratto)

- Honor the specified log format in the traces subsystem (@mapno)

- Fix typo in node_exporter for runit_service_dir. (@mattdurham)

- Allow inlining credentials in remote_write url. (@tpaschalis)

- integrations-next: Wait for integrations to stop when starting new instances
  or shutting down (@rfratto).

- Fix issue with windows_exporter mssql collector crashing the agent.
  (@mattdurham)

- The deb and rpm files will now ensure the /var/lib/grafana-agent data
  directory is created with permissions set to 0770. (@rfratto)

- Make agent-traces.yaml Namespace a template-friendly variable (@hjet)

- Disable `machine-id` journal vol by default in sample logs manifest (@hjet)

v0.22.0 (2022-01-13)
--------------------

> This release has deprecations. Please read entries carefully and consult
> the [upgrade guide][] for specific instructions.

### Deprecations

- The node_exporter integration's `netdev_device_whitelist` field is deprecated
  in favor of `netdev_device_include`. Support for the old field name will be
  removed in a future version. (@rfratto)

- The node_exporter integration's `netdev_device_blacklist` field is deprecated
  in favor of `netdev_device_include`. Support for the old field name will be
  removed in a future version. (@rfratto)

- The node_exporter integration's `systemd_unit_whitelist` field is deprecated
  in favor of `systemd_unit_include`. Support for the old field name will be
  removed in a future version. (@rfratto)

- The node_exporter integration's `systemd_unit_blacklist` field is deprecated
  in favor of `systemd_unit_exclude`. Support for the old field name will be
  removed in a future version. (@rfratto)

- The node_exporter integration's `filesystem_ignored_mount_points` field is
  deprecated in favor of `filesystem_mount_points_exclude`. Support for the old
  field name will be removed in a future version. (@rfratto)

- The node_exporter integration's `filesystem_ignored_fs_types` field is
  deprecated in favor of `filesystem_fs_types_exclude`. Support for the old
  field name will be removed in a future version. (@rfratto)

### Features

- (beta) Enable experimental config urls for fetching remote configs.
  Currently, only HTTP/S is supported. Pass the
  `-enable-features=remote-configs` flag to turn this on. (@rlankfo)

- Added [cAdvisor](https://github.com/google/cadvisor) integration. (@rgeyer)

- Traces: Add `Agent Tracing Pipeline` dashboard and alerts (@mapno)

- Traces: Support jaeger/grpc exporter (@nicoche)

- (beta) Enable an experimental integrations subsystem revamp. Pass
  `integrations-next` to `-enable-features` to turn this on. Reading the
  documentation for the revamp is recommended; enabling it causes breaking
  config changes. (@rfratto)

### Enhancements

- Traces: Improved pod association in PromSD processor (@mapno)

- Updated OTel to v0.40.0 (@mapno)

- Remote write dashboard: show in and out sample rates (@bboreham)

- Remote write dashboard: add mean latency (@bboreham)

- Update node_exporter dependency to v1.3.1. (@rfratto)

- Cherry-pick Prometheus PR #10102 into our Prometheus dependency (@rfratto).

### Bugfixes

- Fix usage of POSTGRES_EXPORTER_DATA_SOURCE_NAME when using postgres_exporter
  integration (@f11r)

- Change ordering of the entrypoint for windows service so that it accepts
  commands immediately (@mattdurham)

- Only stop WAL cleaner when it has been started (@56quarters)

- Fix issue with unquoted install path on Windows, that could allow escalation
  or running an arbitrary executable (@mattdurham)

- Fix cAdvisor so it collects all defined metrics instead of the last
  (@pkoenig10)

- Fix panic when using 'stdout' in automatic logging (@mapno)

- Grafana Agent Operator: The /-/ready and /-/healthy endpoints will
  no longer always return 404 (@rfratto).

### Other changes

- Remove log-level flag from systemd unit file (@jpkrohling)

v0.21.2 (2021-12-08)
--------------------

### Security fixes

- This release contains a fix for
  [CVE-2021-41090](https://github.com/grafana/agent/security/advisories/GHSA-9c4x-5hgq-q3wh).

### Other changes

- This release disables the existing `/-/config` and
  `/agent/api/v1/configs/{name}` endpoints by default. Pass the
  `--config.enable-read-api` flag at the command line to opt in to these
  endpoints.

v0.21.1 (2021-11-18)
--------------------

### Bugfixes

- Fix panic when using postgres_exporter integration (@saputradharma)

- Fix panic when dnsamsq_exporter integration tried to log a warning (@rfratto)

- Statsd Integration: Adding logger instance to the statsd mapper
  instantiation. (@gaantunes)

- Statsd Integration: Fix issue where mapped metrics weren't exposed to the
  integration. (@mattdurham)

- Operator: fix bug where version was a required field (@rfratto)

- Metrics: Only run WAL cleaner when metrics are being used and a WAL is
  configured. (@rfratto)

v0.21.0 (2021-11-17)
--------------------

### Enhancements

- Update Cortex dependency to v1.10.0-92-g85c378182. (@rlankfo)

- Update Loki dependency to v2.1.0-656-g0ae0d4da1. (@rlankfo)

- Update Prometheus dependency to v2.31.0 (@rlankfo)

- Add Agent Operator Helm quickstart guide (@hjet)

- Reorg Agent Operator quickstart guides (@hjet)

### Bugfixes

- Packaging: Use correct user/group env variables in RPM %post script (@simonc6372)

- Validate logs config when using logs_instance with automatic logging processor (@mapno)

- Operator: Fix MetricsInstance Service port (@hjet)

- Operator: Create govern service per Grafana Agent (@shturman)

- Operator: Fix relabel_config directive for PodLogs resource (@hjet)

- Traces: Fix `success_logic` code in service graphs processor (@mapno)

### Other changes

- Self-scraped integrations will now use an SUO-specific value for the `instance` label. (@rfratto)

- Traces: Changed service graphs store implementation to improve CPU performance (@mapno)

v0.20.1 (2021-12-08)
--------------------

> _NOTE_: The fixes in this patch are only present in v0.20.1 and >=v0.21.2.

### Security fixes

- This release contains a fix for
  [CVE-2021-41090](https://github.com/grafana/agent/security/advisories/GHSA-9c4x-5hgq-q3wh).

### Other changes

- This release disables the existing `/-/config` and
  `/agent/api/v1/configs/{name}` endpoitns by default. Pass the
  `--config.enable-read-api` flag at the command line to opt in to these
  endpoints.

v0.20.0 (2021-10-28)
--------------------

> **BREAKING CHANGES**: This release has breaking changes. Please read entries
> carefully and consult the [upgrade guide][] for specific instructions.

### Breaking Changes

- push_config is no longer supported in trace's config (@mapno)

### Features

- Operator: The Grafana Agent Operator can now generate a Kubelet service to
  allow a ServiceMonitor to collect Kubelet and cAdvisor metrics. This requires
  passing a `--kubelet-service` flag to the Operator in `namespace/name` format
  (like `kube-system/kubelet`). (@rfratto)

- Service graphs processor (@mapno)

### Enhancements

- Updated mysqld_exporter to v0.13.0 (@gaantunes)

- Updated postgres_exporter to v0.10.0 (@gaantunes)

- Updated redis_exporter to v1.27.1 (@gaantunes)

- Updated memcached_exporter to v0.9.0 (@gaantunes)

- Updated statsd_exporter to v0.22.2 (@gaantunes)

- Updated elasticsearch_exporter to v1.2.1 (@gaantunes)

- Add remote write to silent Windows Installer  (@mattdurham)

- Updated mongodb_exporter to v0.20.7 (@rfratto)

- Updated OTel to v0.36 (@mapno)

- Updated statsd_exporter to v0.22.2 (@mattdurham)

- Update windows_exporter to v0.16.0 (@rfratto, @mattdurham)

- Add send latency to agent dashboard (@bboreham)

### Bugfixes

- Do not immediately cancel context when creating a new trace processor. This
  was preventing scrape_configs in traces from functioning. (@lheinlen)

- Sanitize autologged Loki labels by replacing invalid characters with
  underscores (@mapno)

- Traces: remove extra line feed/spaces/tabs when reading password_file content
  (@nicoche)

- Updated envsubst to v2.0.0-20210730161058-179042472c46. This version has a
  fix needed for escaping values outside of variable substitutions. (@rlankfo)

- Grafana Agent Operator should no longer delete resources matching the names
  of the resources it manages. (@rfratto)

- Grafana Agent Operator will now appropriately assign an
  `app.kubernetes.io/managed-by=grafana-agent-operator` to all created
  resources. (@rfratto)

### Other changes

- Configuration API now returns 404 instead of 400 when attempting to get or
  delete a config which does not exist. (@kgeckhart)

- The windows_exporter now disables the textfile collector by default.
  (@rfratto)

v0.19.0 (2021-09-29)
--------------------

> **BREAKING CHANGES**: This release has breaking changes. Please read entries
> carefully and consult the [upgrade guide][] for specific instructions.

### Breaking Changes

- Reduced verbosity of tracing autologging by not logging `STATUS_CODE_UNSET`
  status codes. (@mapno)

- Operator: rename `Prometheus*` CRDs to `Metrics*` and `Prometheus*` fields to
  `Metrics*`. (@rfratto)

- Operator: CRDs are no longer referenced using a hyphen in the name to be
  consistent with how Kubernetes refers to resources. (@rfratto)

- `prom_instance` in the spanmetrics config is now named `metrics_instance`.
  (@rfratto)

### Deprecations

- The `loki` key at the root of the config file has been deprecated in favor of
  `logs`. `loki`-named fields in `automatic_logging` have been renamed
  accordinly: `loki_name` is now `logs_instance_name`, `loki_tag` is now
  `logs_instance_tag`, and `backend: loki` is now `backend: logs_instance`.
  (@rfratto)

- The `prometheus` key at the root of the config file has been deprecated in
  favor of `metrics`. Flag names starting with `prometheus.` have also been
  deprecated in favor of the same flags with the `metrics.` prefix. Metrics
  prefixed with `agent_prometheus_` are now prefixed with `agent_metrics_`.
  (@rfratto)

- The `tempo` key at the root of the config file has been deprecated in favor
  of `traces`. (@mattdurham)

### Features

- Added [GitHub exporter](https://github.com/infinityworks/github-exporter)
  integration. (@rgeyer)

- Add TLS config options for tempo `remote_write`s. (@mapno)

- Support autologging span attributes as log labels (@mapno)

- Put Tests requiring Network Access behind a -online flag (@flokli)

- Add logging support to the Grafana Agent Operator. (@rfratto)

- Add `operator-detach` command to agentctl to allow zero-downtime upgrades
  when removing an Operator CRD. (@rfratto)

- The Grafana Agent Operator will now default to deploying the matching release
  version of the Grafana Agent instead of v0.14.0. (@rfratto)

### Enhancements

- Update OTel dependency to v0.30.0 (@mapno)

- Allow reloading configuration using `SIGHUP` signal. (@tharun208)

- Add HOSTNAME environment variable to service file to allow for expanding the
  $HOSTNAME variable in agent config.  (@dfrankel33)

- Update jsonnet-libs to 1.21 for Kubernetes 1.21+ compatability. (@MurzNN)

- Make method used to add k/v to spans in prom_sd processor configurable.
  (@mapno)

### Bugfixes

- Regex capture groups like `${1}` will now be kept intact when using
  `-config.expand-env`. (@rfratto)

- The directory of the logs positions file will now properly be created on
  startup for all instances. (@rfratto)

- The Linux system packages will now configure the grafana-agent user to be a
  member of the adm and systemd-journal groups. This will allow logs to read
  from journald and /var/log by default. (@rfratto)

- Fix collecting filesystem metrics on Mac OS (darwin) in the `node_exporter`
  integration default config. (@eamonryan)

- Remove v0.0.0 flags during build with no explicit release tag (@mattdurham)

- Fix issue with global scrape_interval changes not reloading integrations
  (@kgeckhart)

- Grafana Agent Operator will now detect changes to referenced ConfigMaps and
  Secrets and reload the Agent properly. (@rfratto)

- Grafana Agent Operator's object label selectors will now use Kubernetes
  defaults when undefined (i.e., default to nothing). (@rfratto)

- Fix yaml marshalling tag for cert_file in kafka exporter agent config.
  (@rgeyer)

- Fix warn-level logging of dropped targets. (@james-callahan)

- Standardize scrape_interval to 1m in examples. (@mattdurham)

v0.18.4 (2021-09-14)
--------------------

### Enhancements

- Add `agent_prometheus_configs_changed_total` metric to track instance config
  events. (@rfratto)

### Bugfixes

- Fix info logging on windows. (@mattdurham)

- Scraping service: Ensure that a reshard is scheduled every reshard
  interval. (@rfratto)

v0.18.3 (2021-09-08)
--------------------

### Bugfixes

- Register missing metric for configstore consul request duration. (@rfratto)

- Logs should contain a caller field with file and line numbers again
  (@kgeckhart)

- In scraping service mode, the polling configuration refresh should honor
  timeout. (@mattdurham)

- In scraping service mode, the lifecycle reshard should happen using a
  goroutine. (@mattdurham)

- In scraping service mode, scraping service can deadlock when reloading during
  join. (@mattdurham)

- Scraping service: prevent more than one refresh from being queued at a time.
  (@rfratto)

v0.18.2 (2021-08-12)
--------------------

### Bugfixes

- Honor the prefix and remove prefix from consul list results (@mattdurham)

v0.18.1 (2021-08-09)
--------------------

### Bugfixes

- Reduce number of consul calls when ran in scrape service mode (@mattdurham)

v0.18.0 (2021-07-29)
--------------------

### Features

- Added [GitHub exporter](https://github.com/infinityworks/github-exporter)
  integration. (@rgeyer)

- Add support for OTLP HTTP trace exporting. (@mapno)

### Enhancements

- Switch to drone for releases. (@mattdurham)

- Update postgres_exporter to a [branch of](https://github.com/grafana/postgres_exporter/tree/exporter-package-v0.10.0) v0.10.0

### Bugfixes

- Enabled flag for integrations is not being honored. (@mattdurham)

v0.17.0 (2021-07-15)
--------------------

### Features

- Added [Kafka Lag exporter](https://github.com/davidmparrott/kafka_exporter)
  integration. (@gaantunes)

### Bugfixes

- Fix race condition that may occur and result in a panic when initializing
  scraping service cluster. (@rfratto)

v0.16.1 (2021-06-22)
--------------------

### Bugfixes

- Fix issue where replaying a WAL caused incorrect metrics to be sent over
  remote write. (@rfratto)

v0.16.0 (2021-06-17)
--------------------

### Features

- (beta) A Grafana Agent Operator is now available. (@rfratto)

### Enhancements

- Error messages when installing the Grafana Agent for Grafana Cloud will now
  be shown. (@rfratto)

### Bugfixes

- Fix a leak in the shared string interner introduced in v0.14.0. This fix was
  made to a [dependency](https://github.com/grafana/prometheus/pull/21).
  (@rfratto)

- Fix issue where a target will fail to be scraped for the process lifetime if
  that target had gone down for long enough that its series were removed from
  the in-memory cache (2 GC cycles). (@rfratto)

v0.15.0 (2021-06-03)
--------------------

> **BREAKING CHANGES**: This release has breaking changes. Please read entries
> carefully and consult the [upgrade guide][] for specific instructions.

### Breaking Changes

- The configuration of Tempo Autologging has changed. (@mapno)

### Features

- Add support for exemplars. (@mapno)

### Enhancements

- Add the option to log to stdout instead of a Loki instance. (@joe-elliott)

- Update Cortex dependency to v1.8.0.

- Running the Agent as a DaemonSet with host_filter and role: pod should no
  longer cause unnecessary load against the Kubernetes SD API. (@rfratto)

- Update Prometheus to v2.27.0. (@mapno)

- Update Loki dependency to d88f3996eaa2. This is a non-release build, and was
  needed to support exemplars. (@mapno)

- Update Cortex dependency to d382e1d80eaf. This is a non-release build, and
  was needed to support exemplars. (@mapno)

### Bugfixes

- Host filter relabeling rules should now work. (@rfratto)

- Fixed issue where span metrics where being reported with wrong time unit.
  (@mapno)

### Other changes

- Intentionally order tracing processors. (@joe-elliott)

v0.14.0 (2021-05-24)
--------------------

> **BREAKING CHANGES**: This release has breaking changes. Please read entries
> carefully and consult the [upgrade guide][] for specific instructions.
>
> **STABILITY NOTICE**: As of this release, functionality that is not
> recommended for production use and is expected to change will be tagged
> interchangably as "experimental" or "beta."

### Security fixes

- The Scraping service API will now reject configs that read credentials from
  disk by default. This prevents malicious users from reading arbitrary files
  and sending their contents over the network. The old behavior can be
  re-enabled by setting `dangerous_allow_reading_files: true` in the scraping
  service config. (@rfratto)

### Breaking changes

- Configuration for SigV4 has changed. (@rfratto)

### Deprecations

- `push_config` is now supplanted by `remote_block` and `batch`. `push_config`
  will be removed in a future version (@mapno)

### Features

- (beta) New integration: windows_exporter (@mattdurham)

- (beta) Grafana Agent Windows Installer is now included as a release artifact.
  (@mattdurham)

- Official M1 Mac release builds will now be generated! Look for
  `agent-darwin-arm64` and `agentctl-darwin-arm64` in the release assets.
  (@rfratto)

- Add support for running as a Windows service (@mattdurham)

- (beta) Add /-/reload support. It is not recommended to invoke `/-/reload`
  against the main HTTP server. Instead, two new command-line flags have been
  added: `--reload-addr` and `--reload-port`. These will launch a
  `/-/reload`-only HTTP server that can be used to safely reload the Agent's
  state.  (@rfratto)

- Add a /-/config endpoint. This endpoint will return the current configuration
  file with defaults applied that the Agent has loaded from disk. (@rfratto)

- (beta) Support generating metrics and exposing them via a Prometheus exporter
  from span data. (@yeya24)

- Tail-based sampling for tracing pipelines (@mapno)

- Added Automatic Logging feature for Tempo (@joe-elliott)

- Disallow reading files from within scraping service configs by default.
  (@rfratto)

- Add remote write for span metrics (@mapno)

### Enhancements

- Support compression for trace export. (@mdisibio)

- Add global remote_write configuration that is shared between all instances
  and integrations. (@mattdurham)

- Go 1.16 is now used for all builds of the Agent. (@rfratto)

- Update Prometheus dependency to v2.26.0. (@rfratto)

- Upgrade `go.opentelemetry.io/collector` to v0.21.0 (@mapno)

- Add kafka trace receiver (@mapno)

- Support mirroring a trace pipeline to multiple backends (@mapno)

- Add `headers` field in `remote_write` config for Tempo. `headers` specifies
  HTTP headers to forward to the remote endpoint. (@alexbiehl)

- Add silent uninstall to Windows Uninstaller. (@mattdurham)

### Bugfixes

- Native Darwin arm64 builds will no longer crash when writing metrics to the
  WAL. (@rfratto)

- Remote write endpoints that never function across the lifetime of the Agent
  will no longer prevent the WAL from being truncated. (@rfratto)

- Bring back FreeBSD support. (@rfratto)

- agentctl will no longer leak WAL resources when retrieving WAL stats.
  (@rfratto)

- Ensure defaults are applied to undefined sections in config file. This fixes
  a problem where integrations didn't work if `prometheus:` wasn't configured.
  (@rfratto)

- Fixed issue where automatic logging double logged "svc". (@joe-elliott)

### Other changes

- The Grafana Cloud Agent has been renamed to the Grafana Agent. (@rfratto)

- Instance configs uploaded to the Config Store API will no longer be stored
  along with the global Prometheus defaults. This is done to allow globals to
  be updated and re-apply the new global defaults to the configs from the
  Config Store. (@rfratto)

- The User-Agent header sent for logs will now be `GrafanaAgent/<version>`
  (@rfratto)

- Add `tempo_spanmetrics` namespace in spanmetrics (@mapno)

v0.13.1 (2021-04-09)
--------------------

### Bugfixes

- Validate that incoming scraped metrics do not have an empty label set or a
  label set with duplicate labels, mirroring the behavior of Prometheus.
  (@rfratto)

v0.13.0 (2021-02-25)
--------------------

> The primary branch name has changed from `master` to `main`. You may have to
> update your local checkouts of the repository to point at the new branch name.

### Features

- postgres_exporter: Support query_path and disable_default_metrics. (@rfratto)

### Enhancements

- Support other architectures in installation script. (@rfratto)

- Allow specifying custom wal_truncate_frequency per integration. (@rfratto)

- The SigV4 region can now be inferred using the shared config (at
  `$HOME/.aws/config`) or environment variables (via `AWS_CONFIG`). (@rfratto)

- Update Prometheus dependency to v2.25.0. (@rfratto)

### Bugfixes

- Not providing an `-addr` flag for `agentctl config-sync` will no longer
  report an error and will instead use the pre-existing default value.
  (@rfratto)

- Fixed a bug from v0.12.0 where the Loki installation script failed because
  positions_directory was not set. (@rfratto)

- Reduce the likelihood of dataloss during a remote_write-side outage by
  increasing the default wal_truncation_frequency to 60m and preventing the WAL
  from being truncated if the last truncation timestamp hasn't changed. This
  change increases the size of the WAL on average, and users may configure a
  lower wal_truncation_frequency to deliberately choose a smaller WAL over
  write guarantees. (@rfratto)

- Add the ability to read and serve HTTPS integration metrics when given a set
  certificates (@mattdurham)

v0.12.0 (2021-02-05)
--------------------

> **BREAKING CHANGES**: This release has breaking changes. Please read entries
> carefully and consult the [upgrade guide][] for specific instructions.

### Breaking Changes

- The configuration format for the `loki` block has changed. (@rfratto)

- The configuration format for the `tempo` block has changed. (@rfratto)

### Features

- Support for multiple Loki Promtail instances has been added. (@rfratto)

- Support for multiple Tempo instances has been added. (@rfratto)

- Added [ElasticSearch exporter](https://github.com/justwatchcom/elasticsearch_exporter)
  integration. (@colega)

### Enhancements

- `.deb` and `.rpm` packages are now generated for all supported architectures.
  The architecture of the AMD64 package in the filename has been renamed to
  `amd64` to stay synchronized with the architecture name presented from other
  release assets. (@rfratto)

- The `/agent/api/v1/targets` API will now include discovered labels on the
  target pre-relabeling in a `discovered_labels` field. (@rfratto)

- Update Loki to 59a34f9867ce. This is a non-release build, and was needed to
  support multiple Loki instances. (@rfratto)

- Scraping service: Unhealthy Agents in the ring will no longer cause job
  distribution to fail. (@rfratto)

- Scraping service: Cortex ring metrics (prefixed with cortex_ring_) will now
  be registered for tracking the state of the hash ring. (@rfratto)

- Scraping service: instance config ownership is now determined by the hash of
  the instance config name instead of the entire config. This means that
  updating a config is guaranteed to always hash to the same Agent, reducing
  the number of metrics gaps. (@rfratto)

- Only keep a handful of K8s API server metrics by default to reduce default
  active series usage. (@hjet)

- Go 1.15.8 is now used for all distributions of the Agent. (@rfratto)

### Bugfixes

- `agentctl config-check` will now work correctly when the supplied config file
  contains integrations. (@hoenn)

v0.11.0 (2021-01-20)
--------------------

### Features

- ARMv6 builds of `agent` and `agentctl` will now be included in releases to
  expand Agent support to cover all models of Raspberry Pis. ARMv6 docker
  builds are also now available. (@rfratto)

- Added `config-check` subcommand for `agentctl` that can be used to validate
  Agent configuration files before attempting to load them in the `agent`
  itself. (@56quarters)

### Enhancements

- A sigv4 install script for Prometheus has been added. (@rfratto)

- NAMESPACE may be passed as an environment variable to the Kubernetes install
  scripts to specify an installation namespace. (@rfratto)

### Bugfixes

- The K8s API server scrape job will use the API server Service name when
  resolving IP addresses for Prometheus service discovery using the "Endpoints"
  role. (@hjet)

- The K8s manifests will no longer include the `default/kubernetes` job twice
  in both the DaemonSet and the Deployment. (@rfratto)

v0.10.0 (2021-01-13)
--------------------

### Features

- Prometheus `remote_write` now supports SigV4 authentication using the
  [AWS default credentials chain](https://docs.aws.amazon.com/sdk-for-java/v1/developer-guide/credentials.html).
  This enables the Agent to send metrics to Amazon Managed Prometheus without
  needing the [SigV4 Proxy](https://github.com/awslabs/aws-sigv4-proxy).
  (@rfratto)

### Enhancements

- Update `redis_exporter` to v1.15.0. (@rfratto)

- `memcached_exporter` has been updated to v0.8.0. (@rfratto)

- `process-exporter` has been updated to v0.7.5. (@rfratto)

- `wal_cleanup_age` and `wal_cleanup_period` have been added to the top-level
  Prometheus configuration section. These settings control how Write Ahead Logs
  (WALs) that are not associated with any instances are cleaned up. By default,
  WALs not associated with an instance that have not been written in the last
  12 hours are eligible to be cleaned up. This cleanup can be disabled by
  setting `wal_cleanup_period` to `0`. (@56quarters)

- Configuring logs to read from the systemd journal should now work on journals
  that use +ZSTD compression. (@rfratto)

### Bugfixes

- Integrations will now function if the HTTP listen address was set to a value
  other than the default. (@mattdurham)

- The default Loki installation will now be able to write its positions file.
  This was prevented by accidentally writing to a readonly volume mount.
  (@rfratto)

v0.9.1 (2021-01-04)
-------------------

### Enhancements

- agentctl will now be installed by the rpm and deb packages as
  `grafana-agentctl`. (@rfratto)

v0.9.0 (2020-12-10)
-------------------

### Features

- Add support to configure TLS config for the Tempo exporter to use
  insecure_skip_verify to disable TLS chain verification. (@bombsimon)

- Add `sample-stats` to `agentctl` to search the WAL and return a summary of
  samples of series matching the given label selector. (@simonswine)

- New integration:
  [postgres_exporter](https://github.com/wrouesnel/postgres_exporter)
  (@rfratto)

- New integration:
  [statsd_exporter](https://github.com/prometheus/statsd_exporter) (@rfratto)

- New integration:
  [consul_exporter](https://github.com/prometheus/consul_exporter) (@rfratto)

- Add optional environment variable substitution of configuration file.
  (@dcseifert)

### Enhancements

- `min_wal_time` and `max_wal_time` have been added to the instance config
  settings, guaranteeing that data in the WAL will exist for at least
  `min_wal_time` and will not exist for longer than `max_wal_time`. This change
  will increase the size of the WAL slightly but will prevent certain scenarios
  where data is deleted before it is sent. To revert back to the old behavior,
  set `min_wal_time` to `0s`. (@rfratto)

- Update `redis_exporter` to v1.13.1. (@rfratto)

- Bump OpenTelemetry-collector dependency to v0.16.0. (@bombsimon)

### Bugfixes

- Fix issue where the Tempo example manifest could not be applied because the
  port names were too long. (@rfratto)

- Fix issue where the Agent Kubernetes manifests may not load properly on AKS.
  (#279) (@rfratto)

### Other changes

- The User-Agent header sent for logs will now be `GrafanaCloudAgent/<version>`
  (@rfratto)

v0.8.0 (2020-11-06)
-------------------

### Features

- New integration: [dnsamsq_exporter](https://github.com/google/dnsamsq_exporter)
  (@rfratto).

- New integration: [memcached_exporter](https://github.com/prometheus/memcached_exporter)
  (@rfratto).

### Enhancements

- Add `<integration name>_build_info` metric to all integrations. The build
  info displayed will match the build information of the Agent and _not_ the
  embedded exporter. This metric is used by community dashboards, so adding it
  to the Agent increases compatibility with existing dashboards that depend on
  it existing. (@rfratto)

- Bump OpenTelemetry-collector dependency to 0.14.0 (@joe-elliott)

### Bugfixes

- Error messages when retrieving configs from the KV store will now be logged,
  rather than just logging a generic message saying that retrieving the config
  has failed. (@rfratto)

v0.7.2 (2020-10-29)
-------------------

### Enhancements

- Bump Prometheus dependency to 2.21. (@rfratto)

- Bump OpenTelemetry-collector dependency to 0.13.0 (@rfratto)

- Bump Promtail dependency to 2.0. (@rfratto)

- Enhance host_filtering mode to support targets from Docker Swarm and Consul.
  Also, add a `host_filter_relabel_configs` to that will apply relabeling rules
  for determining if a target should be dropped. Add a documentation section
  explaining all of this in detail. (@rfratto)

### Bugfixes

- Fix deb package prerm script so that it stops the agent on package removal.
  (@jdbaldry)

- Fix issue where the `push_config` for Tempo field was expected to be
  `remote_write`. `push_config` now works as expected. (@rfratto)

v0.7.1 (2020-10-23)
-------------------

### Bugfixes

- Fix issue where ARM binaries were not published with the GitHub release.

v0.7.0 (2020-10-23)
-------------------

### Features

- Added Tracing Support. (@joe-elliott)

- Add RPM and deb packaging. (@jdbaldry, @simon6372)

- arm64 and arm/v7 Docker containers and release builds are now available for
  `agent` and `agentctl`. (@rfratto)

- Add `wal-stats` and `target-stats` tooling to `agentctl` to discover WAL and
  cardinality issues. (@rfratto)

- [mysqld_exporter](https://github.com/prometheus/mysqld_exporter) is now
  embedded and available as an integration. (@rfratto)

- [redis_exporter](https://github.com/oliver006/redis_exporter) is now embedded
  and available as an integration. (@dafydd-t)

### Enhancements

- Resharding the cluster when using the scraping service mode now supports
  timeouts through `reshard_timeout`. The default value is `30s.` This timeout
  applies to cluster-wide reshards (performed when joining and leaving the
  cluster) and local reshards (done on the `reshard_interval`). (@rfratto)

### Bugfixes

- Fix issue where integrations crashed with instance_mode was set to `distinct`
  (@rfratto)

- Fix issue where the `agent` integration did not work on Windows (@rfratto).

- Support URL-encoded paths in the scraping service API. (@rfratto)

- The instance label written from replace_instance_label can now be overwritten
  with relabel_configs. This bugfix slightly modifies the behavior of what data
  is stored. The final instance label will now be stored in the WAL rather than
  computed by remote_write. This change should not negatively affect existing
  users. (@rfratto)

v0.6.1 (2020-04-11)
-------------------

### Bugfixes

- Fix issue where build information was empty when running the Agent with
  --version. (@rfratto)

- Fix issue where updating a config in the scraping service may fail to pick up
  new targets. (@rfratto)

- Fix deadlock that slowly prevents the Agent from scraping targets at a high
  scrape volume. (@rfratto)

v0.6.0 (2020-09-04)
-------------------

### Breaking Changes

- The Configs API will now disallow two instance configs having multiple
  `scrape_configs` with the same `job_name`. This was needed for the instance
  sharing mode, where combined instances may have duplicate `job_names` across
  their `scrape_configs`. This brings the scraping service more in line with
  Prometheus, where `job_names` must globally be unique. This change also
  disallows concurrent requests to the put/apply config API endpoint to prevent
  a race condition of two conflicting configs being applied at the same time.
  (@rfratto)

### Deprecations

- `use_hostname_label` is now supplanted by `replace_instance_label`.
  `use_hostname_label` will be removed in a future version. (@rfratto)

### Features

- The Grafana Agent can now collect logs and send to Loki. This is done by
  embedding Promtail, the official Loki log collection client. (@rfratto)

- Integrations can now be enabled without scraping. Set scrape_integrations to
  `false` at the `integrations` key or within the specific integration you
  don't want to scrape. This is useful when another Agent or Prometheus server
  will scrape the integration. (@rfratto)

- [process-exporter](https://github.com/ncabatoff/process-exporter) is now
  embedded as `process_exporter`. The hypen has been changed to an underscore
  in the config file to retain consistency with `node_exporter`. (@rfratto)

### Enhancements

- A new config option, `replace_instance_label`, is now available for use with
  integrations. When this is true, the instance label for all metrics coming
  from an integration will be replaced with the machine's hostname rather than
  127.0.0.1. (@rfratto)

- The embedded Prometheus version has been updated to 2.20.1. (@rfratto,
  @gotjosh)

- The User-Agent header written by the Agent when remote_writing will now be
  `GrafanaCloudAgent/<Version>` instead of `Prometheus/<Prometheus Version>`.
  (@rfratto)

- The subsystems of the Agent (`prometheus`, `loki`) are now made optional.
  Enabling integrations also implicitly enables the associated subsystem. For
  example, enabling the `agent` or `node_exporter` integration will force the
  `prometheus` subsystem to be enabled.  (@rfratto)

### Bugfixes

- The documentation for Tanka configs is now correct. (@amckinley)

- Minor corrections and spelling issues have been fixed in the Overview
  documentation. (@amckinley)

- The new default of `shared` instances mode broke the metric value for
  `agent_prometheus_active_configs`, which was tracking the number of combined
  configs (i.e., number of launched instances). This metric has been fixed and
  a new metric, `agent_prometheus_active_instances`, has been added to track
  the numbger of launched instances. If instance sharing is not enabled, both
  metrics will share the same value. (@rfratto)

- `remote_write` names in a group will no longer be copied from the
  remote_write names of the first instance in the group. Rather, all
  remote_write names will be generated based on the first 6 characters of the
  group hash and the first six characters of the remote_write hash. (@rfratto)

- Fix a panic that may occur during shutdown if the WAL is closed in the middle
  of the WAL being truncated. (@rfratto)

v0.5.0 (2020-08-12)
-------------------

### Features

- A [scrape targets API](https://github.com/grafana/agent/blob/main/docs/api.md#list-current-scrape-targets)
  has been added to show every target the Agent is currently scraping, when it
  was last scraped, how long it took to scrape, and errors from the last
  scrape, if any. (@rfratto)

- "Shared Instance Mode" is the new default mode for spawning Prometheus
  instances, and will improve CPU and memory usage for users of integrations
  and the scraping service. (@rfratto)

### Enhancements

- Memory stability and utilization of the WAL has been improved, and the
  reported number of active series in the WAL will stop double-counting
  recently churned series. (@rfratto)

- Changing scrape_configs and remote_write configs for an instance will now be
  dynamically applied without restarting the instance. This will result in less
  missing metrics for users of the scraping service that change a config.
  (@rfratto)

- The Tanka configuration now uses k8s-alpha. (@duologic)

### Bugfixes

- The Tanka configuration will now also deploy a single-replica deployment
  specifically for scraping the Kubernetes API. This deployment acts together
  with the Daemonset to scrape the full cluster and the control plane.
  (@gotjosh)

- The node_exporter filesystem collector will now work on Linux systems without
  needing to manually set the blocklist and allowlist of filesystems.
  (@rfratto)

v0.4.0 (2020-06-18)
-------------------

### Features

- Support for integrations has been added. Integrations can be any embedded
  tool, but are currently used for embedding exporters and generating scrape
  configs. (@rfratto)

- node_exporter has been added as an integration. This is the full version of
  node_exporter with the same configuration options. (@rfratto)

- An Agent integration that makes the Agent automatically scrape itself has
  been added. (@rfratto)

### Enhancements

- The WAL can now be truncated if running the Agent without any remote_write
  endpoints. (@rfratto)

### Bugfixes

- Prevent the Agent from crashing when a global Prometheus config stanza is not
  provided. (@robx)

- Enable agent host_filter in the Tanka configs, which was disabled by default
  by mistake. (@rfratto)

v0.3.2 (2020-05-29)
-------------------

### Features

- Tanka configs that deploy the scraping service mode are now available
  (@rfratto)

- A k3d example has been added as a counterpart to the docker-compose example.
  (@rfratto)

### Enhancements

- Labels provided by the default deployment of the Agent (Kubernetes and Tanka)
  have been changed to align with the latest changes to grafana/jsonnet-libs.
  The old `instance` label is now called `pod`, and the new `instance` label is
  unique. A `container` label has also been added. The Agent mixin has been
  subsequently updated to also incorporate these label changes. (@rfratto)

- The `remote_write` and `scrape_config` sections now share the same
  validations as Prometheus (@rfratto)

- Setting `wal_truncation_frequency` to less than the scrape interval is now
  disallowed (@rfratto)

### Bugfixes

- A deadlock in scraping service mode when updating a config that shards to the
  same node has been fixed (@rfratto)

- `remote_write` config stanzas will no longer ignore `password_file`
  (@rfratto)

- `scrape_config` client secrets (e.g., basic auth, bearer token,
  `password_file`) will now be properly retained in scraping service mode
  (@rfratto)

- Labels for CPU, RX, and TX graphs in the Agent Operational dashboard now
  correctly show the pod name of the Agent instead of the exporter name.
  (@rfratto)

v0.3.1 (2020-05-20)
-------------------

### Features

- The Agent has upgraded its vendored Prometheus to v2.18.1 (@gotjosh,
  @rfratto)

### Bugfixes

- A typo in the Tanka configs and Kubernetes manifests that prevents the Agent
  launching with v0.3.0 has been fixed (@captncraig)

- Fixed a bug where Tanka mixins could not be used due to an issue with the
  folder placement enhancement (@rfratto)

### Enhancements

- `agentctl` and the config API will now validate that the YAML they receive
  are valid instance configs. (@rfratto)

v0.3.0 (2020-05-13)
-------------------

### Features

- A third operational mode called "scraping service mode" has been added. A KV
  store is used to store instance configs which are distributed amongst a
  clustered set of Agent processes, dividing the total scrape load across each
  agent. An API is exposed on the Agents to list, create, update, and delete
  instance configurations from the KV store. (@rfratto)

- An "agentctl" binary has been released to interact with the new instance
  config management API created by the "scraping service mode." (@rfratto,
  @hoenn)

- The Agent now includes readiness and healthiness endpoints. (@rfratto)

### Enhancements

- The YAML files are now parsed strictly and an invalid YAML will generate an
  error at runtime. (@hoenn)

- The default build mode for the Docker containers is now release, not debug.
  (@rfratto)

- The Grafana Agent Tanka Mixins now are placed in an "Agent" folder within
  Grafana. (@cyriltovena)

v0.2.0 (2020-04-09)
-------------------

### Features

- The Prometheus remote write protocol will now send scraped metadata (metric
  name, help, type and unit). This results in almost negligent bytes sent
  increase as metadata is only sent every minute. It is on by default.
  (@gotjosh)

  These metrics are available to monitor metadata being sent:
  - `prometheus_remote_storage_succeeded_metadata_total`
  - `prometheus_remote_storage_failed_metadata_total`
  - `prometheus_remote_storage_retried_metadata_total`
  - `prometheus_remote_storage_sent_batch_duration_seconds` and
    `prometheus_remote_storage_sent_bytes_total` have a new label “type” with
    the values of `metadata` or `samples`.

### Enhancements

- The Agent has upgraded its vendored Prometheus to v2.17.1 (@rfratto)

### Bugfixes

- Invalid configs passed to the agent will now stop the process after they are
  logged as invalid; previously the Agent process would continue. (@rfratto)

- Enabling host_filter will now allow metrics from node role Kubernetes service
  discovery to be scraped properly (e.g., cAdvisor, Kubelet). (@rfratto)

v0.1.1 (2020-03-16)
-------------------

### Other changes

- Nits in documentation (@sh0rez)

- Fix various dashboard mixin problems from v0.1.0 (@rfratto)

- Pass through release tag to `docker build` (@rfratto)

v0.1.0 (2020-03-16)
-------------------

> First release!

### Features

- Support for scraping Prometheus metrics and sharding the agent through the
  presence of a `host_filter` flag within the Agent configuration file.

[upgrade guide]: https://grafana.com/docs/agent/latest/upgrade-guide/
[contributors guide]: ./docs/developer/contributing.md#updating-the-changelog<|MERGE_RESOLUTION|>--- conflicted
+++ resolved
@@ -98,17 +98,14 @@
 - Added an `add_metric_suffixes` option to `otelcol.exporter.prometheus` in flow mode,
   which configures whether to add type and unit suffixes to metrics names. (@mar4uk)
 
-<<<<<<< HEAD
 - Added an `exclude_event_message` option to `loki.source.windowsevent` in flow mode,
   which excludes the human-friendly event message from Windows event logs. (@ptodev)
-=======
 - Improve detection of rolled log files in `loki.source.kubernetes` and
   `loki.source.podlogs` (@slim-bean).
 
 - Support clustering in `loki.source.kubernetes` (@slim-bean).
 
 - Support clustering in `loki.source.podlogs` (@rfratto).
->>>>>>> c03bd075
 
 v0.37.3 (2023-10-26)
 -----------------
