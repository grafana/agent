# Changelog

> _Contributors should read our [contributors guide][] for instructions on how
> to update the changelog._

This document contains a historical list of changes between releases. Only
changes that impact end-user behavior are listed; changes to documentation or
internal API changes are not present.

> **NOTE**: As of v0.32.0, builds for 32-bit ARMv6 currently don't support the
> embedded Flow UI. The Flow UI will return to this target as soon as possible.
>
> **NOTE**: The main branch currently doesn't support any 32-bit ARM builds.
> Support for these builds will return as soon as possible, ideally before
> v0.33 is released.

Main (unreleased)
-----------------

### Breaking changes

- Support for 32-bit ARM builds is temporarily removed. We are aiming to bring
  back support for these builds prior to publishing v0.33.0. (@rfratto)
- Agent Management: Agent now makes use of the v2 agent API. The config field
  `api_url` in the `agent_management` block should be updated accordingly. (@jcreixell)

### Features

- New Grafana Agent Flow components:

  - `discovery.ec2` service discovery for aws ec2. (@captncraig)
  - `discovery.lightsail` service discovery for aws lightsail. (@captncraig)
  - `module.string` runs a Grafana Agent Flow module passed to the component by
    an expression containing a string. (@erikbaranowski, @rfratto)
  - `otelcol.auth.oauth2` performs OAuth 2.0 authentication for HTTP and gRPC
    based OpenTelemetry exporters. (@ptodev)
  - `otelcol.extension.jaeger_remote_sampling` provides an endpoint from which to
    pull Jaeger remote sampling documents. (@joe-elliott)
  - `prometheus.exporter.blackbox` collects metrics from Blackbox exporter (@marctc).
  - `prometheus.exporter.mysql` collects metrics from a MySQL database. (@spartan0x117)
  - `prometheus.exporter.postgres` collects metrics from a PostgreSQL database. (@spartan0x117)
<<<<<<< HEAD
  - `prometheus.exporter.statsd` collects metrics from a Statsd instance. 
    (@gaantunes)
=======
  - `prometheus.exporter.snmp` collects metrics from SNMP exporter (@marctc).
  - `otelcol.auth.sigv4` performs AWS Signature Version 4 (SigV4) authentication
    for making requests to AWS services via `otelcol` components that support
    authentication extensions. (@ptodev)

- Add support for Flow-specific DEB and RPM system packages. This allows users
  to install Grafana Agent Flow alongside Grafana Agent. (@rfratto, @robigan)
>>>>>>> e990ada3

### Enhancements

- Flow: Add retries with backoff logic to Phlare write component. (@cyriltovena)
- Operator: Allow setting runtimeClassName on operator-created pods. (@captncraig)
- Operator: Transparently compress agent configs to stay under size limitations. (@captncraig)

- Update Redis Exporter Dependency to v1.48.0. (@spartan0x117)

### Bugfixes

- Flow: fix issue where Flow would return an error when trying to access a key
  of a map whose value was the zero value (`null`, `0`, `false`, `[]`, `{}`).
  Whether an error was returned depended on the internal type of the value.
  (@rfratto)

- Flow: fix issue where using the `jaeger_remote` sampler for the `tracing`
  block would fail to parse the response from the remote sampler server if it
  used strings for the strategy type. This caused sampling to fall back
  to the default rate. (@rfratto)

- Flow: fix issue where components with no arguments like `loki.echo` were not
  viewable in the UI. (@rfratto)

- Flow: fix deadlock in `loki.source.file` where terminating tailers would hang
  while flushing remaining logs, preventing `loki.source.file` from being able
  to update. (@rfratto)

- Flow: fix deadlock in `loki.process` where a component with no stages would
  hang forever on handling logs. (@rfratto)

- Fix issue where a DefaultConfig might be mutated during unmarshaling. (@jcreixell)

### Other changes

- Grafana Agent Docker containers and release binaries are now published for
  s390x. (@rfratto)

- Use Go 1.20.2 for builds. (@rfratto)

- Bring back the Flow UI for 32-bit ARMv6 builds. (@rfratto)

- Change the Docker base image for Linux containers to `ubuntu:kinetic`.
  (@rfratto)

v0.32.1 (2023-03-06)
--------------------

### Bugfixes

- Flow: Fixes slow reloading of targets in `phlare.scrape` component. (@cyriltovena)

- Flow: add a maximum connection lifetime of one hour when tailing logs from
  `loki.source.kubernetes` and `loki.source.podlogs` to recover from an issue
  where the Kubernetes API server stops responding with logs without closing
  the TCP connection. (@rfratto)

- Flow: fix issue in `loki.source.kubernetes` where `__pod__uid__` meta label
  defaulted incorrectly to the container name, causing tailers to never
  restart. (@rfratto)

v0.32.0 (2023-02-28)
--------------------

### Breaking changes

- Support for the embedded Flow UI for 32-bit ARMv6 builds is temporarily
  removed. (@rfratto)

- Node Exporter configuration options changed to align with new upstream version (@Thor77):

  - `diskstats_ignored_devices` is now `diskstats_device_exclude` in agent configuration.
  - `ignored_devices` is now `device_exclude` in flow configuration.

- Some blocks in Flow components have been merged with their parent block to make the block hierarchy smaller:

  - `discovery.docker > http_client_config` is merged into the `discovery.docker` block. (@erikbaranowski)
  - `discovery.kubernetes > http_client_config` is merged into the `discovery.kubernetes` block. (@erikbaranowski)
  - `loki.source.kubernetes > client > http_client_config` is merged into the `client` block. (@erikbaranowski)
  - `loki.source.podlogs > client > http_client_config` is merged into the `client` block. (@erikbaranowski)
  - `loki.write > endpoint > http_client_config` is merged into the `endpoint` block. (@erikbaranowski)
  - `mimir.rules.kubernetes > http_client_config` is merged into the `mimir.rules.kubernetes` block. (@erikbaranowski)
  - `otelcol.receiver.opencensus > grpc` is merged into the `otelcol.receiver.opencensus` block. (@ptodev)
  - `otelcol.receiver.zipkin > http` is merged into the `otelcol.receiver.zipkin` block. (@ptodev)
  - `phlare.scrape > http_client_config` is merged into the `phlare.scrape` block. (@erikbaranowski)
  - `phlare.write > endpoint > http_client_config` is merged into the `endpoint` block. (@erikbaranowski)
  - `prometheus.remote_write > endpoint > http_client_config` is merged into the `endpoint` block. (@erikbaranowski)
  - `prometheus.scrape > http_client_config` is merged into the `prometheus.scrape` block. (@erikbaranowski)

- The `loki.process` component now uses a combined name for stages, simplifying
  the block hierarchy. For example, the `stage > json` block hierarchy is now a
  single block called `stage.json`. All stage blocks in `loki.process` have
  been updated to use this simplified hierarchy. (@tpaschalis)

- `remote.s3` `client_options` block has been renamed to `client`. (@mattdurham)

- Renamed `prometheus.integration.node_exporter` to `prometheus.exporter.unix`. (@jcreixell)

- As first announced in v0.30, support for the `EXPERIMENTAL_ENABLE_FLOW`
  environment variable has been removed in favor of `AGENT_MODE=flow`.
  (@rfratto)

### Features

- New integrations:

  - `oracledb` (@schmikei)
  - `mssql` (@binaryfissiongames)
  - `cloudwatch metrics` (@thepalbi)
  - `azure` (@kgeckhart)
  - `gcp` (@kgeckhart, @ferruvich)

- New Grafana Agent Flow components:

  - `loki.echo` writes received logs to stdout. (@tpaschalis, @rfratto)
  - `loki.source.docker` reads logs from Docker containers and forwards them to
    other `loki` components. (@tpaschalis)
  - `loki.source.kafka` reads logs from Kafka events and forwards them to other
    `loki` components. (@erikbaranowski)
  - `loki.source.kubernetes_events` watches for Kubernetes Events and converts
    them into log lines to forward to other `loki` components. It is the
    equivalent of the `eventhandler` integration. (@rfratto)
  - `otelcol.processor.tail_sampling` samples traces based on a set of defined
    policies from `otelcol` components before forwarding them to other
    `otelcol` components. (@erikbaranowski)
  - `prometheus.exporter.apache` collects metrics from an apache web server
    (@captncraig)
  - `prometheus.exporter.consul` collects metrics from a consul installation
    (@captncraig)
  - `prometheus.exporter.github` collects metrics from GitHub (@jcreixell)
  - `prometheus.exporter.process` aggregates and collects metrics by scraping
    `/proc`. (@spartan0x117)
  - `prometheus.exporter.redis` collects metrics from a redis database
    (@spartan0x117)

### Enhancements

- Flow: Support `keepequal` and `dropequal` actions for relabeling. (@cyriltovena)

- Update Prometheus Node Exporter integration to v1.5.0. (@Thor77)

- Grafana Agent Flow will now reload the config file when `SIGHUP` is sent to
  the process. (@rfratto)

- If using the official RPM and DEB packages for Grafana Agent, invoking
  `systemctl reload grafana-agent` will now reload the configuration file.
  (@rfratto)

- Flow: the `loki.process` component now implements all the same processing
  stages as Promtail's pipelines. (@tpaschalis)

- Flow: new metric for `prometheus.scrape` -
  `agent_prometheus_scrape_targets_gauge`. (@ptodev)

- Flow: new metric for `prometheus.scrape` and `prometheus.relabel` -
  `agent_prometheus_forwarded_samples_total`. (@ptodev)

- Flow: add `constants` into the standard library to expose the hostname, OS,
  and architecture of the system Grafana Agent is running on. (@rfratto)

- Flow: add timeout to loki.source.podlogs controller setup. (@polyrain)

### Bugfixes

- Fixed a reconciliation error in Grafana Agent Operator when using `tlsConfig`
  on `Probe`. (@supergillis)

- Fix issue where an empty `server:` config stanza would cause debug-level logging.
  An empty `server:` is considered a misconfiguration, and thus will error out.
  (@neomantra)

- Flow: fix an error where some error messages that crossed multiple lines
  added extra an extra `|` character when displaying the source file on the
  starting line. (@rfratto)

- Flow: fix issues in `agent fmt` where adding an inline comment on the same
  line as a `[` or `{` would cause indentation issues on subsequent lines.
  (@rfratto)

- Flow: fix issues in `agent fmt` where line comments in arrays would be given
  the wrong identation level. (@rfratto)

- Flow: fix issues with `loki.file` and `loki.process` where deadlock contention or
  logs fail to process. (@mattdurham)

- Flow: `oauth2 > tls_config` was documented as a block but coded incorrectly as
  an attribute. This is now a block in code. This impacted `discovery.docker`,
  `discovery.kubernetes`, `loki.source.kubernetes`, `loki.write`,
  `mimir.rules.kubernetes`, `phlare.scrape`, `phlare.write`,
  `prometheus.remote_write`, `prometheus.scrape`, and `remote.http`
  (@erikbaranowski)

- Flow: Fix issue where using `river:",label"` causes the UI to return nothing. (@mattdurham)

### Other changes

- Use Go 1.20 for builds. (@rfratto)

- The beta label from Grafana Agent Flow has been removed. A subset of Flow
  components are still marked as beta or experimental:

  - `loki.echo` is explicitly marked as beta.
  - `loki.source.kubernetes` is explicitly marked as experimental.
  - `loki.source.podlogs` is explicitly marked as experimental.
  - `mimir.rules.kubernetes` is explicitly marked as beta.
  - `otelcol.processor.tail_sampling` is explicitly marked as beta.
  - `otelcol.receiver.loki` is explicitly marked as beta.
  - `otelcol.receiver.prometheus` is explicitly marked as beta.
  - `phlare.scrape` is explicitly marked as beta.
  - `phlare.write` is explicitly marked as beta.

v0.31.3 (2023-02-13)
--------------------

### Bugfixes

- `loki.source.cloudflare`: fix issue where the `zone_id` argument
  was being ignored, and the `api_token` argument was being used for the zone
  instead. (@rfratto)

- `loki.source.cloudflare`: fix issue where `api_token` argument was not marked
  as a sensitive field. (@rfratto)

v0.31.2 (2023-02-08)
--------------------

### Other changes

- In the Agent Operator, upgrade the `prometheus-config-reloader` dependency
  from version 0.47.0 to version 0.62.0. (@ptodev)

v0.31.1 (2023-02-06)
--------------------

> **BREAKING CHANGES**: This release has breaking changes. Please read entries
> carefully and consult the [upgrade guide][] for specific instructions.

### Breaking changes

- All release Windows `.exe` files are now published as a zip archive.
  Previously, `grafana-agent-installer.exe` was unzipped. (@rfratto)

### Other changes

- Support Go 1.20 for builds. Official release binaries are still produced
  using Go 1.19. (@rfratto)

v0.31.0 (2023-01-31)
--------------------

> **BREAKING CHANGES**: This release has breaking changes. Please read entries
> carefully and consult the [upgrade guide][] for specific instructions.

### Breaking changes

- Release binaries (including inside Docker containers) have been renamed to be
  prefixed with `grafana-` (@rfratto):

  - `agent` is now `grafana-agent`.
  - `agentctl` is now `grafana-agentctl`.
  - `agent-operator` is now `grafana-agent-operator`.

### Deprecations

- A symbolic link in Docker containers from the old binary name to the new
  binary name has been added. These symbolic links will be removed in v0.33. (@rfratto)

### Features

- New Grafana Agent Flow components:

  - `loki.source.cloudflare` reads logs from Cloudflare's Logpull API and
    forwards them to other `loki` components. (@tpaschalis)
  - `loki.source.gcplog` reads logs from GCP cloud resources using Pub/Sub
    subscriptions and forwards them to other `loki` components. (@tpaschalis)
  - `loki.source.gelf` listens for Graylog logs. (@mattdurham)
  - `loki.source.heroku` listens for Heroku messages over TCP a connection and
    forwards them to other `loki` components. (@erikbaranowski)
  - `loki.source.journal` read messages from systemd journal. (@mattdurham)
  - `loki.source.kubernetes` collects logs from Kubernetes pods using the
    Kubernetes API. (@rfratto)
  - `loki.source.podlogs` discovers PodLogs resources on Kubernetes and
    uses the Kubernetes API to collect logs from the pods specified by the
    PodLogs resource. (@rfratto)
  - `loki.source.syslog` listens for Syslog messages over TCP and UDP
    connections and forwards them to other `loki` components. (@tpaschalis)
  - `loki.source.windowsevent` reads logs from Windows Event Log. (@mattdurham)
  - `otelcol.exporter.jaeger` forwards OpenTelemetry data to a Jaeger server.
    (@erikbaranowski)
  - `otelcol.exporter.loki` forwards OTLP-formatted data to compatible `loki`
    receivers. (@tpaschalis)
  - `otelcol.receiver.kafka` receives telemetry data from Kafka. (@rfratto)
  - `otelcol.receiver.loki` receives Loki logs, converts them to the OTLP log
    format and forwards them to other `otelcol` components. (@tpaschalis)
  - `otelcol.receiver.opencensus` receives OpenConsensus-formatted traces or
    metrics. (@ptodev)
  - `otelcol.receiver.zipkin` receives Zipkin-formatted traces. (@rfratto)
  - `phlare.scrape` collects application performance profiles. (@cyriltovena)
  - `phlare.write` sends application performance profiles to Grafana Phlare.
    (@cyriltovena)
  - `mimir.rules.kubernetes` discovers `PrometheusRule` Kubernetes resources and
    loads them into a Mimir instance. (@Logiraptor)

- Flow components which work with relabeling rules (`discovery.relabel`,
  `prometheus.relabel` and `loki.relabel`) now export a new value named Rules.
  This value returns a copy of the currently configured rules. (@tpaschalis)

- New experimental feature: agent-management. Polls configured remote API to fetch new configs. (@spartan0x117)

- Introduce global configuration for logs. (@jcreixell)

### Enhancements

- Handle faro-web-sdk `View` meta in app_agent_receiver. (@rlankfo)

- Flow: the targets in debug info from `loki.source.file` are now individual blocks. (@rfratto)

- Grafana Agent Operator: add [promtail limit stage](https://grafana.com/docs/loki/latest/clients/promtail/stages/limit/) to the operator. (@spartan0x117)

### Bugfixes

- Flow UI: Fix the issue with messy layout on the component list page while
  browser window resize (@xiyu95)

- Flow UI: Display the values of all attributes unless they are nil. (@ptodev)

- Flow: `prometheus.relabel` and `prometheus.remote_write` will now error if they have exited. (@ptodev)

- Flow: Fix issue where negative numbers would convert to floating-point values
  incorrectly, treating the sign flag as part of the number. (@rfratto)

- Flow: fix a goroutine leak when `loki.source.file` is passed more than one
  target with identical set of public labels. (@rfratto)

- Fix issue where removing and re-adding log instance configurations causes an
  error due to double registration of metrics (@spartan0x117, @jcreixell)

### Other changes

- Use Go 1.19.4 for builds. (@erikbaranowski)

- New windows containers for agent and agentctl. These can be found moving forward with the ${Version}-windows tags for grafana/agent and grafana/agentctl docker images (@erikbaranowski)

v0.30.2 (2023-01-11)
--------------------

### Bugfixes

- Flow: `prometheus.relabel` will no longer modify the labels of the original
  metrics, which could lead to the incorrect application of relabel rules on
  subsequent relabels. (@rfratto)

- Flow: `loki.source.file` will no longer deadlock other components if log
  lines cannot be sent to Loki. `loki.source.file` will wait for 5 seconds per
  file to finish flushing read logs to the client, after which it will drop
  them, resulting in lost logs. (@rfratto)

- Operator: Fix the handling of the enableHttp2 field as a boolean in
  `pod_monitor` and `service_monitor` templates. (@tpaschalis)

v0.30.1 (2022-12-23)
--------------------

### Bugfixes

- Fix issue where journald support was accidentally removed. (@tpaschalis)

- Fix issue where some traces' metrics where not collected. (@marctc)

v0.30.0 (2022-12-20)
--------------------

> **BREAKING CHANGES**: This release has breaking changes. Please read entries
> carefully and consult the [upgrade guide][] for specific instructions.

### Breaking changes

- The `ebpf_exporter` integration has been removed due to issues with static
  linking. It may be brought back once these are resolved. (@tpaschalis)

### Deprecations

- The `EXPERIMENTAL_ENABLE_FLOW` environment variable is deprecated in favor of
  `AGENT_MODE=flow`. Support for `EXPERIMENTAL_ENABLE_FLOW` will be removed in
  v0.32. (@rfratto)

### Features

- `grafana-agent-operator` supports oauth2 as an authentication method for
  remote_write. (@timo-42)

- Grafana Agent Flow: Add tracing instrumentation and a `tracing` block to
  forward traces to `otelcol` component. (@rfratto)

- Grafana Agent Flow: Add a `discovery_target_decode` function to decode a JSON
  array of discovery targets corresponding to Prometheus' HTTP and file service
  discovery formats. (@rfratto)

- New Grafana Agent Flow components:

  - `remote.http` polls an HTTP URL and exposes the response body as a string
    or secret to other components. (@rfratto)

  - `discovery.docker` discovers Docker containers from a Docker Engine host.
    (@rfratto)

  - `loki.source.file` reads and tails files for log entries and forwards them
    to other `loki` components. (@tpaschalis)

  - `loki.write` receives log entries from other `loki` components and sends
    them over to a Loki instance. (@tpaschalis)

  - `loki.relabel` receives log entries from other `loki` components and
    rewrites their label set. (@tpaschalis)

  - `loki.process` receives log entries from other `loki` components and runs
    one or more processing stages. (@tpaschalis)

  - `discovery.file` discovers files on the filesystem following glob
    patterns. (@mattdurham)

- Integrations: Introduce the `snowflake` integration. (@binaryfissiongames)

### Enhancements

- Update agent-loki.yaml to use environment variables in the configuration file (@go4real)

- Integrations: Always use direct connection in mongodb_exporter integration. (@v-zhuravlev)

- Update OpenTelemetry Collector dependency to v0.63.1. (@tpaschalis)

- riverfmt: Permit empty blocks with both curly braces on the same line.
  (@rfratto)

- riverfmt: Allow function arguments to persist across different lines.
  (@rfratto)

- Flow: The HTTP server will now start before the Flow controller performs the
  initial load. This allows metrics and pprof data to be collected during the
  first load. (@rfratto)

- Add support for using a [password map file](https://github.com/oliver006/redis_exporter/blob/master/contrib/sample-pwd-file.json) in `redis_exporter`. (@spartan0x117)

- Flow: Add support for exemplars in Prometheus component pipelines. (@rfratto)

- Update Prometheus dependency to v2.40.5. (@rfratto)

- Update Promtail dependency to k127. (@rfratto)

- Native histograms are now supported in the static Grafana Agent and in
  `prometheus.*` Flow components. Native histograms will be automatically
  collected from supported targets. remote_write must be configured to forward
  native histograms from the WAL to the specified endpoints. (@rfratto)

- Flow: metrics generated by upstream OpenTelemetry Collector components are
  now exposed at the `/metrics` endpoint of Grafana Agent Flow. (@rfratto)

### Bugfixes

- Fix issue where whitespace was being sent as part of password when using a
  password file for `redis_exporter`. (@spartan0x117)

- Flow UI: Fix issue where a configuration block referencing a component would
  cause the graph page to fail to load. (@rfratto)

- Remove duplicate `oauth2` key from `metricsinstances` CRD. (@daper)

- Fix issue where on checking whether to restart integrations the Integration
  Manager was comparing configs with secret values scrubbed, preventing reloads
  if only secrets were updated. (@spartan0x117)

### Other changes

- Grafana Agent Flow has graduated from experimental to beta.

v0.29.0 (2022-11-08)
--------------------

> **BREAKING CHANGES**: This release has breaking changes. Please read entries
> carefully and consult the [upgrade guide][] for specific instructions.

### Breaking changes

- JSON-encoded traces from OTLP versions earlier than 0.16.0 are no longer
  supported. (@rfratto)

### Deprecations

- The binary names `agent`, `agentctl`, and `agent-operator` have been
  deprecated and will be renamed to `grafana-agent`, `grafana-agentctl`, and
  `grafana-agent-operator` in the v0.31.0 release.

### Features

- Add `agentctl test-logs` command to allow testing log configurations by redirecting
  collected logs to standard output. This can be useful for debugging. (@jcreixell)

- New Grafana Agent Flow components:

  - `otelcol.receiver.otlp` receives OTLP-formatted traces, metrics, and logs.
    Data can then be forwarded to other `otelcol` components. (@rfratto)

  - `otelcol.processor.batch` batches data from `otelcol` components before
    forwarding it to other `otelcol` components. (@rfratto)

  - `otelcol.exporter.otlp` accepts data from `otelcol` components and sends
    it to a gRPC server using the OTLP protocol. (@rfratto)

  - `otelcol.exporter.otlphttp` accepts data from `otelcol` components and
    sends it to an HTTP server using the OTLP protocol. (@tpaschalis)

  - `otelcol.auth.basic` performs basic authentication for `otelcol`
    components that support authentication extensions. (@rfratto)

  - `otelcol.receiver.jeager` receives Jaeger-formatted traces. Data can then
    be forwarded to other `otelcol` components. (@rfratto)

  - `otelcol.processor.memory_limiter` periodically checks memory usage and
    drops data or forces a garbage collection if the defined limits are
    exceeded. (@tpaschalis)

  - `otelcol.auth.bearer` performs bearer token authentication for `otelcol`
    components that support authentication extensions. (@rfratto)

  - `otelcol.auth.headers` attaches custom request headers to `otelcol`
    components that support authentication extensions. (@rfratto)

  - `otelcol.receiver.prometheus` receives Prometheus metrics, converts them
    to the OTLP metric format and forwards them to other `otelcol` components.
    (@tpaschalis)

  - `otelcol.exporter.prometheus` forwards OTLP-formatted data to compatible
    `prometheus` components. (@rfratto)

- Flow: Allow config blocks to reference component exports. (@tpaschalis)

- Introduce `/-/support` endpoint for generating 'support bundles' in static
  agent mode. Support bundles are zip files of commonly-requested information
  that can be used to debug a running agent. (@tpaschalis)

### Enhancements

- Update OpenTelemetry Collector dependency to v0.61.0. (@rfratto)

- Add caching to Prometheus relabel component. (@mattdurham)

- Grafana Agent Flow: add `agent_resources_*` metrics which explain basic
  platform-agnostic metrics. These metrics assist with basic monitoring of
  Grafana Agent, but are not meant to act as a replacement for fully featured
  components like `prometheus.integration.node_exporter`. (@rfratto)

- Enable field label in TenantStageSpec of PodLogs pipeline. (@siiimooon)

- Enable reporting of enabled integrations. (@marctc)

- Grafana Agent Flow: `prometheus.remote_write` and `prometheus.relabel` will
  now export receivers immediately, removing the need for dependant components
  to be evaluated twice at process startup. (@rfratto)

- Add missing setting to configure instance key for Eventhandler integration. (@marctc)

- Update Prometheus dependency to v2.39.1. (@rfratto)

- Update Promtail dependency to weekly release k122. (@rfratto)

- Tracing: support the `num_traces` and `expected_new_traces_per_sec` configuration parameters in the tail_sampling processor. (@ptodev)

### Bugfixes

- Remove empty port from the `apache_http` integration's instance label. (@katepangLiu)

- Fix identifier on target creation for SNMP v2 integration. (@marctc)

- Fix bug when specifying Blackbox's modules when using Blackbox integration. (@marctc)

- Tracing: fix a panic when the required `protocols` field was not set in the `otlp` receiver. (@ptodev)

- Support Bearer tokens for metric remote writes in the Grafana Operator (@jcreixell, @marctc)

### Other changes

- Update versions of embedded Prometheus exporters used for integrations:

  - Update `github.com/prometheus/statsd_exporter` to `v0.22.8`. (@captncraig)

  - Update `github.com/prometheus-community/postgres_exporter` to `v0.11.1`. (@captncraig)

  - Update `github.com/prometheus/memcached_exporter` to `v0.10.0`. (@captncraig)

  - Update `github.com/prometheus-community/elasticsearch_exporter` to `v1.5.0`. (@captncraig)

  - Update `github.com/prometheus/mysqld_exporter` to `v0.14.0`. (@captncraig)

  - Update `github.com/prometheus/consul_exporter` to `v0.8.0`. (@captncraig)

  - Update `github.com/ncabatoff/process-exporter` to `v0.7.10`. (@captncraig)

  - Update `github.com/prometheus-community/postgres_exporter` to `v0.11.1`. (@captncraig)

- Use Go 1.19.3 for builds. (@rfratto)

v0.28.1 (2022-11-03)
--------------------

### Security

- Update Docker base image to resolve OpenSSL vulnerabilities CVE-2022-3602 and
  CVE-2022-3786. Grafana Agent does not use OpenSSL, so we do not believe it is
  vulnerable to these issues, but the base image has been updated to remove the
  report from image scanners. (@rfratto)

v0.28.0 (2022-09-29)
--------------------

### Features

- Introduce Grafana Agent Flow, an experimental "programmable pipeline" runtime
  mode which improves how to configure and debug Grafana Agent by using
  components. (@captncraig, @karengermond, @marctc, @mattdurham, @rfratto,
  @rlankfo, @tpaschalis)

- Introduce Blackbox exporter integration. (@marctc)

### Enhancements

- Update Loki dependency to v2.6.1. (@rfratto)

### Bugfixes

### Other changes

- Fix relabel configs in sample agent-operator manifests (@hjet)

- Operator no longer set the `SecurityContext.Privileged` flag in the `config-reloader` container. (@hsyed-dojo)

- Add metrics for config reloads and config hash (@jcreixell)

v0.27.1 (2022-09-09)
--------------------

> **NOTE**: ARMv6 Docker images are no longer being published.
>
> We have stopped publishing Docker images for ARMv6 platforms.
> This is due to the new Ubuntu base image we are using that does not support ARMv6.
> The new Ubuntu base image has less reported CVEs, and allows us to provide more
> secure Docker images. We will still continue to publish ARMv6 release binaries and
> deb/rpm packages.

### Other Changes

- Switch docker image base from debian to ubuntu. (@captncraig)

v0.27.0 (2022-09-01)
--------------------

### Features

- Integrations: (beta) Add vmware_exporter integration (@rlankfo)

- App agent receiver: add Event kind to payload (@domasx2)

### Enhancements

- Tracing: Introduce a periodic appender to the remotewriteexporter to control sample rate. (@mapno)

- Tracing: Update OpenTelemetry dependency to v0.55.0. (@rfratto, @mapno)

- Add base agent-operator jsonnet library and generated manifests (@hjet)

- Add full (metrics, logs, K8s events) sample agent-operator jsonnet library and gen manifests (@hjet)

- Introduce new configuration fields for disabling Keep-Alives and setting the
  IdleConnectionTimeout when scraping. (@tpaschalis)

- Add field to Operator CRD to disable report usage functionality. (@marctc)

### Bugfixes

- Tracing: Fixed issue with the PromSD processor using the `connection` method to discover the IP
  address.  It was failing to match because the port number was included in the address string. (@jphx)

- Register prometheus discovery metrics. (@mattdurham)

- Fix seg fault when no instance parameter is provided for apache_http integration, using integrations-next feature flag. (@rgeyer)

- Fix grafanacloud-install.ps1 web request internal server error when fetching config. (@rlankfo)

- Fix snmp integration not passing module or walk_params parameters when scraping. (@rgeyer)

- Fix unmarshal errors (key "<walk_param name>" already set in map) for snmp integration config when walk_params is defined, and the config is reloaded. (@rgeyer)

### Other changes

- Update several go dependencies to resolve warnings from certain security scanning tools. None of the resolved vulnerabilities were known to be exploitable through the agent. (@captncraig)

- It is now possible to compile Grafana Agent using Go 1.19. (@rfratto)

v0.26.1 (2022-07-25)
--------------------

> **BREAKING CHANGES**: This release has breaking changes. Please read entries
> carefully and consult the [upgrade guide][] for specific instructions.

### Breaking changes

- Change windows certificate store so client certificate is no longer required in store. (@mattdurham)

### Bugfixes

- Operator: Fix issue where configured `targetPort` ServiceMonitors resulted in
  generating an incorrect scrape_config. (@rfratto)

- Build the Linux/AMD64 artifacts using the opt-out flag for the ebpf_exporter. (@tpaschalis)

v0.26.0 (2022-07-18)
--------------------

> **BREAKING CHANGES**: This release has breaking changes. Please read entries
> carefully and consult the [upgrade guide][] for specific instructions.

### Breaking changes

- Deprecated `server` YAML block fields have now been removed in favor of the
  command-line flags that replaced them. These fields were originally
  deprecated in v0.24.0. (@rfratto)

- Changed tail sampling policies to be configured as in the OpenTelemetry
  Collector. (@mapno)

### Features

- Introduce Apache HTTP exporter integration. (@v-zhuravlev)

- Introduce eBPF exporter integration. (@tpaschalis)

### Enhancements

- Truncate all records in WAL if repair attempt fails. (@rlankfo)

### Bugfixes

- Relative symlinks for promtail now work as expected. (@RangerCD, @mukerjee)

- Fix rate limiting implementation for the app agent receiver integration. (@domasx2)

- Fix mongodb exporter so that it now collects all metrics. (@mattdurham)

v0.25.1 (2022-06-16)
--------------------

### Bugfixes

- Integer types fail to unmarshal correctly in operator additional scrape configs. (@rlankfo)

- Unwrap replayWAL error before attempting corruption repair. (@rlankfo)

v0.25.0 (2022-06-06)
--------------------

> **BREAKING CHANGES**: This release has breaking changes. Please read entries
> carefully and consult the [upgrade guide][] for specific instructions.

### Breaking changes

- Traces: Use `rpc.grpc.status_code` attribute to determine
  span failed in the service graph processor (@rcrowe)

### Features

- Add HTTP endpoints to fetch active instances and targets for the Logs subsystem.
  (@marctc)

- (beta) Add support for using windows certificate store for TLS connections. (@mattdurham)

- Grafana Agent Operator: add support for integrations through an `Integration`
  CRD which is discovered by `GrafanaAgent`. (@rfratto)

- (experimental) Add app agent receiver integration. This depends on integrations-next being enabled
  via the `integrations-next` feature flag. Use `-enable-features=integrations-next` to use
  this integration. (@kpelelis, @domas)

- Introduce SNMP exporter integration. (@v-zhuravlev)

- Configure the agent to report the use of feature flags to grafana.com. (@marctc)

### Enhancements

- integrations-next: Integrations using autoscrape will now autoscrape metrics
  using in-memory connections instead of connecting to themselves over the
  network. As a result of this change, the `client_config` field has been
  removed. (@rfratto)

- Enable `proxy_url` support on `oauth2` for metrics and logs (update **prometheus/common** dependency to `v0.33.0`). (@martin-jaeger-maersk)

- `extra-scrape-metrics` can now be enabled with the `--enable-features=extra-scrape-metrics` feature flag. See <https://prometheus.io/docs/prometheus/2.31/feature_flags/#extra-scrape-metrics> for details. (@rlankfo)

- Resolved issue in v2 integrations where if an instance name was a prefix of another the route handler would fail to
  match requests on the longer name (@mattdurham)

- Set `include_metadata` to true by default for OTLP traces receivers (@mapno)

### Bugfixes

- Scraping service was not honoring the new server grpc flags `server.grpc.address`.  (@mattdurham)

### Other changes

- Update base image of official Docker containers from Debian buster to Debian
  bullseye. (@rfratto)

- Use Go 1.18 for builds. (@rfratto)

- Add `metrics` prefix to the url of list instances endpoint (`GET
  /agent/api/v1/instances`) and list targets endpoint (`GET
  /agent/api/v1/metrics/targets`). (@marctc)

- Add extra identifying labels (`job`, `instance`, `agent_hostname`) to eventhandler integration. (@hjet)

- Add `extra_labels` configuration to eventhandler integration. (@hjet)

v0.24.2 (2022-05-02)
--------------------

### Bugfixes

- Added configuration watcher delay to prevent race condition in cases where scraping service mode has not gracefully exited. (@mattdurham)

### Other changes

- Update version of node_exporter to include additional metrics for osx. (@v-zhuravlev)

v0.24.1 (2022-04-14)
--------------------

### Bugfixes

- Add missing version information back into `agentctl --version`. (@rlankfo)

- Bump version of github-exporter to latest upstream SHA 284088c21e7d, which
  includes fixes from bugs found in their latest tag. This includes a fix
  where not all releases where retrieved when pulling release information.
  (@rfratto)

- Set the `Content-Type` HTTP header to `application/json` for API endpoints
  returning json objects. (@marctc)

- Operator: fix issue where a `username_file` field was incorrectly set.
  (@rfratto)

- Initialize the logger with default `log_level` and `log_format` parameters.
  (@tpaschalis)

### Other changes

- Embed timezone data to enable Promtail pipelines using the `location` field
  on Windows machines. (@tpaschalis)

v0.24.0 (2022-04-07)
--------------------

> **BREAKING CHANGES**: This release has breaking changes. Please read entries
> carefully and consult the [upgrade guide][] for specific instructions.
>
> **GRAFANA AGENT OPERATOR USERS**: As of this release, Grafana Agent Operator
> does not support versions of Grafana Agent prior to v0.24.0.

### Breaking changes

- The following metrics will now be prefixed with `agent_dskit_` instead of
  `cortex_`: `cortex_kv_request_duration_seconds`,
  `cortex_member_consul_heartbeats_total`, `cortex_member_ring_tokens_owned`,
  `cortex_member_ring_tokens_to_own`, `cortex_ring_member_ownership_percent`,
  `cortex_ring_members`, `cortex_ring_oldest_member_timestamp`,
  `cortex_ring_tokens_owned`, `cortex_ring_tokens_total`. (@rlankfo)

- Traces: the `traces_spanmetrics_calls_total_total` metric has been renamed to
  `traces_spanmetrics_calls_total` (@fredr)

- Two new flags, `-server.http.enable-tls` and `-server.grpc.enable-tls` must
  be provided to explicitly enable TLS support. This is a change of the
  previous behavior where TLS support was enabled when a certificate pair was
  provided. (@rfratto)

- Many command line flags starting with `-server.` block have been renamed.
  (@rfratto)

- The `-log.level` and `-log.format` flags are removed in favor of being set in
  the configuration file. (@rfratto)

- Flags for configuring TLS have been removed in favor of being set in the
  configuration file. (@rfratto)

- Dynamic reload is no longer supported for deprecated server block fields.
  Changing a deprecated field will be ignored and cause the reload to fail.
  (@rfratto)

- The default HTTP listen address is now `127.0.0.1:12345`. Use the
  `-server.http.address` flag to change this value. (@rfratto)

- The default gRPC listen address is now `127.0.0.1:12346`. Use the
  `-server.grpc.address` flag to change this value. (@rfratto)

- `-reload-addr` and `-reload-port` have been removed. They are no longer
  necessary as the primary HTTP server is now static and can't be shut down in
  the middle of a `/-/reload` call. (@rfratto)

- (Only impacts `integrations-next` feature flag) Many integrations have been
  renamed to better represent what they are integrating with. For example,
  `redis_exporter` is now `redis`. This change requires updating
  `integrations-next`-enabled configuration files. This change also changes
  integration names shown in metric labels. (@rfratto)

- The deprecated `-prometheus.*` flags have been removed in favor of
  their `-metrics.*` counterparts. The `-prometheus.*` flags were first
  deprecated in v0.19.0. (@rfratto)

### Deprecations

- Most fields in the `server` block of the configuration file are
  now deprecated in favor of command line flags. These fields will be removed
  in the v0.26.0 release. Please consult the upgrade guide for more information
  and rationale. (@rfratto)

### Features

- Added config read API support to GrafanaAgent Custom Resource Definition.
  (@shamsalmon)

- Added consulagent_sd to target discovery. (@chuckyz)

- Introduce EXPERIMENTAL support for dynamic configuration. (@mattdurham)

- Introduced endpoint that accepts remote_write requests and pushes metrics data directly into an instance's WAL. (@tpaschalis)

- Added builds for linux/ppc64le. (@aklyachkin)

### Enhancements

- Tracing: Exporters can now be configured to use OAuth. (@canuteson)

- Strengthen readiness check for metrics instances. (@tpaschalis)

- Parameterize namespace field in sample K8s logs manifests (@hjet)

- Upgrade to Loki k87. (@rlankfo)

- Update Prometheus dependency to v2.34.0. (@rfratto)

- Update OpenTelemetry-collector dependency to v0.46.0. (@mapno)

- Update cAdvisor dependency to v0.44.0. (@rfratto)

- Update mongodb_exporter dependency to v0.31.2 (@mukerjee)

- Use grafana-agent/v2 Tanka Jsonnet to generate K8s manifests (@hjet)

- Replace agent-bare.yaml K8s sample Deployment with StatefulSet (@hjet)

- Improve error message for `agentctl` when timeout happens calling
  `cloud-config` command (@marctc)

- Enable integrations-next by default in agent-bare.yaml. Please note #1262 (@hjet)

### Bugfixes

- Fix Kubernetes manifests to use port `4317` for OTLP instead of the previous
  `55680` in line with the default exposed port in the agent.

- Ensure singleton integrations are honored in v2 integrations (@mattdurham)

- Tracing: `const_labels` is now correctly parsed in the remote write exporter.
  (@fredr)

- integrations-next: Fix race condition where metrics endpoints for
  integrations may disappear after reloading the config file. (@rfratto)

- Removed the `server.path_prefix` field which would break various features in
  Grafana Agent when set. (@rfratto)

- Fix issue where installing the DEB/RPM packages would overwrite the existing
  config files and environment files. (@rfratto)

- Set `grafanaDashboardFolder` as top level key in the mixin. (@Duologic)

- Operator: Custom Secrets or ConfigMaps to mount will no longer collide with
  the path name of the default secret mount. As a side effect of this bugfix,
  custom Secrets will now be mounted at
  `/var/lib/grafana-agent/extra-secrets/<secret name>` and custom ConfigMaps
  will now be mounted at `/var/lib/grafana-agent/extra-configmaps/<configmap
  name>`. This is not a breaking change as it was previously impossible to
  properly provide these custom mounts. (@rfratto)

- Flags accidentally prefixed with `-metrics.service..` (two `.` in a row) have
  now been fixed to only have one `.`. (@rfratto)

- Protect concurrent writes to the WAL in the remote write exporter (@mapno)

### Other changes

- The `-metrics.wal-directory` flag and `metrics.wal_directory` config option
  will now default to `data-agent/`, the same default WAL directory as
  Prometheus Agent. (@rfratto)

v0.23.0 (2022-02-10)
--------------------

### Enhancements

- Go 1.17 is now used for all builds of the Agent. (@tpaschalis)

- integrations-next: Add `extra_labels` to add a custom set of labels to
  integration targets. (@rfratto)

- The agent no longer appends duplicate exemplars. (@tpaschalis)

- Added Kubernetes eventhandler integration (@hjet)

- Enables sending of exemplars over remote write by default. (@rlankfo)

### Bugfixes

- Fixed issue where Grafana Agent may panic if there is a very large WAL
  loading while old WALs are being deleted or the `/agent/api/v1/targets`
  endpoint is called. (@tpaschalis)

- Fix panic in prom_sd_processor when address is empty (@mapno)

- Operator: Add missing proxy_url field from generated remote_write configs.
  (@rfratto)

- Honor the specified log format in the traces subsystem (@mapno)

- Fix typo in node_exporter for runit_service_dir. (@mattdurham)

- Allow inlining credentials in remote_write url. (@tpaschalis)

- integrations-next: Wait for integrations to stop when starting new instances
  or shutting down (@rfratto).

- Fix issue with windows_exporter mssql collector crashing the agent.
  (@mattdurham)

- The deb and rpm files will now ensure the /var/lib/grafana-agent data
  directory is created with permissions set to 0770. (@rfratto)

- Make agent-traces.yaml Namespace a template-friendly variable (@hjet)

- Disable `machine-id` journal vol by default in sample logs manifest (@hjet)

v0.22.0 (2022-01-13)
--------------------

> This release has deprecations. Please read entries carefully and consult
> the [upgrade guide][] for specific instructions.

### Deprecations

- The node_exporter integration's `netdev_device_whitelist` field is deprecated
  in favor of `netdev_device_include`. Support for the old field name will be
  removed in a future version. (@rfratto)

- The node_exporter integration's `netdev_device_blacklist` field is deprecated
  in favor of `netdev_device_include`. Support for the old field name will be
  removed in a future version. (@rfratto)

- The node_exporter integration's `systemd_unit_whitelist` field is deprecated
  in favor of `systemd_unit_include`. Support for the old field name will be
  removed in a future version. (@rfratto)

- The node_exporter integration's `systemd_unit_blacklist` field is deprecated
  in favor of `systemd_unit_exclude`. Support for the old field name will be
  removed in a future version. (@rfratto)

- The node_exporter integration's `filesystem_ignored_mount_points` field is
  deprecated in favor of `filesystem_mount_points_exclude`. Support for the old
  field name will be removed in a future version. (@rfratto)

- The node_exporter integration's `filesystem_ignored_fs_types` field is
  deprecated in favor of `filesystem_fs_types_exclude`. Support for the old
  field name will be removed in a future version. (@rfratto)

### Features

- (beta) Enable experimental config urls for fetching remote configs.
  Currently, only HTTP/S is supported. Pass the
  `-enable-features=remote-configs` flag to turn this on. (@rlankfo)

- Added [cAdvisor](https://github.com/google/cadvisor) integration. (@rgeyer)

- Traces: Add `Agent Tracing Pipeline` dashboard and alerts (@mapno)

- Traces: Support jaeger/grpc exporter (@nicoche)

- (beta) Enable an experimental integrations subsystem revamp. Pass
  `integrations-next` to `-enable-features` to turn this on. Reading the
  documentation for the revamp is recommended; enabling it causes breaking
  config changes. (@rfratto)

### Enhancements

- Traces: Improved pod association in PromSD processor (@mapno)

- Updated OTel to v0.40.0 (@mapno)

- Remote write dashboard: show in and out sample rates (@bboreham)

- Remote write dashboard: add mean latency (@bboreham)

- Update node_exporter dependency to v1.3.1. (@rfratto)

- Cherry-pick Prometheus PR #10102 into our Prometheus dependency (@rfratto).

### Bugfixes

- Fix usage of POSTGRES_EXPORTER_DATA_SOURCE_NAME when using postgres_exporter
  integration (@f11r)

- Change ordering of the entrypoint for windows service so that it accepts
  commands immediately (@mattdurham)

- Only stop WAL cleaner when it has been started (@56quarters)

- Fix issue with unquoted install path on Windows, that could allow escalation
  or running an arbitrary executable (@mattdurham)

- Fix cAdvisor so it collects all defined metrics instead of the last
  (@pkoenig10)

- Fix panic when using 'stdout' in automatic logging (@mapno)

- Grafana Agent Operator: The /-/ready and /-/healthy endpoints will
  no longer always return 404 (@rfratto).

### Other changes

- Remove log-level flag from systemd unit file (@jpkrohling)

v0.21.2 (2021-12-08)
--------------------

### Security fixes

- This release contains a fix for
  [CVE-2021-41090](https://github.com/grafana/agent/security/advisories/GHSA-9c4x-5hgq-q3wh).

### Other changes

- This release disables the existing `/-/config` and
  `/agent/api/v1/configs/{name}` endpoints by default. Pass the
  `--config.enable-read-api` flag at the command line to opt in to these
  endpoints.

v0.21.1 (2021-11-18)
--------------------

### Bugfixes

- Fix panic when using postgres_exporter integration (@saputradharma)

- Fix panic when dnsamsq_exporter integration tried to log a warning (@rfratto)

- Statsd Integration: Adding logger instance to the statsd mapper
  instantiation. (@gaantunes)

- Statsd Integration: Fix issue where mapped metrics weren't exposed to the
  integration. (@mattdurham)

- Operator: fix bug where version was a required field (@rfratto)

- Metrics: Only run WAL cleaner when metrics are being used and a WAL is
  configured. (@rfratto)

v0.21.0 (2021-11-17)
--------------------

### Enhancements

- Update Cortex dependency to v1.10.0-92-g85c378182. (@rlankfo)

- Update Loki dependency to v2.1.0-656-g0ae0d4da1. (@rlankfo)

- Update Prometheus dependency to v2.31.0 (@rlankfo)

- Add Agent Operator Helm quickstart guide (@hjet)

- Reorg Agent Operator quickstart guides (@hjet)

### Bugfixes

- Packaging: Use correct user/group env variables in RPM %post script (@simonc6372)

- Validate logs config when using logs_instance with automatic logging processor (@mapno)

- Operator: Fix MetricsInstance Service port (@hjet)

- Operator: Create govern service per Grafana Agent (@shturman)

- Operator: Fix relabel_config directive for PodLogs resource (@hjet)

- Traces: Fix `success_logic` code in service graphs processor (@mapno)

### Other changes

- Self-scraped integrations will now use an SUO-specific value for the `instance` label. (@rfratto)

- Traces: Changed service graphs store implementation to improve CPU performance (@mapno)

v0.20.1 (2021-12-08)
--------------------

> _NOTE_: The fixes in this patch are only present in v0.20.1 and >=v0.21.2.

### Security fixes

- This release contains a fix for
  [CVE-2021-41090](https://github.com/grafana/agent/security/advisories/GHSA-9c4x-5hgq-q3wh).

### Other changes

- This release disables the existing `/-/config` and
  `/agent/api/v1/configs/{name}` endpoitns by default. Pass the
  `--config.enable-read-api` flag at the command line to opt in to these
  endpoints.

v0.20.0 (2021-10-28)
--------------------

> **BREAKING CHANGES**: This release has breaking changes. Please read entries
> carefully and consult the [upgrade guide][] for specific instructions.

### Breaking Changes

- push_config is no longer supported in trace's config (@mapno)

### Features

- Operator: The Grafana Agent Operator can now generate a Kubelet service to
  allow a ServiceMonitor to collect Kubelet and cAdvisor metrics. This requires
  passing a `--kubelet-service` flag to the Operator in `namespace/name` format
  (like `kube-system/kubelet`). (@rfratto)

- Service graphs processor (@mapno)

### Enhancements

- Updated mysqld_exporter to v0.13.0 (@gaantunes)

- Updated postgres_exporter to v0.10.0 (@gaantunes)

- Updated redis_exporter to v1.27.1 (@gaantunes)

- Updated memcached_exporter to v0.9.0 (@gaantunes)

- Updated statsd_exporter to v0.22.2 (@gaantunes)

- Updated elasticsearch_exporter to v1.2.1 (@gaantunes)

- Add remote write to silent Windows Installer  (@mattdurham)

- Updated mongodb_exporter to v0.20.7 (@rfratto)

- Updated OTel to v0.36 (@mapno)

- Updated statsd_exporter to v0.22.2 (@mattdurham)

- Update windows_exporter to v0.16.0 (@rfratto, @mattdurham)

- Add send latency to agent dashboard (@bboreham)

### Bugfixes

- Do not immediately cancel context when creating a new trace processor. This
  was preventing scrape_configs in traces from functioning. (@lheinlen)

- Sanitize autologged Loki labels by replacing invalid characters with
  underscores (@mapno)

- Traces: remove extra line feed/spaces/tabs when reading password_file content
  (@nicoche)

- Updated envsubst to v2.0.0-20210730161058-179042472c46. This version has a
  fix needed for escaping values outside of variable substitutions. (@rlankfo)

- Grafana Agent Operator should no longer delete resources matching the names
  of the resources it manages. (@rfratto)

- Grafana Agent Operator will now appropriately assign an
  `app.kubernetes.io/managed-by=grafana-agent-operator` to all created
  resources. (@rfratto)

### Other changes

- Configuration API now returns 404 instead of 400 when attempting to get or
  delete a config which does not exist. (@kgeckhart)

- The windows_exporter now disables the textfile collector by default.
  (@rfratto)

v0.19.0 (2021-09-29)
--------------------

> **BREAKING CHANGES**: This release has breaking changes. Please read entries
> carefully and consult the [upgrade guide][] for specific instructions.

### Breaking Changes

- Reduced verbosity of tracing autologging by not logging `STATUS_CODE_UNSET`
  status codes. (@mapno)

- Operator: rename `Prometheus*` CRDs to `Metrics*` and `Prometheus*` fields to
  `Metrics*`. (@rfratto)

- Operator: CRDs are no longer referenced using a hyphen in the name to be
  consistent with how Kubernetes refers to resources. (@rfratto)

- `prom_instance` in the spanmetrics config is now named `metrics_instance`.
  (@rfratto)

### Deprecations

- The `loki` key at the root of the config file has been deprecated in favor of
  `logs`. `loki`-named fields in `automatic_logging` have been renamed
  accordinly: `loki_name` is now `logs_instance_name`, `loki_tag` is now
  `logs_instance_tag`, and `backend: loki` is now `backend: logs_instance`.
  (@rfratto)

- The `prometheus` key at the root of the config file has been deprecated in
  favor of `metrics`. Flag names starting with `prometheus.` have also been
  deprecated in favor of the same flags with the `metrics.` prefix. Metrics
  prefixed with `agent_prometheus_` are now prefixed with `agent_metrics_`.
  (@rfratto)

- The `tempo` key at the root of the config file has been deprecated in favor
  of `traces`. (@mattdurham)

### Features

- Added [Github exporter](https://github.com/infinityworks/github-exporter)
  integration. (@rgeyer)

- Add TLS config options for tempo `remote_write`s. (@mapno)

- Support autologging span attributes as log labels (@mapno)

- Put Tests requiring Network Access behind a -online flag (@flokli)

- Add logging support to the Grafana Agent Operator. (@rfratto)

- Add `operator-detach` command to agentctl to allow zero-downtime upgrades
  when removing an Operator CRD. (@rfratto)

- The Grafana Agent Operator will now default to deploying the matching release
  version of the Grafana Agent instead of v0.14.0. (@rfratto)

### Enhancements

- Update OTel dependency to v0.30.0 (@mapno)

- Allow reloading configuration using `SIGHUP` signal. (@tharun208)

- Add HOSTNAME environment variable to service file to allow for expanding the
  $HOSTNAME variable in agent config.  (@dfrankel33)

- Update jsonnet-libs to 1.21 for Kubernetes 1.21+ compatability. (@MurzNN)

- Make method used to add k/v to spans in prom_sd processor configurable.
  (@mapno)

### Bugfixes

- Regex capture groups like `${1}` will now be kept intact when using
  `-config.expand-env`. (@rfratto)

- The directory of the logs positions file will now properly be created on
  startup for all instances. (@rfratto)

- The Linux system packages will now configure the grafana-agent user to be a
  member of the adm and systemd-journal groups. This will allow logs to read
  from journald and /var/log by default. (@rfratto)

- Fix collecting filesystem metrics on Mac OS (darwin) in the `node_exporter`
  integration default config. (@eamonryan)

- Remove v0.0.0 flags during build with no explicit release tag (@mattdurham)

- Fix issue with global scrape_interval changes not reloading integrations
  (@kgeckhart)

- Grafana Agent Operator will now detect changes to referenced ConfigMaps and
  Secrets and reload the Agent properly. (@rfratto)

- Grafana Agent Operator's object label selectors will now use Kubernetes
  defaults when undefined (i.e., default to nothing). (@rfratto)

- Fix yaml marshalling tag for cert_file in kafka exporter agent config.
  (@rgeyer)

- Fix warn-level logging of dropped targets. (@james-callahan)

- Standardize scrape_interval to 1m in examples. (@mattdurham)

v0.18.4 (2021-09-14)
--------------------

### Enhancements

- Add `agent_prometheus_configs_changed_total` metric to track instance config
  events. (@rfratto)

### Bugfixes

- Fix info logging on windows. (@mattdurham)

- Scraping service: Ensure that a reshard is scheduled every reshard
  interval. (@rfratto)

v0.18.3 (2021-09-08)
--------------------

### Bugfixes

- Register missing metric for configstore consul request duration. (@rfratto)

- Logs should contain a caller field with file and line numbers again
  (@kgeckhart)

- In scraping service mode, the polling configuration refresh should honor
  timeout. (@mattdurham)

- In scraping service mode, the lifecycle reshard should happen using a
  goroutine. (@mattdurham)

- In scraping service mode, scraping service can deadlock when reloading during
  join. (@mattdurham)

- Scraping service: prevent more than one refresh from being queued at a time.
  (@rfratto)

v0.18.2 (2021-08-12)
--------------------

### Bugfixes

- Honor the prefix and remove prefix from consul list results (@mattdurham)

v0.18.1 (2021-08-09)
--------------------

### Bugfixes

- Reduce number of consul calls when ran in scrape service mode (@mattdurham)

v0.18.0 (2021-07-29)
--------------------

### Features

- Added [Github exporter](https://github.com/infinityworks/github-exporter)
  integration. (@rgeyer)

- Add support for OTLP HTTP trace exporting. (@mapno)

### Enhancements

- Switch to drone for releases. (@mattdurham)

- Update postgres_exporter to a [branch of](https://github.com/grafana/postgres_exporter/tree/exporter-package-v0.10.0) v0.10.0

### Bugfixes

- Enabled flag for integrations is not being honored. (@mattdurham)

v0.17.0 (2021-07-15)
--------------------

### Features

- Added [Kafka Lag exporter](https://github.com/davidmparrott/kafka_exporter)
  integration. (@gaantunes)

### Bugfixes

- Fix race condition that may occur and result in a panic when initializing
  scraping service cluster. (@rfratto)

v0.16.1 (2021-06-22)
--------------------

### Bugfixes

- Fix issue where replaying a WAL caused incorrect metrics to be sent over
  remote write. (@rfratto)

v0.16.0 (2021-06-17)
--------------------

### Features

- (beta) A Grafana Agent Operator is now available. (@rfratto)

### Enhancements

- Error messages when installing the Grafana Agent for Grafana Cloud will now
  be shown. (@rfratto)

### Bugfixes

- Fix a leak in the shared string interner introduced in v0.14.0. This fix was
  made to a [dependency](https://github.com/grafana/prometheus/pull/21).
  (@rfratto)

- Fix issue where a target will fail to be scraped for the process lifetime if
  that target had gone down for long enough that its series were removed from
  the in-memory cache (2 GC cycles). (@rfratto)

v0.15.0 (2021-06-03)
--------------------

> **BREAKING CHANGES**: This release has breaking changes. Please read entries
> carefully and consult the [upgrade guide][] for specific instructions.

### Breaking Changes

- The configuration of Tempo Autologging has changed. (@mapno)

### Features

- Add support for exemplars. (@mapno)

### Enhancements

- Add the option to log to stdout instead of a Loki instance. (@joe-elliott)

- Update Cortex dependency to v1.8.0.

- Running the Agent as a DaemonSet with host_filter and role: pod should no
  longer cause unnecessary load against the Kubernetes SD API. (@rfratto)

- Update Prometheus to v2.27.0. (@mapno)

- Update Loki dependency to d88f3996eaa2. This is a non-release build, and was
  needed to support exemplars. (@mapno)

- Update Cortex dependency to to d382e1d80eaf. This is a non-release build, and
  was needed to support exemplars. (@mapno)

### Bugfixes

- Host filter relabeling rules should now work. (@rfratto)

- Fixed issue where span metrics where being reported with wrong time unit.
  (@mapno)

### Other changes

- Intentionally order tracing processors. (@joe-elliott)

v0.14.0 (2021-05-24)
--------------------

> **BREAKING CHANGES**: This release has breaking changes. Please read entries
> carefully and consult the [upgrade guide][] for specific instructions.
>
> **STABILITY NOTICE**: As of this release, functionality that is not
> recommended for production use and is expected to change will be tagged
> interchangably as "experimental" or "beta."

### Security fixes

- The Scraping service API will now reject configs that read credentials from
  disk by default. This prevents malicious users from reading arbitrary files
  and sending their contents over the network. The old behavior can be
  re-enabled by setting `dangerous_allow_reading_files: true` in the scraping
  service config. (@rfratto)

### Breaking changes

- Configuration for SigV4 has changed. (@rfratto)

### Deprecations

- `push_config` is now supplanted by `remote_block` and `batch`. `push_config`
  will be removed in a future version (@mapno)

### Features

- (beta) New integration: windows_exporter (@mattdurham)

- (beta) Grafana Agent Windows Installer is now included as a release artifact.
  (@mattdurham)

- Official M1 Mac release builds will now be generated! Look for
  `agent-darwin-arm64` and `agentctl-darwin-arm64` in the release assets.
  (@rfratto)

- Add support for running as a Windows service (@mattdurham)

- (beta) Add /-/reload support. It is not recommended to invoke `/-/reload`
  against the main HTTP server. Instead, two new command-line flags have been
  added: `--reload-addr` and `--reload-port`. These will launch a
  `/-/reload`-only HTTP server that can be used to safely reload the Agent's
  state.  (@rfratto)

- Add a /-/config endpoint. This endpoint will return the current configuration
  file with defaults applied that the Agent has loaded from disk. (@rfratto)

- (beta) Support generating metrics and exposing them via a Prometheus exporter
  from span data. (@yeya24)

- Tail-based sampling for tracing pipelines (@mapno)

- Added Automatic Logging feature for Tempo (@joe-elliott)

- Disallow reading files from within scraping service configs by default.
  (@rfratto)

- Add remote write for span metrics (@mapno)

### Enhancements

- Support compression for trace export. (@mdisibio)

- Add global remote_write configuration that is shared between all instances
  and integrations. (@mattdurham)

- Go 1.16 is now used for all builds of the Agent. (@rfratto)

- Update Prometheus dependency to v2.26.0. (@rfratto)

- Upgrade `go.opentelemetry.io/collector` to v0.21.0 (@mapno)

- Add kafka trace receiver (@mapno)

- Support mirroring a trace pipeline to multiple backends (@mapno)

- Add `headers` field in `remote_write` config for Tempo. `headers` specifies
  HTTP headers to forward to the remote endpoint. (@alexbiehl)

- Add silent uninstall to Windows Uninstaller. (@mattdurham)

### Bugfixes

- Native Darwin arm64 builds will no longer crash when writing metrics to the
  WAL. (@rfratto)

- Remote write endpoints that never function across the lifetime of the Agent
  will no longer prevent the WAL from being truncated. (@rfratto)

- Bring back FreeBSD support. (@rfratto)

- agentctl will no longer leak WAL resources when retrieving WAL stats.
  (@rfratto)

- Ensure defaults are applied to undefined sections in config file. This fixes
  a problem where integrations didn't work if `prometheus:` wasn't configured.
  (@rfratto)

- Fixed issue where automatic logging double logged "svc". (@joe-elliott)

### Other changes

- The Grafana Cloud Agent has been renamed to the Grafana Agent. (@rfratto)

- Instance configs uploaded to the Config Store API will no longer be stored
  along with the global Prometheus defaults. This is done to allow globals to
  be updated and re-apply the new global defaults to the configs from the
  Config Store. (@rfratto)

- The User-Agent header sent for logs will now be `GrafanaAgent/<version>`
  (@rfratto)

- Add `tempo_spanmetrics` namespace in spanmetrics (@mapno)

v0.13.1 (2021-04-09)
--------------------

### Bugfixes

- Validate that incoming scraped metrics do not have an empty label set or a
  label set with duplicate labels, mirroring the behavior of Prometheus.
  (@rfratto)

v0.13.0 (2021-02-25)
--------------------

> The primary branch name has changed from `master` to `main`. You may have to
> update your local checkouts of the repository to point at the new branch name.

### Features

- postgres_exporter: Support query_path and disable_default_metrics. (@rfratto)

### Enhancements

- Support other architectures in installation script. (@rfratto)

- Allow specifying custom wal_truncate_frequency per integration. (@rfratto)

- The SigV4 region can now be inferred using the shared config (at
  `$HOME/.aws/config`) or environment variables (via `AWS_CONFIG`). (@rfratto)

- Update Prometheus dependency to v2.25.0. (@rfratto)

### Bugfixes

- Not providing an `-addr` flag for `agentctl config-sync` will no longer
  report an error and will instead use the pre-existing default value.
  (@rfratto)

- Fixed a bug from v0.12.0 where the Loki installation script failed because
  positions_directory was not set. (@rfratto)

- Reduce the likelihood of dataloss during a remote_write-side outage by
  increasing the default wal_truncation_frequency to 60m and preventing the WAL
  from being truncated if the last truncation timestamp hasn't changed. This
  change increases the size of the WAL on average, and users may configure a
  lower wal_truncation_frequency to deliberately choose a smaller WAL over
  write guarantees. (@rfratto)

- Add the ability to read and serve HTTPS integration metrics when given a set
  certificates (@mattdurham)

v0.12.0 (2021-02-05)
--------------------

> **BREAKING CHANGES**: This release has breaking changes. Please read entries
> carefully and consult the [upgrade guide][] for specific instructions.

### Breaking Changes

- The configuration format for the `loki` block has changed. (@rfratto)

- The configuration format for the `tempo` block has changed. (@rfratto)

### Features

- Support for multiple Loki Promtail instances has been added. (@rfratto)

- Support for multiple Tempo instances has been added. (@rfratto)

- Added [ElasticSearch exporter](https://github.com/justwatchcom/elasticsearch_exporter)
  integration. (@colega)

### Enhancements

- `.deb` and `.rpm` packages are now generated for all supported architectures.
  The architecture of the AMD64 package in the filename has been renamed to
  `amd64` to stay synchronized with the architecture name presented from other
  release assets. (@rfratto)

- The `/agent/api/v1/targets` API will now include discovered labels on the
  target pre-relabeling in a `discovered_labels` field. (@rfratto)

- Update Loki to 59a34f9867ce. This is a non-release build, and was needed to
  support multiple Loki instances. (@rfratto)

- Scraping service: Unhealthy Agents in the ring will no longer cause job
  distribution to fail. (@rfratto)

- Scraping service: Cortex ring metrics (prefixed with cortex_ring_) will now
  be registered for tracking the state of the hash ring. (@rfratto)

- Scraping service: instance config ownership is now determined by the hash of
  the instance config name instead of the entire config. This means that
  updating a config is guaranteed to always hash to the same Agent, reducing
  the number of metrics gaps. (@rfratto)

- Only keep a handful of K8s API server metrics by default to reduce default
  active series usage. (@hjet)

- Go 1.15.8 is now used for all distributions of the Agent. (@rfratto)

### Bugfixes

- `agentctl config-check` will now work correctly when the supplied config file
  contains integrations. (@hoenn)

v0.11.0 (2021-01-20)
--------------------

### Features

- ARMv6 builds of `agent` and `agentctl` will now be included in releases to
  expand Agent support to cover all models of Raspberry Pis. ARMv6 docker
  builds are also now available. (@rfratto)

- Added `config-check` subcommand for `agentctl` that can be used to validate
  Agent configuration files before attempting to load them in the `agent`
  itself. (@56quarters)

### Enhancements

- A sigv4 install script for Prometheus has been added. (@rfratto)

- NAMESPACE may be passed as an environment variable to the Kubernetes install
  scripts to specify an installation namespace. (@rfratto)

### Bugfixes

- The K8s API server scrape job will use the API server Service name when
  resolving IP addresses for Prometheus service discovery using the "Endpoints"
  role. (@hjet)

- The K8s manifests will no longer include the `default/kubernetes` job twice
  in both the DaemonSet and the Deployment. (@rfratto)

v0.10.0 (2021-01-13)
--------------------

### Features

- Prometheus `remote_write` now supports SigV4 authentication using the
  [AWS default credentials chain](https://docs.aws.amazon.com/sdk-for-java/v1/developer-guide/credentials.html).
  This enables the Agent to send metrics to Amazon Managed Prometheus without
  needing the [SigV4 Proxy](https://github.com/awslabs/aws-sigv4-proxy).
  (@rfratto)

### Enhancements

- Update `redis_exporter` to v1.15.0. (@rfratto)

- `memcached_exporter` has been updated to v0.8.0. (@rfratto)

- `process-exporter` has been updated to v0.7.5. (@rfratto)

- `wal_cleanup_age` and `wal_cleanup_period` have been added to the top-level
  Prometheus configuration section. These settings control how Write Ahead Logs
  (WALs) that are not associated with any instances are cleaned up. By default,
  WALs not associated with an instance that have not been written in the last
  12 hours are eligible to be cleaned up. This cleanup can be disabled by
  setting `wal_cleanup_period` to `0`. (@56quarters)

- Configuring logs to read from the systemd journal should now work on journals
  that use +ZSTD compression. (@rfratto)

### Bugfixes

- Integrations will now function if the HTTP listen address was set to a value
  other than the default. (@mattdurham)

- The default Loki installation will now be able to write its positions file.
  This was prevented by accidentally writing to a readonly volume mount.
  (@rfratto)

v0.9.1 (2021-01-04)
-------------------

### Enhancements

- agentctl will now be installed by the rpm and deb packages as
  `grafana-agentctl`. (@rfratto)

v0.9.0 (2020-12-10)
-------------------

### Features

- Add support to configure TLS config for the Tempo exporter to use
  insecure_skip_verify to disable TLS chain verification. (@bombsimon)

- Add `sample-stats` to `agentctl` to search the WAL and return a summary of
  samples of series matching the given label selector. (@simonswine)

- New integration:
  [postgres_exporter](https://github.com/wrouesnel/postgres_exporter)
  (@rfratto)

- New integration:
  [statsd_exporter](https://github.com/prometheus/statsd_exporter) (@rfratto)

- New integration:
  [consul_exporter](https://github.com/prometheus/consul_exporter) (@rfratto)

- Add optional environment variable substitution of configuration file.
  (@dcseifert)

### Enhancements

- `min_wal_time` and `max_wal_time` have been added to the instance config
  settings, guaranteeing that data in the WAL will exist for at least
  `min_wal_time` and will not exist for longer than `max_wal_time`. This change
  will increase the size of the WAL slightly but will prevent certain scenarios
  where data is deleted before it is sent. To revert back to the old behavior,
  set `min_wal_time` to `0s`. (@rfratto)

- Update `redis_exporter` to v1.13.1. (@rfratto)

- Bump OpenTelemetry-collector dependency to v0.16.0. (@bombsimon)

### Bugfixes

- Fix issue where the Tempo example manifest could not be applied because the
  port names were too long. (@rfratto)

- Fix issue where the Agent Kubernetes manifests may not load properly on AKS.
  (#279) (@rfratto)

### Other changes

- The User-Agent header sent for logs will now be `GrafanaCloudAgent/<version>`
  (@rfratto)

v0.8.0 (2020-11-06)
-------------------

### Features

- New integration: [dnsamsq_exporter](https://github.com/google/dnsamsq_exporter)
  (@rfratto).

- New integration: [memcached_exporter](https://github.com/prometheus/memcached_exporter)
  (@rfratto).

### Enhancements

- Add `<integration name>_build_info` metric to all integrations. The build
  info displayed will match the build information of the Agent and _not_ the
  embedded exporter. This metric is used by community dashboards, so adding it
  to the Agent increases compatibility with existing dashboards that depend on
  it existing. (@rfratto)

- Bump OpenTelemetry-collector dependency to 0.14.0 (@joe-elliott)

### Bugfixes

- Error messages when retrieving configs from the KV store will now be logged,
  rather than just logging a generic message saying that retrieving the config
  has failed. (@rfratto)

v0.7.2 (2020-10-29)
-------------------

### Enhancements

- Bump Prometheus dependency to 2.21. (@rfratto)

- Bump OpenTelemetry-collector dependency to 0.13.0 (@rfratto)

- Bump Promtail dependency to 2.0. (@rfratto)

- Enhance host_filtering mode to support targets from Docker Swarm and Consul.
  Also, add a `host_filter_relabel_configs` to that will apply relabeling rules
  for determining if a target should be dropped. Add a documentation section
  explaining all of this in detail. (@rfratto)

### Bugfixes

- Fix deb package prerm script so that it stops the agent on package removal.
  (@jdbaldry)

- Fix issue where the `push_config` for Tempo field was expected to be
  `remote_write`. `push_config` now works as expected. (@rfratto)

v0.7.1 (2020-10-23)
-------------------

### Bugfixes

- Fix issue where ARM binaries were not published with the GitHub release.

v0.7.0 (2020-10-23)
-------------------

### Features

- Added Tracing Support. (@joe-elliott)

- Add RPM and deb packaging. (@jdbaldry, @simon6372)

- arm64 and arm/v7 Docker containers and release builds are now available for
  `agent` and `agentctl`. (@rfratto)

- Add `wal-stats` and `target-stats` tooling to `agentctl` to discover WAL and
  cardinality issues. (@rfratto)

- [mysqld_exporter](https://github.com/prometheus/mysqld_exporter) is now
  embedded and available as an integration. (@rfratto)

- [redis_exporter](https://github.com/oliver006/redis_exporter) is now embedded
  and available as an integration. (@dafydd-t)

### Enhancements

- Resharding the cluster when using the scraping service mode now supports
  timeouts through `reshard_timeout`. The default value is `30s.` This timeout
  applies to cluster-wide reshards (performed when joining and leaving the
  cluster) and local reshards (done on the `reshard_interval`). (@rfratto)

### Bugfixes

- Fix issue where integrations crashed with instance_mode was set to `distinct`
  (@rfratto)

- Fix issue where the `agent` integration did not work on Windows (@rfratto).

- Support URL-encoded paths in the scraping service API. (@rfratto)

- The instance label written from replace_instance_label can now be overwritten
  with relabel_configs. This bugfix slightly modifies the behavior of what data
  is stored. The final instance label will now be stored in the WAL rather than
  computed by remote_write. This change should not negatively effect existing
  users. (@rfratto)

v0.6.1 (2020-04-11)
-------------------

### Bugfixes

- Fix issue where build information was empty when running the Agent with
  --version. (@rfratto)

- Fix issue where updating a config in the scraping service may fail to pick up
  new targets. (@rfratto)

- Fix deadlock that slowly prevents the Agent from scraping targets at a high
  scrape volume. (@rfratto)

v0.6.0 (2020-09-04)
-------------------

### Breaking Changes

- The Configs API will now disallow two instance configs having multiple
  `scrape_configs` with the same `job_name`. This was needed for the instance
  sharing mode, where combined instances may have duplicate `job_names` across
  their `scrape_configs`. This brings the scraping service more in line with
  Prometheus, where `job_names` must globally be unique. This change also
  disallows concurrent requests to the put/apply config API endpoint to prevent
  a race condition of two conflicting configs being applied at the same time.
  (@rfratto)

### Deprecations

- `use_hostname_label` is now supplanted by `replace_instance_label`.
  `use_hostname_label` will be removed in a future version. (@rfratto)

### Features

- The Grafana Agent can now collect logs and send to Loki. This is done by
  embedding Promtail, the official Loki log collection client. (@rfratto)

- Integrations can now be enabled without scraping. Set scrape_integrations to
  `false` at the `integrations` key or within the specific integration you
  don't want to scrape. This is useful when another Agent or Prometheus server
  will scrape the integration. (@rfratto)

- [process-exporter](https://github.com/ncabatoff/process-exporter) is now
  embedded as `process_exporter`. The hypen has been changed to an underscore
  in the config file to retain consistency with `node_exporter`. (@rfratto)

### Enhancements

- A new config option, `replace_instance_label`, is now available for use with
  integrations. When this is true, the instance label for all metrics coming
  from an integration will be replaced with the machine's hostname rather than
  127.0.0.1. (@rfratto)

- The embedded Prometheus version has been updated to 2.20.1. (@rfratto,
  @gotjosh)

- The User-Agent header written by the Agent when remote_writing will now be
  `GrafanaCloudAgent/<Version>` instead of `Prometheus/<Prometheus Version>`.
  (@rfratto)

- The subsystems of the Agent (`prometheus`, `loki`) are now made optional.
  Enabling integrations also implicitly enables the associated subsystem. For
  example, enabling the `agent` or `node_exporter` integration will force the
  `prometheus` subsystem to be enabled.  (@rfratto)

### Bugfixes

- The documentation for Tanka configs is now correct. (@amckinley)

- Minor corrections and spelling issues have been fixed in the Overview
  documentation. (@amckinley)

- The new default of `shared` instances mode broke the metric value for
  `agent_prometheus_active_configs`, which was tracking the number of combined
  configs (i.e., number of launched instances). This metric has been fixed and
  a new metric, `agent_prometheus_active_instances`, has been added to track
  the numbger of launched instances. If instance sharing is not enabled, both
  metrics will share the same value. (@rfratto)

- `remote_write` names in a group will no longer be copied from the
  remote_write names of the first instance in the group. Rather, all
  remote_write names will be generated based on the first 6 characters of the
  group hash and the first six characters of the remote_write hash. (@rfratto)

- Fix a panic that may occur during shutdown if the WAL is closed in the middle
  of the WAL being truncated. (@rfratto)

v0.5.0 (2020-08-12)
-------------------

### Features

- A [scrape targets API](https://github.com/grafana/agent/blob/main/docs/api.md#list-current-scrape-targets)
  has been added to show every target the Agent is currently scraping, when it
  was last scraped, how long it took to scrape, and errors from the last
  scrape, if any. (@rfratto)

- "Shared Instance Mode" is the new default mode for spawning Prometheus
  instances, and will improve CPU and memory usage for users of integrations
  and the scraping service. (@rfratto)

### Enhancements

- Memory stability and utilization of the WAL has been improved, and the
  reported number of active series in the WAL will stop double-counting
  recently churned series. (@rfratto)

- Changing scrape_configs and remote_write configs for an instance will now be
  dynamically applied without restarting the instance. This will result in less
  missing metrics for users of the scraping service that change a config.
  (@rfratto)

- The Tanka configuration now uses k8s-alpha. (@duologic)

### Bugfixes

- The Tanka configuration will now also deploy a single-replica deployment
  specifically for scraping the Kubernetes API. This deployment acts together
  with the Daemonset to scrape the full cluster and the control plane.
  (@gotjosh)

- The node_exporter filesystem collector will now work on Linux systems without
  needing to manually set the blocklist and allowlist of filesystems.
  (@rfratto)

v0.4.0 (2020-06-18)
-------------------

### Features

- Support for integrations has been added. Integrations can be any embedded
  tool, but are currently used for embedding exporters and generating scrape
  configs. (@rfratto)

- node_exporter has been added as an integration. This is the full version of
  node_exporter with the same configuration options. (@rfratto)

- An Agent integration that makes the Agent automatically scrape itself has
  been added. (@rfratto)

### Enhancements

- The WAL can now be truncated if running the Agent without any remote_write
  endpoints. (@rfratto)

### Bugfixes

- Prevent the Agent from crashing when a global Prometheus config stanza is not
  provided. (@robx)

- Enable agent host_filter in the Tanka configs, which was disabled by default
  by mistake. (@rfratto)

v0.3.2 (2020-05-29)
-------------------

### Features

- Tanka configs that deploy the scraping service mode are now available
  (@rfratto)

- A k3d example has been added as a counterpart to the docker-compose example.
  (@rfratto)

### Enhancements

- Labels provided by the default deployment of the Agent (Kubernetes and Tanka)
  have been changed to align with the latest changes to grafana/jsonnet-libs.
  The old `instance` label is now called `pod`, and the new `instance` label is
  unique. A `container` label has also been added. The Agent mixin has been
  subsequently updated to also incorporate these label changes. (@rfratto)

- The `remote_write` and `scrape_config` sections now share the same
  validations as Prometheus (@rfratto)

- Setting `wal_truncation_frequency` to less than the scrape interval is now
  disallowed (@rfratto)

### Bugfixes

- A deadlock in scraping service mode when updating a config that shards to the
  same node has been fixed (@rfratto)

- `remote_write` config stanzas will no longer ignore `password_file`
  (@rfratto)

- `scrape_config` client secrets (e.g., basic auth, bearer token,
  `password_file`) will now be properly retained in scraping service mode
  (@rfratto)

- Labels for CPU, RX, and TX graphs in the Agent Operational dashboard now
  correctly show the pod name of the Agent instead of the exporter name.
  (@rfratto)

v0.3.1 (2020-05-20)
-------------------

### Features

- The Agent has upgraded its vendored Prometheus to v2.18.1 (@gotjosh,
  @rfratto)

### Bugfixes

- A typo in the Tanka configs and Kubernetes manifests that prevents the Agent
  launching with v0.3.0 has been fixed (@captncraig)

- Fixed a bug where Tanka mixins could not be used due to an issue with the
  folder placement enhancement (@rfratto)

### Enhancements

- `agentctl` and the config API will now validate that the YAML they receive
  are valid instance configs. (@rfratto)

v0.3.0 (2020-05-13)
-------------------

### Features

- A third operational mode called "scraping service mode" has been added. A KV
  store is used to store instance configs which are distributed amongst a
  clustered set of Agent processes, dividing the total scrape load across each
  agent. An API is exposed on the Agents to list, create, update, and delete
  instance configurations from the KV store. (@rfratto)

- An "agentctl" binary has been released to interact with the new instance
  config management API created by the "scraping service mode." (@rfratto,
  @hoenn)

- The Agent now includes readiness and healthiness endpoints. (@rfratto)

### Enhancements

- The YAML files are now parsed strictly and an invalid YAML will generate an
  error at runtime. (@hoenn)

- The default build mode for the Docker containers is now release, not debug.
  (@rfratto)

- The Grafana Agent Tanka Mixins now are placed in an "Agent" folder within
  Grafana. (@cyriltovena)

v0.2.0 (2020-04-09)
-------------------

### Features

- The Prometheus remote write protocol will now send scraped metadata (metric
  name, help, type and unit). This results in almost negligent bytes sent
  increase as metadata is only sent every minute. It is on by default.
  (@gotjosh)

  These metrics are available to monitor metadata being sent:
  - `prometheus_remote_storage_succeeded_metadata_total`
  - `prometheus_remote_storage_failed_metadata_total`
  - `prometheus_remote_storage_retried_metadata_total`
  - `prometheus_remote_storage_sent_batch_duration_seconds` and
    `prometheus_remote_storage_sent_bytes_total` have a new label “type” with
    the values of `metadata` or `samples`.

### Enhancements

- The Agent has upgraded its vendored Prometheus to v2.17.1 (@rfratto)

### Bugfixes

- Invalid configs passed to the agent will now stop the process after they are
  logged as invalid; previously the Agent process would continue. (@rfratto)

- Enabling host_filter will now allow metrics from node role Kubernetes service
  discovery to be scraped properly (e.g., cAdvisor, Kubelet). (@rfratto)

v0.1.1 (2020-03-16)
-------------------

### Other changes

- Nits in documentation (@sh0rez)

- Fix various dashboard mixin problems from v0.1.0 (@rfratto)

- Pass through release tag to `docker build` (@rfratto)

v0.1.0 (2020-03-16)
-------------------

> First release!

### Features

- Support for scraping Prometheus metrics and sharding the agent through the
  presence of a `host_filter` flag within the Agent configuration file.

[upgrade guide]: https://grafana.com/docs/agent/latest/upgrade-guide/
[contributors guide]: ./docs/developer/contributing.md#updating-the-changelog<|MERGE_RESOLUTION|>--- conflicted
+++ resolved
@@ -39,10 +39,8 @@
   - `prometheus.exporter.blackbox` collects metrics from Blackbox exporter (@marctc).
   - `prometheus.exporter.mysql` collects metrics from a MySQL database. (@spartan0x117)
   - `prometheus.exporter.postgres` collects metrics from a PostgreSQL database. (@spartan0x117)
-<<<<<<< HEAD
   - `prometheus.exporter.statsd` collects metrics from a Statsd instance. 
     (@gaantunes)
-=======
   - `prometheus.exporter.snmp` collects metrics from SNMP exporter (@marctc).
   - `otelcol.auth.sigv4` performs AWS Signature Version 4 (SigV4) authentication
     for making requests to AWS services via `otelcol` components that support
@@ -50,7 +48,6 @@
 
 - Add support for Flow-specific DEB and RPM system packages. This allows users
   to install Grafana Agent Flow alongside Grafana Agent. (@rfratto, @robigan)
->>>>>>> e990ada3
 
 ### Enhancements
 
