# Changelog

> _Contributors should read our [contributors guide][] for instructions on how
> to update the changelog._

This document contains a historical list of changes between releases. Only
changes that impact end-user behavior are listed; changes to documentation or
internal API changes are not present.

Main (unreleased)
-----------------

### Features

- The Pyroscope scrape component computes and sends delta profiles automatically when required to reduce bandwidth usage. (@cyriltovena)

- Integrations: Introduce the `squid` integration. (@armstrmi)

### Enhancements

- Attributes and blocks set to their default values will no longer be shown in the Flow UI. (@rfratto)

- Integrations: Extend `statsd` integration to configure relay endpoint. (@arminaaki)

### Bugfixes

- Add signing region to remote.s3 component for use with custom endpoints so that Authorization Headers work correctly when
  proxying requests. (@mattdurham)

- Fix issue where `remote.http` did not fail early if the initial request
  failed. This caused failed requests to initially export empty values, which
  could lead to propagating issues downstream to other components which expect
  the export to be non-empty. (@rfratto)

- Fix oauth default scope in `loki.source.azure_event_hubs`. (@akselleirv)

- Allow bearerTokenFile to be used in ServiceMonitors. (@captncraig)

- Fixed application of sub-collector defaults using the `windows_exporter` integration or `prometheus.exporter.windows`. (@mattdurham)

### Other changes

- Add logging to failed requests in `remote.http`. (@rfratto)

v0.34.0 (2023-06-08)
--------------------

### Breaking changes

- The experimental dynamic configuration feature has been removed in favor of Flow mode. (@mattdurham)

- The `oracledb` integration configuration has removed a redundant field `metrics_scrape_interval`. Use the `scrape_interval` parameter of the integration if a custom scrape interval is required. (@schmikei)

- Upgrade the embedded windows_exporter to commit 79781c6. (@jkroepke)

- Prometheus exporters in Flow mode now set the `instance` label to a value similar to the one they used to have in Static mode (<hostname> by default, customized by some integrations). (@jcreixell)

- `phlare.scrape` and `phlare.write` have been renamed to `pyroscope.scrape` and `pyroscope.scrape`. (@korniltsev)

- `service_name` label is inferred from discovery meta labels in `pyroscope.scrape` (@korniltsev)

### Features

- New Grafana Agent Flow components:
  - `loki.source.api` - receive Loki log entries over HTTP (e.g. from other agents). (@thampiotr)
  - `prometheus.operator.servicemonitors` discovers ServiceMonitor resources in your Kubernetes cluster and scrape
    the targets they reference. (@captncraig, @marctc, @jcreixell)
  - `prometheus.receive_http` - receive Prometheus metrics over HTTP (e.g. from other agents). (@thampiotr)
  - `remote.vault` retrieves a secret from Vault. (@rfratto)
  - `prometheus.exporter.snowflake` collects metrics from a snowflake database (@jonathanWamsley)
  - `prometheus.exporter.mssql` collects metrics from Microsoft SQL Server (@jonathanwamsley)
  - `prometheus.exporter.oracledb` collects metrics from oracledb (@jonathanwamsley)
  - `prometheus.exporter.dnsmasq` collects metrics from a dnsmasq server. (@spartan0x117)
  - `loki.source.awsfirehose` - receive Loki log entries from AWS Firehose via HTTP (@thepalbi)

- Added new functions to the River standard library:
  - `coalesce` returns the first non-zero value from a list of arguments. (@jkroepke)
  - `nonsensitive` converts a River secret back into a string. (@rfratto)

### Enhancements

- Support to attach node metadata to pods and endpoints targets in
  `discovery.kubernetes`. (@laurovenancio)

- Support ability to add optional custom headers to `loki.write` endpoint block (@aos)

- Support in-memory HTTP traffic for Flow components. `prometheus.exporter`
  components will now export a target containing an internal HTTP address.
  `prometheus.scrape`, when given that internal HTTP address, will connect to
  the server in-memory, bypassing the network stack. Use the new
  `--server.http.memory-addr` flag to customize which address is used for
  in-memory traffic. (@rfratto)
- Disable node_exporter on Windows systems (@jkroepke)
- Operator support for OAuth 2.0 Client in LogsClientSpec (@DavidSpek)

- Support `clustering` block in `phlare.scrape` components to distribute
  targets amongst clustered agents. (@rfratto)

- Delete stale series after a single WAL truncate instead of two. (@rfratto)

- Update OracleDB Exporter dependency to 0.5.0 (@schmikei)

- Embed Google Fonts on Flow UI (@jkroepke)

- Enable Content-Security-Policies on Flow UI (@jkroepke)

- Update azure-metrics-exporter to v0.0.0-20230502203721-b2bfd97b5313 (@kgeckhart)

- Update azidentity dependency to v1.3.0. (@akselleirv)

- Add custom labels to journal entries in `loki.source.journal` (@sbhrule15)

<<<<<<< HEAD
=======
- `prometheus.operator.podmonitors` and `prometheus.operator.servicemonitors` can now access cluster secrets for authentication to targets. (@captncraig)
>>>>>>> a93c357b

### Bugfixes

- Fix `loki.source.(gcplog|heroku)` `http` and `grpc` blocks were overriding defaults with zero-values
  on non-present fields. (@thepalbi)

- Fix an issue where defining `logging` or `tracing` blocks inside of a module
  would generate a panic instead of returning an error. (@erikbaranowski)

- Fix an issue where not specifying either `http` nor `grpc` blocks could result
  in a panic for `loki.source.heroku` and `loki.source.gcplog` components. (@thampiotr)

- Fix an issue where build artifacts for IBM S390x were being built with the
  GOARCH value for the PPC64 instead. (tpaschalis)

- Fix an issue where the Grafana Agent Flow RPM used the wrong path for the
  environment file, preventing the service from loading. (@rfratto)

- Fix an issue where the cluster advertise address was overwriting the join
  addresses. (@laurovenancio)

- Fix targets deduplication when clustering mode is enabled. (@laurovenancio)

- Fix issue in operator where any version update will restart all agent pods simultaneously. (@captncraig)

- Fix an issue where `loki.source.journald` did not create the positions
  directory with the appropriate permissions. (@tpaschalis)

- Fix an issue where fanning out log entries to multiple `loki.process`
  components lead to a race condition. (@tpaschalis)

- Fix panic in `prometheus.operator.servicemonitors` from relabel rules without certain defaults. (@captncraig)

- Fix issue in modules export cache throwing uncomparable errors. (@mattdurham)

- Fix issue where the UI could not navigate to components loaded by modules. (@rfratto)

- Fix issue where using exporters inside modules failed due to not passing the in-memory address dialer. (@mattdurham)

- Add signing region to remote.s3 component for use with custom endpoints so that Authorization Headers work correctly when
  proxying requests. (@mattdurham)

- Fix missing `instance` key for `prometheus.exporter.dnsmasq` component. (@spartan0x117)

### Other changes

- Add metrics when clustering mode is enabled. (@rfratto)
- Document debug metric `loki_process_dropped_lines_by_label_total` in loki.process. (@akselleirv)

- Add `agent_wal_out_of_order_samples_total` metric to track samples received
  out of order. (@rfratto)

- Add CLI flag `--server.http.enable-pprof` to grafana-agent-flow to conditionally enable `/debug/pprof` endpoints (@jkroepke)

- Use Go 1.20.4 for builds. (@tpaschalis)

- Integrate the new ExceptionContext which was recently added to the Faro Web-SDK in the
  app_agent_receiver Payload. (@codecapitano)

- Flow clustering: clusters will now use 512 tokens per node for distributing
  work, leading to better distribution. However, rolling out this change will
  cause some incorrerct or missing assignments until all nodes are updated. (@rfratto)

- Change the Docker base image for Linux containers to `ubuntu:lunar`.
  (@rfratto)

v0.33.2 (2023-05-11)
--------------------

### Bugfixes

- Fix issue where component evaluation time was overridden by a "default
  health" message. (@rfratto)

- Honor timeout when trying to establish a connection to another agent in Flow
  clustering mode. (@rfratto)

- Fix an issue with the grafana/agent windows docker image entrypoint
  not targeting the right location for the config. (@erikbaranowski)

- Fix issue where the `node_exporter` integration and
  `prometheus.exporter.unix` `diskstat_device_include` component could not set
  the allowlist field for the diskstat collector. (@tpaschalis)

- Fix an issue in `loki.source.heroku` where updating the `labels` or `use_incoming_timestamp`
  would not take effect. (@thampiotr)

- Flow: Fix an issue within S3 Module where the S3 path was not parsed correctly when the
  path consists of a parent directory. (@jastisriradheshyam)

- Flow: Fix an issue on Windows where `prometheus.remote_write` failed to read
  WAL checkpoints. This issue led to memory leaks once the initial checkpoint
  was created, and prevented a fresh process from being able to deliver metrics
  at all. (@rfratto)

- Fix an issue where the `loki.source.kubernetes` component could lead to
  the Agent crashing due to a race condition. (@tpaschalis)

### Other changes

- The `phlare.scrape` Flow component `fetch profile failed` log has been set to
  `debug` instead of `error`. (@erikbaranowski)

v0.33.1 (2023-05-01)
--------------------

### Bugfixes

- Fix spelling of the `frequency` argument on the `local.file` component.
  (@tpaschalis)

- Fix bug where some capsule values (such as Prometheus receivers) could not
  properly be used as an argument to a module. (@rfratto)

- Fix version information not displaying correctly when passing the `--version`
  flag or in the `agent_build_info` metric. (@rfratto)

- Fix issue in `loki.source.heroku` and `loki.source.gcplog` where updating the
  component would cause Grafana Agent Flow's Prometheus metrics endpoint to
  return an error until the process is restarted. (@rfratto)

- Fix issue in `loki.source.file` where updating the component caused
  goroutines to leak. (@rfratto)

### Other changes

- Support Bundles report the status of discovered log targets. (@tpaschalis)

v0.33.0 (2023-04-25)
--------------------

### Breaking changes

- Support for 32-bit ARM builds is removed for the foreseeable future due to Go
  compiler issues. We will consider bringing back 32-bit ARM support once our Go
  compiler issues are resolved and 32-bit ARM builds are stable. (@rfratto)

- Agent Management: `agent_management.api_url` config field has been replaced by
`agent_management.host`. The API path and version is now defined by the Agent. (@jcreixell)

- Agent Management: `agent_management.protocol` config field now allows defining "http" and "https" explicitly. Previously, "http" was previously used for both, with the actual protocol used inferred from the api url, which led to confusion. When upgrading, make sure to set to "https" when replacing `api_url` with `host`. (@jcreixell)

- Agent Management: `agent_management.remote_config_cache_location` config field has been replaced by
`agent_management.remote_configuration.cache_location`. (@jcreixell)

- Remove deprecated symbolic links to to `/bin/agent*` in Docker containers,
  as planned in v0.31. (@tpaschalis)

### Deprecations

- [Dynamic Configuration](https://grafana.com/docs/agent/latest/cookbook/dynamic-configuration/) will be removed in v0.34. Grafana Agent Flow supersedes this functionality. (@mattdurham)

### Features

- New Grafana Agent Flow components:

  - `discovery.dns` DNS service discovery. (@captncraig)
  - `discovery.ec2` service discovery for aws ec2. (@captncraig)
  - `discovery.lightsail` service discovery for aws lightsail. (@captncraig)
  - `discovery.gce` discovers resources on Google Compute Engine (GCE). (@marctc)
  - `discovery.digitalocean` provides service discovery for DigitalOcean. (@spartan0x117)
  - `discovery.consul` service discovery for Consul. (@jcreixell)
  - `discovery.azure` provides service discovery for Azure. (@spartan0x117)
  - `module.file` runs a Grafana Agent Flow module loaded from a file on disk.
    (@erikbaranowski)
  - `module.git` runs a Grafana Agent Flow module loaded from a file within a
    Git repository. (@rfratto)
  - `module.string` runs a Grafana Agent Flow module passed to the component by
    an expression containing a string. (@erikbaranowski, @rfratto)
  - `otelcol.auth.oauth2` performs OAuth 2.0 authentication for HTTP and gRPC
    based OpenTelemetry exporters. (@ptodev)
  - `otelcol.extension.jaeger_remote_sampling` provides an endpoint from which to
    pull Jaeger remote sampling documents. (@joe-elliott)
  - `otelcol.exporter.logging` accepts OpenTelemetry data from other `otelcol` components and writes it to the console. (@erikbaranowski)
  - `otelcol.auth.sigv4` performs AWS Signature Version 4 (SigV4) authentication
    for making requests to AWS services via `otelcol` components that support
    authentication extensions. (@ptodev)
  - `prometheus.exporter.blackbox` collects metrics from Blackbox exporter. (@marctc)
  - `prometheus.exporter.mysql` collects metrics from a MySQL database. (@spartan0x117)
  - `prometheus.exporter.postgres` collects metrics from a PostgreSQL database. (@spartan0x117)
  - `prometheus.exporter.statsd` collects metrics from a Statsd instance. (@gaantunes)
  - `prometheus.exporter.snmp` collects metrics from SNMP exporter. (@marctc)
  - `prometheus.operator.podmonitors` discovers PodMonitor resources in your Kubernetes cluster and scrape
    the targets they reference. (@captncraig, @marctc, @jcreixell)
  - `prometheus.exporter.windows` collects metrics from a Windows instance. (@jkroepke)
  - `prometheus.exporter.memcached` collects metrics from a Memcached server. (@spartan0x117)
  - `loki.source.azure_event_hubs` reads messages from Azure Event Hub using Kafka and forwards them to other   `loki` components. (@akselleirv)

- Add support for Flow-specific system packages:

  - Flow-specific DEB packages. (@rfratto, @robigan)
  - Flow-specific RPM packages. (@rfratto, @robigan)
  - Flow-specific macOS Homebrew Formula. (@rfratto)
  - Flow-specific Windows installer. (@rfratto)

  The Flow-specific packages allow users to install and run Grafana Agent Flow
  alongside an existing installation of Grafana Agent.

- Agent Management: Add support for integration snippets. (@jcreixell)

- Flow: Introduce a gossip-over-HTTP/2 _clustered mode_. `prometheus.scrape`
  component instances can opt-in to distributing scrape load between cluster
  peers. (@tpaschalis)

### Enhancements

- Flow: Add retries with backoff logic to Phlare write component. (@cyriltovena)

- Operator: Allow setting runtimeClassName on operator-created pods. (@captncraig)

- Operator: Transparently compress agent configs to stay under size limitations. (@captncraig)

- Update Redis Exporter Dependency to v1.49.0. (@spartan0x117)

- Update Loki dependency to the k144 branch. (@andriikushch)

- Flow: Add OAUTHBEARER mechanism to `loki.source.kafka` using Azure as provider. (@akselleirv)

- Update Process Exporter dependency to v0.7.10. (@spartan0x117)

- Agent Management: Introduces backpressure mechanism for remote config fetching (obeys 429 request
  `Retry-After` header). (@spartan0x117)

- Flow: support client TLS settings (CA, client certificate, client key) being
  provided from other components for the following components:

  - `discovery.docker`
  - `discovery.kubernetes`
  - `loki.source.kafka`
  - `loki.source.kubernetes`
  - `loki.source.podlogs`
  - `loki.write`
  - `mimir.rules.kubernetes`
  - `otelcol.auth.oauth2`
  - `otelcol.exporter.jaeger`
  - `otelcol.exporter.otlp`
  - `otelcol.exporter.otlphttp`
  - `otelcol.extension.jaeger_remote_sampling`
  - `otelcol.receiver.jaeger`
  - `otelcol.receiver.kafka`
  - `phlare.scrape`
  - `phlare.write`
  - `prometheus.remote_write`
  - `prometheus.scrape`
  - `remote.http`

- Flow: support server TLS settings (client CA, server certificate, server key)
  being provided from other components for the following components:

  - `loki.source.syslog`
  - `otelcol.exporter.otlp`
  - `otelcol.extension.jaeger_remote_sampling`
  - `otelcol.receiver.jaeger`
  - `otelcol.receiver.opencensus`
  - `otelcol.receiver.zipkin`

- Flow: Define custom http method and headers in `remote.http` component (@jkroepke)

- Flow: Add config property to `prometheus.exporter.blackbox` to define the config inline (@jkroepke)

- Update Loki Dependency to k146 which includes configurable file watchers (@mattdurham)

### Bugfixes

- Flow: fix issue where Flow would return an error when trying to access a key
  of a map whose value was the zero value (`null`, `0`, `false`, `[]`, `{}`).
  Whether an error was returned depended on the internal type of the value.
  (@rfratto)

- Flow: fix issue where using the `jaeger_remote` sampler for the `tracing`
  block would fail to parse the response from the remote sampler server if it
  used strings for the strategy type. This caused sampling to fall back
  to the default rate. (@rfratto)

- Flow: fix issue where components with no arguments like `loki.echo` were not
  viewable in the UI. (@rfratto)

- Flow: fix deadlock in `loki.source.file` where terminating tailers would hang
  while flushing remaining logs, preventing `loki.source.file` from being able
  to update. (@rfratto)

- Flow: fix deadlock in `loki.process` where a component with no stages would
  hang forever on handling logs. (@rfratto)

- Fix issue where a DefaultConfig might be mutated during unmarshaling. (@jcreixell)

- Fix issues where CloudWatch Exporter cannot use FIPS Endpoints outside of USA regions (@aglees)

- Fix issue where scraping native Prometheus histograms would leak memory.
  (@rfratto)

- Flow: fix issue where `loki.source.docker` component could deadlock. (@tpaschalis)

- Flow: fix issue where `prometheus.remote_write` created unnecessary extra
  child directories to store the WAL in. (@rfratto)

- Fix internal metrics reported as invalid by promtool's linter. (@tpaschalis)

- Fix issues with cri stage which treats partial line coming from any stream as same. (@kavirajk @aglees)

- Operator: fix for running multiple operators with different `--agent-selector` flags. (@captncraig)

- Operator: respect FilterRunning on PodMonitor and ServiceMonitor resources to only scrape running pods. (@captncraig)

- Fixes a bug where the github exporter would get stuck in an infinite loop under certain conditions. (@jcreixell)

- Fix bug where `loki.source.docker` always failed to start. (@rfratto)

### Other changes

- Grafana Agent Docker containers and release binaries are now published for
  s390x. (@rfratto)

- Use Go 1.20.3 for builds. (@rfratto)

- Change the Docker base image for Linux containers to `ubuntu:kinetic`.
  (@rfratto)

- Update prometheus.remote_write defaults to match new prometheus
  remote-write defaults. (@erikbaranowski)

v0.32.1 (2023-03-06)
--------------------

### Bugfixes

- Flow: Fixes slow reloading of targets in `phlare.scrape` component. (@cyriltovena)

- Flow: add a maximum connection lifetime of one hour when tailing logs from
  `loki.source.kubernetes` and `loki.source.podlogs` to recover from an issue
  where the Kubernetes API server stops responding with logs without closing
  the TCP connection. (@rfratto)

- Flow: fix issue in `loki.source.kubernetes` where `__pod__uid__` meta label
  defaulted incorrectly to the container name, causing tailers to never
  restart. (@rfratto)

v0.32.0 (2023-02-28)
--------------------

### Breaking changes

- Support for the embedded Flow UI for 32-bit ARMv6 builds is temporarily
  removed. (@rfratto)

- Node Exporter configuration options changed to align with new upstream version (@Thor77):

  - `diskstats_ignored_devices` is now `diskstats_device_exclude` in agent configuration.
  - `ignored_devices` is now `device_exclude` in flow configuration.

- Some blocks in Flow components have been merged with their parent block to make the block hierarchy smaller:

  - `discovery.docker > http_client_config` is merged into the `discovery.docker` block. (@erikbaranowski)
  - `discovery.kubernetes > http_client_config` is merged into the `discovery.kubernetes` block. (@erikbaranowski)
  - `loki.source.kubernetes > client > http_client_config` is merged into the `client` block. (@erikbaranowski)
  - `loki.source.podlogs > client > http_client_config` is merged into the `client` block. (@erikbaranowski)
  - `loki.write > endpoint > http_client_config` is merged into the `endpoint` block. (@erikbaranowski)
  - `mimir.rules.kubernetes > http_client_config` is merged into the `mimir.rules.kubernetes` block. (@erikbaranowski)
  - `otelcol.receiver.opencensus > grpc` is merged into the `otelcol.receiver.opencensus` block. (@ptodev)
  - `otelcol.receiver.zipkin > http` is merged into the `otelcol.receiver.zipkin` block. (@ptodev)
  - `phlare.scrape > http_client_config` is merged into the `phlare.scrape` block. (@erikbaranowski)
  - `phlare.write > endpoint > http_client_config` is merged into the `endpoint` block. (@erikbaranowski)
  - `prometheus.remote_write > endpoint > http_client_config` is merged into the `endpoint` block. (@erikbaranowski)
  - `prometheus.scrape > http_client_config` is merged into the `prometheus.scrape` block. (@erikbaranowski)

- The `loki.process` component now uses a combined name for stages, simplifying
  the block hierarchy. For example, the `stage > json` block hierarchy is now a
  single block called `stage.json`. All stage blocks in `loki.process` have
  been updated to use this simplified hierarchy. (@tpaschalis)

- `remote.s3` `client_options` block has been renamed to `client`. (@mattdurham)

- Renamed `prometheus.integration.node_exporter` to `prometheus.exporter.unix`. (@jcreixell)

- As first announced in v0.30, support for the `EXPERIMENTAL_ENABLE_FLOW`
  environment variable has been removed in favor of `AGENT_MODE=flow`.
  (@rfratto)

### Features

- New integrations:

  - `oracledb` (@schmikei)
  - `mssql` (@binaryfissiongames)
  - `cloudwatch metrics` (@thepalbi)
  - `azure` (@kgeckhart)
  - `gcp` (@kgeckhart, @ferruvich)

- New Grafana Agent Flow components:

  - `loki.echo` writes received logs to stdout. (@tpaschalis, @rfratto)
  - `loki.source.docker` reads logs from Docker containers and forwards them to
    other `loki` components. (@tpaschalis)
  - `loki.source.kafka` reads logs from Kafka events and forwards them to other
    `loki` components. (@erikbaranowski)
  - `loki.source.kubernetes_events` watches for Kubernetes Events and converts
    them into log lines to forward to other `loki` components. It is the
    equivalent of the `eventhandler` integration. (@rfratto)
  - `otelcol.processor.tail_sampling` samples traces based on a set of defined
    policies from `otelcol` components before forwarding them to other
    `otelcol` components. (@erikbaranowski)
  - `prometheus.exporter.apache` collects metrics from an apache web server
    (@captncraig)
  - `prometheus.exporter.consul` collects metrics from a consul installation
    (@captncraig)
  - `prometheus.exporter.github` collects metrics from GitHub (@jcreixell)
  - `prometheus.exporter.process` aggregates and collects metrics by scraping
    `/proc`. (@spartan0x117)
  - `prometheus.exporter.redis` collects metrics from a redis database
    (@spartan0x117)

### Enhancements

- Flow: Support `keepequal` and `dropequal` actions for relabeling. (@cyriltovena)

- Update Prometheus Node Exporter integration to v1.5.0. (@Thor77)

- Grafana Agent Flow will now reload the config file when `SIGHUP` is sent to
  the process. (@rfratto)

- If using the official RPM and DEB packages for Grafana Agent, invoking
  `systemctl reload grafana-agent` will now reload the configuration file.
  (@rfratto)

- Flow: the `loki.process` component now implements all the same processing
  stages as Promtail's pipelines. (@tpaschalis)

- Flow: new metric for `prometheus.scrape` -
  `agent_prometheus_scrape_targets_gauge`. (@ptodev)

- Flow: new metric for `prometheus.scrape` and `prometheus.relabel` -
  `agent_prometheus_forwarded_samples_total`. (@ptodev)

- Flow: add `constants` into the standard library to expose the hostname, OS,
  and architecture of the system Grafana Agent is running on. (@rfratto)

- Flow: add timeout to loki.source.podlogs controller setup. (@polyrain)

### Bugfixes

- Fixed a reconciliation error in Grafana Agent Operator when using `tlsConfig`
  on `Probe`. (@supergillis)

- Fix issue where an empty `server:` config stanza would cause debug-level logging.
  An empty `server:` is considered a misconfiguration, and thus will error out.
  (@neomantra)

- Flow: fix an error where some error messages that crossed multiple lines
  added extra an extra `|` character when displaying the source file on the
  starting line. (@rfratto)

- Flow: fix issues in `agent fmt` where adding an inline comment on the same
  line as a `[` or `{` would cause indentation issues on subsequent lines.
  (@rfratto)

- Flow: fix issues in `agent fmt` where line comments in arrays would be given
  the wrong identation level. (@rfratto)

- Flow: fix issues with `loki.file` and `loki.process` where deadlock contention or
  logs fail to process. (@mattdurham)

- Flow: `oauth2 > tls_config` was documented as a block but coded incorrectly as
  an attribute. This is now a block in code. This impacted `discovery.docker`,
  `discovery.kubernetes`, `loki.source.kubernetes`, `loki.write`,
  `mimir.rules.kubernetes`, `phlare.scrape`, `phlare.write`,
  `prometheus.remote_write`, `prometheus.scrape`, and `remote.http`
  (@erikbaranowski)

- Flow: Fix issue where using `river:",label"` causes the UI to return nothing. (@mattdurham)

### Other changes

- Use Go 1.20 for builds. (@rfratto)

- The beta label from Grafana Agent Flow has been removed. A subset of Flow
  components are still marked as beta or experimental:

  - `loki.echo` is explicitly marked as beta.
  - `loki.source.kubernetes` is explicitly marked as experimental.
  - `loki.source.podlogs` is explicitly marked as experimental.
  - `mimir.rules.kubernetes` is explicitly marked as beta.
  - `otelcol.processor.tail_sampling` is explicitly marked as beta.
  - `otelcol.receiver.loki` is explicitly marked as beta.
  - `otelcol.receiver.prometheus` is explicitly marked as beta.
  - `phlare.scrape` is explicitly marked as beta.
  - `phlare.write` is explicitly marked as beta.

v0.31.3 (2023-02-13)
--------------------

### Bugfixes

- `loki.source.cloudflare`: fix issue where the `zone_id` argument
  was being ignored, and the `api_token` argument was being used for the zone
  instead. (@rfratto)

- `loki.source.cloudflare`: fix issue where `api_token` argument was not marked
  as a sensitive field. (@rfratto)

v0.31.2 (2023-02-08)
--------------------

### Other changes

- In the Agent Operator, upgrade the `prometheus-config-reloader` dependency
  from version 0.47.0 to version 0.62.0. (@ptodev)

v0.31.1 (2023-02-06)
--------------------

> **BREAKING CHANGES**: This release has breaking changes. Please read entries
> carefully and consult the [upgrade guide][] for specific instructions.

### Breaking changes

- All release Windows `.exe` files are now published as a zip archive.
  Previously, `grafana-agent-installer.exe` was unzipped. (@rfratto)

### Other changes

- Support Go 1.20 for builds. Official release binaries are still produced
  using Go 1.19. (@rfratto)

v0.31.0 (2023-01-31)
--------------------

> **BREAKING CHANGES**: This release has breaking changes. Please read entries
> carefully and consult the [upgrade guide][] for specific instructions.

### Breaking changes

- Release binaries (including inside Docker containers) have been renamed to be
  prefixed with `grafana-` (@rfratto):

  - `agent` is now `grafana-agent`.
  - `agentctl` is now `grafana-agentctl`.
  - `agent-operator` is now `grafana-agent-operator`.

### Deprecations

- A symbolic link in Docker containers from the old binary name to the new
  binary name has been added. These symbolic links will be removed in v0.33. (@rfratto)

### Features

- New Grafana Agent Flow components:

  - `loki.source.cloudflare` reads logs from Cloudflare's Logpull API and
    forwards them to other `loki` components. (@tpaschalis)
  - `loki.source.gcplog` reads logs from GCP cloud resources using Pub/Sub
    subscriptions and forwards them to other `loki` components. (@tpaschalis)
  - `loki.source.gelf` listens for Graylog logs. (@mattdurham)
  - `loki.source.heroku` listens for Heroku messages over TCP a connection and
    forwards them to other `loki` components. (@erikbaranowski)
  - `loki.source.journal` read messages from systemd journal. (@mattdurham)
  - `loki.source.kubernetes` collects logs from Kubernetes pods using the
    Kubernetes API. (@rfratto)
  - `loki.source.podlogs` discovers PodLogs resources on Kubernetes and
    uses the Kubernetes API to collect logs from the pods specified by the
    PodLogs resource. (@rfratto)
  - `loki.source.syslog` listens for Syslog messages over TCP and UDP
    connections and forwards them to other `loki` components. (@tpaschalis)
  - `loki.source.windowsevent` reads logs from Windows Event Log. (@mattdurham)
  - `otelcol.exporter.jaeger` forwards OpenTelemetry data to a Jaeger server.
    (@erikbaranowski)
  - `otelcol.exporter.loki` forwards OTLP-formatted data to compatible `loki`
    receivers. (@tpaschalis)
  - `otelcol.receiver.kafka` receives telemetry data from Kafka. (@rfratto)
  - `otelcol.receiver.loki` receives Loki logs, converts them to the OTLP log
    format and forwards them to other `otelcol` components. (@tpaschalis)
  - `otelcol.receiver.opencensus` receives OpenConsensus-formatted traces or
    metrics. (@ptodev)
  - `otelcol.receiver.zipkin` receives Zipkin-formatted traces. (@rfratto)
  - `phlare.scrape` collects application performance profiles. (@cyriltovena)
  - `phlare.write` sends application performance profiles to Grafana Phlare.
    (@cyriltovena)
  - `mimir.rules.kubernetes` discovers `PrometheusRule` Kubernetes resources and
    loads them into a Mimir instance. (@Logiraptor)

- Flow components which work with relabeling rules (`discovery.relabel`,
  `prometheus.relabel` and `loki.relabel`) now export a new value named Rules.
  This value returns a copy of the currently configured rules. (@tpaschalis)

- New experimental feature: agent-management. Polls configured remote API to fetch new configs. (@spartan0x117)

- Introduce global configuration for logs. (@jcreixell)

### Enhancements

- Handle faro-web-sdk `View` meta in app_agent_receiver. (@rlankfo)

- Flow: the targets in debug info from `loki.source.file` are now individual blocks. (@rfratto)

- Grafana Agent Operator: add [promtail limit stage](https://grafana.com/docs/loki/latest/clients/promtail/stages/limit/) to the operator. (@spartan0x117)

### Bugfixes

- Flow UI: Fix the issue with messy layout on the component list page while
  browser window resize (@xiyu95)

- Flow UI: Display the values of all attributes unless they are nil. (@ptodev)

- Flow: `prometheus.relabel` and `prometheus.remote_write` will now error if they have exited. (@ptodev)

- Flow: Fix issue where negative numbers would convert to floating-point values
  incorrectly, treating the sign flag as part of the number. (@rfratto)

- Flow: fix a goroutine leak when `loki.source.file` is passed more than one
  target with identical set of public labels. (@rfratto)

- Fix issue where removing and re-adding log instance configurations causes an
  error due to double registration of metrics (@spartan0x117, @jcreixell)

### Other changes

- Use Go 1.19.4 for builds. (@erikbaranowski)

- New windows containers for agent and agentctl. These can be found moving forward with the ${Version}-windows tags for grafana/agent and grafana/agentctl docker images (@erikbaranowski)

v0.30.2 (2023-01-11)
--------------------

### Bugfixes

- Flow: `prometheus.relabel` will no longer modify the labels of the original
  metrics, which could lead to the incorrect application of relabel rules on
  subsequent relabels. (@rfratto)

- Flow: `loki.source.file` will no longer deadlock other components if log
  lines cannot be sent to Loki. `loki.source.file` will wait for 5 seconds per
  file to finish flushing read logs to the client, after which it will drop
  them, resulting in lost logs. (@rfratto)

- Operator: Fix the handling of the enableHttp2 field as a boolean in
  `pod_monitor` and `service_monitor` templates. (@tpaschalis)

v0.30.1 (2022-12-23)
--------------------

### Bugfixes

- Fix issue where journald support was accidentally removed. (@tpaschalis)

- Fix issue where some traces' metrics where not collected. (@marctc)

v0.30.0 (2022-12-20)
--------------------

> **BREAKING CHANGES**: This release has breaking changes. Please read entries
> carefully and consult the [upgrade guide][] for specific instructions.

### Breaking changes

- The `ebpf_exporter` integration has been removed due to issues with static
  linking. It may be brought back once these are resolved. (@tpaschalis)

### Deprecations

- The `EXPERIMENTAL_ENABLE_FLOW` environment variable is deprecated in favor of
  `AGENT_MODE=flow`. Support for `EXPERIMENTAL_ENABLE_FLOW` will be removed in
  v0.32. (@rfratto)

### Features

- `grafana-agent-operator` supports oauth2 as an authentication method for
  remote_write. (@timo-42)

- Grafana Agent Flow: Add tracing instrumentation and a `tracing` block to
  forward traces to `otelcol` component. (@rfratto)

- Grafana Agent Flow: Add a `discovery_target_decode` function to decode a JSON
  array of discovery targets corresponding to Prometheus' HTTP and file service
  discovery formats. (@rfratto)

- New Grafana Agent Flow components:

  - `remote.http` polls an HTTP URL and exposes the response body as a string
    or secret to other components. (@rfratto)

  - `discovery.docker` discovers Docker containers from a Docker Engine host.
    (@rfratto)

  - `loki.source.file` reads and tails files for log entries and forwards them
    to other `loki` components. (@tpaschalis)

  - `loki.write` receives log entries from other `loki` components and sends
    them over to a Loki instance. (@tpaschalis)

  - `loki.relabel` receives log entries from other `loki` components and
    rewrites their label set. (@tpaschalis)

  - `loki.process` receives log entries from other `loki` components and runs
    one or more processing stages. (@tpaschalis)

  - `discovery.file` discovers files on the filesystem following glob
    patterns. (@mattdurham)

- Integrations: Introduce the `snowflake` integration. (@binaryfissiongames)

### Enhancements

- Update agent-loki.yaml to use environment variables in the configuration file (@go4real)

- Integrations: Always use direct connection in mongodb_exporter integration. (@v-zhuravlev)

- Update OpenTelemetry Collector dependency to v0.63.1. (@tpaschalis)

- riverfmt: Permit empty blocks with both curly braces on the same line.
  (@rfratto)

- riverfmt: Allow function arguments to persist across different lines.
  (@rfratto)

- Flow: The HTTP server will now start before the Flow controller performs the
  initial load. This allows metrics and pprof data to be collected during the
  first load. (@rfratto)

- Add support for using a [password map file](https://github.com/oliver006/redis_exporter/blob/master/contrib/sample-pwd-file.json) in `redis_exporter`. (@spartan0x117)

- Flow: Add support for exemplars in Prometheus component pipelines. (@rfratto)

- Update Prometheus dependency to v2.40.5. (@rfratto)

- Update Promtail dependency to k127. (@rfratto)

- Native histograms are now supported in the static Grafana Agent and in
  `prometheus.*` Flow components. Native histograms will be automatically
  collected from supported targets. remote_write must be configured to forward
  native histograms from the WAL to the specified endpoints. (@rfratto)

- Flow: metrics generated by upstream OpenTelemetry Collector components are
  now exposed at the `/metrics` endpoint of Grafana Agent Flow. (@rfratto)

### Bugfixes

- Fix issue where whitespace was being sent as part of password when using a
  password file for `redis_exporter`. (@spartan0x117)

- Flow UI: Fix issue where a configuration block referencing a component would
  cause the graph page to fail to load. (@rfratto)

- Remove duplicate `oauth2` key from `metricsinstances` CRD. (@daper)

- Fix issue where on checking whether to restart integrations the Integration
  Manager was comparing configs with secret values scrubbed, preventing reloads
  if only secrets were updated. (@spartan0x117)

### Other changes

- Grafana Agent Flow has graduated from experimental to beta.

v0.29.0 (2022-11-08)
--------------------

> **BREAKING CHANGES**: This release has breaking changes. Please read entries
> carefully and consult the [upgrade guide][] for specific instructions.

### Breaking changes

- JSON-encoded traces from OTLP versions earlier than 0.16.0 are no longer
  supported. (@rfratto)

### Deprecations

- The binary names `agent`, `agentctl`, and `agent-operator` have been
  deprecated and will be renamed to `grafana-agent`, `grafana-agentctl`, and
  `grafana-agent-operator` in the v0.31.0 release.

### Features

- Add `agentctl test-logs` command to allow testing log configurations by redirecting
  collected logs to standard output. This can be useful for debugging. (@jcreixell)

- New Grafana Agent Flow components:

  - `otelcol.receiver.otlp` receives OTLP-formatted traces, metrics, and logs.
    Data can then be forwarded to other `otelcol` components. (@rfratto)

  - `otelcol.processor.batch` batches data from `otelcol` components before
    forwarding it to other `otelcol` components. (@rfratto)

  - `otelcol.exporter.otlp` accepts data from `otelcol` components and sends
    it to a gRPC server using the OTLP protocol. (@rfratto)

  - `otelcol.exporter.otlphttp` accepts data from `otelcol` components and
    sends it to an HTTP server using the OTLP protocol. (@tpaschalis)

  - `otelcol.auth.basic` performs basic authentication for `otelcol`
    components that support authentication extensions. (@rfratto)

  - `otelcol.receiver.jeager` receives Jaeger-formatted traces. Data can then
    be forwarded to other `otelcol` components. (@rfratto)

  - `otelcol.processor.memory_limiter` periodically checks memory usage and
    drops data or forces a garbage collection if the defined limits are
    exceeded. (@tpaschalis)

  - `otelcol.auth.bearer` performs bearer token authentication for `otelcol`
    components that support authentication extensions. (@rfratto)

  - `otelcol.auth.headers` attaches custom request headers to `otelcol`
    components that support authentication extensions. (@rfratto)

  - `otelcol.receiver.prometheus` receives Prometheus metrics, converts them
    to the OTLP metric format and forwards them to other `otelcol` components.
    (@tpaschalis)

  - `otelcol.exporter.prometheus` forwards OTLP-formatted data to compatible
    `prometheus` components. (@rfratto)

- Flow: Allow config blocks to reference component exports. (@tpaschalis)

- Introduce `/-/support` endpoint for generating 'support bundles' in static
  agent mode. Support bundles are zip files of commonly-requested information
  that can be used to debug a running agent. (@tpaschalis)

### Enhancements

- Update OpenTelemetry Collector dependency to v0.61.0. (@rfratto)

- Add caching to Prometheus relabel component. (@mattdurham)

- Grafana Agent Flow: add `agent_resources_*` metrics which explain basic
  platform-agnostic metrics. These metrics assist with basic monitoring of
  Grafana Agent, but are not meant to act as a replacement for fully featured
  components like `prometheus.integration.node_exporter`. (@rfratto)

- Enable field label in TenantStageSpec of PodLogs pipeline. (@siiimooon)

- Enable reporting of enabled integrations. (@marctc)

- Grafana Agent Flow: `prometheus.remote_write` and `prometheus.relabel` will
  now export receivers immediately, removing the need for dependant components
  to be evaluated twice at process startup. (@rfratto)

- Add missing setting to configure instance key for Eventhandler integration. (@marctc)

- Update Prometheus dependency to v2.39.1. (@rfratto)

- Update Promtail dependency to weekly release k122. (@rfratto)

- Tracing: support the `num_traces` and `expected_new_traces_per_sec` configuration parameters in the tail_sampling processor. (@ptodev)

### Bugfixes

- Remove empty port from the `apache_http` integration's instance label. (@katepangLiu)

- Fix identifier on target creation for SNMP v2 integration. (@marctc)

- Fix bug when specifying Blackbox's modules when using Blackbox integration. (@marctc)

- Tracing: fix a panic when the required `protocols` field was not set in the `otlp` receiver. (@ptodev)

- Support Bearer tokens for metric remote writes in the Grafana Operator (@jcreixell, @marctc)

### Other changes

- Update versions of embedded Prometheus exporters used for integrations:

  - Update `github.com/prometheus/statsd_exporter` to `v0.22.8`. (@captncraig)

  - Update `github.com/prometheus-community/postgres_exporter` to `v0.11.1`. (@captncraig)

  - Update `github.com/prometheus/memcached_exporter` to `v0.10.0`. (@captncraig)

  - Update `github.com/prometheus-community/elasticsearch_exporter` to `v1.5.0`. (@captncraig)

  - Update `github.com/prometheus/mysqld_exporter` to `v0.14.0`. (@captncraig)

  - Update `github.com/prometheus/consul_exporter` to `v0.8.0`. (@captncraig)

  - Update `github.com/ncabatoff/process-exporter` to `v0.7.10`. (@captncraig)

  - Update `github.com/prometheus-community/postgres_exporter` to `v0.11.1`. (@captncraig)

- Use Go 1.19.3 for builds. (@rfratto)

v0.28.1 (2022-11-03)
--------------------

### Security

- Update Docker base image to resolve OpenSSL vulnerabilities CVE-2022-3602 and
  CVE-2022-3786. Grafana Agent does not use OpenSSL, so we do not believe it is
  vulnerable to these issues, but the base image has been updated to remove the
  report from image scanners. (@rfratto)

v0.28.0 (2022-09-29)
--------------------

### Features

- Introduce Grafana Agent Flow, an experimental "programmable pipeline" runtime
  mode which improves how to configure and debug Grafana Agent by using
  components. (@captncraig, @karengermond, @marctc, @mattdurham, @rfratto,
  @rlankfo, @tpaschalis)

- Introduce Blackbox exporter integration. (@marctc)

### Enhancements

- Update Loki dependency to v2.6.1. (@rfratto)

### Bugfixes

### Other changes

- Fix relabel configs in sample agent-operator manifests (@hjet)

- Operator no longer set the `SecurityContext.Privileged` flag in the `config-reloader` container. (@hsyed-dojo)

- Add metrics for config reloads and config hash (@jcreixell)

v0.27.1 (2022-09-09)
--------------------

> **NOTE**: ARMv6 Docker images are no longer being published.
>
> We have stopped publishing Docker images for ARMv6 platforms.
> This is due to the new Ubuntu base image we are using that does not support ARMv6.
> The new Ubuntu base image has less reported CVEs, and allows us to provide more
> secure Docker images. We will still continue to publish ARMv6 release binaries and
> deb/rpm packages.

### Other Changes

- Switch docker image base from debian to ubuntu. (@captncraig)

v0.27.0 (2022-09-01)
--------------------

### Features

- Integrations: (beta) Add vmware_exporter integration (@rlankfo)

- App agent receiver: add Event kind to payload (@domasx2)

### Enhancements

- Tracing: Introduce a periodic appender to the remotewriteexporter to control sample rate. (@mapno)

- Tracing: Update OpenTelemetry dependency to v0.55.0. (@rfratto, @mapno)

- Add base agent-operator jsonnet library and generated manifests (@hjet)

- Add full (metrics, logs, K8s events) sample agent-operator jsonnet library and gen manifests (@hjet)

- Introduce new configuration fields for disabling Keep-Alives and setting the
  IdleConnectionTimeout when scraping. (@tpaschalis)

- Add field to Operator CRD to disable report usage functionality. (@marctc)

### Bugfixes

- Tracing: Fixed issue with the PromSD processor using the `connection` method to discover the IP
  address.  It was failing to match because the port number was included in the address string. (@jphx)

- Register prometheus discovery metrics. (@mattdurham)

- Fix seg fault when no instance parameter is provided for apache_http integration, using integrations-next feature flag. (@rgeyer)

- Fix grafanacloud-install.ps1 web request internal server error when fetching config. (@rlankfo)

- Fix snmp integration not passing module or walk_params parameters when scraping. (@rgeyer)

- Fix unmarshal errors (key "<walk_param name>" already set in map) for snmp integration config when walk_params is defined, and the config is reloaded. (@rgeyer)

### Other changes

- Update several go dependencies to resolve warnings from certain security scanning tools. None of the resolved vulnerabilities were known to be exploitable through the agent. (@captncraig)

- It is now possible to compile Grafana Agent using Go 1.19. (@rfratto)

v0.26.1 (2022-07-25)
--------------------

> **BREAKING CHANGES**: This release has breaking changes. Please read entries
> carefully and consult the [upgrade guide][] for specific instructions.

### Breaking changes

- Change windows certificate store so client certificate is no longer required in store. (@mattdurham)

### Bugfixes

- Operator: Fix issue where configured `targetPort` ServiceMonitors resulted in
  generating an incorrect scrape_config. (@rfratto)

- Build the Linux/AMD64 artifacts using the opt-out flag for the ebpf_exporter. (@tpaschalis)

v0.26.0 (2022-07-18)
--------------------

> **BREAKING CHANGES**: This release has breaking changes. Please read entries
> carefully and consult the [upgrade guide][] for specific instructions.

### Breaking changes

- Deprecated `server` YAML block fields have now been removed in favor of the
  command-line flags that replaced them. These fields were originally
  deprecated in v0.24.0. (@rfratto)

- Changed tail sampling policies to be configured as in the OpenTelemetry
  Collector. (@mapno)

### Features

- Introduce Apache HTTP exporter integration. (@v-zhuravlev)

- Introduce eBPF exporter integration. (@tpaschalis)

### Enhancements

- Truncate all records in WAL if repair attempt fails. (@rlankfo)

### Bugfixes

- Relative symlinks for promtail now work as expected. (@RangerCD, @mukerjee)

- Fix rate limiting implementation for the app agent receiver integration. (@domasx2)

- Fix mongodb exporter so that it now collects all metrics. (@mattdurham)

v0.25.1 (2022-06-16)
--------------------

### Bugfixes

- Integer types fail to unmarshal correctly in operator additional scrape configs. (@rlankfo)

- Unwrap replayWAL error before attempting corruption repair. (@rlankfo)

v0.25.0 (2022-06-06)
--------------------

> **BREAKING CHANGES**: This release has breaking changes. Please read entries
> carefully and consult the [upgrade guide][] for specific instructions.

### Breaking changes

- Traces: Use `rpc.grpc.status_code` attribute to determine
  span failed in the service graph processor (@rcrowe)

### Features

- Add HTTP endpoints to fetch active instances and targets for the Logs subsystem.
  (@marctc)

- (beta) Add support for using windows certificate store for TLS connections. (@mattdurham)

- Grafana Agent Operator: add support for integrations through an `Integration`
  CRD which is discovered by `GrafanaAgent`. (@rfratto)

- (experimental) Add app agent receiver integration. This depends on integrations-next being enabled
  via the `integrations-next` feature flag. Use `-enable-features=integrations-next` to use
  this integration. (@kpelelis, @domas)

- Introduce SNMP exporter integration. (@v-zhuravlev)

- Configure the agent to report the use of feature flags to grafana.com. (@marctc)

### Enhancements

- integrations-next: Integrations using autoscrape will now autoscrape metrics
  using in-memory connections instead of connecting to themselves over the
  network. As a result of this change, the `client_config` field has been
  removed. (@rfratto)

- Enable `proxy_url` support on `oauth2` for metrics and logs (update **prometheus/common** dependency to `v0.33.0`). (@martin-jaeger-maersk)

- `extra-scrape-metrics` can now be enabled with the `--enable-features=extra-scrape-metrics` feature flag. See <https://prometheus.io/docs/prometheus/2.31/feature_flags/#extra-scrape-metrics> for details. (@rlankfo)

- Resolved issue in v2 integrations where if an instance name was a prefix of another the route handler would fail to
  match requests on the longer name (@mattdurham)

- Set `include_metadata` to true by default for OTLP traces receivers (@mapno)

### Bugfixes

- Scraping service was not honoring the new server grpc flags `server.grpc.address`.  (@mattdurham)

### Other changes

- Update base image of official Docker containers from Debian buster to Debian
  bullseye. (@rfratto)

- Use Go 1.18 for builds. (@rfratto)

- Add `metrics` prefix to the url of list instances endpoint (`GET
  /agent/api/v1/instances`) and list targets endpoint (`GET
  /agent/api/v1/metrics/targets`). (@marctc)

- Add extra identifying labels (`job`, `instance`, `agent_hostname`) to eventhandler integration. (@hjet)

- Add `extra_labels` configuration to eventhandler integration. (@hjet)

v0.24.2 (2022-05-02)
--------------------

### Bugfixes

- Added configuration watcher delay to prevent race condition in cases where scraping service mode has not gracefully exited. (@mattdurham)

### Other changes

- Update version of node_exporter to include additional metrics for osx. (@v-zhuravlev)

v0.24.1 (2022-04-14)
--------------------

### Bugfixes

- Add missing version information back into `agentctl --version`. (@rlankfo)

- Bump version of github-exporter to latest upstream SHA 284088c21e7d, which
  includes fixes from bugs found in their latest tag. This includes a fix
  where not all releases where retrieved when pulling release information.
  (@rfratto)

- Set the `Content-Type` HTTP header to `application/json` for API endpoints
  returning json objects. (@marctc)

- Operator: fix issue where a `username_file` field was incorrectly set.
  (@rfratto)

- Initialize the logger with default `log_level` and `log_format` parameters.
  (@tpaschalis)

### Other changes

- Embed timezone data to enable Promtail pipelines using the `location` field
  on Windows machines. (@tpaschalis)

v0.24.0 (2022-04-07)
--------------------

> **BREAKING CHANGES**: This release has breaking changes. Please read entries
> carefully and consult the [upgrade guide][] for specific instructions.
>
> **GRAFANA AGENT OPERATOR USERS**: As of this release, Grafana Agent Operator
> does not support versions of Grafana Agent prior to v0.24.0.

### Breaking changes

- The following metrics will now be prefixed with `agent_dskit_` instead of
  `cortex_`: `cortex_kv_request_duration_seconds`,
  `cortex_member_consul_heartbeats_total`, `cortex_member_ring_tokens_owned`,
  `cortex_member_ring_tokens_to_own`, `cortex_ring_member_ownership_percent`,
  `cortex_ring_members`, `cortex_ring_oldest_member_timestamp`,
  `cortex_ring_tokens_owned`, `cortex_ring_tokens_total`. (@rlankfo)

- Traces: the `traces_spanmetrics_calls_total_total` metric has been renamed to
  `traces_spanmetrics_calls_total` (@fredr)

- Two new flags, `-server.http.enable-tls` and `-server.grpc.enable-tls` must
  be provided to explicitly enable TLS support. This is a change of the
  previous behavior where TLS support was enabled when a certificate pair was
  provided. (@rfratto)

- Many command line flags starting with `-server.` block have been renamed.
  (@rfratto)

- The `-log.level` and `-log.format` flags are removed in favor of being set in
  the configuration file. (@rfratto)

- Flags for configuring TLS have been removed in favor of being set in the
  configuration file. (@rfratto)

- Dynamic reload is no longer supported for deprecated server block fields.
  Changing a deprecated field will be ignored and cause the reload to fail.
  (@rfratto)

- The default HTTP listen address is now `127.0.0.1:12345`. Use the
  `-server.http.address` flag to change this value. (@rfratto)

- The default gRPC listen address is now `127.0.0.1:12346`. Use the
  `-server.grpc.address` flag to change this value. (@rfratto)

- `-reload-addr` and `-reload-port` have been removed. They are no longer
  necessary as the primary HTTP server is now static and can't be shut down in
  the middle of a `/-/reload` call. (@rfratto)

- (Only impacts `integrations-next` feature flag) Many integrations have been
  renamed to better represent what they are integrating with. For example,
  `redis_exporter` is now `redis`. This change requires updating
  `integrations-next`-enabled configuration files. This change also changes
  integration names shown in metric labels. (@rfratto)

- The deprecated `-prometheus.*` flags have been removed in favor of
  their `-metrics.*` counterparts. The `-prometheus.*` flags were first
  deprecated in v0.19.0. (@rfratto)

### Deprecations

- Most fields in the `server` block of the configuration file are
  now deprecated in favor of command line flags. These fields will be removed
  in the v0.26.0 release. Please consult the upgrade guide for more information
  and rationale. (@rfratto)

### Features

- Added config read API support to GrafanaAgent Custom Resource Definition.
  (@shamsalmon)

- Added consulagent_sd to target discovery. (@chuckyz)

- Introduce EXPERIMENTAL support for dynamic configuration. (@mattdurham)

- Introduced endpoint that accepts remote_write requests and pushes metrics data directly into an instance's WAL. (@tpaschalis)

- Added builds for linux/ppc64le. (@aklyachkin)

### Enhancements

- Tracing: Exporters can now be configured to use OAuth. (@canuteson)

- Strengthen readiness check for metrics instances. (@tpaschalis)

- Parameterize namespace field in sample K8s logs manifests (@hjet)

- Upgrade to Loki k87. (@rlankfo)

- Update Prometheus dependency to v2.34.0. (@rfratto)

- Update OpenTelemetry-collector dependency to v0.46.0. (@mapno)

- Update cAdvisor dependency to v0.44.0. (@rfratto)

- Update mongodb_exporter dependency to v0.31.2 (@mukerjee)

- Use grafana-agent/v2 Tanka Jsonnet to generate K8s manifests (@hjet)

- Replace agent-bare.yaml K8s sample Deployment with StatefulSet (@hjet)

- Improve error message for `agentctl` when timeout happens calling
  `cloud-config` command (@marctc)

- Enable integrations-next by default in agent-bare.yaml. Please note #1262 (@hjet)

### Bugfixes

- Fix Kubernetes manifests to use port `4317` for OTLP instead of the previous
  `55680` in line with the default exposed port in the agent.

- Ensure singleton integrations are honored in v2 integrations (@mattdurham)

- Tracing: `const_labels` is now correctly parsed in the remote write exporter.
  (@fredr)

- integrations-next: Fix race condition where metrics endpoints for
  integrations may disappear after reloading the config file. (@rfratto)

- Removed the `server.path_prefix` field which would break various features in
  Grafana Agent when set. (@rfratto)

- Fix issue where installing the DEB/RPM packages would overwrite the existing
  config files and environment files. (@rfratto)

- Set `grafanaDashboardFolder` as top level key in the mixin. (@Duologic)

- Operator: Custom Secrets or ConfigMaps to mount will no longer collide with
  the path name of the default secret mount. As a side effect of this bugfix,
  custom Secrets will now be mounted at
  `/var/lib/grafana-agent/extra-secrets/<secret name>` and custom ConfigMaps
  will now be mounted at `/var/lib/grafana-agent/extra-configmaps/<configmap
  name>`. This is not a breaking change as it was previously impossible to
  properly provide these custom mounts. (@rfratto)

- Flags accidentally prefixed with `-metrics.service..` (two `.` in a row) have
  now been fixed to only have one `.`. (@rfratto)

- Protect concurrent writes to the WAL in the remote write exporter (@mapno)

### Other changes

- The `-metrics.wal-directory` flag and `metrics.wal_directory` config option
  will now default to `data-agent/`, the same default WAL directory as
  Prometheus Agent. (@rfratto)

v0.23.0 (2022-02-10)
--------------------

### Enhancements

- Go 1.17 is now used for all builds of the Agent. (@tpaschalis)

- integrations-next: Add `extra_labels` to add a custom set of labels to
  integration targets. (@rfratto)

- The agent no longer appends duplicate exemplars. (@tpaschalis)

- Added Kubernetes eventhandler integration (@hjet)

- Enables sending of exemplars over remote write by default. (@rlankfo)

### Bugfixes

- Fixed issue where Grafana Agent may panic if there is a very large WAL
  loading while old WALs are being deleted or the `/agent/api/v1/targets`
  endpoint is called. (@tpaschalis)

- Fix panic in prom_sd_processor when address is empty (@mapno)

- Operator: Add missing proxy_url field from generated remote_write configs.
  (@rfratto)

- Honor the specified log format in the traces subsystem (@mapno)

- Fix typo in node_exporter for runit_service_dir. (@mattdurham)

- Allow inlining credentials in remote_write url. (@tpaschalis)

- integrations-next: Wait for integrations to stop when starting new instances
  or shutting down (@rfratto).

- Fix issue with windows_exporter mssql collector crashing the agent.
  (@mattdurham)

- The deb and rpm files will now ensure the /var/lib/grafana-agent data
  directory is created with permissions set to 0770. (@rfratto)

- Make agent-traces.yaml Namespace a template-friendly variable (@hjet)

- Disable `machine-id` journal vol by default in sample logs manifest (@hjet)

v0.22.0 (2022-01-13)
--------------------

> This release has deprecations. Please read entries carefully and consult
> the [upgrade guide][] for specific instructions.

### Deprecations

- The node_exporter integration's `netdev_device_whitelist` field is deprecated
  in favor of `netdev_device_include`. Support for the old field name will be
  removed in a future version. (@rfratto)

- The node_exporter integration's `netdev_device_blacklist` field is deprecated
  in favor of `netdev_device_include`. Support for the old field name will be
  removed in a future version. (@rfratto)

- The node_exporter integration's `systemd_unit_whitelist` field is deprecated
  in favor of `systemd_unit_include`. Support for the old field name will be
  removed in a future version. (@rfratto)

- The node_exporter integration's `systemd_unit_blacklist` field is deprecated
  in favor of `systemd_unit_exclude`. Support for the old field name will be
  removed in a future version. (@rfratto)

- The node_exporter integration's `filesystem_ignored_mount_points` field is
  deprecated in favor of `filesystem_mount_points_exclude`. Support for the old
  field name will be removed in a future version. (@rfratto)

- The node_exporter integration's `filesystem_ignored_fs_types` field is
  deprecated in favor of `filesystem_fs_types_exclude`. Support for the old
  field name will be removed in a future version. (@rfratto)

### Features

- (beta) Enable experimental config urls for fetching remote configs.
  Currently, only HTTP/S is supported. Pass the
  `-enable-features=remote-configs` flag to turn this on. (@rlankfo)

- Added [cAdvisor](https://github.com/google/cadvisor) integration. (@rgeyer)

- Traces: Add `Agent Tracing Pipeline` dashboard and alerts (@mapno)

- Traces: Support jaeger/grpc exporter (@nicoche)

- (beta) Enable an experimental integrations subsystem revamp. Pass
  `integrations-next` to `-enable-features` to turn this on. Reading the
  documentation for the revamp is recommended; enabling it causes breaking
  config changes. (@rfratto)

### Enhancements

- Traces: Improved pod association in PromSD processor (@mapno)

- Updated OTel to v0.40.0 (@mapno)

- Remote write dashboard: show in and out sample rates (@bboreham)

- Remote write dashboard: add mean latency (@bboreham)

- Update node_exporter dependency to v1.3.1. (@rfratto)

- Cherry-pick Prometheus PR #10102 into our Prometheus dependency (@rfratto).

### Bugfixes

- Fix usage of POSTGRES_EXPORTER_DATA_SOURCE_NAME when using postgres_exporter
  integration (@f11r)

- Change ordering of the entrypoint for windows service so that it accepts
  commands immediately (@mattdurham)

- Only stop WAL cleaner when it has been started (@56quarters)

- Fix issue with unquoted install path on Windows, that could allow escalation
  or running an arbitrary executable (@mattdurham)

- Fix cAdvisor so it collects all defined metrics instead of the last
  (@pkoenig10)

- Fix panic when using 'stdout' in automatic logging (@mapno)

- Grafana Agent Operator: The /-/ready and /-/healthy endpoints will
  no longer always return 404 (@rfratto).

### Other changes

- Remove log-level flag from systemd unit file (@jpkrohling)

v0.21.2 (2021-12-08)
--------------------

### Security fixes

- This release contains a fix for
  [CVE-2021-41090](https://github.com/grafana/agent/security/advisories/GHSA-9c4x-5hgq-q3wh).

### Other changes

- This release disables the existing `/-/config` and
  `/agent/api/v1/configs/{name}` endpoints by default. Pass the
  `--config.enable-read-api` flag at the command line to opt in to these
  endpoints.

v0.21.1 (2021-11-18)
--------------------

### Bugfixes

- Fix panic when using postgres_exporter integration (@saputradharma)

- Fix panic when dnsamsq_exporter integration tried to log a warning (@rfratto)

- Statsd Integration: Adding logger instance to the statsd mapper
  instantiation. (@gaantunes)

- Statsd Integration: Fix issue where mapped metrics weren't exposed to the
  integration. (@mattdurham)

- Operator: fix bug where version was a required field (@rfratto)

- Metrics: Only run WAL cleaner when metrics are being used and a WAL is
  configured. (@rfratto)

v0.21.0 (2021-11-17)
--------------------

### Enhancements

- Update Cortex dependency to v1.10.0-92-g85c378182. (@rlankfo)

- Update Loki dependency to v2.1.0-656-g0ae0d4da1. (@rlankfo)

- Update Prometheus dependency to v2.31.0 (@rlankfo)

- Add Agent Operator Helm quickstart guide (@hjet)

- Reorg Agent Operator quickstart guides (@hjet)

### Bugfixes

- Packaging: Use correct user/group env variables in RPM %post script (@simonc6372)

- Validate logs config when using logs_instance with automatic logging processor (@mapno)

- Operator: Fix MetricsInstance Service port (@hjet)

- Operator: Create govern service per Grafana Agent (@shturman)

- Operator: Fix relabel_config directive for PodLogs resource (@hjet)

- Traces: Fix `success_logic` code in service graphs processor (@mapno)

### Other changes

- Self-scraped integrations will now use an SUO-specific value for the `instance` label. (@rfratto)

- Traces: Changed service graphs store implementation to improve CPU performance (@mapno)

v0.20.1 (2021-12-08)
--------------------

> _NOTE_: The fixes in this patch are only present in v0.20.1 and >=v0.21.2.

### Security fixes

- This release contains a fix for
  [CVE-2021-41090](https://github.com/grafana/agent/security/advisories/GHSA-9c4x-5hgq-q3wh).

### Other changes

- This release disables the existing `/-/config` and
  `/agent/api/v1/configs/{name}` endpoitns by default. Pass the
  `--config.enable-read-api` flag at the command line to opt in to these
  endpoints.

v0.20.0 (2021-10-28)
--------------------

> **BREAKING CHANGES**: This release has breaking changes. Please read entries
> carefully and consult the [upgrade guide][] for specific instructions.

### Breaking Changes

- push_config is no longer supported in trace's config (@mapno)

### Features

- Operator: The Grafana Agent Operator can now generate a Kubelet service to
  allow a ServiceMonitor to collect Kubelet and cAdvisor metrics. This requires
  passing a `--kubelet-service` flag to the Operator in `namespace/name` format
  (like `kube-system/kubelet`). (@rfratto)

- Service graphs processor (@mapno)

### Enhancements

- Updated mysqld_exporter to v0.13.0 (@gaantunes)

- Updated postgres_exporter to v0.10.0 (@gaantunes)

- Updated redis_exporter to v1.27.1 (@gaantunes)

- Updated memcached_exporter to v0.9.0 (@gaantunes)

- Updated statsd_exporter to v0.22.2 (@gaantunes)

- Updated elasticsearch_exporter to v1.2.1 (@gaantunes)

- Add remote write to silent Windows Installer  (@mattdurham)

- Updated mongodb_exporter to v0.20.7 (@rfratto)

- Updated OTel to v0.36 (@mapno)

- Updated statsd_exporter to v0.22.2 (@mattdurham)

- Update windows_exporter to v0.16.0 (@rfratto, @mattdurham)

- Add send latency to agent dashboard (@bboreham)

### Bugfixes

- Do not immediately cancel context when creating a new trace processor. This
  was preventing scrape_configs in traces from functioning. (@lheinlen)

- Sanitize autologged Loki labels by replacing invalid characters with
  underscores (@mapno)

- Traces: remove extra line feed/spaces/tabs when reading password_file content
  (@nicoche)

- Updated envsubst to v2.0.0-20210730161058-179042472c46. This version has a
  fix needed for escaping values outside of variable substitutions. (@rlankfo)

- Grafana Agent Operator should no longer delete resources matching the names
  of the resources it manages. (@rfratto)

- Grafana Agent Operator will now appropriately assign an
  `app.kubernetes.io/managed-by=grafana-agent-operator` to all created
  resources. (@rfratto)

### Other changes

- Configuration API now returns 404 instead of 400 when attempting to get or
  delete a config which does not exist. (@kgeckhart)

- The windows_exporter now disables the textfile collector by default.
  (@rfratto)

v0.19.0 (2021-09-29)
--------------------

> **BREAKING CHANGES**: This release has breaking changes. Please read entries
> carefully and consult the [upgrade guide][] for specific instructions.

### Breaking Changes

- Reduced verbosity of tracing autologging by not logging `STATUS_CODE_UNSET`
  status codes. (@mapno)

- Operator: rename `Prometheus*` CRDs to `Metrics*` and `Prometheus*` fields to
  `Metrics*`. (@rfratto)

- Operator: CRDs are no longer referenced using a hyphen in the name to be
  consistent with how Kubernetes refers to resources. (@rfratto)

- `prom_instance` in the spanmetrics config is now named `metrics_instance`.
  (@rfratto)

### Deprecations

- The `loki` key at the root of the config file has been deprecated in favor of
  `logs`. `loki`-named fields in `automatic_logging` have been renamed
  accordinly: `loki_name` is now `logs_instance_name`, `loki_tag` is now
  `logs_instance_tag`, and `backend: loki` is now `backend: logs_instance`.
  (@rfratto)

- The `prometheus` key at the root of the config file has been deprecated in
  favor of `metrics`. Flag names starting with `prometheus.` have also been
  deprecated in favor of the same flags with the `metrics.` prefix. Metrics
  prefixed with `agent_prometheus_` are now prefixed with `agent_metrics_`.
  (@rfratto)

- The `tempo` key at the root of the config file has been deprecated in favor
  of `traces`. (@mattdurham)

### Features

- Added [GitHub exporter](https://github.com/infinityworks/github-exporter)
  integration. (@rgeyer)

- Add TLS config options for tempo `remote_write`s. (@mapno)

- Support autologging span attributes as log labels (@mapno)

- Put Tests requiring Network Access behind a -online flag (@flokli)

- Add logging support to the Grafana Agent Operator. (@rfratto)

- Add `operator-detach` command to agentctl to allow zero-downtime upgrades
  when removing an Operator CRD. (@rfratto)

- The Grafana Agent Operator will now default to deploying the matching release
  version of the Grafana Agent instead of v0.14.0. (@rfratto)

### Enhancements

- Update OTel dependency to v0.30.0 (@mapno)

- Allow reloading configuration using `SIGHUP` signal. (@tharun208)

- Add HOSTNAME environment variable to service file to allow for expanding the
  $HOSTNAME variable in agent config.  (@dfrankel33)

- Update jsonnet-libs to 1.21 for Kubernetes 1.21+ compatability. (@MurzNN)

- Make method used to add k/v to spans in prom_sd processor configurable.
  (@mapno)

### Bugfixes

- Regex capture groups like `${1}` will now be kept intact when using
  `-config.expand-env`. (@rfratto)

- The directory of the logs positions file will now properly be created on
  startup for all instances. (@rfratto)

- The Linux system packages will now configure the grafana-agent user to be a
  member of the adm and systemd-journal groups. This will allow logs to read
  from journald and /var/log by default. (@rfratto)

- Fix collecting filesystem metrics on Mac OS (darwin) in the `node_exporter`
  integration default config. (@eamonryan)

- Remove v0.0.0 flags during build with no explicit release tag (@mattdurham)

- Fix issue with global scrape_interval changes not reloading integrations
  (@kgeckhart)

- Grafana Agent Operator will now detect changes to referenced ConfigMaps and
  Secrets and reload the Agent properly. (@rfratto)

- Grafana Agent Operator's object label selectors will now use Kubernetes
  defaults when undefined (i.e., default to nothing). (@rfratto)

- Fix yaml marshalling tag for cert_file in kafka exporter agent config.
  (@rgeyer)

- Fix warn-level logging of dropped targets. (@james-callahan)

- Standardize scrape_interval to 1m in examples. (@mattdurham)

v0.18.4 (2021-09-14)
--------------------

### Enhancements

- Add `agent_prometheus_configs_changed_total` metric to track instance config
  events. (@rfratto)

### Bugfixes

- Fix info logging on windows. (@mattdurham)

- Scraping service: Ensure that a reshard is scheduled every reshard
  interval. (@rfratto)

v0.18.3 (2021-09-08)
--------------------

### Bugfixes

- Register missing metric for configstore consul request duration. (@rfratto)

- Logs should contain a caller field with file and line numbers again
  (@kgeckhart)

- In scraping service mode, the polling configuration refresh should honor
  timeout. (@mattdurham)

- In scraping service mode, the lifecycle reshard should happen using a
  goroutine. (@mattdurham)

- In scraping service mode, scraping service can deadlock when reloading during
  join. (@mattdurham)

- Scraping service: prevent more than one refresh from being queued at a time.
  (@rfratto)

v0.18.2 (2021-08-12)
--------------------

### Bugfixes

- Honor the prefix and remove prefix from consul list results (@mattdurham)

v0.18.1 (2021-08-09)
--------------------

### Bugfixes

- Reduce number of consul calls when ran in scrape service mode (@mattdurham)

v0.18.0 (2021-07-29)
--------------------

### Features

- Added [GitHub exporter](https://github.com/infinityworks/github-exporter)
  integration. (@rgeyer)

- Add support for OTLP HTTP trace exporting. (@mapno)

### Enhancements

- Switch to drone for releases. (@mattdurham)

- Update postgres_exporter to a [branch of](https://github.com/grafana/postgres_exporter/tree/exporter-package-v0.10.0) v0.10.0

### Bugfixes

- Enabled flag for integrations is not being honored. (@mattdurham)

v0.17.0 (2021-07-15)
--------------------

### Features

- Added [Kafka Lag exporter](https://github.com/davidmparrott/kafka_exporter)
  integration. (@gaantunes)

### Bugfixes

- Fix race condition that may occur and result in a panic when initializing
  scraping service cluster. (@rfratto)

v0.16.1 (2021-06-22)
--------------------

### Bugfixes

- Fix issue where replaying a WAL caused incorrect metrics to be sent over
  remote write. (@rfratto)

v0.16.0 (2021-06-17)
--------------------

### Features

- (beta) A Grafana Agent Operator is now available. (@rfratto)

### Enhancements

- Error messages when installing the Grafana Agent for Grafana Cloud will now
  be shown. (@rfratto)

### Bugfixes

- Fix a leak in the shared string interner introduced in v0.14.0. This fix was
  made to a [dependency](https://github.com/grafana/prometheus/pull/21).
  (@rfratto)

- Fix issue where a target will fail to be scraped for the process lifetime if
  that target had gone down for long enough that its series were removed from
  the in-memory cache (2 GC cycles). (@rfratto)

v0.15.0 (2021-06-03)
--------------------

> **BREAKING CHANGES**: This release has breaking changes. Please read entries
> carefully and consult the [upgrade guide][] for specific instructions.

### Breaking Changes

- The configuration of Tempo Autologging has changed. (@mapno)

### Features

- Add support for exemplars. (@mapno)

### Enhancements

- Add the option to log to stdout instead of a Loki instance. (@joe-elliott)

- Update Cortex dependency to v1.8.0.

- Running the Agent as a DaemonSet with host_filter and role: pod should no
  longer cause unnecessary load against the Kubernetes SD API. (@rfratto)

- Update Prometheus to v2.27.0. (@mapno)

- Update Loki dependency to d88f3996eaa2. This is a non-release build, and was
  needed to support exemplars. (@mapno)

- Update Cortex dependency to d382e1d80eaf. This is a non-release build, and
  was needed to support exemplars. (@mapno)

### Bugfixes

- Host filter relabeling rules should now work. (@rfratto)

- Fixed issue where span metrics where being reported with wrong time unit.
  (@mapno)

### Other changes

- Intentionally order tracing processors. (@joe-elliott)

v0.14.0 (2021-05-24)
--------------------

> **BREAKING CHANGES**: This release has breaking changes. Please read entries
> carefully and consult the [upgrade guide][] for specific instructions.
>
> **STABILITY NOTICE**: As of this release, functionality that is not
> recommended for production use and is expected to change will be tagged
> interchangably as "experimental" or "beta."

### Security fixes

- The Scraping service API will now reject configs that read credentials from
  disk by default. This prevents malicious users from reading arbitrary files
  and sending their contents over the network. The old behavior can be
  re-enabled by setting `dangerous_allow_reading_files: true` in the scraping
  service config. (@rfratto)

### Breaking changes

- Configuration for SigV4 has changed. (@rfratto)

### Deprecations

- `push_config` is now supplanted by `remote_block` and `batch`. `push_config`
  will be removed in a future version (@mapno)

### Features

- (beta) New integration: windows_exporter (@mattdurham)

- (beta) Grafana Agent Windows Installer is now included as a release artifact.
  (@mattdurham)

- Official M1 Mac release builds will now be generated! Look for
  `agent-darwin-arm64` and `agentctl-darwin-arm64` in the release assets.
  (@rfratto)

- Add support for running as a Windows service (@mattdurham)

- (beta) Add /-/reload support. It is not recommended to invoke `/-/reload`
  against the main HTTP server. Instead, two new command-line flags have been
  added: `--reload-addr` and `--reload-port`. These will launch a
  `/-/reload`-only HTTP server that can be used to safely reload the Agent's
  state.  (@rfratto)

- Add a /-/config endpoint. This endpoint will return the current configuration
  file with defaults applied that the Agent has loaded from disk. (@rfratto)

- (beta) Support generating metrics and exposing them via a Prometheus exporter
  from span data. (@yeya24)

- Tail-based sampling for tracing pipelines (@mapno)

- Added Automatic Logging feature for Tempo (@joe-elliott)

- Disallow reading files from within scraping service configs by default.
  (@rfratto)

- Add remote write for span metrics (@mapno)

### Enhancements

- Support compression for trace export. (@mdisibio)

- Add global remote_write configuration that is shared between all instances
  and integrations. (@mattdurham)

- Go 1.16 is now used for all builds of the Agent. (@rfratto)

- Update Prometheus dependency to v2.26.0. (@rfratto)

- Upgrade `go.opentelemetry.io/collector` to v0.21.0 (@mapno)

- Add kafka trace receiver (@mapno)

- Support mirroring a trace pipeline to multiple backends (@mapno)

- Add `headers` field in `remote_write` config for Tempo. `headers` specifies
  HTTP headers to forward to the remote endpoint. (@alexbiehl)

- Add silent uninstall to Windows Uninstaller. (@mattdurham)

### Bugfixes

- Native Darwin arm64 builds will no longer crash when writing metrics to the
  WAL. (@rfratto)

- Remote write endpoints that never function across the lifetime of the Agent
  will no longer prevent the WAL from being truncated. (@rfratto)

- Bring back FreeBSD support. (@rfratto)

- agentctl will no longer leak WAL resources when retrieving WAL stats.
  (@rfratto)

- Ensure defaults are applied to undefined sections in config file. This fixes
  a problem where integrations didn't work if `prometheus:` wasn't configured.
  (@rfratto)

- Fixed issue where automatic logging double logged "svc". (@joe-elliott)

### Other changes

- The Grafana Cloud Agent has been renamed to the Grafana Agent. (@rfratto)

- Instance configs uploaded to the Config Store API will no longer be stored
  along with the global Prometheus defaults. This is done to allow globals to
  be updated and re-apply the new global defaults to the configs from the
  Config Store. (@rfratto)

- The User-Agent header sent for logs will now be `GrafanaAgent/<version>`
  (@rfratto)

- Add `tempo_spanmetrics` namespace in spanmetrics (@mapno)

v0.13.1 (2021-04-09)
--------------------

### Bugfixes

- Validate that incoming scraped metrics do not have an empty label set or a
  label set with duplicate labels, mirroring the behavior of Prometheus.
  (@rfratto)

v0.13.0 (2021-02-25)
--------------------

> The primary branch name has changed from `master` to `main`. You may have to
> update your local checkouts of the repository to point at the new branch name.

### Features

- postgres_exporter: Support query_path and disable_default_metrics. (@rfratto)

### Enhancements

- Support other architectures in installation script. (@rfratto)

- Allow specifying custom wal_truncate_frequency per integration. (@rfratto)

- The SigV4 region can now be inferred using the shared config (at
  `$HOME/.aws/config`) or environment variables (via `AWS_CONFIG`). (@rfratto)

- Update Prometheus dependency to v2.25.0. (@rfratto)

### Bugfixes

- Not providing an `-addr` flag for `agentctl config-sync` will no longer
  report an error and will instead use the pre-existing default value.
  (@rfratto)

- Fixed a bug from v0.12.0 where the Loki installation script failed because
  positions_directory was not set. (@rfratto)

- Reduce the likelihood of dataloss during a remote_write-side outage by
  increasing the default wal_truncation_frequency to 60m and preventing the WAL
  from being truncated if the last truncation timestamp hasn't changed. This
  change increases the size of the WAL on average, and users may configure a
  lower wal_truncation_frequency to deliberately choose a smaller WAL over
  write guarantees. (@rfratto)

- Add the ability to read and serve HTTPS integration metrics when given a set
  certificates (@mattdurham)

v0.12.0 (2021-02-05)
--------------------

> **BREAKING CHANGES**: This release has breaking changes. Please read entries
> carefully and consult the [upgrade guide][] for specific instructions.

### Breaking Changes

- The configuration format for the `loki` block has changed. (@rfratto)

- The configuration format for the `tempo` block has changed. (@rfratto)

### Features

- Support for multiple Loki Promtail instances has been added. (@rfratto)

- Support for multiple Tempo instances has been added. (@rfratto)

- Added [ElasticSearch exporter](https://github.com/justwatchcom/elasticsearch_exporter)
  integration. (@colega)

### Enhancements

- `.deb` and `.rpm` packages are now generated for all supported architectures.
  The architecture of the AMD64 package in the filename has been renamed to
  `amd64` to stay synchronized with the architecture name presented from other
  release assets. (@rfratto)

- The `/agent/api/v1/targets` API will now include discovered labels on the
  target pre-relabeling in a `discovered_labels` field. (@rfratto)

- Update Loki to 59a34f9867ce. This is a non-release build, and was needed to
  support multiple Loki instances. (@rfratto)

- Scraping service: Unhealthy Agents in the ring will no longer cause job
  distribution to fail. (@rfratto)

- Scraping service: Cortex ring metrics (prefixed with cortex_ring_) will now
  be registered for tracking the state of the hash ring. (@rfratto)

- Scraping service: instance config ownership is now determined by the hash of
  the instance config name instead of the entire config. This means that
  updating a config is guaranteed to always hash to the same Agent, reducing
  the number of metrics gaps. (@rfratto)

- Only keep a handful of K8s API server metrics by default to reduce default
  active series usage. (@hjet)

- Go 1.15.8 is now used for all distributions of the Agent. (@rfratto)

### Bugfixes

- `agentctl config-check` will now work correctly when the supplied config file
  contains integrations. (@hoenn)

v0.11.0 (2021-01-20)
--------------------

### Features

- ARMv6 builds of `agent` and `agentctl` will now be included in releases to
  expand Agent support to cover all models of Raspberry Pis. ARMv6 docker
  builds are also now available. (@rfratto)

- Added `config-check` subcommand for `agentctl` that can be used to validate
  Agent configuration files before attempting to load them in the `agent`
  itself. (@56quarters)

### Enhancements

- A sigv4 install script for Prometheus has been added. (@rfratto)

- NAMESPACE may be passed as an environment variable to the Kubernetes install
  scripts to specify an installation namespace. (@rfratto)

### Bugfixes

- The K8s API server scrape job will use the API server Service name when
  resolving IP addresses for Prometheus service discovery using the "Endpoints"
  role. (@hjet)

- The K8s manifests will no longer include the `default/kubernetes` job twice
  in both the DaemonSet and the Deployment. (@rfratto)

v0.10.0 (2021-01-13)
--------------------

### Features

- Prometheus `remote_write` now supports SigV4 authentication using the
  [AWS default credentials chain](https://docs.aws.amazon.com/sdk-for-java/v1/developer-guide/credentials.html).
  This enables the Agent to send metrics to Amazon Managed Prometheus without
  needing the [SigV4 Proxy](https://github.com/awslabs/aws-sigv4-proxy).
  (@rfratto)

### Enhancements

- Update `redis_exporter` to v1.15.0. (@rfratto)

- `memcached_exporter` has been updated to v0.8.0. (@rfratto)

- `process-exporter` has been updated to v0.7.5. (@rfratto)

- `wal_cleanup_age` and `wal_cleanup_period` have been added to the top-level
  Prometheus configuration section. These settings control how Write Ahead Logs
  (WALs) that are not associated with any instances are cleaned up. By default,
  WALs not associated with an instance that have not been written in the last
  12 hours are eligible to be cleaned up. This cleanup can be disabled by
  setting `wal_cleanup_period` to `0`. (@56quarters)

- Configuring logs to read from the systemd journal should now work on journals
  that use +ZSTD compression. (@rfratto)

### Bugfixes

- Integrations will now function if the HTTP listen address was set to a value
  other than the default. (@mattdurham)

- The default Loki installation will now be able to write its positions file.
  This was prevented by accidentally writing to a readonly volume mount.
  (@rfratto)

v0.9.1 (2021-01-04)
-------------------

### Enhancements

- agentctl will now be installed by the rpm and deb packages as
  `grafana-agentctl`. (@rfratto)

v0.9.0 (2020-12-10)
-------------------

### Features

- Add support to configure TLS config for the Tempo exporter to use
  insecure_skip_verify to disable TLS chain verification. (@bombsimon)

- Add `sample-stats` to `agentctl` to search the WAL and return a summary of
  samples of series matching the given label selector. (@simonswine)

- New integration:
  [postgres_exporter](https://github.com/wrouesnel/postgres_exporter)
  (@rfratto)

- New integration:
  [statsd_exporter](https://github.com/prometheus/statsd_exporter) (@rfratto)

- New integration:
  [consul_exporter](https://github.com/prometheus/consul_exporter) (@rfratto)

- Add optional environment variable substitution of configuration file.
  (@dcseifert)

### Enhancements

- `min_wal_time` and `max_wal_time` have been added to the instance config
  settings, guaranteeing that data in the WAL will exist for at least
  `min_wal_time` and will not exist for longer than `max_wal_time`. This change
  will increase the size of the WAL slightly but will prevent certain scenarios
  where data is deleted before it is sent. To revert back to the old behavior,
  set `min_wal_time` to `0s`. (@rfratto)

- Update `redis_exporter` to v1.13.1. (@rfratto)

- Bump OpenTelemetry-collector dependency to v0.16.0. (@bombsimon)

### Bugfixes

- Fix issue where the Tempo example manifest could not be applied because the
  port names were too long. (@rfratto)

- Fix issue where the Agent Kubernetes manifests may not load properly on AKS.
  (#279) (@rfratto)

### Other changes

- The User-Agent header sent for logs will now be `GrafanaCloudAgent/<version>`
  (@rfratto)

v0.8.0 (2020-11-06)
-------------------

### Features

- New integration: [dnsamsq_exporter](https://github.com/google/dnsamsq_exporter)
  (@rfratto).

- New integration: [memcached_exporter](https://github.com/prometheus/memcached_exporter)
  (@rfratto).

### Enhancements

- Add `<integration name>_build_info` metric to all integrations. The build
  info displayed will match the build information of the Agent and _not_ the
  embedded exporter. This metric is used by community dashboards, so adding it
  to the Agent increases compatibility with existing dashboards that depend on
  it existing. (@rfratto)

- Bump OpenTelemetry-collector dependency to 0.14.0 (@joe-elliott)

### Bugfixes

- Error messages when retrieving configs from the KV store will now be logged,
  rather than just logging a generic message saying that retrieving the config
  has failed. (@rfratto)

v0.7.2 (2020-10-29)
-------------------

### Enhancements

- Bump Prometheus dependency to 2.21. (@rfratto)

- Bump OpenTelemetry-collector dependency to 0.13.0 (@rfratto)

- Bump Promtail dependency to 2.0. (@rfratto)

- Enhance host_filtering mode to support targets from Docker Swarm and Consul.
  Also, add a `host_filter_relabel_configs` to that will apply relabeling rules
  for determining if a target should be dropped. Add a documentation section
  explaining all of this in detail. (@rfratto)

### Bugfixes

- Fix deb package prerm script so that it stops the agent on package removal.
  (@jdbaldry)

- Fix issue where the `push_config` for Tempo field was expected to be
  `remote_write`. `push_config` now works as expected. (@rfratto)

v0.7.1 (2020-10-23)
-------------------

### Bugfixes

- Fix issue where ARM binaries were not published with the GitHub release.

v0.7.0 (2020-10-23)
-------------------

### Features

- Added Tracing Support. (@joe-elliott)

- Add RPM and deb packaging. (@jdbaldry, @simon6372)

- arm64 and arm/v7 Docker containers and release builds are now available for
  `agent` and `agentctl`. (@rfratto)

- Add `wal-stats` and `target-stats` tooling to `agentctl` to discover WAL and
  cardinality issues. (@rfratto)

- [mysqld_exporter](https://github.com/prometheus/mysqld_exporter) is now
  embedded and available as an integration. (@rfratto)

- [redis_exporter](https://github.com/oliver006/redis_exporter) is now embedded
  and available as an integration. (@dafydd-t)

### Enhancements

- Resharding the cluster when using the scraping service mode now supports
  timeouts through `reshard_timeout`. The default value is `30s.` This timeout
  applies to cluster-wide reshards (performed when joining and leaving the
  cluster) and local reshards (done on the `reshard_interval`). (@rfratto)

### Bugfixes

- Fix issue where integrations crashed with instance_mode was set to `distinct`
  (@rfratto)

- Fix issue where the `agent` integration did not work on Windows (@rfratto).

- Support URL-encoded paths in the scraping service API. (@rfratto)

- The instance label written from replace_instance_label can now be overwritten
  with relabel_configs. This bugfix slightly modifies the behavior of what data
  is stored. The final instance label will now be stored in the WAL rather than
  computed by remote_write. This change should not negatively affect existing
  users. (@rfratto)

v0.6.1 (2020-04-11)
-------------------

### Bugfixes

- Fix issue where build information was empty when running the Agent with
  --version. (@rfratto)

- Fix issue where updating a config in the scraping service may fail to pick up
  new targets. (@rfratto)

- Fix deadlock that slowly prevents the Agent from scraping targets at a high
  scrape volume. (@rfratto)

v0.6.0 (2020-09-04)
-------------------

### Breaking Changes

- The Configs API will now disallow two instance configs having multiple
  `scrape_configs` with the same `job_name`. This was needed for the instance
  sharing mode, where combined instances may have duplicate `job_names` across
  their `scrape_configs`. This brings the scraping service more in line with
  Prometheus, where `job_names` must globally be unique. This change also
  disallows concurrent requests to the put/apply config API endpoint to prevent
  a race condition of two conflicting configs being applied at the same time.
  (@rfratto)

### Deprecations

- `use_hostname_label` is now supplanted by `replace_instance_label`.
  `use_hostname_label` will be removed in a future version. (@rfratto)

### Features

- The Grafana Agent can now collect logs and send to Loki. This is done by
  embedding Promtail, the official Loki log collection client. (@rfratto)

- Integrations can now be enabled without scraping. Set scrape_integrations to
  `false` at the `integrations` key or within the specific integration you
  don't want to scrape. This is useful when another Agent or Prometheus server
  will scrape the integration. (@rfratto)

- [process-exporter](https://github.com/ncabatoff/process-exporter) is now
  embedded as `process_exporter`. The hypen has been changed to an underscore
  in the config file to retain consistency with `node_exporter`. (@rfratto)

### Enhancements

- A new config option, `replace_instance_label`, is now available for use with
  integrations. When this is true, the instance label for all metrics coming
  from an integration will be replaced with the machine's hostname rather than
  127.0.0.1. (@rfratto)

- The embedded Prometheus version has been updated to 2.20.1. (@rfratto,
  @gotjosh)

- The User-Agent header written by the Agent when remote_writing will now be
  `GrafanaCloudAgent/<Version>` instead of `Prometheus/<Prometheus Version>`.
  (@rfratto)

- The subsystems of the Agent (`prometheus`, `loki`) are now made optional.
  Enabling integrations also implicitly enables the associated subsystem. For
  example, enabling the `agent` or `node_exporter` integration will force the
  `prometheus` subsystem to be enabled.  (@rfratto)

### Bugfixes

- The documentation for Tanka configs is now correct. (@amckinley)

- Minor corrections and spelling issues have been fixed in the Overview
  documentation. (@amckinley)

- The new default of `shared` instances mode broke the metric value for
  `agent_prometheus_active_configs`, which was tracking the number of combined
  configs (i.e., number of launched instances). This metric has been fixed and
  a new metric, `agent_prometheus_active_instances`, has been added to track
  the numbger of launched instances. If instance sharing is not enabled, both
  metrics will share the same value. (@rfratto)

- `remote_write` names in a group will no longer be copied from the
  remote_write names of the first instance in the group. Rather, all
  remote_write names will be generated based on the first 6 characters of the
  group hash and the first six characters of the remote_write hash. (@rfratto)

- Fix a panic that may occur during shutdown if the WAL is closed in the middle
  of the WAL being truncated. (@rfratto)

v0.5.0 (2020-08-12)
-------------------

### Features

- A [scrape targets API](https://github.com/grafana/agent/blob/main/docs/api.md#list-current-scrape-targets)
  has been added to show every target the Agent is currently scraping, when it
  was last scraped, how long it took to scrape, and errors from the last
  scrape, if any. (@rfratto)

- "Shared Instance Mode" is the new default mode for spawning Prometheus
  instances, and will improve CPU and memory usage for users of integrations
  and the scraping service. (@rfratto)

### Enhancements

- Memory stability and utilization of the WAL has been improved, and the
  reported number of active series in the WAL will stop double-counting
  recently churned series. (@rfratto)

- Changing scrape_configs and remote_write configs for an instance will now be
  dynamically applied without restarting the instance. This will result in less
  missing metrics for users of the scraping service that change a config.
  (@rfratto)

- The Tanka configuration now uses k8s-alpha. (@duologic)

### Bugfixes

- The Tanka configuration will now also deploy a single-replica deployment
  specifically for scraping the Kubernetes API. This deployment acts together
  with the Daemonset to scrape the full cluster and the control plane.
  (@gotjosh)

- The node_exporter filesystem collector will now work on Linux systems without
  needing to manually set the blocklist and allowlist of filesystems.
  (@rfratto)

v0.4.0 (2020-06-18)
-------------------

### Features

- Support for integrations has been added. Integrations can be any embedded
  tool, but are currently used for embedding exporters and generating scrape
  configs. (@rfratto)

- node_exporter has been added as an integration. This is the full version of
  node_exporter with the same configuration options. (@rfratto)

- An Agent integration that makes the Agent automatically scrape itself has
  been added. (@rfratto)

### Enhancements

- The WAL can now be truncated if running the Agent without any remote_write
  endpoints. (@rfratto)

### Bugfixes

- Prevent the Agent from crashing when a global Prometheus config stanza is not
  provided. (@robx)

- Enable agent host_filter in the Tanka configs, which was disabled by default
  by mistake. (@rfratto)

v0.3.2 (2020-05-29)
-------------------

### Features

- Tanka configs that deploy the scraping service mode are now available
  (@rfratto)

- A k3d example has been added as a counterpart to the docker-compose example.
  (@rfratto)

### Enhancements

- Labels provided by the default deployment of the Agent (Kubernetes and Tanka)
  have been changed to align with the latest changes to grafana/jsonnet-libs.
  The old `instance` label is now called `pod`, and the new `instance` label is
  unique. A `container` label has also been added. The Agent mixin has been
  subsequently updated to also incorporate these label changes. (@rfratto)

- The `remote_write` and `scrape_config` sections now share the same
  validations as Prometheus (@rfratto)

- Setting `wal_truncation_frequency` to less than the scrape interval is now
  disallowed (@rfratto)

### Bugfixes

- A deadlock in scraping service mode when updating a config that shards to the
  same node has been fixed (@rfratto)

- `remote_write` config stanzas will no longer ignore `password_file`
  (@rfratto)

- `scrape_config` client secrets (e.g., basic auth, bearer token,
  `password_file`) will now be properly retained in scraping service mode
  (@rfratto)

- Labels for CPU, RX, and TX graphs in the Agent Operational dashboard now
  correctly show the pod name of the Agent instead of the exporter name.
  (@rfratto)

v0.3.1 (2020-05-20)
-------------------

### Features

- The Agent has upgraded its vendored Prometheus to v2.18.1 (@gotjosh,
  @rfratto)

### Bugfixes

- A typo in the Tanka configs and Kubernetes manifests that prevents the Agent
  launching with v0.3.0 has been fixed (@captncraig)

- Fixed a bug where Tanka mixins could not be used due to an issue with the
  folder placement enhancement (@rfratto)

### Enhancements

- `agentctl` and the config API will now validate that the YAML they receive
  are valid instance configs. (@rfratto)

v0.3.0 (2020-05-13)
-------------------

### Features

- A third operational mode called "scraping service mode" has been added. A KV
  store is used to store instance configs which are distributed amongst a
  clustered set of Agent processes, dividing the total scrape load across each
  agent. An API is exposed on the Agents to list, create, update, and delete
  instance configurations from the KV store. (@rfratto)

- An "agentctl" binary has been released to interact with the new instance
  config management API created by the "scraping service mode." (@rfratto,
  @hoenn)

- The Agent now includes readiness and healthiness endpoints. (@rfratto)

### Enhancements

- The YAML files are now parsed strictly and an invalid YAML will generate an
  error at runtime. (@hoenn)

- The default build mode for the Docker containers is now release, not debug.
  (@rfratto)

- The Grafana Agent Tanka Mixins now are placed in an "Agent" folder within
  Grafana. (@cyriltovena)

v0.2.0 (2020-04-09)
-------------------

### Features

- The Prometheus remote write protocol will now send scraped metadata (metric
  name, help, type and unit). This results in almost negligent bytes sent
  increase as metadata is only sent every minute. It is on by default.
  (@gotjosh)

  These metrics are available to monitor metadata being sent:
  - `prometheus_remote_storage_succeeded_metadata_total`
  - `prometheus_remote_storage_failed_metadata_total`
  - `prometheus_remote_storage_retried_metadata_total`
  - `prometheus_remote_storage_sent_batch_duration_seconds` and
    `prometheus_remote_storage_sent_bytes_total` have a new label “type” with
    the values of `metadata` or `samples`.

### Enhancements

- The Agent has upgraded its vendored Prometheus to v2.17.1 (@rfratto)

### Bugfixes

- Invalid configs passed to the agent will now stop the process after they are
  logged as invalid; previously the Agent process would continue. (@rfratto)

- Enabling host_filter will now allow metrics from node role Kubernetes service
  discovery to be scraped properly (e.g., cAdvisor, Kubelet). (@rfratto)

v0.1.1 (2020-03-16)
-------------------

### Other changes

- Nits in documentation (@sh0rez)

- Fix various dashboard mixin problems from v0.1.0 (@rfratto)

- Pass through release tag to `docker build` (@rfratto)

v0.1.0 (2020-03-16)
-------------------

> First release!

### Features

- Support for scraping Prometheus metrics and sharding the agent through the
  presence of a `host_filter` flag within the Agent configuration file.

[upgrade guide]: https://grafana.com/docs/agent/latest/upgrade-guide/
[contributors guide]: ./docs/developer/contributing.md#updating-the-changelog<|MERGE_RESOLUTION|>--- conflicted
+++ resolved
@@ -38,6 +38,8 @@
 
 - Fixed application of sub-collector defaults using the `windows_exporter` integration or `prometheus.exporter.windows`. (@mattdurham)
 
+- `service_name` label is inferred from discovery meta labels in `pyroscope.scrape` (@korniltsev)
+
 ### Other changes
 
 - Add logging to failed requests in `remote.http`. (@rfratto)
@@ -56,8 +58,6 @@
 - Prometheus exporters in Flow mode now set the `instance` label to a value similar to the one they used to have in Static mode (<hostname> by default, customized by some integrations). (@jcreixell)
 
 - `phlare.scrape` and `phlare.write` have been renamed to `pyroscope.scrape` and `pyroscope.scrape`. (@korniltsev)
-
-- `service_name` label is inferred from discovery meta labels in `pyroscope.scrape` (@korniltsev)
 
 ### Features
 
@@ -110,10 +110,7 @@
 
 - Add custom labels to journal entries in `loki.source.journal` (@sbhrule15)
 
-<<<<<<< HEAD
-=======
 - `prometheus.operator.podmonitors` and `prometheus.operator.servicemonitors` can now access cluster secrets for authentication to targets. (@captncraig)
->>>>>>> a93c357b
 
 ### Bugfixes
 
