# Changelog

> _Contributors should read our [contributors guide][] for instructions on how
> to update the changelog._

This document contains a historical list of changes between releases. Only
changes that impact end-user behavior are listed; changes to documentation or
internal API changes are not present.

Main (unreleased)
-----------------

### Breaking changes

- Prohibit the configuration of services within modules. (@wildum)

- For `otelcol.exporter` components, change the default value of `disable_high_cardinality_metrics` to `true`. (@ptodev)

### Features

- A new `discovery.process` component for discovering Linux OS processes on the current host. (@korniltsev)

- A new `pyroscope.java` component for profiling Java processes using async-profiler. (@korniltsev)

- A new `otelcol.processor.resourcedetection` component which inserts resource attributes
  to OTLP telemetry based on the host on which Grafana Agent is running. (@ptodev)

- Expose track_timestamps_staleness on Prometheus scraping, to fix the issue where container metrics live for 5 minutes after the container disappears. (@ptodev)

### Enhancements

- Include line numbers in profiles produced by `pyrsocope.java` component. (@korniltsev)
- Add an option to the windows static mode installer for expanding environment vars in the yaml config. (@erikbaranowski)
- Add authentication support to `loki.source.awsfirehose` (@sberz)

- Sort kubelet endpoint to reduce pressure on K8s's API server and watcher endpoints. (@hainenber)

- Expose `physical_disk` collector from `windows_exporter` v0.24.0 to
  Flow configuration. (@hainenber)

- Renamed Grafana Agent Mixin's "prometheus.remote_write" dashboard to
  "Prometheus Components" and added charts for `prometheus.scrape` success rate
  and duration metrics. (@thampiotr)

- Removed `ClusterLamportClockDrift` and `ClusterLamportClockStuck` alerts from
  Grafana Agent Mixin to focus on alerting on symptoms. (@thampiotr)

- Increased clustering alert periods to 10 minutes to improve the
  signal-to-noise ratio in Grafana Agent Mixin. (@thampiotr)

- `mimir.rules.kubernetes` has a new `prometheus_http_prefix` argument to configure
  the HTTP endpoint on which to connect to Mimir's API. (@hainenber)

- `service_name` label is inferred from discovery meta labels in `pyroscope.java` (@korniltsev)

- Mutex and block pprofs are now available via the pprof endpoint. (@mattdurham)

### Bugfixes

- Fix an issue in `remote.s3` where the exported content of an object would be an empty string if `remote.s3` failed to fully retrieve
  the file in a single read call. (@grafana/agent-squad)

- Utilize the `instance` Argument of `prometheus.exporter.kafka` when set. (@akhmatov-s)

- Fix a duplicate metrics registration panic when sending metrics to an static
  mode metric instance's write handler. (@tpaschalis)

- Fix issue causing duplicate logs when a docker target is restarted. (@captncraig)

- Fix an issue where blocks having the same type and the same label across
  modules could result in missed updates. (@thampiotr)

- Fix an issue with static integrations-next marshaling where non singletons
  would cause `/-/config` to fail to marshal. (@erikbaranowski)

- Fix divide-by-zero issue when sharding targets. (@hainenber) 

### Other changes

- Removed support for Windows 2012 in line with Microsoft end of life. (@mattdurham)

- Split instance ID and component groupings into separate panels for `remote write active series by component` in the Flow mixin. (@tristanburgess)

- Updated dependency to add support for Go 1.22 (@stefanb)

<<<<<<< HEAD
- Remove unused `path_prefix` argument in `pyroscope.scrape` component. (@hainenber)
=======
- Use Go 1.22 for builds. (@rfratto)
>>>>>>> 85493490

v0.39.2 (2024-1-31)
--------------------

### Bugfixes

- Fix error introduced in v0.39.0 preventing remote write to Amazon Managed Prometheus. (@captncraig)

- An error will be returned in the converter from Static to Flow when `scrape_integration` is set
  to `true` but no `remote_write` is defined. (@erikbaranowski)


v0.39.1 (2024-01-19)
--------------------

### Security fixes

- Fixes following vulnerabilities (@hainenber)
  - [GO-2023-2409](https://github.com/advisories/GHSA-mhpq-9638-x6pw)
  - [GO-2023-2412](https://github.com/advisories/GHSA-7ww5-4wqc-m92c)
  - [CVE-2023-49568](https://github.com/advisories/GHSA-mw99-9chc-xw7r)

### Bugfixes

- Fix issue where installing the Windows Agent Flow installer would hang then crash. (@mattdurham)


v0.39.0 (2024-01-09)
--------------------

### Breaking changes

- `otelcol.receiver.prometheus` will drop all `otel_scope_info` metrics when converting them to OTLP. (@wildum)
  - If the `otel_scope_info` metric has labels `otel_scope_name` and `otel_scope_version`,
    their values will be used to set OTLP Instrumentation Scope name and  version respectively.
  - Labels of `otel_scope_info` metrics other than `otel_scope_name` and `otel_scope_version`
    are added as scope attributes with the matching name and version.

- The `target` block in `prometheus.exporter.blackbox` requires a mandatory `name`
  argument instead of a block label. (@hainenber)

- In the azure exporter, dimension options will no longer be validated by the Azure API. (@kgeckhart)
  - This change will not break any existing configurations and you can opt in to validation via the `validate_dimensions` configuration option.
  - Before this change, pulling metrics for azure resources with variable dimensions required one configuration per metric + dimension combination to avoid an error.
  - After this change, you can include all metrics and dimensions in a single configuration and the Azure APIs will only return dimensions which are valid for the various metrics.

### Features

- A new `discovery.ovhcloud` component for discovering scrape targets on OVHcloud. (@ptodev)

- Allow specifying additional containers to run. (@juangom)

### Enhancements

- Flow Windows service: Support environment variables. (@jkroepke)

- Allow disabling collection of root Cgroup stats in
  `prometheus.exporter.cadvisor` (flow mode) and the `cadvisor` integration
  (static mode). (@hainenber)

- Grafana Agent on Windows now automatically restarts on failure. (@hainenber)

- Added metrics, alerts and dashboard visualisations to help diagnose issues
  with unhealthy components and components that take too long to evaluate. (@thampiotr)

- The `http` config block may now reference exports from any component.
  Previously, only `remote.*` and `local.*` components could be referenced
  without a circular dependency. (@rfratto)

- Add support for Basic Auth-secured connection with Elasticsearch cluster using `prometheus.exporter.elasticsearch`. (@hainenber)

- Add a `resource_to_telemetry_conversion` argument to `otelcol.exporter.prometheus`
  for converting resource attributes to Prometheus labels. (@hainenber)

- `pyroscope.ebpf` support python on arm64 platforms. (@korniltsev)

- `otelcol.receiver.prometheus` does not drop histograms without buckets anymore. (@wildum)

- Added exemplars support to `otelcol.receiver.prometheus`. (@wildum)

- `mimir.rules.kubernetes` may now retry its startup on failure. (@hainenber)

- Added links between compatible components in the documentation to make it
  easier to discover them. (@thampiotr)

- Allow defining `HTTPClientConfig` for `discovery.ec2`. (@cmbrad)

- The `remote.http` component can optionally define a request body. (@tpaschalis)

- Added support for `loki.write` to flush WAL on agent shutdown. (@thepalbi)

- Add support for `integrations-next` static to flow config conversion. (@erikbaranowski)

- Add support for passing extra arguments to the static converter such as `-config.expand-env`. (@erikbaranowski)

- Added 'country' mmdb-type to log pipeline-stage geoip. (@superstes)

- Azure exporter enhancements for flow and static mode, (@kgeckhart)
  - Allows for pulling metrics at the Azure subscription level instead of resource by resource
  - Disable dimension validation by default to reduce the number of exporter instances needed for full dimension coverage

- Add `max_cache_size` to `prometheus.relabel` to allow configurability instead of hard coded 100,000. (@mattdurham)

- Add support for `http_sd_config` within a `scrape_config` for prometheus to flow config conversion. (@erikbaranowski)

- `discovery.lightsail` now supports additional parameters for configuring HTTP client settings. (@ptodev)
- Add `sample_age_limit` to remote_write config to drop samples older than a specified duration. (@marctc)

- Handle paths in the Kubelet URL for `discovery.kubelet`. (@petewall)

- `loki.source.docker` now deduplicates targets which report the same container
  ID. (@tpaschalis)

### Bugfixes

- Update `pyroscope.ebpf` to fix a logical bug causing to profile to many kthreads instead of regular processes https://github.com/grafana/pyroscope/pull/2778 (@korniltsev)

- Update `pyroscope.ebpf` to produce more optimal pprof profiles for python processes https://github.com/grafana/pyroscope/pull/2788 (@korniltsev)

- In Static mode's `traces` subsystem, `spanmetrics` used to be generated prior to load balancing.
  This could lead to inaccurate metrics. This issue only affects Agents using both `spanmetrics` and
  `load_balancing`, when running in a load balanced cluster with more than one Agent instance. (@ptodev)

- Fixes `loki.source.docker` a behavior that synced an incomplete list of targets to the tailer manager. (@FerdinandvHagen)

- Fixes `otelcol.connector.servicegraph` store ttl default value from 2ms to 2s. (@rlankfo)

- Add staleness tracking to labelstore to reduce memory usage. (@mattdurham)

- Fix issue where `prometheus.exporter.kafka` would crash when configuring `sasl_password`. (@rfratto)

- Fix performance issue where perf lib where clause was not being set, leading to timeouts in collecting metrics for windows_exporter. (@mattdurham)

- Fix nil panic when using the process collector with the windows exporter. (@mattdurham)

### Other changes

- Bump github.com/IBM/sarama from v1.41.2 to v1.42.1

- Attach unique Agent ID header to remote-write requests. (@captncraig)

- Update to v2.48.1 of `github.com/prometheus/prometheus`.
  Previously, a custom fork of v2.47.2 was used.
  The custom fork of v2.47.2 also contained prometheus#12729 and prometheus#12677.

v0.38.1 (2023-11-30)
--------------------

### Security fixes

- Fix CVE-2023-47108 by updating `otelgrpc` from v0.45.0 to v0.46.0. (@hainenber)

### Features

- Agent Management: Introduce support for templated configuration. (@jcreixell)

### Bugfixes

- Permit `X-Faro-Session-ID` header in CORS requests for the `faro.receiver`
  component (flow mode) and the `app_agent_receiver` integration (static mode).
  (@cedricziel)

- Fix issue with windows_exporter defaults not being set correctly. (@mattdurham)

- Fix agent crash when process null OTel's fan out consumers. (@hainenber)

- Fix issue in `prometheus.operator.*` where targets would be dropped if two crds share a common prefix in their names. (@Paul424, @captncraig)

- Fix issue where `convert` command would generate incorrect Flow Mode config
  when provided `promtail` configuration that uses `docker_sd_configs` (@thampiotr)

- Fix converter issue with `loki.relabel` and `max_cache_size` being set to 0 instead of default (10_000). (@mattdurham)

### Other changes

- Add Agent Deploy Mode to usage report. (@captncraig)

v0.38.0 (2023-11-21)
--------------------

### Breaking changes

- Remove `otelcol.exporter.jaeger` component (@hainenber)

- In the mysqld exporter integration, some metrics are removed and others are renamed. (@marctc)
  - Removed metrics:
    - "mysql_last_scrape_failed" (gauge)
    - "mysql_exporter_scrapes_total" (counter)
    - "mysql_exporter_scrape_errors_total" (counter)
  - Metric names in the `info_schema.processlist` collector have been [changed](https://github.com/prometheus/mysqld_exporter/pull/603).
  - Metric names in the `info_schema.replica_host` collector have been [changed](https://github.com/prometheus/mysqld_exporter/pull/496).
  - Changes related to `replication_group_member_stats collector`:
    - metric "transaction_in_queue" was Counter instead of Gauge
    - renamed 3 metrics starting with `mysql_perf_schema_transaction_` to start with `mysql_perf_schema_transactions_` to be consistent with column names.
    - exposing only server's own stats by matching `MEMBER_ID` with `@@server_uuid` resulting "member_id" label to be dropped.

### Features

- Added a new `stage.decolorize` stage to `loki.process` component which
  allows to strip ANSI color codes from the log lines. (@thampiotr)

- Added a new `stage.sampling` stage to `loki.process` component which
  allows to only process a fraction of logs and drop the rest. (@thampiotr)

- Added a new `stage.eventlogmessage` stage to `loki.process` component which
  allows to extract data from Windows Event Log. (@thampiotr)

- Update version of River:

    - River now supports raw strings, which are strings surrounded by backticks
      instead of double quotes. Raw strings can span multiple lines, and do not
      support any escape sequences. (@erikbaranowski)

    - River now permits using `[]` to access non-existent keys in an object.
      When this is done, the access evaluates to `null`, such that `{}["foo"]
      == null` is true. (@rfratto)

- Added support for python profiling to `pyroscope.ebpf` component. (@korniltsev)

- Added support for native Prometheus histograms to `otelcol.exporter.prometheus` (@wildum)

- Windows Flow Installer: Add /CONFIG /DISABLEPROFILING and /DISABLEREPORTING flag (@jkroepke)

- Add queueing logs remote write client for `loki.write` when WAL is enabled. (@thepalbi)

- New Grafana Agent Flow components:

  - `otelcol.processor.filter` - filters OTLP telemetry data using OpenTelemetry
    Transformation Language (OTTL). (@hainenber)
  - `otelcol.receiver.vcenter` - receives metrics telemetry data from vCenter. (@marctc)

- Agent Management: Introduce support for remotely managed external labels for logs. (@jcreixell)

### Enhancements

- The `loki.write` WAL now has snappy compression enabled by default. (@thepalbi)

- Allow converting labels to structured metadata with Loki's structured_metadata stage. (@gonzalesraul)

- Improved performance of `pyroscope.scrape` component when working with a large number of targets. (@cyriltovena)

- Added support for comma-separated list of fields in `source` option and a
  new `separator` option in `drop` stage of `loki.process`. (@thampiotr)

- The `loki.source.docker` component now allows connecting to Docker daemons
  over HTTP(S) and setting up TLS credentials. (@tpaschalis)

- Added an `exclude_event_message` option to `loki.source.windowsevent` in flow mode,
  which excludes the human-friendly event message from Windows event logs. (@ptodev)

- Improve detection of rolled log files in `loki.source.kubernetes` and
  `loki.source.podlogs` (@slim-bean).

- Support clustering in `loki.source.kubernetes` (@slim-bean).

- Support clustering in `loki.source.podlogs` (@rfratto).

- Make component list sortable in web UI. (@hainenber)

- Adds new metrics (`mssql_server_total_memory_bytes`, `mssql_server_target_memory_bytes`,
  and `mssql_available_commit_memory_bytes`) for `mssql` integration (@StefanKurek).

- Grafana Agent Operator: `config-reloader` container no longer runs as root.
  (@rootmout)

- Added support for replaying not sent data for `loki.write` when WAL is enabled. (@thepalbi)

- Make the result of 'discovery.kubelet' support pods that without ports, such as k8s control plane static pods. (@masonmei)

- Added support for unicode strings in `pyroscope.ebpf` python profiles. (@korniltsev)

- Improved resilience of graph evaluation in presence of slow components. (@thampiotr)

- Updated windows exporter to use prometheus-community/windows_exporter commit 1836cd1. (@mattdurham)

- Allow agent to start with `module.git` config if cached before. (@hainenber)

- Adds new optional config parameter `query_config` to `mssql` integration to allow for custom metrics (@StefanKurek)

### Bugfixes

- Set exit code 1 on grafana-agentctl non-runnable command. (@fgouteroux)

- Fixed an issue where `loki.process` validation for stage `metric.counter` was
  allowing invalid combination of configuration options. (@thampiotr)

- Fixed issue where adding a module after initial start, that failed to load then subsequently resolving the issue would cause the module to
  permanently fail to load with `id already exists` error. (@mattdurham)

- Allow the usage of encodings other than UTF8 to be used with environment variable expansion. (@mattdurham)

- Fixed an issue where native histogram time series were being dropped silently.  (@krajorama)

- Fix validation issue with ServiceMonitors when scrape timeout is greater than interval. (@captncraig)

- Static mode's spanmetrics processor will now prune histograms when the dimension cache is pruned.
  Dimension cache was always pruned but histograms were not being pruned. This caused metric series
  created by the spanmetrics processor to grow unbounded. Only static mode has this issue. Flow mode's
  `otelcol.connector.spanmetrics` does not have this bug. (@nijave)

- Prevent logging errors on normal shutdown in `loki.source.journal`. (@wildum)

- Break on iterate journal failure in `loki.source.journal`. (@wildum)

- Fix file descriptor leak in `loki.source.journal`. (@wildum)

- Fixed a bug in River where passing a non-string key to an object (such as
  `{}[true]`) would incorrectly report that a number type was expected instead. (@rfratto)

- Include Faro Measurement `type` field in `faro.receiver` Flow component and legacy `app_agent_receiver` integration. (@rlankfo)

- Mark `password` argument of `loki.source.kafka` as a `secret` rather than a `string`. (@harsiddhdave44)

- Fixed a bug where UDP syslog messages were never processed (@joshuapare)

- Updating configuration for `loki.write` no longer drops data. (@thepalbi)

- Fixed a bug in WAL where exemplars were recorded before the first native histogram samples for new series,
  resulting in remote write sending the exemplar first and Prometheus failing to ingest it due to missing
  series. (@krajorama)

- Fixed an issue in the static config converter where exporter instance values
  were not being mapped when translating to flow. (@erikbaranowski)

- Fix a bug which prevented Agent from running `otelcol.exporter.loadbalancing`
  with a `routing_key` of `traceID`. (@ptodev)

- Added Kubernetes service resolver to static node's loadbalancing exporter
  and to Flow's `otelcol.exporter.loadbalancing`. (@ptodev)

- Fix default configuration file `grafana-agent-flow.river` used in downstream
  packages. (@bricewge)

- Fix converter output for prometheus.exporter.windows to not unnecessarily add
  empty blocks. (@erikbaranowski)

### Other changes

- Bump `mysqld_exporter` version to v0.15.0. (@marctc)

- Bump `github-exporter` version to 1.0.6. (@marctc)

- Use Go 1.21.4 for builds. (@rfratto)

- Change User-Agent header for outbound requests to include agent-mode, goos, and deployment mode. Example `GrafanaAgent/v0.38.0 (flow; linux; docker)` (@captncraig)

- `loki.source.windowsevent` and `loki.source.*` changed to use a more robust positions file to prevent corruption on reboots when writing
  the positions file. (@mattdurham)

v0.37.4 (2023-11-06)
-----------------

### Enhancements

- Added an `add_metric_suffixes` option to `otelcol.exporter.prometheus` in flow mode,
  which configures whether to add type and unit suffixes to metrics names. (@mar4uk)

### Bugfixes

- Fix a bug where reloading the configuration of a `loki.write` component lead
  to a panic. (@tpaschalis)

- Added Kubernetes service resolver to static node's loadbalancing exporter
  and to Flow's `otelcol.exporter.loadbalancing`. (@ptodev)

v0.37.3 (2023-10-26)
-----------------

### Bugfixes

- Fixed an issue where native histogram time series were being dropped silently.  (@krajorama)

- Fix an issue where `remote.vault` ignored the `namespace` argument. (@rfratto)

- Fix an issue with static mode and `promtail` converters, where static targets
  did not correctly default to `localhost` when not provided. (@thampiotr)

- Fixed some converter diagnostics so they show as warnings rather than errors. Improve
  clarity for various diagnostics. (@erikbaranowski)

- Wire up the agent exporter integration for the static converter. (@erikbaranowski)

### Enhancements

- Upgrade OpenTelemetry Collector packages to version 0.87 (@ptodev):
  - `otelcol.receiver.kafka` has a new `header_extraction` block to extract headers from Kafka records.
  - `otelcol.receiver.kafka` has a new `version` argument to change the version of
    the SASL Protocol for SASL authentication.

v0.37.2 (2023-10-16)
-----------------

### Bugfixes

- Fix the handling of the `--cluster.join-addresses` flag causing an invalid
  comparison with the mutually-exclusive `--cluster.discover-peers`. (@tpaschalis)

- Fix an issue with the static to flow converter for blackbox exporter modules
  config not being included in the river output. (@erikbaranowski)

- Fix issue with default values in `discovery.nomad`. (@marctc)

### Enhancements

- Update Prometheus dependency to v2.47.2. (@tpaschalis)

- Allow Out of Order writing to the WAL for metrics. (@mattdurham)

- Added new config options to spanmetrics processor in static mode (@ptodev):
  - `aggregation_temporality`: configures whether to reset the metrics after flushing.
  - `metrics_flush_interval`: configures how often to flush generated metrics.

### Other changes

- Use Go 1.21.3 for builds. (@tpaschalis)

v0.37.1 (2023-10-10)
-----------------

### Bugfixes

- Fix the initialization of the default namespaces map for the operator and the
  loki.source.kubernetes component. (@wildum)

v0.37.0 (2023-10-10)
-----------------

### Breaking changes

- Set `retry_on_http_429` to `true` by default in the `queue_config` block in static mode's `remote_write`. (@wildum)

- Renamed `non_indexed_labels` Loki processing stage to `structured_metadata`. (@vlad-diachenko)

- Include `otel_scope_name` and `otel_scope_version` in all metrics for `otelcol.exporter.prometheus`
  by default using a new argument `include_scope_labels`. (@erikbaranowski)

- Static mode Windows Certificate Filter no longer restricted to TLS 1.2 and specific cipher suites. (@mattdurham)

- The `__meta_agent_integration*` and `__meta_agent_hostname` labels have been
  removed from the targets exposed by `prometheus.exporter.*` components and
  got replaced by the pair of `__meta_component_name` and `__meta_component_id`
  labels. (@tpaschalis)

- Flow: Allow `prometheus.exporter.unix` to be specified multiple times and used in modules. This now means all
  `prometheus.exporter.unix` references will need a label `prometheus.exporter.unix "example"`. (@mattdurham)

### Features

- New Grafana Agent Flow components:

  - `discovery.consulagent` discovers scrape targets from Consul Agent. (@wildum)
  - `discovery.dockerswarm` discovers scrape targets from Docker Swarm. (@wildum)
  - `discovery.ionos` discovers scrape targets from the IONOS Cloud API. (@wildum)
  - `discovery.kuma` discovers scrape targets from the Kuma control plane. (@tpaschalis)
  - `discovery.linode` discovers scrape targets from the Linode API. (@captncraig)
  - `discovery.marathon` discovers scrape targets from Marathon servers. (@wildum)
  - `discovery.nerve` discovers scrape targets from AirBnB's Nerve. (@tpaschalis)
  - `discovery.scaleway` discovers scrape targets from Scaleway virtual
    instances and bare-metal machines. (@rfratto)
  - `discovery.serverset` discovers Serversets stored in Zookeeper. (@thampiotr)
  - `discovery.triton` discovers scrape targets from Triton Container Monitor. (@erikbaranowski)
  - `faro.receiver` accepts Grafana Faro-formatted telemetry data over the
    network and forwards it to other components. (@megumish, @rfratto)
  - `otelcol.connector.servicegraph` creates service graph metrics from spans. It is the
    flow mode equivalent to static mode's `service_graphs` processor. (@ptodev)
  - `otelcol.connector.spanlogs` creates logs from spans. It is the flow mode equivalent
    to static mode's `automatic_logging` processor. (@ptodev)
  - `otelcol.processor.k8sattributes` adds Kubernetes metadata as resource attributes
    to spans, logs, and metrics. (@acr92)
  - `otelcol.processor.probabilistic_sampler` samples logs and traces based on configuration options. (@mar4uk)
  - `otelcol.processor.transform` transforms OTLP telemetry data using the
    OpenTelemetry Transformation Language (OTTL). It is most commonly used
    for transformations on attributes.
  - `prometheus.exporter.agent` exposes the agent's internal metrics. (@hainenber)
  - `prometheus.exporter.azure` collects metrics from Azure. (@wildum)
  - `prometheus.exporter.cadvisor` exposes cAdvisor metrics. (@tpaschalis)
  - `prometheus.exporter.vsphere` exposes vmware vsphere metrics. (@marctc)
  - `remote.kubernetes.configmap` loads a configmap's data for use in other components (@captncraig)
  - `remote.kubernetes.secret` loads a secret's data for use in other components (@captncraig)

- Flow: allow the HTTP server to be configured with TLS in the config file
  using the new `http` config block. (@rfratto)

- Clustering: add new flag `--cluster.max-join-peers` to limit the number of peers the system joins. (@wildum)

- Clustering: add a new flag `--cluster.name` to prevent nodes without this identifier from joining the cluster. (@wildum)

- Clustering: add IPv6 support when using advertise interfaces to assign IP addresses. (@wildum)

- Add a `file_watch` block in `loki.source.file` to configure how often to poll files from disk for changes via `min_poll_frequency` and `max_poll_frequency`.
  In static mode it can be configured in the global `file_watch_config` via `min_poll_frequency` and `max_poll_frequency`.  (@wildum)

- Flow: In `prometheus.exporter.blackbox`, allow setting labels for individual targets. (@spartan0x117)

- Add optional `nil_to_zero` config flag for `YACE` which can be set in the `static`, `discovery`, or `metric` config blocks. (@berler)

- The `cri` stage in `loki.process` can now be configured to limit line size.

- Flow: Allow `grafana-agent run` to accept a path to a directory of `*.river` files.
  This will load all River files in the directory as a single configuration;
  component names must be unique across all loaded files. (@rfratto, @hainenber)

- Added support for `static` configuration conversion in `grafana-agent convert` and `grafana-agent run` commands. (@erikbaranowski)

- Flow: the `prometheus.scrape` component can now configure the scraping of
  Prometheus native histograms. (@tpaschalis)

- Flow: the `prometheus.remote_write` component now supports SigV4 and AzureAD authentication. (@ptodev)

### Enhancements

- Clustering: allow advertise interfaces to be configurable, with the possibility to select all available interfaces. (@wildum)

- Deleted series will now be removed from the WAL sooner, allowing Prometheus
  remote_write to free memory associated with removed series sooner. (@rfratto)

- Added a `disable_high_cardinality_metrics` configuration flag to `otelcol`
  exporters and receivers to switch high cardinality debug metrics off.  (@glindstedt)

- `loki.source.kafka` component now exposes internal label `__meta_kafka_offset`
  to indicate offset of consumed message. (@hainenber)

- Add a`tail_from_end` attribute in `loki.source.file` to have the option to start tailing a file from the end if a cached position is not found.
  This is valuable when you want to tail a large file without reading its entire content. (@wildum)

- Flow: improve river config validation step in `prometheus.scrape` by comparing `scrape_timeout` with `scrape_interval`. (@wildum)

- Flow: add `randomization_factor` and `multiplier` to retry settings in
  `otelcol` components. (@rfratto)

- Add support for `windows_certificate_filter` under http tls config block. (@mattdurham)

- Add `openstack` config converter to convert OpenStack yaml config (static mode) to river config (flow mode). (@wildum)

- Some `otelcol` components will now display their debug metrics via the
  Agent's `/metrics` endpoint. Those components include `otelcol.receiver.otlp`,
  `otelcol.exporter.otlp` and `otelcol.processor.batch`. There may also be metrics
  from other components which are not documented yet. (@ptodev)

- Agent Management: Honor 503 ServiceUnavailable `Retry-After` header. (@jcreixell)

- Bump opentelemetry-collector and opentelemetry-collector-contrib versions from v0.80 to v0.85 (@wildum):
  - add `authoriy` attribute to `otelcol.exporter.loadbalancing` to override the default value in gRPC requests.
  - add `exemplars` support to `otelcol.connector.spanmetrics`.
  - add `exclude_dimensions` attribute to `otelcol.connector.spanmetrics` to exclude dimensions from the default set.
  - add `authority` attribute to `otelcol.receiver.otlp` to override the default value in gRPC requests.
  - add `disable_keep_alives` attribute to `otelcol.receiver.otlp` to disable the HTTP keep alive feature.
  - add `traces_url_path`, `metrics_url_path` and `logs_url_path` attributes to `otelcol.receiver.otlp` to specify the URl path to respectively receive traces, metrics and logs on.
  - add the value `json` to the `encoding` attribute of `otelcol.receiver.kafka`. The component is now able to decode `json` payload and to insert it into the body of a log record.

- Added `scrape` block to customize the default behavior of `prometheus.operator.podmonitors`, `prometheus.operator.probes`, and `prometheus.operator.servicemonitors`. (@sberz)

- The `instance` label of targets exposed by `prometheus.exporter.*` components
  is now more representative of what is being monitored. (@tpaschalis)

- Promtail converter will now treat `global positions configuration is not supported` as a Warning instead of Error. (@erikbaranowski)

- Add new `agent_component_dependencies_wait_seconds` histogram metric and a dashboard panel
  that measures how long components wait to be evaluated after their dependency is updated (@thampiotr)

- Add additional endpoint to debug scrape configs generated inside `prometheus.operator.*` components (@captncraig)

- Components evaluation is now performed in parallel, reducing the impact of
  slow components potentially blocking the entire telemetry pipeline.
  The `agent_component_evaluation_seconds` metric now measures evaluation time
  of each node separately, instead of all the directly and indirectly
  dependant nodes. (@thampiotr)

- Update Prometheus dependency to v2.46.0. (@tpaschalis)

- The `client_secret` config argument in the `otelcol.auth.oauth2` component is
  now of type `secret` instead of type `string`. (@ptodev)

### Bugfixes

- Fixed `otelcol.exporter.prometheus` label names for the `otel_scope_info`
  metric to match the OTLP Instrumentation Scope spec. `name` is now `otel_scope_name`
  and `version` is now `otel_version_name`. (@erikbaranowski)

- Fixed a bug where converting `YACE` cloudwatch config to river skipped converting static jobs. (@berler)

- Fixed the `agent_prometheus_scrape_targets_gauge` incorrectly reporting all discovered targets
  instead of targets that belong to current instance when clustering is enabled. (@thampiotr)

- Fixed race condition in cleaning up metrics when stopping to tail files in static mode. (@thampiotr)

- Fixed a bug where the BackOffLimit for the kubernetes tailer was always set to zero. (@anderssonw)

- Fixed a bug where Flow agent fails to load `comment` statement in `argument` block. (@hainenber)

- Fix initialization of the RAPL collector for the node_exporter integration
  and the prometheus.exporter.unix component. (@marctc)

- Set instrumentation scope attribute for traces emitted by Flow component. (@hainenber)

### Other changes

- Use Go 1.21.1 for builds. (@rfratto)

- Read contextual attributes from Faro measurements (@codecapitano)

- Rename Grafana Agent service in windows app and features to not include the description

- Correct YAML level for `multitenancy_enabled` option in Mimir's config in examples. (@hainenber)

- Operator: Update default config reloader version. (@captncraig)

- Sorting of common fields in log messages emitted by the agent in Flow mode
  have been standardized. The first fields will always be `ts`, `level`, and
  `msg`, followed by non-common fields. Previously, the position of `msg` was
  not consistent. (@rfratto)

- Documentation updated to link discovery.http and prometheus.scrape advanced configs (@proffalken)

- Bump SNMP exporter version to v0.24.1 (@marctc)

- Switch to `IBM/sarama` module. (@hainenber)

- Bump `webdevops/go-commons` to version containing `LICENSE`. (@hainenber)

- `prometheus.operator.probes` no longer ignores relabeling `rule` blocks. (@sberz)

- Documentation updated to correct default path from `prometheus.exporter.windows` `text_file` block (@timo1707)

- Bump `redis_exporter` to v1.54.0 (@spartan0x117)

- Migrate NodeJS installation in CI build image away from installation script. (@hainenber)

v0.36.2 (2023-09-22)
--------------------

### Bugfixes

- Fixed a bug where `otelcol.processor.discovery` could modify the `targets` passed by an upstream component. (@ptodev)

- Fixed a bug where `otelcol` components with a retry mechanism would not wait after the first retry. (@rfratto)

- Fixed a bug where documented default settings in `otelcol.exporter.loadbalancing` were never set. (@rfratto)

- Fix `loki.source.file` race condition in cleaning up metrics when stopping to tail files. (@thampiotr)

v0.36.1 (2023-09-06)
--------------------

### Bugfixes

- Restart managed components of a module loader only on if module content
  changes or the last load failed. This was specifically impacting `module.git`
  each time it pulls. (@erikbaranowski)

- Allow overriding default `User-Agent` for `http.remote` component (@hainenber)

- Fix panic when running `grafana-agentctl config-check` against config files
  having `integrations` block (both V1 and V2). (@hainenber)

- Fix a deadlock candidate in the `loki.process` component. (@tpaschalis)

- Fix an issue in the `eventhandler` integration where events would be
  double-logged: once by sending the event to Loki, and once by including the
  event in the Grafana Agent logs. Now, events are only ever sent to Loki. (@rfratto)

- Converters will now sanitize labels to valid River identifiers. (@erikbaranowski)

- Converters will now return an Error diagnostic for unsupported
  `scrape_classic_histograms` and `native_histogram_bucket_limit` configs. (@erikbaranowski)

- Fix an issue in converters where targets of `discovery.relabel` components
  were repeating the first target for each source target instead of the
  correct target. (@erikbaranowski)

### Other changes

- Operator: Update default config reloader version. (@captncraig)

v0.36.0 (2023-08-30)
--------------------

> **BREAKING CHANGES**: This release has breaking changes. Please read entries
> carefully and consult the [upgrade guide][] for specific instructions.

### Breaking changes

- `loki.source.file` component will no longer automatically detect and
  decompress logs from compressed files. A new configuration block is available
  to enable decompression explicitly. See the [upgrade guide][] for migration
  instructions. (@thampiotr)

- `otelcol.exporter.prometheus`: Set `include_scope_info` to `false` by default. You can set
  it to `true` to preserve previous behavior. (@gouthamve)

- Set `retry_on_http_429` to `true` by default in the `queue_config` block in flow mode's `prometheus.remote_write`. (@wildum)

### Features

- Add [godeltaprof](https://github.com/grafana/godeltaprof) profiling types (`godeltaprof_memory`, `godeltaprof_mutex`, `godeltaprof_block`) to `pyroscope.scrape` component

- Flow: Allow the `logging` configuration block to tee the Agent's logs to one
  or more loki.* components. (@tpaschalis)

- Added support for `promtail` configuration conversion in `grafana-agent convert` and `grafana-agent run` commands. (@thampiotr)

- Flow: Add a new stage `non_indexed_labels` to attach non-indexed labels from extracted data to log line entry. (@vlad-diachenko)

- `loki.write` now exposes basic WAL support. (@thepalbi)

- Flow: Users can now define `additional_fields` in `loki.source.cloudflare` (@wildum)

- Flow: Added exemplar support for the `otelcol.exporter.prometheus`. (@wildum)

- Add a `labels` argument in `loki.source.windowsevent` to associate additional labels with incoming logs. (@wildum)

- New Grafana Agent Flow components:

  - `prometheus.exporter.gcp` - scrape GCP metrics. (@tburgessdev)
  - `otelcol.processor.span` - accepts traces telemetry data from other `otelcol`
    components and modifies the names and attributes of the spans. (@ptodev)
  - `discovery.uyuni` discovers scrape targets from a Uyuni Server. (@sparta0x117)
  - `discovery.eureka` discovers targets from a Eureka Service Registry. (@spartan0x117)
  - `discovery.openstack` - service discovery for OpenStack. (@marctc)
  - `discovery.hetzner` - service discovery for Hetzner Cloud. (@marctc)
  - `discovery.nomad` - service discovery from Nomad. (@captncraig)
  - `discovery.puppetdb` - service discovery from PuppetDB. (@captncraig)
  - `otelcol.processor.discovery` adds resource attributes to spans, where the attributes
    keys and values are sourced from `discovery.*` components. (@ptodev)
  - `otelcol.connector.spanmetrics` - creates OpenTelemetry metrics from traces. (@ptodev)


### Enhancements

- Integrations: include `direct_connect`, `discovering_mode` and `tls_basic_auth_config_path` fields for MongoDB configuration. (@gaantunes)

- Better validation of config file with `grafana-agentctl config-check` cmd (@fgouteroux)

- Integrations: make `udev` data path configurable in the `node_exporter` integration. (@sduranc)

- Clustering: Enable peer discovery with the go-discover package. (@tpaschalis)

- Add `log_format` configuration to eventhandler integration and the `loki.source.kubernetes_events` Flow component. (@sadovnikov)

- Allow `loki.source.file` to define the encoding of files. (@tpaschalis)

- Allow specification of `dimension_name_requirements` for Cloudwatch discovery exports. (@cvdv-au)

- Clustering: Enable nodes to periodically rediscover and rejoin peers. (@tpaschalis)

- `loki.write` WAL now exposes a last segment reclaimed metric. (@thepalbi)

- Update `memcached_exporter` to `v0.13.0`, which includes bugfixes, new metrics,
  and the option to connect with TLS. (@spartan0x117)

- `loki.write` now supports configuring retries on HTTP status code 429. (@wildum)

- Update `YACE` to `v0.54.0`, which includes bugfixes for FIPS support. (@ashrayjain)

- Support decoupled scraping in the cloudwatch_exporter integration (@dtrejod).

- Agent Management: Enable proxying support (@spartan0x117)

### Bugfixes

- Update to config converter so default relabel `source_labels` are left off the river output. (@erikbaranowski)

- Rename `GrafanaAgentManagement` mixin rules to `GrafanaAgentConfig` and update individual alerts to be more accurate. (@spartan0x117)

- Fix potential goroutine leak in log file tailing in static mode. (@thampiotr)

- Fix issue on Windows where DNS short names were unresolvable. (@rfratto)

- Fix panic in `prometheus.operator.*` when no Port supplied in Monitor crds. (@captncraig)

- Fix issue where Agent crashes when a blackbox modules config file is specified for blackbox integration. (@marctc)

- Fix issue where the code from agent would not return to the Windows Service Manager (@jkroepke)

- Fix issue where getting the support bundle failed due to using an HTTP Client that was not able to access the agent in-memory address. (@spartan0x117)

- Fix an issue that lead the `loki.source.docker` container to use excessive
  CPU and memory. (@tpaschalis)

- Fix issue where `otelcol.exporter.loki` was not normalizing label names
  to comply with Prometheus conventions. (@ptodev)

- Agent Management: Fix issue where an integration defined multiple times could lead to undefined behaviour. (@jcreixell)

v0.35.4 (2023-08-14)
--------------------

### Bugfixes

- Sign RPMs with SHA256 for FIPs compatbility. (@mattdurham)

- Fix issue where corrupt WAL segments lead to crash looping. (@tpaschalis)

- Clarify usage documentation surrounding `loki.source.file` (@joshuapare)

v0.35.3 (2023-08-09)
--------------------

### Bugfixes

- Fix a bug which prevented the `app_agent_receiver` integration from processing traces. (@ptodev)

- (Agent static mode) Jaeger remote sampling works again, through a new `jaeger_remote_sampling`
  entry in the traces config. It is no longer configurable through the jaeger receiver.
  Support Jaeger remote sampling was removed accidentally in v0.35, and it is now restored,
  albeit via a different config entry.

- Clustering: Nodes take part in distributing load only after loading their
  component graph. (@tpaschalis)

- Fix graceful termination when receiving SIGTERM/CTRL_SHUTDOWN_EVENT
  signals. (@tpaschalis)

v0.35.2 (2023-07-27)
--------------------

### Bugfixes

- Fix issue where the flow mode UI would show an empty page when navigating to
  an unhealthy `prometheus.operator` component or a healthy
  `prometheus.operator` component which discovered no custom resources.
  (@rfratto)

- Fix panic when using `oauth2` without specifying `tls_config`. (@mattdurham)

- Fix issue where series records would never get written to the WAL if a scrape
  was rolled back, resulting in "dropped sample for series that was not
  explicitly dropped via relabelling" log messages. (@rfratto)

- Fix RPM file digests so that installation on FIPS-enabled systems succeeds. (@andrewimeson)

### Other changes

- Compile journald support into builds of `grafana-agentctl` so
  `grafana-agentctl test-logs` functions as expected when testing tailing the
  systemd journal. (@rfratto)

v0.35.1 (2023-07-25)
--------------------

### Bugfixes

- Fix incorrect display of trace IDs in the automatic_logging processor of static mode's traces subsystem.
  Users of the static mode's service graph processor are also advised to upgrade,
  although the bug should theoretically not affect them. (@ptodev)

v0.35.0 (2023-07-18)
--------------------

> **BREAKING CHANGES**: This release has breaking changes. Please read entries
> carefully and consult the [upgrade guide][] for specific instructions.

### Breaking changes

- The algorithm for the "hash" action of `otelcol.processor.attributes` has changed.
  The change was made in PR [#22831](https://github.com/open-telemetry/opentelemetry-collector-contrib/pull/22831) of opentelemetry-collector-contrib. (@ptodev)

- `otelcol.exporter.loki` now includes the instrumentation scope in its output. (@ptodev)

- `otelcol.extension.jaeger_remote_sampling` removes the `/` HTTP endpoint. The `/sampling` endpoint is still functional.
  The change was made in PR [#18070](https://github.com/open-telemetry/opentelemetry-collector-contrib/pull/18070) of opentelemetry-collector-contrib. (@ptodev)

- The field `version` and `auth` struct block from `walk_params` in `prometheus.exporter.snmp` and SNMP integration have been removed. The auth block now can be configured at top level, together with `modules` (@marctc)

- Rename `discovery.file` to `local.file_match` to make it more clear that it
  discovers file on the local filesystem, and so it doesn't get confused with
  Prometheus' file discovery. (@rfratto)

- Remove the `discovery_target_decode` function in favor of using discovery
  components to better match the behavior of Prometheus' service discovery.
  (@rfratto)

- In the traces subsystem for Static mode, some metrics are removed and others are renamed. (@ptodev)
  - Removed metrics:
    - "blackbox_exporter_config_last_reload_success_timestamp_seconds" (gauge)
    - "blackbox_exporter_config_last_reload_successful" (gauge)
    - "blackbox_module_unknown_total" (counter)
    - "traces_processor_tail_sampling_count_traces_sampled" (counter)
    - "traces_processor_tail_sampling_new_trace_id_received" (counter)
    - "traces_processor_tail_sampling_sampling_decision_latency" (histogram)
    - "traces_processor_tail_sampling_sampling_decision_timer_latency" (histogram)
    - "traces_processor_tail_sampling_sampling_policy_evaluation_error" (counter)
    - "traces_processor_tail_sampling_sampling_trace_dropped_too_early" (counter)
    - "traces_processor_tail_sampling_sampling_traces_on_memory" (gauge)
    - "traces_receiver_accepted_spans" (counter)
    - "traces_receiver_refused_spans" (counter)
    - "traces_exporter_enqueue_failed_log_records" (counter)
    - "traces_exporter_enqueue_failed_metric_points" (counter)
    - "traces_exporter_enqueue_failed_spans" (counter)
    - "traces_exporter_queue_capacity" (gauge)
    - "traces_exporter_queue_size" (gauge)

  - Renamed metrics:
    - "traces_receiver_refused_spans" is renamed to "traces_receiver_refused_spans_total"
    - "traces_receiver_accepted_spans" is renamed to "traces_receiver_refused_spans_total"
    - "traces_exporter_sent_metric_points" is renamed to "traces_exporter_sent_metric_points_total"

- The `remote_sampling` block has been removed from `otelcol.receiver.jaeger`. (@ptodev)

- (Agent static mode) Jaeger remote sampling used to be configured using the Jaeger receiver configuration.
  This receiver was updated to a new version, where support for remote sampling in the receiver was removed.
  Jaeger remote sampling is available as a separate configuration field starting in v0.35.3. (@ptodev)

### Deprecations

- `otelcol.exporter.jaeger` has been deprecated and will be removed in Agent v0.38.0. (@ptodev)

### Features

- The Pyroscope scrape component computes and sends delta profiles automatically when required to reduce bandwidth usage. (@cyriltovena)

- Support `stage.geoip` in `loki.process`. (@akselleirv)

- Integrations: Introduce the `squid` integration. (@armstrmi)

- Support custom fields in MMDB file for `stage.geoip`. (@akselleirv)

- Added json_path function to river stdlib. (@jkroepke)

- Add `format`, `join`, `tp_lower`, `replace`, `split`, `trim`, `trim_prefix`, `trim_suffix`, `trim_space`, `to_upper` functions to river stdlib. (@jkroepke)

- Flow UI: Add a view for listing the Agent's peers status when clustering is enabled. (@tpaschalis)

- Add a new CLI command `grafana-agent convert` for converting a river file from supported formats to river. (@erikbaranowski)

- Add support to the `grafana-agent run` CLI for converting a river file from supported formats to river. (@erikbaranowski)

- Add boringcrypto builds and docker images for Linux arm64 and x64. (@mattdurham)

- New Grafana Agent Flow components:

  - `discovery.file` discovers scrape targets from files. (@spartan0x117)
  - `discovery.kubelet` collect scrape targets from the Kubelet API. (@gcampbell12)
  - `module.http` runs a Grafana Agent Flow module loaded from a remote HTTP endpoint. (@spartan0x117)
  - `otelcol.processor.attributes` accepts telemetry data from other `otelcol`
    components and modifies attributes of a span, log, or metric. (@ptodev)
  - `prometheus.exporter.cloudwatch` - scrape AWS CloudWatch metrics (@thepalbi)
  - `prometheus.exporter.elasticsearch` collects metrics from Elasticsearch. (@marctc)
  - `prometheus.exporter.kafka` collects metrics from Kafka Server. (@oliver-zhang)
  - `prometheus.exporter.mongodb` collects metrics from MongoDB. (@marctc)
  - `prometheus.exporter.squid` collects metrics from a squid server. (@armstrmi)
  - `prometheus.operator.probes` - discovers Probe resources in your Kubernetes
    cluster and scrape the targets they reference. (@captncraig)
  - `pyroscope.ebpf` collects system-wide performance profiles from the current
    host (@korniltsev)
  - `otelcol.exporter.loadbalancing` - export traces and logs to multiple OTLP gRPC
    endpoints in a load-balanced way. (@ptodev)

- New Grafana Agent Flow command line utilities:

  - `grafana-agent tools prometheus.remote_write` holds a collection of remote
    write-specific tools. These have been ported over from the `agentctl` command. (@rfratto)

- A new `action` argument for `otelcol.auth.headers`. (@ptodev)

- New `metadata_keys` and `metadata_cardinality_limit` arguments for `otelcol.processor.batch`. (@ptodev)

- New `boolean_attribute` and `ottl_condition` sampling policies for `otelcol.processor.tail_sampling`. (@ptodev)

- A new `initial_offset` argument for `otelcol.receiver.kafka`. (@ptodev)

### Enhancements

- Attributes and blocks set to their default values will no longer be shown in the Flow UI. (@rfratto)

- Tanka config: retain cAdvisor metrics for system processes (Kubelet, Containerd, etc.) (@bboreham)

- Update cAdvisor dependency to v0.47.0. (@jcreixell)

- Upgrade and improve Cloudwatch exporter integration (@thepalbi)

- Update `node_exporter` dependency to v1.6.0. (@spartan0x117)

- Enable `prometheus.relabel` to work with Prometheus' Native Histograms. (@tpaschalis)

- Update `dnsmasq_exporter` to last version. (@marctc)

- Add deployment spec options to describe operator's Prometheus Config Reloader image. (@alekseybb197)

- Update `module.git` with basic and SSH key authentication support. (@djcode)

- Support `clustering` block in `prometheus.operator.servicemonitors` and `prometheus.operator.podmonitors` components to distribute
  targets amongst clustered agents. (@captncraig)

- Update `redis_exporter` dependency to v1.51.0. (@jcreixell)

- The Grafana Agent mixin now includes a dashboard for the logs pipeline. (@thampiotr)

- The Agent Operational dashboard of Grafana Agent mixin now has more descriptive panel titles, Y-axis units

- Add `write_relabel_config` to `prometheus.remote_write` (@jkroepke)

- Update OpenTelemetry Collector dependencies from v0.63.0 to v0.80.0. (@ptodev)

- Allow setting the node name for clustering with a command-line flag. (@tpaschalis)

- Allow `prometheus.exporter.snmp` and SNMP integration to be configured passing a YAML block. (@marctc)

- Some metrics have been added to the traces subsystem for Static mode. (@ptodev)
  - "traces_processor_batch_batch_send_size" (histogram)
  - "traces_processor_batch_batch_size_trigger_send_total" (counter)
  - "traces_processor_batch_metadata_cardinality" (gauge)
  - "traces_processor_batch_timeout_trigger_send_total" (counter)
  - "traces_rpc_server_duration" (histogram)
  - "traces_exporter_send_failed_metric_points_total" (counter)
  - "traces_exporter_send_failed_spans_total" (counter)
  - "traces_exporter_sent_spans_total" (counter)

- Added support for custom `length` time setting in Cloudwatch component and integration. (@thepalbi)

### Bugfixes

- Fix issue where `remote.http` incorrectly had a status of "Unknown" until the
  period specified by the polling frquency elapsed. (@rfratto)


- Add signing region to remote.s3 component for use with custom endpoints so that Authorization Headers work correctly when
  proxying requests. (@mattdurham)

- Fix oauth default scope in `loki.source.azure_event_hubs`. (@akselleirv)

- Fix bug where `otelcol.exporter.otlphttp` ignores configuration for `traces_endpoint`, `metrics_endpoint`, and `logs_endpoint` attributes. (@SimoneFalzone)

- Fix issue in `prometheus.remote_write` where the `queue_config` and
  `metadata_config` blocks used incorrect defaults when not specified in the
  config file. (@rfratto)

- Fix issue where published RPMs were not signed. (@rfratto)

- Fix issue where flow mode exports labeled as "string or secret" could not be
  used in a binary operation. (@rfratto)

- Fix Grafana Agent mixin's "Agent Operational" dashboard expecting pods to always have `grafana-agent-.*` prefix. (@thampiotr)

- Change the HTTP Path and Data Path from the controller-local ID to the global ID for components loaded from within a module loader. (@spartan0x117)

- Fix bug where `stage.timestamp` in `loki.process` wasn't able to correctly
  parse timezones. This issue only impacts the dedicated `grafana-agent-flow`
  binary. (@rfratto)

- Fix bug where JSON requests to `loki.source.api` would not be handled correctly. This adds `/loki/api/v1/raw` and `/loki/api/v1/push` endpoints to `loki.source.api` and maps the `/api/v1/push` and `/api/v1/raw` to
  the `/loki` prefixed endpoints. (@mattdurham)

- Upgrade `loki.write` dependencies to latest changes. (@thepalbi)

### Other changes

- Mongodb integration has been re-enabled. (@jcreixell, @marctc)
- Build with go 1.20.6 (@captncraig)

- Clustering for Grafana Agent in flow mode has graduated from experimental to beta.

v0.34.3 (2023-06-27)
--------------------

### Bugfixes

- Fixes a bug in conversion of OpenTelemetry histograms when exported to Prometheus. (@grcevski)
- Enforce sha256 digest signing for rpms enabling installation on FIPS-enabled OSes. (@kfriedrich123)
- Fix panic from improper startup ordering in `prometheus.operator.servicemonitors`. (@captncraig)

v0.34.2 (2023-06-20)
--------------------

### Enhancements

- Replace map cache in prometheus.relabel with an LRU cache. (@mattdurham)
- Integrations: Extend `statsd` integration to configure relay endpoint. (@arminaaki)

### Bugfixes

- Fix a bug where `prometheus.relabel` would not correctly relabel when there is a cache miss. (@thampiotr)
- Fix a bug where `prometheus.relabel` would not correctly relabel exemplars or metadata. (@tpaschalis)
- Fixes several issues with statsd exporter. (@jcreixell, @marctc)

### Other changes

- Mongodb integration has been disabled for the time being due to licensing issues. (@jcreixell)

v0.34.1 (2023-06-12)
--------------------

### Bugfixes

- Fixed application of sub-collector defaults using the `windows_exporter` integration or `prometheus.exporter.windows`. (@mattdurham)

- Fix issue where `remote.http` did not fail early if the initial request
  failed. This caused failed requests to initially export empty values, which
  could lead to propagating issues downstream to other components which expect
  the export to be non-empty. (@rfratto)

- Allow `bearerTokenFile` field to be used in ServiceMonitors. (@captncraig)

- Fix issue where metrics and traces were not recorded from components within modules. (@mattdurham)

- `service_name` label is inferred from discovery meta labels in `pyroscope.scrape` (@korniltsev)

### Other changes

- Add logging to failed requests in `remote.http`. (@rfratto)

v0.34.0 (2023-06-08)
--------------------

### Breaking changes

- The experimental dynamic configuration feature has been removed in favor of Flow mode. (@mattdurham)

- The `oracledb` integration configuration has removed a redundant field `metrics_scrape_interval`. Use the `scrape_interval` parameter of the integration if a custom scrape interval is required. (@schmikei)

- Upgrade the embedded windows_exporter to commit 79781c6. (@jkroepke)

- Prometheus exporters in Flow mode now set the `instance` label to a value similar to the one they used to have in Static mode (<hostname> by default, customized by some integrations). (@jcreixell)

- `phlare.scrape` and `phlare.write` have been renamed to `pyroscope.scrape` and `pyroscope.scrape`. (@korniltsev)

### Features

- New Grafana Agent Flow components:
  - `loki.source.api` - receive Loki log entries over HTTP (e.g. from other agents). (@thampiotr)
  - `prometheus.operator.servicemonitors` discovers ServiceMonitor resources in your Kubernetes cluster and scrape
    the targets they reference. (@captncraig, @marctc, @jcreixell)
  - `prometheus.receive_http` - receive Prometheus metrics over HTTP (e.g. from other agents). (@thampiotr)
  - `remote.vault` retrieves a secret from Vault. (@rfratto)
  - `prometheus.exporter.snowflake` collects metrics from a snowflake database (@jonathanWamsley)
  - `prometheus.exporter.mssql` collects metrics from Microsoft SQL Server (@jonathanwamsley)
  - `prometheus.exporter.oracledb` collects metrics from oracledb (@jonathanwamsley)
  - `prometheus.exporter.dnsmasq` collects metrics from a dnsmasq server. (@spartan0x117)
  - `loki.source.awsfirehose` - receive Loki log entries from AWS Firehose via HTTP (@thepalbi)
  - `discovery.http` service discovery via http. (@captncraig)

- Added new functions to the River standard library:
  - `coalesce` returns the first non-zero value from a list of arguments. (@jkroepke)
  - `nonsensitive` converts a River secret back into a string. (@rfratto)

### Enhancements

- Support to attach node metadata to pods and endpoints targets in
  `discovery.kubernetes`. (@laurovenancio)

- Support ability to add optional custom headers to `loki.write` endpoint block (@aos)

- Support in-memory HTTP traffic for Flow components. `prometheus.exporter`
  components will now export a target containing an internal HTTP address.
  `prometheus.scrape`, when given that internal HTTP address, will connect to
  the server in-memory, bypassing the network stack. Use the new
  `--server.http.memory-addr` flag to customize which address is used for
  in-memory traffic. (@rfratto)
- Disable node_exporter on Windows systems (@jkroepke)
- Operator support for OAuth 2.0 Client in LogsClientSpec (@DavidSpek)

- Support `clustering` block in `phlare.scrape` components to distribute
  targets amongst clustered agents. (@rfratto)

- Delete stale series after a single WAL truncate instead of two. (@rfratto)

- Update OracleDB Exporter dependency to 0.5.0 (@schmikei)

- Embed Google Fonts on Flow UI (@jkroepke)

- Enable Content-Security-Policies on Flow UI (@jkroepke)

- Update azure-metrics-exporter to v0.0.0-20230502203721-b2bfd97b5313 (@kgeckhart)

- Update azidentity dependency to v1.3.0. (@akselleirv)

- Add custom labels to journal entries in `loki.source.journal` (@sbhrule15)

- `prometheus.operator.podmonitors` and `prometheus.operator.servicemonitors` can now access cluster secrets for authentication to targets. (@captncraig)

### Bugfixes

- Fix `loki.source.(gcplog|heroku)` `http` and `grpc` blocks were overriding defaults with zero-values
  on non-present fields. (@thepalbi)

- Fix an issue where defining `logging` or `tracing` blocks inside of a module
  would generate a panic instead of returning an error. (@erikbaranowski)

- Fix an issue where not specifying either `http` nor `grpc` blocks could result
  in a panic for `loki.source.heroku` and `loki.source.gcplog` components. (@thampiotr)

- Fix an issue where build artifacts for IBM S390x were being built with the
  GOARCH value for the PPC64 instead. (tpaschalis)

- Fix an issue where the Grafana Agent Flow RPM used the wrong path for the
  environment file, preventing the service from loading. (@rfratto)

- Fix an issue where the cluster advertise address was overwriting the join
  addresses. (@laurovenancio)

- Fix targets deduplication when clustering mode is enabled. (@laurovenancio)

- Fix issue in operator where any version update will restart all agent pods simultaneously. (@captncraig)

- Fix an issue where `loki.source.journald` did not create the positions
  directory with the appropriate permissions. (@tpaschalis)

- Fix an issue where fanning out log entries to multiple `loki.process`
  components lead to a race condition. (@tpaschalis)

- Fix panic in `prometheus.operator.servicemonitors` from relabel rules without certain defaults. (@captncraig)

- Fix issue in modules export cache throwing uncomparable errors. (@mattdurham)

- Fix issue where the UI could not navigate to components loaded by modules. (@rfratto)

- Fix issue where using exporters inside modules failed due to not passing the in-memory address dialer. (@mattdurham)

- Add signing region to remote.s3 component for use with custom endpoints so that Authorization Headers work correctly when
  proxying requests. (@mattdurham)

- Fix missing `instance` key for `prometheus.exporter.dnsmasq` component. (@spartan0x117)

### Other changes

- Add metrics when clustering mode is enabled. (@rfratto)
- Document debug metric `loki_process_dropped_lines_by_label_total` in loki.process. (@akselleirv)

- Add `agent_wal_out_of_order_samples_total` metric to track samples received
  out of order. (@rfratto)

- Add CLI flag `--server.http.enable-pprof` to grafana-agent-flow to conditionally enable `/debug/pprof` endpoints (@jkroepke)

- Use Go 1.20.4 for builds. (@tpaschalis)

- Integrate the new ExceptionContext which was recently added to the Faro Web-SDK in the
  app_agent_receiver Payload. (@codecapitano)

- Flow clustering: clusters will now use 512 tokens per node for distributing
  work, leading to better distribution. However, rolling out this change will
  cause some incorrerct or missing assignments until all nodes are updated. (@rfratto)

- Change the Docker base image for Linux containers to `ubuntu:lunar`.
  (@rfratto)

v0.33.2 (2023-05-11)
--------------------

### Bugfixes

- Fix issue where component evaluation time was overridden by a "default
  health" message. (@rfratto)

- Honor timeout when trying to establish a connection to another agent in Flow
  clustering mode. (@rfratto)

- Fix an issue with the grafana/agent windows docker image entrypoint
  not targeting the right location for the config. (@erikbaranowski)

- Fix issue where the `node_exporter` integration and
  `prometheus.exporter.unix` `diskstat_device_include` component could not set
  the allowlist field for the diskstat collector. (@tpaschalis)

- Fix an issue in `loki.source.heroku` where updating the `labels` or `use_incoming_timestamp`
  would not take effect. (@thampiotr)

- Flow: Fix an issue within S3 Module where the S3 path was not parsed correctly when the
  path consists of a parent directory. (@jastisriradheshyam)

- Flow: Fix an issue on Windows where `prometheus.remote_write` failed to read
  WAL checkpoints. This issue led to memory leaks once the initial checkpoint
  was created, and prevented a fresh process from being able to deliver metrics
  at all. (@rfratto)

- Fix an issue where the `loki.source.kubernetes` component could lead to
  the Agent crashing due to a race condition. (@tpaschalis)

### Other changes

- The `phlare.scrape` Flow component `fetch profile failed` log has been set to
  `debug` instead of `error`. (@erikbaranowski)

v0.33.1 (2023-05-01)
--------------------

### Bugfixes

- Fix spelling of the `frequency` argument on the `local.file` component.
  (@tpaschalis)

- Fix bug where some capsule values (such as Prometheus receivers) could not
  properly be used as an argument to a module. (@rfratto)

- Fix version information not displaying correctly when passing the `--version`
  flag or in the `agent_build_info` metric. (@rfratto)

- Fix issue in `loki.source.heroku` and `loki.source.gcplog` where updating the
  component would cause Grafana Agent Flow's Prometheus metrics endpoint to
  return an error until the process is restarted. (@rfratto)

- Fix issue in `loki.source.file` where updating the component caused
  goroutines to leak. (@rfratto)

### Other changes

- Support Bundles report the status of discovered log targets. (@tpaschalis)

v0.33.0 (2023-04-25)
--------------------

### Breaking changes

- Support for 32-bit ARM builds is removed for the foreseeable future due to Go
  compiler issues. We will consider bringing back 32-bit ARM support once our Go
  compiler issues are resolved and 32-bit ARM builds are stable. (@rfratto)

- Agent Management: `agent_management.api_url` config field has been replaced by
`agent_management.host`. The API path and version is now defined by the Agent. (@jcreixell)

- Agent Management: `agent_management.protocol` config field now allows defining "http" and "https" explicitly. Previously, "http" was previously used for both, with the actual protocol used inferred from the api url, which led to confusion. When upgrading, make sure to set to "https" when replacing `api_url` with `host`. (@jcreixell)

- Agent Management: `agent_management.remote_config_cache_location` config field has been replaced by
`agent_management.remote_configuration.cache_location`. (@jcreixell)

- Remove deprecated symbolic links to to `/bin/agent*` in Docker containers,
  as planned in v0.31. (@tpaschalis)

### Deprecations

- [Dynamic Configuration](https://grafana.com/docs/agent/latest/cookbook/dynamic-configuration/) will be removed in v0.34. Grafana Agent Flow supersedes this functionality. (@mattdurham)

### Features

- New Grafana Agent Flow components:

  - `discovery.dns` DNS service discovery. (@captncraig)
  - `discovery.ec2` service discovery for aws ec2. (@captncraig)
  - `discovery.lightsail` service discovery for aws lightsail. (@captncraig)
  - `discovery.gce` discovers resources on Google Compute Engine (GCE). (@marctc)
  - `discovery.digitalocean` provides service discovery for DigitalOcean. (@spartan0x117)
  - `discovery.consul` service discovery for Consul. (@jcreixell)
  - `discovery.azure` provides service discovery for Azure. (@spartan0x117)
  - `module.file` runs a Grafana Agent Flow module loaded from a file on disk.
    (@erikbaranowski)
  - `module.git` runs a Grafana Agent Flow module loaded from a file within a
    Git repository. (@rfratto)
  - `module.string` runs a Grafana Agent Flow module passed to the component by
    an expression containing a string. (@erikbaranowski, @rfratto)
  - `otelcol.auth.oauth2` performs OAuth 2.0 authentication for HTTP and gRPC
    based OpenTelemetry exporters. (@ptodev)
  - `otelcol.extension.jaeger_remote_sampling` provides an endpoint from which to
    pull Jaeger remote sampling documents. (@joe-elliott)
  - `otelcol.exporter.logging` accepts OpenTelemetry data from other `otelcol` components and writes it to the console. (@erikbaranowski)
  - `otelcol.auth.sigv4` performs AWS Signature Version 4 (SigV4) authentication
    for making requests to AWS services via `otelcol` components that support
    authentication extensions. (@ptodev)
  - `prometheus.exporter.blackbox` collects metrics from Blackbox exporter. (@marctc)
  - `prometheus.exporter.mysql` collects metrics from a MySQL database. (@spartan0x117)
  - `prometheus.exporter.postgres` collects metrics from a PostgreSQL database. (@spartan0x117)
  - `prometheus.exporter.statsd` collects metrics from a Statsd instance. (@gaantunes)
  - `prometheus.exporter.snmp` collects metrics from SNMP exporter. (@marctc)
  - `prometheus.operator.podmonitors` discovers PodMonitor resources in your Kubernetes cluster and scrape
    the targets they reference. (@captncraig, @marctc, @jcreixell)
  - `prometheus.exporter.windows` collects metrics from a Windows instance. (@jkroepke)
  - `prometheus.exporter.memcached` collects metrics from a Memcached server. (@spartan0x117)
  - `loki.source.azure_event_hubs` reads messages from Azure Event Hub using Kafka and forwards them to other   `loki` components. (@akselleirv)

- Add support for Flow-specific system packages:

  - Flow-specific DEB packages. (@rfratto, @robigan)
  - Flow-specific RPM packages. (@rfratto, @robigan)
  - Flow-specific macOS Homebrew Formula. (@rfratto)
  - Flow-specific Windows installer. (@rfratto)

  The Flow-specific packages allow users to install and run Grafana Agent Flow
  alongside an existing installation of Grafana Agent.

- Agent Management: Add support for integration snippets. (@jcreixell)

- Flow: Introduce a gossip-over-HTTP/2 _clustered mode_. `prometheus.scrape`
  component instances can opt-in to distributing scrape load between cluster
  peers. (@tpaschalis)

### Enhancements

- Flow: Add retries with backoff logic to Phlare write component. (@cyriltovena)

- Operator: Allow setting runtimeClassName on operator-created pods. (@captncraig)

- Operator: Transparently compress agent configs to stay under size limitations. (@captncraig)

- Update Redis Exporter Dependency to v1.49.0. (@spartan0x117)

- Update Loki dependency to the k144 branch. (@andriikushch)

- Flow: Add OAUTHBEARER mechanism to `loki.source.kafka` using Azure as provider. (@akselleirv)

- Update Process Exporter dependency to v0.7.10. (@spartan0x117)

- Agent Management: Introduces backpressure mechanism for remote config fetching (obeys 429 request
  `Retry-After` header). (@spartan0x117)

- Flow: support client TLS settings (CA, client certificate, client key) being
  provided from other components for the following components:

  - `discovery.docker`
  - `discovery.kubernetes`
  - `loki.source.kafka`
  - `loki.source.kubernetes`
  - `loki.source.podlogs`
  - `loki.write`
  - `mimir.rules.kubernetes`
  - `otelcol.auth.oauth2`
  - `otelcol.exporter.jaeger`
  - `otelcol.exporter.otlp`
  - `otelcol.exporter.otlphttp`
  - `otelcol.extension.jaeger_remote_sampling`
  - `otelcol.receiver.jaeger`
  - `otelcol.receiver.kafka`
  - `phlare.scrape`
  - `phlare.write`
  - `prometheus.remote_write`
  - `prometheus.scrape`
  - `remote.http`

- Flow: support server TLS settings (client CA, server certificate, server key)
  being provided from other components for the following components:

  - `loki.source.syslog`
  - `otelcol.exporter.otlp`
  - `otelcol.extension.jaeger_remote_sampling`
  - `otelcol.receiver.jaeger`
  - `otelcol.receiver.opencensus`
  - `otelcol.receiver.zipkin`

- Flow: Define custom http method and headers in `remote.http` component (@jkroepke)

- Flow: Add config property to `prometheus.exporter.blackbox` to define the config inline (@jkroepke)

- Update Loki Dependency to k146 which includes configurable file watchers (@mattdurham)

### Bugfixes

- Flow: fix issue where Flow would return an error when trying to access a key
  of a map whose value was the zero value (`null`, `0`, `false`, `[]`, `{}`).
  Whether an error was returned depended on the internal type of the value.
  (@rfratto)

- Flow: fix issue where using the `jaeger_remote` sampler for the `tracing`
  block would fail to parse the response from the remote sampler server if it
  used strings for the strategy type. This caused sampling to fall back
  to the default rate. (@rfratto)

- Flow: fix issue where components with no arguments like `loki.echo` were not
  viewable in the UI. (@rfratto)

- Flow: fix deadlock in `loki.source.file` where terminating tailers would hang
  while flushing remaining logs, preventing `loki.source.file` from being able
  to update. (@rfratto)

- Flow: fix deadlock in `loki.process` where a component with no stages would
  hang forever on handling logs. (@rfratto)

- Fix issue where a DefaultConfig might be mutated during unmarshaling. (@jcreixell)

- Fix issues where CloudWatch Exporter cannot use FIPS Endpoints outside of USA regions (@aglees)

- Fix issue where scraping native Prometheus histograms would leak memory.
  (@rfratto)

- Flow: fix issue where `loki.source.docker` component could deadlock. (@tpaschalis)

- Flow: fix issue where `prometheus.remote_write` created unnecessary extra
  child directories to store the WAL in. (@rfratto)

- Fix internal metrics reported as invalid by promtool's linter. (@tpaschalis)

- Fix issues with cri stage which treats partial line coming from any stream as same. (@kavirajk @aglees)

- Operator: fix for running multiple operators with different `--agent-selector` flags. (@captncraig)

- Operator: respect FilterRunning on PodMonitor and ServiceMonitor resources to only scrape running pods. (@captncraig)

- Fixes a bug where the github exporter would get stuck in an infinite loop under certain conditions. (@jcreixell)

- Fix bug where `loki.source.docker` always failed to start. (@rfratto)

### Other changes

- Grafana Agent Docker containers and release binaries are now published for
  s390x. (@rfratto)

- Use Go 1.20.3 for builds. (@rfratto)

- Change the Docker base image for Linux containers to `ubuntu:kinetic`.
  (@rfratto)

- Update prometheus.remote_write defaults to match new prometheus
  remote-write defaults. (@erikbaranowski)

v0.32.1 (2023-03-06)
--------------------

### Bugfixes

- Flow: Fixes slow reloading of targets in `phlare.scrape` component. (@cyriltovena)

- Flow: add a maximum connection lifetime of one hour when tailing logs from
  `loki.source.kubernetes` and `loki.source.podlogs` to recover from an issue
  where the Kubernetes API server stops responding with logs without closing
  the TCP connection. (@rfratto)

- Flow: fix issue in `loki.source.kubernetes` where `__pod__uid__` meta label
  defaulted incorrectly to the container name, causing tailers to never
  restart. (@rfratto)

v0.32.0 (2023-02-28)
--------------------

### Breaking changes

- Support for the embedded Flow UI for 32-bit ARMv6 builds is temporarily
  removed. (@rfratto)

- Node Exporter configuration options changed to align with new upstream version (@Thor77):

  - `diskstats_ignored_devices` is now `diskstats_device_exclude` in agent configuration.
  - `ignored_devices` is now `device_exclude` in flow configuration.

- Some blocks in Flow components have been merged with their parent block to make the block hierarchy smaller:

  - `discovery.docker > http_client_config` is merged into the `discovery.docker` block. (@erikbaranowski)
  - `discovery.kubernetes > http_client_config` is merged into the `discovery.kubernetes` block. (@erikbaranowski)
  - `loki.source.kubernetes > client > http_client_config` is merged into the `client` block. (@erikbaranowski)
  - `loki.source.podlogs > client > http_client_config` is merged into the `client` block. (@erikbaranowski)
  - `loki.write > endpoint > http_client_config` is merged into the `endpoint` block. (@erikbaranowski)
  - `mimir.rules.kubernetes > http_client_config` is merged into the `mimir.rules.kubernetes` block. (@erikbaranowski)
  - `otelcol.receiver.opencensus > grpc` is merged into the `otelcol.receiver.opencensus` block. (@ptodev)
  - `otelcol.receiver.zipkin > http` is merged into the `otelcol.receiver.zipkin` block. (@ptodev)
  - `phlare.scrape > http_client_config` is merged into the `phlare.scrape` block. (@erikbaranowski)
  - `phlare.write > endpoint > http_client_config` is merged into the `endpoint` block. (@erikbaranowski)
  - `prometheus.remote_write > endpoint > http_client_config` is merged into the `endpoint` block. (@erikbaranowski)
  - `prometheus.scrape > http_client_config` is merged into the `prometheus.scrape` block. (@erikbaranowski)

- The `loki.process` component now uses a combined name for stages, simplifying
  the block hierarchy. For example, the `stage > json` block hierarchy is now a
  single block called `stage.json`. All stage blocks in `loki.process` have
  been updated to use this simplified hierarchy. (@tpaschalis)

- `remote.s3` `client_options` block has been renamed to `client`. (@mattdurham)

- Renamed `prometheus.integration.node_exporter` to `prometheus.exporter.unix`. (@jcreixell)

- As first announced in v0.30, support for the `EXPERIMENTAL_ENABLE_FLOW`
  environment variable has been removed in favor of `AGENT_MODE=flow`.
  (@rfratto)

### Features

- New integrations:

  - `oracledb` (@schmikei)
  - `mssql` (@binaryfissiongames)
  - `cloudwatch metrics` (@thepalbi)
  - `azure` (@kgeckhart)
  - `gcp` (@kgeckhart, @ferruvich)

- New Grafana Agent Flow components:

  - `loki.echo` writes received logs to stdout. (@tpaschalis, @rfratto)
  - `loki.source.docker` reads logs from Docker containers and forwards them to
    other `loki` components. (@tpaschalis)
  - `loki.source.kafka` reads logs from Kafka events and forwards them to other
    `loki` components. (@erikbaranowski)
  - `loki.source.kubernetes_events` watches for Kubernetes Events and converts
    them into log lines to forward to other `loki` components. It is the
    equivalent of the `eventhandler` integration. (@rfratto)
  - `otelcol.processor.tail_sampling` samples traces based on a set of defined
    policies from `otelcol` components before forwarding them to other
    `otelcol` components. (@erikbaranowski)
  - `prometheus.exporter.apache` collects metrics from an apache web server
    (@captncraig)
  - `prometheus.exporter.consul` collects metrics from a consul installation
    (@captncraig)
  - `prometheus.exporter.github` collects metrics from GitHub (@jcreixell)
  - `prometheus.exporter.process` aggregates and collects metrics by scraping
    `/proc`. (@spartan0x117)
  - `prometheus.exporter.redis` collects metrics from a redis database
    (@spartan0x117)

### Enhancements

- Flow: Support `keepequal` and `dropequal` actions for relabeling. (@cyriltovena)

- Update Prometheus Node Exporter integration to v1.5.0. (@Thor77)

- Grafana Agent Flow will now reload the config file when `SIGHUP` is sent to
  the process. (@rfratto)

- If using the official RPM and DEB packages for Grafana Agent, invoking
  `systemctl reload grafana-agent` will now reload the configuration file.
  (@rfratto)

- Flow: the `loki.process` component now implements all the same processing
  stages as Promtail's pipelines. (@tpaschalis)

- Flow: new metric for `prometheus.scrape` -
  `agent_prometheus_scrape_targets_gauge`. (@ptodev)

- Flow: new metric for `prometheus.scrape` and `prometheus.relabel` -
  `agent_prometheus_forwarded_samples_total`. (@ptodev)

- Flow: add `constants` into the standard library to expose the hostname, OS,
  and architecture of the system Grafana Agent is running on. (@rfratto)

- Flow: add timeout to loki.source.podlogs controller setup. (@polyrain)

### Bugfixes

- Fixed a reconciliation error in Grafana Agent Operator when using `tlsConfig`
  on `Probe`. (@supergillis)

- Fix issue where an empty `server:` config stanza would cause debug-level logging.
  An empty `server:` is considered a misconfiguration, and thus will error out.
  (@neomantra)

- Flow: fix an error where some error messages that crossed multiple lines
  added extra an extra `|` character when displaying the source file on the
  starting line. (@rfratto)

- Flow: fix issues in `agent fmt` where adding an inline comment on the same
  line as a `[` or `{` would cause indentation issues on subsequent lines.
  (@rfratto)

- Flow: fix issues in `agent fmt` where line comments in arrays would be given
  the wrong identation level. (@rfratto)

- Flow: fix issues with `loki.file` and `loki.process` where deadlock contention or
  logs fail to process. (@mattdurham)

- Flow: `oauth2 > tls_config` was documented as a block but coded incorrectly as
  an attribute. This is now a block in code. This impacted `discovery.docker`,
  `discovery.kubernetes`, `loki.source.kubernetes`, `loki.write`,
  `mimir.rules.kubernetes`, `phlare.scrape`, `phlare.write`,
  `prometheus.remote_write`, `prometheus.scrape`, and `remote.http`
  (@erikbaranowski)

- Flow: Fix issue where using `river:",label"` causes the UI to return nothing. (@mattdurham)

### Other changes

- Use Go 1.20 for builds. (@rfratto)

- The beta label from Grafana Agent Flow has been removed. A subset of Flow
  components are still marked as beta or experimental:

  - `loki.echo` is explicitly marked as beta.
  - `loki.source.kubernetes` is explicitly marked as experimental.
  - `loki.source.podlogs` is explicitly marked as experimental.
  - `mimir.rules.kubernetes` is explicitly marked as beta.
  - `otelcol.processor.tail_sampling` is explicitly marked as beta.
  - `otelcol.receiver.loki` is explicitly marked as beta.
  - `otelcol.receiver.prometheus` is explicitly marked as beta.
  - `phlare.scrape` is explicitly marked as beta.
  - `phlare.write` is explicitly marked as beta.

v0.31.3 (2023-02-13)
--------------------

### Bugfixes

- `loki.source.cloudflare`: fix issue where the `zone_id` argument
  was being ignored, and the `api_token` argument was being used for the zone
  instead. (@rfratto)

- `loki.source.cloudflare`: fix issue where `api_token` argument was not marked
  as a sensitive field. (@rfratto)

v0.31.2 (2023-02-08)
--------------------

### Other changes

- In the Agent Operator, upgrade the `prometheus-config-reloader` dependency
  from version 0.47.0 to version 0.62.0. (@ptodev)

v0.31.1 (2023-02-06)
--------------------

> **BREAKING CHANGES**: This release has breaking changes. Please read entries
> carefully and consult the [upgrade guide][] for specific instructions.

### Breaking changes

- All release Windows `.exe` files are now published as a zip archive.
  Previously, `grafana-agent-installer.exe` was unzipped. (@rfratto)

### Other changes

- Support Go 1.20 for builds. Official release binaries are still produced
  using Go 1.19. (@rfratto)

v0.31.0 (2023-01-31)
--------------------

> **BREAKING CHANGES**: This release has breaking changes. Please read entries
> carefully and consult the [upgrade guide][] for specific instructions.

### Breaking changes

- Release binaries (including inside Docker containers) have been renamed to be
  prefixed with `grafana-` (@rfratto):

  - `agent` is now `grafana-agent`.
  - `agentctl` is now `grafana-agentctl`.
  - `agent-operator` is now `grafana-agent-operator`.

### Deprecations

- A symbolic link in Docker containers from the old binary name to the new
  binary name has been added. These symbolic links will be removed in v0.33. (@rfratto)

### Features

- New Grafana Agent Flow components:

  - `loki.source.cloudflare` reads logs from Cloudflare's Logpull API and
    forwards them to other `loki` components. (@tpaschalis)
  - `loki.source.gcplog` reads logs from GCP cloud resources using Pub/Sub
    subscriptions and forwards them to other `loki` components. (@tpaschalis)
  - `loki.source.gelf` listens for Graylog logs. (@mattdurham)
  - `loki.source.heroku` listens for Heroku messages over TCP a connection and
    forwards them to other `loki` components. (@erikbaranowski)
  - `loki.source.journal` read messages from systemd journal. (@mattdurham)
  - `loki.source.kubernetes` collects logs from Kubernetes pods using the
    Kubernetes API. (@rfratto)
  - `loki.source.podlogs` discovers PodLogs resources on Kubernetes and
    uses the Kubernetes API to collect logs from the pods specified by the
    PodLogs resource. (@rfratto)
  - `loki.source.syslog` listens for Syslog messages over TCP and UDP
    connections and forwards them to other `loki` components. (@tpaschalis)
  - `loki.source.windowsevent` reads logs from Windows Event Log. (@mattdurham)
  - `otelcol.exporter.jaeger` forwards OpenTelemetry data to a Jaeger server.
    (@erikbaranowski)
  - `otelcol.exporter.loki` forwards OTLP-formatted data to compatible `loki`
    receivers. (@tpaschalis)
  - `otelcol.receiver.kafka` receives telemetry data from Kafka. (@rfratto)
  - `otelcol.receiver.loki` receives Loki logs, converts them to the OTLP log
    format and forwards them to other `otelcol` components. (@tpaschalis)
  - `otelcol.receiver.opencensus` receives OpenConsensus-formatted traces or
    metrics. (@ptodev)
  - `otelcol.receiver.zipkin` receives Zipkin-formatted traces. (@rfratto)
  - `phlare.scrape` collects application performance profiles. (@cyriltovena)
  - `phlare.write` sends application performance profiles to Grafana Phlare.
    (@cyriltovena)
  - `mimir.rules.kubernetes` discovers `PrometheusRule` Kubernetes resources and
    loads them into a Mimir instance. (@Logiraptor)

- Flow components which work with relabeling rules (`discovery.relabel`,
  `prometheus.relabel` and `loki.relabel`) now export a new value named Rules.
  This value returns a copy of the currently configured rules. (@tpaschalis)

- New experimental feature: agent-management. Polls configured remote API to fetch new configs. (@spartan0x117)

- Introduce global configuration for logs. (@jcreixell)

### Enhancements

- Handle faro-web-sdk `View` meta in app_agent_receiver. (@rlankfo)

- Flow: the targets in debug info from `loki.source.file` are now individual blocks. (@rfratto)

- Grafana Agent Operator: add [promtail limit stage](https://grafana.com/docs/loki/latest/clients/promtail/stages/limit/) to the operator. (@spartan0x117)

### Bugfixes

- Flow UI: Fix the issue with messy layout on the component list page while
  browser window resize (@xiyu95)

- Flow UI: Display the values of all attributes unless they are nil. (@ptodev)

- Flow: `prometheus.relabel` and `prometheus.remote_write` will now error if they have exited. (@ptodev)

- Flow: Fix issue where negative numbers would convert to floating-point values
  incorrectly, treating the sign flag as part of the number. (@rfratto)

- Flow: fix a goroutine leak when `loki.source.file` is passed more than one
  target with identical set of public labels. (@rfratto)

- Fix issue where removing and re-adding log instance configurations causes an
  error due to double registration of metrics (@spartan0x117, @jcreixell)

### Other changes

- Use Go 1.19.4 for builds. (@erikbaranowski)

- New windows containers for agent and agentctl. These can be found moving forward with the ${Version}-windows tags for grafana/agent and grafana/agentctl docker images (@erikbaranowski)

v0.30.2 (2023-01-11)
--------------------

### Bugfixes

- Flow: `prometheus.relabel` will no longer modify the labels of the original
  metrics, which could lead to the incorrect application of relabel rules on
  subsequent relabels. (@rfratto)

- Flow: `loki.source.file` will no longer deadlock other components if log
  lines cannot be sent to Loki. `loki.source.file` will wait for 5 seconds per
  file to finish flushing read logs to the client, after which it will drop
  them, resulting in lost logs. (@rfratto)

- Operator: Fix the handling of the enableHttp2 field as a boolean in
  `pod_monitor` and `service_monitor` templates. (@tpaschalis)

v0.30.1 (2022-12-23)
--------------------

### Bugfixes

- Fix issue where journald support was accidentally removed. (@tpaschalis)

- Fix issue where some traces' metrics where not collected. (@marctc)

v0.30.0 (2022-12-20)
--------------------

> **BREAKING CHANGES**: This release has breaking changes. Please read entries
> carefully and consult the [upgrade guide][] for specific instructions.

### Breaking changes

- The `ebpf_exporter` integration has been removed due to issues with static
  linking. It may be brought back once these are resolved. (@tpaschalis)

### Deprecations

- The `EXPERIMENTAL_ENABLE_FLOW` environment variable is deprecated in favor of
  `AGENT_MODE=flow`. Support for `EXPERIMENTAL_ENABLE_FLOW` will be removed in
  v0.32. (@rfratto)

### Features

- `grafana-agent-operator` supports oauth2 as an authentication method for
  remote_write. (@timo-42)

- Grafana Agent Flow: Add tracing instrumentation and a `tracing` block to
  forward traces to `otelcol` component. (@rfratto)

- Grafana Agent Flow: Add a `discovery_target_decode` function to decode a JSON
  array of discovery targets corresponding to Prometheus' HTTP and file service
  discovery formats. (@rfratto)

- New Grafana Agent Flow components:

  - `remote.http` polls an HTTP URL and exposes the response body as a string
    or secret to other components. (@rfratto)

  - `discovery.docker` discovers Docker containers from a Docker Engine host.
    (@rfratto)

  - `loki.source.file` reads and tails files for log entries and forwards them
    to other `loki` components. (@tpaschalis)

  - `loki.write` receives log entries from other `loki` components and sends
    them over to a Loki instance. (@tpaschalis)

  - `loki.relabel` receives log entries from other `loki` components and
    rewrites their label set. (@tpaschalis)

  - `loki.process` receives log entries from other `loki` components and runs
    one or more processing stages. (@tpaschalis)

  - `discovery.file` discovers files on the filesystem following glob
    patterns. (@mattdurham)

- Integrations: Introduce the `snowflake` integration. (@binaryfissiongames)

### Enhancements

- Update agent-loki.yaml to use environment variables in the configuration file (@go4real)

- Integrations: Always use direct connection in mongodb_exporter integration. (@v-zhuravlev)

- Update OpenTelemetry Collector dependency to v0.63.1. (@tpaschalis)

- riverfmt: Permit empty blocks with both curly braces on the same line.
  (@rfratto)

- riverfmt: Allow function arguments to persist across different lines.
  (@rfratto)

- Flow: The HTTP server will now start before the Flow controller performs the
  initial load. This allows metrics and pprof data to be collected during the
  first load. (@rfratto)

- Add support for using a [password map file](https://github.com/oliver006/redis_exporter/blob/master/contrib/sample-pwd-file.json) in `redis_exporter`. (@spartan0x117)

- Flow: Add support for exemplars in Prometheus component pipelines. (@rfratto)

- Update Prometheus dependency to v2.40.5. (@rfratto)

- Update Promtail dependency to k127. (@rfratto)

- Native histograms are now supported in the static Grafana Agent and in
  `prometheus.*` Flow components. Native histograms will be automatically
  collected from supported targets. remote_write must be configured to forward
  native histograms from the WAL to the specified endpoints. (@rfratto)

- Flow: metrics generated by upstream OpenTelemetry Collector components are
  now exposed at the `/metrics` endpoint of Grafana Agent Flow. (@rfratto)

### Bugfixes

- Fix issue where whitespace was being sent as part of password when using a
  password file for `redis_exporter`. (@spartan0x117)

- Flow UI: Fix issue where a configuration block referencing a component would
  cause the graph page to fail to load. (@rfratto)

- Remove duplicate `oauth2` key from `metricsinstances` CRD. (@daper)

- Fix issue where on checking whether to restart integrations the Integration
  Manager was comparing configs with secret values scrubbed, preventing reloads
  if only secrets were updated. (@spartan0x117)

### Other changes

- Grafana Agent Flow has graduated from experimental to beta.

v0.29.0 (2022-11-08)
--------------------

> **BREAKING CHANGES**: This release has breaking changes. Please read entries
> carefully and consult the [upgrade guide][] for specific instructions.

### Breaking changes

- JSON-encoded traces from OTLP versions earlier than 0.16.0 are no longer
  supported. (@rfratto)

### Deprecations

- The binary names `agent`, `agentctl`, and `agent-operator` have been
  deprecated and will be renamed to `grafana-agent`, `grafana-agentctl`, and
  `grafana-agent-operator` in the v0.31.0 release.

### Features

- Add `agentctl test-logs` command to allow testing log configurations by redirecting
  collected logs to standard output. This can be useful for debugging. (@jcreixell)

- New Grafana Agent Flow components:

  - `otelcol.receiver.otlp` receives OTLP-formatted traces, metrics, and logs.
    Data can then be forwarded to other `otelcol` components. (@rfratto)

  - `otelcol.processor.batch` batches data from `otelcol` components before
    forwarding it to other `otelcol` components. (@rfratto)

  - `otelcol.exporter.otlp` accepts data from `otelcol` components and sends
    it to a gRPC server using the OTLP protocol. (@rfratto)

  - `otelcol.exporter.otlphttp` accepts data from `otelcol` components and
    sends it to an HTTP server using the OTLP protocol. (@tpaschalis)

  - `otelcol.auth.basic` performs basic authentication for `otelcol`
    components that support authentication extensions. (@rfratto)

  - `otelcol.receiver.jeager` receives Jaeger-formatted traces. Data can then
    be forwarded to other `otelcol` components. (@rfratto)

  - `otelcol.processor.memory_limiter` periodically checks memory usage and
    drops data or forces a garbage collection if the defined limits are
    exceeded. (@tpaschalis)

  - `otelcol.auth.bearer` performs bearer token authentication for `otelcol`
    components that support authentication extensions. (@rfratto)

  - `otelcol.auth.headers` attaches custom request headers to `otelcol`
    components that support authentication extensions. (@rfratto)

  - `otelcol.receiver.prometheus` receives Prometheus metrics, converts them
    to the OTLP metric format and forwards them to other `otelcol` components.
    (@tpaschalis)

  - `otelcol.exporter.prometheus` forwards OTLP-formatted data to compatible
    `prometheus` components. (@rfratto)

- Flow: Allow config blocks to reference component exports. (@tpaschalis)

- Introduce `/-/support` endpoint for generating 'support bundles' in static
  agent mode. Support bundles are zip files of commonly-requested information
  that can be used to debug a running agent. (@tpaschalis)

### Enhancements

- Update OpenTelemetry Collector dependency to v0.61.0. (@rfratto)

- Add caching to Prometheus relabel component. (@mattdurham)

- Grafana Agent Flow: add `agent_resources_*` metrics which explain basic
  platform-agnostic metrics. These metrics assist with basic monitoring of
  Grafana Agent, but are not meant to act as a replacement for fully featured
  components like `prometheus.integration.node_exporter`. (@rfratto)

- Enable field label in TenantStageSpec of PodLogs pipeline. (@siiimooon)

- Enable reporting of enabled integrations. (@marctc)

- Grafana Agent Flow: `prometheus.remote_write` and `prometheus.relabel` will
  now export receivers immediately, removing the need for dependant components
  to be evaluated twice at process startup. (@rfratto)

- Add missing setting to configure instance key for Eventhandler integration. (@marctc)

- Update Prometheus dependency to v2.39.1. (@rfratto)

- Update Promtail dependency to weekly release k122. (@rfratto)

- Tracing: support the `num_traces` and `expected_new_traces_per_sec` configuration parameters in the tail_sampling processor. (@ptodev)

### Bugfixes

- Remove empty port from the `apache_http` integration's instance label. (@katepangLiu)

- Fix identifier on target creation for SNMP v2 integration. (@marctc)

- Fix bug when specifying Blackbox's modules when using Blackbox integration. (@marctc)

- Tracing: fix a panic when the required `protocols` field was not set in the `otlp` receiver. (@ptodev)

- Support Bearer tokens for metric remote writes in the Grafana Operator (@jcreixell, @marctc)

### Other changes

- Update versions of embedded Prometheus exporters used for integrations:

  - Update `github.com/prometheus/statsd_exporter` to `v0.22.8`. (@captncraig)

  - Update `github.com/prometheus-community/postgres_exporter` to `v0.11.1`. (@captncraig)

  - Update `github.com/prometheus/memcached_exporter` to `v0.10.0`. (@captncraig)

  - Update `github.com/prometheus-community/elasticsearch_exporter` to `v1.5.0`. (@captncraig)

  - Update `github.com/prometheus/mysqld_exporter` to `v0.14.0`. (@captncraig)

  - Update `github.com/prometheus/consul_exporter` to `v0.8.0`. (@captncraig)

  - Update `github.com/ncabatoff/process-exporter` to `v0.7.10`. (@captncraig)

  - Update `github.com/prometheus-community/postgres_exporter` to `v0.11.1`. (@captncraig)

- Use Go 1.19.3 for builds. (@rfratto)

v0.28.1 (2022-11-03)
--------------------

### Security

- Update Docker base image to resolve OpenSSL vulnerabilities CVE-2022-3602 and
  CVE-2022-3786. Grafana Agent does not use OpenSSL, so we do not believe it is
  vulnerable to these issues, but the base image has been updated to remove the
  report from image scanners. (@rfratto)

v0.28.0 (2022-09-29)
--------------------

### Features

- Introduce Grafana Agent Flow, an experimental "programmable pipeline" runtime
  mode which improves how to configure and debug Grafana Agent by using
  components. (@captncraig, @karengermond, @marctc, @mattdurham, @rfratto,
  @rlankfo, @tpaschalis)

- Introduce Blackbox exporter integration. (@marctc)

### Enhancements

- Update Loki dependency to v2.6.1. (@rfratto)

### Bugfixes

### Other changes

- Fix relabel configs in sample agent-operator manifests (@hjet)

- Operator no longer set the `SecurityContext.Privileged` flag in the `config-reloader` container. (@hsyed-dojo)

- Add metrics for config reloads and config hash (@jcreixell)

v0.27.1 (2022-09-09)
--------------------

> **NOTE**: ARMv6 Docker images are no longer being published.
>
> We have stopped publishing Docker images for ARMv6 platforms.
> This is due to the new Ubuntu base image we are using that does not support ARMv6.
> The new Ubuntu base image has less reported CVEs, and allows us to provide more
> secure Docker images. We will still continue to publish ARMv6 release binaries and
> deb/rpm packages.

### Other Changes

- Switch docker image base from debian to ubuntu. (@captncraig)

v0.27.0 (2022-09-01)
--------------------

### Features

- Integrations: (beta) Add vmware_exporter integration (@rlankfo)

- App agent receiver: add Event kind to payload (@domasx2)

### Enhancements

- Tracing: Introduce a periodic appender to the remotewriteexporter to control sample rate. (@mapno)

- Tracing: Update OpenTelemetry dependency to v0.55.0. (@rfratto, @mapno)

- Add base agent-operator jsonnet library and generated manifests (@hjet)

- Add full (metrics, logs, K8s events) sample agent-operator jsonnet library and gen manifests (@hjet)

- Introduce new configuration fields for disabling Keep-Alives and setting the
  IdleConnectionTimeout when scraping. (@tpaschalis)

- Add field to Operator CRD to disable report usage functionality. (@marctc)

### Bugfixes

- Tracing: Fixed issue with the PromSD processor using the `connection` method to discover the IP
  address.  It was failing to match because the port number was included in the address string. (@jphx)

- Register prometheus discovery metrics. (@mattdurham)

- Fix seg fault when no instance parameter is provided for apache_http integration, using integrations-next feature flag. (@rgeyer)

- Fix grafanacloud-install.ps1 web request internal server error when fetching config. (@rlankfo)

- Fix snmp integration not passing module or walk_params parameters when scraping. (@rgeyer)

- Fix unmarshal errors (key "<walk_param name>" already set in map) for snmp integration config when walk_params is defined, and the config is reloaded. (@rgeyer)

### Other changes

- Update several go dependencies to resolve warnings from certain security scanning tools. None of the resolved vulnerabilities were known to be exploitable through the agent. (@captncraig)

- It is now possible to compile Grafana Agent using Go 1.19. (@rfratto)

v0.26.1 (2022-07-25)
--------------------

> **BREAKING CHANGES**: This release has breaking changes. Please read entries
> carefully and consult the [upgrade guide][] for specific instructions.

### Breaking changes

- Change windows certificate store so client certificate is no longer required in store. (@mattdurham)

### Bugfixes

- Operator: Fix issue where configured `targetPort` ServiceMonitors resulted in
  generating an incorrect scrape_config. (@rfratto)

- Build the Linux/AMD64 artifacts using the opt-out flag for the ebpf_exporter. (@tpaschalis)

v0.26.0 (2022-07-18)
--------------------

> **BREAKING CHANGES**: This release has breaking changes. Please read entries
> carefully and consult the [upgrade guide][] for specific instructions.

### Breaking changes

- Deprecated `server` YAML block fields have now been removed in favor of the
  command-line flags that replaced them. These fields were originally
  deprecated in v0.24.0. (@rfratto)

- Changed tail sampling policies to be configured as in the OpenTelemetry
  Collector. (@mapno)

### Features

- Introduce Apache HTTP exporter integration. (@v-zhuravlev)

- Introduce eBPF exporter integration. (@tpaschalis)

### Enhancements

- Truncate all records in WAL if repair attempt fails. (@rlankfo)

### Bugfixes

- Relative symlinks for promtail now work as expected. (@RangerCD, @mukerjee)

- Fix rate limiting implementation for the app agent receiver integration. (@domasx2)

- Fix mongodb exporter so that it now collects all metrics. (@mattdurham)

v0.25.1 (2022-06-16)
--------------------

### Bugfixes

- Integer types fail to unmarshal correctly in operator additional scrape configs. (@rlankfo)

- Unwrap replayWAL error before attempting corruption repair. (@rlankfo)

v0.25.0 (2022-06-06)
--------------------

> **BREAKING CHANGES**: This release has breaking changes. Please read entries
> carefully and consult the [upgrade guide][] for specific instructions.

### Breaking changes

- Traces: Use `rpc.grpc.status_code` attribute to determine
  span failed in the service graph processor (@rcrowe)

### Features

- Add HTTP endpoints to fetch active instances and targets for the Logs subsystem.
  (@marctc)

- (beta) Add support for using windows certificate store for TLS connections. (@mattdurham)

- Grafana Agent Operator: add support for integrations through an `Integration`
  CRD which is discovered by `GrafanaAgent`. (@rfratto)

- (experimental) Add app agent receiver integration. This depends on integrations-next being enabled
  via the `integrations-next` feature flag. Use `-enable-features=integrations-next` to use
  this integration. (@kpelelis, @domas)

- Introduce SNMP exporter integration. (@v-zhuravlev)

- Configure the agent to report the use of feature flags to grafana.com. (@marctc)

### Enhancements

- integrations-next: Integrations using autoscrape will now autoscrape metrics
  using in-memory connections instead of connecting to themselves over the
  network. As a result of this change, the `client_config` field has been
  removed. (@rfratto)

- Enable `proxy_url` support on `oauth2` for metrics and logs (update **prometheus/common** dependency to `v0.33.0`). (@martin-jaeger-maersk)

- `extra-scrape-metrics` can now be enabled with the `--enable-features=extra-scrape-metrics` feature flag. See <https://prometheus.io/docs/prometheus/2.31/feature_flags/#extra-scrape-metrics> for details. (@rlankfo)

- Resolved issue in v2 integrations where if an instance name was a prefix of another the route handler would fail to
  match requests on the longer name (@mattdurham)

- Set `include_metadata` to true by default for OTLP traces receivers (@mapno)

### Bugfixes

- Scraping service was not honoring the new server grpc flags `server.grpc.address`.  (@mattdurham)

### Other changes

- Update base image of official Docker containers from Debian buster to Debian
  bullseye. (@rfratto)

- Use Go 1.18 for builds. (@rfratto)

- Add `metrics` prefix to the url of list instances endpoint (`GET
  /agent/api/v1/instances`) and list targets endpoint (`GET
  /agent/api/v1/metrics/targets`). (@marctc)

- Add extra identifying labels (`job`, `instance`, `agent_hostname`) to eventhandler integration. (@hjet)

- Add `extra_labels` configuration to eventhandler integration. (@hjet)

v0.24.2 (2022-05-02)
--------------------

### Bugfixes

- Added configuration watcher delay to prevent race condition in cases where scraping service mode has not gracefully exited. (@mattdurham)

### Other changes

- Update version of node_exporter to include additional metrics for osx. (@v-zhuravlev)

v0.24.1 (2022-04-14)
--------------------

### Bugfixes

- Add missing version information back into `agentctl --version`. (@rlankfo)

- Bump version of github-exporter to latest upstream SHA 284088c21e7d, which
  includes fixes from bugs found in their latest tag. This includes a fix
  where not all releases where retrieved when pulling release information.
  (@rfratto)

- Set the `Content-Type` HTTP header to `application/json` for API endpoints
  returning json objects. (@marctc)

- Operator: fix issue where a `username_file` field was incorrectly set.
  (@rfratto)

- Initialize the logger with default `log_level` and `log_format` parameters.
  (@tpaschalis)

### Other changes

- Embed timezone data to enable Promtail pipelines using the `location` field
  on Windows machines. (@tpaschalis)

v0.24.0 (2022-04-07)
--------------------

> **BREAKING CHANGES**: This release has breaking changes. Please read entries
> carefully and consult the [upgrade guide][] for specific instructions.
>
> **GRAFANA AGENT OPERATOR USERS**: As of this release, Grafana Agent Operator
> does not support versions of Grafana Agent prior to v0.24.0.

### Breaking changes

- The following metrics will now be prefixed with `agent_dskit_` instead of
  `cortex_`: `cortex_kv_request_duration_seconds`,
  `cortex_member_consul_heartbeats_total`, `cortex_member_ring_tokens_owned`,
  `cortex_member_ring_tokens_to_own`, `cortex_ring_member_ownership_percent`,
  `cortex_ring_members`, `cortex_ring_oldest_member_timestamp`,
  `cortex_ring_tokens_owned`, `cortex_ring_tokens_total`. (@rlankfo)

- Traces: the `traces_spanmetrics_calls_total_total` metric has been renamed to
  `traces_spanmetrics_calls_total` (@fredr)

- Two new flags, `-server.http.enable-tls` and `-server.grpc.enable-tls` must
  be provided to explicitly enable TLS support. This is a change of the
  previous behavior where TLS support was enabled when a certificate pair was
  provided. (@rfratto)

- Many command line flags starting with `-server.` block have been renamed.
  (@rfratto)

- The `-log.level` and `-log.format` flags are removed in favor of being set in
  the configuration file. (@rfratto)

- Flags for configuring TLS have been removed in favor of being set in the
  configuration file. (@rfratto)

- Dynamic reload is no longer supported for deprecated server block fields.
  Changing a deprecated field will be ignored and cause the reload to fail.
  (@rfratto)

- The default HTTP listen address is now `127.0.0.1:12345`. Use the
  `-server.http.address` flag to change this value. (@rfratto)

- The default gRPC listen address is now `127.0.0.1:12346`. Use the
  `-server.grpc.address` flag to change this value. (@rfratto)

- `-reload-addr` and `-reload-port` have been removed. They are no longer
  necessary as the primary HTTP server is now static and can't be shut down in
  the middle of a `/-/reload` call. (@rfratto)

- (Only impacts `integrations-next` feature flag) Many integrations have been
  renamed to better represent what they are integrating with. For example,
  `redis_exporter` is now `redis`. This change requires updating
  `integrations-next`-enabled configuration files. This change also changes
  integration names shown in metric labels. (@rfratto)

- The deprecated `-prometheus.*` flags have been removed in favor of
  their `-metrics.*` counterparts. The `-prometheus.*` flags were first
  deprecated in v0.19.0. (@rfratto)

### Deprecations

- Most fields in the `server` block of the configuration file are
  now deprecated in favor of command line flags. These fields will be removed
  in the v0.26.0 release. Please consult the upgrade guide for more information
  and rationale. (@rfratto)

### Features

- Added config read API support to GrafanaAgent Custom Resource Definition.
  (@shamsalmon)

- Added consulagent_sd to target discovery. (@chuckyz)

- Introduce EXPERIMENTAL support for dynamic configuration. (@mattdurham)

- Introduced endpoint that accepts remote_write requests and pushes metrics data directly into an instance's WAL. (@tpaschalis)

- Added builds for linux/ppc64le. (@aklyachkin)

### Enhancements

- Tracing: Exporters can now be configured to use OAuth. (@canuteson)

- Strengthen readiness check for metrics instances. (@tpaschalis)

- Parameterize namespace field in sample K8s logs manifests (@hjet)

- Upgrade to Loki k87. (@rlankfo)

- Update Prometheus dependency to v2.34.0. (@rfratto)

- Update OpenTelemetry-collector dependency to v0.46.0. (@mapno)

- Update cAdvisor dependency to v0.44.0. (@rfratto)

- Update mongodb_exporter dependency to v0.31.2 (@mukerjee)

- Use grafana-agent/v2 Tanka Jsonnet to generate K8s manifests (@hjet)

- Replace agent-bare.yaml K8s sample Deployment with StatefulSet (@hjet)

- Improve error message for `agentctl` when timeout happens calling
  `cloud-config` command (@marctc)

- Enable integrations-next by default in agent-bare.yaml. Please note #1262 (@hjet)

### Bugfixes

- Fix Kubernetes manifests to use port `4317` for OTLP instead of the previous
  `55680` in line with the default exposed port in the agent.

- Ensure singleton integrations are honored in v2 integrations (@mattdurham)

- Tracing: `const_labels` is now correctly parsed in the remote write exporter.
  (@fredr)

- integrations-next: Fix race condition where metrics endpoints for
  integrations may disappear after reloading the config file. (@rfratto)

- Removed the `server.path_prefix` field which would break various features in
  Grafana Agent when set. (@rfratto)

- Fix issue where installing the DEB/RPM packages would overwrite the existing
  config files and environment files. (@rfratto)

- Set `grafanaDashboardFolder` as top level key in the mixin. (@Duologic)

- Operator: Custom Secrets or ConfigMaps to mount will no longer collide with
  the path name of the default secret mount. As a side effect of this bugfix,
  custom Secrets will now be mounted at
  `/var/lib/grafana-agent/extra-secrets/<secret name>` and custom ConfigMaps
  will now be mounted at `/var/lib/grafana-agent/extra-configmaps/<configmap
  name>`. This is not a breaking change as it was previously impossible to
  properly provide these custom mounts. (@rfratto)

- Flags accidentally prefixed with `-metrics.service..` (two `.` in a row) have
  now been fixed to only have one `.`. (@rfratto)

- Protect concurrent writes to the WAL in the remote write exporter (@mapno)

### Other changes

- The `-metrics.wal-directory` flag and `metrics.wal_directory` config option
  will now default to `data-agent/`, the same default WAL directory as
  Prometheus Agent. (@rfratto)

v0.23.0 (2022-02-10)
--------------------

### Enhancements

- Go 1.17 is now used for all builds of the Agent. (@tpaschalis)

- integrations-next: Add `extra_labels` to add a custom set of labels to
  integration targets. (@rfratto)

- The agent no longer appends duplicate exemplars. (@tpaschalis)

- Added Kubernetes eventhandler integration (@hjet)

- Enables sending of exemplars over remote write by default. (@rlankfo)

### Bugfixes

- Fixed issue where Grafana Agent may panic if there is a very large WAL
  loading while old WALs are being deleted or the `/agent/api/v1/targets`
  endpoint is called. (@tpaschalis)

- Fix panic in prom_sd_processor when address is empty (@mapno)

- Operator: Add missing proxy_url field from generated remote_write configs.
  (@rfratto)

- Honor the specified log format in the traces subsystem (@mapno)

- Fix typo in node_exporter for runit_service_dir. (@mattdurham)

- Allow inlining credentials in remote_write url. (@tpaschalis)

- integrations-next: Wait for integrations to stop when starting new instances
  or shutting down (@rfratto).

- Fix issue with windows_exporter mssql collector crashing the agent.
  (@mattdurham)

- The deb and rpm files will now ensure the /var/lib/grafana-agent data
  directory is created with permissions set to 0770. (@rfratto)

- Make agent-traces.yaml Namespace a template-friendly variable (@hjet)

- Disable `machine-id` journal vol by default in sample logs manifest (@hjet)

v0.22.0 (2022-01-13)
--------------------

> This release has deprecations. Please read entries carefully and consult
> the [upgrade guide][] for specific instructions.

### Deprecations

- The node_exporter integration's `netdev_device_whitelist` field is deprecated
  in favor of `netdev_device_include`. Support for the old field name will be
  removed in a future version. (@rfratto)

- The node_exporter integration's `netdev_device_blacklist` field is deprecated
  in favor of `netdev_device_include`. Support for the old field name will be
  removed in a future version. (@rfratto)

- The node_exporter integration's `systemd_unit_whitelist` field is deprecated
  in favor of `systemd_unit_include`. Support for the old field name will be
  removed in a future version. (@rfratto)

- The node_exporter integration's `systemd_unit_blacklist` field is deprecated
  in favor of `systemd_unit_exclude`. Support for the old field name will be
  removed in a future version. (@rfratto)

- The node_exporter integration's `filesystem_ignored_mount_points` field is
  deprecated in favor of `filesystem_mount_points_exclude`. Support for the old
  field name will be removed in a future version. (@rfratto)

- The node_exporter integration's `filesystem_ignored_fs_types` field is
  deprecated in favor of `filesystem_fs_types_exclude`. Support for the old
  field name will be removed in a future version. (@rfratto)

### Features

- (beta) Enable experimental config urls for fetching remote configs.
  Currently, only HTTP/S is supported. Pass the
  `-enable-features=remote-configs` flag to turn this on. (@rlankfo)

- Added [cAdvisor](https://github.com/google/cadvisor) integration. (@rgeyer)

- Traces: Add `Agent Tracing Pipeline` dashboard and alerts (@mapno)

- Traces: Support jaeger/grpc exporter (@nicoche)

- (beta) Enable an experimental integrations subsystem revamp. Pass
  `integrations-next` to `-enable-features` to turn this on. Reading the
  documentation for the revamp is recommended; enabling it causes breaking
  config changes. (@rfratto)

### Enhancements

- Traces: Improved pod association in PromSD processor (@mapno)

- Updated OTel to v0.40.0 (@mapno)

- Remote write dashboard: show in and out sample rates (@bboreham)

- Remote write dashboard: add mean latency (@bboreham)

- Update node_exporter dependency to v1.3.1. (@rfratto)

- Cherry-pick Prometheus PR #10102 into our Prometheus dependency (@rfratto).

### Bugfixes

- Fix usage of POSTGRES_EXPORTER_DATA_SOURCE_NAME when using postgres_exporter
  integration (@f11r)

- Change ordering of the entrypoint for windows service so that it accepts
  commands immediately (@mattdurham)

- Only stop WAL cleaner when it has been started (@56quarters)

- Fix issue with unquoted install path on Windows, that could allow escalation
  or running an arbitrary executable (@mattdurham)

- Fix cAdvisor so it collects all defined metrics instead of the last
  (@pkoenig10)

- Fix panic when using 'stdout' in automatic logging (@mapno)

- Grafana Agent Operator: The /-/ready and /-/healthy endpoints will
  no longer always return 404 (@rfratto).

### Other changes

- Remove log-level flag from systemd unit file (@jpkrohling)

v0.21.2 (2021-12-08)
--------------------

### Security fixes

- This release contains a fix for
  [CVE-2021-41090](https://github.com/grafana/agent/security/advisories/GHSA-9c4x-5hgq-q3wh).

### Other changes

- This release disables the existing `/-/config` and
  `/agent/api/v1/configs/{name}` endpoints by default. Pass the
  `--config.enable-read-api` flag at the command line to opt in to these
  endpoints.

v0.21.1 (2021-11-18)
--------------------

### Bugfixes

- Fix panic when using postgres_exporter integration (@saputradharma)

- Fix panic when dnsamsq_exporter integration tried to log a warning (@rfratto)

- Statsd Integration: Adding logger instance to the statsd mapper
  instantiation. (@gaantunes)

- Statsd Integration: Fix issue where mapped metrics weren't exposed to the
  integration. (@mattdurham)

- Operator: fix bug where version was a required field (@rfratto)

- Metrics: Only run WAL cleaner when metrics are being used and a WAL is
  configured. (@rfratto)

v0.21.0 (2021-11-17)
--------------------

### Enhancements

- Update Cortex dependency to v1.10.0-92-g85c378182. (@rlankfo)

- Update Loki dependency to v2.1.0-656-g0ae0d4da1. (@rlankfo)

- Update Prometheus dependency to v2.31.0 (@rlankfo)

- Add Agent Operator Helm quickstart guide (@hjet)

- Reorg Agent Operator quickstart guides (@hjet)

### Bugfixes

- Packaging: Use correct user/group env variables in RPM %post script (@simonc6372)

- Validate logs config when using logs_instance with automatic logging processor (@mapno)

- Operator: Fix MetricsInstance Service port (@hjet)

- Operator: Create govern service per Grafana Agent (@shturman)

- Operator: Fix relabel_config directive for PodLogs resource (@hjet)

- Traces: Fix `success_logic` code in service graphs processor (@mapno)

### Other changes

- Self-scraped integrations will now use an SUO-specific value for the `instance` label. (@rfratto)

- Traces: Changed service graphs store implementation to improve CPU performance (@mapno)

v0.20.1 (2021-12-08)
--------------------

> _NOTE_: The fixes in this patch are only present in v0.20.1 and >=v0.21.2.

### Security fixes

- This release contains a fix for
  [CVE-2021-41090](https://github.com/grafana/agent/security/advisories/GHSA-9c4x-5hgq-q3wh).

### Other changes

- This release disables the existing `/-/config` and
  `/agent/api/v1/configs/{name}` endpoitns by default. Pass the
  `--config.enable-read-api` flag at the command line to opt in to these
  endpoints.

v0.20.0 (2021-10-28)
--------------------

> **BREAKING CHANGES**: This release has breaking changes. Please read entries
> carefully and consult the [upgrade guide][] for specific instructions.

### Breaking Changes

- push_config is no longer supported in trace's config (@mapno)

### Features

- Operator: The Grafana Agent Operator can now generate a Kubelet service to
  allow a ServiceMonitor to collect Kubelet and cAdvisor metrics. This requires
  passing a `--kubelet-service` flag to the Operator in `namespace/name` format
  (like `kube-system/kubelet`). (@rfratto)

- Service graphs processor (@mapno)

### Enhancements

- Updated mysqld_exporter to v0.13.0 (@gaantunes)

- Updated postgres_exporter to v0.10.0 (@gaantunes)

- Updated redis_exporter to v1.27.1 (@gaantunes)

- Updated memcached_exporter to v0.9.0 (@gaantunes)

- Updated statsd_exporter to v0.22.2 (@gaantunes)

- Updated elasticsearch_exporter to v1.2.1 (@gaantunes)

- Add remote write to silent Windows Installer  (@mattdurham)

- Updated mongodb_exporter to v0.20.7 (@rfratto)

- Updated OTel to v0.36 (@mapno)

- Updated statsd_exporter to v0.22.2 (@mattdurham)

- Update windows_exporter to v0.16.0 (@rfratto, @mattdurham)

- Add send latency to agent dashboard (@bboreham)

### Bugfixes

- Do not immediately cancel context when creating a new trace processor. This
  was preventing scrape_configs in traces from functioning. (@lheinlen)

- Sanitize autologged Loki labels by replacing invalid characters with
  underscores (@mapno)

- Traces: remove extra line feed/spaces/tabs when reading password_file content
  (@nicoche)

- Updated envsubst to v2.0.0-20210730161058-179042472c46. This version has a
  fix needed for escaping values outside of variable substitutions. (@rlankfo)

- Grafana Agent Operator should no longer delete resources matching the names
  of the resources it manages. (@rfratto)

- Grafana Agent Operator will now appropriately assign an
  `app.kubernetes.io/managed-by=grafana-agent-operator` to all created
  resources. (@rfratto)

### Other changes

- Configuration API now returns 404 instead of 400 when attempting to get or
  delete a config which does not exist. (@kgeckhart)

- The windows_exporter now disables the textfile collector by default.
  (@rfratto)

v0.19.0 (2021-09-29)
--------------------

> **BREAKING CHANGES**: This release has breaking changes. Please read entries
> carefully and consult the [upgrade guide][] for specific instructions.

### Breaking Changes

- Reduced verbosity of tracing autologging by not logging `STATUS_CODE_UNSET`
  status codes. (@mapno)

- Operator: rename `Prometheus*` CRDs to `Metrics*` and `Prometheus*` fields to
  `Metrics*`. (@rfratto)

- Operator: CRDs are no longer referenced using a hyphen in the name to be
  consistent with how Kubernetes refers to resources. (@rfratto)

- `prom_instance` in the spanmetrics config is now named `metrics_instance`.
  (@rfratto)

### Deprecations

- The `loki` key at the root of the config file has been deprecated in favor of
  `logs`. `loki`-named fields in `automatic_logging` have been renamed
  accordinly: `loki_name` is now `logs_instance_name`, `loki_tag` is now
  `logs_instance_tag`, and `backend: loki` is now `backend: logs_instance`.
  (@rfratto)

- The `prometheus` key at the root of the config file has been deprecated in
  favor of `metrics`. Flag names starting with `prometheus.` have also been
  deprecated in favor of the same flags with the `metrics.` prefix. Metrics
  prefixed with `agent_prometheus_` are now prefixed with `agent_metrics_`.
  (@rfratto)

- The `tempo` key at the root of the config file has been deprecated in favor
  of `traces`. (@mattdurham)

### Features

- Added [GitHub exporter](https://github.com/infinityworks/github-exporter)
  integration. (@rgeyer)

- Add TLS config options for tempo `remote_write`s. (@mapno)

- Support autologging span attributes as log labels (@mapno)

- Put Tests requiring Network Access behind a -online flag (@flokli)

- Add logging support to the Grafana Agent Operator. (@rfratto)

- Add `operator-detach` command to agentctl to allow zero-downtime upgrades
  when removing an Operator CRD. (@rfratto)

- The Grafana Agent Operator will now default to deploying the matching release
  version of the Grafana Agent instead of v0.14.0. (@rfratto)

### Enhancements

- Update OTel dependency to v0.30.0 (@mapno)

- Allow reloading configuration using `SIGHUP` signal. (@tharun208)

- Add HOSTNAME environment variable to service file to allow for expanding the
  $HOSTNAME variable in agent config.  (@dfrankel33)

- Update jsonnet-libs to 1.21 for Kubernetes 1.21+ compatability. (@MurzNN)

- Make method used to add k/v to spans in prom_sd processor configurable.
  (@mapno)

### Bugfixes

- Regex capture groups like `${1}` will now be kept intact when using
  `-config.expand-env`. (@rfratto)

- The directory of the logs positions file will now properly be created on
  startup for all instances. (@rfratto)

- The Linux system packages will now configure the grafana-agent user to be a
  member of the adm and systemd-journal groups. This will allow logs to read
  from journald and /var/log by default. (@rfratto)

- Fix collecting filesystem metrics on Mac OS (darwin) in the `node_exporter`
  integration default config. (@eamonryan)

- Remove v0.0.0 flags during build with no explicit release tag (@mattdurham)

- Fix issue with global scrape_interval changes not reloading integrations
  (@kgeckhart)

- Grafana Agent Operator will now detect changes to referenced ConfigMaps and
  Secrets and reload the Agent properly. (@rfratto)

- Grafana Agent Operator's object label selectors will now use Kubernetes
  defaults when undefined (i.e., default to nothing). (@rfratto)

- Fix yaml marshalling tag for cert_file in kafka exporter agent config.
  (@rgeyer)

- Fix warn-level logging of dropped targets. (@james-callahan)

- Standardize scrape_interval to 1m in examples. (@mattdurham)

v0.18.4 (2021-09-14)
--------------------

### Enhancements

- Add `agent_prometheus_configs_changed_total` metric to track instance config
  events. (@rfratto)

### Bugfixes

- Fix info logging on windows. (@mattdurham)

- Scraping service: Ensure that a reshard is scheduled every reshard
  interval. (@rfratto)

v0.18.3 (2021-09-08)
--------------------

### Bugfixes

- Register missing metric for configstore consul request duration. (@rfratto)

- Logs should contain a caller field with file and line numbers again
  (@kgeckhart)

- In scraping service mode, the polling configuration refresh should honor
  timeout. (@mattdurham)

- In scraping service mode, the lifecycle reshard should happen using a
  goroutine. (@mattdurham)

- In scraping service mode, scraping service can deadlock when reloading during
  join. (@mattdurham)

- Scraping service: prevent more than one refresh from being queued at a time.
  (@rfratto)

v0.18.2 (2021-08-12)
--------------------

### Bugfixes

- Honor the prefix and remove prefix from consul list results (@mattdurham)

v0.18.1 (2021-08-09)
--------------------

### Bugfixes

- Reduce number of consul calls when ran in scrape service mode (@mattdurham)

v0.18.0 (2021-07-29)
--------------------

### Features

- Added [GitHub exporter](https://github.com/infinityworks/github-exporter)
  integration. (@rgeyer)

- Add support for OTLP HTTP trace exporting. (@mapno)

### Enhancements

- Switch to drone for releases. (@mattdurham)

- Update postgres_exporter to a [branch of](https://github.com/grafana/postgres_exporter/tree/exporter-package-v0.10.0) v0.10.0

### Bugfixes

- Enabled flag for integrations is not being honored. (@mattdurham)

v0.17.0 (2021-07-15)
--------------------

### Features

- Added [Kafka Lag exporter](https://github.com/davidmparrott/kafka_exporter)
  integration. (@gaantunes)

### Bugfixes

- Fix race condition that may occur and result in a panic when initializing
  scraping service cluster. (@rfratto)

v0.16.1 (2021-06-22)
--------------------

### Bugfixes

- Fix issue where replaying a WAL caused incorrect metrics to be sent over
  remote write. (@rfratto)

v0.16.0 (2021-06-17)
--------------------

### Features

- (beta) A Grafana Agent Operator is now available. (@rfratto)

### Enhancements

- Error messages when installing the Grafana Agent for Grafana Cloud will now
  be shown. (@rfratto)

### Bugfixes

- Fix a leak in the shared string interner introduced in v0.14.0. This fix was
  made to a [dependency](https://github.com/grafana/prometheus/pull/21).
  (@rfratto)

- Fix issue where a target will fail to be scraped for the process lifetime if
  that target had gone down for long enough that its series were removed from
  the in-memory cache (2 GC cycles). (@rfratto)

v0.15.0 (2021-06-03)
--------------------

> **BREAKING CHANGES**: This release has breaking changes. Please read entries
> carefully and consult the [upgrade guide][] for specific instructions.

### Breaking Changes

- The configuration of Tempo Autologging has changed. (@mapno)

### Features

- Add support for exemplars. (@mapno)

### Enhancements

- Add the option to log to stdout instead of a Loki instance. (@joe-elliott)

- Update Cortex dependency to v1.8.0.

- Running the Agent as a DaemonSet with host_filter and role: pod should no
  longer cause unnecessary load against the Kubernetes SD API. (@rfratto)

- Update Prometheus to v2.27.0. (@mapno)

- Update Loki dependency to d88f3996eaa2. This is a non-release build, and was
  needed to support exemplars. (@mapno)

- Update Cortex dependency to d382e1d80eaf. This is a non-release build, and
  was needed to support exemplars. (@mapno)

### Bugfixes

- Host filter relabeling rules should now work. (@rfratto)

- Fixed issue where span metrics where being reported with wrong time unit.
  (@mapno)

### Other changes

- Intentionally order tracing processors. (@joe-elliott)

v0.14.0 (2021-05-24)
--------------------

> **BREAKING CHANGES**: This release has breaking changes. Please read entries
> carefully and consult the [upgrade guide][] for specific instructions.
>
> **STABILITY NOTICE**: As of this release, functionality that is not
> recommended for production use and is expected to change will be tagged
> interchangably as "experimental" or "beta."

### Security fixes

- The Scraping service API will now reject configs that read credentials from
  disk by default. This prevents malicious users from reading arbitrary files
  and sending their contents over the network. The old behavior can be
  re-enabled by setting `dangerous_allow_reading_files: true` in the scraping
  service config. (@rfratto)

### Breaking changes

- Configuration for SigV4 has changed. (@rfratto)

### Deprecations

- `push_config` is now supplanted by `remote_block` and `batch`. `push_config`
  will be removed in a future version (@mapno)

### Features

- (beta) New integration: windows_exporter (@mattdurham)

- (beta) Grafana Agent Windows Installer is now included as a release artifact.
  (@mattdurham)

- Official M1 Mac release builds will now be generated! Look for
  `agent-darwin-arm64` and `agentctl-darwin-arm64` in the release assets.
  (@rfratto)

- Add support for running as a Windows service (@mattdurham)

- (beta) Add /-/reload support. It is not recommended to invoke `/-/reload`
  against the main HTTP server. Instead, two new command-line flags have been
  added: `--reload-addr` and `--reload-port`. These will launch a
  `/-/reload`-only HTTP server that can be used to safely reload the Agent's
  state.  (@rfratto)

- Add a /-/config endpoint. This endpoint will return the current configuration
  file with defaults applied that the Agent has loaded from disk. (@rfratto)

- (beta) Support generating metrics and exposing them via a Prometheus exporter
  from span data. (@yeya24)

- Tail-based sampling for tracing pipelines (@mapno)

- Added Automatic Logging feature for Tempo (@joe-elliott)

- Disallow reading files from within scraping service configs by default.
  (@rfratto)

- Add remote write for span metrics (@mapno)

### Enhancements

- Support compression for trace export. (@mdisibio)

- Add global remote_write configuration that is shared between all instances
  and integrations. (@mattdurham)

- Go 1.16 is now used for all builds of the Agent. (@rfratto)

- Update Prometheus dependency to v2.26.0. (@rfratto)

- Upgrade `go.opentelemetry.io/collector` to v0.21.0 (@mapno)

- Add kafka trace receiver (@mapno)

- Support mirroring a trace pipeline to multiple backends (@mapno)

- Add `headers` field in `remote_write` config for Tempo. `headers` specifies
  HTTP headers to forward to the remote endpoint. (@alexbiehl)

- Add silent uninstall to Windows Uninstaller. (@mattdurham)

### Bugfixes

- Native Darwin arm64 builds will no longer crash when writing metrics to the
  WAL. (@rfratto)

- Remote write endpoints that never function across the lifetime of the Agent
  will no longer prevent the WAL from being truncated. (@rfratto)

- Bring back FreeBSD support. (@rfratto)

- agentctl will no longer leak WAL resources when retrieving WAL stats.
  (@rfratto)

- Ensure defaults are applied to undefined sections in config file. This fixes
  a problem where integrations didn't work if `prometheus:` wasn't configured.
  (@rfratto)

- Fixed issue where automatic logging double logged "svc". (@joe-elliott)

### Other changes

- The Grafana Cloud Agent has been renamed to the Grafana Agent. (@rfratto)

- Instance configs uploaded to the Config Store API will no longer be stored
  along with the global Prometheus defaults. This is done to allow globals to
  be updated and re-apply the new global defaults to the configs from the
  Config Store. (@rfratto)

- The User-Agent header sent for logs will now be `GrafanaAgent/<version>`
  (@rfratto)

- Add `tempo_spanmetrics` namespace in spanmetrics (@mapno)

v0.13.1 (2021-04-09)
--------------------

### Bugfixes

- Validate that incoming scraped metrics do not have an empty label set or a
  label set with duplicate labels, mirroring the behavior of Prometheus.
  (@rfratto)

v0.13.0 (2021-02-25)
--------------------

> The primary branch name has changed from `master` to `main`. You may have to
> update your local checkouts of the repository to point at the new branch name.

### Features

- postgres_exporter: Support query_path and disable_default_metrics. (@rfratto)

### Enhancements

- Support other architectures in installation script. (@rfratto)

- Allow specifying custom wal_truncate_frequency per integration. (@rfratto)

- The SigV4 region can now be inferred using the shared config (at
  `$HOME/.aws/config`) or environment variables (via `AWS_CONFIG`). (@rfratto)

- Update Prometheus dependency to v2.25.0. (@rfratto)

### Bugfixes

- Not providing an `-addr` flag for `agentctl config-sync` will no longer
  report an error and will instead use the pre-existing default value.
  (@rfratto)

- Fixed a bug from v0.12.0 where the Loki installation script failed because
  positions_directory was not set. (@rfratto)

- Reduce the likelihood of dataloss during a remote_write-side outage by
  increasing the default wal_truncation_frequency to 60m and preventing the WAL
  from being truncated if the last truncation timestamp hasn't changed. This
  change increases the size of the WAL on average, and users may configure a
  lower wal_truncation_frequency to deliberately choose a smaller WAL over
  write guarantees. (@rfratto)

- Add the ability to read and serve HTTPS integration metrics when given a set
  certificates (@mattdurham)

v0.12.0 (2021-02-05)
--------------------

> **BREAKING CHANGES**: This release has breaking changes. Please read entries
> carefully and consult the [upgrade guide][] for specific instructions.

### Breaking Changes

- The configuration format for the `loki` block has changed. (@rfratto)

- The configuration format for the `tempo` block has changed. (@rfratto)

### Features

- Support for multiple Loki Promtail instances has been added. (@rfratto)

- Support for multiple Tempo instances has been added. (@rfratto)

- Added [ElasticSearch exporter](https://github.com/justwatchcom/elasticsearch_exporter)
  integration. (@colega)

### Enhancements

- `.deb` and `.rpm` packages are now generated for all supported architectures.
  The architecture of the AMD64 package in the filename has been renamed to
  `amd64` to stay synchronized with the architecture name presented from other
  release assets. (@rfratto)

- The `/agent/api/v1/targets` API will now include discovered labels on the
  target pre-relabeling in a `discovered_labels` field. (@rfratto)

- Update Loki to 59a34f9867ce. This is a non-release build, and was needed to
  support multiple Loki instances. (@rfratto)

- Scraping service: Unhealthy Agents in the ring will no longer cause job
  distribution to fail. (@rfratto)

- Scraping service: Cortex ring metrics (prefixed with cortex_ring_) will now
  be registered for tracking the state of the hash ring. (@rfratto)

- Scraping service: instance config ownership is now determined by the hash of
  the instance config name instead of the entire config. This means that
  updating a config is guaranteed to always hash to the same Agent, reducing
  the number of metrics gaps. (@rfratto)

- Only keep a handful of K8s API server metrics by default to reduce default
  active series usage. (@hjet)

- Go 1.15.8 is now used for all distributions of the Agent. (@rfratto)

### Bugfixes

- `agentctl config-check` will now work correctly when the supplied config file
  contains integrations. (@hoenn)

v0.11.0 (2021-01-20)
--------------------

### Features

- ARMv6 builds of `agent` and `agentctl` will now be included in releases to
  expand Agent support to cover all models of Raspberry Pis. ARMv6 docker
  builds are also now available. (@rfratto)

- Added `config-check` subcommand for `agentctl` that can be used to validate
  Agent configuration files before attempting to load them in the `agent`
  itself. (@56quarters)

### Enhancements

- A sigv4 install script for Prometheus has been added. (@rfratto)

- NAMESPACE may be passed as an environment variable to the Kubernetes install
  scripts to specify an installation namespace. (@rfratto)

### Bugfixes

- The K8s API server scrape job will use the API server Service name when
  resolving IP addresses for Prometheus service discovery using the "Endpoints"
  role. (@hjet)

- The K8s manifests will no longer include the `default/kubernetes` job twice
  in both the DaemonSet and the Deployment. (@rfratto)

v0.10.0 (2021-01-13)
--------------------

### Features

- Prometheus `remote_write` now supports SigV4 authentication using the
  [AWS default credentials chain](https://docs.aws.amazon.com/sdk-for-java/v1/developer-guide/credentials.html).
  This enables the Agent to send metrics to Amazon Managed Prometheus without
  needing the [SigV4 Proxy](https://github.com/awslabs/aws-sigv4-proxy).
  (@rfratto)

### Enhancements

- Update `redis_exporter` to v1.15.0. (@rfratto)

- `memcached_exporter` has been updated to v0.8.0. (@rfratto)

- `process-exporter` has been updated to v0.7.5. (@rfratto)

- `wal_cleanup_age` and `wal_cleanup_period` have been added to the top-level
  Prometheus configuration section. These settings control how Write Ahead Logs
  (WALs) that are not associated with any instances are cleaned up. By default,
  WALs not associated with an instance that have not been written in the last
  12 hours are eligible to be cleaned up. This cleanup can be disabled by
  setting `wal_cleanup_period` to `0`. (@56quarters)

- Configuring logs to read from the systemd journal should now work on journals
  that use +ZSTD compression. (@rfratto)

### Bugfixes

- Integrations will now function if the HTTP listen address was set to a value
  other than the default. (@mattdurham)

- The default Loki installation will now be able to write its positions file.
  This was prevented by accidentally writing to a readonly volume mount.
  (@rfratto)

v0.9.1 (2021-01-04)
-------------------

### Enhancements

- agentctl will now be installed by the rpm and deb packages as
  `grafana-agentctl`. (@rfratto)

v0.9.0 (2020-12-10)
-------------------

### Features

- Add support to configure TLS config for the Tempo exporter to use
  insecure_skip_verify to disable TLS chain verification. (@bombsimon)

- Add `sample-stats` to `agentctl` to search the WAL and return a summary of
  samples of series matching the given label selector. (@simonswine)

- New integration:
  [postgres_exporter](https://github.com/wrouesnel/postgres_exporter)
  (@rfratto)

- New integration:
  [statsd_exporter](https://github.com/prometheus/statsd_exporter) (@rfratto)

- New integration:
  [consul_exporter](https://github.com/prometheus/consul_exporter) (@rfratto)

- Add optional environment variable substitution of configuration file.
  (@dcseifert)

### Enhancements

- `min_wal_time` and `max_wal_time` have been added to the instance config
  settings, guaranteeing that data in the WAL will exist for at least
  `min_wal_time` and will not exist for longer than `max_wal_time`. This change
  will increase the size of the WAL slightly but will prevent certain scenarios
  where data is deleted before it is sent. To revert back to the old behavior,
  set `min_wal_time` to `0s`. (@rfratto)

- Update `redis_exporter` to v1.13.1. (@rfratto)

- Bump OpenTelemetry-collector dependency to v0.16.0. (@bombsimon)

### Bugfixes

- Fix issue where the Tempo example manifest could not be applied because the
  port names were too long. (@rfratto)

- Fix issue where the Agent Kubernetes manifests may not load properly on AKS.
  (#279) (@rfratto)

### Other changes

- The User-Agent header sent for logs will now be `GrafanaCloudAgent/<version>`
  (@rfratto)

v0.8.0 (2020-11-06)
-------------------

### Features

- New integration: [dnsamsq_exporter](https://github.com/google/dnsamsq_exporter)
  (@rfratto).

- New integration: [memcached_exporter](https://github.com/prometheus/memcached_exporter)
  (@rfratto).

### Enhancements

- Add `<integration name>_build_info` metric to all integrations. The build
  info displayed will match the build information of the Agent and _not_ the
  embedded exporter. This metric is used by community dashboards, so adding it
  to the Agent increases compatibility with existing dashboards that depend on
  it existing. (@rfratto)

- Bump OpenTelemetry-collector dependency to 0.14.0 (@joe-elliott)

### Bugfixes

- Error messages when retrieving configs from the KV store will now be logged,
  rather than just logging a generic message saying that retrieving the config
  has failed. (@rfratto)

v0.7.2 (2020-10-29)
-------------------

### Enhancements

- Bump Prometheus dependency to 2.21. (@rfratto)

- Bump OpenTelemetry-collector dependency to 0.13.0 (@rfratto)

- Bump Promtail dependency to 2.0. (@rfratto)

- Enhance host_filtering mode to support targets from Docker Swarm and Consul.
  Also, add a `host_filter_relabel_configs` to that will apply relabeling rules
  for determining if a target should be dropped. Add a documentation section
  explaining all of this in detail. (@rfratto)

### Bugfixes

- Fix deb package prerm script so that it stops the agent on package removal.
  (@jdbaldry)

- Fix issue where the `push_config` for Tempo field was expected to be
  `remote_write`. `push_config` now works as expected. (@rfratto)

v0.7.1 (2020-10-23)
-------------------

### Bugfixes

- Fix issue where ARM binaries were not published with the GitHub release.

v0.7.0 (2020-10-23)
-------------------

### Features

- Added Tracing Support. (@joe-elliott)

- Add RPM and deb packaging. (@jdbaldry, @simon6372)

- arm64 and arm/v7 Docker containers and release builds are now available for
  `agent` and `agentctl`. (@rfratto)

- Add `wal-stats` and `target-stats` tooling to `agentctl` to discover WAL and
  cardinality issues. (@rfratto)

- [mysqld_exporter](https://github.com/prometheus/mysqld_exporter) is now
  embedded and available as an integration. (@rfratto)

- [redis_exporter](https://github.com/oliver006/redis_exporter) is now embedded
  and available as an integration. (@dafydd-t)

### Enhancements

- Resharding the cluster when using the scraping service mode now supports
  timeouts through `reshard_timeout`. The default value is `30s.` This timeout
  applies to cluster-wide reshards (performed when joining and leaving the
  cluster) and local reshards (done on the `reshard_interval`). (@rfratto)

### Bugfixes

- Fix issue where integrations crashed with instance_mode was set to `distinct`
  (@rfratto)

- Fix issue where the `agent` integration did not work on Windows (@rfratto).

- Support URL-encoded paths in the scraping service API. (@rfratto)

- The instance label written from replace_instance_label can now be overwritten
  with relabel_configs. This bugfix slightly modifies the behavior of what data
  is stored. The final instance label will now be stored in the WAL rather than
  computed by remote_write. This change should not negatively affect existing
  users. (@rfratto)

v0.6.1 (2020-04-11)
-------------------

### Bugfixes

- Fix issue where build information was empty when running the Agent with
  --version. (@rfratto)

- Fix issue where updating a config in the scraping service may fail to pick up
  new targets. (@rfratto)

- Fix deadlock that slowly prevents the Agent from scraping targets at a high
  scrape volume. (@rfratto)

v0.6.0 (2020-09-04)
-------------------

### Breaking Changes

- The Configs API will now disallow two instance configs having multiple
  `scrape_configs` with the same `job_name`. This was needed for the instance
  sharing mode, where combined instances may have duplicate `job_names` across
  their `scrape_configs`. This brings the scraping service more in line with
  Prometheus, where `job_names` must globally be unique. This change also
  disallows concurrent requests to the put/apply config API endpoint to prevent
  a race condition of two conflicting configs being applied at the same time.
  (@rfratto)

### Deprecations

- `use_hostname_label` is now supplanted by `replace_instance_label`.
  `use_hostname_label` will be removed in a future version. (@rfratto)

### Features

- The Grafana Agent can now collect logs and send to Loki. This is done by
  embedding Promtail, the official Loki log collection client. (@rfratto)

- Integrations can now be enabled without scraping. Set scrape_integrations to
  `false` at the `integrations` key or within the specific integration you
  don't want to scrape. This is useful when another Agent or Prometheus server
  will scrape the integration. (@rfratto)

- [process-exporter](https://github.com/ncabatoff/process-exporter) is now
  embedded as `process_exporter`. The hypen has been changed to an underscore
  in the config file to retain consistency with `node_exporter`. (@rfratto)

### Enhancements

- A new config option, `replace_instance_label`, is now available for use with
  integrations. When this is true, the instance label for all metrics coming
  from an integration will be replaced with the machine's hostname rather than
  127.0.0.1. (@rfratto)

- The embedded Prometheus version has been updated to 2.20.1. (@rfratto,
  @gotjosh)

- The User-Agent header written by the Agent when remote_writing will now be
  `GrafanaCloudAgent/<Version>` instead of `Prometheus/<Prometheus Version>`.
  (@rfratto)

- The subsystems of the Agent (`prometheus`, `loki`) are now made optional.
  Enabling integrations also implicitly enables the associated subsystem. For
  example, enabling the `agent` or `node_exporter` integration will force the
  `prometheus` subsystem to be enabled.  (@rfratto)

### Bugfixes

- The documentation for Tanka configs is now correct. (@amckinley)

- Minor corrections and spelling issues have been fixed in the Overview
  documentation. (@amckinley)

- The new default of `shared` instances mode broke the metric value for
  `agent_prometheus_active_configs`, which was tracking the number of combined
  configs (i.e., number of launched instances). This metric has been fixed and
  a new metric, `agent_prometheus_active_instances`, has been added to track
  the numbger of launched instances. If instance sharing is not enabled, both
  metrics will share the same value. (@rfratto)

- `remote_write` names in a group will no longer be copied from the
  remote_write names of the first instance in the group. Rather, all
  remote_write names will be generated based on the first 6 characters of the
  group hash and the first six characters of the remote_write hash. (@rfratto)

- Fix a panic that may occur during shutdown if the WAL is closed in the middle
  of the WAL being truncated. (@rfratto)

v0.5.0 (2020-08-12)
-------------------

### Features

- A [scrape targets API](https://github.com/grafana/agent/blob/main/docs/api.md#list-current-scrape-targets)
  has been added to show every target the Agent is currently scraping, when it
  was last scraped, how long it took to scrape, and errors from the last
  scrape, if any. (@rfratto)

- "Shared Instance Mode" is the new default mode for spawning Prometheus
  instances, and will improve CPU and memory usage for users of integrations
  and the scraping service. (@rfratto)

### Enhancements

- Memory stability and utilization of the WAL has been improved, and the
  reported number of active series in the WAL will stop double-counting
  recently churned series. (@rfratto)

- Changing scrape_configs and remote_write configs for an instance will now be
  dynamically applied without restarting the instance. This will result in less
  missing metrics for users of the scraping service that change a config.
  (@rfratto)

- The Tanka configuration now uses k8s-alpha. (@duologic)

### Bugfixes

- The Tanka configuration will now also deploy a single-replica deployment
  specifically for scraping the Kubernetes API. This deployment acts together
  with the Daemonset to scrape the full cluster and the control plane.
  (@gotjosh)

- The node_exporter filesystem collector will now work on Linux systems without
  needing to manually set the blocklist and allowlist of filesystems.
  (@rfratto)

v0.4.0 (2020-06-18)
-------------------

### Features

- Support for integrations has been added. Integrations can be any embedded
  tool, but are currently used for embedding exporters and generating scrape
  configs. (@rfratto)

- node_exporter has been added as an integration. This is the full version of
  node_exporter with the same configuration options. (@rfratto)

- An Agent integration that makes the Agent automatically scrape itself has
  been added. (@rfratto)

### Enhancements

- The WAL can now be truncated if running the Agent without any remote_write
  endpoints. (@rfratto)

### Bugfixes

- Prevent the Agent from crashing when a global Prometheus config stanza is not
  provided. (@robx)

- Enable agent host_filter in the Tanka configs, which was disabled by default
  by mistake. (@rfratto)

v0.3.2 (2020-05-29)
-------------------

### Features

- Tanka configs that deploy the scraping service mode are now available
  (@rfratto)

- A k3d example has been added as a counterpart to the docker-compose example.
  (@rfratto)

### Enhancements

- Labels provided by the default deployment of the Agent (Kubernetes and Tanka)
  have been changed to align with the latest changes to grafana/jsonnet-libs.
  The old `instance` label is now called `pod`, and the new `instance` label is
  unique. A `container` label has also been added. The Agent mixin has been
  subsequently updated to also incorporate these label changes. (@rfratto)

- The `remote_write` and `scrape_config` sections now share the same
  validations as Prometheus (@rfratto)

- Setting `wal_truncation_frequency` to less than the scrape interval is now
  disallowed (@rfratto)

### Bugfixes

- A deadlock in scraping service mode when updating a config that shards to the
  same node has been fixed (@rfratto)

- `remote_write` config stanzas will no longer ignore `password_file`
  (@rfratto)

- `scrape_config` client secrets (e.g., basic auth, bearer token,
  `password_file`) will now be properly retained in scraping service mode
  (@rfratto)

- Labels for CPU, RX, and TX graphs in the Agent Operational dashboard now
  correctly show the pod name of the Agent instead of the exporter name.
  (@rfratto)

v0.3.1 (2020-05-20)
-------------------

### Features

- The Agent has upgraded its vendored Prometheus to v2.18.1 (@gotjosh,
  @rfratto)

### Bugfixes

- A typo in the Tanka configs and Kubernetes manifests that prevents the Agent
  launching with v0.3.0 has been fixed (@captncraig)

- Fixed a bug where Tanka mixins could not be used due to an issue with the
  folder placement enhancement (@rfratto)

### Enhancements

- `agentctl` and the config API will now validate that the YAML they receive
  are valid instance configs. (@rfratto)

v0.3.0 (2020-05-13)
-------------------

### Features

- A third operational mode called "scraping service mode" has been added. A KV
  store is used to store instance configs which are distributed amongst a
  clustered set of Agent processes, dividing the total scrape load across each
  agent. An API is exposed on the Agents to list, create, update, and delete
  instance configurations from the KV store. (@rfratto)

- An "agentctl" binary has been released to interact with the new instance
  config management API created by the "scraping service mode." (@rfratto,
  @hoenn)

- The Agent now includes readiness and healthiness endpoints. (@rfratto)

### Enhancements

- The YAML files are now parsed strictly and an invalid YAML will generate an
  error at runtime. (@hoenn)

- The default build mode for the Docker containers is now release, not debug.
  (@rfratto)

- The Grafana Agent Tanka Mixins now are placed in an "Agent" folder within
  Grafana. (@cyriltovena)

v0.2.0 (2020-04-09)
-------------------

### Features

- The Prometheus remote write protocol will now send scraped metadata (metric
  name, help, type and unit). This results in almost negligent bytes sent
  increase as metadata is only sent every minute. It is on by default.
  (@gotjosh)

  These metrics are available to monitor metadata being sent:
  - `prometheus_remote_storage_succeeded_metadata_total`
  - `prometheus_remote_storage_failed_metadata_total`
  - `prometheus_remote_storage_retried_metadata_total`
  - `prometheus_remote_storage_sent_batch_duration_seconds` and
    `prometheus_remote_storage_sent_bytes_total` have a new label “type” with
    the values of `metadata` or `samples`.

### Enhancements

- The Agent has upgraded its vendored Prometheus to v2.17.1 (@rfratto)

### Bugfixes

- Invalid configs passed to the agent will now stop the process after they are
  logged as invalid; previously the Agent process would continue. (@rfratto)

- Enabling host_filter will now allow metrics from node role Kubernetes service
  discovery to be scraped properly (e.g., cAdvisor, Kubelet). (@rfratto)

v0.1.1 (2020-03-16)
-------------------

### Other changes

- Nits in documentation (@sh0rez)

- Fix various dashboard mixin problems from v0.1.0 (@rfratto)

- Pass through release tag to `docker build` (@rfratto)

v0.1.0 (2020-03-16)
-------------------

> First release!

### Features

- Support for scraping Prometheus metrics and sharding the agent through the
  presence of a `host_filter` flag within the Agent configuration file.

[upgrade guide]: https://grafana.com/docs/agent/latest/upgrade-guide/
[contributors guide]: ./docs/developer/contributing.md#updating-the-changelog<|MERGE_RESOLUTION|>--- conflicted
+++ resolved
@@ -83,11 +83,9 @@
 
 - Updated dependency to add support for Go 1.22 (@stefanb)
 
-<<<<<<< HEAD
+- Use Go 1.22 for builds. (@rfratto)
+
 - Remove unused `path_prefix` argument in `pyroscope.scrape` component. (@hainenber)
-=======
-- Use Go 1.22 for builds. (@rfratto)
->>>>>>> 85493490
 
 v0.39.2 (2024-1-31)
 --------------------
