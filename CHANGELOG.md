# Changelog

> _Contributors should read our [contributors guide][] for instructions on how
> to update the changelog._

This document contains a historical list of changes between releases. Only
changes that impact end-user behavior are listed; changes to documentation or
internal API changes are not present.

Main (unreleased)
-----------------

> **BREAKING CHANGES**: This release has breaking changes. Please read entries
> carefully and consult the [upgrade guide][] for specific instructions.

### Breaking changes

- Release binaries (including inside Docker containers) have been renamed to be
  prefixed with `grafana-` (@rfratto):

  - `agent` is now `grafana-agent`.
  - `agentctl` is now `grafana-agentctl`.
  - `agent-operator` is now `grafana-agent-operator`.

### Deprecations

- A symbolic link in Docker containers from the old binary name to the new
  binary name has been added. These symbolic links will be removed in v0.33. (@rfratto)

### Features

- New Grafana Agent Flow components:

  - `otelcol.receiver.kafka` receives telemetry data from Kafka. (@rfratto)
  - `phlare.scrape` collects application performance profiles. (@cyriltovena)
  - `phlare.write` sends application performance profiles to Grafana Phlare. (@cyriltovena)
  - `otelcol.receiver.zipkin` receives Zipkin-formatted traces. (@rfratto)

<<<<<<< HEAD
- New experimental feature: agent-management. Polls configured remote API to fetch new configs. (@spartan0x117)
=======
- Flow components which work with relabeling rules (`discovery.relabel`,
  `prometheus.relabel` and `loki.relabel`) now export a new value named Rules.
  This value is a function that returns the currently configured rules.
  (@tpaschalis)
>>>>>>> e7e88a69

### Enhancements

- Handle faro-web-sdk `View` meta in app_agent_receiver. (@rlankfo)

- Flow: the targets in debug info from `loki.source.file` are now individual blocks. (@rfratto)

### Bugfixes

- Flow UI: Fix the issue with messy layout on the component list page while browser window resize. (@xiyu95)

- Flow UI: Fix the issue with long string going out of bound in the component detail page. (@xiyu95)

- Flow: `prometheus.relabel` will no longer modify the labels of the original
  metrics, which could lead to relabel rules applying incorrectly on subsequent
  relabels. (@rfratto)

- Flow: `loki.source.file` will no longer deadlock other components if log
  lines are unable to be sent to Loki. `loki.source.file` will wait for 5
  seconds per file to finish flushing read logs to the client, after which it
  will drop them, resulting in losing logs. (@rfratto)

### Other changes

- Use Go 1.19.4 for builds. (@erikbaranowski)

v0.30.1 (2022-12-23)
--------------------

### Bugfixes

- Fix issue where journald support was accidentally removed. (@tpaschalis)

- Fix issue where some traces' metrics where not collected. (@marctc)

v0.30.0 (2022-12-20)
--------------------

> **BREAKING CHANGES**: This release has breaking changes. Please read entries
> carefully and consult the [upgrade guide][] for specific instructions.

### Breaking changes

- The `ebpf_exporter` integration has been removed due to issues with static
  linking. It may be brought back once these are resolved. (@tpaschalis)

### Deprecations

- The `EXPERIMENTAL_ENABLE_FLOW` environment variable is deprecated in favor of
  `AGENT_MODE=flow`. Support for `EXPERIMENTAL_ENABLE_FLOW` will be removed in
  v0.32. (@rfratto)

### Features

- `grafana-agent-operator` supports oauth2 as an authentication method for
  remote_write. (@timo-42)

- Grafana Agent Flow: Add tracing instrumentation and a `tracing` block to
  forward traces to `otelcol` component. (@rfratto)

- Grafana Agent Flow: Add a `discovery_target_decode` function to decode a JSON
  array of discovery targets corresponding to Prometheus' HTTP and file service
  discovery formats. (@rfratto)

- New Grafana Agent Flow components:

  - `remote.http` polls an HTTP URL and exposes the response body as a string
    or secret to other components. (@rfratto)

  - `discovery.docker` discovers Docker containers from a Docker Engine host.
    (@rfratto)

  - `loki.source.file` reads and tails files for log entries and forwards them
    to other `loki` components. (@tpaschalis)

  - `loki.write` receives log entries from other `loki` components and sends
    them over to a Loki instance. (@tpaschalis)

  - `loki.relabel` receives log entries from other `loki` components and
    rewrites their label set. (@tpaschalis)

  - `loki.process` receives log entries from other `loki` components and runs
    one or more processing stages. (@tpaschalis)

  - `discovery.file` discovers files on the filesystem following glob
    patterns. (@mattdurham)

  - `mimir.rules.kubernetes` discovers `PrometheusRule` Kubernetes resources and
    loads them into a Mimir instance. (@Logiraptor)

- Integrations: Introduce the `snowflake` integration. (@binaryfissiongames)


### Enhancements

- Update agent-loki.yaml to use environment variables in the configuration file (@go4real)

- Integrations: Always use direct connection in mongodb_exporter integration. (@v-zhuravlev)

- Update OpenTelemetry Collector dependency to v0.63.1. (@tpaschalis)

- riverfmt: Permit empty blocks with both curly braces on the same line.
  (@rfratto)

- riverfmt: Allow function arguments to persist across different lines.
  (@rfratto)

- Flow: The HTTP server will now start before the Flow controller performs the
  initial load. This allows metrics and pprof data to be collected during the
  first load. (@rfratto)

- Add support for using a [password map file](https://github.com/oliver006/redis_exporter/blob/master/contrib/sample-pwd-file.json) in `redis_exporter`. (@spartan0x117)

- Flow: Add support for exemplars in Prometheus component pipelines. (@rfratto)

- Update Prometheus dependency to v2.40.5. (@rfratto)

- Update Promtail dependency to k127. (@rfratto)

- Native histograms are now supported in the static Grafana Agent and in
  `prometheus.*` Flow components. Native histograms will be automatically
  collected from supported targets. remote_write must be configured to forward
  native histograms from the WAL to the specified endpoints. (@rfratto)

- Flow: metrics generated by upstream OpenTelemetry Collector components are
  now exposed at the `/metrics` endpoint of Grafana Agent Flow. (@rfratto)

### Bugfixes

- Fix issue where whitespace was being sent as part of password when using a
  password file for `redis_exporter`. (@spartan0x117)

- Flow UI: Fix issue where a configuration block referencing a component would
  cause the graph page to fail to load. (@rfratto)

- Remove duplicate `oauth2` key from `metricsinstances` CRD. (@daper)

- Fix issue where on checking whether to restart integrations the Integration
  Manager was comparing configs with secret values scrubbed, preventing reloads
  if only secrets were updated. (@spartan0x117)

### Other changes

- Grafana Agent Flow has graduated from experimental to beta.

v0.29.0 (2022-11-08)
--------------------

> **BREAKING CHANGES**: This release has breaking changes. Please read entries
> carefully and consult the [upgrade guide][] for specific instructions.

### Breaking changes

- JSON-encoded traces from OTLP versions earlier than 0.16.0 are no longer
  supported. (@rfratto)

### Deprecations

- The binary names `agent`, `agentctl`, and `agent-operator` have been
  deprecated and will be renamed to `grafana-agent`, `grafana-agentctl`, and
  `grafana-agent-operator` in the v0.31.0 release.

### Features

- Add `agentctl test-logs` command to allow testing log configurations by redirecting
  collected logs to standard output. This can be useful for debugging. (@jcreixell)

- New Grafana Agent Flow components:

  - `otelcol.receiver.otlp` receives OTLP-formatted traces, metrics, and logs.
    Data can then be forwarded to other `otelcol` components. (@rfratto)

  - `otelcol.processor.batch` batches data from `otelcol` components before
    forwarding it to other `otelcol` components. (@rfratto)

  - `otelcol.exporter.otlp` accepts data from `otelcol` components and sends
    it to a gRPC server using the OTLP protocol. (@rfratto)

  - `otelcol.exporter.otlphttp` accepts data from `otelcol` components and
    sends it to an HTTP server using the OTLP protocol. (@tpaschalis)

  - `otelcol.auth.basic` performs basic authentication for `otelcol`
    components that support authentication extensions. (@rfratto)

  - `otelcol.receiver.jeager` receives Jaeger-formatted traces. Data can then
    be forwarded to other `otelcol` components. (@rfratto)

  - `otelcol.processor.memory_limiter` periodically checks memory usage and
    drops data or forces a garbage collection if the defined limits are
    exceeded. (@tpaschalis)

  - `otelcol.auth.bearer` performs bearer token authentication for `otelcol`
    components that support authentication extensions. (@rfratto)

  - `otelcol.auth.headers` attaches custom request headers to `otelcol`
    components that support authentication extensions. (@rfratto)

  - `otelcol.receiver.prometheus` receives Prometheus metrics, converts them
    to the OTLP metric format and forwards them to other `otelcol` components.
    (@tpaschalis)

  - `otelcol.exporter.prometheus` forwards OTLP-formatted data to compatible
    `prometheus` components. (@rfratto)

- Flow: Allow config blocks to reference component exports. (@tpaschalis)

- Introduce `/-/support` endpoint for generating 'support bundles' in static
  agent mode. Support bundles are zip files of commonly-requested information
  that can be used to debug a running agent. (@tpaschalis)

### Enhancements

- Update OpenTelemetry Collector dependency to v0.61.0. (@rfratto)

- Add caching to Prometheus relabel component. (@mattdurham)

- Grafana Agent Flow: add `agent_resources_*` metrics which explain basic
  platform-agnostic metrics. These metrics assist with basic monitoring of
  Grafana Agent, but are not meant to act as a replacement for fully featured
  components like `prometheus.integration.node_exporter`. (@rfratto)

- Enable field label in TenantStageSpec of PodLogs pipeline. (@siiimooon)

- Enable reporting of enabled integrations. (@marctc)

- Grafana Agent Flow: `prometheus.remote_write` and `prometheus.relabel` will
  now export receivers immediately, removing the need for dependant components
  to be evaluated twice at process startup. (@rfratto)

- Add missing setting to configure instance key for Eventhandler integration. (@marctc)

- Update Prometheus dependency to v2.39.1. (@rfratto)

- Update Promtail dependency to weekly release k122. (@rfratto)

- Tracing: support the `num_traces` and `expected_new_traces_per_sec` configuration parameters in the tail_sampling processor. (@ptodev)

### Bugfixes

- Remove empty port from the `apache_http` integration's instance label. (@katepangLiu)

- Fix identifier on target creation for SNMP v2 integration. (@marctc)

- Fix bug when specifying Blackbox's modules when using Blackbox integration. (@marctc)

- Tracing: fix a panic when the required `protocols` field was not set in the `otlp` receiver. (@ptodev)

- Support Bearer tokens for metric remote writes in the Grafana Operator (@jcreixell, @marctc)

### Other changes

- Update versions of embedded Prometheus exporters used for integrations:

  - Update `github.com/prometheus/statsd_exporter` to `v0.22.8`. (@captncraig)

  - Update `github.com/prometheus-community/postgres_exporter` to `v0.11.1`. (@captncraig)

  - Update `github.com/prometheus/memcached_exporter` to `v0.10.0`. (@captncraig)

  - Update `github.com/prometheus-community/elasticsearch_exporter` to `v1.5.0`. (@captncraig)

  - Update `github.com/prometheus/mysqld_exporter` to `v0.14.0`. (@captncraig)

  - Update `github.com/prometheus/consul_exporter` to `v0.8.0`. (@captncraig)

  - Update `github.com/ncabatoff/process-exporter` to `v0.7.10`. (@captncraig)

  - Update `github.com/prometheus-community/postgres_exporter` to `v0.11.1`. (@captncraig)

- Use Go 1.19.3 for builds. (@rfratto)

v0.28.1 (2022-11-03)
--------------------

### Security

- Update Docker base image to resolve OpenSSL vulnerabilities CVE-2022-3602 and
  CVE-2022-3786. Grafana Agent does not use OpenSSL, so we do not believe it is
  vulnerable to these issues, but the base image has been updated to remove the
  report from image scanners. (@rfratto)

v0.28.0 (2022-09-29)
--------------------

### Features

- Introduce Grafana Agent Flow, an experimental "programmable pipeline" runtime
  mode which improves how to configure and debug Grafana Agent by using
  components. (@captncraig, @karengermond, @marctc, @mattdurham, @rfratto,
  @rlankfo, @tpaschalis)

- Introduce Blackbox exporter integration. (@marctc)

### Enhancements

- Update Loki dependency to v2.6.1. (@rfratto)

### Bugfixes

### Other changes

- Fix relabel configs in sample agent-operator manifests (@hjet)

- Operator no longer set the `SecurityContext.Privileged` flag in the `config-reloader` container. (@hsyed-dojo)

- Add metrics for config reloads and config hash (@jcreixell)

v0.27.1 (2022-09-09)
--------------------

> **NOTE**: ARMv6 Docker images are no longer being published.
>
> We have stopped publishing Docker images for ARMv6 platforms.
> This is due to the new Ubuntu base image we are using that does not support ARMv6.
> The new Ubuntu base image has less reported CVEs, and allows us to provide more
> secure Docker images. We will still continue to publish ARMv6 release binaries and
> deb/rpm packages.

### Other Changes

- Switch docker image base from debian to ubuntu. (@captncraig)

v0.27.0 (2022-09-01)
--------------------

### Features

- Integrations: (beta) Add vmware_exporter integration (@rlankfo)

- App agent receiver: add Event kind to payload (@domasx2)

### Enhancements

- Tracing: Introduce a periodic appender to the remotewriteexporter to control sample rate. (@mapno)

- Tracing: Update OpenTelemetry dependency to v0.55.0. (@rfratto, @mapno)

- Add base agent-operator jsonnet library and generated manifests (@hjet)

- Add full (metrics, logs, K8s events) sample agent-operator jsonnet library and gen manifests (@hjet)

- Introduce new configuration fields for disabling Keep-Alives and setting the
  IdleConnectionTimeout when scraping. (@tpaschalis)

- Add field to Operator CRD to disable report usage functionality. (@marctc)

### Bugfixes

- Tracing: Fixed issue with the PromSD processor using the `connection` method to discover the IP
  address.  It was failing to match because the port number was included in the address string. (@jphx)

- Register prometheus discovery metrics. (@mattdurham)

- Fix seg fault when no instance parameter is provided for apache_http integration, using integrations-next feature flag. (@rgeyer)

- Fix grafanacloud-install.ps1 web request internal server error when fetching config. (@rlankfo)

- Fix snmp integration not passing module or walk_params parameters when scraping. (@rgeyer)

- Fix unmarshal errors (key "<walk_param name>" already set in map) for snmp integration config when walk_params is defined, and the config is reloaded. (@rgeyer)

### Other changes

- Update several go dependencies to resolve warnings from certain security scanning tools. None of the resolved vulnerabilities were known to be exploitable through the agent. (@captncraig)

- It is now possible to compile Grafana Agent using Go 1.19. (@rfratto)

v0.26.1 (2022-07-25)
--------------------

> **BREAKING CHANGES**: This release has breaking changes. Please read entries
> carefully and consult the [upgrade guide][] for specific instructions.

### Breaking changes

- Change windows certificate store so client certificate is no longer required in store. (@mattdurham)

### Bugfixes

- Operator: Fix issue where configured `targetPort` ServiceMonitors resulted in
  generating an incorrect scrape_config. (@rfratto)

- Build the Linux/AMD64 artifacts using the opt-out flag for the ebpf_exporter. (@tpaschalis)

v0.26.0 (2022-07-18)
--------------------

> **BREAKING CHANGES**: This release has breaking changes. Please read entries
> carefully and consult the [upgrade guide][] for specific instructions.

### Breaking changes

- Deprecated `server` YAML block fields have now been removed in favor of the
  command-line flags that replaced them. These fields were originally
  deprecated in v0.24.0. (@rfratto)

- Changed tail sampling policies to be configured as in the OpenTelemetry
  Collector. (@mapno)

### Features

- Introduce Apache HTTP exporter integration. (@v-zhuravlev)

- Introduce eBPF exporter integration. (@tpaschalis)

### Enhancements

- Truncate all records in WAL if repair attempt fails. (@rlankfo)

### Bugfixes

- Relative symlinks for promtail now work as expected. (@RangerCD, @mukerjee)

- Fix rate limiting implementation for the app agent receiver integration. (@domasx2)

- Fix mongodb exporter so that it now collects all metrics. (@mattdurham)

v0.25.1 (2022-06-16)
--------------------

### Bugfixes

- Integer types fail to unmarshal correctly in operator additional scrape configs. (@rlankfo)

- Unwrap replayWAL error before attempting corruption repair. (@rlankfo)

v0.25.0 (2022-06-06)
--------------------

> **BREAKING CHANGES**: This release has breaking changes. Please read entries
> carefully and consult the [upgrade guide][] for specific instructions.

### Breaking changes

- Traces: Use `rpc.grpc.status_code` attribute to determine
  span failed in the service graph processor (@rcrowe)

### Features

- Add HTTP endpoints to fetch active instances and targets for the Logs subsystem.
  (@marctc)

- (beta) Add support for using windows certificate store for TLS connections. (@mattdurham)

- Grafana Agent Operator: add support for integrations through an `Integration`
  CRD which is discovered by `GrafanaAgent`. (@rfratto)

- (experimental) Add app agent receiver integration. This depends on integrations-next being enabled
  via the `integrations-next` feature flag. Use `-enable-features=integrations-next` to use
  this integration. (@kpelelis, @domas)

- Introduce SNMP exporter integration. (@v-zhuravlev)

- Configure the agent to report the use of feature flags to grafana.com. (@marctc)

### Enhancements

- integrations-next: Integrations using autoscrape will now autoscrape metrics
  using in-memory connections instead of connecting to themselves over the
  network. As a result of this change, the `client_config` field has been
  removed. (@rfratto)

- Enable `proxy_url` support on `oauth2` for metrics and logs (update **prometheus/common** dependency to `v0.33.0`). (@martin-jaeger-maersk)

- `extra-scrape-metrics` can now be enabled with the `--enable-features=extra-scrape-metrics` feature flag. See <https://prometheus.io/docs/prometheus/2.31/feature_flags/#extra-scrape-metrics> for details. (@rlankfo)

- Resolved issue in v2 integrations where if an instance name was a prefix of another the route handler would fail to
  match requests on the longer name (@mattdurham)

- Set `include_metadata` to true by default for OTLP traces receivers (@mapno)

### Bugfixes

- Scraping service was not honoring the new server grpc flags `server.grpc.address`.  (@mattdurham)

### Other changes

- Update base image of official Docker containers from Debian buster to Debian
  bullseye. (@rfratto)

- Use Go 1.18 for builds. (@rfratto)

- Add `metrics` prefix to the url of list instances endpoint (`GET
  /agent/api/v1/instances`) and list targets endpoint (`GET
  /agent/api/v1/metrics/targets`). (@marctc)

- Add extra identifying labels (`job`, `instance`, `agent_hostname`) to eventhandler integration. (@hjet)

- Add `extra_labels` configuration to eventhandler integration. (@hjet)

v0.24.2 (2022-05-02)
--------------------

### Bugfixes

- Added configuration watcher delay to prevent race condition in cases where scraping service mode has not gracefully exited. (@mattdurham)

### Other changes

- Update version of node_exporter to include additional metrics for osx. (@v-zhuravlev)

v0.24.1 (2022-04-14)
--------------------

### Bugfixes

- Add missing version information back into `agentctl --version`. (@rlankfo)

- Bump version of github-exporter to latest upstream SHA 284088c21e7d, which
  includes fixes from bugs found in their latest tag. This includes a fix
  where not all releases where retrieved when pulling release information.
  (@rfratto)

- Set the `Content-Type` HTTP header to `application/json` for API endpoints
  returning json objects. (@marctc)

- Operator: fix issue where a `username_file` field was incorrectly set.
  (@rfratto)

- Initialize the logger with default `log_level` and `log_format` parameters.
  (@tpaschalis)

### Other changes

- Embed timezone data to enable Promtail pipelines using the `location` field
  on Windows machines. (@tpaschalis)

v0.24.0 (2022-04-07)
--------------------

> **BREAKING CHANGES**: This release has breaking changes. Please read entries
> carefully and consult the [upgrade guide][] for specific instructions.
>
> **GRAFANA AGENT OPERATOR USERS**: As of this release, Grafana Agent Operator
> does not support versions of Grafana Agent prior to v0.24.0.

### Breaking changes

- The following metrics will now be prefixed with `agent_dskit_` instead of
  `cortex_`: `cortex_kv_request_duration_seconds`,
  `cortex_member_consul_heartbeats_total`, `cortex_member_ring_tokens_owned`,
  `cortex_member_ring_tokens_to_own`, `cortex_ring_member_ownership_percent`,
  `cortex_ring_members`, `cortex_ring_oldest_member_timestamp`,
  `cortex_ring_tokens_owned`, `cortex_ring_tokens_total`. (@rlankfo)

- Traces: the `traces_spanmetrics_calls_total_total` metric has been renamed to
  `traces_spanmetrics_calls_total` (@fredr)

- Two new flags, `-server.http.enable-tls` and `-server.grpc.enable-tls` must
  be provided to explicitly enable TLS support. This is a change of the
  previous behavior where TLS support was enabled when a certificate pair was
  provided. (@rfratto)

- Many command line flags starting with `-server.` block have been renamed.
  (@rfratto)

- The `-log.level` and `-log.format` flags are removed in favor of being set in
  the configuration file. (@rfratto)

- Flags for configuring TLS have been removed in favor of being set in the
  configuration file. (@rfratto)

- Dynamic reload is no longer supported for deprecated server block fields.
  Changing a deprecated field will be ignored and cause the reload to fail.
  (@rfratto)

- The default HTTP listen address is now `127.0.0.1:12345`. Use the
  `-server.http.address` flag to change this value. (@rfratto)

- The default gRPC listen address is now `127.0.0.1:12346`. Use the
  `-server.grpc.address` flag to change this value. (@rfratto)

- `-reload-addr` and `-reload-port` have been removed. They are no longer
  necessary as the primary HTTP server is now static and can't be shut down in
  the middle of a `/-/reload` call. (@rfratto)

- (Only impacts `integrations-next` feature flag) Many integrations have been
  renamed to better represent what they are integrating with. For example,
  `redis_exporter` is now `redis`. This change requires updating
  `integrations-next`-enabled configuration files. This change also changes
  integration names shown in metric labels. (@rfratto)

- The deprecated `-prometheus.*` flags have been removed in favor of
  their `-metrics.*` counterparts. The `-prometheus.*` flags were first
  deprecated in v0.19.0. (@rfratto)

### Deprecations

- Most fields in the `server` block of the configuration file are
  now deprecated in favor of command line flags. These fields will be removed
  in the v0.26.0 release. Please consult the upgrade guide for more information
  and rationale. (@rfratto)

### Features

- Added config read API support to GrafanaAgent Custom Resource Definition.
  (@shamsalmon)

- Added consulagent_sd to target discovery. (@chuckyz)

- Introduce EXPERIMENTAL support for dynamic configuration. (@mattdurham)

- Introduced endpoint that accepts remote_write requests and pushes metrics data directly into an instance's WAL. (@tpaschalis)

- Added builds for linux/ppc64le. (@aklyachkin)

### Enhancements

- Tracing: Exporters can now be configured to use OAuth. (@canuteson)

- Strengthen readiness check for metrics instances. (@tpaschalis)

- Parameterize namespace field in sample K8s logs manifests (@hjet)

- Upgrade to Loki k87. (@rlankfo)

- Update Prometheus dependency to v2.34.0. (@rfratto)

- Update OpenTelemetry-collector dependency to v0.46.0. (@mapno)

- Update cAdvisor dependency to v0.44.0. (@rfratto)

- Update mongodb_exporter dependency to v0.31.2 (@mukerjee)

- Use grafana-agent/v2 Tanka Jsonnet to generate K8s manifests (@hjet)

- Replace agent-bare.yaml K8s sample Deployment with StatefulSet (@hjet)

- Improve error message for `agentctl` when timeout happens calling
  `cloud-config` command (@marctc)

- Enable integrations-next by default in agent-bare.yaml. Please note #1262 (@hjet)

### Bugfixes

- Fix Kubernetes manifests to use port `4317` for OTLP instead of the previous
  `55680` in line with the default exposed port in the agent.

- Ensure singleton integrations are honored in v2 integrations (@mattdurham)

- Tracing: `const_labels` is now correctly parsed in the remote write exporter.
  (@fredr)

- integrations-next: Fix race condition where metrics endpoints for
  integrations may disappear after reloading the config file. (@rfratto)

- Removed the `server.path_prefix` field which would break various features in
  Grafana Agent when set. (@rfratto)

- Fix issue where installing the DEB/RPM packages would overwrite the existing
  config files and environment files. (@rfratto)

- Set `grafanaDashboardFolder` as top level key in the mixin. (@Duologic)

- Operator: Custom Secrets or ConfigMaps to mount will no longer collide with
  the path name of the default secret mount. As a side effect of this bugfix,
  custom Secrets will now be mounted at
  `/var/lib/grafana-agent/extra-secrets/<secret name>` and custom ConfigMaps
  will now be mounted at `/var/lib/grafana-agent/extra-configmaps/<configmap
  name>`. This is not a breaking change as it was previously impossible to
  properly provide these custom mounts. (@rfratto)

- Flags accidentally prefixed with `-metrics.service..` (two `.` in a row) have
  now been fixed to only have one `.`. (@rfratto)

- Protect concurrent writes to the WAL in the remote write exporter (@mapno)

### Other changes

- The `-metrics.wal-directory` flag and `metrics.wal_directory` config option
  will now default to `data-agent/`, the same default WAL directory as
  Prometheus Agent. (@rfratto)

v0.23.0 (2022-02-10)
--------------------

### Enhancements

- Go 1.17 is now used for all builds of the Agent. (@tpaschalis)

- integrations-next: Add `extra_labels` to add a custom set of labels to
  integration targets. (@rfratto)

- The agent no longer appends duplicate exemplars. (@tpaschalis)

- Added Kubernetes eventhandler integration (@hjet)

- Enables sending of exemplars over remote write by default. (@rlankfo)

### Bugfixes

- Fixed issue where Grafana Agent may panic if there is a very large WAL
  loading while old WALs are being deleted or the `/agent/api/v1/targets`
  endpoint is called. (@tpaschalis)

- Fix panic in prom_sd_processor when address is empty (@mapno)

- Operator: Add missing proxy_url field from generated remote_write configs.
  (@rfratto)

- Honor the specified log format in the traces subsystem (@mapno)

- Fix typo in node_exporter for runit_service_dir. (@mattdurham)

- Allow inlining credentials in remote_write url. (@tpaschalis)

- integrations-next: Wait for integrations to stop when starting new instances
  or shutting down (@rfratto).

- Fix issue with windows_exporter mssql collector crashing the agent.
  (@mattdurham)

- The deb and rpm files will now ensure the /var/lib/grafana-agent data
  directory is created with permissions set to 0770. (@rfratto)

- Make agent-traces.yaml Namespace a template-friendly variable (@hjet)

- Disable `machine-id` journal vol by default in sample logs manifest (@hjet)

v0.22.0 (2022-01-13)
--------------------

> This release has deprecations. Please read entries carefully and consult
> the [upgrade guide][] for specific instructions.

### Deprecations

- The node_exporter integration's `netdev_device_whitelist` field is deprecated
  in favor of `netdev_device_include`. Support for the old field name will be
  removed in a future version. (@rfratto)

- The node_exporter integration's `netdev_device_blacklist` field is deprecated
  in favor of `netdev_device_include`. Support for the old field name will be
  removed in a future version. (@rfratto)

- The node_exporter integration's `systemd_unit_whitelist` field is deprecated
  in favor of `systemd_unit_include`. Support for the old field name will be
  removed in a future version. (@rfratto)

- The node_exporter integration's `systemd_unit_blacklist` field is deprecated
  in favor of `systemd_unit_exclude`. Support for the old field name will be
  removed in a future version. (@rfratto)

- The node_exporter integration's `filesystem_ignored_mount_points` field is
  deprecated in favor of `filesystem_mount_points_exclude`. Support for the old
  field name will be removed in a future version. (@rfratto)

- The node_exporter integration's `filesystem_ignored_fs_types` field is
  deprecated in favor of `filesystem_fs_types_exclude`. Support for the old
  field name will be removed in a future version. (@rfratto)

### Features

- (beta) Enable experimental config urls for fetching remote configs.
  Currently, only HTTP/S is supported. Pass the
  `-enable-features=remote-configs` flag to turn this on. (@rlankfo)

- Added [cAdvisor](https://github.com/google/cadvisor) integration. (@rgeyer)

- Traces: Add `Agent Tracing Pipeline` dashboard and alerts (@mapno)

- Traces: Support jaeger/grpc exporter (@nicoche)

- (beta) Enable an experimental integrations subsystem revamp. Pass
  `integrations-next` to `-enable-features` to turn this on. Reading the
  documentation for the revamp is recommended; enabling it causes breaking
  config changes. (@rfratto)

### Enhancements

- Traces: Improved pod association in PromSD processor (@mapno)

- Updated OTel to v0.40.0 (@mapno)

- Remote write dashboard: show in and out sample rates (@bboreham)

- Remote write dashboard: add mean latency (@bboreham)

- Update node_exporter dependency to v1.3.1. (@rfratto)

- Cherry-pick Prometheus PR #10102 into our Prometheus dependency (@rfratto).

### Bugfixes

- Fix usage of POSTGRES_EXPORTER_DATA_SOURCE_NAME when using postgres_exporter
  integration (@f11r)

- Change ordering of the entrypoint for windows service so that it accepts
  commands immediately (@mattdurham)

- Only stop WAL cleaner when it has been started (@56quarters)

- Fix issue with unquoted install path on Windows, that could allow escalation
  or running an arbitrary executable (@mattdurham)

- Fix cAdvisor so it collects all defined metrics instead of the last
  (@pkoenig10)

- Fix panic when using 'stdout' in automatic logging (@mapno)

- Grafana Agent Operator: The /-/ready and /-/healthy endpoints will
  no longer always return 404 (@rfratto).

### Other changes

- Remove log-level flag from systemd unit file (@jpkrohling)

v0.21.2 (2021-12-08)
--------------------

### Security fixes

- This release contains a fix for
  [CVE-2021-41090](https://github.com/grafana/agent/security/advisories/GHSA-9c4x-5hgq-q3wh).

### Other changes

- This release disables the existing `/-/config` and
  `/agent/api/v1/configs/{name}` endpoints by default. Pass the
  `--config.enable-read-api` flag at the command line to opt in to these
  endpoints.

v0.21.1 (2021-11-18)
--------------------

### Bugfixes

- Fix panic when using postgres_exporter integration (@saputradharma)

- Fix panic when dnsamsq_exporter integration tried to log a warning (@rfratto)

- Statsd Integration: Adding logger instance to the statsd mapper
  instantiation. (@gaantunes)

- Statsd Integration: Fix issue where mapped metrics weren't exposed to the
  integration. (@mattdurham)

- Operator: fix bug where version was a required field (@rfratto)

- Metrics: Only run WAL cleaner when metrics are being used and a WAL is
  configured. (@rfratto)

v0.21.0 (2021-11-17)
--------------------

### Enhancements

- Update Cortex dependency to v1.10.0-92-g85c378182. (@rlankfo)

- Update Loki dependency to v2.1.0-656-g0ae0d4da1. (@rlankfo)

- Update Prometheus dependency to v2.31.0 (@rlankfo)

- Add Agent Operator Helm quickstart guide (@hjet)

- Reorg Agent Operator quickstart guides (@hjet)

### Bugfixes

- Packaging: Use correct user/group env variables in RPM %post script (@simonc6372)

- Validate logs config when using logs_instance with automatic logging processor (@mapno)

- Operator: Fix MetricsInstance Service port (@hjet)

- Operator: Create govern service per Grafana Agent (@shturman)

- Operator: Fix relabel_config directive for PodLogs resource (@hjet)

- Traces: Fix `success_logic` code in service graphs processor (@mapno)

### Other changes

- Self-scraped integrations will now use an SUO-specific value for the `instance` label. (@rfratto)

- Traces: Changed service graphs store implementation to improve CPU performance (@mapno)

v0.20.1 (2021-12-08)
--------------------

> _NOTE_: The fixes in this patch are only present in v0.20.1 and >=v0.21.2.

### Security fixes

- This release contains a fix for
  [CVE-2021-41090](https://github.com/grafana/agent/security/advisories/GHSA-9c4x-5hgq-q3wh).

### Other changes

- This release disables the existing `/-/config` and
  `/agent/api/v1/configs/{name}` endpoitns by default. Pass the
  `--config.enable-read-api` flag at the command line to opt in to these
  endpoints.

v0.20.0 (2021-10-28)
--------------------

> **BREAKING CHANGES**: This release has breaking changes. Please read entries
> carefully and consult the [upgrade guide][] for specific instructions.

### Breaking Changes

- push_config is no longer supported in trace's config (@mapno)

### Features

- Operator: The Grafana Agent Operator can now generate a Kubelet service to
  allow a ServiceMonitor to collect Kubelet and cAdvisor metrics. This requires
  passing a `--kubelet-service` flag to the Operator in `namespace/name` format
  (like `kube-system/kubelet`). (@rfratto)

- Service graphs processor (@mapno)

### Enhancements

- Updated mysqld_exporter to v0.13.0 (@gaantunes)

- Updated postgres_exporter to v0.10.0 (@gaantunes)

- Updated redis_exporter to v1.27.1 (@gaantunes)

- Updated memcached_exporter to v0.9.0 (@gaantunes)

- Updated statsd_exporter to v0.22.2 (@gaantunes)

- Updated elasticsearch_exporter to v1.2.1 (@gaantunes)

- Add remote write to silent Windows Installer  (@mattdurham)

- Updated mongodb_exporter to v0.20.7 (@rfratto)

- Updated OTel to v0.36 (@mapno)

- Updated statsd_exporter to v0.22.2 (@mattdurham)

- Update windows_exporter to v0.16.0 (@rfratto, @mattdurham)

- Add send latency to agent dashboard (@bboreham)

### Bugfixes

- Do not immediately cancel context when creating a new trace processor. This
  was preventing scrape_configs in traces from functioning. (@lheinlen)

- Sanitize autologged Loki labels by replacing invalid characters with
  underscores (@mapno)

- Traces: remove extra line feed/spaces/tabs when reading password_file content
  (@nicoche)

- Updated envsubst to v2.0.0-20210730161058-179042472c46. This version has a
  fix needed for escaping values outside of variable substitutions. (@rlankfo)

- Grafana Agent Operator should no longer delete resources matching the names
  of the resources it manages. (@rfratto)

- Grafana Agent Operator will now appropriately assign an
  `app.kubernetes.io/managed-by=grafana-agent-operator` to all created
  resources. (@rfratto)

### Other changes

- Configuration API now returns 404 instead of 400 when attempting to get or
  delete a config which does not exist. (@kgeckhart)

- The windows_exporter now disables the textfile collector by default.
  (@rfratto)

v0.19.0 (2021-09-29)
--------------------

> **BREAKING CHANGES**: This release has breaking changes. Please read entries
> carefully and consult the [upgrade guide][] for specific instructions.

### Breaking Changes

- Reduced verbosity of tracing autologging by not logging `STATUS_CODE_UNSET`
  status codes. (@mapno)

- Operator: rename `Prometheus*` CRDs to `Metrics*` and `Prometheus*` fields to
  `Metrics*`. (@rfratto)

- Operator: CRDs are no longer referenced using a hyphen in the name to be
  consistent with how Kubernetes refers to resources. (@rfratto)

- `prom_instance` in the spanmetrics config is now named `metrics_instance`.
  (@rfratto)

### Deprecations

- The `loki` key at the root of the config file has been deprecated in favor of
  `logs`. `loki`-named fields in `automatic_logging` have been renamed
  accordinly: `loki_name` is now `logs_instance_name`, `loki_tag` is now
  `logs_instance_tag`, and `backend: loki` is now `backend: logs_instance`.
  (@rfratto)

- The `prometheus` key at the root of the config file has been deprecated in
  favor of `metrics`. Flag names starting with `prometheus.` have also been
  deprecated in favor of the same flags with the `metrics.` prefix. Metrics
  prefixed with `agent_prometheus_` are now prefixed with `agent_metrics_`.
  (@rfratto)

- The `tempo` key at the root of the config file has been deprecated in favor
  of `traces`. (@mattdurham)

### Features

- Added [Github exporter](https://github.com/infinityworks/github-exporter)
  integration. (@rgeyer)

- Add TLS config options for tempo `remote_write`s. (@mapno)

- Support autologging span attributes as log labels (@mapno)

- Put Tests requiring Network Access behind a -online flag (@flokli)

- Add logging support to the Grafana Agent Operator. (@rfratto)

- Add `operator-detach` command to agentctl to allow zero-downtime upgrades
  when removing an Operator CRD. (@rfratto)

- The Grafana Agent Operator will now default to deploying the matching release
  version of the Grafana Agent instead of v0.14.0. (@rfratto)

### Enhancements

- Update OTel dependency to v0.30.0 (@mapno)

- Allow reloading configuration using `SIGHUP` signal. (@tharun208)

- Add HOSTNAME environment variable to service file to allow for expanding the
  $HOSTNAME variable in agent config.  (@dfrankel33)

- Update jsonnet-libs to 1.21 for Kubernetes 1.21+ compatability. (@MurzNN)

- Make method used to add k/v to spans in prom_sd processor configurable.
  (@mapno)

### Bugfixes

- Regex capture groups like `${1}` will now be kept intact when using
  `-config.expand-env`. (@rfratto)

- The directory of the logs positions file will now properly be created on
  startup for all instances. (@rfratto)

- The Linux system packages will now configure the grafana-agent user to be a
  member of the adm and systemd-journal groups. This will allow logs to read
  from journald and /var/log by default. (@rfratto)

- Fix collecting filesystem metrics on Mac OS (darwin) in the `node_exporter`
  integration default config. (@eamonryan)

- Remove v0.0.0 flags during build with no explicit release tag (@mattdurham)

- Fix issue with global scrape_interval changes not reloading integrations
  (@kgeckhart)

- Grafana Agent Operator will now detect changes to referenced ConfigMaps and
  Secrets and reload the Agent properly. (@rfratto)

- Grafana Agent Operator's object label selectors will now use Kubernetes
  defaults when undefined (i.e., default to nothing). (@rfratto)

- Fix yaml marshalling tag for cert_file in kafka exporter agent config.
  (@rgeyer)

- Fix warn-level logging of dropped targets. (@james-callahan)

- Standardize scrape_interval to 1m in examples. (@mattdurham)

v0.18.4 (2021-09-14)
--------------------

### Enhancements

- Add `agent_prometheus_configs_changed_total` metric to track instance config
  events. (@rfratto)

### Bugfixes

- Fix info logging on windows. (@mattdurham)

- Scraping service: Ensure that a reshard is scheduled every reshard
  interval. (@rfratto)

v0.18.3 (2021-09-08)
--------------------

### Bugfixes

- Register missing metric for configstore consul request duration. (@rfratto)

- Logs should contain a caller field with file and line numbers again
  (@kgeckhart)

- In scraping service mode, the polling configuration refresh should honor
  timeout. (@mattdurham)

- In scraping service mode, the lifecycle reshard should happen using a
  goroutine. (@mattdurham)

- In scraping service mode, scraping service can deadlock when reloading during
  join. (@mattdurham)

- Scraping service: prevent more than one refresh from being queued at a time.
  (@rfratto)

v0.18.2 (2021-08-12)
--------------------

### Bugfixes

- Honor the prefix and remove prefix from consul list results (@mattdurham)

v0.18.1 (2021-08-09)
--------------------

### Bugfixes

- Reduce number of consul calls when ran in scrape service mode (@mattdurham)

v0.18.0 (2021-07-29)
--------------------

### Features

- Added [Github exporter](https://github.com/infinityworks/github-exporter)
  integration. (@rgeyer)

- Add support for OTLP HTTP trace exporting. (@mapno)

### Enhancements

- Switch to drone for releases. (@mattdurham)

- Update postgres_exporter to a [branch of](https://github.com/grafana/postgres_exporter/tree/exporter-package-v0.10.0) v0.10.0

### Bugfixes

- Enabled flag for integrations is not being honored. (@mattdurham)

v0.17.0 (2021-07-15)
--------------------

### Features

- Added [Kafka Lag exporter](https://github.com/davidmparrott/kafka_exporter)
  integration. (@gaantunes)

### Bugfixes

- Fix race condition that may occur and result in a panic when initializing
  scraping service cluster. (@rfratto)

v0.16.1 (2021-06-22)
--------------------

### Bugfixes

- Fix issue where replaying a WAL caused incorrect metrics to be sent over
  remote write. (@rfratto)

v0.16.0 (2021-06-17)
--------------------

### Features

- (beta) A Grafana Agent Operator is now available. (@rfratto)

### Enhancements

- Error messages when installing the Grafana Agent for Grafana Cloud will now
  be shown. (@rfratto)

### Bugfixes

- Fix a leak in the shared string interner introduced in v0.14.0. This fix was
  made to a [dependency](https://github.com/grafana/prometheus/pull/21).
  (@rfratto)

- Fix issue where a target will fail to be scraped for the process lifetime if
  that target had gone down for long enough that its series were removed from
  the in-memory cache (2 GC cycles). (@rfratto)

v0.15.0 (2021-06-03)
--------------------

> **BREAKING CHANGES**: This release has breaking changes. Please read entries
> carefully and consult the [upgrade guide][] for specific instructions.

### Breaking Changes

- The configuration of Tempo Autologging has changed. (@mapno)

### Features

- Add support for exemplars. (@mapno)

### Enhancements

- Add the option to log to stdout instead of a Loki instance. (@joe-elliott)

- Update Cortex dependency to v1.8.0.

- Running the Agent as a DaemonSet with host_filter and role: pod should no
  longer cause unnecessary load against the Kubernetes SD API. (@rfratto)

- Update Prometheus to v2.27.0. (@mapno)

- Update Loki dependency to d88f3996eaa2. This is a non-release build, and was
  needed to support exemplars. (@mapno)

- Update Cortex dependency to to d382e1d80eaf. This is a non-release build, and
  was needed to support exemplars. (@mapno)

### Bugfixes

- Host filter relabeling rules should now work. (@rfratto)

- Fixed issue where span metrics where being reported with wrong time unit.
  (@mapno)

### Other changes

- Intentionally order tracing processors. (@joe-elliott)

v0.14.0 (2021-05-24)
--------------------

> **BREAKING CHANGES**: This release has breaking changes. Please read entries
> carefully and consult the [upgrade guide][] for specific instructions.
>
> **STABILITY NOTICE**: As of this release, functionality that is not
> recommended for production use and is expected to change will be tagged
> interchangably as "experimental" or "beta."

### Security fixes

- The Scraping service API will now reject configs that read credentials from
  disk by default. This prevents malicious users from reading arbitrary files
  and sending their contents over the network. The old behavior can be
  re-enabled by setting `dangerous_allow_reading_files: true` in the scraping
  service config. (@rfratto)

### Breaking changes

- Configuration for SigV4 has changed. (@rfratto)

### Deprecations

- `push_config` is now supplanted by `remote_block` and `batch`. `push_config`
  will be removed in a future version (@mapno)

### Features

- (beta) New integration: windows_exporter (@mattdurham)

- (beta) Grafana Agent Windows Installer is now included as a release artifact.
  (@mattdurham)

- Official M1 Mac release builds will now be generated! Look for
  `agent-darwin-arm64` and `agentctl-darwin-arm64` in the release assets.
  (@rfratto)

- Add support for running as a Windows service (@mattdurham)

- (beta) Add /-/reload support. It is not recommended to invoke `/-/reload`
  against the main HTTP server. Instead, two new command-line flags have been
  added: `--reload-addr` and `--reload-port`. These will launch a
  `/-/reload`-only HTTP server that can be used to safely reload the Agent's
  state.  (@rfratto)

- Add a /-/config endpoint. This endpoint will return the current configuration
  file with defaults applied that the Agent has loaded from disk. (@rfratto)

- (beta) Support generating metrics and exposing them via a Prometheus exporter
  from span data. (@yeya24)

- Tail-based sampling for tracing pipelines (@mapno)

- Added Automatic Logging feature for Tempo (@joe-elliott)

- Disallow reading files from within scraping service configs by default.
  (@rfratto)

- Add remote write for span metrics (@mapno)

### Enhancements

- Support compression for trace export. (@mdisibio)

- Add global remote_write configuration that is shared between all instances
  and integrations. (@mattdurham)

- Go 1.16 is now used for all builds of the Agent. (@rfratto)

- Update Prometheus dependency to v2.26.0. (@rfratto)

- Upgrade `go.opentelemetry.io/collector` to v0.21.0 (@mapno)

- Add kafka trace receiver (@mapno)

- Support mirroring a trace pipeline to multiple backends (@mapno)

- Add `headers` field in `remote_write` config for Tempo. `headers` specifies
  HTTP headers to forward to the remote endpoint. (@alexbiehl)

- Add silent uninstall to Windows Uninstaller. (@mattdurham)

### Bugfixes

- Native Darwin arm64 builds will no longer crash when writing metrics to the
  WAL. (@rfratto)

- Remote write endpoints that never function across the lifetime of the Agent
  will no longer prevent the WAL from being truncated. (@rfratto)

- Bring back FreeBSD support. (@rfratto)

- agentctl will no longer leak WAL resources when retrieving WAL stats.
  (@rfratto)

- Ensure defaults are applied to undefined sections in config file. This fixes
  a problem where integrations didn't work if `prometheus:` wasn't configured.
  (@rfratto)

- Fixed issue where automatic logging double logged "svc". (@joe-elliott)

### Other changes

- The Grafana Cloud Agent has been renamed to the Grafana Agent. (@rfratto)

- Instance configs uploaded to the Config Store API will no longer be stored
  along with the global Prometheus defaults. This is done to allow globals to
  be updated and re-apply the new global defaults to the configs from the
  Config Store. (@rfratto)

- The User-Agent header sent for logs will now be `GrafanaAgent/<version>`
  (@rfratto)

- Add `tempo_spanmetrics` namespace in spanmetrics (@mapno)

v0.13.1 (2021-04-09)
--------------------

### Bugfixes

- Validate that incoming scraped metrics do not have an empty label set or a
  label set with duplicate labels, mirroring the behavior of Prometheus.
  (@rfratto)

v0.13.0 (2021-02-25)
--------------------

> The primary branch name has changed from `master` to `main`. You may have to
> update your local checkouts of the repository to point at the new branch name.

### Features

- postgres_exporter: Support query_path and disable_default_metrics. (@rfratto)

### Enhancements

- Support other architectures in installation script. (@rfratto)

- Allow specifying custom wal_truncate_frequency per integration. (@rfratto)

- The SigV4 region can now be inferred using the shared config (at
  `$HOME/.aws/config`) or environment variables (via `AWS_CONFIG`). (@rfratto)

- Update Prometheus dependency to v2.25.0. (@rfratto)

### Bugfixes

- Not providing an `-addr` flag for `agentctl config-sync` will no longer
  report an error and will instead use the pre-existing default value.
  (@rfratto)

- Fixed a bug from v0.12.0 where the Loki installation script failed because
  positions_directory was not set. (@rfratto)

- Reduce the likelihood of dataloss during a remote_write-side outage by
  increasing the default wal_truncation_frequency to 60m and preventing the WAL
  from being truncated if the last truncation timestamp hasn't changed. This
  change increases the size of the WAL on average, and users may configure a
  lower wal_truncation_frequency to deliberately choose a smaller WAL over
  write guarantees. (@rfratto)

- Add the ability to read and serve HTTPS integration metrics when given a set
  certificates (@mattdurham)

v0.12.0 (2021-02-05)
--------------------

> **BREAKING CHANGES**: This release has breaking changes. Please read entries
> carefully and consult the [upgrade guide][] for specific instructions.

### Breaking Changes

- The configuration format for the `loki` block has changed. (@rfratto)

- The configuration format for the `tempo` block has changed. (@rfratto)

### Features

- Support for multiple Loki Promtail instances has been added. (@rfratto)

- Support for multiple Tempo instances has been added. (@rfratto)

- Added [ElasticSearch exporter](https://github.com/justwatchcom/elasticsearch_exporter)
  integration. (@colega)

### Enhancements

- `.deb` and `.rpm` packages are now generated for all supported architectures.
  The architecture of the AMD64 package in the filename has been renamed to
  `amd64` to stay synchronized with the architecture name presented from other
  release assets. (@rfratto)

- The `/agent/api/v1/targets` API will now include discovered labels on the
  target pre-relabeling in a `discovered_labels` field. (@rfratto)

- Update Loki to 59a34f9867ce. This is a non-release build, and was needed to
  support multiple Loki instances. (@rfratto)

- Scraping service: Unhealthy Agents in the ring will no longer cause job
  distribution to fail. (@rfratto)

- Scraping service: Cortex ring metrics (prefixed with cortex_ring_) will now
  be registered for tracking the state of the hash ring. (@rfratto)

- Scraping service: instance config ownership is now determined by the hash of
  the instance config name instead of the entire config. This means that
  updating a config is guaranteed to always hash to the same Agent, reducing
  the number of metrics gaps. (@rfratto)

- Only keep a handful of K8s API server metrics by default to reduce default
  active series usage. (@hjet)

- Go 1.15.8 is now used for all distributions of the Agent. (@rfratto)

### Bugfixes

- `agentctl config-check` will now work correctly when the supplied config file
  contains integrations. (@hoenn)

v0.11.0 (2021-01-20)
--------------------

### Features

- ARMv6 builds of `agent` and `agentctl` will now be included in releases to
  expand Agent support to cover all models of Raspberry Pis. ARMv6 docker
  builds are also now available. (@rfratto)

- Added `config-check` subcommand for `agentctl` that can be used to validate
  Agent configuration files before attempting to load them in the `agent`
  itself. (@56quarters)

### Enhancements

- A sigv4 install script for Prometheus has been added. (@rfratto)

- NAMESPACE may be passed as an environment variable to the Kubernetes install
  scripts to specify an installation namespace. (@rfratto)

### Bugfixes

- The K8s API server scrape job will use the API server Service name when
  resolving IP addresses for Prometheus service discovery using the "Endpoints"
  role. (@hjet)

- The K8s manifests will no longer include the `default/kubernetes` job twice
  in both the DaemonSet and the Deployment. (@rfratto)

v0.10.0 (2021-01-13)
--------------------

### Features

- Prometheus `remote_write` now supports SigV4 authentication using the
  [AWS default credentials chain](https://docs.aws.amazon.com/sdk-for-java/v1/developer-guide/credentials.html).
  This enables the Agent to send metrics to Amazon Managed Prometheus without
  needing the [SigV4 Proxy](https://github.com/awslabs/aws-sigv4-proxy).
  (@rfratto)

### Enhancements

- Update `redis_exporter` to v1.15.0. (@rfratto)

- `memcached_exporter` has been updated to v0.8.0. (@rfratto)

- `process-exporter` has been updated to v0.7.5. (@rfratto)

- `wal_cleanup_age` and `wal_cleanup_period` have been added to the top-level
  Prometheus configuration section. These settings control how Write Ahead Logs
  (WALs) that are not associated with any instances are cleaned up. By default,
  WALs not associated with an instance that have not been written in the last
  12 hours are eligible to be cleaned up. This cleanup can be disabled by
  setting `wal_cleanup_period` to `0`. (@56quarters)

- Configuring logs to read from the systemd journal should now work on journals
  that use +ZSTD compression. (@rfratto)

### Bugfixes

- Integrations will now function if the HTTP listen address was set to a value
  other than the default. (@mattdurham)

- The default Loki installation will now be able to write its positions file.
  This was prevented by accidentally writing to a readonly volume mount.
  (@rfratto)

v0.9.1 (2021-01-04)
-------------------

### Enhancements

- agentctl will now be installed by the rpm and deb packages as
  `grafana-agentctl`. (@rfratto)

v0.9.0 (2020-12-10)
-------------------

### Features

- Add support to configure TLS config for the Tempo exporter to use
  insecure_skip_verify to disable TLS chain verification. (@bombsimon)

- Add `sample-stats` to `agentctl` to search the WAL and return a summary of
  samples of series matching the given label selector. (@simonswine)

- New integration:
  [postgres_exporter](https://github.com/wrouesnel/postgres_exporter)
  (@rfratto)

- New integration:
  [statsd_exporter](https://github.com/prometheus/statsd_exporter) (@rfratto)

- New integration:
  [consul_exporter](https://github.com/prometheus/consul_exporter) (@rfratto)

- Add optional environment variable substitution of configuration file.
  (@dcseifert)

### Enhancements

- `min_wal_time` and `max_wal_time` have been added to the instance config
  settings, guaranteeing that data in the WAL will exist for at least
  `min_wal_time` and will not exist for longer than `max_wal_time`. This change
  will increase the size of the WAL slightly but will prevent certain scenarios
  where data is deleted before it is sent. To revert back to the old behavior,
  set `min_wal_time` to `0s`. (@rfratto)

- Update `redis_exporter` to v1.13.1. (@rfratto)

- Bump OpenTelemetry-collector dependency to v0.16.0. (@bombsimon)

### Bugfixes

- Fix issue where the Tempo example manifest could not be applied because the
  port names were too long. (@rfratto)

- Fix issue where the Agent Kubernetes manifests may not load properly on AKS.
  (#279) (@rfratto)

### Other changes

- The User-Agent header sent for logs will now be `GrafanaCloudAgent/<version>`
  (@rfratto)

v0.8.0 (2020-11-06)
-------------------

### Features

- New integration: [dnsamsq_exporter](https://github.com/google/dnsamsq_exporter)
  (@rfratto).

- New integration: [memcached_exporter](https://github.com/prometheus/memcached_exporter)
  (@rfratto).

### Enhancements

- Add `<integration name>_build_info` metric to all integrations. The build
  info displayed will match the build information of the Agent and _not_ the
  embedded exporter. This metric is used by community dashboards, so adding it
  to the Agent increases compatibility with existing dashboards that depend on
  it existing. (@rfratto)

- Bump OpenTelemetry-collector dependency to 0.14.0 (@joe-elliott)

### Bugfixes

- Error messages when retrieving configs from the KV store will now be logged,
  rather than just logging a generic message saying that retrieving the config
  has failed. (@rfratto)

v0.7.2 (2020-10-29)
-------------------

### Enhancements

- Bump Prometheus dependency to 2.21. (@rfratto)

- Bump OpenTelemetry-collector dependency to 0.13.0 (@rfratto)

- Bump Promtail dependency to 2.0. (@rfratto)

- Enhance host_filtering mode to support targets from Docker Swarm and Consul.
  Also, add a `host_filter_relabel_configs` to that will apply relabeling rules
  for determining if a target should be dropped. Add a documentation section
  explaining all of this in detail. (@rfratto)

### Bugfixes

- Fix deb package prerm script so that it stops the agent on package removal.
  (@jdbaldry)

- Fix issue where the `push_config` for Tempo field was expected to be
  `remote_write`. `push_config` now works as expected. (@rfratto)

v0.7.1 (2020-10-23)
-------------------

### Bugfixes

- Fix issue where ARM binaries were not published with the GitHub release.

v0.7.0 (2020-10-23)
-------------------

### Features

- Added Tracing Support. (@joe-elliott)

- Add RPM and deb packaging. (@jdbaldry, @simon6372)

- arm64 and arm/v7 Docker containers and release builds are now available for
  `agent` and `agentctl`. (@rfratto)

- Add `wal-stats` and `target-stats` tooling to `agentctl` to discover WAL and
  cardinality issues. (@rfratto)

- [mysqld_exporter](https://github.com/prometheus/mysqld_exporter) is now
  embedded and available as an integration. (@rfratto)

- [redis_exporter](https://github.com/oliver006/redis_exporter) is now embedded
  and available as an integration. (@dafydd-t)

### Enhancements

- Resharding the cluster when using the scraping service mode now supports
  timeouts through `reshard_timeout`. The default value is `30s.` This timeout
  applies to cluster-wide reshards (performed when joining and leaving the
  cluster) and local reshards (done on the `reshard_interval`). (@rfratto)

### Bugfixes

- Fix issue where integrations crashed with instance_mode was set to `distinct`
  (@rfratto)

- Fix issue where the `agent` integration did not work on Windows (@rfratto).

- Support URL-encoded paths in the scraping service API. (@rfratto)

- The instance label written from replace_instance_label can now be overwritten
  with relabel_configs. This bugfix slightly modifies the behavior of what data
  is stored. The final instance label will now be stored in the WAL rather than
  computed by remote_write. This change should not negatively effect existing
  users. (@rfratto)

v0.6.1 (2020-04-11)
-------------------

### Bugfixes

- Fix issue where build information was empty when running the Agent with
  --version. (@rfratto)

- Fix issue where updating a config in the scraping service may fail to pick up
  new targets. (@rfratto)

- Fix deadlock that slowly prevents the Agent from scraping targets at a high
  scrape volume. (@rfratto)

v0.6.0 (2020-09-04)
-------------------

### Breaking Changes

- The Configs API will now disallow two instance configs having multiple
  `scrape_configs` with the same `job_name`. This was needed for the instance
  sharing mode, where combined instances may have duplicate `job_names` across
  their `scrape_configs`. This brings the scraping service more in line with
  Prometheus, where `job_names` must globally be unique. This change also
  disallows concurrent requests to the put/apply config API endpoint to prevent
  a race condition of two conflicting configs being applied at the same time.
  (@rfratto)

### Deprecations

- `use_hostname_label` is now supplanted by `replace_instance_label`.
  `use_hostname_label` will be removed in a future version. (@rfratto)

### Features

- The Grafana Agent can now collect logs and send to Loki. This is done by
  embedding Promtail, the official Loki log collection client. (@rfratto)

- Integrations can now be enabled without scraping. Set scrape_integrations to
  `false` at the `integrations` key or within the specific integration you
  don't want to scrape. This is useful when another Agent or Prometheus server
  will scrape the integration. (@rfratto)

- [process-exporter](https://github.com/ncabatoff/process-exporter) is now
  embedded as `process_exporter`. The hypen has been changed to an underscore
  in the config file to retain consistency with `node_exporter`. (@rfratto)

### Enhancements

- A new config option, `replace_instance_label`, is now available for use with
  integrations. When this is true, the instance label for all metrics coming
  from an integration will be replaced with the machine's hostname rather than
  127.0.0.1. (@rfratto)

- The embedded Prometheus version has been updated to 2.20.1. (@rfratto,
  @gotjosh)

- The User-Agent header written by the Agent when remote_writing will now be
  `GrafanaCloudAgent/<Version>` instead of `Prometheus/<Prometheus Version>`.
  (@rfratto)

- The subsystems of the Agent (`prometheus`, `loki`) are now made optional.
  Enabling integrations also implicitly enables the associated subsystem. For
  example, enabling the `agent` or `node_exporter` integration will force the
  `prometheus` subsystem to be enabled.  (@rfratto)

### Bugfixes

- The documentation for Tanka configs is now correct. (@amckinley)

- Minor corrections and spelling issues have been fixed in the Overview
  documentation. (@amckinley)

- The new default of `shared` instances mode broke the metric value for
  `agent_prometheus_active_configs`, which was tracking the number of combined
  configs (i.e., number of launched instances). This metric has been fixed and
  a new metric, `agent_prometheus_active_instances`, has been added to track
  the numbger of launched instances. If instance sharing is not enabled, both
  metrics will share the same value. (@rfratto)

- `remote_write` names in a group will no longer be copied from the
  remote_write names of the first instance in the group. Rather, all
  remote_write names will be generated based on the first 6 characters of the
  group hash and the first six characters of the remote_write hash. (@rfratto)

- Fix a panic that may occur during shutdown if the WAL is closed in the middle
  of the WAL being truncated. (@rfratto)

v0.5.0 (2020-08-12)
-------------------

### Features

- A [scrape targets API](https://github.com/grafana/agent/blob/main/docs/api.md#list-current-scrape-targets)
  has been added to show every target the Agent is currently scraping, when it
  was last scraped, how long it took to scrape, and errors from the last
  scrape, if any. (@rfratto)

- "Shared Instance Mode" is the new default mode for spawning Prometheus
  instances, and will improve CPU and memory usage for users of integrations
  and the scraping service. (@rfratto)

### Enhancements

- Memory stability and utilization of the WAL has been improved, and the
  reported number of active series in the WAL will stop double-counting
  recently churned series. (@rfratto)

- Changing scrape_configs and remote_write configs for an instance will now be
  dynamically applied without restarting the instance. This will result in less
  missing metrics for users of the scraping service that change a config.
  (@rfratto)

- The Tanka configuration now uses k8s-alpha. (@duologic)

### Bugfixes

- The Tanka configuration will now also deploy a single-replica deployment
  specifically for scraping the Kubernetes API. This deployment acts together
  with the Daemonset to scrape the full cluster and the control plane.
  (@gotjosh)

- The node_exporter filesystem collector will now work on Linux systems without
  needing to manually set the blocklist and allowlist of filesystems.
  (@rfratto)

v0.4.0 (2020-06-18)
-------------------

### Features

- Support for integrations has been added. Integrations can be any embedded
  tool, but are currently used for embedding exporters and generating scrape
  configs. (@rfratto)

- node_exporter has been added as an integration. This is the full version of
  node_exporter with the same configuration options. (@rfratto)

- An Agent integration that makes the Agent automatically scrape itself has
  been added. (@rfratto)

### Enhancements

- The WAL can now be truncated if running the Agent without any remote_write
  endpoints. (@rfratto)

### Bugfixes

- Prevent the Agent from crashing when a global Prometheus config stanza is not
  provided. (@robx)

- Enable agent host_filter in the Tanka configs, which was disabled by default
  by mistake. (@rfratto)

v0.3.2 (2020-05-29)
-------------------

### Features

- Tanka configs that deploy the scraping service mode are now available
  (@rfratto)

- A k3d example has been added as a counterpart to the docker-compose example.
  (@rfratto)

### Enhancements

- Labels provided by the default deployment of the Agent (Kubernetes and Tanka)
  have been changed to align with the latest changes to grafana/jsonnet-libs.
  The old `instance` label is now called `pod`, and the new `instance` label is
  unique. A `container` label has also been added. The Agent mixin has been
  subsequently updated to also incorporate these label changes. (@rfratto)

- The `remote_write` and `scrape_config` sections now share the same
  validations as Prometheus (@rfratto)

- Setting `wal_truncation_frequency` to less than the scrape interval is now
  disallowed (@rfratto)

### Bugfixes

- A deadlock in scraping service mode when updating a config that shards to the
  same node has been fixed (@rfratto)

- `remote_write` config stanzas will no longer ignore `password_file`
  (@rfratto)

- `scrape_config` client secrets (e.g., basic auth, bearer token,
  `password_file`) will now be properly retained in scraping service mode
  (@rfratto)

- Labels for CPU, RX, and TX graphs in the Agent Operational dashboard now
  correctly show the pod name of the Agent instead of the exporter name.
  (@rfratto)

v0.3.1 (2020-05-20)
-------------------

### Features

- The Agent has upgraded its vendored Prometheus to v2.18.1 (@gotjosh,
  @rfratto)

### Bugfixes

- A typo in the Tanka configs and Kubernetes manifests that prevents the Agent
  launching with v0.3.0 has been fixed (@captncraig)

- Fixed a bug where Tanka mixins could not be used due to an issue with the
  folder placement enhancement (@rfratto)

### Enhancements

- `agentctl` and the config API will now validate that the YAML they receive
  are valid instance configs. (@rfratto)

v0.3.0 (2020-05-13)
-------------------

### Features

- A third operational mode called "scraping service mode" has been added. A KV
  store is used to store instance configs which are distributed amongst a
  clustered set of Agent processes, dividing the total scrape load across each
  agent. An API is exposed on the Agents to list, create, update, and delete
  instance configurations from the KV store. (@rfratto)

- An "agentctl" binary has been released to interact with the new instance
  config management API created by the "scraping service mode." (@rfratto,
  @hoenn)

- The Agent now includes readiness and healthiness endpoints. (@rfratto)

### Enhancements

- The YAML files are now parsed strictly and an invalid YAML will generate an
  error at runtime. (@hoenn)

- The default build mode for the Docker containers is now release, not debug.
  (@rfratto)

- The Grafana Agent Tanka Mixins now are placed in an "Agent" folder within
  Grafana. (@cyriltovena)

v0.2.0 (2020-04-09)
-------------------

### Features

- The Prometheus remote write protocol will now send scraped metadata (metric
  name, help, type and unit). This results in almost negligent bytes sent
  increase as metadata is only sent every minute. It is on by default.
  (@gotjosh)

  These metrics are available to monitor metadata being sent:
  - `prometheus_remote_storage_succeeded_metadata_total`
  - `prometheus_remote_storage_failed_metadata_total`
  - `prometheus_remote_storage_retried_metadata_total`
  - `prometheus_remote_storage_sent_batch_duration_seconds` and
    `prometheus_remote_storage_sent_bytes_total` have a new label “type” with
    the values of `metadata` or `samples`.

### Enhancements

- The Agent has upgraded its vendored Prometheus to v2.17.1 (@rfratto)

### Bugfixes

- Invalid configs passed to the agent will now stop the process after they are
  logged as invalid; previously the Agent process would continue. (@rfratto)

- Enabling host_filter will now allow metrics from node role Kubernetes service
  discovery to be scraped properly (e.g., cAdvisor, Kubelet). (@rfratto)

v0.1.1 (2020-03-16)
-------------------

### Other changes

- Nits in documentation (@sh0rez)

- Fix various dashboard mixin problems from v0.1.0 (@rfratto)

- Pass through release tag to `docker build` (@rfratto)

v0.1.0 (2020-03-16)
-------------------

> First release!

### Features

- Support for scraping Prometheus metrics and sharding the agent through the
  presence of a `host_filter` flag within the Agent configuration file.

[upgrade guide]: https://grafana.com/docs/agent/latest/upgrade-guide/
[contributors guide]: ./docs/developer/contributing.md#updating-the-changelog<|MERGE_RESOLUTION|>--- conflicted
+++ resolved
@@ -36,14 +36,12 @@
   - `phlare.write` sends application performance profiles to Grafana Phlare. (@cyriltovena)
   - `otelcol.receiver.zipkin` receives Zipkin-formatted traces. (@rfratto)
 
-<<<<<<< HEAD
-- New experimental feature: agent-management. Polls configured remote API to fetch new configs. (@spartan0x117)
-=======
 - Flow components which work with relabeling rules (`discovery.relabel`,
   `prometheus.relabel` and `loki.relabel`) now export a new value named Rules.
   This value is a function that returns the currently configured rules.
   (@tpaschalis)
->>>>>>> e7e88a69
+
+- New experimental feature: agent-management. Polls configured remote API to fetch new configs. (@spartan0x117)
 
 ### Enhancements
 
