--- conflicted
+++ resolved
@@ -10,19 +10,14 @@
 Main (unreleased)
 --------------------
 
-<<<<<<< HEAD
 ### Features
 
 - Add `agentctl test-logs` command to allow testing log configurations by redirecting
 collected logs to standard output. This can be useful for debugging. (@jcreixell)
 
 
-v0.28.0-rc.0 (2022-09-21)
--------------------------
-=======
 v0.28.0 (2022-09-29)
 --------------------
->>>>>>> d57e88bb
 
 ### Features
 
