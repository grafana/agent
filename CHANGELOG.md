--- conflicted
+++ resolved
@@ -63,13 +63,9 @@
     (@captncraig)
   - `prometheus.exporter.consul` collects metrics from a consul installation
     (@captncraig)
-<<<<<<< HEAD
-  - `prometheus.integration.github` collects metrics from GitHub (@jcreixell)
-  - `prometheus.integration.process_exporter` aggregates and collects metrics by scraping `/proc`. (@spartan0x117)
-=======
   - `prometheus.exporter.github` collects metrics from GitHub (@jcreixell)
   - `prometheus.exporter.redis` collects metrics from a redis database (@spartan0x117)
->>>>>>> a2017060
+  - `prometheus.integration.process_exporter` aggregates and collects metrics by scraping `/proc`. (@spartan0x117)
 
 
 ### Enhancements
