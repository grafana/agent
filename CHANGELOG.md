# Changelog

> _Contributors should read our [contributors guide][] for instructions on how
> to update the changelog._

This document contains a historical list of changes between releases. Only
changes that impact end-user behavior are listed; changes to documentation or
internal API changes are not present.

Main (unreleased)
-----------------

### Breaking changes

- Set `retry_on_http_429` to `true` by default in the `queue_config` block in static mode's `remote_write`. (@wildum)

### Features

- New Grafana Agent Flow components:

  - `otelcol.connector.spanlogs` - creates logs from spans. It is the flow mode equivalent
  to static mode's `automatic_logging` processor. (@ptodev)

<<<<<<< HEAD
  - `discovery.marathon` - service discovery for Marathon servers. (@wildum)
=======
  - `discovery.ionos` - service discovery for IONOS Cloud API. (@wildum)
>>>>>>> 6b9713f7
  
  - `discovery.triton` discovers scrape targets from Triton Container Monitor. (@erikbaranowski)

- Flow: allow the HTTP server to be configured with TLS in the config file
  using the new `http` config block. (@rfratto)

- Clustering: add new flag `--cluster.max-join-peers` to limit the number of peers the system joins. (@wildum)

- Clustering: Add a new flag `--cluster.name` to prevent nodes without this identifier from joining the cluster. (@wildum)

- Add a `file_watch` block in `loki.source.file` to configure how often to poll files from disk for changes via `min_poll_frequency` and `max_poll_frequency`.
  In static mode it can be configured in the global `file_watch_config` via `min_poll_frequency` and `max_poll_frequency`.  (@wildum)

### Enhancements

- Clustering: Allow advertise interfaces to be configurable. (@wildum)

- Deleted series will now be removed from the WAL sooner, allowing Prometheus
  remote_write to free memory associated with removed series sooner. (@rfratto)

- Added a `disable_high_cardinality_metrics` configuration flag to `otelcol`
  exporters and receivers to switch high cardinality debug metrics off.  (@glindstedt)

### Other changes

- Use Go 1.21.0 for builds. (@rfratto)
- Read contextual attributes from Faro measurements (@codecapitano)
- Rename Grafana Agent service in windows app and features to not include the description
- Correct YAML level for `multitenancy_enabled` option in Mimir's config in examples. (@hainenber)
- Operator: Update default config reloader version. (@captncraig)

### Bugfixes

- Restart managed components of a module loader only on if module content
  changes or the last load failed. This was specifically impacting `module.git`
  each time it pulls. (@erikbaranowski)

- Allow overriding default `User-Agent` for `http.remote` component (@hainenber)
- Fix panic when running `grafana-agentctl config-check` against config files
  having `integrations` block (both V1 and V2). (@hainenber)

- Fix a deadlock candidate in the `loki.process` component. (@tpaschalis)

- Fix an issue in the `eventhandler` integration where events would be
  double-logged: once by sending the event to Loki, and once by including the
  event in the Grafana Agent logs. Now, events are only ever sent to Loki. (@rfratto)

v0.36.0 (2023-08-30)
--------------------

> **BREAKING CHANGES**: This release has breaking changes. Please read entries
> carefully and consult the [upgrade guide][] for specific instructions.

### Breaking changes

- `loki.source.file` component will no longer automatically detect and
  decompress logs from compressed files. A new configuration block is available
  to enable decompression explicitly. See the [upgrade guide][] for migration
  instructions. (@thampiotr)

- `otelcol.exporter.prometheus`: Set `include_scope_info` to `false` by default. You can set
  it to `true` to preserve previous behavior. (@gouthamve)

- Set `retry_on_http_429` to `true` by default in the `queue_config` block in flow mode's `prometheus.remote_write`. (@wildum)

### Features

- Add [godeltaprof](https://github.com/grafana/godeltaprof) profiling types (`godeltaprof_memory`, `godeltaprof_mutex`, `godeltaprof_block`) to `pyroscope.scrape` component

- Flow: Allow the `logging` configuration block to tee the Agent's logs to one
  or more loki.* components. (@tpaschalis)

- Added support for `promtail` configuration conversion in `grafana-agent convert` and `grafana-agent run` commands. (@thampiotr)

- Flow: Add a new stage `non_indexed_labels` to attach non-indexed labels from extracted data to log line entry. (@vlad-diachenko)

- `loki.write` now exposes basic WAL support. (@thepalbi)

- Flow: Users can now define `additional_fields` in `loki.source.cloudflare` (@wildum)

- Flow: Added exemplar support for the `otelcol.exporter.prometheus`. (@wildum)

- Add a `labels` argument in `loki.source.windowsevent` to associate additional labels with incoming logs. (@wildum)

- New Grafana Agent Flow components:

  - `prometheus.exporter.gcp` - scrape GCP metrics. (@tburgessdev)
  - `otelcol.processor.span` - accepts traces telemetry data from other `otelcol`
    components and modifies the names and attributes of the spans. (@ptodev)
  - `discovery.uyuni` discovers scrape targets from a Uyuni Server. (@sparta0x117)
  - `discovery.eureka` discovers targets from a Eureka Service Registry. (@spartan0x117)
  - `discovery.openstack` - service discovery for OpenStack. (@marctc)
  - `discovery.hetzner` - service discovery for Hetzner Cloud. (@marctc)
  - `discovery.nomad` - service discovery from Nomad. (@captncraig)
  - `discovery.puppetdb` - service discovery from PuppetDB. (@captncraig)
  - `otelcol.processor.discovery` adds resource attributes to spans, where the attributes
    keys and values are sourced from `discovery.*` components. (@ptodev)
  - `otelcol.connector.spanmetrics` - creates OpenTelemetry metrics from traces. (@ptodev)


### Enhancements

- Integrations: include `direct_connect`, `discovering_mode` and `tls_basic_auth_config_path` fields for MongoDB configuration. (@gaantunes)

- Better validation of config file with `grafana-agentctl config-check` cmd (@fgouteroux)

- Integrations: make `udev` data path configurable in the `node_exporter` integration. (@sduranc)

- Clustering: Enable peer discovery with the go-discover package. (@tpaschalis)

- Add `log_format` configuration to eventhandler integration and the `loki.source.kubernetes_events` Flow component. (@sadovnikov)

- Allow `loki.source.file` to define the encoding of files. (@tpaschalis)

- Allow specification of `dimension_name_requirements` for Cloudwatch discovery exports. (@cvdv-au)

- Clustering: Enable nodes to periodically rediscover and rejoin peers. (@tpaschalis)

- `loki.write` WAL now exposes a last segment reclaimed metric. (@thepalbi)

- Update `memcached_exporter` to `v0.13.0`, which includes bugfixes, new metrics,
  and the option to connect with TLS. (@spartan0x117)

- `loki.write` now supports configuring retries on HTTP status code 429. (@wildum)

- Update `YACE` to `v0.54.0`, which includes bugfixes for FIPS support. (@ashrayjain)

- Support decoupled scraping in the cloudwatch_exporter integration (@dtrejod).

- Agent Management: Enable proxying support (@spartan0x117)

### Bugfixes

- Update to config converter so default relabel `source_labels` are left off the river output. (@erikbaranowski)

- Rename `GrafanaAgentManagement` mixin rules to `GrafanaAgentConfig` and update individual alerts to be more accurate. (@spartan0x117)

- Fix potential goroutine leak in log file tailing in static mode. (@thampiotr)

- Fix issue on Windows where DNS short names were unresolvable. (@rfratto)

- Fix panic in `prometheus.operator.*` when no Port supplied in Monitor crds. (@captncraig)

- Fix issue where Agent crashes when a blackbox modules config file is specified for blackbox integration. (@marctc)

- Fix issue where the code from agent would not return to the Windows Service Manager (@jkroepke)

- Fix issue where getting the support bundle failed due to using an HTTP Client that was not able to access the agent in-memory address. (@spartan0x117)

- Fix an issue that lead the `loki.source.docker` container to use excessive
  CPU and memory. (@tpaschalis)

- Fix issue where `otelcol.exporter.loki` was not normalizing label names
  to comply with Prometheus conventions. (@ptodev)

- Agent Management: Fix issue where an integration defined multiple times could lead to undefined behaviour. (@jcreixell)

v0.35.4 (2023-08-14)
--------------------

### Bugfixes

- Sign RPMs with SHA256 for FIPs compatbility. (@mattdurham)

- Fix issue where corrupt WAL segments lead to crash looping. (@tpaschalis)

- Clarify usage documentation surrounding `loki.source.file` (@joshuapare)

v0.35.3 (2023-08-09)
--------------------

### Bugfixes

- Fix a bug which prevented the `app_agent_receiver` integration from processing traces. (@ptodev)

- (Agent static mode) Jaeger remote sampling works again, through a new `jaeger_remote_sampling`
  entry in the traces config. It is no longer configurable through the jaeger receiver.
  Support Jaeger remote sampling was removed accidentally in v0.35, and it is now restored,
  albeit via a different config entry.

- Clustering: Nodes take part in distributing load only after loading their
  component graph. (@tpaschalis)

- Fix graceful termination when receiving SIGTERM/CTRL_SHUTDOWN_EVENT
  signals. (@tpaschalis)

v0.35.2 (2023-07-27)
--------------------

### Bugfixes

- Fix issue where the flow mode UI would show an empty page when navigating to
  an unhealthy `prometheus.operator` component or a healthy
  `prometheus.operator` component which discovered no custom resources.
  (@rfratto)

- Fix panic when using `oauth2` without specifying `tls_config`. (@mattdurham)

- Fix issue where series records would never get written to the WAL if a scrape
  was rolled back, resulting in "dropped sample for series that was not
  explicitly dropped via relabelling" log messages. (@rfratto)

- Fix RPM file digests so that installation on FIPS-enabled systems succeeds. (@andrewimeson)

### Other changes

- Compile journald support into builds of `grafana-agentctl` so
  `grafana-agentctl test-logs` functions as expected when testing tailing the
  systemd journal. (@rfratto)

v0.35.1 (2023-07-25)
--------------------

### Bugfixes

- Fix incorrect display of trace IDs in the automatic_logging processor of static mode's traces subsystem.
  Users of the static mode's service graph processor are also advised to upgrade,
  although the bug should theoretically not affect them. (@ptodev)

v0.35.0 (2023-07-18)
--------------------

> **BREAKING CHANGES**: This release has breaking changes. Please read entries
> carefully and consult the [upgrade guide][] for specific instructions.

### Breaking changes

- The algorithm for the "hash" action of `otelcol.processor.attributes` has changed.
  The change was made in PR [#22831](https://github.com/open-telemetry/opentelemetry-collector-contrib/pull/22831) of opentelemetry-collector-contrib. (@ptodev)

- `otelcol.exporter.loki` now includes the instrumentation scope in its output. (@ptodev)

- `otelcol.extension.jaeger_remote_sampling` removes the `/` HTTP endpoint. The `/sampling` endpoint is still functional.
  The change was made in PR [#18070](https://github.com/open-telemetry/opentelemetry-collector-contrib/pull/18070) of opentelemetry-collector-contrib. (@ptodev)

- The field `version` and `auth` struct block from `walk_params` in `prometheus.exporter.snmp` and SNMP integration have been removed. The auth block now can be configured at top level, together with `modules` (@marctc)

- Rename `discovery.file` to `local.file_match` to make it more clear that it
  discovers file on the local filesystem, and so it doesn't get confused with
  Prometheus' file discovery. (@rfratto)

- Remove the `discovery_target_decode` function in favor of using discovery
  components to better match the behavior of Prometheus' service discovery.
  (@rfratto)

- In the traces subsystem for Static mode, some metrics are removed and others are renamed. (@ptodev)
  - Removed metrics:
    - "blackbox_exporter_config_last_reload_success_timestamp_seconds" (gauge)
    - "blackbox_exporter_config_last_reload_successful" (gauge)
    - "blackbox_module_unknown_total" (counter)
    - "traces_processor_tail_sampling_count_traces_sampled" (counter)
    - "traces_processor_tail_sampling_new_trace_id_received" (counter)
    - "traces_processor_tail_sampling_sampling_decision_latency" (histogram)
    - "traces_processor_tail_sampling_sampling_decision_timer_latency" (histogram)
    - "traces_processor_tail_sampling_sampling_policy_evaluation_error" (counter)
    - "traces_processor_tail_sampling_sampling_trace_dropped_too_early" (counter)
    - "traces_processor_tail_sampling_sampling_traces_on_memory" (gauge)
    - "traces_receiver_accepted_spans" (counter)
    - "traces_receiver_refused_spans" (counter)
    - "traces_exporter_enqueue_failed_log_records" (counter)
    - "traces_exporter_enqueue_failed_metric_points" (counter)
    - "traces_exporter_enqueue_failed_spans" (counter)
    - "traces_exporter_queue_capacity" (gauge)
    - "traces_exporter_queue_size" (gauge)

  - Renamed metrics:
    - "traces_receiver_refused_spans" is renamed to "traces_receiver_refused_spans_total"
    - "traces_receiver_accepted_spans" is renamed to "traces_receiver_refused_spans_total"
    - "traces_exporter_sent_metric_points" is renamed to "traces_exporter_sent_metric_points_total"

- The `remote_sampling` block has been removed from `otelcol.receiver.jaeger`. (@ptodev)

- (Agent static mode) Jaeger remote sampling used to be configured using the Jaeger receiver configuration.
  This receiver was updated to a new version, where support for remote sampling in the receiver was removed.
  Jaeger remote sampling is available as a separate configuration field starting in v0.35.3. (@ptodev)

### Deprecations

- `otelcol.exporter.jaeger` has been deprecated and will be removed in Agent v0.38.0. (@ptodev)

### Features

- The Pyroscope scrape component computes and sends delta profiles automatically when required to reduce bandwidth usage. (@cyriltovena)

- Support `stage.geoip` in `loki.process`. (@akselleirv)

- Integrations: Introduce the `squid` integration. (@armstrmi)

- Support custom fields in MMDB file for `stage.geoip`. (@akselleirv)

- Added json_path function to river stdlib. (@jkroepke)

- Add `format`, `join`, `tp_lower`, `replace`, `split`, `trim`, `trim_prefix`, `trim_suffix`, `trim_space`, `to_upper` functions to river stdlib. (@jkroepke)

- Flow UI: Add a view for listing the Agent's peers status when clustering is enabled. (@tpaschalis)

- Add a new CLI command `grafana-agent convert` for converting a river file from supported formats to river. (@erikbaranowski)

- Add support to the `grafana-agent run` CLI for converting a river file from supported formats to river. (@erikbaranowski)

- Add boringcrypto builds and docker images for Linux arm64 and x64. (@mattdurham)

- New Grafana Agent Flow components:

  - `discovery.file` discovers scrape targets from files. (@spartan0x117)
  - `discovery.kubelet` collect scrape targets from the Kubelet API. (@gcampbell12)
  - `module.http` runs a Grafana Agent Flow module loaded from a remote HTTP endpoint. (@spartan0x117)
  - `otelcol.processor.attributes` accepts telemetry data from other `otelcol`
    components and modifies attributes of a span, log, or metric. (@ptodev)
  - `prometheus.exporter.cloudwatch` - scrape AWS CloudWatch metrics (@thepalbi)
  - `prometheus.exporter.elasticsearch` collects metrics from Elasticsearch. (@marctc)
  - `prometheus.exporter.kafka` collects metrics from Kafka Server. (@oliver-zhang)
  - `prometheus.exporter.mongodb` collects metrics from MongoDB. (@marctc)
  - `prometheus.exporter.squid` collects metrics from a squid server. (@armstrmi)
  - `prometheus.operator.probes` - discovers Probe resources in your Kubernetes
    cluster and scrape the targets they reference. (@captncraig)
  - `pyroscope.ebpf` collects system-wide performance profiles from the current
    host (@korniltsev)
  - `otelcol.exporter.loadbalancing` - export traces and logs to multiple OTLP gRPC
    endpoints in a load-balanced way. (@ptodev)

- New Grafana Agent Flow command line utilities:

  - `grafana-agent tools prometheus.remote_write` holds a collection of remote
    write-specific tools. These have been ported over from the `agentctl` command. (@rfratto)

- A new `action` argument for `otelcol.auth.headers`. (@ptodev)

- New `metadata_keys` and `metadata_cardinality_limit` arguments for `otelcol.processor.batch`. (@ptodev)

- New `boolean_attribute` and `ottl_condition` sampling policies for `otelcol.processor.tail_sampling`. (@ptodev)

- A new `initial_offset` argument for `otelcol.receiver.kafka`. (@ptodev)

### Enhancements

- Attributes and blocks set to their default values will no longer be shown in the Flow UI. (@rfratto)

- Tanka config: retain cAdvisor metrics for system processes (Kubelet, Containerd, etc.) (@bboreham)

- Update cAdvisor dependency to v0.47.0. (@jcreixell)

- Upgrade and improve Cloudwatch exporter integration (@thepalbi)

- Update `node_exporter` dependency to v1.6.0. (@spartan0x117)

- Enable `prometheus.relabel` to work with Prometheus' Native Histograms. (@tpaschalis)

- Update `dnsmasq_exporter` to last version. (@marctc)

- Add deployment spec options to describe operator's Prometheus Config Reloader image. (@alekseybb197)

- Update `module.git` with basic and SSH key authentication support. (@djcode)

- Support `clustering` block in `prometheus.operator.servicemonitors` and `prometheus.operator.podmonitors` components to distribute
  targets amongst clustered agents. (@captncraig)

- Update `redis_exporter` dependency to v1.51.0. (@jcreixell)

- The Grafana Agent mixin now includes a dashboard for the logs pipeline. (@thampiotr)

- The Agent Operational dashboard of Grafana Agent mixin now has more descriptive panel titles, Y-axis units

- Add `write_relabel_config` to `prometheus.remote_write` (@jkroepke)

- Update OpenTelemetry Collector dependencies from v0.63.0 to v0.80.0. (@ptodev)

- Allow setting the node name for clustering with a command-line flag. (@tpaschalis)

- Allow `prometheus.exporter.snmp` and SNMP integration to be configured passing a YAML block. (@marctc)

- Some metrics have been added to the traces subsystem for Static mode. (@ptodev)
  - "traces_processor_batch_batch_send_size" (histogram)
  - "traces_processor_batch_batch_size_trigger_send_total" (counter)
  - "traces_processor_batch_metadata_cardinality" (gauge)
  - "traces_processor_batch_timeout_trigger_send_total" (counter)
  - "traces_rpc_server_duration" (histogram)
  - "traces_exporter_send_failed_metric_points_total" (counter)
  - "traces_exporter_send_failed_spans_total" (counter)
  - "traces_exporter_sent_spans_total" (counter)

- Added support for custom `length` time setting in Cloudwatch component and integration. (@thepalbi)

### Bugfixes

- Fix issue where `remote.http` incorrectly had a status of "Unknown" until the
  period specified by the polling frquency elapsed. (@rfratto)


- Add signing region to remote.s3 component for use with custom endpoints so that Authorization Headers work correctly when
  proxying requests. (@mattdurham)

- Fix oauth default scope in `loki.source.azure_event_hubs`. (@akselleirv)

- Fix bug where `otelcol.exporter.otlphttp` ignores configuration for `traces_endpoint`, `metrics_endpoint`, and `logs_endpoint` attributes. (@SimoneFalzone)

- Fix issue in `prometheus.remote_write` where the `queue_config` and
  `metadata_config` blocks used incorrect defaults when not specified in the
  config file. (@rfratto)

- Fix issue where published RPMs were not signed. (@rfratto)

- Fix issue where flow mode exports labeled as "string or secret" could not be
  used in a binary operation. (@rfratto)

- Fix Grafana Agent mixin's "Agent Operational" dashboard expecting pods to always have `grafana-agent-.*` prefix. (@thampiotr)

- Change the HTTP Path and Data Path from the controller-local ID to the global ID for components loaded from within a module loader. (@spartan0x117)

- Fix bug where `stage.timestamp` in `loki.process` wasn't able to correctly
  parse timezones. This issue only impacts the dedicated `grafana-agent-flow`
  binary. (@rfratto)

- Fix bug where JSON requests to `loki.source.api` would not be handled correctly. This adds `/loki/api/v1/raw` and `/loki/api/v1/push` endpoints to `loki.source.api` and maps the `/api/v1/push` and `/api/v1/raw` to
  the `/loki` prefixed endpoints. (@mattdurham)

- Upgrade `loki.write` dependencies to latest changes. (@thepalbi)

### Other changes

- Mongodb integration has been re-enabled. (@jcreixell, @marctc)
- Build with go 1.20.6 (@captncraig)

- Clustering for Grafana Agent in flow mode has graduated from experimental to beta.

v0.34.3 (2023-06-27)
--------------------

### Bugfixes

- Fixes a bug in conversion of OpenTelemetry histograms when exported to Prometheus. (@grcevski)
- Enforce sha256 digest signing for rpms enabling installation on FIPS-enabled OSes. (@kfriedrich123)
- Fix panic from improper startup ordering in `prometheus.operator.servicemonitors`. (@captncraig)

v0.34.2 (2023-06-20)
--------------------

### Enhancements

- Replace map cache in prometheus.relabel with an LRU cache. (@mattdurham)
- Integrations: Extend `statsd` integration to configure relay endpoint. (@arminaaki)

### Bugfixes

- Fix a bug where `prometheus.relabel` would not correctly relabel when there is a cache miss. (@thampiotr)
- Fix a bug where `prometheus.relabel` would not correctly relabel exemplars or metadata. (@tpaschalis)
- Fixes several issues with statsd exporter. (@jcreixell, @marctc)

### Other changes

- Mongodb integration has been disabled for the time being due to licensing issues. (@jcreixell)

v0.34.1 (2023-06-12)
--------------------

### Bugfixes

- Fixed application of sub-collector defaults using the `windows_exporter` integration or `prometheus.exporter.windows`. (@mattdurham)

- Fix issue where `remote.http` did not fail early if the initial request
  failed. This caused failed requests to initially export empty values, which
  could lead to propagating issues downstream to other components which expect
  the export to be non-empty. (@rfratto)

- Allow `bearerTokenFile` field to be used in ServiceMonitors. (@captncraig)

- Fix issue where metrics and traces were not recorded from components within modules. (@mattdurham)

- `service_name` label is inferred from discovery meta labels in `pyroscope.scrape` (@korniltsev)

### Other changes

- Add logging to failed requests in `remote.http`. (@rfratto)

v0.34.0 (2023-06-08)
--------------------

### Breaking changes

- The experimental dynamic configuration feature has been removed in favor of Flow mode. (@mattdurham)

- The `oracledb` integration configuration has removed a redundant field `metrics_scrape_interval`. Use the `scrape_interval` parameter of the integration if a custom scrape interval is required. (@schmikei)

- Upgrade the embedded windows_exporter to commit 79781c6. (@jkroepke)

- Prometheus exporters in Flow mode now set the `instance` label to a value similar to the one they used to have in Static mode (<hostname> by default, customized by some integrations). (@jcreixell)

- `phlare.scrape` and `phlare.write` have been renamed to `pyroscope.scrape` and `pyroscope.scrape`. (@korniltsev)

### Features

- New Grafana Agent Flow components:
  - `loki.source.api` - receive Loki log entries over HTTP (e.g. from other agents). (@thampiotr)
  - `prometheus.operator.servicemonitors` discovers ServiceMonitor resources in your Kubernetes cluster and scrape
    the targets they reference. (@captncraig, @marctc, @jcreixell)
  - `prometheus.receive_http` - receive Prometheus metrics over HTTP (e.g. from other agents). (@thampiotr)
  - `remote.vault` retrieves a secret from Vault. (@rfratto)
  - `prometheus.exporter.snowflake` collects metrics from a snowflake database (@jonathanWamsley)
  - `prometheus.exporter.mssql` collects metrics from Microsoft SQL Server (@jonathanwamsley)
  - `prometheus.exporter.oracledb` collects metrics from oracledb (@jonathanwamsley)
  - `prometheus.exporter.dnsmasq` collects metrics from a dnsmasq server. (@spartan0x117)
  - `loki.source.awsfirehose` - receive Loki log entries from AWS Firehose via HTTP (@thepalbi)
  - `discovery.http` service discovery via http. (@captncraig)

- Added new functions to the River standard library:
  - `coalesce` returns the first non-zero value from a list of arguments. (@jkroepke)
  - `nonsensitive` converts a River secret back into a string. (@rfratto)

### Enhancements

- Support to attach node metadata to pods and endpoints targets in
  `discovery.kubernetes`. (@laurovenancio)

- Support ability to add optional custom headers to `loki.write` endpoint block (@aos)

- Support in-memory HTTP traffic for Flow components. `prometheus.exporter`
  components will now export a target containing an internal HTTP address.
  `prometheus.scrape`, when given that internal HTTP address, will connect to
  the server in-memory, bypassing the network stack. Use the new
  `--server.http.memory-addr` flag to customize which address is used for
  in-memory traffic. (@rfratto)
- Disable node_exporter on Windows systems (@jkroepke)
- Operator support for OAuth 2.0 Client in LogsClientSpec (@DavidSpek)

- Support `clustering` block in `phlare.scrape` components to distribute
  targets amongst clustered agents. (@rfratto)

- Delete stale series after a single WAL truncate instead of two. (@rfratto)

- Update OracleDB Exporter dependency to 0.5.0 (@schmikei)

- Embed Google Fonts on Flow UI (@jkroepke)

- Enable Content-Security-Policies on Flow UI (@jkroepke)

- Update azure-metrics-exporter to v0.0.0-20230502203721-b2bfd97b5313 (@kgeckhart)

- Update azidentity dependency to v1.3.0. (@akselleirv)

- Add custom labels to journal entries in `loki.source.journal` (@sbhrule15)

- `prometheus.operator.podmonitors` and `prometheus.operator.servicemonitors` can now access cluster secrets for authentication to targets. (@captncraig)

### Bugfixes

- Fix `loki.source.(gcplog|heroku)` `http` and `grpc` blocks were overriding defaults with zero-values
  on non-present fields. (@thepalbi)

- Fix an issue where defining `logging` or `tracing` blocks inside of a module
  would generate a panic instead of returning an error. (@erikbaranowski)

- Fix an issue where not specifying either `http` nor `grpc` blocks could result
  in a panic for `loki.source.heroku` and `loki.source.gcplog` components. (@thampiotr)

- Fix an issue where build artifacts for IBM S390x were being built with the
  GOARCH value for the PPC64 instead. (tpaschalis)

- Fix an issue where the Grafana Agent Flow RPM used the wrong path for the
  environment file, preventing the service from loading. (@rfratto)

- Fix an issue where the cluster advertise address was overwriting the join
  addresses. (@laurovenancio)

- Fix targets deduplication when clustering mode is enabled. (@laurovenancio)

- Fix issue in operator where any version update will restart all agent pods simultaneously. (@captncraig)

- Fix an issue where `loki.source.journald` did not create the positions
  directory with the appropriate permissions. (@tpaschalis)

- Fix an issue where fanning out log entries to multiple `loki.process`
  components lead to a race condition. (@tpaschalis)

- Fix panic in `prometheus.operator.servicemonitors` from relabel rules without certain defaults. (@captncraig)

- Fix issue in modules export cache throwing uncomparable errors. (@mattdurham)

- Fix issue where the UI could not navigate to components loaded by modules. (@rfratto)

- Fix issue where using exporters inside modules failed due to not passing the in-memory address dialer. (@mattdurham)

- Add signing region to remote.s3 component for use with custom endpoints so that Authorization Headers work correctly when
  proxying requests. (@mattdurham)

- Fix missing `instance` key for `prometheus.exporter.dnsmasq` component. (@spartan0x117)

### Other changes

- Add metrics when clustering mode is enabled. (@rfratto)
- Document debug metric `loki_process_dropped_lines_by_label_total` in loki.process. (@akselleirv)

- Add `agent_wal_out_of_order_samples_total` metric to track samples received
  out of order. (@rfratto)

- Add CLI flag `--server.http.enable-pprof` to grafana-agent-flow to conditionally enable `/debug/pprof` endpoints (@jkroepke)

- Use Go 1.20.4 for builds. (@tpaschalis)

- Integrate the new ExceptionContext which was recently added to the Faro Web-SDK in the
  app_agent_receiver Payload. (@codecapitano)

- Flow clustering: clusters will now use 512 tokens per node for distributing
  work, leading to better distribution. However, rolling out this change will
  cause some incorrerct or missing assignments until all nodes are updated. (@rfratto)

- Change the Docker base image for Linux containers to `ubuntu:lunar`.
  (@rfratto)

v0.33.2 (2023-05-11)
--------------------

### Bugfixes

- Fix issue where component evaluation time was overridden by a "default
  health" message. (@rfratto)

- Honor timeout when trying to establish a connection to another agent in Flow
  clustering mode. (@rfratto)

- Fix an issue with the grafana/agent windows docker image entrypoint
  not targeting the right location for the config. (@erikbaranowski)

- Fix issue where the `node_exporter` integration and
  `prometheus.exporter.unix` `diskstat_device_include` component could not set
  the allowlist field for the diskstat collector. (@tpaschalis)

- Fix an issue in `loki.source.heroku` where updating the `labels` or `use_incoming_timestamp`
  would not take effect. (@thampiotr)

- Flow: Fix an issue within S3 Module where the S3 path was not parsed correctly when the
  path consists of a parent directory. (@jastisriradheshyam)

- Flow: Fix an issue on Windows where `prometheus.remote_write` failed to read
  WAL checkpoints. This issue led to memory leaks once the initial checkpoint
  was created, and prevented a fresh process from being able to deliver metrics
  at all. (@rfratto)

- Fix an issue where the `loki.source.kubernetes` component could lead to
  the Agent crashing due to a race condition. (@tpaschalis)

### Other changes

- The `phlare.scrape` Flow component `fetch profile failed` log has been set to
  `debug` instead of `error`. (@erikbaranowski)

v0.33.1 (2023-05-01)
--------------------

### Bugfixes

- Fix spelling of the `frequency` argument on the `local.file` component.
  (@tpaschalis)

- Fix bug where some capsule values (such as Prometheus receivers) could not
  properly be used as an argument to a module. (@rfratto)

- Fix version information not displaying correctly when passing the `--version`
  flag or in the `agent_build_info` metric. (@rfratto)

- Fix issue in `loki.source.heroku` and `loki.source.gcplog` where updating the
  component would cause Grafana Agent Flow's Prometheus metrics endpoint to
  return an error until the process is restarted. (@rfratto)

- Fix issue in `loki.source.file` where updating the component caused
  goroutines to leak. (@rfratto)

### Other changes

- Support Bundles report the status of discovered log targets. (@tpaschalis)

v0.33.0 (2023-04-25)
--------------------

### Breaking changes

- Support for 32-bit ARM builds is removed for the foreseeable future due to Go
  compiler issues. We will consider bringing back 32-bit ARM support once our Go
  compiler issues are resolved and 32-bit ARM builds are stable. (@rfratto)

- Agent Management: `agent_management.api_url` config field has been replaced by
`agent_management.host`. The API path and version is now defined by the Agent. (@jcreixell)

- Agent Management: `agent_management.protocol` config field now allows defining "http" and "https" explicitly. Previously, "http" was previously used for both, with the actual protocol used inferred from the api url, which led to confusion. When upgrading, make sure to set to "https" when replacing `api_url` with `host`. (@jcreixell)

- Agent Management: `agent_management.remote_config_cache_location` config field has been replaced by
`agent_management.remote_configuration.cache_location`. (@jcreixell)

- Remove deprecated symbolic links to to `/bin/agent*` in Docker containers,
  as planned in v0.31. (@tpaschalis)

### Deprecations

- [Dynamic Configuration](https://grafana.com/docs/agent/latest/cookbook/dynamic-configuration/) will be removed in v0.34. Grafana Agent Flow supersedes this functionality. (@mattdurham)

### Features

- New Grafana Agent Flow components:

  - `discovery.dns` DNS service discovery. (@captncraig)
  - `discovery.ec2` service discovery for aws ec2. (@captncraig)
  - `discovery.lightsail` service discovery for aws lightsail. (@captncraig)
  - `discovery.gce` discovers resources on Google Compute Engine (GCE). (@marctc)
  - `discovery.digitalocean` provides service discovery for DigitalOcean. (@spartan0x117)
  - `discovery.consul` service discovery for Consul. (@jcreixell)
  - `discovery.azure` provides service discovery for Azure. (@spartan0x117)
  - `module.file` runs a Grafana Agent Flow module loaded from a file on disk.
    (@erikbaranowski)
  - `module.git` runs a Grafana Agent Flow module loaded from a file within a
    Git repository. (@rfratto)
  - `module.string` runs a Grafana Agent Flow module passed to the component by
    an expression containing a string. (@erikbaranowski, @rfratto)
  - `otelcol.auth.oauth2` performs OAuth 2.0 authentication for HTTP and gRPC
    based OpenTelemetry exporters. (@ptodev)
  - `otelcol.extension.jaeger_remote_sampling` provides an endpoint from which to
    pull Jaeger remote sampling documents. (@joe-elliott)
  - `otelcol.exporter.logging` accepts OpenTelemetry data from other `otelcol` components and writes it to the console. (@erikbaranowski)
  - `otelcol.auth.sigv4` performs AWS Signature Version 4 (SigV4) authentication
    for making requests to AWS services via `otelcol` components that support
    authentication extensions. (@ptodev)
  - `prometheus.exporter.blackbox` collects metrics from Blackbox exporter. (@marctc)
  - `prometheus.exporter.mysql` collects metrics from a MySQL database. (@spartan0x117)
  - `prometheus.exporter.postgres` collects metrics from a PostgreSQL database. (@spartan0x117)
  - `prometheus.exporter.statsd` collects metrics from a Statsd instance. (@gaantunes)
  - `prometheus.exporter.snmp` collects metrics from SNMP exporter. (@marctc)
  - `prometheus.operator.podmonitors` discovers PodMonitor resources in your Kubernetes cluster and scrape
    the targets they reference. (@captncraig, @marctc, @jcreixell)
  - `prometheus.exporter.windows` collects metrics from a Windows instance. (@jkroepke)
  - `prometheus.exporter.memcached` collects metrics from a Memcached server. (@spartan0x117)
  - `loki.source.azure_event_hubs` reads messages from Azure Event Hub using Kafka and forwards them to other   `loki` components. (@akselleirv)

- Add support for Flow-specific system packages:

  - Flow-specific DEB packages. (@rfratto, @robigan)
  - Flow-specific RPM packages. (@rfratto, @robigan)
  - Flow-specific macOS Homebrew Formula. (@rfratto)
  - Flow-specific Windows installer. (@rfratto)

  The Flow-specific packages allow users to install and run Grafana Agent Flow
  alongside an existing installation of Grafana Agent.

- Agent Management: Add support for integration snippets. (@jcreixell)

- Flow: Introduce a gossip-over-HTTP/2 _clustered mode_. `prometheus.scrape`
  component instances can opt-in to distributing scrape load between cluster
  peers. (@tpaschalis)

### Enhancements

- Flow: Add retries with backoff logic to Phlare write component. (@cyriltovena)

- Operator: Allow setting runtimeClassName on operator-created pods. (@captncraig)

- Operator: Transparently compress agent configs to stay under size limitations. (@captncraig)

- Update Redis Exporter Dependency to v1.49.0. (@spartan0x117)

- Update Loki dependency to the k144 branch. (@andriikushch)

- Flow: Add OAUTHBEARER mechanism to `loki.source.kafka` using Azure as provider. (@akselleirv)

- Update Process Exporter dependency to v0.7.10. (@spartan0x117)

- Agent Management: Introduces backpressure mechanism for remote config fetching (obeys 429 request
  `Retry-After` header). (@spartan0x117)

- Flow: support client TLS settings (CA, client certificate, client key) being
  provided from other components for the following components:

  - `discovery.docker`
  - `discovery.kubernetes`
  - `loki.source.kafka`
  - `loki.source.kubernetes`
  - `loki.source.podlogs`
  - `loki.write`
  - `mimir.rules.kubernetes`
  - `otelcol.auth.oauth2`
  - `otelcol.exporter.jaeger`
  - `otelcol.exporter.otlp`
  - `otelcol.exporter.otlphttp`
  - `otelcol.extension.jaeger_remote_sampling`
  - `otelcol.receiver.jaeger`
  - `otelcol.receiver.kafka`
  - `phlare.scrape`
  - `phlare.write`
  - `prometheus.remote_write`
  - `prometheus.scrape`
  - `remote.http`

- Flow: support server TLS settings (client CA, server certificate, server key)
  being provided from other components for the following components:

  - `loki.source.syslog`
  - `otelcol.exporter.otlp`
  - `otelcol.extension.jaeger_remote_sampling`
  - `otelcol.receiver.jaeger`
  - `otelcol.receiver.opencensus`
  - `otelcol.receiver.zipkin`

- Flow: Define custom http method and headers in `remote.http` component (@jkroepke)

- Flow: Add config property to `prometheus.exporter.blackbox` to define the config inline (@jkroepke)

- Update Loki Dependency to k146 which includes configurable file watchers (@mattdurham)

### Bugfixes

- Flow: fix issue where Flow would return an error when trying to access a key
  of a map whose value was the zero value (`null`, `0`, `false`, `[]`, `{}`).
  Whether an error was returned depended on the internal type of the value.
  (@rfratto)

- Flow: fix issue where using the `jaeger_remote` sampler for the `tracing`
  block would fail to parse the response from the remote sampler server if it
  used strings for the strategy type. This caused sampling to fall back
  to the default rate. (@rfratto)

- Flow: fix issue where components with no arguments like `loki.echo` were not
  viewable in the UI. (@rfratto)

- Flow: fix deadlock in `loki.source.file` where terminating tailers would hang
  while flushing remaining logs, preventing `loki.source.file` from being able
  to update. (@rfratto)

- Flow: fix deadlock in `loki.process` where a component with no stages would
  hang forever on handling logs. (@rfratto)

- Fix issue where a DefaultConfig might be mutated during unmarshaling. (@jcreixell)

- Fix issues where CloudWatch Exporter cannot use FIPS Endpoints outside of USA regions (@aglees)

- Fix issue where scraping native Prometheus histograms would leak memory.
  (@rfratto)

- Flow: fix issue where `loki.source.docker` component could deadlock. (@tpaschalis)

- Flow: fix issue where `prometheus.remote_write` created unnecessary extra
  child directories to store the WAL in. (@rfratto)

- Fix internal metrics reported as invalid by promtool's linter. (@tpaschalis)

- Fix issues with cri stage which treats partial line coming from any stream as same. (@kavirajk @aglees)

- Operator: fix for running multiple operators with different `--agent-selector` flags. (@captncraig)

- Operator: respect FilterRunning on PodMonitor and ServiceMonitor resources to only scrape running pods. (@captncraig)

- Fixes a bug where the github exporter would get stuck in an infinite loop under certain conditions. (@jcreixell)

- Fix bug where `loki.source.docker` always failed to start. (@rfratto)

### Other changes

- Grafana Agent Docker containers and release binaries are now published for
  s390x. (@rfratto)

- Use Go 1.20.3 for builds. (@rfratto)

- Change the Docker base image for Linux containers to `ubuntu:kinetic`.
  (@rfratto)

- Update prometheus.remote_write defaults to match new prometheus
  remote-write defaults. (@erikbaranowski)

v0.32.1 (2023-03-06)
--------------------

### Bugfixes

- Flow: Fixes slow reloading of targets in `phlare.scrape` component. (@cyriltovena)

- Flow: add a maximum connection lifetime of one hour when tailing logs from
  `loki.source.kubernetes` and `loki.source.podlogs` to recover from an issue
  where the Kubernetes API server stops responding with logs without closing
  the TCP connection. (@rfratto)

- Flow: fix issue in `loki.source.kubernetes` where `__pod__uid__` meta label
  defaulted incorrectly to the container name, causing tailers to never
  restart. (@rfratto)

v0.32.0 (2023-02-28)
--------------------

### Breaking changes

- Support for the embedded Flow UI for 32-bit ARMv6 builds is temporarily
  removed. (@rfratto)

- Node Exporter configuration options changed to align with new upstream version (@Thor77):

  - `diskstats_ignored_devices` is now `diskstats_device_exclude` in agent configuration.
  - `ignored_devices` is now `device_exclude` in flow configuration.

- Some blocks in Flow components have been merged with their parent block to make the block hierarchy smaller:

  - `discovery.docker > http_client_config` is merged into the `discovery.docker` block. (@erikbaranowski)
  - `discovery.kubernetes > http_client_config` is merged into the `discovery.kubernetes` block. (@erikbaranowski)
  - `loki.source.kubernetes > client > http_client_config` is merged into the `client` block. (@erikbaranowski)
  - `loki.source.podlogs > client > http_client_config` is merged into the `client` block. (@erikbaranowski)
  - `loki.write > endpoint > http_client_config` is merged into the `endpoint` block. (@erikbaranowski)
  - `mimir.rules.kubernetes > http_client_config` is merged into the `mimir.rules.kubernetes` block. (@erikbaranowski)
  - `otelcol.receiver.opencensus > grpc` is merged into the `otelcol.receiver.opencensus` block. (@ptodev)
  - `otelcol.receiver.zipkin > http` is merged into the `otelcol.receiver.zipkin` block. (@ptodev)
  - `phlare.scrape > http_client_config` is merged into the `phlare.scrape` block. (@erikbaranowski)
  - `phlare.write > endpoint > http_client_config` is merged into the `endpoint` block. (@erikbaranowski)
  - `prometheus.remote_write > endpoint > http_client_config` is merged into the `endpoint` block. (@erikbaranowski)
  - `prometheus.scrape > http_client_config` is merged into the `prometheus.scrape` block. (@erikbaranowski)

- The `loki.process` component now uses a combined name for stages, simplifying
  the block hierarchy. For example, the `stage > json` block hierarchy is now a
  single block called `stage.json`. All stage blocks in `loki.process` have
  been updated to use this simplified hierarchy. (@tpaschalis)

- `remote.s3` `client_options` block has been renamed to `client`. (@mattdurham)

- Renamed `prometheus.integration.node_exporter` to `prometheus.exporter.unix`. (@jcreixell)

- As first announced in v0.30, support for the `EXPERIMENTAL_ENABLE_FLOW`
  environment variable has been removed in favor of `AGENT_MODE=flow`.
  (@rfratto)

### Features

- New integrations:

  - `oracledb` (@schmikei)
  - `mssql` (@binaryfissiongames)
  - `cloudwatch metrics` (@thepalbi)
  - `azure` (@kgeckhart)
  - `gcp` (@kgeckhart, @ferruvich)

- New Grafana Agent Flow components:

  - `loki.echo` writes received logs to stdout. (@tpaschalis, @rfratto)
  - `loki.source.docker` reads logs from Docker containers and forwards them to
    other `loki` components. (@tpaschalis)
  - `loki.source.kafka` reads logs from Kafka events and forwards them to other
    `loki` components. (@erikbaranowski)
  - `loki.source.kubernetes_events` watches for Kubernetes Events and converts
    them into log lines to forward to other `loki` components. It is the
    equivalent of the `eventhandler` integration. (@rfratto)
  - `otelcol.processor.tail_sampling` samples traces based on a set of defined
    policies from `otelcol` components before forwarding them to other
    `otelcol` components. (@erikbaranowski)
  - `prometheus.exporter.apache` collects metrics from an apache web server
    (@captncraig)
  - `prometheus.exporter.consul` collects metrics from a consul installation
    (@captncraig)
  - `prometheus.exporter.github` collects metrics from GitHub (@jcreixell)
  - `prometheus.exporter.process` aggregates and collects metrics by scraping
    `/proc`. (@spartan0x117)
  - `prometheus.exporter.redis` collects metrics from a redis database
    (@spartan0x117)

### Enhancements

- Flow: Support `keepequal` and `dropequal` actions for relabeling. (@cyriltovena)

- Update Prometheus Node Exporter integration to v1.5.0. (@Thor77)

- Grafana Agent Flow will now reload the config file when `SIGHUP` is sent to
  the process. (@rfratto)

- If using the official RPM and DEB packages for Grafana Agent, invoking
  `systemctl reload grafana-agent` will now reload the configuration file.
  (@rfratto)

- Flow: the `loki.process` component now implements all the same processing
  stages as Promtail's pipelines. (@tpaschalis)

- Flow: new metric for `prometheus.scrape` -
  `agent_prometheus_scrape_targets_gauge`. (@ptodev)

- Flow: new metric for `prometheus.scrape` and `prometheus.relabel` -
  `agent_prometheus_forwarded_samples_total`. (@ptodev)

- Flow: add `constants` into the standard library to expose the hostname, OS,
  and architecture of the system Grafana Agent is running on. (@rfratto)

- Flow: add timeout to loki.source.podlogs controller setup. (@polyrain)

### Bugfixes

- Fixed a reconciliation error in Grafana Agent Operator when using `tlsConfig`
  on `Probe`. (@supergillis)

- Fix issue where an empty `server:` config stanza would cause debug-level logging.
  An empty `server:` is considered a misconfiguration, and thus will error out.
  (@neomantra)

- Flow: fix an error where some error messages that crossed multiple lines
  added extra an extra `|` character when displaying the source file on the
  starting line. (@rfratto)

- Flow: fix issues in `agent fmt` where adding an inline comment on the same
  line as a `[` or `{` would cause indentation issues on subsequent lines.
  (@rfratto)

- Flow: fix issues in `agent fmt` where line comments in arrays would be given
  the wrong identation level. (@rfratto)

- Flow: fix issues with `loki.file` and `loki.process` where deadlock contention or
  logs fail to process. (@mattdurham)

- Flow: `oauth2 > tls_config` was documented as a block but coded incorrectly as
  an attribute. This is now a block in code. This impacted `discovery.docker`,
  `discovery.kubernetes`, `loki.source.kubernetes`, `loki.write`,
  `mimir.rules.kubernetes`, `phlare.scrape`, `phlare.write`,
  `prometheus.remote_write`, `prometheus.scrape`, and `remote.http`
  (@erikbaranowski)

- Flow: Fix issue where using `river:",label"` causes the UI to return nothing. (@mattdurham)

### Other changes

- Use Go 1.20 for builds. (@rfratto)

- The beta label from Grafana Agent Flow has been removed. A subset of Flow
  components are still marked as beta or experimental:

  - `loki.echo` is explicitly marked as beta.
  - `loki.source.kubernetes` is explicitly marked as experimental.
  - `loki.source.podlogs` is explicitly marked as experimental.
  - `mimir.rules.kubernetes` is explicitly marked as beta.
  - `otelcol.processor.tail_sampling` is explicitly marked as beta.
  - `otelcol.receiver.loki` is explicitly marked as beta.
  - `otelcol.receiver.prometheus` is explicitly marked as beta.
  - `phlare.scrape` is explicitly marked as beta.
  - `phlare.write` is explicitly marked as beta.

v0.31.3 (2023-02-13)
--------------------

### Bugfixes

- `loki.source.cloudflare`: fix issue where the `zone_id` argument
  was being ignored, and the `api_token` argument was being used for the zone
  instead. (@rfratto)

- `loki.source.cloudflare`: fix issue where `api_token` argument was not marked
  as a sensitive field. (@rfratto)

v0.31.2 (2023-02-08)
--------------------

### Other changes

- In the Agent Operator, upgrade the `prometheus-config-reloader` dependency
  from version 0.47.0 to version 0.62.0. (@ptodev)

v0.31.1 (2023-02-06)
--------------------

> **BREAKING CHANGES**: This release has breaking changes. Please read entries
> carefully and consult the [upgrade guide][] for specific instructions.

### Breaking changes

- All release Windows `.exe` files are now published as a zip archive.
  Previously, `grafana-agent-installer.exe` was unzipped. (@rfratto)

### Other changes

- Support Go 1.20 for builds. Official release binaries are still produced
  using Go 1.19. (@rfratto)

v0.31.0 (2023-01-31)
--------------------

> **BREAKING CHANGES**: This release has breaking changes. Please read entries
> carefully and consult the [upgrade guide][] for specific instructions.

### Breaking changes

- Release binaries (including inside Docker containers) have been renamed to be
  prefixed with `grafana-` (@rfratto):

  - `agent` is now `grafana-agent`.
  - `agentctl` is now `grafana-agentctl`.
  - `agent-operator` is now `grafana-agent-operator`.

### Deprecations

- A symbolic link in Docker containers from the old binary name to the new
  binary name has been added. These symbolic links will be removed in v0.33. (@rfratto)

### Features

- New Grafana Agent Flow components:

  - `loki.source.cloudflare` reads logs from Cloudflare's Logpull API and
    forwards them to other `loki` components. (@tpaschalis)
  - `loki.source.gcplog` reads logs from GCP cloud resources using Pub/Sub
    subscriptions and forwards them to other `loki` components. (@tpaschalis)
  - `loki.source.gelf` listens for Graylog logs. (@mattdurham)
  - `loki.source.heroku` listens for Heroku messages over TCP a connection and
    forwards them to other `loki` components. (@erikbaranowski)
  - `loki.source.journal` read messages from systemd journal. (@mattdurham)
  - `loki.source.kubernetes` collects logs from Kubernetes pods using the
    Kubernetes API. (@rfratto)
  - `loki.source.podlogs` discovers PodLogs resources on Kubernetes and
    uses the Kubernetes API to collect logs from the pods specified by the
    PodLogs resource. (@rfratto)
  - `loki.source.syslog` listens for Syslog messages over TCP and UDP
    connections and forwards them to other `loki` components. (@tpaschalis)
  - `loki.source.windowsevent` reads logs from Windows Event Log. (@mattdurham)
  - `otelcol.exporter.jaeger` forwards OpenTelemetry data to a Jaeger server.
    (@erikbaranowski)
  - `otelcol.exporter.loki` forwards OTLP-formatted data to compatible `loki`
    receivers. (@tpaschalis)
  - `otelcol.receiver.kafka` receives telemetry data from Kafka. (@rfratto)
  - `otelcol.receiver.loki` receives Loki logs, converts them to the OTLP log
    format and forwards them to other `otelcol` components. (@tpaschalis)
  - `otelcol.receiver.opencensus` receives OpenConsensus-formatted traces or
    metrics. (@ptodev)
  - `otelcol.receiver.zipkin` receives Zipkin-formatted traces. (@rfratto)
  - `phlare.scrape` collects application performance profiles. (@cyriltovena)
  - `phlare.write` sends application performance profiles to Grafana Phlare.
    (@cyriltovena)
  - `mimir.rules.kubernetes` discovers `PrometheusRule` Kubernetes resources and
    loads them into a Mimir instance. (@Logiraptor)

- Flow components which work with relabeling rules (`discovery.relabel`,
  `prometheus.relabel` and `loki.relabel`) now export a new value named Rules.
  This value returns a copy of the currently configured rules. (@tpaschalis)

- New experimental feature: agent-management. Polls configured remote API to fetch new configs. (@spartan0x117)

- Introduce global configuration for logs. (@jcreixell)

### Enhancements

- Handle faro-web-sdk `View` meta in app_agent_receiver. (@rlankfo)

- Flow: the targets in debug info from `loki.source.file` are now individual blocks. (@rfratto)

- Grafana Agent Operator: add [promtail limit stage](https://grafana.com/docs/loki/latest/clients/promtail/stages/limit/) to the operator. (@spartan0x117)

### Bugfixes

- Flow UI: Fix the issue with messy layout on the component list page while
  browser window resize (@xiyu95)

- Flow UI: Display the values of all attributes unless they are nil. (@ptodev)

- Flow: `prometheus.relabel` and `prometheus.remote_write` will now error if they have exited. (@ptodev)

- Flow: Fix issue where negative numbers would convert to floating-point values
  incorrectly, treating the sign flag as part of the number. (@rfratto)

- Flow: fix a goroutine leak when `loki.source.file` is passed more than one
  target with identical set of public labels. (@rfratto)

- Fix issue where removing and re-adding log instance configurations causes an
  error due to double registration of metrics (@spartan0x117, @jcreixell)

### Other changes

- Use Go 1.19.4 for builds. (@erikbaranowski)

- New windows containers for agent and agentctl. These can be found moving forward with the ${Version}-windows tags for grafana/agent and grafana/agentctl docker images (@erikbaranowski)

v0.30.2 (2023-01-11)
--------------------

### Bugfixes

- Flow: `prometheus.relabel` will no longer modify the labels of the original
  metrics, which could lead to the incorrect application of relabel rules on
  subsequent relabels. (@rfratto)

- Flow: `loki.source.file` will no longer deadlock other components if log
  lines cannot be sent to Loki. `loki.source.file` will wait for 5 seconds per
  file to finish flushing read logs to the client, after which it will drop
  them, resulting in lost logs. (@rfratto)

- Operator: Fix the handling of the enableHttp2 field as a boolean in
  `pod_monitor` and `service_monitor` templates. (@tpaschalis)

v0.30.1 (2022-12-23)
--------------------

### Bugfixes

- Fix issue where journald support was accidentally removed. (@tpaschalis)

- Fix issue where some traces' metrics where not collected. (@marctc)

v0.30.0 (2022-12-20)
--------------------

> **BREAKING CHANGES**: This release has breaking changes. Please read entries
> carefully and consult the [upgrade guide][] for specific instructions.

### Breaking changes

- The `ebpf_exporter` integration has been removed due to issues with static
  linking. It may be brought back once these are resolved. (@tpaschalis)

### Deprecations

- The `EXPERIMENTAL_ENABLE_FLOW` environment variable is deprecated in favor of
  `AGENT_MODE=flow`. Support for `EXPERIMENTAL_ENABLE_FLOW` will be removed in
  v0.32. (@rfratto)

### Features

- `grafana-agent-operator` supports oauth2 as an authentication method for
  remote_write. (@timo-42)

- Grafana Agent Flow: Add tracing instrumentation and a `tracing` block to
  forward traces to `otelcol` component. (@rfratto)

- Grafana Agent Flow: Add a `discovery_target_decode` function to decode a JSON
  array of discovery targets corresponding to Prometheus' HTTP and file service
  discovery formats. (@rfratto)

- New Grafana Agent Flow components:

  - `remote.http` polls an HTTP URL and exposes the response body as a string
    or secret to other components. (@rfratto)

  - `discovery.docker` discovers Docker containers from a Docker Engine host.
    (@rfratto)

  - `loki.source.file` reads and tails files for log entries and forwards them
    to other `loki` components. (@tpaschalis)

  - `loki.write` receives log entries from other `loki` components and sends
    them over to a Loki instance. (@tpaschalis)

  - `loki.relabel` receives log entries from other `loki` components and
    rewrites their label set. (@tpaschalis)

  - `loki.process` receives log entries from other `loki` components and runs
    one or more processing stages. (@tpaschalis)

  - `discovery.file` discovers files on the filesystem following glob
    patterns. (@mattdurham)

- Integrations: Introduce the `snowflake` integration. (@binaryfissiongames)

### Enhancements

- Update agent-loki.yaml to use environment variables in the configuration file (@go4real)

- Integrations: Always use direct connection in mongodb_exporter integration. (@v-zhuravlev)

- Update OpenTelemetry Collector dependency to v0.63.1. (@tpaschalis)

- riverfmt: Permit empty blocks with both curly braces on the same line.
  (@rfratto)

- riverfmt: Allow function arguments to persist across different lines.
  (@rfratto)

- Flow: The HTTP server will now start before the Flow controller performs the
  initial load. This allows metrics and pprof data to be collected during the
  first load. (@rfratto)

- Add support for using a [password map file](https://github.com/oliver006/redis_exporter/blob/master/contrib/sample-pwd-file.json) in `redis_exporter`. (@spartan0x117)

- Flow: Add support for exemplars in Prometheus component pipelines. (@rfratto)

- Update Prometheus dependency to v2.40.5. (@rfratto)

- Update Promtail dependency to k127. (@rfratto)

- Native histograms are now supported in the static Grafana Agent and in
  `prometheus.*` Flow components. Native histograms will be automatically
  collected from supported targets. remote_write must be configured to forward
  native histograms from the WAL to the specified endpoints. (@rfratto)

- Flow: metrics generated by upstream OpenTelemetry Collector components are
  now exposed at the `/metrics` endpoint of Grafana Agent Flow. (@rfratto)

### Bugfixes

- Fix issue where whitespace was being sent as part of password when using a
  password file for `redis_exporter`. (@spartan0x117)

- Flow UI: Fix issue where a configuration block referencing a component would
  cause the graph page to fail to load. (@rfratto)

- Remove duplicate `oauth2` key from `metricsinstances` CRD. (@daper)

- Fix issue where on checking whether to restart integrations the Integration
  Manager was comparing configs with secret values scrubbed, preventing reloads
  if only secrets were updated. (@spartan0x117)

### Other changes

- Grafana Agent Flow has graduated from experimental to beta.

v0.29.0 (2022-11-08)
--------------------

> **BREAKING CHANGES**: This release has breaking changes. Please read entries
> carefully and consult the [upgrade guide][] for specific instructions.

### Breaking changes

- JSON-encoded traces from OTLP versions earlier than 0.16.0 are no longer
  supported. (@rfratto)

### Deprecations

- The binary names `agent`, `agentctl`, and `agent-operator` have been
  deprecated and will be renamed to `grafana-agent`, `grafana-agentctl`, and
  `grafana-agent-operator` in the v0.31.0 release.

### Features

- Add `agentctl test-logs` command to allow testing log configurations by redirecting
  collected logs to standard output. This can be useful for debugging. (@jcreixell)

- New Grafana Agent Flow components:

  - `otelcol.receiver.otlp` receives OTLP-formatted traces, metrics, and logs.
    Data can then be forwarded to other `otelcol` components. (@rfratto)

  - `otelcol.processor.batch` batches data from `otelcol` components before
    forwarding it to other `otelcol` components. (@rfratto)

  - `otelcol.exporter.otlp` accepts data from `otelcol` components and sends
    it to a gRPC server using the OTLP protocol. (@rfratto)

  - `otelcol.exporter.otlphttp` accepts data from `otelcol` components and
    sends it to an HTTP server using the OTLP protocol. (@tpaschalis)

  - `otelcol.auth.basic` performs basic authentication for `otelcol`
    components that support authentication extensions. (@rfratto)

  - `otelcol.receiver.jeager` receives Jaeger-formatted traces. Data can then
    be forwarded to other `otelcol` components. (@rfratto)

  - `otelcol.processor.memory_limiter` periodically checks memory usage and
    drops data or forces a garbage collection if the defined limits are
    exceeded. (@tpaschalis)

  - `otelcol.auth.bearer` performs bearer token authentication for `otelcol`
    components that support authentication extensions. (@rfratto)

  - `otelcol.auth.headers` attaches custom request headers to `otelcol`
    components that support authentication extensions. (@rfratto)

  - `otelcol.receiver.prometheus` receives Prometheus metrics, converts them
    to the OTLP metric format and forwards them to other `otelcol` components.
    (@tpaschalis)

  - `otelcol.exporter.prometheus` forwards OTLP-formatted data to compatible
    `prometheus` components. (@rfratto)

- Flow: Allow config blocks to reference component exports. (@tpaschalis)

- Introduce `/-/support` endpoint for generating 'support bundles' in static
  agent mode. Support bundles are zip files of commonly-requested information
  that can be used to debug a running agent. (@tpaschalis)

### Enhancements

- Update OpenTelemetry Collector dependency to v0.61.0. (@rfratto)

- Add caching to Prometheus relabel component. (@mattdurham)

- Grafana Agent Flow: add `agent_resources_*` metrics which explain basic
  platform-agnostic metrics. These metrics assist with basic monitoring of
  Grafana Agent, but are not meant to act as a replacement for fully featured
  components like `prometheus.integration.node_exporter`. (@rfratto)

- Enable field label in TenantStageSpec of PodLogs pipeline. (@siiimooon)

- Enable reporting of enabled integrations. (@marctc)

- Grafana Agent Flow: `prometheus.remote_write` and `prometheus.relabel` will
  now export receivers immediately, removing the need for dependant components
  to be evaluated twice at process startup. (@rfratto)

- Add missing setting to configure instance key for Eventhandler integration. (@marctc)

- Update Prometheus dependency to v2.39.1. (@rfratto)

- Update Promtail dependency to weekly release k122. (@rfratto)

- Tracing: support the `num_traces` and `expected_new_traces_per_sec` configuration parameters in the tail_sampling processor. (@ptodev)

### Bugfixes

- Remove empty port from the `apache_http` integration's instance label. (@katepangLiu)

- Fix identifier on target creation for SNMP v2 integration. (@marctc)

- Fix bug when specifying Blackbox's modules when using Blackbox integration. (@marctc)

- Tracing: fix a panic when the required `protocols` field was not set in the `otlp` receiver. (@ptodev)

- Support Bearer tokens for metric remote writes in the Grafana Operator (@jcreixell, @marctc)

### Other changes

- Update versions of embedded Prometheus exporters used for integrations:

  - Update `github.com/prometheus/statsd_exporter` to `v0.22.8`. (@captncraig)

  - Update `github.com/prometheus-community/postgres_exporter` to `v0.11.1`. (@captncraig)

  - Update `github.com/prometheus/memcached_exporter` to `v0.10.0`. (@captncraig)

  - Update `github.com/prometheus-community/elasticsearch_exporter` to `v1.5.0`. (@captncraig)

  - Update `github.com/prometheus/mysqld_exporter` to `v0.14.0`. (@captncraig)

  - Update `github.com/prometheus/consul_exporter` to `v0.8.0`. (@captncraig)

  - Update `github.com/ncabatoff/process-exporter` to `v0.7.10`. (@captncraig)

  - Update `github.com/prometheus-community/postgres_exporter` to `v0.11.1`. (@captncraig)

- Use Go 1.19.3 for builds. (@rfratto)

v0.28.1 (2022-11-03)
--------------------

### Security

- Update Docker base image to resolve OpenSSL vulnerabilities CVE-2022-3602 and
  CVE-2022-3786. Grafana Agent does not use OpenSSL, so we do not believe it is
  vulnerable to these issues, but the base image has been updated to remove the
  report from image scanners. (@rfratto)

v0.28.0 (2022-09-29)
--------------------

### Features

- Introduce Grafana Agent Flow, an experimental "programmable pipeline" runtime
  mode which improves how to configure and debug Grafana Agent by using
  components. (@captncraig, @karengermond, @marctc, @mattdurham, @rfratto,
  @rlankfo, @tpaschalis)

- Introduce Blackbox exporter integration. (@marctc)

### Enhancements

- Update Loki dependency to v2.6.1. (@rfratto)

### Bugfixes

### Other changes

- Fix relabel configs in sample agent-operator manifests (@hjet)

- Operator no longer set the `SecurityContext.Privileged` flag in the `config-reloader` container. (@hsyed-dojo)

- Add metrics for config reloads and config hash (@jcreixell)

v0.27.1 (2022-09-09)
--------------------

> **NOTE**: ARMv6 Docker images are no longer being published.
>
> We have stopped publishing Docker images for ARMv6 platforms.
> This is due to the new Ubuntu base image we are using that does not support ARMv6.
> The new Ubuntu base image has less reported CVEs, and allows us to provide more
> secure Docker images. We will still continue to publish ARMv6 release binaries and
> deb/rpm packages.

### Other Changes

- Switch docker image base from debian to ubuntu. (@captncraig)

v0.27.0 (2022-09-01)
--------------------

### Features

- Integrations: (beta) Add vmware_exporter integration (@rlankfo)

- App agent receiver: add Event kind to payload (@domasx2)

### Enhancements

- Tracing: Introduce a periodic appender to the remotewriteexporter to control sample rate. (@mapno)

- Tracing: Update OpenTelemetry dependency to v0.55.0. (@rfratto, @mapno)

- Add base agent-operator jsonnet library and generated manifests (@hjet)

- Add full (metrics, logs, K8s events) sample agent-operator jsonnet library and gen manifests (@hjet)

- Introduce new configuration fields for disabling Keep-Alives and setting the
  IdleConnectionTimeout when scraping. (@tpaschalis)

- Add field to Operator CRD to disable report usage functionality. (@marctc)

### Bugfixes

- Tracing: Fixed issue with the PromSD processor using the `connection` method to discover the IP
  address.  It was failing to match because the port number was included in the address string. (@jphx)

- Register prometheus discovery metrics. (@mattdurham)

- Fix seg fault when no instance parameter is provided for apache_http integration, using integrations-next feature flag. (@rgeyer)

- Fix grafanacloud-install.ps1 web request internal server error when fetching config. (@rlankfo)

- Fix snmp integration not passing module or walk_params parameters when scraping. (@rgeyer)

- Fix unmarshal errors (key "<walk_param name>" already set in map) for snmp integration config when walk_params is defined, and the config is reloaded. (@rgeyer)

### Other changes

- Update several go dependencies to resolve warnings from certain security scanning tools. None of the resolved vulnerabilities were known to be exploitable through the agent. (@captncraig)

- It is now possible to compile Grafana Agent using Go 1.19. (@rfratto)

v0.26.1 (2022-07-25)
--------------------

> **BREAKING CHANGES**: This release has breaking changes. Please read entries
> carefully and consult the [upgrade guide][] for specific instructions.

### Breaking changes

- Change windows certificate store so client certificate is no longer required in store. (@mattdurham)

### Bugfixes

- Operator: Fix issue where configured `targetPort` ServiceMonitors resulted in
  generating an incorrect scrape_config. (@rfratto)

- Build the Linux/AMD64 artifacts using the opt-out flag for the ebpf_exporter. (@tpaschalis)

v0.26.0 (2022-07-18)
--------------------

> **BREAKING CHANGES**: This release has breaking changes. Please read entries
> carefully and consult the [upgrade guide][] for specific instructions.

### Breaking changes

- Deprecated `server` YAML block fields have now been removed in favor of the
  command-line flags that replaced them. These fields were originally
  deprecated in v0.24.0. (@rfratto)

- Changed tail sampling policies to be configured as in the OpenTelemetry
  Collector. (@mapno)

### Features

- Introduce Apache HTTP exporter integration. (@v-zhuravlev)

- Introduce eBPF exporter integration. (@tpaschalis)

### Enhancements

- Truncate all records in WAL if repair attempt fails. (@rlankfo)

### Bugfixes

- Relative symlinks for promtail now work as expected. (@RangerCD, @mukerjee)

- Fix rate limiting implementation for the app agent receiver integration. (@domasx2)

- Fix mongodb exporter so that it now collects all metrics. (@mattdurham)

v0.25.1 (2022-06-16)
--------------------

### Bugfixes

- Integer types fail to unmarshal correctly in operator additional scrape configs. (@rlankfo)

- Unwrap replayWAL error before attempting corruption repair. (@rlankfo)

v0.25.0 (2022-06-06)
--------------------

> **BREAKING CHANGES**: This release has breaking changes. Please read entries
> carefully and consult the [upgrade guide][] for specific instructions.

### Breaking changes

- Traces: Use `rpc.grpc.status_code` attribute to determine
  span failed in the service graph processor (@rcrowe)

### Features

- Add HTTP endpoints to fetch active instances and targets for the Logs subsystem.
  (@marctc)

- (beta) Add support for using windows certificate store for TLS connections. (@mattdurham)

- Grafana Agent Operator: add support for integrations through an `Integration`
  CRD which is discovered by `GrafanaAgent`. (@rfratto)

- (experimental) Add app agent receiver integration. This depends on integrations-next being enabled
  via the `integrations-next` feature flag. Use `-enable-features=integrations-next` to use
  this integration. (@kpelelis, @domas)

- Introduce SNMP exporter integration. (@v-zhuravlev)

- Configure the agent to report the use of feature flags to grafana.com. (@marctc)

### Enhancements

- integrations-next: Integrations using autoscrape will now autoscrape metrics
  using in-memory connections instead of connecting to themselves over the
  network. As a result of this change, the `client_config` field has been
  removed. (@rfratto)

- Enable `proxy_url` support on `oauth2` for metrics and logs (update **prometheus/common** dependency to `v0.33.0`). (@martin-jaeger-maersk)

- `extra-scrape-metrics` can now be enabled with the `--enable-features=extra-scrape-metrics` feature flag. See <https://prometheus.io/docs/prometheus/2.31/feature_flags/#extra-scrape-metrics> for details. (@rlankfo)

- Resolved issue in v2 integrations where if an instance name was a prefix of another the route handler would fail to
  match requests on the longer name (@mattdurham)

- Set `include_metadata` to true by default for OTLP traces receivers (@mapno)

### Bugfixes

- Scraping service was not honoring the new server grpc flags `server.grpc.address`.  (@mattdurham)

### Other changes

- Update base image of official Docker containers from Debian buster to Debian
  bullseye. (@rfratto)

- Use Go 1.18 for builds. (@rfratto)

- Add `metrics` prefix to the url of list instances endpoint (`GET
  /agent/api/v1/instances`) and list targets endpoint (`GET
  /agent/api/v1/metrics/targets`). (@marctc)

- Add extra identifying labels (`job`, `instance`, `agent_hostname`) to eventhandler integration. (@hjet)

- Add `extra_labels` configuration to eventhandler integration. (@hjet)

v0.24.2 (2022-05-02)
--------------------

### Bugfixes

- Added configuration watcher delay to prevent race condition in cases where scraping service mode has not gracefully exited. (@mattdurham)

### Other changes

- Update version of node_exporter to include additional metrics for osx. (@v-zhuravlev)

v0.24.1 (2022-04-14)
--------------------

### Bugfixes

- Add missing version information back into `agentctl --version`. (@rlankfo)

- Bump version of github-exporter to latest upstream SHA 284088c21e7d, which
  includes fixes from bugs found in their latest tag. This includes a fix
  where not all releases where retrieved when pulling release information.
  (@rfratto)

- Set the `Content-Type` HTTP header to `application/json` for API endpoints
  returning json objects. (@marctc)

- Operator: fix issue where a `username_file` field was incorrectly set.
  (@rfratto)

- Initialize the logger with default `log_level` and `log_format` parameters.
  (@tpaschalis)

### Other changes

- Embed timezone data to enable Promtail pipelines using the `location` field
  on Windows machines. (@tpaschalis)

v0.24.0 (2022-04-07)
--------------------

> **BREAKING CHANGES**: This release has breaking changes. Please read entries
> carefully and consult the [upgrade guide][] for specific instructions.
>
> **GRAFANA AGENT OPERATOR USERS**: As of this release, Grafana Agent Operator
> does not support versions of Grafana Agent prior to v0.24.0.

### Breaking changes

- The following metrics will now be prefixed with `agent_dskit_` instead of
  `cortex_`: `cortex_kv_request_duration_seconds`,
  `cortex_member_consul_heartbeats_total`, `cortex_member_ring_tokens_owned`,
  `cortex_member_ring_tokens_to_own`, `cortex_ring_member_ownership_percent`,
  `cortex_ring_members`, `cortex_ring_oldest_member_timestamp`,
  `cortex_ring_tokens_owned`, `cortex_ring_tokens_total`. (@rlankfo)

- Traces: the `traces_spanmetrics_calls_total_total` metric has been renamed to
  `traces_spanmetrics_calls_total` (@fredr)

- Two new flags, `-server.http.enable-tls` and `-server.grpc.enable-tls` must
  be provided to explicitly enable TLS support. This is a change of the
  previous behavior where TLS support was enabled when a certificate pair was
  provided. (@rfratto)

- Many command line flags starting with `-server.` block have been renamed.
  (@rfratto)

- The `-log.level` and `-log.format` flags are removed in favor of being set in
  the configuration file. (@rfratto)

- Flags for configuring TLS have been removed in favor of being set in the
  configuration file. (@rfratto)

- Dynamic reload is no longer supported for deprecated server block fields.
  Changing a deprecated field will be ignored and cause the reload to fail.
  (@rfratto)

- The default HTTP listen address is now `127.0.0.1:12345`. Use the
  `-server.http.address` flag to change this value. (@rfratto)

- The default gRPC listen address is now `127.0.0.1:12346`. Use the
  `-server.grpc.address` flag to change this value. (@rfratto)

- `-reload-addr` and `-reload-port` have been removed. They are no longer
  necessary as the primary HTTP server is now static and can't be shut down in
  the middle of a `/-/reload` call. (@rfratto)

- (Only impacts `integrations-next` feature flag) Many integrations have been
  renamed to better represent what they are integrating with. For example,
  `redis_exporter` is now `redis`. This change requires updating
  `integrations-next`-enabled configuration files. This change also changes
  integration names shown in metric labels. (@rfratto)

- The deprecated `-prometheus.*` flags have been removed in favor of
  their `-metrics.*` counterparts. The `-prometheus.*` flags were first
  deprecated in v0.19.0. (@rfratto)

### Deprecations

- Most fields in the `server` block of the configuration file are
  now deprecated in favor of command line flags. These fields will be removed
  in the v0.26.0 release. Please consult the upgrade guide for more information
  and rationale. (@rfratto)

### Features

- Added config read API support to GrafanaAgent Custom Resource Definition.
  (@shamsalmon)

- Added consulagent_sd to target discovery. (@chuckyz)

- Introduce EXPERIMENTAL support for dynamic configuration. (@mattdurham)

- Introduced endpoint that accepts remote_write requests and pushes metrics data directly into an instance's WAL. (@tpaschalis)

- Added builds for linux/ppc64le. (@aklyachkin)

### Enhancements

- Tracing: Exporters can now be configured to use OAuth. (@canuteson)

- Strengthen readiness check for metrics instances. (@tpaschalis)

- Parameterize namespace field in sample K8s logs manifests (@hjet)

- Upgrade to Loki k87. (@rlankfo)

- Update Prometheus dependency to v2.34.0. (@rfratto)

- Update OpenTelemetry-collector dependency to v0.46.0. (@mapno)

- Update cAdvisor dependency to v0.44.0. (@rfratto)

- Update mongodb_exporter dependency to v0.31.2 (@mukerjee)

- Use grafana-agent/v2 Tanka Jsonnet to generate K8s manifests (@hjet)

- Replace agent-bare.yaml K8s sample Deployment with StatefulSet (@hjet)

- Improve error message for `agentctl` when timeout happens calling
  `cloud-config` command (@marctc)

- Enable integrations-next by default in agent-bare.yaml. Please note #1262 (@hjet)

### Bugfixes

- Fix Kubernetes manifests to use port `4317` for OTLP instead of the previous
  `55680` in line with the default exposed port in the agent.

- Ensure singleton integrations are honored in v2 integrations (@mattdurham)

- Tracing: `const_labels` is now correctly parsed in the remote write exporter.
  (@fredr)

- integrations-next: Fix race condition where metrics endpoints for
  integrations may disappear after reloading the config file. (@rfratto)

- Removed the `server.path_prefix` field which would break various features in
  Grafana Agent when set. (@rfratto)

- Fix issue where installing the DEB/RPM packages would overwrite the existing
  config files and environment files. (@rfratto)

- Set `grafanaDashboardFolder` as top level key in the mixin. (@Duologic)

- Operator: Custom Secrets or ConfigMaps to mount will no longer collide with
  the path name of the default secret mount. As a side effect of this bugfix,
  custom Secrets will now be mounted at
  `/var/lib/grafana-agent/extra-secrets/<secret name>` and custom ConfigMaps
  will now be mounted at `/var/lib/grafana-agent/extra-configmaps/<configmap
  name>`. This is not a breaking change as it was previously impossible to
  properly provide these custom mounts. (@rfratto)

- Flags accidentally prefixed with `-metrics.service..` (two `.` in a row) have
  now been fixed to only have one `.`. (@rfratto)

- Protect concurrent writes to the WAL in the remote write exporter (@mapno)

### Other changes

- The `-metrics.wal-directory` flag and `metrics.wal_directory` config option
  will now default to `data-agent/`, the same default WAL directory as
  Prometheus Agent. (@rfratto)

v0.23.0 (2022-02-10)
--------------------

### Enhancements

- Go 1.17 is now used for all builds of the Agent. (@tpaschalis)

- integrations-next: Add `extra_labels` to add a custom set of labels to
  integration targets. (@rfratto)

- The agent no longer appends duplicate exemplars. (@tpaschalis)

- Added Kubernetes eventhandler integration (@hjet)

- Enables sending of exemplars over remote write by default. (@rlankfo)

### Bugfixes

- Fixed issue where Grafana Agent may panic if there is a very large WAL
  loading while old WALs are being deleted or the `/agent/api/v1/targets`
  endpoint is called. (@tpaschalis)

- Fix panic in prom_sd_processor when address is empty (@mapno)

- Operator: Add missing proxy_url field from generated remote_write configs.
  (@rfratto)

- Honor the specified log format in the traces subsystem (@mapno)

- Fix typo in node_exporter for runit_service_dir. (@mattdurham)

- Allow inlining credentials in remote_write url. (@tpaschalis)

- integrations-next: Wait for integrations to stop when starting new instances
  or shutting down (@rfratto).

- Fix issue with windows_exporter mssql collector crashing the agent.
  (@mattdurham)

- The deb and rpm files will now ensure the /var/lib/grafana-agent data
  directory is created with permissions set to 0770. (@rfratto)

- Make agent-traces.yaml Namespace a template-friendly variable (@hjet)

- Disable `machine-id` journal vol by default in sample logs manifest (@hjet)

v0.22.0 (2022-01-13)
--------------------

> This release has deprecations. Please read entries carefully and consult
> the [upgrade guide][] for specific instructions.

### Deprecations

- The node_exporter integration's `netdev_device_whitelist` field is deprecated
  in favor of `netdev_device_include`. Support for the old field name will be
  removed in a future version. (@rfratto)

- The node_exporter integration's `netdev_device_blacklist` field is deprecated
  in favor of `netdev_device_include`. Support for the old field name will be
  removed in a future version. (@rfratto)

- The node_exporter integration's `systemd_unit_whitelist` field is deprecated
  in favor of `systemd_unit_include`. Support for the old field name will be
  removed in a future version. (@rfratto)

- The node_exporter integration's `systemd_unit_blacklist` field is deprecated
  in favor of `systemd_unit_exclude`. Support for the old field name will be
  removed in a future version. (@rfratto)

- The node_exporter integration's `filesystem_ignored_mount_points` field is
  deprecated in favor of `filesystem_mount_points_exclude`. Support for the old
  field name will be removed in a future version. (@rfratto)

- The node_exporter integration's `filesystem_ignored_fs_types` field is
  deprecated in favor of `filesystem_fs_types_exclude`. Support for the old
  field name will be removed in a future version. (@rfratto)

### Features

- (beta) Enable experimental config urls for fetching remote configs.
  Currently, only HTTP/S is supported. Pass the
  `-enable-features=remote-configs` flag to turn this on. (@rlankfo)

- Added [cAdvisor](https://github.com/google/cadvisor) integration. (@rgeyer)

- Traces: Add `Agent Tracing Pipeline` dashboard and alerts (@mapno)

- Traces: Support jaeger/grpc exporter (@nicoche)

- (beta) Enable an experimental integrations subsystem revamp. Pass
  `integrations-next` to `-enable-features` to turn this on. Reading the
  documentation for the revamp is recommended; enabling it causes breaking
  config changes. (@rfratto)

### Enhancements

- Traces: Improved pod association in PromSD processor (@mapno)

- Updated OTel to v0.40.0 (@mapno)

- Remote write dashboard: show in and out sample rates (@bboreham)

- Remote write dashboard: add mean latency (@bboreham)

- Update node_exporter dependency to v1.3.1. (@rfratto)

- Cherry-pick Prometheus PR #10102 into our Prometheus dependency (@rfratto).

### Bugfixes

- Fix usage of POSTGRES_EXPORTER_DATA_SOURCE_NAME when using postgres_exporter
  integration (@f11r)

- Change ordering of the entrypoint for windows service so that it accepts
  commands immediately (@mattdurham)

- Only stop WAL cleaner when it has been started (@56quarters)

- Fix issue with unquoted install path on Windows, that could allow escalation
  or running an arbitrary executable (@mattdurham)

- Fix cAdvisor so it collects all defined metrics instead of the last
  (@pkoenig10)

- Fix panic when using 'stdout' in automatic logging (@mapno)

- Grafana Agent Operator: The /-/ready and /-/healthy endpoints will
  no longer always return 404 (@rfratto).

### Other changes

- Remove log-level flag from systemd unit file (@jpkrohling)

v0.21.2 (2021-12-08)
--------------------

### Security fixes

- This release contains a fix for
  [CVE-2021-41090](https://github.com/grafana/agent/security/advisories/GHSA-9c4x-5hgq-q3wh).

### Other changes

- This release disables the existing `/-/config` and
  `/agent/api/v1/configs/{name}` endpoints by default. Pass the
  `--config.enable-read-api` flag at the command line to opt in to these
  endpoints.

v0.21.1 (2021-11-18)
--------------------

### Bugfixes

- Fix panic when using postgres_exporter integration (@saputradharma)

- Fix panic when dnsamsq_exporter integration tried to log a warning (@rfratto)

- Statsd Integration: Adding logger instance to the statsd mapper
  instantiation. (@gaantunes)

- Statsd Integration: Fix issue where mapped metrics weren't exposed to the
  integration. (@mattdurham)

- Operator: fix bug where version was a required field (@rfratto)

- Metrics: Only run WAL cleaner when metrics are being used and a WAL is
  configured. (@rfratto)

v0.21.0 (2021-11-17)
--------------------

### Enhancements

- Update Cortex dependency to v1.10.0-92-g85c378182. (@rlankfo)

- Update Loki dependency to v2.1.0-656-g0ae0d4da1. (@rlankfo)

- Update Prometheus dependency to v2.31.0 (@rlankfo)

- Add Agent Operator Helm quickstart guide (@hjet)

- Reorg Agent Operator quickstart guides (@hjet)

### Bugfixes

- Packaging: Use correct user/group env variables in RPM %post script (@simonc6372)

- Validate logs config when using logs_instance with automatic logging processor (@mapno)

- Operator: Fix MetricsInstance Service port (@hjet)

- Operator: Create govern service per Grafana Agent (@shturman)

- Operator: Fix relabel_config directive for PodLogs resource (@hjet)

- Traces: Fix `success_logic` code in service graphs processor (@mapno)

### Other changes

- Self-scraped integrations will now use an SUO-specific value for the `instance` label. (@rfratto)

- Traces: Changed service graphs store implementation to improve CPU performance (@mapno)

v0.20.1 (2021-12-08)
--------------------

> _NOTE_: The fixes in this patch are only present in v0.20.1 and >=v0.21.2.

### Security fixes

- This release contains a fix for
  [CVE-2021-41090](https://github.com/grafana/agent/security/advisories/GHSA-9c4x-5hgq-q3wh).

### Other changes

- This release disables the existing `/-/config` and
  `/agent/api/v1/configs/{name}` endpoitns by default. Pass the
  `--config.enable-read-api` flag at the command line to opt in to these
  endpoints.

v0.20.0 (2021-10-28)
--------------------

> **BREAKING CHANGES**: This release has breaking changes. Please read entries
> carefully and consult the [upgrade guide][] for specific instructions.

### Breaking Changes

- push_config is no longer supported in trace's config (@mapno)

### Features

- Operator: The Grafana Agent Operator can now generate a Kubelet service to
  allow a ServiceMonitor to collect Kubelet and cAdvisor metrics. This requires
  passing a `--kubelet-service` flag to the Operator in `namespace/name` format
  (like `kube-system/kubelet`). (@rfratto)

- Service graphs processor (@mapno)

### Enhancements

- Updated mysqld_exporter to v0.13.0 (@gaantunes)

- Updated postgres_exporter to v0.10.0 (@gaantunes)

- Updated redis_exporter to v1.27.1 (@gaantunes)

- Updated memcached_exporter to v0.9.0 (@gaantunes)

- Updated statsd_exporter to v0.22.2 (@gaantunes)

- Updated elasticsearch_exporter to v1.2.1 (@gaantunes)

- Add remote write to silent Windows Installer  (@mattdurham)

- Updated mongodb_exporter to v0.20.7 (@rfratto)

- Updated OTel to v0.36 (@mapno)

- Updated statsd_exporter to v0.22.2 (@mattdurham)

- Update windows_exporter to v0.16.0 (@rfratto, @mattdurham)

- Add send latency to agent dashboard (@bboreham)

### Bugfixes

- Do not immediately cancel context when creating a new trace processor. This
  was preventing scrape_configs in traces from functioning. (@lheinlen)

- Sanitize autologged Loki labels by replacing invalid characters with
  underscores (@mapno)

- Traces: remove extra line feed/spaces/tabs when reading password_file content
  (@nicoche)

- Updated envsubst to v2.0.0-20210730161058-179042472c46. This version has a
  fix needed for escaping values outside of variable substitutions. (@rlankfo)

- Grafana Agent Operator should no longer delete resources matching the names
  of the resources it manages. (@rfratto)

- Grafana Agent Operator will now appropriately assign an
  `app.kubernetes.io/managed-by=grafana-agent-operator` to all created
  resources. (@rfratto)

### Other changes

- Configuration API now returns 404 instead of 400 when attempting to get or
  delete a config which does not exist. (@kgeckhart)

- The windows_exporter now disables the textfile collector by default.
  (@rfratto)

v0.19.0 (2021-09-29)
--------------------

> **BREAKING CHANGES**: This release has breaking changes. Please read entries
> carefully and consult the [upgrade guide][] for specific instructions.

### Breaking Changes

- Reduced verbosity of tracing autologging by not logging `STATUS_CODE_UNSET`
  status codes. (@mapno)

- Operator: rename `Prometheus*` CRDs to `Metrics*` and `Prometheus*` fields to
  `Metrics*`. (@rfratto)

- Operator: CRDs are no longer referenced using a hyphen in the name to be
  consistent with how Kubernetes refers to resources. (@rfratto)

- `prom_instance` in the spanmetrics config is now named `metrics_instance`.
  (@rfratto)

### Deprecations

- The `loki` key at the root of the config file has been deprecated in favor of
  `logs`. `loki`-named fields in `automatic_logging` have been renamed
  accordinly: `loki_name` is now `logs_instance_name`, `loki_tag` is now
  `logs_instance_tag`, and `backend: loki` is now `backend: logs_instance`.
  (@rfratto)

- The `prometheus` key at the root of the config file has been deprecated in
  favor of `metrics`. Flag names starting with `prometheus.` have also been
  deprecated in favor of the same flags with the `metrics.` prefix. Metrics
  prefixed with `agent_prometheus_` are now prefixed with `agent_metrics_`.
  (@rfratto)

- The `tempo` key at the root of the config file has been deprecated in favor
  of `traces`. (@mattdurham)

### Features

- Added [GitHub exporter](https://github.com/infinityworks/github-exporter)
  integration. (@rgeyer)

- Add TLS config options for tempo `remote_write`s. (@mapno)

- Support autologging span attributes as log labels (@mapno)

- Put Tests requiring Network Access behind a -online flag (@flokli)

- Add logging support to the Grafana Agent Operator. (@rfratto)

- Add `operator-detach` command to agentctl to allow zero-downtime upgrades
  when removing an Operator CRD. (@rfratto)

- The Grafana Agent Operator will now default to deploying the matching release
  version of the Grafana Agent instead of v0.14.0. (@rfratto)

### Enhancements

- Update OTel dependency to v0.30.0 (@mapno)

- Allow reloading configuration using `SIGHUP` signal. (@tharun208)

- Add HOSTNAME environment variable to service file to allow for expanding the
  $HOSTNAME variable in agent config.  (@dfrankel33)

- Update jsonnet-libs to 1.21 for Kubernetes 1.21+ compatability. (@MurzNN)

- Make method used to add k/v to spans in prom_sd processor configurable.
  (@mapno)

### Bugfixes

- Regex capture groups like `${1}` will now be kept intact when using
  `-config.expand-env`. (@rfratto)

- The directory of the logs positions file will now properly be created on
  startup for all instances. (@rfratto)

- The Linux system packages will now configure the grafana-agent user to be a
  member of the adm and systemd-journal groups. This will allow logs to read
  from journald and /var/log by default. (@rfratto)

- Fix collecting filesystem metrics on Mac OS (darwin) in the `node_exporter`
  integration default config. (@eamonryan)

- Remove v0.0.0 flags during build with no explicit release tag (@mattdurham)

- Fix issue with global scrape_interval changes not reloading integrations
  (@kgeckhart)

- Grafana Agent Operator will now detect changes to referenced ConfigMaps and
  Secrets and reload the Agent properly. (@rfratto)

- Grafana Agent Operator's object label selectors will now use Kubernetes
  defaults when undefined (i.e., default to nothing). (@rfratto)

- Fix yaml marshalling tag for cert_file in kafka exporter agent config.
  (@rgeyer)

- Fix warn-level logging of dropped targets. (@james-callahan)

- Standardize scrape_interval to 1m in examples. (@mattdurham)

v0.18.4 (2021-09-14)
--------------------

### Enhancements

- Add `agent_prometheus_configs_changed_total` metric to track instance config
  events. (@rfratto)

### Bugfixes

- Fix info logging on windows. (@mattdurham)

- Scraping service: Ensure that a reshard is scheduled every reshard
  interval. (@rfratto)

v0.18.3 (2021-09-08)
--------------------

### Bugfixes

- Register missing metric for configstore consul request duration. (@rfratto)

- Logs should contain a caller field with file and line numbers again
  (@kgeckhart)

- In scraping service mode, the polling configuration refresh should honor
  timeout. (@mattdurham)

- In scraping service mode, the lifecycle reshard should happen using a
  goroutine. (@mattdurham)

- In scraping service mode, scraping service can deadlock when reloading during
  join. (@mattdurham)

- Scraping service: prevent more than one refresh from being queued at a time.
  (@rfratto)

v0.18.2 (2021-08-12)
--------------------

### Bugfixes

- Honor the prefix and remove prefix from consul list results (@mattdurham)

v0.18.1 (2021-08-09)
--------------------

### Bugfixes

- Reduce number of consul calls when ran in scrape service mode (@mattdurham)

v0.18.0 (2021-07-29)
--------------------

### Features

- Added [GitHub exporter](https://github.com/infinityworks/github-exporter)
  integration. (@rgeyer)

- Add support for OTLP HTTP trace exporting. (@mapno)

### Enhancements

- Switch to drone for releases. (@mattdurham)

- Update postgres_exporter to a [branch of](https://github.com/grafana/postgres_exporter/tree/exporter-package-v0.10.0) v0.10.0

### Bugfixes

- Enabled flag for integrations is not being honored. (@mattdurham)

v0.17.0 (2021-07-15)
--------------------

### Features

- Added [Kafka Lag exporter](https://github.com/davidmparrott/kafka_exporter)
  integration. (@gaantunes)

### Bugfixes

- Fix race condition that may occur and result in a panic when initializing
  scraping service cluster. (@rfratto)

v0.16.1 (2021-06-22)
--------------------

### Bugfixes

- Fix issue where replaying a WAL caused incorrect metrics to be sent over
  remote write. (@rfratto)

v0.16.0 (2021-06-17)
--------------------

### Features

- (beta) A Grafana Agent Operator is now available. (@rfratto)

### Enhancements

- Error messages when installing the Grafana Agent for Grafana Cloud will now
  be shown. (@rfratto)

### Bugfixes

- Fix a leak in the shared string interner introduced in v0.14.0. This fix was
  made to a [dependency](https://github.com/grafana/prometheus/pull/21).
  (@rfratto)

- Fix issue where a target will fail to be scraped for the process lifetime if
  that target had gone down for long enough that its series were removed from
  the in-memory cache (2 GC cycles). (@rfratto)

v0.15.0 (2021-06-03)
--------------------

> **BREAKING CHANGES**: This release has breaking changes. Please read entries
> carefully and consult the [upgrade guide][] for specific instructions.

### Breaking Changes

- The configuration of Tempo Autologging has changed. (@mapno)

### Features

- Add support for exemplars. (@mapno)

### Enhancements

- Add the option to log to stdout instead of a Loki instance. (@joe-elliott)

- Update Cortex dependency to v1.8.0.

- Running the Agent as a DaemonSet with host_filter and role: pod should no
  longer cause unnecessary load against the Kubernetes SD API. (@rfratto)

- Update Prometheus to v2.27.0. (@mapno)

- Update Loki dependency to d88f3996eaa2. This is a non-release build, and was
  needed to support exemplars. (@mapno)

- Update Cortex dependency to d382e1d80eaf. This is a non-release build, and
  was needed to support exemplars. (@mapno)

### Bugfixes

- Host filter relabeling rules should now work. (@rfratto)

- Fixed issue where span metrics where being reported with wrong time unit.
  (@mapno)

### Other changes

- Intentionally order tracing processors. (@joe-elliott)

v0.14.0 (2021-05-24)
--------------------

> **BREAKING CHANGES**: This release has breaking changes. Please read entries
> carefully and consult the [upgrade guide][] for specific instructions.
>
> **STABILITY NOTICE**: As of this release, functionality that is not
> recommended for production use and is expected to change will be tagged
> interchangably as "experimental" or "beta."

### Security fixes

- The Scraping service API will now reject configs that read credentials from
  disk by default. This prevents malicious users from reading arbitrary files
  and sending their contents over the network. The old behavior can be
  re-enabled by setting `dangerous_allow_reading_files: true` in the scraping
  service config. (@rfratto)

### Breaking changes

- Configuration for SigV4 has changed. (@rfratto)

### Deprecations

- `push_config` is now supplanted by `remote_block` and `batch`. `push_config`
  will be removed in a future version (@mapno)

### Features

- (beta) New integration: windows_exporter (@mattdurham)

- (beta) Grafana Agent Windows Installer is now included as a release artifact.
  (@mattdurham)

- Official M1 Mac release builds will now be generated! Look for
  `agent-darwin-arm64` and `agentctl-darwin-arm64` in the release assets.
  (@rfratto)

- Add support for running as a Windows service (@mattdurham)

- (beta) Add /-/reload support. It is not recommended to invoke `/-/reload`
  against the main HTTP server. Instead, two new command-line flags have been
  added: `--reload-addr` and `--reload-port`. These will launch a
  `/-/reload`-only HTTP server that can be used to safely reload the Agent's
  state.  (@rfratto)

- Add a /-/config endpoint. This endpoint will return the current configuration
  file with defaults applied that the Agent has loaded from disk. (@rfratto)

- (beta) Support generating metrics and exposing them via a Prometheus exporter
  from span data. (@yeya24)

- Tail-based sampling for tracing pipelines (@mapno)

- Added Automatic Logging feature for Tempo (@joe-elliott)

- Disallow reading files from within scraping service configs by default.
  (@rfratto)

- Add remote write for span metrics (@mapno)

### Enhancements

- Support compression for trace export. (@mdisibio)

- Add global remote_write configuration that is shared between all instances
  and integrations. (@mattdurham)

- Go 1.16 is now used for all builds of the Agent. (@rfratto)

- Update Prometheus dependency to v2.26.0. (@rfratto)

- Upgrade `go.opentelemetry.io/collector` to v0.21.0 (@mapno)

- Add kafka trace receiver (@mapno)

- Support mirroring a trace pipeline to multiple backends (@mapno)

- Add `headers` field in `remote_write` config for Tempo. `headers` specifies
  HTTP headers to forward to the remote endpoint. (@alexbiehl)

- Add silent uninstall to Windows Uninstaller. (@mattdurham)

### Bugfixes

- Native Darwin arm64 builds will no longer crash when writing metrics to the
  WAL. (@rfratto)

- Remote write endpoints that never function across the lifetime of the Agent
  will no longer prevent the WAL from being truncated. (@rfratto)

- Bring back FreeBSD support. (@rfratto)

- agentctl will no longer leak WAL resources when retrieving WAL stats.
  (@rfratto)

- Ensure defaults are applied to undefined sections in config file. This fixes
  a problem where integrations didn't work if `prometheus:` wasn't configured.
  (@rfratto)

- Fixed issue where automatic logging double logged "svc". (@joe-elliott)

### Other changes

- The Grafana Cloud Agent has been renamed to the Grafana Agent. (@rfratto)

- Instance configs uploaded to the Config Store API will no longer be stored
  along with the global Prometheus defaults. This is done to allow globals to
  be updated and re-apply the new global defaults to the configs from the
  Config Store. (@rfratto)

- The User-Agent header sent for logs will now be `GrafanaAgent/<version>`
  (@rfratto)

- Add `tempo_spanmetrics` namespace in spanmetrics (@mapno)

v0.13.1 (2021-04-09)
--------------------

### Bugfixes

- Validate that incoming scraped metrics do not have an empty label set or a
  label set with duplicate labels, mirroring the behavior of Prometheus.
  (@rfratto)

v0.13.0 (2021-02-25)
--------------------

> The primary branch name has changed from `master` to `main`. You may have to
> update your local checkouts of the repository to point at the new branch name.

### Features

- postgres_exporter: Support query_path and disable_default_metrics. (@rfratto)

### Enhancements

- Support other architectures in installation script. (@rfratto)

- Allow specifying custom wal_truncate_frequency per integration. (@rfratto)

- The SigV4 region can now be inferred using the shared config (at
  `$HOME/.aws/config`) or environment variables (via `AWS_CONFIG`). (@rfratto)

- Update Prometheus dependency to v2.25.0. (@rfratto)

### Bugfixes

- Not providing an `-addr` flag for `agentctl config-sync` will no longer
  report an error and will instead use the pre-existing default value.
  (@rfratto)

- Fixed a bug from v0.12.0 where the Loki installation script failed because
  positions_directory was not set. (@rfratto)

- Reduce the likelihood of dataloss during a remote_write-side outage by
  increasing the default wal_truncation_frequency to 60m and preventing the WAL
  from being truncated if the last truncation timestamp hasn't changed. This
  change increases the size of the WAL on average, and users may configure a
  lower wal_truncation_frequency to deliberately choose a smaller WAL over
  write guarantees. (@rfratto)

- Add the ability to read and serve HTTPS integration metrics when given a set
  certificates (@mattdurham)

v0.12.0 (2021-02-05)
--------------------

> **BREAKING CHANGES**: This release has breaking changes. Please read entries
> carefully and consult the [upgrade guide][] for specific instructions.

### Breaking Changes

- The configuration format for the `loki` block has changed. (@rfratto)

- The configuration format for the `tempo` block has changed. (@rfratto)

### Features

- Support for multiple Loki Promtail instances has been added. (@rfratto)

- Support for multiple Tempo instances has been added. (@rfratto)

- Added [ElasticSearch exporter](https://github.com/justwatchcom/elasticsearch_exporter)
  integration. (@colega)

### Enhancements

- `.deb` and `.rpm` packages are now generated for all supported architectures.
  The architecture of the AMD64 package in the filename has been renamed to
  `amd64` to stay synchronized with the architecture name presented from other
  release assets. (@rfratto)

- The `/agent/api/v1/targets` API will now include discovered labels on the
  target pre-relabeling in a `discovered_labels` field. (@rfratto)

- Update Loki to 59a34f9867ce. This is a non-release build, and was needed to
  support multiple Loki instances. (@rfratto)

- Scraping service: Unhealthy Agents in the ring will no longer cause job
  distribution to fail. (@rfratto)

- Scraping service: Cortex ring metrics (prefixed with cortex_ring_) will now
  be registered for tracking the state of the hash ring. (@rfratto)

- Scraping service: instance config ownership is now determined by the hash of
  the instance config name instead of the entire config. This means that
  updating a config is guaranteed to always hash to the same Agent, reducing
  the number of metrics gaps. (@rfratto)

- Only keep a handful of K8s API server metrics by default to reduce default
  active series usage. (@hjet)

- Go 1.15.8 is now used for all distributions of the Agent. (@rfratto)

### Bugfixes

- `agentctl config-check` will now work correctly when the supplied config file
  contains integrations. (@hoenn)

v0.11.0 (2021-01-20)
--------------------

### Features

- ARMv6 builds of `agent` and `agentctl` will now be included in releases to
  expand Agent support to cover all models of Raspberry Pis. ARMv6 docker
  builds are also now available. (@rfratto)

- Added `config-check` subcommand for `agentctl` that can be used to validate
  Agent configuration files before attempting to load them in the `agent`
  itself. (@56quarters)

### Enhancements

- A sigv4 install script for Prometheus has been added. (@rfratto)

- NAMESPACE may be passed as an environment variable to the Kubernetes install
  scripts to specify an installation namespace. (@rfratto)

### Bugfixes

- The K8s API server scrape job will use the API server Service name when
  resolving IP addresses for Prometheus service discovery using the "Endpoints"
  role. (@hjet)

- The K8s manifests will no longer include the `default/kubernetes` job twice
  in both the DaemonSet and the Deployment. (@rfratto)

v0.10.0 (2021-01-13)
--------------------

### Features

- Prometheus `remote_write` now supports SigV4 authentication using the
  [AWS default credentials chain](https://docs.aws.amazon.com/sdk-for-java/v1/developer-guide/credentials.html).
  This enables the Agent to send metrics to Amazon Managed Prometheus without
  needing the [SigV4 Proxy](https://github.com/awslabs/aws-sigv4-proxy).
  (@rfratto)

### Enhancements

- Update `redis_exporter` to v1.15.0. (@rfratto)

- `memcached_exporter` has been updated to v0.8.0. (@rfratto)

- `process-exporter` has been updated to v0.7.5. (@rfratto)

- `wal_cleanup_age` and `wal_cleanup_period` have been added to the top-level
  Prometheus configuration section. These settings control how Write Ahead Logs
  (WALs) that are not associated with any instances are cleaned up. By default,
  WALs not associated with an instance that have not been written in the last
  12 hours are eligible to be cleaned up. This cleanup can be disabled by
  setting `wal_cleanup_period` to `0`. (@56quarters)

- Configuring logs to read from the systemd journal should now work on journals
  that use +ZSTD compression. (@rfratto)

### Bugfixes

- Integrations will now function if the HTTP listen address was set to a value
  other than the default. (@mattdurham)

- The default Loki installation will now be able to write its positions file.
  This was prevented by accidentally writing to a readonly volume mount.
  (@rfratto)

v0.9.1 (2021-01-04)
-------------------

### Enhancements

- agentctl will now be installed by the rpm and deb packages as
  `grafana-agentctl`. (@rfratto)

v0.9.0 (2020-12-10)
-------------------

### Features

- Add support to configure TLS config for the Tempo exporter to use
  insecure_skip_verify to disable TLS chain verification. (@bombsimon)

- Add `sample-stats` to `agentctl` to search the WAL and return a summary of
  samples of series matching the given label selector. (@simonswine)

- New integration:
  [postgres_exporter](https://github.com/wrouesnel/postgres_exporter)
  (@rfratto)

- New integration:
  [statsd_exporter](https://github.com/prometheus/statsd_exporter) (@rfratto)

- New integration:
  [consul_exporter](https://github.com/prometheus/consul_exporter) (@rfratto)

- Add optional environment variable substitution of configuration file.
  (@dcseifert)

### Enhancements

- `min_wal_time` and `max_wal_time` have been added to the instance config
  settings, guaranteeing that data in the WAL will exist for at least
  `min_wal_time` and will not exist for longer than `max_wal_time`. This change
  will increase the size of the WAL slightly but will prevent certain scenarios
  where data is deleted before it is sent. To revert back to the old behavior,
  set `min_wal_time` to `0s`. (@rfratto)

- Update `redis_exporter` to v1.13.1. (@rfratto)

- Bump OpenTelemetry-collector dependency to v0.16.0. (@bombsimon)

### Bugfixes

- Fix issue where the Tempo example manifest could not be applied because the
  port names were too long. (@rfratto)

- Fix issue where the Agent Kubernetes manifests may not load properly on AKS.
  (#279) (@rfratto)

### Other changes

- The User-Agent header sent for logs will now be `GrafanaCloudAgent/<version>`
  (@rfratto)

v0.8.0 (2020-11-06)
-------------------

### Features

- New integration: [dnsamsq_exporter](https://github.com/google/dnsamsq_exporter)
  (@rfratto).

- New integration: [memcached_exporter](https://github.com/prometheus/memcached_exporter)
  (@rfratto).

### Enhancements

- Add `<integration name>_build_info` metric to all integrations. The build
  info displayed will match the build information of the Agent and _not_ the
  embedded exporter. This metric is used by community dashboards, so adding it
  to the Agent increases compatibility with existing dashboards that depend on
  it existing. (@rfratto)

- Bump OpenTelemetry-collector dependency to 0.14.0 (@joe-elliott)

### Bugfixes

- Error messages when retrieving configs from the KV store will now be logged,
  rather than just logging a generic message saying that retrieving the config
  has failed. (@rfratto)

v0.7.2 (2020-10-29)
-------------------

### Enhancements

- Bump Prometheus dependency to 2.21. (@rfratto)

- Bump OpenTelemetry-collector dependency to 0.13.0 (@rfratto)

- Bump Promtail dependency to 2.0. (@rfratto)

- Enhance host_filtering mode to support targets from Docker Swarm and Consul.
  Also, add a `host_filter_relabel_configs` to that will apply relabeling rules
  for determining if a target should be dropped. Add a documentation section
  explaining all of this in detail. (@rfratto)

### Bugfixes

- Fix deb package prerm script so that it stops the agent on package removal.
  (@jdbaldry)

- Fix issue where the `push_config` for Tempo field was expected to be
  `remote_write`. `push_config` now works as expected. (@rfratto)

v0.7.1 (2020-10-23)
-------------------

### Bugfixes

- Fix issue where ARM binaries were not published with the GitHub release.

v0.7.0 (2020-10-23)
-------------------

### Features

- Added Tracing Support. (@joe-elliott)

- Add RPM and deb packaging. (@jdbaldry, @simon6372)

- arm64 and arm/v7 Docker containers and release builds are now available for
  `agent` and `agentctl`. (@rfratto)

- Add `wal-stats` and `target-stats` tooling to `agentctl` to discover WAL and
  cardinality issues. (@rfratto)

- [mysqld_exporter](https://github.com/prometheus/mysqld_exporter) is now
  embedded and available as an integration. (@rfratto)

- [redis_exporter](https://github.com/oliver006/redis_exporter) is now embedded
  and available as an integration. (@dafydd-t)

### Enhancements

- Resharding the cluster when using the scraping service mode now supports
  timeouts through `reshard_timeout`. The default value is `30s.` This timeout
  applies to cluster-wide reshards (performed when joining and leaving the
  cluster) and local reshards (done on the `reshard_interval`). (@rfratto)

### Bugfixes

- Fix issue where integrations crashed with instance_mode was set to `distinct`
  (@rfratto)

- Fix issue where the `agent` integration did not work on Windows (@rfratto).

- Support URL-encoded paths in the scraping service API. (@rfratto)

- The instance label written from replace_instance_label can now be overwritten
  with relabel_configs. This bugfix slightly modifies the behavior of what data
  is stored. The final instance label will now be stored in the WAL rather than
  computed by remote_write. This change should not negatively affect existing
  users. (@rfratto)

v0.6.1 (2020-04-11)
-------------------

### Bugfixes

- Fix issue where build information was empty when running the Agent with
  --version. (@rfratto)

- Fix issue where updating a config in the scraping service may fail to pick up
  new targets. (@rfratto)

- Fix deadlock that slowly prevents the Agent from scraping targets at a high
  scrape volume. (@rfratto)

v0.6.0 (2020-09-04)
-------------------

### Breaking Changes

- The Configs API will now disallow two instance configs having multiple
  `scrape_configs` with the same `job_name`. This was needed for the instance
  sharing mode, where combined instances may have duplicate `job_names` across
  their `scrape_configs`. This brings the scraping service more in line with
  Prometheus, where `job_names` must globally be unique. This change also
  disallows concurrent requests to the put/apply config API endpoint to prevent
  a race condition of two conflicting configs being applied at the same time.
  (@rfratto)

### Deprecations

- `use_hostname_label` is now supplanted by `replace_instance_label`.
  `use_hostname_label` will be removed in a future version. (@rfratto)

### Features

- The Grafana Agent can now collect logs and send to Loki. This is done by
  embedding Promtail, the official Loki log collection client. (@rfratto)

- Integrations can now be enabled without scraping. Set scrape_integrations to
  `false` at the `integrations` key or within the specific integration you
  don't want to scrape. This is useful when another Agent or Prometheus server
  will scrape the integration. (@rfratto)

- [process-exporter](https://github.com/ncabatoff/process-exporter) is now
  embedded as `process_exporter`. The hypen has been changed to an underscore
  in the config file to retain consistency with `node_exporter`. (@rfratto)

### Enhancements

- A new config option, `replace_instance_label`, is now available for use with
  integrations. When this is true, the instance label for all metrics coming
  from an integration will be replaced with the machine's hostname rather than
  127.0.0.1. (@rfratto)

- The embedded Prometheus version has been updated to 2.20.1. (@rfratto,
  @gotjosh)

- The User-Agent header written by the Agent when remote_writing will now be
  `GrafanaCloudAgent/<Version>` instead of `Prometheus/<Prometheus Version>`.
  (@rfratto)

- The subsystems of the Agent (`prometheus`, `loki`) are now made optional.
  Enabling integrations also implicitly enables the associated subsystem. For
  example, enabling the `agent` or `node_exporter` integration will force the
  `prometheus` subsystem to be enabled.  (@rfratto)

### Bugfixes

- The documentation for Tanka configs is now correct. (@amckinley)

- Minor corrections and spelling issues have been fixed in the Overview
  documentation. (@amckinley)

- The new default of `shared` instances mode broke the metric value for
  `agent_prometheus_active_configs`, which was tracking the number of combined
  configs (i.e., number of launched instances). This metric has been fixed and
  a new metric, `agent_prometheus_active_instances`, has been added to track
  the numbger of launched instances. If instance sharing is not enabled, both
  metrics will share the same value. (@rfratto)

- `remote_write` names in a group will no longer be copied from the
  remote_write names of the first instance in the group. Rather, all
  remote_write names will be generated based on the first 6 characters of the
  group hash and the first six characters of the remote_write hash. (@rfratto)

- Fix a panic that may occur during shutdown if the WAL is closed in the middle
  of the WAL being truncated. (@rfratto)

v0.5.0 (2020-08-12)
-------------------

### Features

- A [scrape targets API](https://github.com/grafana/agent/blob/main/docs/api.md#list-current-scrape-targets)
  has been added to show every target the Agent is currently scraping, when it
  was last scraped, how long it took to scrape, and errors from the last
  scrape, if any. (@rfratto)

- "Shared Instance Mode" is the new default mode for spawning Prometheus
  instances, and will improve CPU and memory usage for users of integrations
  and the scraping service. (@rfratto)

### Enhancements

- Memory stability and utilization of the WAL has been improved, and the
  reported number of active series in the WAL will stop double-counting
  recently churned series. (@rfratto)

- Changing scrape_configs and remote_write configs for an instance will now be
  dynamically applied without restarting the instance. This will result in less
  missing metrics for users of the scraping service that change a config.
  (@rfratto)

- The Tanka configuration now uses k8s-alpha. (@duologic)

### Bugfixes

- The Tanka configuration will now also deploy a single-replica deployment
  specifically for scraping the Kubernetes API. This deployment acts together
  with the Daemonset to scrape the full cluster and the control plane.
  (@gotjosh)

- The node_exporter filesystem collector will now work on Linux systems without
  needing to manually set the blocklist and allowlist of filesystems.
  (@rfratto)

v0.4.0 (2020-06-18)
-------------------

### Features

- Support for integrations has been added. Integrations can be any embedded
  tool, but are currently used for embedding exporters and generating scrape
  configs. (@rfratto)

- node_exporter has been added as an integration. This is the full version of
  node_exporter with the same configuration options. (@rfratto)

- An Agent integration that makes the Agent automatically scrape itself has
  been added. (@rfratto)

### Enhancements

- The WAL can now be truncated if running the Agent without any remote_write
  endpoints. (@rfratto)

### Bugfixes

- Prevent the Agent from crashing when a global Prometheus config stanza is not
  provided. (@robx)

- Enable agent host_filter in the Tanka configs, which was disabled by default
  by mistake. (@rfratto)

v0.3.2 (2020-05-29)
-------------------

### Features

- Tanka configs that deploy the scraping service mode are now available
  (@rfratto)

- A k3d example has been added as a counterpart to the docker-compose example.
  (@rfratto)

### Enhancements

- Labels provided by the default deployment of the Agent (Kubernetes and Tanka)
  have been changed to align with the latest changes to grafana/jsonnet-libs.
  The old `instance` label is now called `pod`, and the new `instance` label is
  unique. A `container` label has also been added. The Agent mixin has been
  subsequently updated to also incorporate these label changes. (@rfratto)

- The `remote_write` and `scrape_config` sections now share the same
  validations as Prometheus (@rfratto)

- Setting `wal_truncation_frequency` to less than the scrape interval is now
  disallowed (@rfratto)

### Bugfixes

- A deadlock in scraping service mode when updating a config that shards to the
  same node has been fixed (@rfratto)

- `remote_write` config stanzas will no longer ignore `password_file`
  (@rfratto)

- `scrape_config` client secrets (e.g., basic auth, bearer token,
  `password_file`) will now be properly retained in scraping service mode
  (@rfratto)

- Labels for CPU, RX, and TX graphs in the Agent Operational dashboard now
  correctly show the pod name of the Agent instead of the exporter name.
  (@rfratto)

v0.3.1 (2020-05-20)
-------------------

### Features

- The Agent has upgraded its vendored Prometheus to v2.18.1 (@gotjosh,
  @rfratto)

### Bugfixes

- A typo in the Tanka configs and Kubernetes manifests that prevents the Agent
  launching with v0.3.0 has been fixed (@captncraig)

- Fixed a bug where Tanka mixins could not be used due to an issue with the
  folder placement enhancement (@rfratto)

### Enhancements

- `agentctl` and the config API will now validate that the YAML they receive
  are valid instance configs. (@rfratto)

v0.3.0 (2020-05-13)
-------------------

### Features

- A third operational mode called "scraping service mode" has been added. A KV
  store is used to store instance configs which are distributed amongst a
  clustered set of Agent processes, dividing the total scrape load across each
  agent. An API is exposed on the Agents to list, create, update, and delete
  instance configurations from the KV store. (@rfratto)

- An "agentctl" binary has been released to interact with the new instance
  config management API created by the "scraping service mode." (@rfratto,
  @hoenn)

- The Agent now includes readiness and healthiness endpoints. (@rfratto)

### Enhancements

- The YAML files are now parsed strictly and an invalid YAML will generate an
  error at runtime. (@hoenn)

- The default build mode for the Docker containers is now release, not debug.
  (@rfratto)

- The Grafana Agent Tanka Mixins now are placed in an "Agent" folder within
  Grafana. (@cyriltovena)

v0.2.0 (2020-04-09)
-------------------

### Features

- The Prometheus remote write protocol will now send scraped metadata (metric
  name, help, type and unit). This results in almost negligent bytes sent
  increase as metadata is only sent every minute. It is on by default.
  (@gotjosh)

  These metrics are available to monitor metadata being sent:
  - `prometheus_remote_storage_succeeded_metadata_total`
  - `prometheus_remote_storage_failed_metadata_total`
  - `prometheus_remote_storage_retried_metadata_total`
  - `prometheus_remote_storage_sent_batch_duration_seconds` and
    `prometheus_remote_storage_sent_bytes_total` have a new label “type” with
    the values of `metadata` or `samples`.

### Enhancements

- The Agent has upgraded its vendored Prometheus to v2.17.1 (@rfratto)

### Bugfixes

- Invalid configs passed to the agent will now stop the process after they are
  logged as invalid; previously the Agent process would continue. (@rfratto)

- Enabling host_filter will now allow metrics from node role Kubernetes service
  discovery to be scraped properly (e.g., cAdvisor, Kubelet). (@rfratto)

v0.1.1 (2020-03-16)
-------------------

### Other changes

- Nits in documentation (@sh0rez)

- Fix various dashboard mixin problems from v0.1.0 (@rfratto)

- Pass through release tag to `docker build` (@rfratto)

v0.1.0 (2020-03-16)
-------------------

> First release!

### Features

- Support for scraping Prometheus metrics and sharding the agent through the
  presence of a `host_filter` flag within the Agent configuration file.

[upgrade guide]: https://grafana.com/docs/agent/latest/upgrade-guide/
[contributors guide]: ./docs/developer/contributing.md#updating-the-changelog<|MERGE_RESOLUTION|>--- conflicted
+++ resolved
@@ -21,11 +21,9 @@
   - `otelcol.connector.spanlogs` - creates logs from spans. It is the flow mode equivalent
   to static mode's `automatic_logging` processor. (@ptodev)
 
-<<<<<<< HEAD
   - `discovery.marathon` - service discovery for Marathon servers. (@wildum)
-=======
+  
   - `discovery.ionos` - service discovery for IONOS Cloud API. (@wildum)
->>>>>>> 6b9713f7
   
   - `discovery.triton` discovers scrape targets from Triton Container Monitor. (@erikbaranowski)
 
