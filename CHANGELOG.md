--- conflicted
+++ resolved
@@ -29,13 +29,11 @@
 
 - Clustering: Allow advertise interfaces to be configurable. (@wildum)
 
-<<<<<<< HEAD
 - Deleted series will now be removed from the WAL sooner, allowing Prometheus
   remote_write to free memory associated with removed series sooner. (@rfratto)
-=======
+
 - Added a `disable_high_cardinality_metrics` configuration flag to `otelcol` 
   exporters and receivers to switch high cardinality debug metrics off.  (@glindstedt)
->>>>>>> 18c1cd73
 
 ### Other changes
 
