--- conflicted
+++ resolved
@@ -83,12 +83,10 @@
 
 - Fix issue where a DefaultConfig might be mutated during unmarshaling. (@jcreixell)
 
-<<<<<<< HEAD
 - Fix issues where CloudWatch Exporter cannot use FIPS Endpoints outside of USA regions (@aglees)
-=======
+
 - Fix issue where scraping native Prometheus histograms would leak memory.
   (@rfratto)
->>>>>>> ecaf5ea1
 
 ### Other changes
 
