--- conflicted
+++ resolved
@@ -24,15 +24,13 @@
 
 - Add support for importing directories as single module to `import.git`. (@wildum)
 
-<<<<<<< HEAD
-- Add conversion from static to flow mode for `loki.source.windowsevent` via `legacy_bookmark_path`. (@mattdurham)
-=======
 - Improve converter diagnostic output by including a Footer and removing lower
   level diagnostics when a configuration fails to generate. (@erikbaranowski)
 
 - Increased the alert interval and renamed the `ClusterSplitBrain` alert to `ClusterNodeCountMismatch` in the Grafana
   Agent Mixin to better match the alert conditions. (@thampiotr)
->>>>>>> 19b05d27
+
+- Add conversion from static to flow mode for `loki.source.windowsevent` via `legacy_bookmark_path`. (@mattdurham)
 
 ### Features
 
