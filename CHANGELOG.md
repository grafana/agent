NOTE: FreeBSD builds have not been available since v0.6.0 due to a
cross-compilation issue. The issue for tracking adding support back
can be found at [#317](https://github.com/grafana/agent/issues/317).

# Master (unreleased)

<<<<<<< HEAD
- [BUGFIX] `agentctl config-check` will now work correctly when the supplied config file contains integrations. (@hoenn)
- [ENHANCEMENT] Windows NSIS (Installer) code added but not building automatically yet, along with dependencies
=======
- [FEATURE] Added [ElasticSearch exporter](https://github.com/justwatchcom/elasticsearch_exporter)
  integration. (@colega)

- [ENHANCEMENT] `.deb` and `.rpm` packages are now generated for all supported
  architectures. The architecture of the AMD64 package in the filename has
  been renamed to `amd64` to stay synchronized with the architecture name
  presented from other release assets. (@rfratto)

- [BUGFIX] `agentctl config-check` will now work correctly when the supplied
  config file contains integrations. (@hoenn)
>>>>>>> 501fc0a7

# v0.11.0 (2021-01-20)

- [FEATURE] ARMv6 builds of `agent` and `agentctl` will now be included in
  releases to expand Agent support to cover all models of Raspberry Pis.
  ARMv6 docker builds are also now available.
  (@rfratto)

- [FEATURE] Added `config-check` subcommand for `agentctl` that can be used
  to validate Agent configuration files before attempting to load them in the
  `agent` itself. (@56quarters)

- [ENHANCEMENT] A sigv4 install script for Prometheus has been added. (@rfratto)

- [ENHANCEMENT] NAMESPACE may be passed as an environment variable to the
  Kubernetes install scripts to specify an installation namespace. (@rfratto)

- [BUGFIX] The K8s API server scrape job will use the API server Service name
  when resolving IP addresses for Prometheus service discovery using the
  "Endpoints" role. (@hjet)

- [BUGFIX] The K8s manifests will no longer include the `default/kubernetes` job
  twice in both the DaemonSet and the Deployment. (@rfratto)

# v0.10.0 (2021-01-13)

- [FEATURE] Prometheus `remote_write` now supports SigV4 authentication using
  the [AWS default credentials
  chain](https://docs.aws.amazon.com/sdk-for-java/v1/developer-guide/credentials.html).
  This enables the Agent to send metrics to Amazon Managed Prometheus without
  needing the [SigV4 Proxy](https://github.com/awslabs/aws-sigv4-proxy).
  (@rfratto)

- [ENHANCEMENT] Update `redis_exporter` to v1.15.0. (@rfratto)

- [ENHANCEMENT] `memcached_exporter` has been updated to v0.8.0. (@rfratto)

- [ENHANCEMENT] `process-exporter` has been updated to v0.7.5. (@rfratto)

- [ENHANCEMENT] `wal_cleanup_age` and `wal_cleanup_period` have been added to the
  top-level Prometheus configuration section. These settings control how Write Ahead
  Logs (WALs) that are not associated with any instances are cleaned up. By default,
  WALs not associated with an instance that have not been written in the last 12 hours
  are eligible to be cleaned up. This cleanup can be disabled by setting `wal_cleanup_period`
  to `0`. (#304) (@56quarters)

- [ENHANCEMENT] Configuring logs to read from the systemd journal should now
  work on journals that use +ZSTD compression. (@rfratto)

- [BUGFIX] Integrations will now function if the HTTP listen address was set to
  a value other than the default. ([#206](https://github.com/grafana/agent/issues/206)) (@mattdurham)

- [BUGFIX] The default Loki installation will now be able to write its positions
  file. This was prevented by accidentally writing to a readonly volume mount.
  (@rfratto)

# v0.9.1 (2021-01-04)

- [ENHANCEMENT] agentctl will now be installed by the rpm and deb packages as
  `grafana-agentctl`. (@rfratto)

# v0.9.0 (2020-12-10)

- [FEATURE] Add support to configure TLS config for the Tempo exporter to use
  insecure_skip_verify to disable TLS chain verification. (@bombsimon)

- [FEATURE] Add `sample-stats` to `agentctl` to search the WAL and return a
  summary of samples of series matching the given label selector. (@simonswine)

- [FEATURE] New integration:
  [postgres_exporter](https://github.com/wrouesnel/postgres_exporter) (@rfratto)

- [FEATURE] New integration:
  [statsd_exporter](https://github.com/prometheus/statsd_exporter) (@rfratto)

- [FEATURE] New integration:
  [consul_exporter](https://github.com/prometheus/consul_exporter) (@rfratto)

- [FEATURE] Add optional environment variable substitution of configuration
  file. (@dcseifert)

- [ENHANCEMENT] `min_wal_time` and `max_wal_time` have been added to the
  instance config settings, guaranteeing that data in the WAL will exist for at
  least `min_wal_time` and will not exist for longer than `max_wal_time`. This
  change will increase the size of the WAL slightly but will prevent certain
  scenarios where data is deleted before it is sent. To revert back to the old
  behavior, set `min_wal_time` to `0s`. (@rfratto)

- [ENHANCEMENT] Update `redis_exporter` to v1.13.1. (@rfratto)

- [ENHANCEMENT] Bump OpenTelemetry-collector dependency to v0.16.0. (@bombsimon)

- [BUGFIX] Fix issue where the Tempo example manifest could not be applied
  because the port names were too long. (@rfratto)

- [BUGFIX] Fix issue where the Agent Kubernetes manifests may not load properly
  on AKS. (#279) (@rfratto)

- [CHANGE] The User-Agent header sent for logs will now be
  `GrafanaCloudAgent/<version>` (@rfratto)

# v0.8.0 (2020-11-06)

- [FEATURE] New integration: [dnsamsq_exporter](https://github.com/google/dnsamsq_exporter)
  (@rfratto).

- [FEATURE] New integration: [memcached_exporter](https://github.com/prometheus/memcached_exporter)
  (@rfratto).

- [ENHANCEMENT] Add `<integration name>_build_info` metric to all integrations.
  The build info displayed will match the build information of the Agent and
  *not* the embedded exporter. This metric is used by community dashboards, so
  adding it to the Agent increases compatibility with existing dashboards that
  depend on it existing. (@rfratto)

- [ENHANCEMENT] Bump OpenTelemetry-collector dependency to 0.14.0 (@joe-elliott)

- [BUGFIX] Error messages when retrieving configs from the KV store will
  now be logged, rather than just logging a generic message saying that
  retrieving the config has failed. (@rfratto)

# v0.7.2 (2020-10-29)

- [ENHANCEMENT] Bump Prometheus dependency to 2.21. (@rfratto)

- [ENHANCEMENT] Bump OpenTelemetry-collector dependency to 0.13.0 (@rfratto)

- [ENHANCEMENT] Bump Promtail dependency to 2.0. (@rfratto)

- [ENHANCEMENT] Enhance host_filtering mode to support targets from Docker Swarm
  and Consul. Also, add a `host_filter_relabel_configs` to that will apply relabeling
  rules for determining if a target should be dropped. Add a documentation
  section explaining all of this in detail. (@rfratto)

- [BUGFIX] Fix deb package prerm script so that it stops the agent on package removal. (@jdbaldry)

- [BUGFIX] Fix issue where the `push_config` for Tempo field was expected to be
  `remote_write`. `push_config` now works as expected. (@rfratto)

# v0.7.1 (2020-10-23)

- [BUGFIX] Fix issue where ARM binaries were not published with the GitHub
  release.

# v0.7.0 (2020-10-23)

- [FEATURE] Added Tracing Support. (@joe-elliott)

- [FEATURE] Add RPM and deb packaging. (@jdbaldry) (@simon6372)

- [FEATURE] arm64 and arm/v7 Docker containers and release builds are now
  available for `agent` and `agentctl`. (@rfratto)

- [FEATURE] Add `wal-stats` and `target-stats` tooling to `agentctl` to discover
  WAL and cardinality issues. (@rfratto)

- [FEATURE] [mysqld_exporter](https://github.com/prometheus/mysqld_exporter) is
  now embedded and available as an integration. (@rfratto)

- [FEATURE] [redis_exporter](https://github.com/oliver006/redis_exporter) is
  now embedded and available as an integration. (@dafydd-t)

- [ENHANCEMENT] Resharding the cluster when using the scraping service mode now
  supports timeouts through `reshard_timeout`. The default value is `30s.` This
  timeout applies to cluster-wide reshards (performed when joining and leaving
  the cluster) and local reshards (done on the `reshard_interval`). (@rfratto)

- [BUGFIX] Fix issue where integrations crashed with instance_mode was set to
  `distinct` (@rfratto)

- [BUGFIX] Fix issue where the `agent` integration did not work on Windows
  (@rfratto).

- [BUGFIX] Support URL-encoded paths in the scraping service API. (@rfratto)

- [BUGFIX] The instance label written from replace_instance_label can now be
  overwritten with relabel_configs. This bugfix slightly modifies the behavior
  of what data is stored. The final instance label will now be stored in the WAL
  rather than computed by remote_write. This change should not negatively effect
  existing users. (@rfratto)

# v0.6.1 (2020-04-11)

- [BUGFIX] Fix issue where build information was empty when running the Agent
  with --version. (@rfratto)

- [BUGFIX] Fix issue where updating a config in the scraping service may fail to
  pick up new targets. (@rfratto)

- [BUGFIX] Fix deadlock that slowly prevents the Agent from scraping targets at
  a high scrape volume. (@rfratto)

# v0.6.0 (2020-09-04)

- [FEATURE] The Grafana Cloud Agent can now collect logs and send to Loki. This
  is done by embedding Promtail, the official Loki log collection client.
  (@rfratto)

- [FEATURE] Integrations can now be enabled without scraping. Set
  scrape_integrations to `false` at the `integrations` key or within the
  specific integration you don't want to scrape. This is useful when another
  Agent or Prometheus server will scrape the integration. (@rfratto)

- [FEATURE] [process-exporter](https://github.com/ncabatoff/process-exporter) is
  now embedded as `process_exporter`. The hypen has been changed to an
  underscore in the config file to retain consistency with `node_exporter`.
  (@rfratto)

- [ENHANCEMENT] A new config option, `replace_instance_label`, is now available
  for use with integrations. When this is true, the instance label for all
  metrics coming from an integration will be replaced with the machine's
  hostname rather than 127.0.0.1. (@rfratto)

- [EHANCEMENT] The embedded Prometheus version has been updated to 2.20.1.
  (@rfratto, @gotjosh)

- [ENHANCEMENT] The User-Agent header written by the Agent when remote_writing
  will now be `GrafanaCloudAgent/<Version>` instead of `Prometheus/<Prometheus Version>`.
  (@rfratto)

- [ENHANCEMENT] The subsystems of the Agent (`prometheus`, `loki`) are now made
  optional. Enabling integrations also implicitly enables the associated
  subsystem. For example, enabling the `agent` or `node_exporter` integration will
  force the `prometheus` subsystem to be enabled.  (@rfratto)

- [BUGFIX] The documentation for Tanka configs is now correct. (@amckinley)

- [BUGFIX] Minor corrections and spelling issues have been fixed in the Overview
  documentation. (@amckinley)

- [BUGFIX] The new default of `shared` instances mode broke the metric value for
  `agent_prometheus_active_configs`, which was tracking the number of combined
  configs (i.e., number of launched instances). This metric has been fixed and
  a new metric, `agent_prometheus_active_instances`, has been added to track
  the numbger of launched instances. If instance sharing is not enabled, both
  metrics will share the same value. (@rfratto)

- [BUGFIX] The Configs API will now disallow two instance configs having
  multiple `scrape_configs` with the same `job_name`. THIS IS A BREAKING CHANGE.
  This was needed for the instance sharing mode, where combined instances may
  have duplicate `job_names` across their `scrape_configs`. This brings the
  scraping service more in line with Prometheus, where `job_names` must globally
  be unique. This change also disallows concurrent requests to the put/apply
  config API endpoint to prevent a race condition of two conflicting configs
  being applied at the same time. (@rfratto)

- [BUGFIX] `remote_write` names in a group will no longer be copied from the
  remote_write names of the first instance in the group. Rather, all
  remote_write names will be generated based on the first 6 characters of the
  group hash and the first six characters of the remote_write hash. (@rfratto)

- [BUGFIX] Fix a panic that may occur during shutdown if the WAL is closed in
  the middle of the WAL being truncated. (@rfratto)

- [DEPRECATION] `use_hostname_label` is now supplanted by
  `replace_instance_label`. `use_hostname_label` will be removed in a future
  version. (@rfratto)

# v0.5.0 (2020-08-12)

- [FEATURE] A [scrape targets API](https://github.com/grafana/agent/blob/master/docs/api.md#list-current-scrape-targets)
  has been added to show every target the Agent is currently scraping, when it
  was last scraped, how long it took to scrape, and errors from the last scrape,
  if any. (@rfratto)

- [FEATURE]  "Shared Instance Mode" is the new default mode for spawning
  Prometheus instances, and will improve CPU and memory usage for users of
  integrations and the scraping service. (@rfratto)

- [ENHANCEMENT] Memory stability and utilization of the WAL has been improved,
  and the reported number of active series in the WAL will stop double-counting
  recently churned series. (@rfratto)

- [ENHANCEMENT] Changing scrape_configs and remote_write configs for an instance
  will now be dynamically applied without restarting the instance. This will
  result in less missing metrics for users of the scraping service that change a
  config. (@rfratto)

- [ENHANCEMENT] The Tanka configuration now uses k8s-alpha. (@duologic)

- [BUGFIX] The Tanka configuration will now also deploy a single-replica
  deployment specifically for scraping the Kubernetes API. This deployment acts
  together with the Daemonset to scrape the full cluster and the control plane.
  (@gotjosh)

- [BUGFIX] The node_exporter filesystem collector will now work on Linux systems
  without needing to manually set the blocklist and allowlist of filesystems.
  (@rfratto)

# v0.4.0 (2020-06-18)

- [FEATURE] Support for integrations has been added. Integrations can be any
  embedded tool, but are currently used for embedding exporters and generating
  scrape configs. (@rfratto)

- [FEATURE] node_exporter has been added as an integration. This is the full
  version of node_exporter with the same configuration options. (@rfratto)

- [FEATURE] An Agent integration that makes the Agent automatically scrape
  itself has been added. (@rfratto)

- [ENHANCEMENT] The WAL can now be truncated if running the Agent without any
  remote_write endpoints. (@rfratto)

- [ENHANCEMENT] Clarify server_config description in documentation. (@rfratto)

- [ENHANCEMENT] Clarify wal_truncate_frequency and remote_flush_deadline in
  documentation. (@rfratto)

- [ENHANCEMENT] Document /agent/api/v1/instances endpoint (@rfratto)

- [ENHANCEMENT] Be explicit about envsubst requirement for Kubernetes install
  script. (@robx)

- [BUGFIX] Prevent the Agent from crashing when a global Prometheus config
  stanza is not provided. (@robx)

- [BUGFIX] Enable agent host_filter in the Tanka configs, which was disabled by
  default by mistake. (@rfratto)

# v0.3.2 (2020-05-29)

- [FEATURE] Tanka configs that deploy the scraping service mode are now
  available (@rfratto)

- [FEATURE] A k3d example has been added as a counterpart to the docker-compose
  example. (@rfratto)

- [ENHANCEMENT] Labels provided by the default deployment of the Agent
  (Kubernetes and Tanka) have been changed to align with the latest changes to
  grafana/jsonnet-libs. The old `instance` label is now called `pod`, and the
  new `instance` label is unique. A `container` label has also been added. The
  Agent mixin has been subsequently updated to also incorporate these label
  changes. (@rfratto)

- [ENHANCEMENT] The `remote_write` and `scrape_config` sections now share the
  same validations as Prometheus (@rfratto)

- [ENHANCEMENT] Setting `wal_truncation_frequency` to less than the scrape
  interval is now disallowed (@rfratto)

- [BUGFIX] A deadlock in scraping service mode when updating a config that
  shards to the same node has been fixed (@rfratto)

- [BUGFIX] `remote_write` config stanzas will no longer ignore `password_file`
  (@rfratto)

- [BUGFIX] `scrape_config` client secrets (e.g., basic auth, bearer token,
  `password_file`) will now be properly retained in scraping service mode
  (@rfratto)

- [BUGFIX] Labels for CPU, RX, and TX graphs in the Agent Operational dashboard
  now correctly show the pod name of the Agent instead of the exporter name.
  (@rfratto)

# v0.3.1 (2020-05-20)

- [BUGFIX] A typo in the Tanka configs and Kubernetes manifests that prevents
  the Agent launching with v0.3.0 has been fixed (@captncraig)

- [BUGFIX] Fixed a bug where Tanka mixins could not be used due to an issue with
  the folder placement enhancement (@rfratto)

- [ENHANCEMENT] `agentctl` and the config API will now validate that the YAML
  they receive are valid instance configs. (@rfratto)

- [FEATURE] The Agent has upgraded its vendored Prometheus to v2.18.1
  (@gotjosh, @rfratto)

# v0.3.0 (2020-05-13)

- [FEATURE] A third operational mode called "scraping service mode" has been
  added. A KV store is used to store instance configs which are distributed
  amongst a clustered set of Agent processes, dividing the total scrape load
  across each agent. An API is exposed on the Agents to list, create, update,
  and delete instance configurations from the KV store. (@rfratto)

- [FEATURE] An "agentctl" binary has been released to interact with the new
  instance config management API created by the "scraping service mode."
  (@rfratto, @hoenn)

- [FEATURE] The Agent now includes readiness and healthiness endpoints.
  (@rfratto)

- [ENHANCEMENT] The YAML files are now parsed strictly and an invalid YAML will
  generate an error at runtime. (@hoenn)

- [ENHANCEMENT] The default build mode for the Docker containers is now release,
  not debug. (@rfratto)

- [ENHANCEMENT] The Grafana Agent Tanka Mixins now are placed in an "Agent"
  folder within Grafana. (@cyriltovena)

# v0.2.0 (2020-04-09)

- [FEATURE] The Prometheus remote write protocol will now send scraped metadata (metric name, help, type and unit). This results in almost negligent bytes sent increase as metadata is only sent every minute. It is on by default. (@gotjosh)

  These metrics are available to monitor metadata being sent:
    - `prometheus_remote_storage_succeeded_metadata_total`
    - `prometheus_remote_storage_failed_metadata_total`
    - `prometheus_remote_storage_retried_metadata_total`
    - `prometheus_remote_storage_sent_batch_duration_seconds` and
      `prometheus_remote_storage_sent_bytes_total` have a new label “type” with
      the values of `metadata` or `samples`.

- [FEATURE] The Agent has upgraded its vendored Prometheus to v2.17.1 (@rfratto)

- [BUGFIX] Invalid configs passed to the agent will now stop the process after they are logged as invalid; previously the Agent process would continue. (@rfratto)

- [BUGFIX] Enabling host_filter will now allow metrics from node role Kubernetes service discovery to be scraped properly (e.g., cAdvisor, Kubelet). (@rfratto)

# v0.1.1 (2020-03-16)

- Nits in documentation (@sh0rez)
- Fix various dashboard mixin problems from v0.1.0 (@rfratto)
- Pass through release tag to `docker build` (@rfratto)

# v0.1.0 (2020-03-16)

First (beta) release!

This release comes with support for scraping Prometheus metrics and
sharding the agent through the presence of a `host_filter` flag within the
Agent configuration file.

Note that enabling the `host_filter` flag currently works best when using our
preferred Kubernetes deployment, as it deploys the agent as a DaemonSet.<|MERGE_RESOLUTION|>--- conflicted
+++ resolved
@@ -4,10 +4,8 @@
 
 # Master (unreleased)
 
-<<<<<<< HEAD
-- [BUGFIX] `agentctl config-check` will now work correctly when the supplied config file contains integrations. (@hoenn)
 - [ENHANCEMENT] Windows NSIS (Installer) code added but not building automatically yet, along with dependencies
-=======
+
 - [FEATURE] Added [ElasticSearch exporter](https://github.com/justwatchcom/elasticsearch_exporter)
   integration. (@colega)
 
@@ -18,7 +16,6 @@
 
 - [BUGFIX] `agentctl config-check` will now work correctly when the supplied
   config file contains integrations. (@hoenn)
->>>>>>> 501fc0a7
 
 # v0.11.0 (2021-01-20)
 
