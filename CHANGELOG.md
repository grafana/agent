--- conflicted
+++ resolved
@@ -29,13 +29,11 @@
 
 - Integrations: Introduce an `azure` integration. (@kgeckhart)
 
-<<<<<<< HEAD
+- Integrations: Introduce a `gcp` integration. (@kgeckhart and @ferruvich)
+
 - New Grafana Agent Flow components:
     - `otelcol.processor.tail_sampling` samples traces based on a set of defined policies from `otelcol` components before
     forwarding them to other `otelcol` components. (@erikbaranowski)
-=======
-- Integrations: Introduce a `gcp` integration. (@kgeckhart and @ferruvich)
->>>>>>> 00882821
 
 ### Enhancements
 
