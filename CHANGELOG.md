# Changelog

> _Contributors should read our [contributors guide][] for instructions on how
> to update the changelog._

This document contains a historical list of changes between releases. Only
changes that impact end-user behavior are listed; changes to documentation or
internal API changes are not present.

Main (unreleased)
-----------------

### Breaking changes

- Node Exporter configuration options changed to align with new upstream version (@Thor77):
  - `diskstats_ignored_devices` is now `diskstats_device_exclude` in agent configuration.
  - `ignored_devices` is now `device_exclude` in flow configuration.

- Some blocks in Flow components have been merged with their parent block to make the block hierarchy smaller:
  - `prometheus.scrape > client > http_client_config` is merged into the `client` block. (@erikbaranowski)
<<<<<<< HEAD
  - `phlare.write > endpoint > http_client_config` is merged into the `endpoint` block. (@erikbaranowski)
=======
  - `loki.write > endpoint > http_client_config` is merged into the `endpoint` block. (@erikbaranowski)
  - `mimir.rules.kubernetes > http_client_config` is merged into the `mimir.rules.kubernetes` block. (@erikbaranowski)
>>>>>>> 0c43a5ee
  - `discovery.docker > http_client_config` is merged into the `discovery.docker` block. (@erikbaranowski)
  - `loki.source.kubernetes > client > http_client_config` is merged into the `client` block. (@erikbaranowski)
  - `loki.source.podlogs > client > http_client_config` is merged into the `client` block. (@erikbaranowski)
  - `otelcol.receiver.zipkin > http` is merged into the `otelcol.receiver.zipkin` block. (@ptodev)

- The `loki.process` component now uses a combined name for stages, simplifying
  the block hierarchy. For example, the `stage > json` block hierarchy is now a
  single block called `stage.json`. All stage blocks in `loki.process` have
  been updated to use this simplified hierarchy. (@tpaschalis)

- `remote.s3` `client_options` block has been renamed to `client`. (@mattdurham)

### Features

- New integrations:

  - `oracledb` (@schmikei)
  - `mssql` (@binaryfissiongames)
  - `cloudwatch metrics` (@thepalbi)
  - `azure` (@kgeckhart)
  - `gcp` (@kgeckhart, @ferruvich)

- New Grafana Agent Flow components:

  - `loki.echo` writes received logs to stdout. (@tpaschalis, @rfratto)
  - `loki.source.docker` reads logs from Docker containers and forwards them to
    other `loki` components. (@tpaschalis)
  - `loki.source.kubernetes_events` watches for Kubernetes Events and converts
    them into log lines to forward to other `loki` components. It is the
    equivalent of the `eventhandler` integration. (@rfratto)
  - `otelcol.processor.tail_sampling` samples traces based on a set of defined
    policies from `otelcol` components before forwarding them to other
    `otelcol` components. (@erikbaranowski)
  - `prometheus.integration.apache` collects metrics from an apache web server
    (@captncraig)
  - `prometheus.integration.consul` collects metrics from a consul installation
    (@captncraig)
  - `prometheus.integration.github` collects metrics from GitHub (@jcreixell)
  - `prometheus.integration.redis` collects metrics from a redis database (@spartan0x117)


### Enhancements

- Flow: Support `keepequal` and `dropequal` actions for relabeling. (@ctovena)

- Update Prometheus Node Exporter integration to v1.5.0. (@Thor77)

- Grafana Agent Flow will now reload the config file when `SIGHUP` is sent to
  the process. (@rfratto)

- If using the official RPM and DEB packages for Grafana Agent, invoking
  `systemctl reload grafana-agent` will now reload the configuration file.
  (@rfratto)

- Flow: the `loki.process` component now implements all the same processing
  stages as Promtail's pipelines. (@tpaschalis)

- Flow: new metric for `prometheus.scrape` -
  `agent_prometheus_scrape_targets_gauge`. (@ptodev)

- Flow: new metric for `prometheus.scrape` and `prometheus.relabel` -
  `agent_prometheus_forwarded_samples_total`. (@ptodev)

- Flow: add `constants` into the standard library to expose the hostname, OS,
  and architecture of the system Grafana Agent is running on. (@rfratto)

- Flow: add timeout to loki.source.podlogs controller setup. (@polyrain)

### Bugfixes

- Fixed a reconciliation error in Grafana Agent Operator when using `tlsConfig`
  on `Probe`. (@supergillis)

- Fix issue where an empty `server:` config stanza would cause debug-level logging.
  An empty `server:` is considered a misconfiguration, and thus will error out.
  (@neomantra)

- Flow: fix an error where some error messages that crossed multiple lines
  added extra an extra `|` character when displaying the source file on the
  starting line. (@rfratto)

- Flow: fix issues in `river fmt` where adding an inline comment on the same
  line as a `[` or `{` would cause indentation issues on subsequent lines.
  (@rfratto)

- Flow: fix issues in `river fmt` where line comments in arrays would be given
  the wrong identation level. (@rfratto)

### Other changes

- Use Go 1.20 for builds. Official release binaries are still produced using Go
  1.19. (@rfratto)

v0.31.3 (2023-02-13)
--------------------

### Bugfixes

- `loki.source.cloudflare`: fix issue where the `zone_id` argument
  was being ignored, and the `api_token` argument was being used for the zone
  instead. (@rfratto)

- `loki.source.cloudflare`: fix issue where `api_token` argument was not marked
  as a sensitive field. (@rfratto)

- `oath2 > tls_config` was documented as a block but coded incorrectly as an attribute. This is now a block in code. This impacted `discovery.docker`, `discovery.kubernetes`, `loki.source.kubernetes`, `loki.write`, `mimir.rules.kubernetes`, `phlare.scrape`, `phlare.write`, `prometheus.remote_write`, `prometheus.scrape`, and `remote.http`  (@erikbaranowski)

v0.31.2 (2023-02-08)
--------------------

### Other changes

- In the Agent Operator, upgrade the `prometheus-config-reloader` dependency
  from version 0.47.0 to version 0.62.0. (@ptodev)

v0.31.1 (2023-02-06)
--------------------

> **BREAKING CHANGES**: This release has breaking changes. Please read entries
> carefully and consult the [upgrade guide][] for specific instructions.

### Breaking changes

- All release Windows `.exe` files are now published as a zip archive.
  Previously, `grafana-agent-installer.exe` was unzipped. (@rfratto)

### Other changes

- Support Go 1.20 for builds. (@rfratto)

v0.31.0 (2023-01-31)
--------------------

> **BREAKING CHANGES**: This release has breaking changes. Please read entries
> carefully and consult the [upgrade guide][] for specific instructions.

### Breaking changes

- Release binaries (including inside Docker containers) have been renamed to be
  prefixed with `grafana-` (@rfratto):

  - `agent` is now `grafana-agent`.
  - `agentctl` is now `grafana-agentctl`.
  - `agent-operator` is now `grafana-agent-operator`.

### Deprecations

- A symbolic link in Docker containers from the old binary name to the new
  binary name has been added. These symbolic links will be removed in v0.33. (@rfratto)

### Features

- New Grafana Agent Flow components:

  - `loki.source.cloudflare` reads logs from Cloudflare's Logpull API and
    forwards them to other `loki` components. (@tpaschalis)
  - `loki.source.gcplog` reads logs from GCP cloud resources using Pub/Sub
    subscriptions and forwards them to other `loki` components. (@tpaschalis)
  - `loki.source.gelf` listens for Graylog logs. (@mattdurham)
  - `loki.source.heroku` listens for Heroku messages over TCP a connection and
    forwards them to other `loki` components. (@erikbaranowski)
  - `loki.source.journal` read messages from systemd journal. (@mattdurham)
  - `loki.source.kubernetes` collects logs from Kubernetes pods using the
    Kubernetes API. (@rfratto)
  - `loki.source.podlogs` discovers PodLogs resources on Kubernetes and
    uses the Kubernetes API to collect logs from the pods specified by the
    PodLogs resource. (@rfratto)
  - `loki.source.syslog` listens for Syslog messages over TCP and UDP
    connections and forwards them to other `loki` components. (@tpaschalis)
  - `loki.source.windowsevent` reads logs from Windows Event Log. (@mattdurham)
  - `otelcol.exporter.jaeger` forwards OpenTelemetry data to a Jaeger server.
    (@erikbaranowski)
  - `otelcol.exporter.loki` forwards OTLP-formatted data to compatible `loki`
    receivers. (@tpaschalis)
  - `otelcol.receiver.kafka` receives telemetry data from Kafka. (@rfratto)
  - `otelcol.receiver.loki` receives Loki logs, converts them to the OTLP log
    format and forwards them to other `otelcol` components. (@tpaschalis)
  - `otelcol.receiver.opencensus` receives OpenConsensus-formatted traces or
    metrics. (@ptodev)
  - `otelcol.receiver.zipkin` receives Zipkin-formatted traces. (@rfratto)
  - `phlare.scrape` collects application performance profiles. (@cyriltovena)
  - `phlare.write` sends application performance profiles to Grafana Phlare.
    (@cyriltovena)
  - `mimir.rules.kubernetes` discovers `PrometheusRule` Kubernetes resources and
    loads them into a Mimir instance. (@Logiraptor)

- Flow components which work with relabeling rules (`discovery.relabel`,
  `prometheus.relabel` and `loki.relabel`) now export a new value named Rules.
  This value returns a copy of the currently configured rules. (@tpaschalis)

- New experimental feature: agent-management. Polls configured remote API to fetch new configs. (@spartan0x117)

- Introduce global configuration for logs. (@jcreixell)

### Enhancements

- Handle faro-web-sdk `View` meta in app_agent_receiver. (@rlankfo)

- Flow: the targets in debug info from `loki.source.file` are now individual blocks. (@rfratto)

- Grafana Agent Operator: add [promtail limit stage](https://grafana.com/docs/loki/latest/clients/promtail/stages/limit/) to the operator. (@spartan0x117)

### Bugfixes

- Flow UI: Fix the issue with messy layout on the component list page while
  browser window resize (@xiyu95)

- Flow UI: Display the values of all attributes unless they are nil. (@ptodev)

- Flow: `prometheus.relabel` and `prometheus.remote_write` will now error if they have exited. (@ptodev)

- Flow: Fix issue where negative numbers would convert to floating-point values
  incorrectly, treating the sign flag as part of the number. (@rfratto)

- Flow: fix a goroutine leak when `loki.source.file` is passed more than one
  target with identical set of public labels. (@rfratto)

- Fix issue where removing and re-adding log instance configurations causes an
  error due to double registration of metrics (@spartan0x117, @jcreixell)

### Other changes

- Use Go 1.19.4 for builds. (@erikbaranowski)

- New windows containers for agent and agentctl. These can be found moving forward with the ${Version}-windows tags for grafana/agent and grafana/agentctl docker images (@erikbaranowski)

v0.30.2 (2023-01-11)
--------------------

### Bugfixes

- Flow: `prometheus.relabel` will no longer modify the labels of the original
  metrics, which could lead to the incorrect application of relabel rules on
  subsequent relabels. (@rfratto)

- Flow: `loki.source.file` will no longer deadlock other components if log
  lines cannot be sent to Loki. `loki.source.file` will wait for 5 seconds per
  file to finish flushing read logs to the client, after which it will drop
  them, resulting in lost logs. (@rfratto)

- Operator: Fix the handling of the enableHttp2 field as a boolean in
  `pod_monitor` and `service_monitor` templates. (@tpaschalis)

v0.30.1 (2022-12-23)
--------------------

### Bugfixes

- Fix issue where journald support was accidentally removed. (@tpaschalis)

- Fix issue where some traces' metrics where not collected. (@marctc)

v0.30.0 (2022-12-20)
--------------------

> **BREAKING CHANGES**: This release has breaking changes. Please read entries
> carefully and consult the [upgrade guide][] for specific instructions.

### Breaking changes

- The `ebpf_exporter` integration has been removed due to issues with static
  linking. It may be brought back once these are resolved. (@tpaschalis)

### Deprecations

- The `EXPERIMENTAL_ENABLE_FLOW` environment variable is deprecated in favor of
  `AGENT_MODE=flow`. Support for `EXPERIMENTAL_ENABLE_FLOW` will be removed in
  v0.32. (@rfratto)

### Features

- `grafana-agent-operator` supports oauth2 as an authentication method for
  remote_write. (@timo-42)

- Grafana Agent Flow: Add tracing instrumentation and a `tracing` block to
  forward traces to `otelcol` component. (@rfratto)

- Grafana Agent Flow: Add a `discovery_target_decode` function to decode a JSON
  array of discovery targets corresponding to Prometheus' HTTP and file service
  discovery formats. (@rfratto)

- New Grafana Agent Flow components:

  - `remote.http` polls an HTTP URL and exposes the response body as a string
    or secret to other components. (@rfratto)

  - `discovery.docker` discovers Docker containers from a Docker Engine host.
    (@rfratto)

  - `loki.source.file` reads and tails files for log entries and forwards them
    to other `loki` components. (@tpaschalis)

  - `loki.write` receives log entries from other `loki` components and sends
    them over to a Loki instance. (@tpaschalis)

  - `loki.relabel` receives log entries from other `loki` components and
    rewrites their label set. (@tpaschalis)

  - `loki.process` receives log entries from other `loki` components and runs
    one or more processing stages. (@tpaschalis)

  - `discovery.file` discovers files on the filesystem following glob
    patterns. (@mattdurham)

- Integrations: Introduce the `snowflake` integration. (@binaryfissiongames)

### Enhancements

- Update agent-loki.yaml to use environment variables in the configuration file (@go4real)

- Integrations: Always use direct connection in mongodb_exporter integration. (@v-zhuravlev)

- Update OpenTelemetry Collector dependency to v0.63.1. (@tpaschalis)

- riverfmt: Permit empty blocks with both curly braces on the same line.
  (@rfratto)

- riverfmt: Allow function arguments to persist across different lines.
  (@rfratto)

- Flow: The HTTP server will now start before the Flow controller performs the
  initial load. This allows metrics and pprof data to be collected during the
  first load. (@rfratto)

- Add support for using a [password map file](https://github.com/oliver006/redis_exporter/blob/master/contrib/sample-pwd-file.json) in `redis_exporter`. (@spartan0x117)

- Flow: Add support for exemplars in Prometheus component pipelines. (@rfratto)

- Update Prometheus dependency to v2.40.5. (@rfratto)

- Update Promtail dependency to k127. (@rfratto)

- Native histograms are now supported in the static Grafana Agent and in
  `prometheus.*` Flow components. Native histograms will be automatically
  collected from supported targets. remote_write must be configured to forward
  native histograms from the WAL to the specified endpoints. (@rfratto)

- Flow: metrics generated by upstream OpenTelemetry Collector components are
  now exposed at the `/metrics` endpoint of Grafana Agent Flow. (@rfratto)

### Bugfixes

- Fix issue where whitespace was being sent as part of password when using a
  password file for `redis_exporter`. (@spartan0x117)

- Flow UI: Fix issue where a configuration block referencing a component would
  cause the graph page to fail to load. (@rfratto)

- Remove duplicate `oauth2` key from `metricsinstances` CRD. (@daper)

- Fix issue where on checking whether to restart integrations the Integration
  Manager was comparing configs with secret values scrubbed, preventing reloads
  if only secrets were updated. (@spartan0x117)

### Other changes

- Grafana Agent Flow has graduated from experimental to beta.

v0.29.0 (2022-11-08)
--------------------

> **BREAKING CHANGES**: This release has breaking changes. Please read entries
> carefully and consult the [upgrade guide][] for specific instructions.

### Breaking changes

- JSON-encoded traces from OTLP versions earlier than 0.16.0 are no longer
  supported. (@rfratto)

### Deprecations

- The binary names `agent`, `agentctl`, and `agent-operator` have been
  deprecated and will be renamed to `grafana-agent`, `grafana-agentctl`, and
  `grafana-agent-operator` in the v0.31.0 release.

### Features

- Add `agentctl test-logs` command to allow testing log configurations by redirecting
  collected logs to standard output. This can be useful for debugging. (@jcreixell)

- New Grafana Agent Flow components:

  - `otelcol.receiver.otlp` receives OTLP-formatted traces, metrics, and logs.
    Data can then be forwarded to other `otelcol` components. (@rfratto)

  - `otelcol.processor.batch` batches data from `otelcol` components before
    forwarding it to other `otelcol` components. (@rfratto)

  - `otelcol.exporter.otlp` accepts data from `otelcol` components and sends
    it to a gRPC server using the OTLP protocol. (@rfratto)

  - `otelcol.exporter.otlphttp` accepts data from `otelcol` components and
    sends it to an HTTP server using the OTLP protocol. (@tpaschalis)

  - `otelcol.auth.basic` performs basic authentication for `otelcol`
    components that support authentication extensions. (@rfratto)

  - `otelcol.receiver.jeager` receives Jaeger-formatted traces. Data can then
    be forwarded to other `otelcol` components. (@rfratto)

  - `otelcol.processor.memory_limiter` periodically checks memory usage and
    drops data or forces a garbage collection if the defined limits are
    exceeded. (@tpaschalis)

  - `otelcol.auth.bearer` performs bearer token authentication for `otelcol`
    components that support authentication extensions. (@rfratto)

  - `otelcol.auth.headers` attaches custom request headers to `otelcol`
    components that support authentication extensions. (@rfratto)

  - `otelcol.receiver.prometheus` receives Prometheus metrics, converts them
    to the OTLP metric format and forwards them to other `otelcol` components.
    (@tpaschalis)

  - `otelcol.exporter.prometheus` forwards OTLP-formatted data to compatible
    `prometheus` components. (@rfratto)

- Flow: Allow config blocks to reference component exports. (@tpaschalis)

- Introduce `/-/support` endpoint for generating 'support bundles' in static
  agent mode. Support bundles are zip files of commonly-requested information
  that can be used to debug a running agent. (@tpaschalis)

### Enhancements

- Update OpenTelemetry Collector dependency to v0.61.0. (@rfratto)

- Add caching to Prometheus relabel component. (@mattdurham)

- Grafana Agent Flow: add `agent_resources_*` metrics which explain basic
  platform-agnostic metrics. These metrics assist with basic monitoring of
  Grafana Agent, but are not meant to act as a replacement for fully featured
  components like `prometheus.integration.node_exporter`. (@rfratto)

- Enable field label in TenantStageSpec of PodLogs pipeline. (@siiimooon)

- Enable reporting of enabled integrations. (@marctc)

- Grafana Agent Flow: `prometheus.remote_write` and `prometheus.relabel` will
  now export receivers immediately, removing the need for dependant components
  to be evaluated twice at process startup. (@rfratto)

- Add missing setting to configure instance key for Eventhandler integration. (@marctc)

- Update Prometheus dependency to v2.39.1. (@rfratto)

- Update Promtail dependency to weekly release k122. (@rfratto)

- Tracing: support the `num_traces` and `expected_new_traces_per_sec` configuration parameters in the tail_sampling processor. (@ptodev)

### Bugfixes

- Remove empty port from the `apache_http` integration's instance label. (@katepangLiu)

- Fix identifier on target creation for SNMP v2 integration. (@marctc)

- Fix bug when specifying Blackbox's modules when using Blackbox integration. (@marctc)

- Tracing: fix a panic when the required `protocols` field was not set in the `otlp` receiver. (@ptodev)

- Support Bearer tokens for metric remote writes in the Grafana Operator (@jcreixell, @marctc)

### Other changes

- Update versions of embedded Prometheus exporters used for integrations:

  - Update `github.com/prometheus/statsd_exporter` to `v0.22.8`. (@captncraig)

  - Update `github.com/prometheus-community/postgres_exporter` to `v0.11.1`. (@captncraig)

  - Update `github.com/prometheus/memcached_exporter` to `v0.10.0`. (@captncraig)

  - Update `github.com/prometheus-community/elasticsearch_exporter` to `v1.5.0`. (@captncraig)

  - Update `github.com/prometheus/mysqld_exporter` to `v0.14.0`. (@captncraig)

  - Update `github.com/prometheus/consul_exporter` to `v0.8.0`. (@captncraig)

  - Update `github.com/ncabatoff/process-exporter` to `v0.7.10`. (@captncraig)

  - Update `github.com/prometheus-community/postgres_exporter` to `v0.11.1`. (@captncraig)

- Use Go 1.19.3 for builds. (@rfratto)

v0.28.1 (2022-11-03)
--------------------

### Security

- Update Docker base image to resolve OpenSSL vulnerabilities CVE-2022-3602 and
  CVE-2022-3786. Grafana Agent does not use OpenSSL, so we do not believe it is
  vulnerable to these issues, but the base image has been updated to remove the
  report from image scanners. (@rfratto)

v0.28.0 (2022-09-29)
--------------------

### Features

- Introduce Grafana Agent Flow, an experimental "programmable pipeline" runtime
  mode which improves how to configure and debug Grafana Agent by using
  components. (@captncraig, @karengermond, @marctc, @mattdurham, @rfratto,
  @rlankfo, @tpaschalis)

- Introduce Blackbox exporter integration. (@marctc)

### Enhancements

- Update Loki dependency to v2.6.1. (@rfratto)

### Bugfixes

### Other changes

- Fix relabel configs in sample agent-operator manifests (@hjet)

- Operator no longer set the `SecurityContext.Privileged` flag in the `config-reloader` container. (@hsyed-dojo)

- Add metrics for config reloads and config hash (@jcreixell)

v0.27.1 (2022-09-09)
--------------------

> **NOTE**: ARMv6 Docker images are no longer being published.
>
> We have stopped publishing Docker images for ARMv6 platforms.
> This is due to the new Ubuntu base image we are using that does not support ARMv6.
> The new Ubuntu base image has less reported CVEs, and allows us to provide more
> secure Docker images. We will still continue to publish ARMv6 release binaries and
> deb/rpm packages.

### Other Changes

- Switch docker image base from debian to ubuntu. (@captncraig)

v0.27.0 (2022-09-01)
--------------------

### Features

- Integrations: (beta) Add vmware_exporter integration (@rlankfo)

- App agent receiver: add Event kind to payload (@domasx2)

### Enhancements

- Tracing: Introduce a periodic appender to the remotewriteexporter to control sample rate. (@mapno)

- Tracing: Update OpenTelemetry dependency to v0.55.0. (@rfratto, @mapno)

- Add base agent-operator jsonnet library and generated manifests (@hjet)

- Add full (metrics, logs, K8s events) sample agent-operator jsonnet library and gen manifests (@hjet)

- Introduce new configuration fields for disabling Keep-Alives and setting the
  IdleConnectionTimeout when scraping. (@tpaschalis)

- Add field to Operator CRD to disable report usage functionality. (@marctc)

### Bugfixes

- Tracing: Fixed issue with the PromSD processor using the `connection` method to discover the IP
  address.  It was failing to match because the port number was included in the address string. (@jphx)

- Register prometheus discovery metrics. (@mattdurham)

- Fix seg fault when no instance parameter is provided for apache_http integration, using integrations-next feature flag. (@rgeyer)

- Fix grafanacloud-install.ps1 web request internal server error when fetching config. (@rlankfo)

- Fix snmp integration not passing module or walk_params parameters when scraping. (@rgeyer)

- Fix unmarshal errors (key "<walk_param name>" already set in map) for snmp integration config when walk_params is defined, and the config is reloaded. (@rgeyer)

### Other changes

- Update several go dependencies to resolve warnings from certain security scanning tools. None of the resolved vulnerabilities were known to be exploitable through the agent. (@captncraig)

- It is now possible to compile Grafana Agent using Go 1.19. (@rfratto)

v0.26.1 (2022-07-25)
--------------------

> **BREAKING CHANGES**: This release has breaking changes. Please read entries
> carefully and consult the [upgrade guide][] for specific instructions.

### Breaking changes

- Change windows certificate store so client certificate is no longer required in store. (@mattdurham)

### Bugfixes

- Operator: Fix issue where configured `targetPort` ServiceMonitors resulted in
  generating an incorrect scrape_config. (@rfratto)

- Build the Linux/AMD64 artifacts using the opt-out flag for the ebpf_exporter. (@tpaschalis)

v0.26.0 (2022-07-18)
--------------------

> **BREAKING CHANGES**: This release has breaking changes. Please read entries
> carefully and consult the [upgrade guide][] for specific instructions.

### Breaking changes

- Deprecated `server` YAML block fields have now been removed in favor of the
  command-line flags that replaced them. These fields were originally
  deprecated in v0.24.0. (@rfratto)

- Changed tail sampling policies to be configured as in the OpenTelemetry
  Collector. (@mapno)

### Features

- Introduce Apache HTTP exporter integration. (@v-zhuravlev)

- Introduce eBPF exporter integration. (@tpaschalis)

### Enhancements

- Truncate all records in WAL if repair attempt fails. (@rlankfo)

### Bugfixes

- Relative symlinks for promtail now work as expected. (@RangerCD, @mukerjee)

- Fix rate limiting implementation for the app agent receiver integration. (@domasx2)

- Fix mongodb exporter so that it now collects all metrics. (@mattdurham)

v0.25.1 (2022-06-16)
--------------------

### Bugfixes

- Integer types fail to unmarshal correctly in operator additional scrape configs. (@rlankfo)

- Unwrap replayWAL error before attempting corruption repair. (@rlankfo)

v0.25.0 (2022-06-06)
--------------------

> **BREAKING CHANGES**: This release has breaking changes. Please read entries
> carefully and consult the [upgrade guide][] for specific instructions.

### Breaking changes

- Traces: Use `rpc.grpc.status_code` attribute to determine
  span failed in the service graph processor (@rcrowe)

### Features

- Add HTTP endpoints to fetch active instances and targets for the Logs subsystem.
  (@marctc)

- (beta) Add support for using windows certificate store for TLS connections. (@mattdurham)

- Grafana Agent Operator: add support for integrations through an `Integration`
  CRD which is discovered by `GrafanaAgent`. (@rfratto)

- (experimental) Add app agent receiver integration. This depends on integrations-next being enabled
  via the `integrations-next` feature flag. Use `-enable-features=integrations-next` to use
  this integration. (@kpelelis, @domas)

- Introduce SNMP exporter integration. (@v-zhuravlev)

- Configure the agent to report the use of feature flags to grafana.com. (@marctc)

### Enhancements

- integrations-next: Integrations using autoscrape will now autoscrape metrics
  using in-memory connections instead of connecting to themselves over the
  network. As a result of this change, the `client_config` field has been
  removed. (@rfratto)

- Enable `proxy_url` support on `oauth2` for metrics and logs (update **prometheus/common** dependency to `v0.33.0`). (@martin-jaeger-maersk)

- `extra-scrape-metrics` can now be enabled with the `--enable-features=extra-scrape-metrics` feature flag. See <https://prometheus.io/docs/prometheus/2.31/feature_flags/#extra-scrape-metrics> for details. (@rlankfo)

- Resolved issue in v2 integrations where if an instance name was a prefix of another the route handler would fail to
  match requests on the longer name (@mattdurham)

- Set `include_metadata` to true by default for OTLP traces receivers (@mapno)

### Bugfixes

- Scraping service was not honoring the new server grpc flags `server.grpc.address`.  (@mattdurham)

### Other changes

- Update base image of official Docker containers from Debian buster to Debian
  bullseye. (@rfratto)

- Use Go 1.18 for builds. (@rfratto)

- Add `metrics` prefix to the url of list instances endpoint (`GET
  /agent/api/v1/instances`) and list targets endpoint (`GET
  /agent/api/v1/metrics/targets`). (@marctc)

- Add extra identifying labels (`job`, `instance`, `agent_hostname`) to eventhandler integration. (@hjet)

- Add `extra_labels` configuration to eventhandler integration. (@hjet)

v0.24.2 (2022-05-02)
--------------------

### Bugfixes

- Added configuration watcher delay to prevent race condition in cases where scraping service mode has not gracefully exited. (@mattdurham)

### Other changes

- Update version of node_exporter to include additional metrics for osx. (@v-zhuravlev)

v0.24.1 (2022-04-14)
--------------------

### Bugfixes

- Add missing version information back into `agentctl --version`. (@rlankfo)

- Bump version of github-exporter to latest upstream SHA 284088c21e7d, which
  includes fixes from bugs found in their latest tag. This includes a fix
  where not all releases where retrieved when pulling release information.
  (@rfratto)

- Set the `Content-Type` HTTP header to `application/json` for API endpoints
  returning json objects. (@marctc)

- Operator: fix issue where a `username_file` field was incorrectly set.
  (@rfratto)

- Initialize the logger with default `log_level` and `log_format` parameters.
  (@tpaschalis)

### Other changes

- Embed timezone data to enable Promtail pipelines using the `location` field
  on Windows machines. (@tpaschalis)

v0.24.0 (2022-04-07)
--------------------

> **BREAKING CHANGES**: This release has breaking changes. Please read entries
> carefully and consult the [upgrade guide][] for specific instructions.
>
> **GRAFANA AGENT OPERATOR USERS**: As of this release, Grafana Agent Operator
> does not support versions of Grafana Agent prior to v0.24.0.

### Breaking changes

- The following metrics will now be prefixed with `agent_dskit_` instead of
  `cortex_`: `cortex_kv_request_duration_seconds`,
  `cortex_member_consul_heartbeats_total`, `cortex_member_ring_tokens_owned`,
  `cortex_member_ring_tokens_to_own`, `cortex_ring_member_ownership_percent`,
  `cortex_ring_members`, `cortex_ring_oldest_member_timestamp`,
  `cortex_ring_tokens_owned`, `cortex_ring_tokens_total`. (@rlankfo)

- Traces: the `traces_spanmetrics_calls_total_total` metric has been renamed to
  `traces_spanmetrics_calls_total` (@fredr)

- Two new flags, `-server.http.enable-tls` and `-server.grpc.enable-tls` must
  be provided to explicitly enable TLS support. This is a change of the
  previous behavior where TLS support was enabled when a certificate pair was
  provided. (@rfratto)

- Many command line flags starting with `-server.` block have been renamed.
  (@rfratto)

- The `-log.level` and `-log.format` flags are removed in favor of being set in
  the configuration file. (@rfratto)

- Flags for configuring TLS have been removed in favor of being set in the
  configuration file. (@rfratto)

- Dynamic reload is no longer supported for deprecated server block fields.
  Changing a deprecated field will be ignored and cause the reload to fail.
  (@rfratto)

- The default HTTP listen address is now `127.0.0.1:12345`. Use the
  `-server.http.address` flag to change this value. (@rfratto)

- The default gRPC listen address is now `127.0.0.1:12346`. Use the
  `-server.grpc.address` flag to change this value. (@rfratto)

- `-reload-addr` and `-reload-port` have been removed. They are no longer
  necessary as the primary HTTP server is now static and can't be shut down in
  the middle of a `/-/reload` call. (@rfratto)

- (Only impacts `integrations-next` feature flag) Many integrations have been
  renamed to better represent what they are integrating with. For example,
  `redis_exporter` is now `redis`. This change requires updating
  `integrations-next`-enabled configuration files. This change also changes
  integration names shown in metric labels. (@rfratto)

- The deprecated `-prometheus.*` flags have been removed in favor of
  their `-metrics.*` counterparts. The `-prometheus.*` flags were first
  deprecated in v0.19.0. (@rfratto)

### Deprecations

- Most fields in the `server` block of the configuration file are
  now deprecated in favor of command line flags. These fields will be removed
  in the v0.26.0 release. Please consult the upgrade guide for more information
  and rationale. (@rfratto)

### Features

- Added config read API support to GrafanaAgent Custom Resource Definition.
  (@shamsalmon)

- Added consulagent_sd to target discovery. (@chuckyz)

- Introduce EXPERIMENTAL support for dynamic configuration. (@mattdurham)

- Introduced endpoint that accepts remote_write requests and pushes metrics data directly into an instance's WAL. (@tpaschalis)

- Added builds for linux/ppc64le. (@aklyachkin)

### Enhancements

- Tracing: Exporters can now be configured to use OAuth. (@canuteson)

- Strengthen readiness check for metrics instances. (@tpaschalis)

- Parameterize namespace field in sample K8s logs manifests (@hjet)

- Upgrade to Loki k87. (@rlankfo)

- Update Prometheus dependency to v2.34.0. (@rfratto)

- Update OpenTelemetry-collector dependency to v0.46.0. (@mapno)

- Update cAdvisor dependency to v0.44.0. (@rfratto)

- Update mongodb_exporter dependency to v0.31.2 (@mukerjee)

- Use grafana-agent/v2 Tanka Jsonnet to generate K8s manifests (@hjet)

- Replace agent-bare.yaml K8s sample Deployment with StatefulSet (@hjet)

- Improve error message for `agentctl` when timeout happens calling
  `cloud-config` command (@marctc)

- Enable integrations-next by default in agent-bare.yaml. Please note #1262 (@hjet)

### Bugfixes

- Fix Kubernetes manifests to use port `4317` for OTLP instead of the previous
  `55680` in line with the default exposed port in the agent.

- Ensure singleton integrations are honored in v2 integrations (@mattdurham)

- Tracing: `const_labels` is now correctly parsed in the remote write exporter.
  (@fredr)

- integrations-next: Fix race condition where metrics endpoints for
  integrations may disappear after reloading the config file. (@rfratto)

- Removed the `server.path_prefix` field which would break various features in
  Grafana Agent when set. (@rfratto)

- Fix issue where installing the DEB/RPM packages would overwrite the existing
  config files and environment files. (@rfratto)

- Set `grafanaDashboardFolder` as top level key in the mixin. (@Duologic)

- Operator: Custom Secrets or ConfigMaps to mount will no longer collide with
  the path name of the default secret mount. As a side effect of this bugfix,
  custom Secrets will now be mounted at
  `/var/lib/grafana-agent/extra-secrets/<secret name>` and custom ConfigMaps
  will now be mounted at `/var/lib/grafana-agent/extra-configmaps/<configmap
  name>`. This is not a breaking change as it was previously impossible to
  properly provide these custom mounts. (@rfratto)

- Flags accidentally prefixed with `-metrics.service..` (two `.` in a row) have
  now been fixed to only have one `.`. (@rfratto)

- Protect concurrent writes to the WAL in the remote write exporter (@mapno)

### Other changes

- The `-metrics.wal-directory` flag and `metrics.wal_directory` config option
  will now default to `data-agent/`, the same default WAL directory as
  Prometheus Agent. (@rfratto)

v0.23.0 (2022-02-10)
--------------------

### Enhancements

- Go 1.17 is now used for all builds of the Agent. (@tpaschalis)

- integrations-next: Add `extra_labels` to add a custom set of labels to
  integration targets. (@rfratto)

- The agent no longer appends duplicate exemplars. (@tpaschalis)

- Added Kubernetes eventhandler integration (@hjet)

- Enables sending of exemplars over remote write by default. (@rlankfo)

### Bugfixes

- Fixed issue where Grafana Agent may panic if there is a very large WAL
  loading while old WALs are being deleted or the `/agent/api/v1/targets`
  endpoint is called. (@tpaschalis)

- Fix panic in prom_sd_processor when address is empty (@mapno)

- Operator: Add missing proxy_url field from generated remote_write configs.
  (@rfratto)

- Honor the specified log format in the traces subsystem (@mapno)

- Fix typo in node_exporter for runit_service_dir. (@mattdurham)

- Allow inlining credentials in remote_write url. (@tpaschalis)

- integrations-next: Wait for integrations to stop when starting new instances
  or shutting down (@rfratto).

- Fix issue with windows_exporter mssql collector crashing the agent.
  (@mattdurham)

- The deb and rpm files will now ensure the /var/lib/grafana-agent data
  directory is created with permissions set to 0770. (@rfratto)

- Make agent-traces.yaml Namespace a template-friendly variable (@hjet)

- Disable `machine-id` journal vol by default in sample logs manifest (@hjet)

v0.22.0 (2022-01-13)
--------------------

> This release has deprecations. Please read entries carefully and consult
> the [upgrade guide][] for specific instructions.

### Deprecations

- The node_exporter integration's `netdev_device_whitelist` field is deprecated
  in favor of `netdev_device_include`. Support for the old field name will be
  removed in a future version. (@rfratto)

- The node_exporter integration's `netdev_device_blacklist` field is deprecated
  in favor of `netdev_device_include`. Support for the old field name will be
  removed in a future version. (@rfratto)

- The node_exporter integration's `systemd_unit_whitelist` field is deprecated
  in favor of `systemd_unit_include`. Support for the old field name will be
  removed in a future version. (@rfratto)

- The node_exporter integration's `systemd_unit_blacklist` field is deprecated
  in favor of `systemd_unit_exclude`. Support for the old field name will be
  removed in a future version. (@rfratto)

- The node_exporter integration's `filesystem_ignored_mount_points` field is
  deprecated in favor of `filesystem_mount_points_exclude`. Support for the old
  field name will be removed in a future version. (@rfratto)

- The node_exporter integration's `filesystem_ignored_fs_types` field is
  deprecated in favor of `filesystem_fs_types_exclude`. Support for the old
  field name will be removed in a future version. (@rfratto)

### Features

- (beta) Enable experimental config urls for fetching remote configs.
  Currently, only HTTP/S is supported. Pass the
  `-enable-features=remote-configs` flag to turn this on. (@rlankfo)

- Added [cAdvisor](https://github.com/google/cadvisor) integration. (@rgeyer)

- Traces: Add `Agent Tracing Pipeline` dashboard and alerts (@mapno)

- Traces: Support jaeger/grpc exporter (@nicoche)

- (beta) Enable an experimental integrations subsystem revamp. Pass
  `integrations-next` to `-enable-features` to turn this on. Reading the
  documentation for the revamp is recommended; enabling it causes breaking
  config changes. (@rfratto)

### Enhancements

- Traces: Improved pod association in PromSD processor (@mapno)

- Updated OTel to v0.40.0 (@mapno)

- Remote write dashboard: show in and out sample rates (@bboreham)

- Remote write dashboard: add mean latency (@bboreham)

- Update node_exporter dependency to v1.3.1. (@rfratto)

- Cherry-pick Prometheus PR #10102 into our Prometheus dependency (@rfratto).

### Bugfixes

- Fix usage of POSTGRES_EXPORTER_DATA_SOURCE_NAME when using postgres_exporter
  integration (@f11r)

- Change ordering of the entrypoint for windows service so that it accepts
  commands immediately (@mattdurham)

- Only stop WAL cleaner when it has been started (@56quarters)

- Fix issue with unquoted install path on Windows, that could allow escalation
  or running an arbitrary executable (@mattdurham)

- Fix cAdvisor so it collects all defined metrics instead of the last
  (@pkoenig10)

- Fix panic when using 'stdout' in automatic logging (@mapno)

- Grafana Agent Operator: The /-/ready and /-/healthy endpoints will
  no longer always return 404 (@rfratto).

### Other changes

- Remove log-level flag from systemd unit file (@jpkrohling)

v0.21.2 (2021-12-08)
--------------------

### Security fixes

- This release contains a fix for
  [CVE-2021-41090](https://github.com/grafana/agent/security/advisories/GHSA-9c4x-5hgq-q3wh).

### Other changes

- This release disables the existing `/-/config` and
  `/agent/api/v1/configs/{name}` endpoints by default. Pass the
  `--config.enable-read-api` flag at the command line to opt in to these
  endpoints.

v0.21.1 (2021-11-18)
--------------------

### Bugfixes

- Fix panic when using postgres_exporter integration (@saputradharma)

- Fix panic when dnsamsq_exporter integration tried to log a warning (@rfratto)

- Statsd Integration: Adding logger instance to the statsd mapper
  instantiation. (@gaantunes)

- Statsd Integration: Fix issue where mapped metrics weren't exposed to the
  integration. (@mattdurham)

- Operator: fix bug where version was a required field (@rfratto)

- Metrics: Only run WAL cleaner when metrics are being used and a WAL is
  configured. (@rfratto)

v0.21.0 (2021-11-17)
--------------------

### Enhancements

- Update Cortex dependency to v1.10.0-92-g85c378182. (@rlankfo)

- Update Loki dependency to v2.1.0-656-g0ae0d4da1. (@rlankfo)

- Update Prometheus dependency to v2.31.0 (@rlankfo)

- Add Agent Operator Helm quickstart guide (@hjet)

- Reorg Agent Operator quickstart guides (@hjet)

### Bugfixes

- Packaging: Use correct user/group env variables in RPM %post script (@simonc6372)

- Validate logs config when using logs_instance with automatic logging processor (@mapno)

- Operator: Fix MetricsInstance Service port (@hjet)

- Operator: Create govern service per Grafana Agent (@shturman)

- Operator: Fix relabel_config directive for PodLogs resource (@hjet)

- Traces: Fix `success_logic` code in service graphs processor (@mapno)

### Other changes

- Self-scraped integrations will now use an SUO-specific value for the `instance` label. (@rfratto)

- Traces: Changed service graphs store implementation to improve CPU performance (@mapno)

v0.20.1 (2021-12-08)
--------------------

> _NOTE_: The fixes in this patch are only present in v0.20.1 and >=v0.21.2.

### Security fixes

- This release contains a fix for
  [CVE-2021-41090](https://github.com/grafana/agent/security/advisories/GHSA-9c4x-5hgq-q3wh).

### Other changes

- This release disables the existing `/-/config` and
  `/agent/api/v1/configs/{name}` endpoitns by default. Pass the
  `--config.enable-read-api` flag at the command line to opt in to these
  endpoints.

v0.20.0 (2021-10-28)
--------------------

> **BREAKING CHANGES**: This release has breaking changes. Please read entries
> carefully and consult the [upgrade guide][] for specific instructions.

### Breaking Changes

- push_config is no longer supported in trace's config (@mapno)

### Features

- Operator: The Grafana Agent Operator can now generate a Kubelet service to
  allow a ServiceMonitor to collect Kubelet and cAdvisor metrics. This requires
  passing a `--kubelet-service` flag to the Operator in `namespace/name` format
  (like `kube-system/kubelet`). (@rfratto)

- Service graphs processor (@mapno)

### Enhancements

- Updated mysqld_exporter to v0.13.0 (@gaantunes)

- Updated postgres_exporter to v0.10.0 (@gaantunes)

- Updated redis_exporter to v1.27.1 (@gaantunes)

- Updated memcached_exporter to v0.9.0 (@gaantunes)

- Updated statsd_exporter to v0.22.2 (@gaantunes)

- Updated elasticsearch_exporter to v1.2.1 (@gaantunes)

- Add remote write to silent Windows Installer  (@mattdurham)

- Updated mongodb_exporter to v0.20.7 (@rfratto)

- Updated OTel to v0.36 (@mapno)

- Updated statsd_exporter to v0.22.2 (@mattdurham)

- Update windows_exporter to v0.16.0 (@rfratto, @mattdurham)

- Add send latency to agent dashboard (@bboreham)

### Bugfixes

- Do not immediately cancel context when creating a new trace processor. This
  was preventing scrape_configs in traces from functioning. (@lheinlen)

- Sanitize autologged Loki labels by replacing invalid characters with
  underscores (@mapno)

- Traces: remove extra line feed/spaces/tabs when reading password_file content
  (@nicoche)

- Updated envsubst to v2.0.0-20210730161058-179042472c46. This version has a
  fix needed for escaping values outside of variable substitutions. (@rlankfo)

- Grafana Agent Operator should no longer delete resources matching the names
  of the resources it manages. (@rfratto)

- Grafana Agent Operator will now appropriately assign an
  `app.kubernetes.io/managed-by=grafana-agent-operator` to all created
  resources. (@rfratto)

### Other changes

- Configuration API now returns 404 instead of 400 when attempting to get or
  delete a config which does not exist. (@kgeckhart)

- The windows_exporter now disables the textfile collector by default.
  (@rfratto)

v0.19.0 (2021-09-29)
--------------------

> **BREAKING CHANGES**: This release has breaking changes. Please read entries
> carefully and consult the [upgrade guide][] for specific instructions.

### Breaking Changes

- Reduced verbosity of tracing autologging by not logging `STATUS_CODE_UNSET`
  status codes. (@mapno)

- Operator: rename `Prometheus*` CRDs to `Metrics*` and `Prometheus*` fields to
  `Metrics*`. (@rfratto)

- Operator: CRDs are no longer referenced using a hyphen in the name to be
  consistent with how Kubernetes refers to resources. (@rfratto)

- `prom_instance` in the spanmetrics config is now named `metrics_instance`.
  (@rfratto)

### Deprecations

- The `loki` key at the root of the config file has been deprecated in favor of
  `logs`. `loki`-named fields in `automatic_logging` have been renamed
  accordinly: `loki_name` is now `logs_instance_name`, `loki_tag` is now
  `logs_instance_tag`, and `backend: loki` is now `backend: logs_instance`.
  (@rfratto)

- The `prometheus` key at the root of the config file has been deprecated in
  favor of `metrics`. Flag names starting with `prometheus.` have also been
  deprecated in favor of the same flags with the `metrics.` prefix. Metrics
  prefixed with `agent_prometheus_` are now prefixed with `agent_metrics_`.
  (@rfratto)

- The `tempo` key at the root of the config file has been deprecated in favor
  of `traces`. (@mattdurham)

### Features

- Added [Github exporter](https://github.com/infinityworks/github-exporter)
  integration. (@rgeyer)

- Add TLS config options for tempo `remote_write`s. (@mapno)

- Support autologging span attributes as log labels (@mapno)

- Put Tests requiring Network Access behind a -online flag (@flokli)

- Add logging support to the Grafana Agent Operator. (@rfratto)

- Add `operator-detach` command to agentctl to allow zero-downtime upgrades
  when removing an Operator CRD. (@rfratto)

- The Grafana Agent Operator will now default to deploying the matching release
  version of the Grafana Agent instead of v0.14.0. (@rfratto)

### Enhancements

- Update OTel dependency to v0.30.0 (@mapno)

- Allow reloading configuration using `SIGHUP` signal. (@tharun208)

- Add HOSTNAME environment variable to service file to allow for expanding the
  $HOSTNAME variable in agent config.  (@dfrankel33)

- Update jsonnet-libs to 1.21 for Kubernetes 1.21+ compatability. (@MurzNN)

- Make method used to add k/v to spans in prom_sd processor configurable.
  (@mapno)

### Bugfixes

- Regex capture groups like `${1}` will now be kept intact when using
  `-config.expand-env`. (@rfratto)

- The directory of the logs positions file will now properly be created on
  startup for all instances. (@rfratto)

- The Linux system packages will now configure the grafana-agent user to be a
  member of the adm and systemd-journal groups. This will allow logs to read
  from journald and /var/log by default. (@rfratto)

- Fix collecting filesystem metrics on Mac OS (darwin) in the `node_exporter`
  integration default config. (@eamonryan)

- Remove v0.0.0 flags during build with no explicit release tag (@mattdurham)

- Fix issue with global scrape_interval changes not reloading integrations
  (@kgeckhart)

- Grafana Agent Operator will now detect changes to referenced ConfigMaps and
  Secrets and reload the Agent properly. (@rfratto)

- Grafana Agent Operator's object label selectors will now use Kubernetes
  defaults when undefined (i.e., default to nothing). (@rfratto)

- Fix yaml marshalling tag for cert_file in kafka exporter agent config.
  (@rgeyer)

- Fix warn-level logging of dropped targets. (@james-callahan)

- Standardize scrape_interval to 1m in examples. (@mattdurham)

v0.18.4 (2021-09-14)
--------------------

### Enhancements

- Add `agent_prometheus_configs_changed_total` metric to track instance config
  events. (@rfratto)

### Bugfixes

- Fix info logging on windows. (@mattdurham)

- Scraping service: Ensure that a reshard is scheduled every reshard
  interval. (@rfratto)

v0.18.3 (2021-09-08)
--------------------

### Bugfixes

- Register missing metric for configstore consul request duration. (@rfratto)

- Logs should contain a caller field with file and line numbers again
  (@kgeckhart)

- In scraping service mode, the polling configuration refresh should honor
  timeout. (@mattdurham)

- In scraping service mode, the lifecycle reshard should happen using a
  goroutine. (@mattdurham)

- In scraping service mode, scraping service can deadlock when reloading during
  join. (@mattdurham)

- Scraping service: prevent more than one refresh from being queued at a time.
  (@rfratto)

v0.18.2 (2021-08-12)
--------------------

### Bugfixes

- Honor the prefix and remove prefix from consul list results (@mattdurham)

v0.18.1 (2021-08-09)
--------------------

### Bugfixes

- Reduce number of consul calls when ran in scrape service mode (@mattdurham)

v0.18.0 (2021-07-29)
--------------------

### Features

- Added [Github exporter](https://github.com/infinityworks/github-exporter)
  integration. (@rgeyer)

- Add support for OTLP HTTP trace exporting. (@mapno)

### Enhancements

- Switch to drone for releases. (@mattdurham)

- Update postgres_exporter to a [branch of](https://github.com/grafana/postgres_exporter/tree/exporter-package-v0.10.0) v0.10.0

### Bugfixes

- Enabled flag for integrations is not being honored. (@mattdurham)

v0.17.0 (2021-07-15)
--------------------

### Features

- Added [Kafka Lag exporter](https://github.com/davidmparrott/kafka_exporter)
  integration. (@gaantunes)

### Bugfixes

- Fix race condition that may occur and result in a panic when initializing
  scraping service cluster. (@rfratto)

v0.16.1 (2021-06-22)
--------------------

### Bugfixes

- Fix issue where replaying a WAL caused incorrect metrics to be sent over
  remote write. (@rfratto)

v0.16.0 (2021-06-17)
--------------------

### Features

- (beta) A Grafana Agent Operator is now available. (@rfratto)

### Enhancements

- Error messages when installing the Grafana Agent for Grafana Cloud will now
  be shown. (@rfratto)

### Bugfixes

- Fix a leak in the shared string interner introduced in v0.14.0. This fix was
  made to a [dependency](https://github.com/grafana/prometheus/pull/21).
  (@rfratto)

- Fix issue where a target will fail to be scraped for the process lifetime if
  that target had gone down for long enough that its series were removed from
  the in-memory cache (2 GC cycles). (@rfratto)

v0.15.0 (2021-06-03)
--------------------

> **BREAKING CHANGES**: This release has breaking changes. Please read entries
> carefully and consult the [upgrade guide][] for specific instructions.

### Breaking Changes

- The configuration of Tempo Autologging has changed. (@mapno)

### Features

- Add support for exemplars. (@mapno)

### Enhancements

- Add the option to log to stdout instead of a Loki instance. (@joe-elliott)

- Update Cortex dependency to v1.8.0.

- Running the Agent as a DaemonSet with host_filter and role: pod should no
  longer cause unnecessary load against the Kubernetes SD API. (@rfratto)

- Update Prometheus to v2.27.0. (@mapno)

- Update Loki dependency to d88f3996eaa2. This is a non-release build, and was
  needed to support exemplars. (@mapno)

- Update Cortex dependency to to d382e1d80eaf. This is a non-release build, and
  was needed to support exemplars. (@mapno)

### Bugfixes

- Host filter relabeling rules should now work. (@rfratto)

- Fixed issue where span metrics where being reported with wrong time unit.
  (@mapno)

### Other changes

- Intentionally order tracing processors. (@joe-elliott)

v0.14.0 (2021-05-24)
--------------------

> **BREAKING CHANGES**: This release has breaking changes. Please read entries
> carefully and consult the [upgrade guide][] for specific instructions.
>
> **STABILITY NOTICE**: As of this release, functionality that is not
> recommended for production use and is expected to change will be tagged
> interchangably as "experimental" or "beta."

### Security fixes

- The Scraping service API will now reject configs that read credentials from
  disk by default. This prevents malicious users from reading arbitrary files
  and sending their contents over the network. The old behavior can be
  re-enabled by setting `dangerous_allow_reading_files: true` in the scraping
  service config. (@rfratto)

### Breaking changes

- Configuration for SigV4 has changed. (@rfratto)

### Deprecations

- `push_config` is now supplanted by `remote_block` and `batch`. `push_config`
  will be removed in a future version (@mapno)

### Features

- (beta) New integration: windows_exporter (@mattdurham)

- (beta) Grafana Agent Windows Installer is now included as a release artifact.
  (@mattdurham)

- Official M1 Mac release builds will now be generated! Look for
  `agent-darwin-arm64` and `agentctl-darwin-arm64` in the release assets.
  (@rfratto)

- Add support for running as a Windows service (@mattdurham)

- (beta) Add /-/reload support. It is not recommended to invoke `/-/reload`
  against the main HTTP server. Instead, two new command-line flags have been
  added: `--reload-addr` and `--reload-port`. These will launch a
  `/-/reload`-only HTTP server that can be used to safely reload the Agent's
  state.  (@rfratto)

- Add a /-/config endpoint. This endpoint will return the current configuration
  file with defaults applied that the Agent has loaded from disk. (@rfratto)

- (beta) Support generating metrics and exposing them via a Prometheus exporter
  from span data. (@yeya24)

- Tail-based sampling for tracing pipelines (@mapno)

- Added Automatic Logging feature for Tempo (@joe-elliott)

- Disallow reading files from within scraping service configs by default.
  (@rfratto)

- Add remote write for span metrics (@mapno)

### Enhancements

- Support compression for trace export. (@mdisibio)

- Add global remote_write configuration that is shared between all instances
  and integrations. (@mattdurham)

- Go 1.16 is now used for all builds of the Agent. (@rfratto)

- Update Prometheus dependency to v2.26.0. (@rfratto)

- Upgrade `go.opentelemetry.io/collector` to v0.21.0 (@mapno)

- Add kafka trace receiver (@mapno)

- Support mirroring a trace pipeline to multiple backends (@mapno)

- Add `headers` field in `remote_write` config for Tempo. `headers` specifies
  HTTP headers to forward to the remote endpoint. (@alexbiehl)

- Add silent uninstall to Windows Uninstaller. (@mattdurham)

### Bugfixes

- Native Darwin arm64 builds will no longer crash when writing metrics to the
  WAL. (@rfratto)

- Remote write endpoints that never function across the lifetime of the Agent
  will no longer prevent the WAL from being truncated. (@rfratto)

- Bring back FreeBSD support. (@rfratto)

- agentctl will no longer leak WAL resources when retrieving WAL stats.
  (@rfratto)

- Ensure defaults are applied to undefined sections in config file. This fixes
  a problem where integrations didn't work if `prometheus:` wasn't configured.
  (@rfratto)

- Fixed issue where automatic logging double logged "svc". (@joe-elliott)

### Other changes

- The Grafana Cloud Agent has been renamed to the Grafana Agent. (@rfratto)

- Instance configs uploaded to the Config Store API will no longer be stored
  along with the global Prometheus defaults. This is done to allow globals to
  be updated and re-apply the new global defaults to the configs from the
  Config Store. (@rfratto)

- The User-Agent header sent for logs will now be `GrafanaAgent/<version>`
  (@rfratto)

- Add `tempo_spanmetrics` namespace in spanmetrics (@mapno)

v0.13.1 (2021-04-09)
--------------------

### Bugfixes

- Validate that incoming scraped metrics do not have an empty label set or a
  label set with duplicate labels, mirroring the behavior of Prometheus.
  (@rfratto)

v0.13.0 (2021-02-25)
--------------------

> The primary branch name has changed from `master` to `main`. You may have to
> update your local checkouts of the repository to point at the new branch name.

### Features

- postgres_exporter: Support query_path and disable_default_metrics. (@rfratto)

### Enhancements

- Support other architectures in installation script. (@rfratto)

- Allow specifying custom wal_truncate_frequency per integration. (@rfratto)

- The SigV4 region can now be inferred using the shared config (at
  `$HOME/.aws/config`) or environment variables (via `AWS_CONFIG`). (@rfratto)

- Update Prometheus dependency to v2.25.0. (@rfratto)

### Bugfixes

- Not providing an `-addr` flag for `agentctl config-sync` will no longer
  report an error and will instead use the pre-existing default value.
  (@rfratto)

- Fixed a bug from v0.12.0 where the Loki installation script failed because
  positions_directory was not set. (@rfratto)

- Reduce the likelihood of dataloss during a remote_write-side outage by
  increasing the default wal_truncation_frequency to 60m and preventing the WAL
  from being truncated if the last truncation timestamp hasn't changed. This
  change increases the size of the WAL on average, and users may configure a
  lower wal_truncation_frequency to deliberately choose a smaller WAL over
  write guarantees. (@rfratto)

- Add the ability to read and serve HTTPS integration metrics when given a set
  certificates (@mattdurham)

v0.12.0 (2021-02-05)
--------------------

> **BREAKING CHANGES**: This release has breaking changes. Please read entries
> carefully and consult the [upgrade guide][] for specific instructions.

### Breaking Changes

- The configuration format for the `loki` block has changed. (@rfratto)

- The configuration format for the `tempo` block has changed. (@rfratto)

### Features

- Support for multiple Loki Promtail instances has been added. (@rfratto)

- Support for multiple Tempo instances has been added. (@rfratto)

- Added [ElasticSearch exporter](https://github.com/justwatchcom/elasticsearch_exporter)
  integration. (@colega)

### Enhancements

- `.deb` and `.rpm` packages are now generated for all supported architectures.
  The architecture of the AMD64 package in the filename has been renamed to
  `amd64` to stay synchronized with the architecture name presented from other
  release assets. (@rfratto)

- The `/agent/api/v1/targets` API will now include discovered labels on the
  target pre-relabeling in a `discovered_labels` field. (@rfratto)

- Update Loki to 59a34f9867ce. This is a non-release build, and was needed to
  support multiple Loki instances. (@rfratto)

- Scraping service: Unhealthy Agents in the ring will no longer cause job
  distribution to fail. (@rfratto)

- Scraping service: Cortex ring metrics (prefixed with cortex_ring_) will now
  be registered for tracking the state of the hash ring. (@rfratto)

- Scraping service: instance config ownership is now determined by the hash of
  the instance config name instead of the entire config. This means that
  updating a config is guaranteed to always hash to the same Agent, reducing
  the number of metrics gaps. (@rfratto)

- Only keep a handful of K8s API server metrics by default to reduce default
  active series usage. (@hjet)

- Go 1.15.8 is now used for all distributions of the Agent. (@rfratto)

### Bugfixes

- `agentctl config-check` will now work correctly when the supplied config file
  contains integrations. (@hoenn)

v0.11.0 (2021-01-20)
--------------------

### Features

- ARMv6 builds of `agent` and `agentctl` will now be included in releases to
  expand Agent support to cover all models of Raspberry Pis. ARMv6 docker
  builds are also now available. (@rfratto)

- Added `config-check` subcommand for `agentctl` that can be used to validate
  Agent configuration files before attempting to load them in the `agent`
  itself. (@56quarters)

### Enhancements

- A sigv4 install script for Prometheus has been added. (@rfratto)

- NAMESPACE may be passed as an environment variable to the Kubernetes install
  scripts to specify an installation namespace. (@rfratto)

### Bugfixes

- The K8s API server scrape job will use the API server Service name when
  resolving IP addresses for Prometheus service discovery using the "Endpoints"
  role. (@hjet)

- The K8s manifests will no longer include the `default/kubernetes` job twice
  in both the DaemonSet and the Deployment. (@rfratto)

v0.10.0 (2021-01-13)
--------------------

### Features

- Prometheus `remote_write` now supports SigV4 authentication using the
  [AWS default credentials chain](https://docs.aws.amazon.com/sdk-for-java/v1/developer-guide/credentials.html).
  This enables the Agent to send metrics to Amazon Managed Prometheus without
  needing the [SigV4 Proxy](https://github.com/awslabs/aws-sigv4-proxy).
  (@rfratto)

### Enhancements

- Update `redis_exporter` to v1.15.0. (@rfratto)

- `memcached_exporter` has been updated to v0.8.0. (@rfratto)

- `process-exporter` has been updated to v0.7.5. (@rfratto)

- `wal_cleanup_age` and `wal_cleanup_period` have been added to the top-level
  Prometheus configuration section. These settings control how Write Ahead Logs
  (WALs) that are not associated with any instances are cleaned up. By default,
  WALs not associated with an instance that have not been written in the last
  12 hours are eligible to be cleaned up. This cleanup can be disabled by
  setting `wal_cleanup_period` to `0`. (@56quarters)

- Configuring logs to read from the systemd journal should now work on journals
  that use +ZSTD compression. (@rfratto)

### Bugfixes

- Integrations will now function if the HTTP listen address was set to a value
  other than the default. (@mattdurham)

- The default Loki installation will now be able to write its positions file.
  This was prevented by accidentally writing to a readonly volume mount.
  (@rfratto)

v0.9.1 (2021-01-04)
-------------------

### Enhancements

- agentctl will now be installed by the rpm and deb packages as
  `grafana-agentctl`. (@rfratto)

v0.9.0 (2020-12-10)
-------------------

### Features

- Add support to configure TLS config for the Tempo exporter to use
  insecure_skip_verify to disable TLS chain verification. (@bombsimon)

- Add `sample-stats` to `agentctl` to search the WAL and return a summary of
  samples of series matching the given label selector. (@simonswine)

- New integration:
  [postgres_exporter](https://github.com/wrouesnel/postgres_exporter)
  (@rfratto)

- New integration:
  [statsd_exporter](https://github.com/prometheus/statsd_exporter) (@rfratto)

- New integration:
  [consul_exporter](https://github.com/prometheus/consul_exporter) (@rfratto)

- Add optional environment variable substitution of configuration file.
  (@dcseifert)

### Enhancements

- `min_wal_time` and `max_wal_time` have been added to the instance config
  settings, guaranteeing that data in the WAL will exist for at least
  `min_wal_time` and will not exist for longer than `max_wal_time`. This change
  will increase the size of the WAL slightly but will prevent certain scenarios
  where data is deleted before it is sent. To revert back to the old behavior,
  set `min_wal_time` to `0s`. (@rfratto)

- Update `redis_exporter` to v1.13.1. (@rfratto)

- Bump OpenTelemetry-collector dependency to v0.16.0. (@bombsimon)

### Bugfixes

- Fix issue where the Tempo example manifest could not be applied because the
  port names were too long. (@rfratto)

- Fix issue where the Agent Kubernetes manifests may not load properly on AKS.
  (#279) (@rfratto)

### Other changes

- The User-Agent header sent for logs will now be `GrafanaCloudAgent/<version>`
  (@rfratto)

v0.8.0 (2020-11-06)
-------------------

### Features

- New integration: [dnsamsq_exporter](https://github.com/google/dnsamsq_exporter)
  (@rfratto).

- New integration: [memcached_exporter](https://github.com/prometheus/memcached_exporter)
  (@rfratto).

### Enhancements

- Add `<integration name>_build_info` metric to all integrations. The build
  info displayed will match the build information of the Agent and _not_ the
  embedded exporter. This metric is used by community dashboards, so adding it
  to the Agent increases compatibility with existing dashboards that depend on
  it existing. (@rfratto)

- Bump OpenTelemetry-collector dependency to 0.14.0 (@joe-elliott)

### Bugfixes

- Error messages when retrieving configs from the KV store will now be logged,
  rather than just logging a generic message saying that retrieving the config
  has failed. (@rfratto)

v0.7.2 (2020-10-29)
-------------------

### Enhancements

- Bump Prometheus dependency to 2.21. (@rfratto)

- Bump OpenTelemetry-collector dependency to 0.13.0 (@rfratto)

- Bump Promtail dependency to 2.0. (@rfratto)

- Enhance host_filtering mode to support targets from Docker Swarm and Consul.
  Also, add a `host_filter_relabel_configs` to that will apply relabeling rules
  for determining if a target should be dropped. Add a documentation section
  explaining all of this in detail. (@rfratto)

### Bugfixes

- Fix deb package prerm script so that it stops the agent on package removal.
  (@jdbaldry)

- Fix issue where the `push_config` for Tempo field was expected to be
  `remote_write`. `push_config` now works as expected. (@rfratto)

v0.7.1 (2020-10-23)
-------------------

### Bugfixes

- Fix issue where ARM binaries were not published with the GitHub release.

v0.7.0 (2020-10-23)
-------------------

### Features

- Added Tracing Support. (@joe-elliott)

- Add RPM and deb packaging. (@jdbaldry, @simon6372)

- arm64 and arm/v7 Docker containers and release builds are now available for
  `agent` and `agentctl`. (@rfratto)

- Add `wal-stats` and `target-stats` tooling to `agentctl` to discover WAL and
  cardinality issues. (@rfratto)

- [mysqld_exporter](https://github.com/prometheus/mysqld_exporter) is now
  embedded and available as an integration. (@rfratto)

- [redis_exporter](https://github.com/oliver006/redis_exporter) is now embedded
  and available as an integration. (@dafydd-t)

### Enhancements

- Resharding the cluster when using the scraping service mode now supports
  timeouts through `reshard_timeout`. The default value is `30s.` This timeout
  applies to cluster-wide reshards (performed when joining and leaving the
  cluster) and local reshards (done on the `reshard_interval`). (@rfratto)

### Bugfixes

- Fix issue where integrations crashed with instance_mode was set to `distinct`
  (@rfratto)

- Fix issue where the `agent` integration did not work on Windows (@rfratto).

- Support URL-encoded paths in the scraping service API. (@rfratto)

- The instance label written from replace_instance_label can now be overwritten
  with relabel_configs. This bugfix slightly modifies the behavior of what data
  is stored. The final instance label will now be stored in the WAL rather than
  computed by remote_write. This change should not negatively effect existing
  users. (@rfratto)

v0.6.1 (2020-04-11)
-------------------

### Bugfixes

- Fix issue where build information was empty when running the Agent with
  --version. (@rfratto)

- Fix issue where updating a config in the scraping service may fail to pick up
  new targets. (@rfratto)

- Fix deadlock that slowly prevents the Agent from scraping targets at a high
  scrape volume. (@rfratto)

v0.6.0 (2020-09-04)
-------------------

### Breaking Changes

- The Configs API will now disallow two instance configs having multiple
  `scrape_configs` with the same `job_name`. This was needed for the instance
  sharing mode, where combined instances may have duplicate `job_names` across
  their `scrape_configs`. This brings the scraping service more in line with
  Prometheus, where `job_names` must globally be unique. This change also
  disallows concurrent requests to the put/apply config API endpoint to prevent
  a race condition of two conflicting configs being applied at the same time.
  (@rfratto)

### Deprecations

- `use_hostname_label` is now supplanted by `replace_instance_label`.
  `use_hostname_label` will be removed in a future version. (@rfratto)

### Features

- The Grafana Agent can now collect logs and send to Loki. This is done by
  embedding Promtail, the official Loki log collection client. (@rfratto)

- Integrations can now be enabled without scraping. Set scrape_integrations to
  `false` at the `integrations` key or within the specific integration you
  don't want to scrape. This is useful when another Agent or Prometheus server
  will scrape the integration. (@rfratto)

- [process-exporter](https://github.com/ncabatoff/process-exporter) is now
  embedded as `process_exporter`. The hypen has been changed to an underscore
  in the config file to retain consistency with `node_exporter`. (@rfratto)

### Enhancements

- A new config option, `replace_instance_label`, is now available for use with
  integrations. When this is true, the instance label for all metrics coming
  from an integration will be replaced with the machine's hostname rather than
  127.0.0.1. (@rfratto)

- The embedded Prometheus version has been updated to 2.20.1. (@rfratto,
  @gotjosh)

- The User-Agent header written by the Agent when remote_writing will now be
  `GrafanaCloudAgent/<Version>` instead of `Prometheus/<Prometheus Version>`.
  (@rfratto)

- The subsystems of the Agent (`prometheus`, `loki`) are now made optional.
  Enabling integrations also implicitly enables the associated subsystem. For
  example, enabling the `agent` or `node_exporter` integration will force the
  `prometheus` subsystem to be enabled.  (@rfratto)

### Bugfixes

- The documentation for Tanka configs is now correct. (@amckinley)

- Minor corrections and spelling issues have been fixed in the Overview
  documentation. (@amckinley)

- The new default of `shared` instances mode broke the metric value for
  `agent_prometheus_active_configs`, which was tracking the number of combined
  configs (i.e., number of launched instances). This metric has been fixed and
  a new metric, `agent_prometheus_active_instances`, has been added to track
  the numbger of launched instances. If instance sharing is not enabled, both
  metrics will share the same value. (@rfratto)

- `remote_write` names in a group will no longer be copied from the
  remote_write names of the first instance in the group. Rather, all
  remote_write names will be generated based on the first 6 characters of the
  group hash and the first six characters of the remote_write hash. (@rfratto)

- Fix a panic that may occur during shutdown if the WAL is closed in the middle
  of the WAL being truncated. (@rfratto)

v0.5.0 (2020-08-12)
-------------------

### Features

- A [scrape targets API](https://github.com/grafana/agent/blob/main/docs/api.md#list-current-scrape-targets)
  has been added to show every target the Agent is currently scraping, when it
  was last scraped, how long it took to scrape, and errors from the last
  scrape, if any. (@rfratto)

- "Shared Instance Mode" is the new default mode for spawning Prometheus
  instances, and will improve CPU and memory usage for users of integrations
  and the scraping service. (@rfratto)

### Enhancements

- Memory stability and utilization of the WAL has been improved, and the
  reported number of active series in the WAL will stop double-counting
  recently churned series. (@rfratto)

- Changing scrape_configs and remote_write configs for an instance will now be
  dynamically applied without restarting the instance. This will result in less
  missing metrics for users of the scraping service that change a config.
  (@rfratto)

- The Tanka configuration now uses k8s-alpha. (@duologic)

### Bugfixes

- The Tanka configuration will now also deploy a single-replica deployment
  specifically for scraping the Kubernetes API. This deployment acts together
  with the Daemonset to scrape the full cluster and the control plane.
  (@gotjosh)

- The node_exporter filesystem collector will now work on Linux systems without
  needing to manually set the blocklist and allowlist of filesystems.
  (@rfratto)

v0.4.0 (2020-06-18)
-------------------

### Features

- Support for integrations has been added. Integrations can be any embedded
  tool, but are currently used for embedding exporters and generating scrape
  configs. (@rfratto)

- node_exporter has been added as an integration. This is the full version of
  node_exporter with the same configuration options. (@rfratto)

- An Agent integration that makes the Agent automatically scrape itself has
  been added. (@rfratto)

### Enhancements

- The WAL can now be truncated if running the Agent without any remote_write
  endpoints. (@rfratto)

### Bugfixes

- Prevent the Agent from crashing when a global Prometheus config stanza is not
  provided. (@robx)

- Enable agent host_filter in the Tanka configs, which was disabled by default
  by mistake. (@rfratto)

v0.3.2 (2020-05-29)
-------------------

### Features

- Tanka configs that deploy the scraping service mode are now available
  (@rfratto)

- A k3d example has been added as a counterpart to the docker-compose example.
  (@rfratto)

### Enhancements

- Labels provided by the default deployment of the Agent (Kubernetes and Tanka)
  have been changed to align with the latest changes to grafana/jsonnet-libs.
  The old `instance` label is now called `pod`, and the new `instance` label is
  unique. A `container` label has also been added. The Agent mixin has been
  subsequently updated to also incorporate these label changes. (@rfratto)

- The `remote_write` and `scrape_config` sections now share the same
  validations as Prometheus (@rfratto)

- Setting `wal_truncation_frequency` to less than the scrape interval is now
  disallowed (@rfratto)

### Bugfixes

- A deadlock in scraping service mode when updating a config that shards to the
  same node has been fixed (@rfratto)

- `remote_write` config stanzas will no longer ignore `password_file`
  (@rfratto)

- `scrape_config` client secrets (e.g., basic auth, bearer token,
  `password_file`) will now be properly retained in scraping service mode
  (@rfratto)

- Labels for CPU, RX, and TX graphs in the Agent Operational dashboard now
  correctly show the pod name of the Agent instead of the exporter name.
  (@rfratto)

v0.3.1 (2020-05-20)
-------------------

### Features

- The Agent has upgraded its vendored Prometheus to v2.18.1 (@gotjosh,
  @rfratto)

### Bugfixes

- A typo in the Tanka configs and Kubernetes manifests that prevents the Agent
  launching with v0.3.0 has been fixed (@captncraig)

- Fixed a bug where Tanka mixins could not be used due to an issue with the
  folder placement enhancement (@rfratto)

### Enhancements

- `agentctl` and the config API will now validate that the YAML they receive
  are valid instance configs. (@rfratto)

v0.3.0 (2020-05-13)
-------------------

### Features

- A third operational mode called "scraping service mode" has been added. A KV
  store is used to store instance configs which are distributed amongst a
  clustered set of Agent processes, dividing the total scrape load across each
  agent. An API is exposed on the Agents to list, create, update, and delete
  instance configurations from the KV store. (@rfratto)

- An "agentctl" binary has been released to interact with the new instance
  config management API created by the "scraping service mode." (@rfratto,
  @hoenn)

- The Agent now includes readiness and healthiness endpoints. (@rfratto)

### Enhancements

- The YAML files are now parsed strictly and an invalid YAML will generate an
  error at runtime. (@hoenn)

- The default build mode for the Docker containers is now release, not debug.
  (@rfratto)

- The Grafana Agent Tanka Mixins now are placed in an "Agent" folder within
  Grafana. (@cyriltovena)

v0.2.0 (2020-04-09)
-------------------

### Features

- The Prometheus remote write protocol will now send scraped metadata (metric
  name, help, type and unit). This results in almost negligent bytes sent
  increase as metadata is only sent every minute. It is on by default.
  (@gotjosh)

  These metrics are available to monitor metadata being sent:
  - `prometheus_remote_storage_succeeded_metadata_total`
  - `prometheus_remote_storage_failed_metadata_total`
  - `prometheus_remote_storage_retried_metadata_total`
  - `prometheus_remote_storage_sent_batch_duration_seconds` and
    `prometheus_remote_storage_sent_bytes_total` have a new label “type” with
    the values of `metadata` or `samples`.

### Enhancements

- The Agent has upgraded its vendored Prometheus to v2.17.1 (@rfratto)

### Bugfixes

- Invalid configs passed to the agent will now stop the process after they are
  logged as invalid; previously the Agent process would continue. (@rfratto)

- Enabling host_filter will now allow metrics from node role Kubernetes service
  discovery to be scraped properly (e.g., cAdvisor, Kubelet). (@rfratto)

v0.1.1 (2020-03-16)
-------------------

### Other changes

- Nits in documentation (@sh0rez)

- Fix various dashboard mixin problems from v0.1.0 (@rfratto)

- Pass through release tag to `docker build` (@rfratto)

v0.1.0 (2020-03-16)
-------------------

> First release!

### Features

- Support for scraping Prometheus metrics and sharding the agent through the
  presence of a `host_filter` flag within the Agent configuration file.

[upgrade guide]: https://grafana.com/docs/agent/latest/upgrade-guide/
[contributors guide]: ./docs/developer/contributing.md#updating-the-changelog<|MERGE_RESOLUTION|>--- conflicted
+++ resolved
@@ -18,12 +18,9 @@
 
 - Some blocks in Flow components have been merged with their parent block to make the block hierarchy smaller:
   - `prometheus.scrape > client > http_client_config` is merged into the `client` block. (@erikbaranowski)
-<<<<<<< HEAD
   - `phlare.write > endpoint > http_client_config` is merged into the `endpoint` block. (@erikbaranowski)
-=======
   - `loki.write > endpoint > http_client_config` is merged into the `endpoint` block. (@erikbaranowski)
   - `mimir.rules.kubernetes > http_client_config` is merged into the `mimir.rules.kubernetes` block. (@erikbaranowski)
->>>>>>> 0c43a5ee
   - `discovery.docker > http_client_config` is merged into the `discovery.docker` block. (@erikbaranowski)
   - `loki.source.kubernetes > client > http_client_config` is merged into the `client` block. (@erikbaranowski)
   - `loki.source.podlogs > client > http_client_config` is merged into the `client` block. (@erikbaranowski)
