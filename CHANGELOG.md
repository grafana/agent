# Changelog

> _Contributors should read our [contributors guide][] for instructions on how
> to update the changelog._

This document contains a historical list of changes between releases. Only
changes that impact end-user behavior are listed; changes to documentation or
internal API changes are not present.

Main (unreleased)
-----------------

### Breaking changes

- Set `retry_on_http_429` to `true` by default in the `queue_config` block in static mode's `remote_write`. (@wildum)

- Renamed `non_indexed_labels` Loki processing stage to `structured_metadata`. (@vlad-diachenko)

- Include `otel_scope_name` and `otel_scope_version` in all metrics for `otelcol.exporter.prometheus`
  by default using a new argument `include_scope_labels`. (@erikbaranowski)

- Static mode Windows Certificate Filter no longer restricted to TLS 1.2 and specific cipher suites. (@mattdurham)

- The `__meta_agent_integration*` and `__meta_agent_hostname` labels have been
  removed from the targets exposed by `prometheus.exporter.*` components and
  got replaced by the pair of `__meta_component_name` and `__meta_component_id`
  labels. (@tpaschalis)

### Features

- New Grafana Agent Flow components:

  - `otelcol.connector.spanlogs` creates logs from spans. It is the flow mode equivalent
  to static mode's `automatic_logging` processor. (@ptodev)
  - `otelcol.connector.servicegraph` creates service graph metrics from spans. It is the
  flow mode equivalent to static mode's `service_graphs` processor. (@ptodev)
  - `otelcol.processor.k8sattributes` adds Kubernetes metadata as resource attributes
     to spans, logs, and metrics. (@acr92)
  - `discovery.consulagent` discovers scrape targets from Consul Agent. (@wildum)
  - `discovery.kuma` discovers scrape targets from the Kuma control plane. (@tpaschalis)
  - `discovery.linode` discovers scrape targets from the Linode API. (@captncraig)
  - `discovery.marathon` discovers scrape targets from Marathon servers. (@wildum)
  - `discovery.ionos` discovers scrape targets from the IONOS Cloud API. (@wildum)
  - `discovery.triton` discovers scrape targets from Triton Container Monitor. (@erikbaranowski)
  - `discovery.nerve` discovers scrape targets from AirBnB's Nerve. (@tpaschalis)
  - `discovery.serverset` discovers Serversets stored in Zookeeper. (@thampiotr)
  - `discovery.scaleway` discovers scrape targets from Scaleway virtual
    instances and bare-metal machines. (@rfratto)
  - `prometheus.exporter.azure` collects metrics from Azure. (@wildum)
  - `discovery.dockerswarm` discovers scrape targets from Docker Swarm. (@wildum)
  - `otelcol.processor.probabilistic_sampler` samples logs and traces based on configuration options. (@mar4uk)
  - `remote.kubernetes.configmap` loads a configmap's data for use in other components (@captncraig)
  - `remote.kubernetes.secret` loads a secret's data for use in other components (@captncraig)
  - `prometheus.exporter.agent` - scrape agent's metrics. (@hainenber)
  - `prometheus.exporter.vsphere` - scrape vmware vsphere metrics. (@marctc)

- Flow: allow the HTTP server to be configured with TLS in the config file
  using the new `http` config block. (@rfratto)

- Clustering: add new flag `--cluster.max-join-peers` to limit the number of peers the system joins. (@wildum)

- Clustering: add a new flag `--cluster.name` to prevent nodes without this identifier from joining the cluster. (@wildum)

- Clustering: add IPv6 support when using advertise interfaces to assign IP addresses. (@wildum)

- Add a `file_watch` block in `loki.source.file` to configure how often to poll files from disk for changes via `min_poll_frequency` and `max_poll_frequency`.
  In static mode it can be configured in the global `file_watch_config` via `min_poll_frequency` and `max_poll_frequency`.  (@wildum)

- Flow: In `prometheus.exporter.blackbox`, allow setting labels for individual targets. (@spartan0x117)

- Add optional `nil_to_zero` config flag for `YACE` which can be set in the `static`, `discovery`, or `metric` config blocks. (@berler)

- The `cri` stage in `loki.process` can now be configured to limit line size.

- Flow: Allow `grafana-agent run` to accept a path to a directory of `*.river` files.
  This will load all River files in the directory as a single configuration;
  component names must be unique across all loaded files. (@rfratto, @hainenber)

- Added support for `static` configuration conversion in `grafana-agent convert` and `grafana-agent run` commands. (@erikbaranowski)

- Flow: the `prometheus.scrape` component can now configure the scraping of
  Prometheus native histograms. (@tpaschalis)

### Enhancements

- Clustering: allow advertise interfaces to be configurable, with the possibility to select all available interfaces. (@wildum)

- Deleted series will now be removed from the WAL sooner, allowing Prometheus
  remote_write to free memory associated with removed series sooner. (@rfratto)

- Added a `disable_high_cardinality_metrics` configuration flag to `otelcol`
  exporters and receivers to switch high cardinality debug metrics off.  (@glindstedt)

- `loki.source.kafka` component now exposes internal label `__meta_kafka_offset`
  to indicate offset of consumed message. (@hainenber)

- Add a`tail_from_end` attribute in `loki.source.file` to have the option to start tailing a file from the end if a cached position is not found.
  This is valuable when you want to tail a large file without reading its entire content. (@wildum)

- Flow: improve river config validation step in `prometheus.scrape` by comparing `scrape_timeout` with `scrape_interval`. (@wildum)

- Flow: add `randomization_factor` and `multiplier` to retry settings in
  `otelcol` components. (@rfratto)
  
- Add support for `windows_certificate_filter` under http tls config block. (@mattdurham)

- Add `openstack` config converter to convert OpenStack yaml config (static mode) to river config (flow mode). (@wildum)

- Some `otelcol` components will now display their debug metrics via the
  Agent's `/metrics` endpoint. Those components include `otelcol.receiver.otlp`,
  `otelcol.exporter.otlp` and `otelcol.processor.batch`. There may also be metrics
  from other components which are not documented yet. (@ptodev)

- Agent Management: Honor 503 ServiceUnavailable `Retry-After` header. (@jcreixell)

- Bump opentelemetry-collector and opentelemetry-collector-contrib versions from v0.80 to v0.85 (@wildum):
  - add `authoriy` attribute to `otelcol.exporter.loadbalancing` to override the default value in gRPC requests.
  - add `exemplars` support to `otelcol.connector.spanmetrics`.
  - add `exclude_dimensions` attribute to `otelcol.connector.spanmetrics` to exclude dimensions from the default set.
  - add `authority` attribute to `otelcol.receiver.otlp` to override the default value in gRPC requests.
  - add `disable_keep_alives` attribute to `otelcol.receiver.otlp` to disable the HTTP keep alive feature.
  - add `traces_url_path`, `metrics_url_path` and `logs_url_path` attributes to `otelcol.receiver.otlp` to specify the URl path to respectively receive traces, metrics and logs on.
  - add the value `json` to the `encoding` attribute of `otelcol.receiver.kafka`. The component is now able to decode `json` payload and to insert it into the body of a log record.

- Added `scrape` block to customize the default behavior of `prometheus.operator.podmonitors`, `prometheus.operator.probes`, and `prometheus.operator.servicemonitors`. (@sberz)

- The `instance` label of targets exposed by `prometheus.exporter.*` components
  is now more representative of what is being monitored. (@tpaschalis)

- Promtail converter will now treat `global positions configuration is not supported` as a Warning instead of Error. (@erikbaranowski)

- Add new `agent_component_dependencies_wait_seconds` histogram metric and a dashboard panel 
  that measures how long components wait to be evaluated after their dependency is updated (@thampiotr)

### Bugfixes

- Fixed `otelcol.exporter.prometheus` label names for the `otel_scope_info`
  metric to match the OTLP Instrumentation Scope spec. `name` is now `otel_scope_name`
  and `version` is now `otel_version_name`. (@erikbaranowski)

- Fixed a bug where converting `YACE` cloudwatch config to river skipped converting static jobs. (@berler)

- Fixed the `agent_prometheus_scrape_targets_gauge` incorrectly reporting all discovered targets
  instead of targets that belong to current instance when clustering is enabled. (@thampiotr)

- Fixed race condition in cleaning up metrics when stopping to tail files in static mode. (@thampiotr)

- Fixed a bug where the BackOffLimit for the kubernetes tailer was always set to zero. (@anderssonw)

- Fixed a bug where Flow agent fails to load `comment` statement in `argument` block. (@hainenber)

### Other changes

- Use Go 1.21.1 for builds. (@rfratto)

- Read contextual attributes from Faro measurements (@codecapitano)

- Rename Grafana Agent service in windows app and features to not include the description

- Correct YAML level for `multitenancy_enabled` option in Mimir's config in examples. (@hainenber)

- Operator: Update default config reloader version. (@captncraig)

- Sorting of common fields in log messages emitted by the agent in Flow mode
  have been standardized. The first fields will always be `ts`, `level`, and
  `msg`, followed by non-common fields. Previously, the position of `msg` was
  not consistent. (@rfratto)

- Documentation updated to link discovery.http and prometheus.scrape advanced configs (@proffalken)

- Bump SNMP exporter version to v0.23 (@marctc)

- Switch to `IBM/sarama` module. (@hainenber)

- Bump `webdevops/go-commons` to version containing `LICENSE`. (@hainenber)

- `prometheus.operator.probes` no longer ignores relabeling `rule` blocks. (@sberz)

<<<<<<< HEAD
- Bump `redis_exporter` to v1.54.0 (@spartan0x117)
=======
- Documentation updated to correct default path from `prometheus.exporter.windows` `text_file` block (@timo1707)
>>>>>>> 6d1ab312

v0.36.2 (2023-09-22)
--------------------

### Bugfixes

- Fixed a bug where `otelcol.processor.discovery` could modify the `targets` passed by an upstream component. (@ptodev)

- Fixed a bug where `otelcol` components with a retry mechanism would not wait after the first retry. (@rfratto)

- Fixed a bug where documented default settings in `otelcol.exporter.loadbalancing` were never set. (@rfratto)

- Fix `loki.source.file` race condition in cleaning up metrics when stopping to tail files. (@thampiotr)

v0.36.1 (2023-09-06)
--------------------

### Bugfixes

- Restart managed components of a module loader only on if module content
  changes or the last load failed. This was specifically impacting `module.git`
  each time it pulls. (@erikbaranowski)

- Allow overriding default `User-Agent` for `http.remote` component (@hainenber)

- Fix panic when running `grafana-agentctl config-check` against config files
  having `integrations` block (both V1 and V2). (@hainenber)

- Fix a deadlock candidate in the `loki.process` component. (@tpaschalis)

- Fix an issue in the `eventhandler` integration where events would be
  double-logged: once by sending the event to Loki, and once by including the
  event in the Grafana Agent logs. Now, events are only ever sent to Loki. (@rfratto)

- Converters will now sanitize labels to valid River identifiers. (@erikbaranowski)

- Converters will now return an Error diagnostic for unsupported
  `scrape_classic_histograms` and `native_histogram_bucket_limit` configs. (@erikbaranowski)

- Fix an issue in converters where targets of `discovery.relabel` components
  were repeating the first target for each source target instead of the
  correct target. (@erikbaranowski)

### Other changes

- Operator: Update default config reloader version. (@captncraig)

v0.36.0 (2023-08-30)
--------------------

> **BREAKING CHANGES**: This release has breaking changes. Please read entries
> carefully and consult the [upgrade guide][] for specific instructions.

### Breaking changes

- `loki.source.file` component will no longer automatically detect and
  decompress logs from compressed files. A new configuration block is available
  to enable decompression explicitly. See the [upgrade guide][] for migration
  instructions. (@thampiotr)

- `otelcol.exporter.prometheus`: Set `include_scope_info` to `false` by default. You can set
  it to `true` to preserve previous behavior. (@gouthamve)

- Set `retry_on_http_429` to `true` by default in the `queue_config` block in flow mode's `prometheus.remote_write`. (@wildum)

### Features

- Add [godeltaprof](https://github.com/grafana/godeltaprof) profiling types (`godeltaprof_memory`, `godeltaprof_mutex`, `godeltaprof_block`) to `pyroscope.scrape` component

- Flow: Allow the `logging` configuration block to tee the Agent's logs to one
  or more loki.* components. (@tpaschalis)

- Added support for `promtail` configuration conversion in `grafana-agent convert` and `grafana-agent run` commands. (@thampiotr)

- Flow: Add a new stage `non_indexed_labels` to attach non-indexed labels from extracted data to log line entry. (@vlad-diachenko)

- `loki.write` now exposes basic WAL support. (@thepalbi)

- Flow: Users can now define `additional_fields` in `loki.source.cloudflare` (@wildum)

- Flow: Added exemplar support for the `otelcol.exporter.prometheus`. (@wildum)

- Add a `labels` argument in `loki.source.windowsevent` to associate additional labels with incoming logs. (@wildum)

- New Grafana Agent Flow components:

  - `prometheus.exporter.gcp` - scrape GCP metrics. (@tburgessdev)
  - `otelcol.processor.span` - accepts traces telemetry data from other `otelcol`
    components and modifies the names and attributes of the spans. (@ptodev)
  - `discovery.uyuni` discovers scrape targets from a Uyuni Server. (@sparta0x117)
  - `discovery.eureka` discovers targets from a Eureka Service Registry. (@spartan0x117)
  - `discovery.openstack` - service discovery for OpenStack. (@marctc)
  - `discovery.hetzner` - service discovery for Hetzner Cloud. (@marctc)
  - `discovery.nomad` - service discovery from Nomad. (@captncraig)
  - `discovery.puppetdb` - service discovery from PuppetDB. (@captncraig)
  - `otelcol.processor.discovery` adds resource attributes to spans, where the attributes
    keys and values are sourced from `discovery.*` components. (@ptodev)
  - `otelcol.connector.spanmetrics` - creates OpenTelemetry metrics from traces. (@ptodev)


### Enhancements

- Integrations: include `direct_connect`, `discovering_mode` and `tls_basic_auth_config_path` fields for MongoDB configuration. (@gaantunes)

- Better validation of config file with `grafana-agentctl config-check` cmd (@fgouteroux)

- Integrations: make `udev` data path configurable in the `node_exporter` integration. (@sduranc)

- Clustering: Enable peer discovery with the go-discover package. (@tpaschalis)

- Add `log_format` configuration to eventhandler integration and the `loki.source.kubernetes_events` Flow component. (@sadovnikov)

- Allow `loki.source.file` to define the encoding of files. (@tpaschalis)

- Allow specification of `dimension_name_requirements` for Cloudwatch discovery exports. (@cvdv-au)

- Clustering: Enable nodes to periodically rediscover and rejoin peers. (@tpaschalis)

- `loki.write` WAL now exposes a last segment reclaimed metric. (@thepalbi)

- Update `memcached_exporter` to `v0.13.0`, which includes bugfixes, new metrics,
  and the option to connect with TLS. (@spartan0x117)

- `loki.write` now supports configuring retries on HTTP status code 429. (@wildum)

- Update `YACE` to `v0.54.0`, which includes bugfixes for FIPS support. (@ashrayjain)

- Support decoupled scraping in the cloudwatch_exporter integration (@dtrejod).

- Agent Management: Enable proxying support (@spartan0x117)

### Bugfixes

- Update to config converter so default relabel `source_labels` are left off the river output. (@erikbaranowski)

- Rename `GrafanaAgentManagement` mixin rules to `GrafanaAgentConfig` and update individual alerts to be more accurate. (@spartan0x117)

- Fix potential goroutine leak in log file tailing in static mode. (@thampiotr)

- Fix issue on Windows where DNS short names were unresolvable. (@rfratto)

- Fix panic in `prometheus.operator.*` when no Port supplied in Monitor crds. (@captncraig)

- Fix issue where Agent crashes when a blackbox modules config file is specified for blackbox integration. (@marctc)

- Fix issue where the code from agent would not return to the Windows Service Manager (@jkroepke)

- Fix issue where getting the support bundle failed due to using an HTTP Client that was not able to access the agent in-memory address. (@spartan0x117)

- Fix an issue that lead the `loki.source.docker` container to use excessive
  CPU and memory. (@tpaschalis)

- Fix issue where `otelcol.exporter.loki` was not normalizing label names
  to comply with Prometheus conventions. (@ptodev)

- Agent Management: Fix issue where an integration defined multiple times could lead to undefined behaviour. (@jcreixell)

v0.35.4 (2023-08-14)
--------------------

### Bugfixes

- Sign RPMs with SHA256 for FIPs compatbility. (@mattdurham)

- Fix issue where corrupt WAL segments lead to crash looping. (@tpaschalis)

- Clarify usage documentation surrounding `loki.source.file` (@joshuapare)

v0.35.3 (2023-08-09)
--------------------

### Bugfixes

- Fix a bug which prevented the `app_agent_receiver` integration from processing traces. (@ptodev)

- (Agent static mode) Jaeger remote sampling works again, through a new `jaeger_remote_sampling`
  entry in the traces config. It is no longer configurable through the jaeger receiver.
  Support Jaeger remote sampling was removed accidentally in v0.35, and it is now restored,
  albeit via a different config entry.

- Clustering: Nodes take part in distributing load only after loading their
  component graph. (@tpaschalis)

- Fix graceful termination when receiving SIGTERM/CTRL_SHUTDOWN_EVENT
  signals. (@tpaschalis)

v0.35.2 (2023-07-27)
--------------------

### Bugfixes

- Fix issue where the flow mode UI would show an empty page when navigating to
  an unhealthy `prometheus.operator` component or a healthy
  `prometheus.operator` component which discovered no custom resources.
  (@rfratto)

- Fix panic when using `oauth2` without specifying `tls_config`. (@mattdurham)

- Fix issue where series records would never get written to the WAL if a scrape
  was rolled back, resulting in "dropped sample for series that was not
  explicitly dropped via relabelling" log messages. (@rfratto)

- Fix RPM file digests so that installation on FIPS-enabled systems succeeds. (@andrewimeson)

### Other changes

- Compile journald support into builds of `grafana-agentctl` so
  `grafana-agentctl test-logs` functions as expected when testing tailing the
  systemd journal. (@rfratto)

v0.35.1 (2023-07-25)
--------------------

### Bugfixes

- Fix incorrect display of trace IDs in the automatic_logging processor of static mode's traces subsystem.
  Users of the static mode's service graph processor are also advised to upgrade,
  although the bug should theoretically not affect them. (@ptodev)

v0.35.0 (2023-07-18)
--------------------

> **BREAKING CHANGES**: This release has breaking changes. Please read entries
> carefully and consult the [upgrade guide][] for specific instructions.

### Breaking changes

- The algorithm for the "hash" action of `otelcol.processor.attributes` has changed.
  The change was made in PR [#22831](https://github.com/open-telemetry/opentelemetry-collector-contrib/pull/22831) of opentelemetry-collector-contrib. (@ptodev)

- `otelcol.exporter.loki` now includes the instrumentation scope in its output. (@ptodev)

- `otelcol.extension.jaeger_remote_sampling` removes the `/` HTTP endpoint. The `/sampling` endpoint is still functional.
  The change was made in PR [#18070](https://github.com/open-telemetry/opentelemetry-collector-contrib/pull/18070) of opentelemetry-collector-contrib. (@ptodev)

- The field `version` and `auth` struct block from `walk_params` in `prometheus.exporter.snmp` and SNMP integration have been removed. The auth block now can be configured at top level, together with `modules` (@marctc)

- Rename `discovery.file` to `local.file_match` to make it more clear that it
  discovers file on the local filesystem, and so it doesn't get confused with
  Prometheus' file discovery. (@rfratto)

- Remove the `discovery_target_decode` function in favor of using discovery
  components to better match the behavior of Prometheus' service discovery.
  (@rfratto)

- In the traces subsystem for Static mode, some metrics are removed and others are renamed. (@ptodev)
  - Removed metrics:
    - "blackbox_exporter_config_last_reload_success_timestamp_seconds" (gauge)
    - "blackbox_exporter_config_last_reload_successful" (gauge)
    - "blackbox_module_unknown_total" (counter)
    - "traces_processor_tail_sampling_count_traces_sampled" (counter)
    - "traces_processor_tail_sampling_new_trace_id_received" (counter)
    - "traces_processor_tail_sampling_sampling_decision_latency" (histogram)
    - "traces_processor_tail_sampling_sampling_decision_timer_latency" (histogram)
    - "traces_processor_tail_sampling_sampling_policy_evaluation_error" (counter)
    - "traces_processor_tail_sampling_sampling_trace_dropped_too_early" (counter)
    - "traces_processor_tail_sampling_sampling_traces_on_memory" (gauge)
    - "traces_receiver_accepted_spans" (counter)
    - "traces_receiver_refused_spans" (counter)
    - "traces_exporter_enqueue_failed_log_records" (counter)
    - "traces_exporter_enqueue_failed_metric_points" (counter)
    - "traces_exporter_enqueue_failed_spans" (counter)
    - "traces_exporter_queue_capacity" (gauge)
    - "traces_exporter_queue_size" (gauge)

  - Renamed metrics:
    - "traces_receiver_refused_spans" is renamed to "traces_receiver_refused_spans_total"
    - "traces_receiver_accepted_spans" is renamed to "traces_receiver_refused_spans_total"
    - "traces_exporter_sent_metric_points" is renamed to "traces_exporter_sent_metric_points_total"

- The `remote_sampling` block has been removed from `otelcol.receiver.jaeger`. (@ptodev)

- (Agent static mode) Jaeger remote sampling used to be configured using the Jaeger receiver configuration.
  This receiver was updated to a new version, where support for remote sampling in the receiver was removed.
  Jaeger remote sampling is available as a separate configuration field starting in v0.35.3. (@ptodev)

### Deprecations

- `otelcol.exporter.jaeger` has been deprecated and will be removed in Agent v0.38.0. (@ptodev)

### Features

- The Pyroscope scrape component computes and sends delta profiles automatically when required to reduce bandwidth usage. (@cyriltovena)

- Support `stage.geoip` in `loki.process`. (@akselleirv)

- Integrations: Introduce the `squid` integration. (@armstrmi)

- Support custom fields in MMDB file for `stage.geoip`. (@akselleirv)

- Added json_path function to river stdlib. (@jkroepke)

- Add `format`, `join`, `tp_lower`, `replace`, `split`, `trim`, `trim_prefix`, `trim_suffix`, `trim_space`, `to_upper` functions to river stdlib. (@jkroepke)

- Flow UI: Add a view for listing the Agent's peers status when clustering is enabled. (@tpaschalis)

- Add a new CLI command `grafana-agent convert` for converting a river file from supported formats to river. (@erikbaranowski)

- Add support to the `grafana-agent run` CLI for converting a river file from supported formats to river. (@erikbaranowski)

- Add boringcrypto builds and docker images for Linux arm64 and x64. (@mattdurham)

- New Grafana Agent Flow components:

  - `discovery.file` discovers scrape targets from files. (@spartan0x117)
  - `discovery.kubelet` collect scrape targets from the Kubelet API. (@gcampbell12)
  - `module.http` runs a Grafana Agent Flow module loaded from a remote HTTP endpoint. (@spartan0x117)
  - `otelcol.processor.attributes` accepts telemetry data from other `otelcol`
    components and modifies attributes of a span, log, or metric. (@ptodev)
  - `prometheus.exporter.cloudwatch` - scrape AWS CloudWatch metrics (@thepalbi)
  - `prometheus.exporter.elasticsearch` collects metrics from Elasticsearch. (@marctc)
  - `prometheus.exporter.kafka` collects metrics from Kafka Server. (@oliver-zhang)
  - `prometheus.exporter.mongodb` collects metrics from MongoDB. (@marctc)
  - `prometheus.exporter.squid` collects metrics from a squid server. (@armstrmi)
  - `prometheus.operator.probes` - discovers Probe resources in your Kubernetes
    cluster and scrape the targets they reference. (@captncraig)
  - `pyroscope.ebpf` collects system-wide performance profiles from the current
    host (@korniltsev)
  - `otelcol.exporter.loadbalancing` - export traces and logs to multiple OTLP gRPC
    endpoints in a load-balanced way. (@ptodev)

- New Grafana Agent Flow command line utilities:

  - `grafana-agent tools prometheus.remote_write` holds a collection of remote
    write-specific tools. These have been ported over from the `agentctl` command. (@rfratto)

- A new `action` argument for `otelcol.auth.headers`. (@ptodev)

- New `metadata_keys` and `metadata_cardinality_limit` arguments for `otelcol.processor.batch`. (@ptodev)

- New `boolean_attribute` and `ottl_condition` sampling policies for `otelcol.processor.tail_sampling`. (@ptodev)

- A new `initial_offset` argument for `otelcol.receiver.kafka`. (@ptodev)

### Enhancements

- Attributes and blocks set to their default values will no longer be shown in the Flow UI. (@rfratto)

- Tanka config: retain cAdvisor metrics for system processes (Kubelet, Containerd, etc.) (@bboreham)

- Update cAdvisor dependency to v0.47.0. (@jcreixell)

- Upgrade and improve Cloudwatch exporter integration (@thepalbi)

- Update `node_exporter` dependency to v1.6.0. (@spartan0x117)

- Enable `prometheus.relabel` to work with Prometheus' Native Histograms. (@tpaschalis)

- Update `dnsmasq_exporter` to last version. (@marctc)

- Add deployment spec options to describe operator's Prometheus Config Reloader image. (@alekseybb197)

- Update `module.git` with basic and SSH key authentication support. (@djcode)

- Support `clustering` block in `prometheus.operator.servicemonitors` and `prometheus.operator.podmonitors` components to distribute
  targets amongst clustered agents. (@captncraig)

- Update `redis_exporter` dependency to v1.51.0. (@jcreixell)

- The Grafana Agent mixin now includes a dashboard for the logs pipeline. (@thampiotr)

- The Agent Operational dashboard of Grafana Agent mixin now has more descriptive panel titles, Y-axis units

- Add `write_relabel_config` to `prometheus.remote_write` (@jkroepke)

- Update OpenTelemetry Collector dependencies from v0.63.0 to v0.80.0. (@ptodev)

- Allow setting the node name for clustering with a command-line flag. (@tpaschalis)

- Allow `prometheus.exporter.snmp` and SNMP integration to be configured passing a YAML block. (@marctc)

- Some metrics have been added to the traces subsystem for Static mode. (@ptodev)
  - "traces_processor_batch_batch_send_size" (histogram)
  - "traces_processor_batch_batch_size_trigger_send_total" (counter)
  - "traces_processor_batch_metadata_cardinality" (gauge)
  - "traces_processor_batch_timeout_trigger_send_total" (counter)
  - "traces_rpc_server_duration" (histogram)
  - "traces_exporter_send_failed_metric_points_total" (counter)
  - "traces_exporter_send_failed_spans_total" (counter)
  - "traces_exporter_sent_spans_total" (counter)

- Added support for custom `length` time setting in Cloudwatch component and integration. (@thepalbi)

### Bugfixes

- Fix issue where `remote.http` incorrectly had a status of "Unknown" until the
  period specified by the polling frquency elapsed. (@rfratto)


- Add signing region to remote.s3 component for use with custom endpoints so that Authorization Headers work correctly when
  proxying requests. (@mattdurham)

- Fix oauth default scope in `loki.source.azure_event_hubs`. (@akselleirv)

- Fix bug where `otelcol.exporter.otlphttp` ignores configuration for `traces_endpoint`, `metrics_endpoint`, and `logs_endpoint` attributes. (@SimoneFalzone)

- Fix issue in `prometheus.remote_write` where the `queue_config` and
  `metadata_config` blocks used incorrect defaults when not specified in the
  config file. (@rfratto)

- Fix issue where published RPMs were not signed. (@rfratto)

- Fix issue where flow mode exports labeled as "string or secret" could not be
  used in a binary operation. (@rfratto)

- Fix Grafana Agent mixin's "Agent Operational" dashboard expecting pods to always have `grafana-agent-.*` prefix. (@thampiotr)

- Change the HTTP Path and Data Path from the controller-local ID to the global ID for components loaded from within a module loader. (@spartan0x117)

- Fix bug where `stage.timestamp` in `loki.process` wasn't able to correctly
  parse timezones. This issue only impacts the dedicated `grafana-agent-flow`
  binary. (@rfratto)

- Fix bug where JSON requests to `loki.source.api` would not be handled correctly. This adds `/loki/api/v1/raw` and `/loki/api/v1/push` endpoints to `loki.source.api` and maps the `/api/v1/push` and `/api/v1/raw` to
  the `/loki` prefixed endpoints. (@mattdurham)

- Upgrade `loki.write` dependencies to latest changes. (@thepalbi)

### Other changes

- Mongodb integration has been re-enabled. (@jcreixell, @marctc)
- Build with go 1.20.6 (@captncraig)

- Clustering for Grafana Agent in flow mode has graduated from experimental to beta.

v0.34.3 (2023-06-27)
--------------------

### Bugfixes

- Fixes a bug in conversion of OpenTelemetry histograms when exported to Prometheus. (@grcevski)
- Enforce sha256 digest signing for rpms enabling installation on FIPS-enabled OSes. (@kfriedrich123)
- Fix panic from improper startup ordering in `prometheus.operator.servicemonitors`. (@captncraig)

v0.34.2 (2023-06-20)
--------------------

### Enhancements

- Replace map cache in prometheus.relabel with an LRU cache. (@mattdurham)
- Integrations: Extend `statsd` integration to configure relay endpoint. (@arminaaki)

### Bugfixes

- Fix a bug where `prometheus.relabel` would not correctly relabel when there is a cache miss. (@thampiotr)
- Fix a bug where `prometheus.relabel` would not correctly relabel exemplars or metadata. (@tpaschalis)
- Fixes several issues with statsd exporter. (@jcreixell, @marctc)

### Other changes

- Mongodb integration has been disabled for the time being due to licensing issues. (@jcreixell)

v0.34.1 (2023-06-12)
--------------------

### Bugfixes

- Fixed application of sub-collector defaults using the `windows_exporter` integration or `prometheus.exporter.windows`. (@mattdurham)

- Fix issue where `remote.http` did not fail early if the initial request
  failed. This caused failed requests to initially export empty values, which
  could lead to propagating issues downstream to other components which expect
  the export to be non-empty. (@rfratto)

- Allow `bearerTokenFile` field to be used in ServiceMonitors. (@captncraig)

- Fix issue where metrics and traces were not recorded from components within modules. (@mattdurham)

- `service_name` label is inferred from discovery meta labels in `pyroscope.scrape` (@korniltsev)

### Other changes

- Add logging to failed requests in `remote.http`. (@rfratto)

v0.34.0 (2023-06-08)
--------------------

### Breaking changes

- The experimental dynamic configuration feature has been removed in favor of Flow mode. (@mattdurham)

- The `oracledb` integration configuration has removed a redundant field `metrics_scrape_interval`. Use the `scrape_interval` parameter of the integration if a custom scrape interval is required. (@schmikei)

- Upgrade the embedded windows_exporter to commit 79781c6. (@jkroepke)

- Prometheus exporters in Flow mode now set the `instance` label to a value similar to the one they used to have in Static mode (<hostname> by default, customized by some integrations). (@jcreixell)

- `phlare.scrape` and `phlare.write` have been renamed to `pyroscope.scrape` and `pyroscope.scrape`. (@korniltsev)

### Features

- New Grafana Agent Flow components:
  - `loki.source.api` - receive Loki log entries over HTTP (e.g. from other agents). (@thampiotr)
  - `prometheus.operator.servicemonitors` discovers ServiceMonitor resources in your Kubernetes cluster and scrape
    the targets they reference. (@captncraig, @marctc, @jcreixell)
  - `prometheus.receive_http` - receive Prometheus metrics over HTTP (e.g. from other agents). (@thampiotr)
  - `remote.vault` retrieves a secret from Vault. (@rfratto)
  - `prometheus.exporter.snowflake` collects metrics from a snowflake database (@jonathanWamsley)
  - `prometheus.exporter.mssql` collects metrics from Microsoft SQL Server (@jonathanwamsley)
  - `prometheus.exporter.oracledb` collects metrics from oracledb (@jonathanwamsley)
  - `prometheus.exporter.dnsmasq` collects metrics from a dnsmasq server. (@spartan0x117)
  - `loki.source.awsfirehose` - receive Loki log entries from AWS Firehose via HTTP (@thepalbi)
  - `discovery.http` service discovery via http. (@captncraig)

- Added new functions to the River standard library:
  - `coalesce` returns the first non-zero value from a list of arguments. (@jkroepke)
  - `nonsensitive` converts a River secret back into a string. (@rfratto)

### Enhancements

- Support to attach node metadata to pods and endpoints targets in
  `discovery.kubernetes`. (@laurovenancio)

- Support ability to add optional custom headers to `loki.write` endpoint block (@aos)

- Support in-memory HTTP traffic for Flow components. `prometheus.exporter`
  components will now export a target containing an internal HTTP address.
  `prometheus.scrape`, when given that internal HTTP address, will connect to
  the server in-memory, bypassing the network stack. Use the new
  `--server.http.memory-addr` flag to customize which address is used for
  in-memory traffic. (@rfratto)
- Disable node_exporter on Windows systems (@jkroepke)
- Operator support for OAuth 2.0 Client in LogsClientSpec (@DavidSpek)

- Support `clustering` block in `phlare.scrape` components to distribute
  targets amongst clustered agents. (@rfratto)

- Delete stale series after a single WAL truncate instead of two. (@rfratto)

- Update OracleDB Exporter dependency to 0.5.0 (@schmikei)

- Embed Google Fonts on Flow UI (@jkroepke)

- Enable Content-Security-Policies on Flow UI (@jkroepke)

- Update azure-metrics-exporter to v0.0.0-20230502203721-b2bfd97b5313 (@kgeckhart)

- Update azidentity dependency to v1.3.0. (@akselleirv)

- Add custom labels to journal entries in `loki.source.journal` (@sbhrule15)

- `prometheus.operator.podmonitors` and `prometheus.operator.servicemonitors` can now access cluster secrets for authentication to targets. (@captncraig)

### Bugfixes

- Fix `loki.source.(gcplog|heroku)` `http` and `grpc` blocks were overriding defaults with zero-values
  on non-present fields. (@thepalbi)

- Fix an issue where defining `logging` or `tracing` blocks inside of a module
  would generate a panic instead of returning an error. (@erikbaranowski)

- Fix an issue where not specifying either `http` nor `grpc` blocks could result
  in a panic for `loki.source.heroku` and `loki.source.gcplog` components. (@thampiotr)

- Fix an issue where build artifacts for IBM S390x were being built with the
  GOARCH value for the PPC64 instead. (tpaschalis)

- Fix an issue where the Grafana Agent Flow RPM used the wrong path for the
  environment file, preventing the service from loading. (@rfratto)

- Fix an issue where the cluster advertise address was overwriting the join
  addresses. (@laurovenancio)

- Fix targets deduplication when clustering mode is enabled. (@laurovenancio)

- Fix issue in operator where any version update will restart all agent pods simultaneously. (@captncraig)

- Fix an issue where `loki.source.journald` did not create the positions
  directory with the appropriate permissions. (@tpaschalis)

- Fix an issue where fanning out log entries to multiple `loki.process`
  components lead to a race condition. (@tpaschalis)

- Fix panic in `prometheus.operator.servicemonitors` from relabel rules without certain defaults. (@captncraig)

- Fix issue in modules export cache throwing uncomparable errors. (@mattdurham)

- Fix issue where the UI could not navigate to components loaded by modules. (@rfratto)

- Fix issue where using exporters inside modules failed due to not passing the in-memory address dialer. (@mattdurham)

- Add signing region to remote.s3 component for use with custom endpoints so that Authorization Headers work correctly when
  proxying requests. (@mattdurham)

- Fix missing `instance` key for `prometheus.exporter.dnsmasq` component. (@spartan0x117)

### Other changes

- Add metrics when clustering mode is enabled. (@rfratto)
- Document debug metric `loki_process_dropped_lines_by_label_total` in loki.process. (@akselleirv)

- Add `agent_wal_out_of_order_samples_total` metric to track samples received
  out of order. (@rfratto)

- Add CLI flag `--server.http.enable-pprof` to grafana-agent-flow to conditionally enable `/debug/pprof` endpoints (@jkroepke)

- Use Go 1.20.4 for builds. (@tpaschalis)

- Integrate the new ExceptionContext which was recently added to the Faro Web-SDK in the
  app_agent_receiver Payload. (@codecapitano)

- Flow clustering: clusters will now use 512 tokens per node for distributing
  work, leading to better distribution. However, rolling out this change will
  cause some incorrerct or missing assignments until all nodes are updated. (@rfratto)

- Change the Docker base image for Linux containers to `ubuntu:lunar`.
  (@rfratto)

v0.33.2 (2023-05-11)
--------------------

### Bugfixes

- Fix issue where component evaluation time was overridden by a "default
  health" message. (@rfratto)

- Honor timeout when trying to establish a connection to another agent in Flow
  clustering mode. (@rfratto)

- Fix an issue with the grafana/agent windows docker image entrypoint
  not targeting the right location for the config. (@erikbaranowski)

- Fix issue where the `node_exporter` integration and
  `prometheus.exporter.unix` `diskstat_device_include` component could not set
  the allowlist field for the diskstat collector. (@tpaschalis)

- Fix an issue in `loki.source.heroku` where updating the `labels` or `use_incoming_timestamp`
  would not take effect. (@thampiotr)

- Flow: Fix an issue within S3 Module where the S3 path was not parsed correctly when the
  path consists of a parent directory. (@jastisriradheshyam)

- Flow: Fix an issue on Windows where `prometheus.remote_write` failed to read
  WAL checkpoints. This issue led to memory leaks once the initial checkpoint
  was created, and prevented a fresh process from being able to deliver metrics
  at all. (@rfratto)

- Fix an issue where the `loki.source.kubernetes` component could lead to
  the Agent crashing due to a race condition. (@tpaschalis)

### Other changes

- The `phlare.scrape` Flow component `fetch profile failed` log has been set to
  `debug` instead of `error`. (@erikbaranowski)

v0.33.1 (2023-05-01)
--------------------

### Bugfixes

- Fix spelling of the `frequency` argument on the `local.file` component.
  (@tpaschalis)

- Fix bug where some capsule values (such as Prometheus receivers) could not
  properly be used as an argument to a module. (@rfratto)

- Fix version information not displaying correctly when passing the `--version`
  flag or in the `agent_build_info` metric. (@rfratto)

- Fix issue in `loki.source.heroku` and `loki.source.gcplog` where updating the
  component would cause Grafana Agent Flow's Prometheus metrics endpoint to
  return an error until the process is restarted. (@rfratto)

- Fix issue in `loki.source.file` where updating the component caused
  goroutines to leak. (@rfratto)

### Other changes

- Support Bundles report the status of discovered log targets. (@tpaschalis)

v0.33.0 (2023-04-25)
--------------------

### Breaking changes

- Support for 32-bit ARM builds is removed for the foreseeable future due to Go
  compiler issues. We will consider bringing back 32-bit ARM support once our Go
  compiler issues are resolved and 32-bit ARM builds are stable. (@rfratto)

- Agent Management: `agent_management.api_url` config field has been replaced by
`agent_management.host`. The API path and version is now defined by the Agent. (@jcreixell)

- Agent Management: `agent_management.protocol` config field now allows defining "http" and "https" explicitly. Previously, "http" was previously used for both, with the actual protocol used inferred from the api url, which led to confusion. When upgrading, make sure to set to "https" when replacing `api_url` with `host`. (@jcreixell)

- Agent Management: `agent_management.remote_config_cache_location` config field has been replaced by
`agent_management.remote_configuration.cache_location`. (@jcreixell)

- Remove deprecated symbolic links to to `/bin/agent*` in Docker containers,
  as planned in v0.31. (@tpaschalis)

### Deprecations

- [Dynamic Configuration](https://grafana.com/docs/agent/latest/cookbook/dynamic-configuration/) will be removed in v0.34. Grafana Agent Flow supersedes this functionality. (@mattdurham)

### Features

- New Grafana Agent Flow components:

  - `discovery.dns` DNS service discovery. (@captncraig)
  - `discovery.ec2` service discovery for aws ec2. (@captncraig)
  - `discovery.lightsail` service discovery for aws lightsail. (@captncraig)
  - `discovery.gce` discovers resources on Google Compute Engine (GCE). (@marctc)
  - `discovery.digitalocean` provides service discovery for DigitalOcean. (@spartan0x117)
  - `discovery.consul` service discovery for Consul. (@jcreixell)
  - `discovery.azure` provides service discovery for Azure. (@spartan0x117)
  - `module.file` runs a Grafana Agent Flow module loaded from a file on disk.
    (@erikbaranowski)
  - `module.git` runs a Grafana Agent Flow module loaded from a file within a
    Git repository. (@rfratto)
  - `module.string` runs a Grafana Agent Flow module passed to the component by
    an expression containing a string. (@erikbaranowski, @rfratto)
  - `otelcol.auth.oauth2` performs OAuth 2.0 authentication for HTTP and gRPC
    based OpenTelemetry exporters. (@ptodev)
  - `otelcol.extension.jaeger_remote_sampling` provides an endpoint from which to
    pull Jaeger remote sampling documents. (@joe-elliott)
  - `otelcol.exporter.logging` accepts OpenTelemetry data from other `otelcol` components and writes it to the console. (@erikbaranowski)
  - `otelcol.auth.sigv4` performs AWS Signature Version 4 (SigV4) authentication
    for making requests to AWS services via `otelcol` components that support
    authentication extensions. (@ptodev)
  - `prometheus.exporter.blackbox` collects metrics from Blackbox exporter. (@marctc)
  - `prometheus.exporter.mysql` collects metrics from a MySQL database. (@spartan0x117)
  - `prometheus.exporter.postgres` collects metrics from a PostgreSQL database. (@spartan0x117)
  - `prometheus.exporter.statsd` collects metrics from a Statsd instance. (@gaantunes)
  - `prometheus.exporter.snmp` collects metrics from SNMP exporter. (@marctc)
  - `prometheus.operator.podmonitors` discovers PodMonitor resources in your Kubernetes cluster and scrape
    the targets they reference. (@captncraig, @marctc, @jcreixell)
  - `prometheus.exporter.windows` collects metrics from a Windows instance. (@jkroepke)
  - `prometheus.exporter.memcached` collects metrics from a Memcached server. (@spartan0x117)
  - `loki.source.azure_event_hubs` reads messages from Azure Event Hub using Kafka and forwards them to other   `loki` components. (@akselleirv)

- Add support for Flow-specific system packages:

  - Flow-specific DEB packages. (@rfratto, @robigan)
  - Flow-specific RPM packages. (@rfratto, @robigan)
  - Flow-specific macOS Homebrew Formula. (@rfratto)
  - Flow-specific Windows installer. (@rfratto)

  The Flow-specific packages allow users to install and run Grafana Agent Flow
  alongside an existing installation of Grafana Agent.

- Agent Management: Add support for integration snippets. (@jcreixell)

- Flow: Introduce a gossip-over-HTTP/2 _clustered mode_. `prometheus.scrape`
  component instances can opt-in to distributing scrape load between cluster
  peers. (@tpaschalis)

### Enhancements

- Flow: Add retries with backoff logic to Phlare write component. (@cyriltovena)

- Operator: Allow setting runtimeClassName on operator-created pods. (@captncraig)

- Operator: Transparently compress agent configs to stay under size limitations. (@captncraig)

- Update Redis Exporter Dependency to v1.49.0. (@spartan0x117)

- Update Loki dependency to the k144 branch. (@andriikushch)

- Flow: Add OAUTHBEARER mechanism to `loki.source.kafka` using Azure as provider. (@akselleirv)

- Update Process Exporter dependency to v0.7.10. (@spartan0x117)

- Agent Management: Introduces backpressure mechanism for remote config fetching (obeys 429 request
  `Retry-After` header). (@spartan0x117)

- Flow: support client TLS settings (CA, client certificate, client key) being
  provided from other components for the following components:

  - `discovery.docker`
  - `discovery.kubernetes`
  - `loki.source.kafka`
  - `loki.source.kubernetes`
  - `loki.source.podlogs`
  - `loki.write`
  - `mimir.rules.kubernetes`
  - `otelcol.auth.oauth2`
  - `otelcol.exporter.jaeger`
  - `otelcol.exporter.otlp`
  - `otelcol.exporter.otlphttp`
  - `otelcol.extension.jaeger_remote_sampling`
  - `otelcol.receiver.jaeger`
  - `otelcol.receiver.kafka`
  - `phlare.scrape`
  - `phlare.write`
  - `prometheus.remote_write`
  - `prometheus.scrape`
  - `remote.http`

- Flow: support server TLS settings (client CA, server certificate, server key)
  being provided from other components for the following components:

  - `loki.source.syslog`
  - `otelcol.exporter.otlp`
  - `otelcol.extension.jaeger_remote_sampling`
  - `otelcol.receiver.jaeger`
  - `otelcol.receiver.opencensus`
  - `otelcol.receiver.zipkin`

- Flow: Define custom http method and headers in `remote.http` component (@jkroepke)

- Flow: Add config property to `prometheus.exporter.blackbox` to define the config inline (@jkroepke)

- Update Loki Dependency to k146 which includes configurable file watchers (@mattdurham)

### Bugfixes

- Flow: fix issue where Flow would return an error when trying to access a key
  of a map whose value was the zero value (`null`, `0`, `false`, `[]`, `{}`).
  Whether an error was returned depended on the internal type of the value.
  (@rfratto)

- Flow: fix issue where using the `jaeger_remote` sampler for the `tracing`
  block would fail to parse the response from the remote sampler server if it
  used strings for the strategy type. This caused sampling to fall back
  to the default rate. (@rfratto)

- Flow: fix issue where components with no arguments like `loki.echo` were not
  viewable in the UI. (@rfratto)

- Flow: fix deadlock in `loki.source.file` where terminating tailers would hang
  while flushing remaining logs, preventing `loki.source.file` from being able
  to update. (@rfratto)

- Flow: fix deadlock in `loki.process` where a component with no stages would
  hang forever on handling logs. (@rfratto)

- Fix issue where a DefaultConfig might be mutated during unmarshaling. (@jcreixell)

- Fix issues where CloudWatch Exporter cannot use FIPS Endpoints outside of USA regions (@aglees)

- Fix issue where scraping native Prometheus histograms would leak memory.
  (@rfratto)

- Flow: fix issue where `loki.source.docker` component could deadlock. (@tpaschalis)

- Flow: fix issue where `prometheus.remote_write` created unnecessary extra
  child directories to store the WAL in. (@rfratto)

- Fix internal metrics reported as invalid by promtool's linter. (@tpaschalis)

- Fix issues with cri stage which treats partial line coming from any stream as same. (@kavirajk @aglees)

- Operator: fix for running multiple operators with different `--agent-selector` flags. (@captncraig)

- Operator: respect FilterRunning on PodMonitor and ServiceMonitor resources to only scrape running pods. (@captncraig)

- Fixes a bug where the github exporter would get stuck in an infinite loop under certain conditions. (@jcreixell)

- Fix bug where `loki.source.docker` always failed to start. (@rfratto)

### Other changes

- Grafana Agent Docker containers and release binaries are now published for
  s390x. (@rfratto)

- Use Go 1.20.3 for builds. (@rfratto)

- Change the Docker base image for Linux containers to `ubuntu:kinetic`.
  (@rfratto)

- Update prometheus.remote_write defaults to match new prometheus
  remote-write defaults. (@erikbaranowski)

v0.32.1 (2023-03-06)
--------------------

### Bugfixes

- Flow: Fixes slow reloading of targets in `phlare.scrape` component. (@cyriltovena)

- Flow: add a maximum connection lifetime of one hour when tailing logs from
  `loki.source.kubernetes` and `loki.source.podlogs` to recover from an issue
  where the Kubernetes API server stops responding with logs without closing
  the TCP connection. (@rfratto)

- Flow: fix issue in `loki.source.kubernetes` where `__pod__uid__` meta label
  defaulted incorrectly to the container name, causing tailers to never
  restart. (@rfratto)

v0.32.0 (2023-02-28)
--------------------

### Breaking changes

- Support for the embedded Flow UI for 32-bit ARMv6 builds is temporarily
  removed. (@rfratto)

- Node Exporter configuration options changed to align with new upstream version (@Thor77):

  - `diskstats_ignored_devices` is now `diskstats_device_exclude` in agent configuration.
  - `ignored_devices` is now `device_exclude` in flow configuration.

- Some blocks in Flow components have been merged with their parent block to make the block hierarchy smaller:

  - `discovery.docker > http_client_config` is merged into the `discovery.docker` block. (@erikbaranowski)
  - `discovery.kubernetes > http_client_config` is merged into the `discovery.kubernetes` block. (@erikbaranowski)
  - `loki.source.kubernetes > client > http_client_config` is merged into the `client` block. (@erikbaranowski)
  - `loki.source.podlogs > client > http_client_config` is merged into the `client` block. (@erikbaranowski)
  - `loki.write > endpoint > http_client_config` is merged into the `endpoint` block. (@erikbaranowski)
  - `mimir.rules.kubernetes > http_client_config` is merged into the `mimir.rules.kubernetes` block. (@erikbaranowski)
  - `otelcol.receiver.opencensus > grpc` is merged into the `otelcol.receiver.opencensus` block. (@ptodev)
  - `otelcol.receiver.zipkin > http` is merged into the `otelcol.receiver.zipkin` block. (@ptodev)
  - `phlare.scrape > http_client_config` is merged into the `phlare.scrape` block. (@erikbaranowski)
  - `phlare.write > endpoint > http_client_config` is merged into the `endpoint` block. (@erikbaranowski)
  - `prometheus.remote_write > endpoint > http_client_config` is merged into the `endpoint` block. (@erikbaranowski)
  - `prometheus.scrape > http_client_config` is merged into the `prometheus.scrape` block. (@erikbaranowski)

- The `loki.process` component now uses a combined name for stages, simplifying
  the block hierarchy. For example, the `stage > json` block hierarchy is now a
  single block called `stage.json`. All stage blocks in `loki.process` have
  been updated to use this simplified hierarchy. (@tpaschalis)

- `remote.s3` `client_options` block has been renamed to `client`. (@mattdurham)

- Renamed `prometheus.integration.node_exporter` to `prometheus.exporter.unix`. (@jcreixell)

- As first announced in v0.30, support for the `EXPERIMENTAL_ENABLE_FLOW`
  environment variable has been removed in favor of `AGENT_MODE=flow`.
  (@rfratto)

### Features

- New integrations:

  - `oracledb` (@schmikei)
  - `mssql` (@binaryfissiongames)
  - `cloudwatch metrics` (@thepalbi)
  - `azure` (@kgeckhart)
  - `gcp` (@kgeckhart, @ferruvich)

- New Grafana Agent Flow components:

  - `loki.echo` writes received logs to stdout. (@tpaschalis, @rfratto)
  - `loki.source.docker` reads logs from Docker containers and forwards them to
    other `loki` components. (@tpaschalis)
  - `loki.source.kafka` reads logs from Kafka events and forwards them to other
    `loki` components. (@erikbaranowski)
  - `loki.source.kubernetes_events` watches for Kubernetes Events and converts
    them into log lines to forward to other `loki` components. It is the
    equivalent of the `eventhandler` integration. (@rfratto)
  - `otelcol.processor.tail_sampling` samples traces based on a set of defined
    policies from `otelcol` components before forwarding them to other
    `otelcol` components. (@erikbaranowski)
  - `prometheus.exporter.apache` collects metrics from an apache web server
    (@captncraig)
  - `prometheus.exporter.consul` collects metrics from a consul installation
    (@captncraig)
  - `prometheus.exporter.github` collects metrics from GitHub (@jcreixell)
  - `prometheus.exporter.process` aggregates and collects metrics by scraping
    `/proc`. (@spartan0x117)
  - `prometheus.exporter.redis` collects metrics from a redis database
    (@spartan0x117)

### Enhancements

- Flow: Support `keepequal` and `dropequal` actions for relabeling. (@cyriltovena)

- Update Prometheus Node Exporter integration to v1.5.0. (@Thor77)

- Grafana Agent Flow will now reload the config file when `SIGHUP` is sent to
  the process. (@rfratto)

- If using the official RPM and DEB packages for Grafana Agent, invoking
  `systemctl reload grafana-agent` will now reload the configuration file.
  (@rfratto)

- Flow: the `loki.process` component now implements all the same processing
  stages as Promtail's pipelines. (@tpaschalis)

- Flow: new metric for `prometheus.scrape` -
  `agent_prometheus_scrape_targets_gauge`. (@ptodev)

- Flow: new metric for `prometheus.scrape` and `prometheus.relabel` -
  `agent_prometheus_forwarded_samples_total`. (@ptodev)

- Flow: add `constants` into the standard library to expose the hostname, OS,
  and architecture of the system Grafana Agent is running on. (@rfratto)

- Flow: add timeout to loki.source.podlogs controller setup. (@polyrain)

### Bugfixes

- Fixed a reconciliation error in Grafana Agent Operator when using `tlsConfig`
  on `Probe`. (@supergillis)

- Fix issue where an empty `server:` config stanza would cause debug-level logging.
  An empty `server:` is considered a misconfiguration, and thus will error out.
  (@neomantra)

- Flow: fix an error where some error messages that crossed multiple lines
  added extra an extra `|` character when displaying the source file on the
  starting line. (@rfratto)

- Flow: fix issues in `agent fmt` where adding an inline comment on the same
  line as a `[` or `{` would cause indentation issues on subsequent lines.
  (@rfratto)

- Flow: fix issues in `agent fmt` where line comments in arrays would be given
  the wrong identation level. (@rfratto)

- Flow: fix issues with `loki.file` and `loki.process` where deadlock contention or
  logs fail to process. (@mattdurham)

- Flow: `oauth2 > tls_config` was documented as a block but coded incorrectly as
  an attribute. This is now a block in code. This impacted `discovery.docker`,
  `discovery.kubernetes`, `loki.source.kubernetes`, `loki.write`,
  `mimir.rules.kubernetes`, `phlare.scrape`, `phlare.write`,
  `prometheus.remote_write`, `prometheus.scrape`, and `remote.http`
  (@erikbaranowski)

- Flow: Fix issue where using `river:",label"` causes the UI to return nothing. (@mattdurham)

### Other changes

- Use Go 1.20 for builds. (@rfratto)

- The beta label from Grafana Agent Flow has been removed. A subset of Flow
  components are still marked as beta or experimental:

  - `loki.echo` is explicitly marked as beta.
  - `loki.source.kubernetes` is explicitly marked as experimental.
  - `loki.source.podlogs` is explicitly marked as experimental.
  - `mimir.rules.kubernetes` is explicitly marked as beta.
  - `otelcol.processor.tail_sampling` is explicitly marked as beta.
  - `otelcol.receiver.loki` is explicitly marked as beta.
  - `otelcol.receiver.prometheus` is explicitly marked as beta.
  - `phlare.scrape` is explicitly marked as beta.
  - `phlare.write` is explicitly marked as beta.

v0.31.3 (2023-02-13)
--------------------

### Bugfixes

- `loki.source.cloudflare`: fix issue where the `zone_id` argument
  was being ignored, and the `api_token` argument was being used for the zone
  instead. (@rfratto)

- `loki.source.cloudflare`: fix issue where `api_token` argument was not marked
  as a sensitive field. (@rfratto)

v0.31.2 (2023-02-08)
--------------------

### Other changes

- In the Agent Operator, upgrade the `prometheus-config-reloader` dependency
  from version 0.47.0 to version 0.62.0. (@ptodev)

v0.31.1 (2023-02-06)
--------------------

> **BREAKING CHANGES**: This release has breaking changes. Please read entries
> carefully and consult the [upgrade guide][] for specific instructions.

### Breaking changes

- All release Windows `.exe` files are now published as a zip archive.
  Previously, `grafana-agent-installer.exe` was unzipped. (@rfratto)

### Other changes

- Support Go 1.20 for builds. Official release binaries are still produced
  using Go 1.19. (@rfratto)

v0.31.0 (2023-01-31)
--------------------

> **BREAKING CHANGES**: This release has breaking changes. Please read entries
> carefully and consult the [upgrade guide][] for specific instructions.

### Breaking changes

- Release binaries (including inside Docker containers) have been renamed to be
  prefixed with `grafana-` (@rfratto):

  - `agent` is now `grafana-agent`.
  - `agentctl` is now `grafana-agentctl`.
  - `agent-operator` is now `grafana-agent-operator`.

### Deprecations

- A symbolic link in Docker containers from the old binary name to the new
  binary name has been added. These symbolic links will be removed in v0.33. (@rfratto)

### Features

- New Grafana Agent Flow components:

  - `loki.source.cloudflare` reads logs from Cloudflare's Logpull API and
    forwards them to other `loki` components. (@tpaschalis)
  - `loki.source.gcplog` reads logs from GCP cloud resources using Pub/Sub
    subscriptions and forwards them to other `loki` components. (@tpaschalis)
  - `loki.source.gelf` listens for Graylog logs. (@mattdurham)
  - `loki.source.heroku` listens for Heroku messages over TCP a connection and
    forwards them to other `loki` components. (@erikbaranowski)
  - `loki.source.journal` read messages from systemd journal. (@mattdurham)
  - `loki.source.kubernetes` collects logs from Kubernetes pods using the
    Kubernetes API. (@rfratto)
  - `loki.source.podlogs` discovers PodLogs resources on Kubernetes and
    uses the Kubernetes API to collect logs from the pods specified by the
    PodLogs resource. (@rfratto)
  - `loki.source.syslog` listens for Syslog messages over TCP and UDP
    connections and forwards them to other `loki` components. (@tpaschalis)
  - `loki.source.windowsevent` reads logs from Windows Event Log. (@mattdurham)
  - `otelcol.exporter.jaeger` forwards OpenTelemetry data to a Jaeger server.
    (@erikbaranowski)
  - `otelcol.exporter.loki` forwards OTLP-formatted data to compatible `loki`
    receivers. (@tpaschalis)
  - `otelcol.receiver.kafka` receives telemetry data from Kafka. (@rfratto)
  - `otelcol.receiver.loki` receives Loki logs, converts them to the OTLP log
    format and forwards them to other `otelcol` components. (@tpaschalis)
  - `otelcol.receiver.opencensus` receives OpenConsensus-formatted traces or
    metrics. (@ptodev)
  - `otelcol.receiver.zipkin` receives Zipkin-formatted traces. (@rfratto)
  - `phlare.scrape` collects application performance profiles. (@cyriltovena)
  - `phlare.write` sends application performance profiles to Grafana Phlare.
    (@cyriltovena)
  - `mimir.rules.kubernetes` discovers `PrometheusRule` Kubernetes resources and
    loads them into a Mimir instance. (@Logiraptor)

- Flow components which work with relabeling rules (`discovery.relabel`,
  `prometheus.relabel` and `loki.relabel`) now export a new value named Rules.
  This value returns a copy of the currently configured rules. (@tpaschalis)

- New experimental feature: agent-management. Polls configured remote API to fetch new configs. (@spartan0x117)

- Introduce global configuration for logs. (@jcreixell)

### Enhancements

- Handle faro-web-sdk `View` meta in app_agent_receiver. (@rlankfo)

- Flow: the targets in debug info from `loki.source.file` are now individual blocks. (@rfratto)

- Grafana Agent Operator: add [promtail limit stage](https://grafana.com/docs/loki/latest/clients/promtail/stages/limit/) to the operator. (@spartan0x117)

### Bugfixes

- Flow UI: Fix the issue with messy layout on the component list page while
  browser window resize (@xiyu95)

- Flow UI: Display the values of all attributes unless they are nil. (@ptodev)

- Flow: `prometheus.relabel` and `prometheus.remote_write` will now error if they have exited. (@ptodev)

- Flow: Fix issue where negative numbers would convert to floating-point values
  incorrectly, treating the sign flag as part of the number. (@rfratto)

- Flow: fix a goroutine leak when `loki.source.file` is passed more than one
  target with identical set of public labels. (@rfratto)

- Fix issue where removing and re-adding log instance configurations causes an
  error due to double registration of metrics (@spartan0x117, @jcreixell)

### Other changes

- Use Go 1.19.4 for builds. (@erikbaranowski)

- New windows containers for agent and agentctl. These can be found moving forward with the ${Version}-windows tags for grafana/agent and grafana/agentctl docker images (@erikbaranowski)

v0.30.2 (2023-01-11)
--------------------

### Bugfixes

- Flow: `prometheus.relabel` will no longer modify the labels of the original
  metrics, which could lead to the incorrect application of relabel rules on
  subsequent relabels. (@rfratto)

- Flow: `loki.source.file` will no longer deadlock other components if log
  lines cannot be sent to Loki. `loki.source.file` will wait for 5 seconds per
  file to finish flushing read logs to the client, after which it will drop
  them, resulting in lost logs. (@rfratto)

- Operator: Fix the handling of the enableHttp2 field as a boolean in
  `pod_monitor` and `service_monitor` templates. (@tpaschalis)

v0.30.1 (2022-12-23)
--------------------

### Bugfixes

- Fix issue where journald support was accidentally removed. (@tpaschalis)

- Fix issue where some traces' metrics where not collected. (@marctc)

v0.30.0 (2022-12-20)
--------------------

> **BREAKING CHANGES**: This release has breaking changes. Please read entries
> carefully and consult the [upgrade guide][] for specific instructions.

### Breaking changes

- The `ebpf_exporter` integration has been removed due to issues with static
  linking. It may be brought back once these are resolved. (@tpaschalis)

### Deprecations

- The `EXPERIMENTAL_ENABLE_FLOW` environment variable is deprecated in favor of
  `AGENT_MODE=flow`. Support for `EXPERIMENTAL_ENABLE_FLOW` will be removed in
  v0.32. (@rfratto)

### Features

- `grafana-agent-operator` supports oauth2 as an authentication method for
  remote_write. (@timo-42)

- Grafana Agent Flow: Add tracing instrumentation and a `tracing` block to
  forward traces to `otelcol` component. (@rfratto)

- Grafana Agent Flow: Add a `discovery_target_decode` function to decode a JSON
  array of discovery targets corresponding to Prometheus' HTTP and file service
  discovery formats. (@rfratto)

- New Grafana Agent Flow components:

  - `remote.http` polls an HTTP URL and exposes the response body as a string
    or secret to other components. (@rfratto)

  - `discovery.docker` discovers Docker containers from a Docker Engine host.
    (@rfratto)

  - `loki.source.file` reads and tails files for log entries and forwards them
    to other `loki` components. (@tpaschalis)

  - `loki.write` receives log entries from other `loki` components and sends
    them over to a Loki instance. (@tpaschalis)

  - `loki.relabel` receives log entries from other `loki` components and
    rewrites their label set. (@tpaschalis)

  - `loki.process` receives log entries from other `loki` components and runs
    one or more processing stages. (@tpaschalis)

  - `discovery.file` discovers files on the filesystem following glob
    patterns. (@mattdurham)

- Integrations: Introduce the `snowflake` integration. (@binaryfissiongames)

### Enhancements

- Update agent-loki.yaml to use environment variables in the configuration file (@go4real)

- Integrations: Always use direct connection in mongodb_exporter integration. (@v-zhuravlev)

- Update OpenTelemetry Collector dependency to v0.63.1. (@tpaschalis)

- riverfmt: Permit empty blocks with both curly braces on the same line.
  (@rfratto)

- riverfmt: Allow function arguments to persist across different lines.
  (@rfratto)

- Flow: The HTTP server will now start before the Flow controller performs the
  initial load. This allows metrics and pprof data to be collected during the
  first load. (@rfratto)

- Add support for using a [password map file](https://github.com/oliver006/redis_exporter/blob/master/contrib/sample-pwd-file.json) in `redis_exporter`. (@spartan0x117)

- Flow: Add support for exemplars in Prometheus component pipelines. (@rfratto)

- Update Prometheus dependency to v2.40.5. (@rfratto)

- Update Promtail dependency to k127. (@rfratto)

- Native histograms are now supported in the static Grafana Agent and in
  `prometheus.*` Flow components. Native histograms will be automatically
  collected from supported targets. remote_write must be configured to forward
  native histograms from the WAL to the specified endpoints. (@rfratto)

- Flow: metrics generated by upstream OpenTelemetry Collector components are
  now exposed at the `/metrics` endpoint of Grafana Agent Flow. (@rfratto)

### Bugfixes

- Fix issue where whitespace was being sent as part of password when using a
  password file for `redis_exporter`. (@spartan0x117)

- Flow UI: Fix issue where a configuration block referencing a component would
  cause the graph page to fail to load. (@rfratto)

- Remove duplicate `oauth2` key from `metricsinstances` CRD. (@daper)

- Fix issue where on checking whether to restart integrations the Integration
  Manager was comparing configs with secret values scrubbed, preventing reloads
  if only secrets were updated. (@spartan0x117)

### Other changes

- Grafana Agent Flow has graduated from experimental to beta.

v0.29.0 (2022-11-08)
--------------------

> **BREAKING CHANGES**: This release has breaking changes. Please read entries
> carefully and consult the [upgrade guide][] for specific instructions.

### Breaking changes

- JSON-encoded traces from OTLP versions earlier than 0.16.0 are no longer
  supported. (@rfratto)

### Deprecations

- The binary names `agent`, `agentctl`, and `agent-operator` have been
  deprecated and will be renamed to `grafana-agent`, `grafana-agentctl`, and
  `grafana-agent-operator` in the v0.31.0 release.

### Features

- Add `agentctl test-logs` command to allow testing log configurations by redirecting
  collected logs to standard output. This can be useful for debugging. (@jcreixell)

- New Grafana Agent Flow components:

  - `otelcol.receiver.otlp` receives OTLP-formatted traces, metrics, and logs.
    Data can then be forwarded to other `otelcol` components. (@rfratto)

  - `otelcol.processor.batch` batches data from `otelcol` components before
    forwarding it to other `otelcol` components. (@rfratto)

  - `otelcol.exporter.otlp` accepts data from `otelcol` components and sends
    it to a gRPC server using the OTLP protocol. (@rfratto)

  - `otelcol.exporter.otlphttp` accepts data from `otelcol` components and
    sends it to an HTTP server using the OTLP protocol. (@tpaschalis)

  - `otelcol.auth.basic` performs basic authentication for `otelcol`
    components that support authentication extensions. (@rfratto)

  - `otelcol.receiver.jeager` receives Jaeger-formatted traces. Data can then
    be forwarded to other `otelcol` components. (@rfratto)

  - `otelcol.processor.memory_limiter` periodically checks memory usage and
    drops data or forces a garbage collection if the defined limits are
    exceeded. (@tpaschalis)

  - `otelcol.auth.bearer` performs bearer token authentication for `otelcol`
    components that support authentication extensions. (@rfratto)

  - `otelcol.auth.headers` attaches custom request headers to `otelcol`
    components that support authentication extensions. (@rfratto)

  - `otelcol.receiver.prometheus` receives Prometheus metrics, converts them
    to the OTLP metric format and forwards them to other `otelcol` components.
    (@tpaschalis)

  - `otelcol.exporter.prometheus` forwards OTLP-formatted data to compatible
    `prometheus` components. (@rfratto)

- Flow: Allow config blocks to reference component exports. (@tpaschalis)

- Introduce `/-/support` endpoint for generating 'support bundles' in static
  agent mode. Support bundles are zip files of commonly-requested information
  that can be used to debug a running agent. (@tpaschalis)

### Enhancements

- Update OpenTelemetry Collector dependency to v0.61.0. (@rfratto)

- Add caching to Prometheus relabel component. (@mattdurham)

- Grafana Agent Flow: add `agent_resources_*` metrics which explain basic
  platform-agnostic metrics. These metrics assist with basic monitoring of
  Grafana Agent, but are not meant to act as a replacement for fully featured
  components like `prometheus.integration.node_exporter`. (@rfratto)

- Enable field label in TenantStageSpec of PodLogs pipeline. (@siiimooon)

- Enable reporting of enabled integrations. (@marctc)

- Grafana Agent Flow: `prometheus.remote_write` and `prometheus.relabel` will
  now export receivers immediately, removing the need for dependant components
  to be evaluated twice at process startup. (@rfratto)

- Add missing setting to configure instance key for Eventhandler integration. (@marctc)

- Update Prometheus dependency to v2.39.1. (@rfratto)

- Update Promtail dependency to weekly release k122. (@rfratto)

- Tracing: support the `num_traces` and `expected_new_traces_per_sec` configuration parameters in the tail_sampling processor. (@ptodev)

### Bugfixes

- Remove empty port from the `apache_http` integration's instance label. (@katepangLiu)

- Fix identifier on target creation for SNMP v2 integration. (@marctc)

- Fix bug when specifying Blackbox's modules when using Blackbox integration. (@marctc)

- Tracing: fix a panic when the required `protocols` field was not set in the `otlp` receiver. (@ptodev)

- Support Bearer tokens for metric remote writes in the Grafana Operator (@jcreixell, @marctc)

### Other changes

- Update versions of embedded Prometheus exporters used for integrations:

  - Update `github.com/prometheus/statsd_exporter` to `v0.22.8`. (@captncraig)

  - Update `github.com/prometheus-community/postgres_exporter` to `v0.11.1`. (@captncraig)

  - Update `github.com/prometheus/memcached_exporter` to `v0.10.0`. (@captncraig)

  - Update `github.com/prometheus-community/elasticsearch_exporter` to `v1.5.0`. (@captncraig)

  - Update `github.com/prometheus/mysqld_exporter` to `v0.14.0`. (@captncraig)

  - Update `github.com/prometheus/consul_exporter` to `v0.8.0`. (@captncraig)

  - Update `github.com/ncabatoff/process-exporter` to `v0.7.10`. (@captncraig)

  - Update `github.com/prometheus-community/postgres_exporter` to `v0.11.1`. (@captncraig)

- Use Go 1.19.3 for builds. (@rfratto)

v0.28.1 (2022-11-03)
--------------------

### Security

- Update Docker base image to resolve OpenSSL vulnerabilities CVE-2022-3602 and
  CVE-2022-3786. Grafana Agent does not use OpenSSL, so we do not believe it is
  vulnerable to these issues, but the base image has been updated to remove the
  report from image scanners. (@rfratto)

v0.28.0 (2022-09-29)
--------------------

### Features

- Introduce Grafana Agent Flow, an experimental "programmable pipeline" runtime
  mode which improves how to configure and debug Grafana Agent by using
  components. (@captncraig, @karengermond, @marctc, @mattdurham, @rfratto,
  @rlankfo, @tpaschalis)

- Introduce Blackbox exporter integration. (@marctc)

### Enhancements

- Update Loki dependency to v2.6.1. (@rfratto)

### Bugfixes

### Other changes

- Fix relabel configs in sample agent-operator manifests (@hjet)

- Operator no longer set the `SecurityContext.Privileged` flag in the `config-reloader` container. (@hsyed-dojo)

- Add metrics for config reloads and config hash (@jcreixell)

v0.27.1 (2022-09-09)
--------------------

> **NOTE**: ARMv6 Docker images are no longer being published.
>
> We have stopped publishing Docker images for ARMv6 platforms.
> This is due to the new Ubuntu base image we are using that does not support ARMv6.
> The new Ubuntu base image has less reported CVEs, and allows us to provide more
> secure Docker images. We will still continue to publish ARMv6 release binaries and
> deb/rpm packages.

### Other Changes

- Switch docker image base from debian to ubuntu. (@captncraig)

v0.27.0 (2022-09-01)
--------------------

### Features

- Integrations: (beta) Add vmware_exporter integration (@rlankfo)

- App agent receiver: add Event kind to payload (@domasx2)

### Enhancements

- Tracing: Introduce a periodic appender to the remotewriteexporter to control sample rate. (@mapno)

- Tracing: Update OpenTelemetry dependency to v0.55.0. (@rfratto, @mapno)

- Add base agent-operator jsonnet library and generated manifests (@hjet)

- Add full (metrics, logs, K8s events) sample agent-operator jsonnet library and gen manifests (@hjet)

- Introduce new configuration fields for disabling Keep-Alives and setting the
  IdleConnectionTimeout when scraping. (@tpaschalis)

- Add field to Operator CRD to disable report usage functionality. (@marctc)

### Bugfixes

- Tracing: Fixed issue with the PromSD processor using the `connection` method to discover the IP
  address.  It was failing to match because the port number was included in the address string. (@jphx)

- Register prometheus discovery metrics. (@mattdurham)

- Fix seg fault when no instance parameter is provided for apache_http integration, using integrations-next feature flag. (@rgeyer)

- Fix grafanacloud-install.ps1 web request internal server error when fetching config. (@rlankfo)

- Fix snmp integration not passing module or walk_params parameters when scraping. (@rgeyer)

- Fix unmarshal errors (key "<walk_param name>" already set in map) for snmp integration config when walk_params is defined, and the config is reloaded. (@rgeyer)

### Other changes

- Update several go dependencies to resolve warnings from certain security scanning tools. None of the resolved vulnerabilities were known to be exploitable through the agent. (@captncraig)

- It is now possible to compile Grafana Agent using Go 1.19. (@rfratto)

v0.26.1 (2022-07-25)
--------------------

> **BREAKING CHANGES**: This release has breaking changes. Please read entries
> carefully and consult the [upgrade guide][] for specific instructions.

### Breaking changes

- Change windows certificate store so client certificate is no longer required in store. (@mattdurham)

### Bugfixes

- Operator: Fix issue where configured `targetPort` ServiceMonitors resulted in
  generating an incorrect scrape_config. (@rfratto)

- Build the Linux/AMD64 artifacts using the opt-out flag for the ebpf_exporter. (@tpaschalis)

v0.26.0 (2022-07-18)
--------------------

> **BREAKING CHANGES**: This release has breaking changes. Please read entries
> carefully and consult the [upgrade guide][] for specific instructions.

### Breaking changes

- Deprecated `server` YAML block fields have now been removed in favor of the
  command-line flags that replaced them. These fields were originally
  deprecated in v0.24.0. (@rfratto)

- Changed tail sampling policies to be configured as in the OpenTelemetry
  Collector. (@mapno)

### Features

- Introduce Apache HTTP exporter integration. (@v-zhuravlev)

- Introduce eBPF exporter integration. (@tpaschalis)

### Enhancements

- Truncate all records in WAL if repair attempt fails. (@rlankfo)

### Bugfixes

- Relative symlinks for promtail now work as expected. (@RangerCD, @mukerjee)

- Fix rate limiting implementation for the app agent receiver integration. (@domasx2)

- Fix mongodb exporter so that it now collects all metrics. (@mattdurham)

v0.25.1 (2022-06-16)
--------------------

### Bugfixes

- Integer types fail to unmarshal correctly in operator additional scrape configs. (@rlankfo)

- Unwrap replayWAL error before attempting corruption repair. (@rlankfo)

v0.25.0 (2022-06-06)
--------------------

> **BREAKING CHANGES**: This release has breaking changes. Please read entries
> carefully and consult the [upgrade guide][] for specific instructions.

### Breaking changes

- Traces: Use `rpc.grpc.status_code` attribute to determine
  span failed in the service graph processor (@rcrowe)

### Features

- Add HTTP endpoints to fetch active instances and targets for the Logs subsystem.
  (@marctc)

- (beta) Add support for using windows certificate store for TLS connections. (@mattdurham)

- Grafana Agent Operator: add support for integrations through an `Integration`
  CRD which is discovered by `GrafanaAgent`. (@rfratto)

- (experimental) Add app agent receiver integration. This depends on integrations-next being enabled
  via the `integrations-next` feature flag. Use `-enable-features=integrations-next` to use
  this integration. (@kpelelis, @domas)

- Introduce SNMP exporter integration. (@v-zhuravlev)

- Configure the agent to report the use of feature flags to grafana.com. (@marctc)

### Enhancements

- integrations-next: Integrations using autoscrape will now autoscrape metrics
  using in-memory connections instead of connecting to themselves over the
  network. As a result of this change, the `client_config` field has been
  removed. (@rfratto)

- Enable `proxy_url` support on `oauth2` for metrics and logs (update **prometheus/common** dependency to `v0.33.0`). (@martin-jaeger-maersk)

- `extra-scrape-metrics` can now be enabled with the `--enable-features=extra-scrape-metrics` feature flag. See <https://prometheus.io/docs/prometheus/2.31/feature_flags/#extra-scrape-metrics> for details. (@rlankfo)

- Resolved issue in v2 integrations where if an instance name was a prefix of another the route handler would fail to
  match requests on the longer name (@mattdurham)

- Set `include_metadata` to true by default for OTLP traces receivers (@mapno)

### Bugfixes

- Scraping service was not honoring the new server grpc flags `server.grpc.address`.  (@mattdurham)

### Other changes

- Update base image of official Docker containers from Debian buster to Debian
  bullseye. (@rfratto)

- Use Go 1.18 for builds. (@rfratto)

- Add `metrics` prefix to the url of list instances endpoint (`GET
  /agent/api/v1/instances`) and list targets endpoint (`GET
  /agent/api/v1/metrics/targets`). (@marctc)

- Add extra identifying labels (`job`, `instance`, `agent_hostname`) to eventhandler integration. (@hjet)

- Add `extra_labels` configuration to eventhandler integration. (@hjet)

v0.24.2 (2022-05-02)
--------------------

### Bugfixes

- Added configuration watcher delay to prevent race condition in cases where scraping service mode has not gracefully exited. (@mattdurham)

### Other changes

- Update version of node_exporter to include additional metrics for osx. (@v-zhuravlev)

v0.24.1 (2022-04-14)
--------------------

### Bugfixes

- Add missing version information back into `agentctl --version`. (@rlankfo)

- Bump version of github-exporter to latest upstream SHA 284088c21e7d, which
  includes fixes from bugs found in their latest tag. This includes a fix
  where not all releases where retrieved when pulling release information.
  (@rfratto)

- Set the `Content-Type` HTTP header to `application/json` for API endpoints
  returning json objects. (@marctc)

- Operator: fix issue where a `username_file` field was incorrectly set.
  (@rfratto)

- Initialize the logger with default `log_level` and `log_format` parameters.
  (@tpaschalis)

### Other changes

- Embed timezone data to enable Promtail pipelines using the `location` field
  on Windows machines. (@tpaschalis)

v0.24.0 (2022-04-07)
--------------------

> **BREAKING CHANGES**: This release has breaking changes. Please read entries
> carefully and consult the [upgrade guide][] for specific instructions.
>
> **GRAFANA AGENT OPERATOR USERS**: As of this release, Grafana Agent Operator
> does not support versions of Grafana Agent prior to v0.24.0.

### Breaking changes

- The following metrics will now be prefixed with `agent_dskit_` instead of
  `cortex_`: `cortex_kv_request_duration_seconds`,
  `cortex_member_consul_heartbeats_total`, `cortex_member_ring_tokens_owned`,
  `cortex_member_ring_tokens_to_own`, `cortex_ring_member_ownership_percent`,
  `cortex_ring_members`, `cortex_ring_oldest_member_timestamp`,
  `cortex_ring_tokens_owned`, `cortex_ring_tokens_total`. (@rlankfo)

- Traces: the `traces_spanmetrics_calls_total_total` metric has been renamed to
  `traces_spanmetrics_calls_total` (@fredr)

- Two new flags, `-server.http.enable-tls` and `-server.grpc.enable-tls` must
  be provided to explicitly enable TLS support. This is a change of the
  previous behavior where TLS support was enabled when a certificate pair was
  provided. (@rfratto)

- Many command line flags starting with `-server.` block have been renamed.
  (@rfratto)

- The `-log.level` and `-log.format` flags are removed in favor of being set in
  the configuration file. (@rfratto)

- Flags for configuring TLS have been removed in favor of being set in the
  configuration file. (@rfratto)

- Dynamic reload is no longer supported for deprecated server block fields.
  Changing a deprecated field will be ignored and cause the reload to fail.
  (@rfratto)

- The default HTTP listen address is now `127.0.0.1:12345`. Use the
  `-server.http.address` flag to change this value. (@rfratto)

- The default gRPC listen address is now `127.0.0.1:12346`. Use the
  `-server.grpc.address` flag to change this value. (@rfratto)

- `-reload-addr` and `-reload-port` have been removed. They are no longer
  necessary as the primary HTTP server is now static and can't be shut down in
  the middle of a `/-/reload` call. (@rfratto)

- (Only impacts `integrations-next` feature flag) Many integrations have been
  renamed to better represent what they are integrating with. For example,
  `redis_exporter` is now `redis`. This change requires updating
  `integrations-next`-enabled configuration files. This change also changes
  integration names shown in metric labels. (@rfratto)

- The deprecated `-prometheus.*` flags have been removed in favor of
  their `-metrics.*` counterparts. The `-prometheus.*` flags were first
  deprecated in v0.19.0. (@rfratto)

### Deprecations

- Most fields in the `server` block of the configuration file are
  now deprecated in favor of command line flags. These fields will be removed
  in the v0.26.0 release. Please consult the upgrade guide for more information
  and rationale. (@rfratto)

### Features

- Added config read API support to GrafanaAgent Custom Resource Definition.
  (@shamsalmon)

- Added consulagent_sd to target discovery. (@chuckyz)

- Introduce EXPERIMENTAL support for dynamic configuration. (@mattdurham)

- Introduced endpoint that accepts remote_write requests and pushes metrics data directly into an instance's WAL. (@tpaschalis)

- Added builds for linux/ppc64le. (@aklyachkin)

### Enhancements

- Tracing: Exporters can now be configured to use OAuth. (@canuteson)

- Strengthen readiness check for metrics instances. (@tpaschalis)

- Parameterize namespace field in sample K8s logs manifests (@hjet)

- Upgrade to Loki k87. (@rlankfo)

- Update Prometheus dependency to v2.34.0. (@rfratto)

- Update OpenTelemetry-collector dependency to v0.46.0. (@mapno)

- Update cAdvisor dependency to v0.44.0. (@rfratto)

- Update mongodb_exporter dependency to v0.31.2 (@mukerjee)

- Use grafana-agent/v2 Tanka Jsonnet to generate K8s manifests (@hjet)

- Replace agent-bare.yaml K8s sample Deployment with StatefulSet (@hjet)

- Improve error message for `agentctl` when timeout happens calling
  `cloud-config` command (@marctc)

- Enable integrations-next by default in agent-bare.yaml. Please note #1262 (@hjet)

### Bugfixes

- Fix Kubernetes manifests to use port `4317` for OTLP instead of the previous
  `55680` in line with the default exposed port in the agent.

- Ensure singleton integrations are honored in v2 integrations (@mattdurham)

- Tracing: `const_labels` is now correctly parsed in the remote write exporter.
  (@fredr)

- integrations-next: Fix race condition where metrics endpoints for
  integrations may disappear after reloading the config file. (@rfratto)

- Removed the `server.path_prefix` field which would break various features in
  Grafana Agent when set. (@rfratto)

- Fix issue where installing the DEB/RPM packages would overwrite the existing
  config files and environment files. (@rfratto)

- Set `grafanaDashboardFolder` as top level key in the mixin. (@Duologic)

- Operator: Custom Secrets or ConfigMaps to mount will no longer collide with
  the path name of the default secret mount. As a side effect of this bugfix,
  custom Secrets will now be mounted at
  `/var/lib/grafana-agent/extra-secrets/<secret name>` and custom ConfigMaps
  will now be mounted at `/var/lib/grafana-agent/extra-configmaps/<configmap
  name>`. This is not a breaking change as it was previously impossible to
  properly provide these custom mounts. (@rfratto)

- Flags accidentally prefixed with `-metrics.service..` (two `.` in a row) have
  now been fixed to only have one `.`. (@rfratto)

- Protect concurrent writes to the WAL in the remote write exporter (@mapno)

### Other changes

- The `-metrics.wal-directory` flag and `metrics.wal_directory` config option
  will now default to `data-agent/`, the same default WAL directory as
  Prometheus Agent. (@rfratto)

v0.23.0 (2022-02-10)
--------------------

### Enhancements

- Go 1.17 is now used for all builds of the Agent. (@tpaschalis)

- integrations-next: Add `extra_labels` to add a custom set of labels to
  integration targets. (@rfratto)

- The agent no longer appends duplicate exemplars. (@tpaschalis)

- Added Kubernetes eventhandler integration (@hjet)

- Enables sending of exemplars over remote write by default. (@rlankfo)

### Bugfixes

- Fixed issue where Grafana Agent may panic if there is a very large WAL
  loading while old WALs are being deleted or the `/agent/api/v1/targets`
  endpoint is called. (@tpaschalis)

- Fix panic in prom_sd_processor when address is empty (@mapno)

- Operator: Add missing proxy_url field from generated remote_write configs.
  (@rfratto)

- Honor the specified log format in the traces subsystem (@mapno)

- Fix typo in node_exporter for runit_service_dir. (@mattdurham)

- Allow inlining credentials in remote_write url. (@tpaschalis)

- integrations-next: Wait for integrations to stop when starting new instances
  or shutting down (@rfratto).

- Fix issue with windows_exporter mssql collector crashing the agent.
  (@mattdurham)

- The deb and rpm files will now ensure the /var/lib/grafana-agent data
  directory is created with permissions set to 0770. (@rfratto)

- Make agent-traces.yaml Namespace a template-friendly variable (@hjet)

- Disable `machine-id` journal vol by default in sample logs manifest (@hjet)

v0.22.0 (2022-01-13)
--------------------

> This release has deprecations. Please read entries carefully and consult
> the [upgrade guide][] for specific instructions.

### Deprecations

- The node_exporter integration's `netdev_device_whitelist` field is deprecated
  in favor of `netdev_device_include`. Support for the old field name will be
  removed in a future version. (@rfratto)

- The node_exporter integration's `netdev_device_blacklist` field is deprecated
  in favor of `netdev_device_include`. Support for the old field name will be
  removed in a future version. (@rfratto)

- The node_exporter integration's `systemd_unit_whitelist` field is deprecated
  in favor of `systemd_unit_include`. Support for the old field name will be
  removed in a future version. (@rfratto)

- The node_exporter integration's `systemd_unit_blacklist` field is deprecated
  in favor of `systemd_unit_exclude`. Support for the old field name will be
  removed in a future version. (@rfratto)

- The node_exporter integration's `filesystem_ignored_mount_points` field is
  deprecated in favor of `filesystem_mount_points_exclude`. Support for the old
  field name will be removed in a future version. (@rfratto)

- The node_exporter integration's `filesystem_ignored_fs_types` field is
  deprecated in favor of `filesystem_fs_types_exclude`. Support for the old
  field name will be removed in a future version. (@rfratto)

### Features

- (beta) Enable experimental config urls for fetching remote configs.
  Currently, only HTTP/S is supported. Pass the
  `-enable-features=remote-configs` flag to turn this on. (@rlankfo)

- Added [cAdvisor](https://github.com/google/cadvisor) integration. (@rgeyer)

- Traces: Add `Agent Tracing Pipeline` dashboard and alerts (@mapno)

- Traces: Support jaeger/grpc exporter (@nicoche)

- (beta) Enable an experimental integrations subsystem revamp. Pass
  `integrations-next` to `-enable-features` to turn this on. Reading the
  documentation for the revamp is recommended; enabling it causes breaking
  config changes. (@rfratto)

### Enhancements

- Traces: Improved pod association in PromSD processor (@mapno)

- Updated OTel to v0.40.0 (@mapno)

- Remote write dashboard: show in and out sample rates (@bboreham)

- Remote write dashboard: add mean latency (@bboreham)

- Update node_exporter dependency to v1.3.1. (@rfratto)

- Cherry-pick Prometheus PR #10102 into our Prometheus dependency (@rfratto).

### Bugfixes

- Fix usage of POSTGRES_EXPORTER_DATA_SOURCE_NAME when using postgres_exporter
  integration (@f11r)

- Change ordering of the entrypoint for windows service so that it accepts
  commands immediately (@mattdurham)

- Only stop WAL cleaner when it has been started (@56quarters)

- Fix issue with unquoted install path on Windows, that could allow escalation
  or running an arbitrary executable (@mattdurham)

- Fix cAdvisor so it collects all defined metrics instead of the last
  (@pkoenig10)

- Fix panic when using 'stdout' in automatic logging (@mapno)

- Grafana Agent Operator: The /-/ready and /-/healthy endpoints will
  no longer always return 404 (@rfratto).

### Other changes

- Remove log-level flag from systemd unit file (@jpkrohling)

v0.21.2 (2021-12-08)
--------------------

### Security fixes

- This release contains a fix for
  [CVE-2021-41090](https://github.com/grafana/agent/security/advisories/GHSA-9c4x-5hgq-q3wh).

### Other changes

- This release disables the existing `/-/config` and
  `/agent/api/v1/configs/{name}` endpoints by default. Pass the
  `--config.enable-read-api` flag at the command line to opt in to these
  endpoints.

v0.21.1 (2021-11-18)
--------------------

### Bugfixes

- Fix panic when using postgres_exporter integration (@saputradharma)

- Fix panic when dnsamsq_exporter integration tried to log a warning (@rfratto)

- Statsd Integration: Adding logger instance to the statsd mapper
  instantiation. (@gaantunes)

- Statsd Integration: Fix issue where mapped metrics weren't exposed to the
  integration. (@mattdurham)

- Operator: fix bug where version was a required field (@rfratto)

- Metrics: Only run WAL cleaner when metrics are being used and a WAL is
  configured. (@rfratto)

v0.21.0 (2021-11-17)
--------------------

### Enhancements

- Update Cortex dependency to v1.10.0-92-g85c378182. (@rlankfo)

- Update Loki dependency to v2.1.0-656-g0ae0d4da1. (@rlankfo)

- Update Prometheus dependency to v2.31.0 (@rlankfo)

- Add Agent Operator Helm quickstart guide (@hjet)

- Reorg Agent Operator quickstart guides (@hjet)

### Bugfixes

- Packaging: Use correct user/group env variables in RPM %post script (@simonc6372)

- Validate logs config when using logs_instance with automatic logging processor (@mapno)

- Operator: Fix MetricsInstance Service port (@hjet)

- Operator: Create govern service per Grafana Agent (@shturman)

- Operator: Fix relabel_config directive for PodLogs resource (@hjet)

- Traces: Fix `success_logic` code in service graphs processor (@mapno)

### Other changes

- Self-scraped integrations will now use an SUO-specific value for the `instance` label. (@rfratto)

- Traces: Changed service graphs store implementation to improve CPU performance (@mapno)

v0.20.1 (2021-12-08)
--------------------

> _NOTE_: The fixes in this patch are only present in v0.20.1 and >=v0.21.2.

### Security fixes

- This release contains a fix for
  [CVE-2021-41090](https://github.com/grafana/agent/security/advisories/GHSA-9c4x-5hgq-q3wh).

### Other changes

- This release disables the existing `/-/config` and
  `/agent/api/v1/configs/{name}` endpoitns by default. Pass the
  `--config.enable-read-api` flag at the command line to opt in to these
  endpoints.

v0.20.0 (2021-10-28)
--------------------

> **BREAKING CHANGES**: This release has breaking changes. Please read entries
> carefully and consult the [upgrade guide][] for specific instructions.

### Breaking Changes

- push_config is no longer supported in trace's config (@mapno)

### Features

- Operator: The Grafana Agent Operator can now generate a Kubelet service to
  allow a ServiceMonitor to collect Kubelet and cAdvisor metrics. This requires
  passing a `--kubelet-service` flag to the Operator in `namespace/name` format
  (like `kube-system/kubelet`). (@rfratto)

- Service graphs processor (@mapno)

### Enhancements

- Updated mysqld_exporter to v0.13.0 (@gaantunes)

- Updated postgres_exporter to v0.10.0 (@gaantunes)

- Updated redis_exporter to v1.27.1 (@gaantunes)

- Updated memcached_exporter to v0.9.0 (@gaantunes)

- Updated statsd_exporter to v0.22.2 (@gaantunes)

- Updated elasticsearch_exporter to v1.2.1 (@gaantunes)

- Add remote write to silent Windows Installer  (@mattdurham)

- Updated mongodb_exporter to v0.20.7 (@rfratto)

- Updated OTel to v0.36 (@mapno)

- Updated statsd_exporter to v0.22.2 (@mattdurham)

- Update windows_exporter to v0.16.0 (@rfratto, @mattdurham)

- Add send latency to agent dashboard (@bboreham)

### Bugfixes

- Do not immediately cancel context when creating a new trace processor. This
  was preventing scrape_configs in traces from functioning. (@lheinlen)

- Sanitize autologged Loki labels by replacing invalid characters with
  underscores (@mapno)

- Traces: remove extra line feed/spaces/tabs when reading password_file content
  (@nicoche)

- Updated envsubst to v2.0.0-20210730161058-179042472c46. This version has a
  fix needed for escaping values outside of variable substitutions. (@rlankfo)

- Grafana Agent Operator should no longer delete resources matching the names
  of the resources it manages. (@rfratto)

- Grafana Agent Operator will now appropriately assign an
  `app.kubernetes.io/managed-by=grafana-agent-operator` to all created
  resources. (@rfratto)

### Other changes

- Configuration API now returns 404 instead of 400 when attempting to get or
  delete a config which does not exist. (@kgeckhart)

- The windows_exporter now disables the textfile collector by default.
  (@rfratto)

v0.19.0 (2021-09-29)
--------------------

> **BREAKING CHANGES**: This release has breaking changes. Please read entries
> carefully and consult the [upgrade guide][] for specific instructions.

### Breaking Changes

- Reduced verbosity of tracing autologging by not logging `STATUS_CODE_UNSET`
  status codes. (@mapno)

- Operator: rename `Prometheus*` CRDs to `Metrics*` and `Prometheus*` fields to
  `Metrics*`. (@rfratto)

- Operator: CRDs are no longer referenced using a hyphen in the name to be
  consistent with how Kubernetes refers to resources. (@rfratto)

- `prom_instance` in the spanmetrics config is now named `metrics_instance`.
  (@rfratto)

### Deprecations

- The `loki` key at the root of the config file has been deprecated in favor of
  `logs`. `loki`-named fields in `automatic_logging` have been renamed
  accordinly: `loki_name` is now `logs_instance_name`, `loki_tag` is now
  `logs_instance_tag`, and `backend: loki` is now `backend: logs_instance`.
  (@rfratto)

- The `prometheus` key at the root of the config file has been deprecated in
  favor of `metrics`. Flag names starting with `prometheus.` have also been
  deprecated in favor of the same flags with the `metrics.` prefix. Metrics
  prefixed with `agent_prometheus_` are now prefixed with `agent_metrics_`.
  (@rfratto)

- The `tempo` key at the root of the config file has been deprecated in favor
  of `traces`. (@mattdurham)

### Features

- Added [GitHub exporter](https://github.com/infinityworks/github-exporter)
  integration. (@rgeyer)

- Add TLS config options for tempo `remote_write`s. (@mapno)

- Support autologging span attributes as log labels (@mapno)

- Put Tests requiring Network Access behind a -online flag (@flokli)

- Add logging support to the Grafana Agent Operator. (@rfratto)

- Add `operator-detach` command to agentctl to allow zero-downtime upgrades
  when removing an Operator CRD. (@rfratto)

- The Grafana Agent Operator will now default to deploying the matching release
  version of the Grafana Agent instead of v0.14.0. (@rfratto)

### Enhancements

- Update OTel dependency to v0.30.0 (@mapno)

- Allow reloading configuration using `SIGHUP` signal. (@tharun208)

- Add HOSTNAME environment variable to service file to allow for expanding the
  $HOSTNAME variable in agent config.  (@dfrankel33)

- Update jsonnet-libs to 1.21 for Kubernetes 1.21+ compatability. (@MurzNN)

- Make method used to add k/v to spans in prom_sd processor configurable.
  (@mapno)

### Bugfixes

- Regex capture groups like `${1}` will now be kept intact when using
  `-config.expand-env`. (@rfratto)

- The directory of the logs positions file will now properly be created on
  startup for all instances. (@rfratto)

- The Linux system packages will now configure the grafana-agent user to be a
  member of the adm and systemd-journal groups. This will allow logs to read
  from journald and /var/log by default. (@rfratto)

- Fix collecting filesystem metrics on Mac OS (darwin) in the `node_exporter`
  integration default config. (@eamonryan)

- Remove v0.0.0 flags during build with no explicit release tag (@mattdurham)

- Fix issue with global scrape_interval changes not reloading integrations
  (@kgeckhart)

- Grafana Agent Operator will now detect changes to referenced ConfigMaps and
  Secrets and reload the Agent properly. (@rfratto)

- Grafana Agent Operator's object label selectors will now use Kubernetes
  defaults when undefined (i.e., default to nothing). (@rfratto)

- Fix yaml marshalling tag for cert_file in kafka exporter agent config.
  (@rgeyer)

- Fix warn-level logging of dropped targets. (@james-callahan)

- Standardize scrape_interval to 1m in examples. (@mattdurham)

v0.18.4 (2021-09-14)
--------------------

### Enhancements

- Add `agent_prometheus_configs_changed_total` metric to track instance config
  events. (@rfratto)

### Bugfixes

- Fix info logging on windows. (@mattdurham)

- Scraping service: Ensure that a reshard is scheduled every reshard
  interval. (@rfratto)

v0.18.3 (2021-09-08)
--------------------

### Bugfixes

- Register missing metric for configstore consul request duration. (@rfratto)

- Logs should contain a caller field with file and line numbers again
  (@kgeckhart)

- In scraping service mode, the polling configuration refresh should honor
  timeout. (@mattdurham)

- In scraping service mode, the lifecycle reshard should happen using a
  goroutine. (@mattdurham)

- In scraping service mode, scraping service can deadlock when reloading during
  join. (@mattdurham)

- Scraping service: prevent more than one refresh from being queued at a time.
  (@rfratto)

v0.18.2 (2021-08-12)
--------------------

### Bugfixes

- Honor the prefix and remove prefix from consul list results (@mattdurham)

v0.18.1 (2021-08-09)
--------------------

### Bugfixes

- Reduce number of consul calls when ran in scrape service mode (@mattdurham)

v0.18.0 (2021-07-29)
--------------------

### Features

- Added [GitHub exporter](https://github.com/infinityworks/github-exporter)
  integration. (@rgeyer)

- Add support for OTLP HTTP trace exporting. (@mapno)

### Enhancements

- Switch to drone for releases. (@mattdurham)

- Update postgres_exporter to a [branch of](https://github.com/grafana/postgres_exporter/tree/exporter-package-v0.10.0) v0.10.0

### Bugfixes

- Enabled flag for integrations is not being honored. (@mattdurham)

v0.17.0 (2021-07-15)
--------------------

### Features

- Added [Kafka Lag exporter](https://github.com/davidmparrott/kafka_exporter)
  integration. (@gaantunes)

### Bugfixes

- Fix race condition that may occur and result in a panic when initializing
  scraping service cluster. (@rfratto)

v0.16.1 (2021-06-22)
--------------------

### Bugfixes

- Fix issue where replaying a WAL caused incorrect metrics to be sent over
  remote write. (@rfratto)

v0.16.0 (2021-06-17)
--------------------

### Features

- (beta) A Grafana Agent Operator is now available. (@rfratto)

### Enhancements

- Error messages when installing the Grafana Agent for Grafana Cloud will now
  be shown. (@rfratto)

### Bugfixes

- Fix a leak in the shared string interner introduced in v0.14.0. This fix was
  made to a [dependency](https://github.com/grafana/prometheus/pull/21).
  (@rfratto)

- Fix issue where a target will fail to be scraped for the process lifetime if
  that target had gone down for long enough that its series were removed from
  the in-memory cache (2 GC cycles). (@rfratto)

v0.15.0 (2021-06-03)
--------------------

> **BREAKING CHANGES**: This release has breaking changes. Please read entries
> carefully and consult the [upgrade guide][] for specific instructions.

### Breaking Changes

- The configuration of Tempo Autologging has changed. (@mapno)

### Features

- Add support for exemplars. (@mapno)

### Enhancements

- Add the option to log to stdout instead of a Loki instance. (@joe-elliott)

- Update Cortex dependency to v1.8.0.

- Running the Agent as a DaemonSet with host_filter and role: pod should no
  longer cause unnecessary load against the Kubernetes SD API. (@rfratto)

- Update Prometheus to v2.27.0. (@mapno)

- Update Loki dependency to d88f3996eaa2. This is a non-release build, and was
  needed to support exemplars. (@mapno)

- Update Cortex dependency to d382e1d80eaf. This is a non-release build, and
  was needed to support exemplars. (@mapno)

### Bugfixes

- Host filter relabeling rules should now work. (@rfratto)

- Fixed issue where span metrics where being reported with wrong time unit.
  (@mapno)

### Other changes

- Intentionally order tracing processors. (@joe-elliott)

v0.14.0 (2021-05-24)
--------------------

> **BREAKING CHANGES**: This release has breaking changes. Please read entries
> carefully and consult the [upgrade guide][] for specific instructions.
>
> **STABILITY NOTICE**: As of this release, functionality that is not
> recommended for production use and is expected to change will be tagged
> interchangably as "experimental" or "beta."

### Security fixes

- The Scraping service API will now reject configs that read credentials from
  disk by default. This prevents malicious users from reading arbitrary files
  and sending their contents over the network. The old behavior can be
  re-enabled by setting `dangerous_allow_reading_files: true` in the scraping
  service config. (@rfratto)

### Breaking changes

- Configuration for SigV4 has changed. (@rfratto)

### Deprecations

- `push_config` is now supplanted by `remote_block` and `batch`. `push_config`
  will be removed in a future version (@mapno)

### Features

- (beta) New integration: windows_exporter (@mattdurham)

- (beta) Grafana Agent Windows Installer is now included as a release artifact.
  (@mattdurham)

- Official M1 Mac release builds will now be generated! Look for
  `agent-darwin-arm64` and `agentctl-darwin-arm64` in the release assets.
  (@rfratto)

- Add support for running as a Windows service (@mattdurham)

- (beta) Add /-/reload support. It is not recommended to invoke `/-/reload`
  against the main HTTP server. Instead, two new command-line flags have been
  added: `--reload-addr` and `--reload-port`. These will launch a
  `/-/reload`-only HTTP server that can be used to safely reload the Agent's
  state.  (@rfratto)

- Add a /-/config endpoint. This endpoint will return the current configuration
  file with defaults applied that the Agent has loaded from disk. (@rfratto)

- (beta) Support generating metrics and exposing them via a Prometheus exporter
  from span data. (@yeya24)

- Tail-based sampling for tracing pipelines (@mapno)

- Added Automatic Logging feature for Tempo (@joe-elliott)

- Disallow reading files from within scraping service configs by default.
  (@rfratto)

- Add remote write for span metrics (@mapno)

### Enhancements

- Support compression for trace export. (@mdisibio)

- Add global remote_write configuration that is shared between all instances
  and integrations. (@mattdurham)

- Go 1.16 is now used for all builds of the Agent. (@rfratto)

- Update Prometheus dependency to v2.26.0. (@rfratto)

- Upgrade `go.opentelemetry.io/collector` to v0.21.0 (@mapno)

- Add kafka trace receiver (@mapno)

- Support mirroring a trace pipeline to multiple backends (@mapno)

- Add `headers` field in `remote_write` config for Tempo. `headers` specifies
  HTTP headers to forward to the remote endpoint. (@alexbiehl)

- Add silent uninstall to Windows Uninstaller. (@mattdurham)

### Bugfixes

- Native Darwin arm64 builds will no longer crash when writing metrics to the
  WAL. (@rfratto)

- Remote write endpoints that never function across the lifetime of the Agent
  will no longer prevent the WAL from being truncated. (@rfratto)

- Bring back FreeBSD support. (@rfratto)

- agentctl will no longer leak WAL resources when retrieving WAL stats.
  (@rfratto)

- Ensure defaults are applied to undefined sections in config file. This fixes
  a problem where integrations didn't work if `prometheus:` wasn't configured.
  (@rfratto)

- Fixed issue where automatic logging double logged "svc". (@joe-elliott)

### Other changes

- The Grafana Cloud Agent has been renamed to the Grafana Agent. (@rfratto)

- Instance configs uploaded to the Config Store API will no longer be stored
  along with the global Prometheus defaults. This is done to allow globals to
  be updated and re-apply the new global defaults to the configs from the
  Config Store. (@rfratto)

- The User-Agent header sent for logs will now be `GrafanaAgent/<version>`
  (@rfratto)

- Add `tempo_spanmetrics` namespace in spanmetrics (@mapno)

v0.13.1 (2021-04-09)
--------------------

### Bugfixes

- Validate that incoming scraped metrics do not have an empty label set or a
  label set with duplicate labels, mirroring the behavior of Prometheus.
  (@rfratto)

v0.13.0 (2021-02-25)
--------------------

> The primary branch name has changed from `master` to `main`. You may have to
> update your local checkouts of the repository to point at the new branch name.

### Features

- postgres_exporter: Support query_path and disable_default_metrics. (@rfratto)

### Enhancements

- Support other architectures in installation script. (@rfratto)

- Allow specifying custom wal_truncate_frequency per integration. (@rfratto)

- The SigV4 region can now be inferred using the shared config (at
  `$HOME/.aws/config`) or environment variables (via `AWS_CONFIG`). (@rfratto)

- Update Prometheus dependency to v2.25.0. (@rfratto)

### Bugfixes

- Not providing an `-addr` flag for `agentctl config-sync` will no longer
  report an error and will instead use the pre-existing default value.
  (@rfratto)

- Fixed a bug from v0.12.0 where the Loki installation script failed because
  positions_directory was not set. (@rfratto)

- Reduce the likelihood of dataloss during a remote_write-side outage by
  increasing the default wal_truncation_frequency to 60m and preventing the WAL
  from being truncated if the last truncation timestamp hasn't changed. This
  change increases the size of the WAL on average, and users may configure a
  lower wal_truncation_frequency to deliberately choose a smaller WAL over
  write guarantees. (@rfratto)

- Add the ability to read and serve HTTPS integration metrics when given a set
  certificates (@mattdurham)

v0.12.0 (2021-02-05)
--------------------

> **BREAKING CHANGES**: This release has breaking changes. Please read entries
> carefully and consult the [upgrade guide][] for specific instructions.

### Breaking Changes

- The configuration format for the `loki` block has changed. (@rfratto)

- The configuration format for the `tempo` block has changed. (@rfratto)

### Features

- Support for multiple Loki Promtail instances has been added. (@rfratto)

- Support for multiple Tempo instances has been added. (@rfratto)

- Added [ElasticSearch exporter](https://github.com/justwatchcom/elasticsearch_exporter)
  integration. (@colega)

### Enhancements

- `.deb` and `.rpm` packages are now generated for all supported architectures.
  The architecture of the AMD64 package in the filename has been renamed to
  `amd64` to stay synchronized with the architecture name presented from other
  release assets. (@rfratto)

- The `/agent/api/v1/targets` API will now include discovered labels on the
  target pre-relabeling in a `discovered_labels` field. (@rfratto)

- Update Loki to 59a34f9867ce. This is a non-release build, and was needed to
  support multiple Loki instances. (@rfratto)

- Scraping service: Unhealthy Agents in the ring will no longer cause job
  distribution to fail. (@rfratto)

- Scraping service: Cortex ring metrics (prefixed with cortex_ring_) will now
  be registered for tracking the state of the hash ring. (@rfratto)

- Scraping service: instance config ownership is now determined by the hash of
  the instance config name instead of the entire config. This means that
  updating a config is guaranteed to always hash to the same Agent, reducing
  the number of metrics gaps. (@rfratto)

- Only keep a handful of K8s API server metrics by default to reduce default
  active series usage. (@hjet)

- Go 1.15.8 is now used for all distributions of the Agent. (@rfratto)

### Bugfixes

- `agentctl config-check` will now work correctly when the supplied config file
  contains integrations. (@hoenn)

v0.11.0 (2021-01-20)
--------------------

### Features

- ARMv6 builds of `agent` and `agentctl` will now be included in releases to
  expand Agent support to cover all models of Raspberry Pis. ARMv6 docker
  builds are also now available. (@rfratto)

- Added `config-check` subcommand for `agentctl` that can be used to validate
  Agent configuration files before attempting to load them in the `agent`
  itself. (@56quarters)

### Enhancements

- A sigv4 install script for Prometheus has been added. (@rfratto)

- NAMESPACE may be passed as an environment variable to the Kubernetes install
  scripts to specify an installation namespace. (@rfratto)

### Bugfixes

- The K8s API server scrape job will use the API server Service name when
  resolving IP addresses for Prometheus service discovery using the "Endpoints"
  role. (@hjet)

- The K8s manifests will no longer include the `default/kubernetes` job twice
  in both the DaemonSet and the Deployment. (@rfratto)

v0.10.0 (2021-01-13)
--------------------

### Features

- Prometheus `remote_write` now supports SigV4 authentication using the
  [AWS default credentials chain](https://docs.aws.amazon.com/sdk-for-java/v1/developer-guide/credentials.html).
  This enables the Agent to send metrics to Amazon Managed Prometheus without
  needing the [SigV4 Proxy](https://github.com/awslabs/aws-sigv4-proxy).
  (@rfratto)

### Enhancements

- Update `redis_exporter` to v1.15.0. (@rfratto)

- `memcached_exporter` has been updated to v0.8.0. (@rfratto)

- `process-exporter` has been updated to v0.7.5. (@rfratto)

- `wal_cleanup_age` and `wal_cleanup_period` have been added to the top-level
  Prometheus configuration section. These settings control how Write Ahead Logs
  (WALs) that are not associated with any instances are cleaned up. By default,
  WALs not associated with an instance that have not been written in the last
  12 hours are eligible to be cleaned up. This cleanup can be disabled by
  setting `wal_cleanup_period` to `0`. (@56quarters)

- Configuring logs to read from the systemd journal should now work on journals
  that use +ZSTD compression. (@rfratto)

### Bugfixes

- Integrations will now function if the HTTP listen address was set to a value
  other than the default. (@mattdurham)

- The default Loki installation will now be able to write its positions file.
  This was prevented by accidentally writing to a readonly volume mount.
  (@rfratto)

v0.9.1 (2021-01-04)
-------------------

### Enhancements

- agentctl will now be installed by the rpm and deb packages as
  `grafana-agentctl`. (@rfratto)

v0.9.0 (2020-12-10)
-------------------

### Features

- Add support to configure TLS config for the Tempo exporter to use
  insecure_skip_verify to disable TLS chain verification. (@bombsimon)

- Add `sample-stats` to `agentctl` to search the WAL and return a summary of
  samples of series matching the given label selector. (@simonswine)

- New integration:
  [postgres_exporter](https://github.com/wrouesnel/postgres_exporter)
  (@rfratto)

- New integration:
  [statsd_exporter](https://github.com/prometheus/statsd_exporter) (@rfratto)

- New integration:
  [consul_exporter](https://github.com/prometheus/consul_exporter) (@rfratto)

- Add optional environment variable substitution of configuration file.
  (@dcseifert)

### Enhancements

- `min_wal_time` and `max_wal_time` have been added to the instance config
  settings, guaranteeing that data in the WAL will exist for at least
  `min_wal_time` and will not exist for longer than `max_wal_time`. This change
  will increase the size of the WAL slightly but will prevent certain scenarios
  where data is deleted before it is sent. To revert back to the old behavior,
  set `min_wal_time` to `0s`. (@rfratto)

- Update `redis_exporter` to v1.13.1. (@rfratto)

- Bump OpenTelemetry-collector dependency to v0.16.0. (@bombsimon)

### Bugfixes

- Fix issue where the Tempo example manifest could not be applied because the
  port names were too long. (@rfratto)

- Fix issue where the Agent Kubernetes manifests may not load properly on AKS.
  (#279) (@rfratto)

### Other changes

- The User-Agent header sent for logs will now be `GrafanaCloudAgent/<version>`
  (@rfratto)

v0.8.0 (2020-11-06)
-------------------

### Features

- New integration: [dnsamsq_exporter](https://github.com/google/dnsamsq_exporter)
  (@rfratto).

- New integration: [memcached_exporter](https://github.com/prometheus/memcached_exporter)
  (@rfratto).

### Enhancements

- Add `<integration name>_build_info` metric to all integrations. The build
  info displayed will match the build information of the Agent and _not_ the
  embedded exporter. This metric is used by community dashboards, so adding it
  to the Agent increases compatibility with existing dashboards that depend on
  it existing. (@rfratto)

- Bump OpenTelemetry-collector dependency to 0.14.0 (@joe-elliott)

### Bugfixes

- Error messages when retrieving configs from the KV store will now be logged,
  rather than just logging a generic message saying that retrieving the config
  has failed. (@rfratto)

v0.7.2 (2020-10-29)
-------------------

### Enhancements

- Bump Prometheus dependency to 2.21. (@rfratto)

- Bump OpenTelemetry-collector dependency to 0.13.0 (@rfratto)

- Bump Promtail dependency to 2.0. (@rfratto)

- Enhance host_filtering mode to support targets from Docker Swarm and Consul.
  Also, add a `host_filter_relabel_configs` to that will apply relabeling rules
  for determining if a target should be dropped. Add a documentation section
  explaining all of this in detail. (@rfratto)

### Bugfixes

- Fix deb package prerm script so that it stops the agent on package removal.
  (@jdbaldry)

- Fix issue where the `push_config` for Tempo field was expected to be
  `remote_write`. `push_config` now works as expected. (@rfratto)

v0.7.1 (2020-10-23)
-------------------

### Bugfixes

- Fix issue where ARM binaries were not published with the GitHub release.

v0.7.0 (2020-10-23)
-------------------

### Features

- Added Tracing Support. (@joe-elliott)

- Add RPM and deb packaging. (@jdbaldry, @simon6372)

- arm64 and arm/v7 Docker containers and release builds are now available for
  `agent` and `agentctl`. (@rfratto)

- Add `wal-stats` and `target-stats` tooling to `agentctl` to discover WAL and
  cardinality issues. (@rfratto)

- [mysqld_exporter](https://github.com/prometheus/mysqld_exporter) is now
  embedded and available as an integration. (@rfratto)

- [redis_exporter](https://github.com/oliver006/redis_exporter) is now embedded
  and available as an integration. (@dafydd-t)

### Enhancements

- Resharding the cluster when using the scraping service mode now supports
  timeouts through `reshard_timeout`. The default value is `30s.` This timeout
  applies to cluster-wide reshards (performed when joining and leaving the
  cluster) and local reshards (done on the `reshard_interval`). (@rfratto)

### Bugfixes

- Fix issue where integrations crashed with instance_mode was set to `distinct`
  (@rfratto)

- Fix issue where the `agent` integration did not work on Windows (@rfratto).

- Support URL-encoded paths in the scraping service API. (@rfratto)

- The instance label written from replace_instance_label can now be overwritten
  with relabel_configs. This bugfix slightly modifies the behavior of what data
  is stored. The final instance label will now be stored in the WAL rather than
  computed by remote_write. This change should not negatively affect existing
  users. (@rfratto)

v0.6.1 (2020-04-11)
-------------------

### Bugfixes

- Fix issue where build information was empty when running the Agent with
  --version. (@rfratto)

- Fix issue where updating a config in the scraping service may fail to pick up
  new targets. (@rfratto)

- Fix deadlock that slowly prevents the Agent from scraping targets at a high
  scrape volume. (@rfratto)

v0.6.0 (2020-09-04)
-------------------

### Breaking Changes

- The Configs API will now disallow two instance configs having multiple
  `scrape_configs` with the same `job_name`. This was needed for the instance
  sharing mode, where combined instances may have duplicate `job_names` across
  their `scrape_configs`. This brings the scraping service more in line with
  Prometheus, where `job_names` must globally be unique. This change also
  disallows concurrent requests to the put/apply config API endpoint to prevent
  a race condition of two conflicting configs being applied at the same time.
  (@rfratto)

### Deprecations

- `use_hostname_label` is now supplanted by `replace_instance_label`.
  `use_hostname_label` will be removed in a future version. (@rfratto)

### Features

- The Grafana Agent can now collect logs and send to Loki. This is done by
  embedding Promtail, the official Loki log collection client. (@rfratto)

- Integrations can now be enabled without scraping. Set scrape_integrations to
  `false` at the `integrations` key or within the specific integration you
  don't want to scrape. This is useful when another Agent or Prometheus server
  will scrape the integration. (@rfratto)

- [process-exporter](https://github.com/ncabatoff/process-exporter) is now
  embedded as `process_exporter`. The hypen has been changed to an underscore
  in the config file to retain consistency with `node_exporter`. (@rfratto)

### Enhancements

- A new config option, `replace_instance_label`, is now available for use with
  integrations. When this is true, the instance label for all metrics coming
  from an integration will be replaced with the machine's hostname rather than
  127.0.0.1. (@rfratto)

- The embedded Prometheus version has been updated to 2.20.1. (@rfratto,
  @gotjosh)

- The User-Agent header written by the Agent when remote_writing will now be
  `GrafanaCloudAgent/<Version>` instead of `Prometheus/<Prometheus Version>`.
  (@rfratto)

- The subsystems of the Agent (`prometheus`, `loki`) are now made optional.
  Enabling integrations also implicitly enables the associated subsystem. For
  example, enabling the `agent` or `node_exporter` integration will force the
  `prometheus` subsystem to be enabled.  (@rfratto)

### Bugfixes

- The documentation for Tanka configs is now correct. (@amckinley)

- Minor corrections and spelling issues have been fixed in the Overview
  documentation. (@amckinley)

- The new default of `shared` instances mode broke the metric value for
  `agent_prometheus_active_configs`, which was tracking the number of combined
  configs (i.e., number of launched instances). This metric has been fixed and
  a new metric, `agent_prometheus_active_instances`, has been added to track
  the numbger of launched instances. If instance sharing is not enabled, both
  metrics will share the same value. (@rfratto)

- `remote_write` names in a group will no longer be copied from the
  remote_write names of the first instance in the group. Rather, all
  remote_write names will be generated based on the first 6 characters of the
  group hash and the first six characters of the remote_write hash. (@rfratto)

- Fix a panic that may occur during shutdown if the WAL is closed in the middle
  of the WAL being truncated. (@rfratto)

v0.5.0 (2020-08-12)
-------------------

### Features

- A [scrape targets API](https://github.com/grafana/agent/blob/main/docs/api.md#list-current-scrape-targets)
  has been added to show every target the Agent is currently scraping, when it
  was last scraped, how long it took to scrape, and errors from the last
  scrape, if any. (@rfratto)

- "Shared Instance Mode" is the new default mode for spawning Prometheus
  instances, and will improve CPU and memory usage for users of integrations
  and the scraping service. (@rfratto)

### Enhancements

- Memory stability and utilization of the WAL has been improved, and the
  reported number of active series in the WAL will stop double-counting
  recently churned series. (@rfratto)

- Changing scrape_configs and remote_write configs for an instance will now be
  dynamically applied without restarting the instance. This will result in less
  missing metrics for users of the scraping service that change a config.
  (@rfratto)

- The Tanka configuration now uses k8s-alpha. (@duologic)

### Bugfixes

- The Tanka configuration will now also deploy a single-replica deployment
  specifically for scraping the Kubernetes API. This deployment acts together
  with the Daemonset to scrape the full cluster and the control plane.
  (@gotjosh)

- The node_exporter filesystem collector will now work on Linux systems without
  needing to manually set the blocklist and allowlist of filesystems.
  (@rfratto)

v0.4.0 (2020-06-18)
-------------------

### Features

- Support for integrations has been added. Integrations can be any embedded
  tool, but are currently used for embedding exporters and generating scrape
  configs. (@rfratto)

- node_exporter has been added as an integration. This is the full version of
  node_exporter with the same configuration options. (@rfratto)

- An Agent integration that makes the Agent automatically scrape itself has
  been added. (@rfratto)

### Enhancements

- The WAL can now be truncated if running the Agent without any remote_write
  endpoints. (@rfratto)

### Bugfixes

- Prevent the Agent from crashing when a global Prometheus config stanza is not
  provided. (@robx)

- Enable agent host_filter in the Tanka configs, which was disabled by default
  by mistake. (@rfratto)

v0.3.2 (2020-05-29)
-------------------

### Features

- Tanka configs that deploy the scraping service mode are now available
  (@rfratto)

- A k3d example has been added as a counterpart to the docker-compose example.
  (@rfratto)

### Enhancements

- Labels provided by the default deployment of the Agent (Kubernetes and Tanka)
  have been changed to align with the latest changes to grafana/jsonnet-libs.
  The old `instance` label is now called `pod`, and the new `instance` label is
  unique. A `container` label has also been added. The Agent mixin has been
  subsequently updated to also incorporate these label changes. (@rfratto)

- The `remote_write` and `scrape_config` sections now share the same
  validations as Prometheus (@rfratto)

- Setting `wal_truncation_frequency` to less than the scrape interval is now
  disallowed (@rfratto)

### Bugfixes

- A deadlock in scraping service mode when updating a config that shards to the
  same node has been fixed (@rfratto)

- `remote_write` config stanzas will no longer ignore `password_file`
  (@rfratto)

- `scrape_config` client secrets (e.g., basic auth, bearer token,
  `password_file`) will now be properly retained in scraping service mode
  (@rfratto)

- Labels for CPU, RX, and TX graphs in the Agent Operational dashboard now
  correctly show the pod name of the Agent instead of the exporter name.
  (@rfratto)

v0.3.1 (2020-05-20)
-------------------

### Features

- The Agent has upgraded its vendored Prometheus to v2.18.1 (@gotjosh,
  @rfratto)

### Bugfixes

- A typo in the Tanka configs and Kubernetes manifests that prevents the Agent
  launching with v0.3.0 has been fixed (@captncraig)

- Fixed a bug where Tanka mixins could not be used due to an issue with the
  folder placement enhancement (@rfratto)

### Enhancements

- `agentctl` and the config API will now validate that the YAML they receive
  are valid instance configs. (@rfratto)

v0.3.0 (2020-05-13)
-------------------

### Features

- A third operational mode called "scraping service mode" has been added. A KV
  store is used to store instance configs which are distributed amongst a
  clustered set of Agent processes, dividing the total scrape load across each
  agent. An API is exposed on the Agents to list, create, update, and delete
  instance configurations from the KV store. (@rfratto)

- An "agentctl" binary has been released to interact with the new instance
  config management API created by the "scraping service mode." (@rfratto,
  @hoenn)

- The Agent now includes readiness and healthiness endpoints. (@rfratto)

### Enhancements

- The YAML files are now parsed strictly and an invalid YAML will generate an
  error at runtime. (@hoenn)

- The default build mode for the Docker containers is now release, not debug.
  (@rfratto)

- The Grafana Agent Tanka Mixins now are placed in an "Agent" folder within
  Grafana. (@cyriltovena)

v0.2.0 (2020-04-09)
-------------------

### Features

- The Prometheus remote write protocol will now send scraped metadata (metric
  name, help, type and unit). This results in almost negligent bytes sent
  increase as metadata is only sent every minute. It is on by default.
  (@gotjosh)

  These metrics are available to monitor metadata being sent:
  - `prometheus_remote_storage_succeeded_metadata_total`
  - `prometheus_remote_storage_failed_metadata_total`
  - `prometheus_remote_storage_retried_metadata_total`
  - `prometheus_remote_storage_sent_batch_duration_seconds` and
    `prometheus_remote_storage_sent_bytes_total` have a new label “type” with
    the values of `metadata` or `samples`.

### Enhancements

- The Agent has upgraded its vendored Prometheus to v2.17.1 (@rfratto)

### Bugfixes

- Invalid configs passed to the agent will now stop the process after they are
  logged as invalid; previously the Agent process would continue. (@rfratto)

- Enabling host_filter will now allow metrics from node role Kubernetes service
  discovery to be scraped properly (e.g., cAdvisor, Kubelet). (@rfratto)

v0.1.1 (2020-03-16)
-------------------

### Other changes

- Nits in documentation (@sh0rez)

- Fix various dashboard mixin problems from v0.1.0 (@rfratto)

- Pass through release tag to `docker build` (@rfratto)

v0.1.0 (2020-03-16)
-------------------

> First release!

### Features

- Support for scraping Prometheus metrics and sharding the agent through the
  presence of a `host_filter` flag within the Agent configuration file.

[upgrade guide]: https://grafana.com/docs/agent/latest/upgrade-guide/
[contributors guide]: ./docs/developer/contributing.md#updating-the-changelog<|MERGE_RESOLUTION|>--- conflicted
+++ resolved
@@ -176,11 +176,9 @@
 
 - `prometheus.operator.probes` no longer ignores relabeling `rule` blocks. (@sberz)
 
-<<<<<<< HEAD
+- Documentation updated to correct default path from `prometheus.exporter.windows` `text_file` block (@timo1707)
+
 - Bump `redis_exporter` to v1.54.0 (@spartan0x117)
-=======
-- Documentation updated to correct default path from `prometheus.exporter.windows` `text_file` block (@timo1707)
->>>>>>> 6d1ab312
 
 v0.36.2 (2023-09-22)
 --------------------
