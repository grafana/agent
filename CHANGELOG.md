--- conflicted
+++ resolved
@@ -16,6 +16,10 @@
   - [GO-2023-2412](https://github.com/advisories/GHSA-7ww5-4wqc-m92c)
   - [CVE-2023-49568](https://github.com/advisories/GHSA-mw99-9chc-xw7r)
 
+### Bugfixes
+
+- Fix performance issue where perf lib where clause was not being set, leading to timeouts in collecting metrics for windows_exporter. (@mattdurham)
+
 v0.39.0-rc.0 (2024-01-05)
 -------------------------
 
@@ -111,11 +115,7 @@
 
 - Fix issue where `prometheus.exporter.kafka` would crash when configuring `sasl_password`. (@rfratto)
 
-<<<<<<< HEAD
-- Fix performance issue where perf lib where clause was not being set, leading to timeouts in collecting metrics for windows_exporter. (@mattdurham)
-=======
 - Fix nil panic when using the process collector with the windows exporter. (@mattdurham)
->>>>>>> f471706f
 
 ### Other changes
 
