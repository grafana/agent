# Changelog

> _Contributors should read our [contributors guide][] for instructions on how
> to update the changelog._

This document contains a historical list of changes between releases. Only
changes that impact end-user behavior are listed; changes to documentation or
internal API changes are not present.

Main (unreleased)
-----------------

<<<<<<< HEAD
### Bugfixes

- Fixed an issue where `loki.process` validation for stage `metric.counter` was 
  allowing invalid combination of configuration options. (@thampiotr)

v0.37.0-rc.0 (2023-10-05)
=======
v0.37.0-rc.1 (2023-10-06)
>>>>>>> 9a53c484
-----------------

### Breaking changes

- Set `retry_on_http_429` to `true` by default in the `queue_config` block in static mode's `remote_write`. (@wildum)

- Renamed `non_indexed_labels` Loki processing stage to `structured_metadata`. (@vlad-diachenko)

- Include `otel_scope_name` and `otel_scope_version` in all metrics for `otelcol.exporter.prometheus`
  by default using a new argument `include_scope_labels`. (@erikbaranowski)

- Static mode Windows Certificate Filter no longer restricted to TLS 1.2 and specific cipher suites. (@mattdurham)

- The `__meta_agent_integration*` and `__meta_agent_hostname` labels have been
  removed from the targets exposed by `prometheus.exporter.*` components and
  got replaced by the pair of `__meta_component_name` and `__meta_component_id`
  labels. (@tpaschalis)

- Flow: Allow `prometheus.exporter.unix` to be specified multiple times and used in modules. This now means all
  `prometheus.exporter.unix` references will need a label `prometheus.exporter.unix "example"`. (@mattdurham)

### Features

- New Grafana Agent Flow components:

  - `discovery.consulagent` discovers scrape targets from Consul Agent. (@wildum)
  - `discovery.dockerswarm` discovers scrape targets from Docker Swarm. (@wildum)
  - `discovery.ionos` discovers scrape targets from the IONOS Cloud API. (@wildum)
  - `discovery.kuma` discovers scrape targets from the Kuma control plane. (@tpaschalis)
  - `discovery.linode` discovers scrape targets from the Linode API. (@captncraig)
  - `discovery.marathon` discovers scrape targets from Marathon servers. (@wildum)
  - `discovery.nerve` discovers scrape targets from AirBnB's Nerve. (@tpaschalis)
  - `discovery.scaleway` discovers scrape targets from Scaleway virtual
    instances and bare-metal machines. (@rfratto)
  - `discovery.serverset` discovers Serversets stored in Zookeeper. (@thampiotr)
  - `discovery.triton` discovers scrape targets from Triton Container Monitor. (@erikbaranowski)
  - `faro.receiver` accepts Grafana Faro-formatted telemetry data over the
    network and forwards it to other components. (@megumish, @rfratto)
  - `otelcol.connector.servicegraph` creates service graph metrics from spans. It is the
    flow mode equivalent to static mode's `service_graphs` processor. (@ptodev)
  - `otelcol.connector.spanlogs` creates logs from spans. It is the flow mode equivalent
    to static mode's `automatic_logging` processor. (@ptodev)
  - `otelcol.processor.k8sattributes` adds Kubernetes metadata as resource attributes
    to spans, logs, and metrics. (@acr92)
  - `otelcol.processor.probabilistic_sampler` samples logs and traces based on configuration options. (@mar4uk)
  - `otelcol.processor.transform` transforms OTLP telemetry data using the
    OpenTelemetry Transformation Language (OTTL). It is most commonly used
    for transformations on attributes.
  - `prometheus.exporter.agent` exposes the agent's internal metrics. (@hainenber)
  - `prometheus.exporter.azure` collects metrics from Azure. (@wildum)
  - `prometheus.exporter.cadvisor` exposes cAdvisor metrics. (@tpaschalis)
  - `prometheus.exporter.vsphere` exposes vmware vsphere metrics. (@marctc)
  - `remote.kubernetes.configmap` loads a configmap's data for use in other components (@captncraig)
  - `remote.kubernetes.secret` loads a secret's data for use in other components (@captncraig)

- Flow: allow the HTTP server to be configured with TLS in the config file
  using the new `http` config block. (@rfratto)

- Clustering: add new flag `--cluster.max-join-peers` to limit the number of peers the system joins. (@wildum)

- Clustering: add a new flag `--cluster.name` to prevent nodes without this identifier from joining the cluster. (@wildum)

- Clustering: add IPv6 support when using advertise interfaces to assign IP addresses. (@wildum)

- Add a `file_watch` block in `loki.source.file` to configure how often to poll files from disk for changes via `min_poll_frequency` and `max_poll_frequency`.
  In static mode it can be configured in the global `file_watch_config` via `min_poll_frequency` and `max_poll_frequency`.  (@wildum)

- Flow: In `prometheus.exporter.blackbox`, allow setting labels for individual targets. (@spartan0x117)

- Add optional `nil_to_zero` config flag for `YACE` which can be set in the `static`, `discovery`, or `metric` config blocks. (@berler)

- The `cri` stage in `loki.process` can now be configured to limit line size.

- Flow: Allow `grafana-agent run` to accept a path to a directory of `*.river` files.
  This will load all River files in the directory as a single configuration;
  component names must be unique across all loaded files. (@rfratto, @hainenber)

- Added support for `static` configuration conversion in `grafana-agent convert` and `grafana-agent run` commands. (@erikbaranowski)

- Flow: the `prometheus.scrape` component can now configure the scraping of
  Prometheus native histograms. (@tpaschalis)

- Flow: the `prometheus.remote_write` component now supports SigV4 and AzureAD authentication. (@ptodev)

### Enhancements

- Clustering: allow advertise interfaces to be configurable, with the possibility to select all available interfaces. (@wildum)

- Deleted series will now be removed from the WAL sooner, allowing Prometheus
  remote_write to free memory associated with removed series sooner. (@rfratto)

- Added a `disable_high_cardinality_metrics` configuration flag to `otelcol`
  exporters and receivers to switch high cardinality debug metrics off.  (@glindstedt)

- `loki.source.kafka` component now exposes internal label `__meta_kafka_offset`
  to indicate offset of consumed message. (@hainenber)

- Add a`tail_from_end` attribute in `loki.source.file` to have the option to start tailing a file from the end if a cached position is not found.
  This is valuable when you want to tail a large file without reading its entire content. (@wildum)

- Flow: improve river config validation step in `prometheus.scrape` by comparing `scrape_timeout` with `scrape_interval`. (@wildum)

- Flow: add `randomization_factor` and `multiplier` to retry settings in
  `otelcol` components. (@rfratto)

- Add support for `windows_certificate_filter` under http tls config block. (@mattdurham)

- Add `openstack` config converter to convert OpenStack yaml config (static mode) to river config (flow mode). (@wildum)

- Some `otelcol` components will now display their debug metrics via the
  Agent's `/metrics` endpoint. Those components include `otelcol.receiver.otlp`,
  `otelcol.exporter.otlp` and `otelcol.processor.batch`. There may also be metrics
  from other components which are not documented yet. (@ptodev)

- Agent Management: Honor 503 ServiceUnavailable `Retry-After` header. (@jcreixell)

- Bump opentelemetry-collector and opentelemetry-collector-contrib versions from v0.80 to v0.85 (@wildum):
  - add `authoriy` attribute to `otelcol.exporter.loadbalancing` to override the default value in gRPC requests.
  - add `exemplars` support to `otelcol.connector.spanmetrics`.
  - add `exclude_dimensions` attribute to `otelcol.connector.spanmetrics` to exclude dimensions from the default set.
  - add `authority` attribute to `otelcol.receiver.otlp` to override the default value in gRPC requests.
  - add `disable_keep_alives` attribute to `otelcol.receiver.otlp` to disable the HTTP keep alive feature.
  - add `traces_url_path`, `metrics_url_path` and `logs_url_path` attributes to `otelcol.receiver.otlp` to specify the URl path to respectively receive traces, metrics and logs on.
  - add the value `json` to the `encoding` attribute of `otelcol.receiver.kafka`. The component is now able to decode `json` payload and to insert it into the body of a log record.

- Added `scrape` block to customize the default behavior of `prometheus.operator.podmonitors`, `prometheus.operator.probes`, and `prometheus.operator.servicemonitors`. (@sberz)

- The `instance` label of targets exposed by `prometheus.exporter.*` components
  is now more representative of what is being monitored. (@tpaschalis)

- Promtail converter will now treat `global positions configuration is not supported` as a Warning instead of Error. (@erikbaranowski)

- Add new `agent_component_dependencies_wait_seconds` histogram metric and a dashboard panel
  that measures how long components wait to be evaluated after their dependency is updated (@thampiotr)

- Add additional endpoint to debug scrape configs generated inside `prometheus.operator.*` components (@captncraig)

- Components evaluation is now performed in parallel, reducing the impact of
  slow components potentially blocking the entire telemetry pipeline.
  The `agent_component_evaluation_seconds` metric now measures evaluation time
  of each node separately, instead of all the directly and indirectly
  dependant nodes. (@thampiotr)

- Update Prometheus dependency to v2.46.0. (@tpaschalis)

- The `client_secret` config argument in the `otelcol.auth.oauth2` component is 
  now of type `secret` instead of type `string`. (@ptodev)

### Bugfixes

- Fixed `otelcol.exporter.prometheus` label names for the `otel_scope_info`
  metric to match the OTLP Instrumentation Scope spec. `name` is now `otel_scope_name`
  and `version` is now `otel_version_name`. (@erikbaranowski)

- Fixed a bug where converting `YACE` cloudwatch config to river skipped converting static jobs. (@berler)

- Fixed the `agent_prometheus_scrape_targets_gauge` incorrectly reporting all discovered targets
  instead of targets that belong to current instance when clustering is enabled. (@thampiotr)

- Fixed race condition in cleaning up metrics when stopping to tail files in static mode. (@thampiotr)

- Fixed a bug where the BackOffLimit for the kubernetes tailer was always set to zero. (@anderssonw)

- Fixed a bug where Flow agent fails to load `comment` statement in `argument` block. (@hainenber)

- Fix initialization of the RAPL collector for the node_exporter integration
  and the prometheus.exporter.unix component. (@marctc)

### Other changes

- Use Go 1.21.1 for builds. (@rfratto)

- Read contextual attributes from Faro measurements (@codecapitano)

- Rename Grafana Agent service in windows app and features to not include the description

- Correct YAML level for `multitenancy_enabled` option in Mimir's config in examples. (@hainenber)

- Operator: Update default config reloader version. (@captncraig)

- Sorting of common fields in log messages emitted by the agent in Flow mode
  have been standardized. The first fields will always be `ts`, `level`, and
  `msg`, followed by non-common fields. Previously, the position of `msg` was
  not consistent. (@rfratto)

- Documentation updated to link discovery.http and prometheus.scrape advanced configs (@proffalken)

- Bump SNMP exporter version to v0.24.1 (@marctc)

- Switch to `IBM/sarama` module. (@hainenber)

- Bump `webdevops/go-commons` to version containing `LICENSE`. (@hainenber)

- `prometheus.operator.probes` no longer ignores relabeling `rule` blocks. (@sberz)

- Documentation updated to correct default path from `prometheus.exporter.windows` `text_file` block (@timo1707)

- Bump `redis_exporter` to v1.54.0 (@spartan0x117)

v0.36.2 (2023-09-22)
--------------------

### Bugfixes

- Fixed a bug where `otelcol.processor.discovery` could modify the `targets` passed by an upstream component. (@ptodev)

- Fixed a bug where `otelcol` components with a retry mechanism would not wait after the first retry. (@rfratto)

- Fixed a bug where documented default settings in `otelcol.exporter.loadbalancing` were never set. (@rfratto)

- Fix `loki.source.file` race condition in cleaning up metrics when stopping to tail files. (@thampiotr)

v0.36.1 (2023-09-06)
--------------------

### Bugfixes

- Restart managed components of a module loader only on if module content
  changes or the last load failed. This was specifically impacting `module.git`
  each time it pulls. (@erikbaranowski)

- Allow overriding default `User-Agent` for `http.remote` component (@hainenber)

- Fix panic when running `grafana-agentctl config-check` against config files
  having `integrations` block (both V1 and V2). (@hainenber)

- Fix a deadlock candidate in the `loki.process` component. (@tpaschalis)

- Fix an issue in the `eventhandler` integration where events would be
  double-logged: once by sending the event to Loki, and once by including the
  event in the Grafana Agent logs. Now, events are only ever sent to Loki. (@rfratto)

- Converters will now sanitize labels to valid River identifiers. (@erikbaranowski)

- Converters will now return an Error diagnostic for unsupported
  `scrape_classic_histograms` and `native_histogram_bucket_limit` configs. (@erikbaranowski)

- Fix an issue in converters where targets of `discovery.relabel` components
  were repeating the first target for each source target instead of the
  correct target. (@erikbaranowski)

### Other changes

- Operator: Update default config reloader version. (@captncraig)

v0.36.0 (2023-08-30)
--------------------

> **BREAKING CHANGES**: This release has breaking changes. Please read entries
> carefully and consult the [upgrade guide][] for specific instructions.

### Breaking changes

- `loki.source.file` component will no longer automatically detect and
  decompress logs from compressed files. A new configuration block is available
  to enable decompression explicitly. See the [upgrade guide][] for migration
  instructions. (@thampiotr)

- `otelcol.exporter.prometheus`: Set `include_scope_info` to `false` by default. You can set
  it to `true` to preserve previous behavior. (@gouthamve)

- Set `retry_on_http_429` to `true` by default in the `queue_config` block in flow mode's `prometheus.remote_write`. (@wildum)

### Features

- Add [godeltaprof](https://github.com/grafana/godeltaprof) profiling types (`godeltaprof_memory`, `godeltaprof_mutex`, `godeltaprof_block`) to `pyroscope.scrape` component

- Flow: Allow the `logging` configuration block to tee the Agent's logs to one
  or more loki.* components. (@tpaschalis)

- Added support for `promtail` configuration conversion in `grafana-agent convert` and `grafana-agent run` commands. (@thampiotr)

- Flow: Add a new stage `non_indexed_labels` to attach non-indexed labels from extracted data to log line entry. (@vlad-diachenko)

- `loki.write` now exposes basic WAL support. (@thepalbi)

- Flow: Users can now define `additional_fields` in `loki.source.cloudflare` (@wildum)

- Flow: Added exemplar support for the `otelcol.exporter.prometheus`. (@wildum)

- Add a `labels` argument in `loki.source.windowsevent` to associate additional labels with incoming logs. (@wildum)

- New Grafana Agent Flow components:

  - `prometheus.exporter.gcp` - scrape GCP metrics. (@tburgessdev)
  - `otelcol.processor.span` - accepts traces telemetry data from other `otelcol`
    components and modifies the names and attributes of the spans. (@ptodev)
  - `discovery.uyuni` discovers scrape targets from a Uyuni Server. (@sparta0x117)
  - `discovery.eureka` discovers targets from a Eureka Service Registry. (@spartan0x117)
  - `discovery.openstack` - service discovery for OpenStack. (@marctc)
  - `discovery.hetzner` - service discovery for Hetzner Cloud. (@marctc)
  - `discovery.nomad` - service discovery from Nomad. (@captncraig)
  - `discovery.puppetdb` - service discovery from PuppetDB. (@captncraig)
  - `otelcol.processor.discovery` adds resource attributes to spans, where the attributes
    keys and values are sourced from `discovery.*` components. (@ptodev)
  - `otelcol.connector.spanmetrics` - creates OpenTelemetry metrics from traces. (@ptodev)


### Enhancements

- Integrations: include `direct_connect`, `discovering_mode` and `tls_basic_auth_config_path` fields for MongoDB configuration. (@gaantunes)

- Better validation of config file with `grafana-agentctl config-check` cmd (@fgouteroux)

- Integrations: make `udev` data path configurable in the `node_exporter` integration. (@sduranc)

- Clustering: Enable peer discovery with the go-discover package. (@tpaschalis)

- Add `log_format` configuration to eventhandler integration and the `loki.source.kubernetes_events` Flow component. (@sadovnikov)

- Allow `loki.source.file` to define the encoding of files. (@tpaschalis)

- Allow specification of `dimension_name_requirements` for Cloudwatch discovery exports. (@cvdv-au)

- Clustering: Enable nodes to periodically rediscover and rejoin peers. (@tpaschalis)

- `loki.write` WAL now exposes a last segment reclaimed metric. (@thepalbi)

- Update `memcached_exporter` to `v0.13.0`, which includes bugfixes, new metrics,
  and the option to connect with TLS. (@spartan0x117)

- `loki.write` now supports configuring retries on HTTP status code 429. (@wildum)

- Update `YACE` to `v0.54.0`, which includes bugfixes for FIPS support. (@ashrayjain)

- Support decoupled scraping in the cloudwatch_exporter integration (@dtrejod).

- Agent Management: Enable proxying support (@spartan0x117)

### Bugfixes

- Update to config converter so default relabel `source_labels` are left off the river output. (@erikbaranowski)

- Rename `GrafanaAgentManagement` mixin rules to `GrafanaAgentConfig` and update individual alerts to be more accurate. (@spartan0x117)

- Fix potential goroutine leak in log file tailing in static mode. (@thampiotr)

- Fix issue on Windows where DNS short names were unresolvable. (@rfratto)

- Fix panic in `prometheus.operator.*` when no Port supplied in Monitor crds. (@captncraig)

- Fix issue where Agent crashes when a blackbox modules config file is specified for blackbox integration. (@marctc)

- Fix issue where the code from agent would not return to the Windows Service Manager (@jkroepke)

- Fix issue where getting the support bundle failed due to using an HTTP Client that was not able to access the agent in-memory address. (@spartan0x117)

- Fix an issue that lead the `loki.source.docker` container to use excessive
  CPU and memory. (@tpaschalis)

- Fix issue where `otelcol.exporter.loki` was not normalizing label names
  to comply with Prometheus conventions. (@ptodev)

- Agent Management: Fix issue where an integration defined multiple times could lead to undefined behaviour. (@jcreixell)

v0.35.4 (2023-08-14)
--------------------

### Bugfixes

- Sign RPMs with SHA256 for FIPs compatbility. (@mattdurham)

- Fix issue where corrupt WAL segments lead to crash looping. (@tpaschalis)

- Clarify usage documentation surrounding `loki.source.file` (@joshuapare)

v0.35.3 (2023-08-09)
--------------------

### Bugfixes

- Fix a bug which prevented the `app_agent_receiver` integration from processing traces. (@ptodev)

- (Agent static mode) Jaeger remote sampling works again, through a new `jaeger_remote_sampling`
  entry in the traces config. It is no longer configurable through the jaeger receiver.
  Support Jaeger remote sampling was removed accidentally in v0.35, and it is now restored,
  albeit via a different config entry.

- Clustering: Nodes take part in distributing load only after loading their
  component graph. (@tpaschalis)

- Fix graceful termination when receiving SIGTERM/CTRL_SHUTDOWN_EVENT
  signals. (@tpaschalis)

v0.35.2 (2023-07-27)
--------------------

### Bugfixes

- Fix issue where the flow mode UI would show an empty page when navigating to
  an unhealthy `prometheus.operator` component or a healthy
  `prometheus.operator` component which discovered no custom resources.
  (@rfratto)

- Fix panic when using `oauth2` without specifying `tls_config`. (@mattdurham)

- Fix issue where series records would never get written to the WAL if a scrape
  was rolled back, resulting in "dropped sample for series that was not
  explicitly dropped via relabelling" log messages. (@rfratto)

- Fix RPM file digests so that installation on FIPS-enabled systems succeeds. (@andrewimeson)

### Other changes

- Compile journald support into builds of `grafana-agentctl` so
  `grafana-agentctl test-logs` functions as expected when testing tailing the
  systemd journal. (@rfratto)

v0.35.1 (2023-07-25)
--------------------

### Bugfixes

- Fix incorrect display of trace IDs in the automatic_logging processor of static mode's traces subsystem.
  Users of the static mode's service graph processor are also advised to upgrade,
  although the bug should theoretically not affect them. (@ptodev)

v0.35.0 (2023-07-18)
--------------------

> **BREAKING CHANGES**: This release has breaking changes. Please read entries
> carefully and consult the [upgrade guide][] for specific instructions.

### Breaking changes

- The algorithm for the "hash" action of `otelcol.processor.attributes` has changed.
  The change was made in PR [#22831](https://github.com/open-telemetry/opentelemetry-collector-contrib/pull/22831) of opentelemetry-collector-contrib. (@ptodev)

- `otelcol.exporter.loki` now includes the instrumentation scope in its output. (@ptodev)

- `otelcol.extension.jaeger_remote_sampling` removes the `/` HTTP endpoint. The `/sampling` endpoint is still functional.
  The change was made in PR [#18070](https://github.com/open-telemetry/opentelemetry-collector-contrib/pull/18070) of opentelemetry-collector-contrib. (@ptodev)

- The field `version` and `auth` struct block from `walk_params` in `prometheus.exporter.snmp` and SNMP integration have been removed. The auth block now can be configured at top level, together with `modules` (@marctc)

- Rename `discovery.file` to `local.file_match` to make it more clear that it
  discovers file on the local filesystem, and so it doesn't get confused with
  Prometheus' file discovery. (@rfratto)

- Remove the `discovery_target_decode` function in favor of using discovery
  components to better match the behavior of Prometheus' service discovery.
  (@rfratto)

- In the traces subsystem for Static mode, some metrics are removed and others are renamed. (@ptodev)
  - Removed metrics:
    - "blackbox_exporter_config_last_reload_success_timestamp_seconds" (gauge)
    - "blackbox_exporter_config_last_reload_successful" (gauge)
    - "blackbox_module_unknown_total" (counter)
    - "traces_processor_tail_sampling_count_traces_sampled" (counter)
    - "traces_processor_tail_sampling_new_trace_id_received" (counter)
    - "traces_processor_tail_sampling_sampling_decision_latency" (histogram)
    - "traces_processor_tail_sampling_sampling_decision_timer_latency" (histogram)
    - "traces_processor_tail_sampling_sampling_policy_evaluation_error" (counter)
    - "traces_processor_tail_sampling_sampling_trace_dropped_too_early" (counter)
    - "traces_processor_tail_sampling_sampling_traces_on_memory" (gauge)
    - "traces_receiver_accepted_spans" (counter)
    - "traces_receiver_refused_spans" (counter)
    - "traces_exporter_enqueue_failed_log_records" (counter)
    - "traces_exporter_enqueue_failed_metric_points" (counter)
    - "traces_exporter_enqueue_failed_spans" (counter)
    - "traces_exporter_queue_capacity" (gauge)
    - "traces_exporter_queue_size" (gauge)

  - Renamed metrics:
    - "traces_receiver_refused_spans" is renamed to "traces_receiver_refused_spans_total"
    - "traces_receiver_accepted_spans" is renamed to "traces_receiver_refused_spans_total"
    - "traces_exporter_sent_metric_points" is renamed to "traces_exporter_sent_metric_points_total"

- The `remote_sampling` block has been removed from `otelcol.receiver.jaeger`. (@ptodev)

- (Agent static mode) Jaeger remote sampling used to be configured using the Jaeger receiver configuration.
  This receiver was updated to a new version, where support for remote sampling in the receiver was removed.
  Jaeger remote sampling is available as a separate configuration field starting in v0.35.3. (@ptodev)

### Deprecations

- `otelcol.exporter.jaeger` has been deprecated and will be removed in Agent v0.38.0. (@ptodev)

### Features

- The Pyroscope scrape component computes and sends delta profiles automatically when required to reduce bandwidth usage. (@cyriltovena)

- Support `stage.geoip` in `loki.process`. (@akselleirv)

- Integrations: Introduce the `squid` integration. (@armstrmi)

- Support custom fields in MMDB file for `stage.geoip`. (@akselleirv)

- Added json_path function to river stdlib. (@jkroepke)

- Add `format`, `join`, `tp_lower`, `replace`, `split`, `trim`, `trim_prefix`, `trim_suffix`, `trim_space`, `to_upper` functions to river stdlib. (@jkroepke)

- Flow UI: Add a view for listing the Agent's peers status when clustering is enabled. (@tpaschalis)

- Add a new CLI command `grafana-agent convert` for converting a river file from supported formats to river. (@erikbaranowski)

- Add support to the `grafana-agent run` CLI for converting a river file from supported formats to river. (@erikbaranowski)

- Add boringcrypto builds and docker images for Linux arm64 and x64. (@mattdurham)

- New Grafana Agent Flow components:

  - `discovery.file` discovers scrape targets from files. (@spartan0x117)
  - `discovery.kubelet` collect scrape targets from the Kubelet API. (@gcampbell12)
  - `module.http` runs a Grafana Agent Flow module loaded from a remote HTTP endpoint. (@spartan0x117)
  - `otelcol.processor.attributes` accepts telemetry data from other `otelcol`
    components and modifies attributes of a span, log, or metric. (@ptodev)
  - `prometheus.exporter.cloudwatch` - scrape AWS CloudWatch metrics (@thepalbi)
  - `prometheus.exporter.elasticsearch` collects metrics from Elasticsearch. (@marctc)
  - `prometheus.exporter.kafka` collects metrics from Kafka Server. (@oliver-zhang)
  - `prometheus.exporter.mongodb` collects metrics from MongoDB. (@marctc)
  - `prometheus.exporter.squid` collects metrics from a squid server. (@armstrmi)
  - `prometheus.operator.probes` - discovers Probe resources in your Kubernetes
    cluster and scrape the targets they reference. (@captncraig)
  - `pyroscope.ebpf` collects system-wide performance profiles from the current
    host (@korniltsev)
  - `otelcol.exporter.loadbalancing` - export traces and logs to multiple OTLP gRPC
    endpoints in a load-balanced way. (@ptodev)

- New Grafana Agent Flow command line utilities:

  - `grafana-agent tools prometheus.remote_write` holds a collection of remote
    write-specific tools. These have been ported over from the `agentctl` command. (@rfratto)

- A new `action` argument for `otelcol.auth.headers`. (@ptodev)

- New `metadata_keys` and `metadata_cardinality_limit` arguments for `otelcol.processor.batch`. (@ptodev)

- New `boolean_attribute` and `ottl_condition` sampling policies for `otelcol.processor.tail_sampling`. (@ptodev)

- A new `initial_offset` argument for `otelcol.receiver.kafka`. (@ptodev)

### Enhancements

- Attributes and blocks set to their default values will no longer be shown in the Flow UI. (@rfratto)

- Tanka config: retain cAdvisor metrics for system processes (Kubelet, Containerd, etc.) (@bboreham)

- Update cAdvisor dependency to v0.47.0. (@jcreixell)

- Upgrade and improve Cloudwatch exporter integration (@thepalbi)

- Update `node_exporter` dependency to v1.6.0. (@spartan0x117)

- Enable `prometheus.relabel` to work with Prometheus' Native Histograms. (@tpaschalis)

- Update `dnsmasq_exporter` to last version. (@marctc)

- Add deployment spec options to describe operator's Prometheus Config Reloader image. (@alekseybb197)

- Update `module.git` with basic and SSH key authentication support. (@djcode)

- Support `clustering` block in `prometheus.operator.servicemonitors` and `prometheus.operator.podmonitors` components to distribute
  targets amongst clustered agents. (@captncraig)

- Update `redis_exporter` dependency to v1.51.0. (@jcreixell)

- The Grafana Agent mixin now includes a dashboard for the logs pipeline. (@thampiotr)

- The Agent Operational dashboard of Grafana Agent mixin now has more descriptive panel titles, Y-axis units

- Add `write_relabel_config` to `prometheus.remote_write` (@jkroepke)

- Update OpenTelemetry Collector dependencies from v0.63.0 to v0.80.0. (@ptodev)

- Allow setting the node name for clustering with a command-line flag. (@tpaschalis)

- Allow `prometheus.exporter.snmp` and SNMP integration to be configured passing a YAML block. (@marctc)

- Some metrics have been added to the traces subsystem for Static mode. (@ptodev)
  - "traces_processor_batch_batch_send_size" (histogram)
  - "traces_processor_batch_batch_size_trigger_send_total" (counter)
  - "traces_processor_batch_metadata_cardinality" (gauge)
  - "traces_processor_batch_timeout_trigger_send_total" (counter)
  - "traces_rpc_server_duration" (histogram)
  - "traces_exporter_send_failed_metric_points_total" (counter)
  - "traces_exporter_send_failed_spans_total" (counter)
  - "traces_exporter_sent_spans_total" (counter)

- Added support for custom `length` time setting in Cloudwatch component and integration. (@thepalbi)

### Bugfixes

- Fix issue where `remote.http` incorrectly had a status of "Unknown" until the
  period specified by the polling frquency elapsed. (@rfratto)


- Add signing region to remote.s3 component for use with custom endpoints so that Authorization Headers work correctly when
  proxying requests. (@mattdurham)

- Fix oauth default scope in `loki.source.azure_event_hubs`. (@akselleirv)

- Fix bug where `otelcol.exporter.otlphttp` ignores configuration for `traces_endpoint`, `metrics_endpoint`, and `logs_endpoint` attributes. (@SimoneFalzone)

- Fix issue in `prometheus.remote_write` where the `queue_config` and
  `metadata_config` blocks used incorrect defaults when not specified in the
  config file. (@rfratto)

- Fix issue where published RPMs were not signed. (@rfratto)

- Fix issue where flow mode exports labeled as "string or secret" could not be
  used in a binary operation. (@rfratto)

- Fix Grafana Agent mixin's "Agent Operational" dashboard expecting pods to always have `grafana-agent-.*` prefix. (@thampiotr)

- Change the HTTP Path and Data Path from the controller-local ID to the global ID for components loaded from within a module loader. (@spartan0x117)

- Fix bug where `stage.timestamp` in `loki.process` wasn't able to correctly
  parse timezones. This issue only impacts the dedicated `grafana-agent-flow`
  binary. (@rfratto)

- Fix bug where JSON requests to `loki.source.api` would not be handled correctly. This adds `/loki/api/v1/raw` and `/loki/api/v1/push` endpoints to `loki.source.api` and maps the `/api/v1/push` and `/api/v1/raw` to
  the `/loki` prefixed endpoints. (@mattdurham)

- Upgrade `loki.write` dependencies to latest changes. (@thepalbi)

### Other changes

- Mongodb integration has been re-enabled. (@jcreixell, @marctc)
- Build with go 1.20.6 (@captncraig)

- Clustering for Grafana Agent in flow mode has graduated from experimental to beta.

v0.34.3 (2023-06-27)
--------------------

### Bugfixes

- Fixes a bug in conversion of OpenTelemetry histograms when exported to Prometheus. (@grcevski)
- Enforce sha256 digest signing for rpms enabling installation on FIPS-enabled OSes. (@kfriedrich123)
- Fix panic from improper startup ordering in `prometheus.operator.servicemonitors`. (@captncraig)

v0.34.2 (2023-06-20)
--------------------

### Enhancements

- Replace map cache in prometheus.relabel with an LRU cache. (@mattdurham)
- Integrations: Extend `statsd` integration to configure relay endpoint. (@arminaaki)

### Bugfixes

- Fix a bug where `prometheus.relabel` would not correctly relabel when there is a cache miss. (@thampiotr)
- Fix a bug where `prometheus.relabel` would not correctly relabel exemplars or metadata. (@tpaschalis)
- Fixes several issues with statsd exporter. (@jcreixell, @marctc)

### Other changes

- Mongodb integration has been disabled for the time being due to licensing issues. (@jcreixell)

v0.34.1 (2023-06-12)
--------------------

### Bugfixes

- Fixed application of sub-collector defaults using the `windows_exporter` integration or `prometheus.exporter.windows`. (@mattdurham)

- Fix issue where `remote.http` did not fail early if the initial request
  failed. This caused failed requests to initially export empty values, which
  could lead to propagating issues downstream to other components which expect
  the export to be non-empty. (@rfratto)

- Allow `bearerTokenFile` field to be used in ServiceMonitors. (@captncraig)

- Fix issue where metrics and traces were not recorded from components within modules. (@mattdurham)

- `service_name` label is inferred from discovery meta labels in `pyroscope.scrape` (@korniltsev)

### Other changes

- Add logging to failed requests in `remote.http`. (@rfratto)

v0.34.0 (2023-06-08)
--------------------

### Breaking changes

- The experimental dynamic configuration feature has been removed in favor of Flow mode. (@mattdurham)

- The `oracledb` integration configuration has removed a redundant field `metrics_scrape_interval`. Use the `scrape_interval` parameter of the integration if a custom scrape interval is required. (@schmikei)

- Upgrade the embedded windows_exporter to commit 79781c6. (@jkroepke)

- Prometheus exporters in Flow mode now set the `instance` label to a value similar to the one they used to have in Static mode (<hostname> by default, customized by some integrations). (@jcreixell)

- `phlare.scrape` and `phlare.write` have been renamed to `pyroscope.scrape` and `pyroscope.scrape`. (@korniltsev)

### Features

- New Grafana Agent Flow components:
  - `loki.source.api` - receive Loki log entries over HTTP (e.g. from other agents). (@thampiotr)
  - `prometheus.operator.servicemonitors` discovers ServiceMonitor resources in your Kubernetes cluster and scrape
    the targets they reference. (@captncraig, @marctc, @jcreixell)
  - `prometheus.receive_http` - receive Prometheus metrics over HTTP (e.g. from other agents). (@thampiotr)
  - `remote.vault` retrieves a secret from Vault. (@rfratto)
  - `prometheus.exporter.snowflake` collects metrics from a snowflake database (@jonathanWamsley)
  - `prometheus.exporter.mssql` collects metrics from Microsoft SQL Server (@jonathanwamsley)
  - `prometheus.exporter.oracledb` collects metrics from oracledb (@jonathanwamsley)
  - `prometheus.exporter.dnsmasq` collects metrics from a dnsmasq server. (@spartan0x117)
  - `loki.source.awsfirehose` - receive Loki log entries from AWS Firehose via HTTP (@thepalbi)
  - `discovery.http` service discovery via http. (@captncraig)

- Added new functions to the River standard library:
  - `coalesce` returns the first non-zero value from a list of arguments. (@jkroepke)
  - `nonsensitive` converts a River secret back into a string. (@rfratto)

### Enhancements

- Support to attach node metadata to pods and endpoints targets in
  `discovery.kubernetes`. (@laurovenancio)

- Support ability to add optional custom headers to `loki.write` endpoint block (@aos)

- Support in-memory HTTP traffic for Flow components. `prometheus.exporter`
  components will now export a target containing an internal HTTP address.
  `prometheus.scrape`, when given that internal HTTP address, will connect to
  the server in-memory, bypassing the network stack. Use the new
  `--server.http.memory-addr` flag to customize which address is used for
  in-memory traffic. (@rfratto)
- Disable node_exporter on Windows systems (@jkroepke)
- Operator support for OAuth 2.0 Client in LogsClientSpec (@DavidSpek)

- Support `clustering` block in `phlare.scrape` components to distribute
  targets amongst clustered agents. (@rfratto)

- Delete stale series after a single WAL truncate instead of two. (@rfratto)

- Update OracleDB Exporter dependency to 0.5.0 (@schmikei)

- Embed Google Fonts on Flow UI (@jkroepke)

- Enable Content-Security-Policies on Flow UI (@jkroepke)

- Update azure-metrics-exporter to v0.0.0-20230502203721-b2bfd97b5313 (@kgeckhart)

- Update azidentity dependency to v1.3.0. (@akselleirv)

- Add custom labels to journal entries in `loki.source.journal` (@sbhrule15)

- `prometheus.operator.podmonitors` and `prometheus.operator.servicemonitors` can now access cluster secrets for authentication to targets. (@captncraig)

### Bugfixes

- Fix `loki.source.(gcplog|heroku)` `http` and `grpc` blocks were overriding defaults with zero-values
  on non-present fields. (@thepalbi)

- Fix an issue where defining `logging` or `tracing` blocks inside of a module
  would generate a panic instead of returning an error. (@erikbaranowski)

- Fix an issue where not specifying either `http` nor `grpc` blocks could result
  in a panic for `loki.source.heroku` and `loki.source.gcplog` components. (@thampiotr)

- Fix an issue where build artifacts for IBM S390x were being built with the
  GOARCH value for the PPC64 instead. (tpaschalis)

- Fix an issue where the Grafana Agent Flow RPM used the wrong path for the
  environment file, preventing the service from loading. (@rfratto)

- Fix an issue where the cluster advertise address was overwriting the join
  addresses. (@laurovenancio)

- Fix targets deduplication when clustering mode is enabled. (@laurovenancio)

- Fix issue in operator where any version update will restart all agent pods simultaneously. (@captncraig)

- Fix an issue where `loki.source.journald` did not create the positions
  directory with the appropriate permissions. (@tpaschalis)

- Fix an issue where fanning out log entries to multiple `loki.process`
  components lead to a race condition. (@tpaschalis)

- Fix panic in `prometheus.operator.servicemonitors` from relabel rules without certain defaults. (@captncraig)

- Fix issue in modules export cache throwing uncomparable errors. (@mattdurham)

- Fix issue where the UI could not navigate to components loaded by modules. (@rfratto)

- Fix issue where using exporters inside modules failed due to not passing the in-memory address dialer. (@mattdurham)

- Add signing region to remote.s3 component for use with custom endpoints so that Authorization Headers work correctly when
  proxying requests. (@mattdurham)

- Fix missing `instance` key for `prometheus.exporter.dnsmasq` component. (@spartan0x117)

### Other changes

- Add metrics when clustering mode is enabled. (@rfratto)
- Document debug metric `loki_process_dropped_lines_by_label_total` in loki.process. (@akselleirv)

- Add `agent_wal_out_of_order_samples_total` metric to track samples received
  out of order. (@rfratto)

- Add CLI flag `--server.http.enable-pprof` to grafana-agent-flow to conditionally enable `/debug/pprof` endpoints (@jkroepke)

- Use Go 1.20.4 for builds. (@tpaschalis)

- Integrate the new ExceptionContext which was recently added to the Faro Web-SDK in the
  app_agent_receiver Payload. (@codecapitano)

- Flow clustering: clusters will now use 512 tokens per node for distributing
  work, leading to better distribution. However, rolling out this change will
  cause some incorrerct or missing assignments until all nodes are updated. (@rfratto)

- Change the Docker base image for Linux containers to `ubuntu:lunar`.
  (@rfratto)

v0.33.2 (2023-05-11)
--------------------

### Bugfixes

- Fix issue where component evaluation time was overridden by a "default
  health" message. (@rfratto)

- Honor timeout when trying to establish a connection to another agent in Flow
  clustering mode. (@rfratto)

- Fix an issue with the grafana/agent windows docker image entrypoint
  not targeting the right location for the config. (@erikbaranowski)

- Fix issue where the `node_exporter` integration and
  `prometheus.exporter.unix` `diskstat_device_include` component could not set
  the allowlist field for the diskstat collector. (@tpaschalis)

- Fix an issue in `loki.source.heroku` where updating the `labels` or `use_incoming_timestamp`
  would not take effect. (@thampiotr)

- Flow: Fix an issue within S3 Module where the S3 path was not parsed correctly when the
  path consists of a parent directory. (@jastisriradheshyam)

- Flow: Fix an issue on Windows where `prometheus.remote_write` failed to read
  WAL checkpoints. This issue led to memory leaks once the initial checkpoint
  was created, and prevented a fresh process from being able to deliver metrics
  at all. (@rfratto)

- Fix an issue where the `loki.source.kubernetes` component could lead to
  the Agent crashing due to a race condition. (@tpaschalis)

### Other changes

- The `phlare.scrape` Flow component `fetch profile failed` log has been set to
  `debug` instead of `error`. (@erikbaranowski)

v0.33.1 (2023-05-01)
--------------------

### Bugfixes

- Fix spelling of the `frequency` argument on the `local.file` component.
  (@tpaschalis)

- Fix bug where some capsule values (such as Prometheus receivers) could not
  properly be used as an argument to a module. (@rfratto)

- Fix version information not displaying correctly when passing the `--version`
  flag or in the `agent_build_info` metric. (@rfratto)

- Fix issue in `loki.source.heroku` and `loki.source.gcplog` where updating the
  component would cause Grafana Agent Flow's Prometheus metrics endpoint to
  return an error until the process is restarted. (@rfratto)

- Fix issue in `loki.source.file` where updating the component caused
  goroutines to leak. (@rfratto)

### Other changes

- Support Bundles report the status of discovered log targets. (@tpaschalis)

v0.33.0 (2023-04-25)
--------------------

### Breaking changes

- Support for 32-bit ARM builds is removed for the foreseeable future due to Go
  compiler issues. We will consider bringing back 32-bit ARM support once our Go
  compiler issues are resolved and 32-bit ARM builds are stable. (@rfratto)

- Agent Management: `agent_management.api_url` config field has been replaced by
`agent_management.host`. The API path and version is now defined by the Agent. (@jcreixell)

- Agent Management: `agent_management.protocol` config field now allows defining "http" and "https" explicitly. Previously, "http" was previously used for both, with the actual protocol used inferred from the api url, which led to confusion. When upgrading, make sure to set to "https" when replacing `api_url` with `host`. (@jcreixell)

- Agent Management: `agent_management.remote_config_cache_location` config field has been replaced by
`agent_management.remote_configuration.cache_location`. (@jcreixell)

- Remove deprecated symbolic links to to `/bin/agent*` in Docker containers,
  as planned in v0.31. (@tpaschalis)

### Deprecations

- [Dynamic Configuration](https://grafana.com/docs/agent/latest/cookbook/dynamic-configuration/) will be removed in v0.34. Grafana Agent Flow supersedes this functionality. (@mattdurham)

### Features

- New Grafana Agent Flow components:

  - `discovery.dns` DNS service discovery. (@captncraig)
  - `discovery.ec2` service discovery for aws ec2. (@captncraig)
  - `discovery.lightsail` service discovery for aws lightsail. (@captncraig)
  - `discovery.gce` discovers resources on Google Compute Engine (GCE). (@marctc)
  - `discovery.digitalocean` provides service discovery for DigitalOcean. (@spartan0x117)
  - `discovery.consul` service discovery for Consul. (@jcreixell)
  - `discovery.azure` provides service discovery for Azure. (@spartan0x117)
  - `module.file` runs a Grafana Agent Flow module loaded from a file on disk.
    (@erikbaranowski)
  - `module.git` runs a Grafana Agent Flow module loaded from a file within a
    Git repository. (@rfratto)
  - `module.string` runs a Grafana Agent Flow module passed to the component by
    an expression containing a string. (@erikbaranowski, @rfratto)
  - `otelcol.auth.oauth2` performs OAuth 2.0 authentication for HTTP and gRPC
    based OpenTelemetry exporters. (@ptodev)
  - `otelcol.extension.jaeger_remote_sampling` provides an endpoint from which to
    pull Jaeger remote sampling documents. (@joe-elliott)
  - `otelcol.exporter.logging` accepts OpenTelemetry data from other `otelcol` components and writes it to the console. (@erikbaranowski)
  - `otelcol.auth.sigv4` performs AWS Signature Version 4 (SigV4) authentication
    for making requests to AWS services via `otelcol` components that support
    authentication extensions. (@ptodev)
  - `prometheus.exporter.blackbox` collects metrics from Blackbox exporter. (@marctc)
  - `prometheus.exporter.mysql` collects metrics from a MySQL database. (@spartan0x117)
  - `prometheus.exporter.postgres` collects metrics from a PostgreSQL database. (@spartan0x117)
  - `prometheus.exporter.statsd` collects metrics from a Statsd instance. (@gaantunes)
  - `prometheus.exporter.snmp` collects metrics from SNMP exporter. (@marctc)
  - `prometheus.operator.podmonitors` discovers PodMonitor resources in your Kubernetes cluster and scrape
    the targets they reference. (@captncraig, @marctc, @jcreixell)
  - `prometheus.exporter.windows` collects metrics from a Windows instance. (@jkroepke)
  - `prometheus.exporter.memcached` collects metrics from a Memcached server. (@spartan0x117)
  - `loki.source.azure_event_hubs` reads messages from Azure Event Hub using Kafka and forwards them to other   `loki` components. (@akselleirv)

- Add support for Flow-specific system packages:

  - Flow-specific DEB packages. (@rfratto, @robigan)
  - Flow-specific RPM packages. (@rfratto, @robigan)
  - Flow-specific macOS Homebrew Formula. (@rfratto)
  - Flow-specific Windows installer. (@rfratto)

  The Flow-specific packages allow users to install and run Grafana Agent Flow
  alongside an existing installation of Grafana Agent.

- Agent Management: Add support for integration snippets. (@jcreixell)

- Flow: Introduce a gossip-over-HTTP/2 _clustered mode_. `prometheus.scrape`
  component instances can opt-in to distributing scrape load between cluster
  peers. (@tpaschalis)

### Enhancements

- Flow: Add retries with backoff logic to Phlare write component. (@cyriltovena)

- Operator: Allow setting runtimeClassName on operator-created pods. (@captncraig)

- Operator: Transparently compress agent configs to stay under size limitations. (@captncraig)

- Update Redis Exporter Dependency to v1.49.0. (@spartan0x117)

- Update Loki dependency to the k144 branch. (@andriikushch)

- Flow: Add OAUTHBEARER mechanism to `loki.source.kafka` using Azure as provider. (@akselleirv)

- Update Process Exporter dependency to v0.7.10. (@spartan0x117)

- Agent Management: Introduces backpressure mechanism for remote config fetching (obeys 429 request
  `Retry-After` header). (@spartan0x117)

- Flow: support client TLS settings (CA, client certificate, client key) being
  provided from other components for the following components:

  - `discovery.docker`
  - `discovery.kubernetes`
  - `loki.source.kafka`
  - `loki.source.kubernetes`
  - `loki.source.podlogs`
  - `loki.write`
  - `mimir.rules.kubernetes`
  - `otelcol.auth.oauth2`
  - `otelcol.exporter.jaeger`
  - `otelcol.exporter.otlp`
  - `otelcol.exporter.otlphttp`
  - `otelcol.extension.jaeger_remote_sampling`
  - `otelcol.receiver.jaeger`
  - `otelcol.receiver.kafka`
  - `phlare.scrape`
  - `phlare.write`
  - `prometheus.remote_write`
  - `prometheus.scrape`
  - `remote.http`

- Flow: support server TLS settings (client CA, server certificate, server key)
  being provided from other components for the following components:

  - `loki.source.syslog`
  - `otelcol.exporter.otlp`
  - `otelcol.extension.jaeger_remote_sampling`
  - `otelcol.receiver.jaeger`
  - `otelcol.receiver.opencensus`
  - `otelcol.receiver.zipkin`

- Flow: Define custom http method and headers in `remote.http` component (@jkroepke)

- Flow: Add config property to `prometheus.exporter.blackbox` to define the config inline (@jkroepke)

- Update Loki Dependency to k146 which includes configurable file watchers (@mattdurham)

### Bugfixes

- Flow: fix issue where Flow would return an error when trying to access a key
  of a map whose value was the zero value (`null`, `0`, `false`, `[]`, `{}`).
  Whether an error was returned depended on the internal type of the value.
  (@rfratto)

- Flow: fix issue where using the `jaeger_remote` sampler for the `tracing`
  block would fail to parse the response from the remote sampler server if it
  used strings for the strategy type. This caused sampling to fall back
  to the default rate. (@rfratto)

- Flow: fix issue where components with no arguments like `loki.echo` were not
  viewable in the UI. (@rfratto)

- Flow: fix deadlock in `loki.source.file` where terminating tailers would hang
  while flushing remaining logs, preventing `loki.source.file` from being able
  to update. (@rfratto)

- Flow: fix deadlock in `loki.process` where a component with no stages would
  hang forever on handling logs. (@rfratto)

- Fix issue where a DefaultConfig might be mutated during unmarshaling. (@jcreixell)

- Fix issues where CloudWatch Exporter cannot use FIPS Endpoints outside of USA regions (@aglees)

- Fix issue where scraping native Prometheus histograms would leak memory.
  (@rfratto)

- Flow: fix issue where `loki.source.docker` component could deadlock. (@tpaschalis)

- Flow: fix issue where `prometheus.remote_write` created unnecessary extra
  child directories to store the WAL in. (@rfratto)

- Fix internal metrics reported as invalid by promtool's linter. (@tpaschalis)

- Fix issues with cri stage which treats partial line coming from any stream as same. (@kavirajk @aglees)

- Operator: fix for running multiple operators with different `--agent-selector` flags. (@captncraig)

- Operator: respect FilterRunning on PodMonitor and ServiceMonitor resources to only scrape running pods. (@captncraig)

- Fixes a bug where the github exporter would get stuck in an infinite loop under certain conditions. (@jcreixell)

- Fix bug where `loki.source.docker` always failed to start. (@rfratto)

### Other changes

- Grafana Agent Docker containers and release binaries are now published for
  s390x. (@rfratto)

- Use Go 1.20.3 for builds. (@rfratto)

- Change the Docker base image for Linux containers to `ubuntu:kinetic`.
  (@rfratto)

- Update prometheus.remote_write defaults to match new prometheus
  remote-write defaults. (@erikbaranowski)

v0.32.1 (2023-03-06)
--------------------

### Bugfixes

- Flow: Fixes slow reloading of targets in `phlare.scrape` component. (@cyriltovena)

- Flow: add a maximum connection lifetime of one hour when tailing logs from
  `loki.source.kubernetes` and `loki.source.podlogs` to recover from an issue
  where the Kubernetes API server stops responding with logs without closing
  the TCP connection. (@rfratto)

- Flow: fix issue in `loki.source.kubernetes` where `__pod__uid__` meta label
  defaulted incorrectly to the container name, causing tailers to never
  restart. (@rfratto)

v0.32.0 (2023-02-28)
--------------------

### Breaking changes

- Support for the embedded Flow UI for 32-bit ARMv6 builds is temporarily
  removed. (@rfratto)

- Node Exporter configuration options changed to align with new upstream version (@Thor77):

  - `diskstats_ignored_devices` is now `diskstats_device_exclude` in agent configuration.
  - `ignored_devices` is now `device_exclude` in flow configuration.

- Some blocks in Flow components have been merged with their parent block to make the block hierarchy smaller:

  - `discovery.docker > http_client_config` is merged into the `discovery.docker` block. (@erikbaranowski)
  - `discovery.kubernetes > http_client_config` is merged into the `discovery.kubernetes` block. (@erikbaranowski)
  - `loki.source.kubernetes > client > http_client_config` is merged into the `client` block. (@erikbaranowski)
  - `loki.source.podlogs > client > http_client_config` is merged into the `client` block. (@erikbaranowski)
  - `loki.write > endpoint > http_client_config` is merged into the `endpoint` block. (@erikbaranowski)
  - `mimir.rules.kubernetes > http_client_config` is merged into the `mimir.rules.kubernetes` block. (@erikbaranowski)
  - `otelcol.receiver.opencensus > grpc` is merged into the `otelcol.receiver.opencensus` block. (@ptodev)
  - `otelcol.receiver.zipkin > http` is merged into the `otelcol.receiver.zipkin` block. (@ptodev)
  - `phlare.scrape > http_client_config` is merged into the `phlare.scrape` block. (@erikbaranowski)
  - `phlare.write > endpoint > http_client_config` is merged into the `endpoint` block. (@erikbaranowski)
  - `prometheus.remote_write > endpoint > http_client_config` is merged into the `endpoint` block. (@erikbaranowski)
  - `prometheus.scrape > http_client_config` is merged into the `prometheus.scrape` block. (@erikbaranowski)

- The `loki.process` component now uses a combined name for stages, simplifying
  the block hierarchy. For example, the `stage > json` block hierarchy is now a
  single block called `stage.json`. All stage blocks in `loki.process` have
  been updated to use this simplified hierarchy. (@tpaschalis)

- `remote.s3` `client_options` block has been renamed to `client`. (@mattdurham)

- Renamed `prometheus.integration.node_exporter` to `prometheus.exporter.unix`. (@jcreixell)

- As first announced in v0.30, support for the `EXPERIMENTAL_ENABLE_FLOW`
  environment variable has been removed in favor of `AGENT_MODE=flow`.
  (@rfratto)

### Features

- New integrations:

  - `oracledb` (@schmikei)
  - `mssql` (@binaryfissiongames)
  - `cloudwatch metrics` (@thepalbi)
  - `azure` (@kgeckhart)
  - `gcp` (@kgeckhart, @ferruvich)

- New Grafana Agent Flow components:

  - `loki.echo` writes received logs to stdout. (@tpaschalis, @rfratto)
  - `loki.source.docker` reads logs from Docker containers and forwards them to
    other `loki` components. (@tpaschalis)
  - `loki.source.kafka` reads logs from Kafka events and forwards them to other
    `loki` components. (@erikbaranowski)
  - `loki.source.kubernetes_events` watches for Kubernetes Events and converts
    them into log lines to forward to other `loki` components. It is the
    equivalent of the `eventhandler` integration. (@rfratto)
  - `otelcol.processor.tail_sampling` samples traces based on a set of defined
    policies from `otelcol` components before forwarding them to other
    `otelcol` components. (@erikbaranowski)
  - `prometheus.exporter.apache` collects metrics from an apache web server
    (@captncraig)
  - `prometheus.exporter.consul` collects metrics from a consul installation
    (@captncraig)
  - `prometheus.exporter.github` collects metrics from GitHub (@jcreixell)
  - `prometheus.exporter.process` aggregates and collects metrics by scraping
    `/proc`. (@spartan0x117)
  - `prometheus.exporter.redis` collects metrics from a redis database
    (@spartan0x117)

### Enhancements

- Flow: Support `keepequal` and `dropequal` actions for relabeling. (@cyriltovena)

- Update Prometheus Node Exporter integration to v1.5.0. (@Thor77)

- Grafana Agent Flow will now reload the config file when `SIGHUP` is sent to
  the process. (@rfratto)

- If using the official RPM and DEB packages for Grafana Agent, invoking
  `systemctl reload grafana-agent` will now reload the configuration file.
  (@rfratto)

- Flow: the `loki.process` component now implements all the same processing
  stages as Promtail's pipelines. (@tpaschalis)

- Flow: new metric for `prometheus.scrape` -
  `agent_prometheus_scrape_targets_gauge`. (@ptodev)

- Flow: new metric for `prometheus.scrape` and `prometheus.relabel` -
  `agent_prometheus_forwarded_samples_total`. (@ptodev)

- Flow: add `constants` into the standard library to expose the hostname, OS,
  and architecture of the system Grafana Agent is running on. (@rfratto)

- Flow: add timeout to loki.source.podlogs controller setup. (@polyrain)

### Bugfixes

- Fixed a reconciliation error in Grafana Agent Operator when using `tlsConfig`
  on `Probe`. (@supergillis)

- Fix issue where an empty `server:` config stanza would cause debug-level logging.
  An empty `server:` is considered a misconfiguration, and thus will error out.
  (@neomantra)

- Flow: fix an error where some error messages that crossed multiple lines
  added extra an extra `|` character when displaying the source file on the
  starting line. (@rfratto)

- Flow: fix issues in `agent fmt` where adding an inline comment on the same
  line as a `[` or `{` would cause indentation issues on subsequent lines.
  (@rfratto)

- Flow: fix issues in `agent fmt` where line comments in arrays would be given
  the wrong identation level. (@rfratto)

- Flow: fix issues with `loki.file` and `loki.process` where deadlock contention or
  logs fail to process. (@mattdurham)

- Flow: `oauth2 > tls_config` was documented as a block but coded incorrectly as
  an attribute. This is now a block in code. This impacted `discovery.docker`,
  `discovery.kubernetes`, `loki.source.kubernetes`, `loki.write`,
  `mimir.rules.kubernetes`, `phlare.scrape`, `phlare.write`,
  `prometheus.remote_write`, `prometheus.scrape`, and `remote.http`
  (@erikbaranowski)

- Flow: Fix issue where using `river:",label"` causes the UI to return nothing. (@mattdurham)

### Other changes

- Use Go 1.20 for builds. (@rfratto)

- The beta label from Grafana Agent Flow has been removed. A subset of Flow
  components are still marked as beta or experimental:

  - `loki.echo` is explicitly marked as beta.
  - `loki.source.kubernetes` is explicitly marked as experimental.
  - `loki.source.podlogs` is explicitly marked as experimental.
  - `mimir.rules.kubernetes` is explicitly marked as beta.
  - `otelcol.processor.tail_sampling` is explicitly marked as beta.
  - `otelcol.receiver.loki` is explicitly marked as beta.
  - `otelcol.receiver.prometheus` is explicitly marked as beta.
  - `phlare.scrape` is explicitly marked as beta.
  - `phlare.write` is explicitly marked as beta.

v0.31.3 (2023-02-13)
--------------------

### Bugfixes

- `loki.source.cloudflare`: fix issue where the `zone_id` argument
  was being ignored, and the `api_token` argument was being used for the zone
  instead. (@rfratto)

- `loki.source.cloudflare`: fix issue where `api_token` argument was not marked
  as a sensitive field. (@rfratto)

v0.31.2 (2023-02-08)
--------------------

### Other changes

- In the Agent Operator, upgrade the `prometheus-config-reloader` dependency
  from version 0.47.0 to version 0.62.0. (@ptodev)

v0.31.1 (2023-02-06)
--------------------

> **BREAKING CHANGES**: This release has breaking changes. Please read entries
> carefully and consult the [upgrade guide][] for specific instructions.

### Breaking changes

- All release Windows `.exe` files are now published as a zip archive.
  Previously, `grafana-agent-installer.exe` was unzipped. (@rfratto)

### Other changes

- Support Go 1.20 for builds. Official release binaries are still produced
  using Go 1.19. (@rfratto)

v0.31.0 (2023-01-31)
--------------------

> **BREAKING CHANGES**: This release has breaking changes. Please read entries
> carefully and consult the [upgrade guide][] for specific instructions.

### Breaking changes

- Release binaries (including inside Docker containers) have been renamed to be
  prefixed with `grafana-` (@rfratto):

  - `agent` is now `grafana-agent`.
  - `agentctl` is now `grafana-agentctl`.
  - `agent-operator` is now `grafana-agent-operator`.

### Deprecations

- A symbolic link in Docker containers from the old binary name to the new
  binary name has been added. These symbolic links will be removed in v0.33. (@rfratto)

### Features

- New Grafana Agent Flow components:

  - `loki.source.cloudflare` reads logs from Cloudflare's Logpull API and
    forwards them to other `loki` components. (@tpaschalis)
  - `loki.source.gcplog` reads logs from GCP cloud resources using Pub/Sub
    subscriptions and forwards them to other `loki` components. (@tpaschalis)
  - `loki.source.gelf` listens for Graylog logs. (@mattdurham)
  - `loki.source.heroku` listens for Heroku messages over TCP a connection and
    forwards them to other `loki` components. (@erikbaranowski)
  - `loki.source.journal` read messages from systemd journal. (@mattdurham)
  - `loki.source.kubernetes` collects logs from Kubernetes pods using the
    Kubernetes API. (@rfratto)
  - `loki.source.podlogs` discovers PodLogs resources on Kubernetes and
    uses the Kubernetes API to collect logs from the pods specified by the
    PodLogs resource. (@rfratto)
  - `loki.source.syslog` listens for Syslog messages over TCP and UDP
    connections and forwards them to other `loki` components. (@tpaschalis)
  - `loki.source.windowsevent` reads logs from Windows Event Log. (@mattdurham)
  - `otelcol.exporter.jaeger` forwards OpenTelemetry data to a Jaeger server.
    (@erikbaranowski)
  - `otelcol.exporter.loki` forwards OTLP-formatted data to compatible `loki`
    receivers. (@tpaschalis)
  - `otelcol.receiver.kafka` receives telemetry data from Kafka. (@rfratto)
  - `otelcol.receiver.loki` receives Loki logs, converts them to the OTLP log
    format and forwards them to other `otelcol` components. (@tpaschalis)
  - `otelcol.receiver.opencensus` receives OpenConsensus-formatted traces or
    metrics. (@ptodev)
  - `otelcol.receiver.zipkin` receives Zipkin-formatted traces. (@rfratto)
  - `phlare.scrape` collects application performance profiles. (@cyriltovena)
  - `phlare.write` sends application performance profiles to Grafana Phlare.
    (@cyriltovena)
  - `mimir.rules.kubernetes` discovers `PrometheusRule` Kubernetes resources and
    loads them into a Mimir instance. (@Logiraptor)

- Flow components which work with relabeling rules (`discovery.relabel`,
  `prometheus.relabel` and `loki.relabel`) now export a new value named Rules.
  This value returns a copy of the currently configured rules. (@tpaschalis)

- New experimental feature: agent-management. Polls configured remote API to fetch new configs. (@spartan0x117)

- Introduce global configuration for logs. (@jcreixell)

### Enhancements

- Handle faro-web-sdk `View` meta in app_agent_receiver. (@rlankfo)

- Flow: the targets in debug info from `loki.source.file` are now individual blocks. (@rfratto)

- Grafana Agent Operator: add [promtail limit stage](https://grafana.com/docs/loki/latest/clients/promtail/stages/limit/) to the operator. (@spartan0x117)

### Bugfixes

- Flow UI: Fix the issue with messy layout on the component list page while
  browser window resize (@xiyu95)

- Flow UI: Display the values of all attributes unless they are nil. (@ptodev)

- Flow: `prometheus.relabel` and `prometheus.remote_write` will now error if they have exited. (@ptodev)

- Flow: Fix issue where negative numbers would convert to floating-point values
  incorrectly, treating the sign flag as part of the number. (@rfratto)

- Flow: fix a goroutine leak when `loki.source.file` is passed more than one
  target with identical set of public labels. (@rfratto)

- Fix issue where removing and re-adding log instance configurations causes an
  error due to double registration of metrics (@spartan0x117, @jcreixell)

### Other changes

- Use Go 1.19.4 for builds. (@erikbaranowski)

- New windows containers for agent and agentctl. These can be found moving forward with the ${Version}-windows tags for grafana/agent and grafana/agentctl docker images (@erikbaranowski)

v0.30.2 (2023-01-11)
--------------------

### Bugfixes

- Flow: `prometheus.relabel` will no longer modify the labels of the original
  metrics, which could lead to the incorrect application of relabel rules on
  subsequent relabels. (@rfratto)

- Flow: `loki.source.file` will no longer deadlock other components if log
  lines cannot be sent to Loki. `loki.source.file` will wait for 5 seconds per
  file to finish flushing read logs to the client, after which it will drop
  them, resulting in lost logs. (@rfratto)

- Operator: Fix the handling of the enableHttp2 field as a boolean in
  `pod_monitor` and `service_monitor` templates. (@tpaschalis)

v0.30.1 (2022-12-23)
--------------------

### Bugfixes

- Fix issue where journald support was accidentally removed. (@tpaschalis)

- Fix issue where some traces' metrics where not collected. (@marctc)

v0.30.0 (2022-12-20)
--------------------

> **BREAKING CHANGES**: This release has breaking changes. Please read entries
> carefully and consult the [upgrade guide][] for specific instructions.

### Breaking changes

- The `ebpf_exporter` integration has been removed due to issues with static
  linking. It may be brought back once these are resolved. (@tpaschalis)

### Deprecations

- The `EXPERIMENTAL_ENABLE_FLOW` environment variable is deprecated in favor of
  `AGENT_MODE=flow`. Support for `EXPERIMENTAL_ENABLE_FLOW` will be removed in
  v0.32. (@rfratto)

### Features

- `grafana-agent-operator` supports oauth2 as an authentication method for
  remote_write. (@timo-42)

- Grafana Agent Flow: Add tracing instrumentation and a `tracing` block to
  forward traces to `otelcol` component. (@rfratto)

- Grafana Agent Flow: Add a `discovery_target_decode` function to decode a JSON
  array of discovery targets corresponding to Prometheus' HTTP and file service
  discovery formats. (@rfratto)

- New Grafana Agent Flow components:

  - `remote.http` polls an HTTP URL and exposes the response body as a string
    or secret to other components. (@rfratto)

  - `discovery.docker` discovers Docker containers from a Docker Engine host.
    (@rfratto)

  - `loki.source.file` reads and tails files for log entries and forwards them
    to other `loki` components. (@tpaschalis)

  - `loki.write` receives log entries from other `loki` components and sends
    them over to a Loki instance. (@tpaschalis)

  - `loki.relabel` receives log entries from other `loki` components and
    rewrites their label set. (@tpaschalis)

  - `loki.process` receives log entries from other `loki` components and runs
    one or more processing stages. (@tpaschalis)

  - `discovery.file` discovers files on the filesystem following glob
    patterns. (@mattdurham)

- Integrations: Introduce the `snowflake` integration. (@binaryfissiongames)

### Enhancements

- Update agent-loki.yaml to use environment variables in the configuration file (@go4real)

- Integrations: Always use direct connection in mongodb_exporter integration. (@v-zhuravlev)

- Update OpenTelemetry Collector dependency to v0.63.1. (@tpaschalis)

- riverfmt: Permit empty blocks with both curly braces on the same line.
  (@rfratto)

- riverfmt: Allow function arguments to persist across different lines.
  (@rfratto)

- Flow: The HTTP server will now start before the Flow controller performs the
  initial load. This allows metrics and pprof data to be collected during the
  first load. (@rfratto)

- Add support for using a [password map file](https://github.com/oliver006/redis_exporter/blob/master/contrib/sample-pwd-file.json) in `redis_exporter`. (@spartan0x117)

- Flow: Add support for exemplars in Prometheus component pipelines. (@rfratto)

- Update Prometheus dependency to v2.40.5. (@rfratto)

- Update Promtail dependency to k127. (@rfratto)

- Native histograms are now supported in the static Grafana Agent and in
  `prometheus.*` Flow components. Native histograms will be automatically
  collected from supported targets. remote_write must be configured to forward
  native histograms from the WAL to the specified endpoints. (@rfratto)

- Flow: metrics generated by upstream OpenTelemetry Collector components are
  now exposed at the `/metrics` endpoint of Grafana Agent Flow. (@rfratto)

### Bugfixes

- Fix issue where whitespace was being sent as part of password when using a
  password file for `redis_exporter`. (@spartan0x117)

- Flow UI: Fix issue where a configuration block referencing a component would
  cause the graph page to fail to load. (@rfratto)

- Remove duplicate `oauth2` key from `metricsinstances` CRD. (@daper)

- Fix issue where on checking whether to restart integrations the Integration
  Manager was comparing configs with secret values scrubbed, preventing reloads
  if only secrets were updated. (@spartan0x117)

### Other changes

- Grafana Agent Flow has graduated from experimental to beta.

v0.29.0 (2022-11-08)
--------------------

> **BREAKING CHANGES**: This release has breaking changes. Please read entries
> carefully and consult the [upgrade guide][] for specific instructions.

### Breaking changes

- JSON-encoded traces from OTLP versions earlier than 0.16.0 are no longer
  supported. (@rfratto)

### Deprecations

- The binary names `agent`, `agentctl`, and `agent-operator` have been
  deprecated and will be renamed to `grafana-agent`, `grafana-agentctl`, and
  `grafana-agent-operator` in the v0.31.0 release.

### Features

- Add `agentctl test-logs` command to allow testing log configurations by redirecting
  collected logs to standard output. This can be useful for debugging. (@jcreixell)

- New Grafana Agent Flow components:

  - `otelcol.receiver.otlp` receives OTLP-formatted traces, metrics, and logs.
    Data can then be forwarded to other `otelcol` components. (@rfratto)

  - `otelcol.processor.batch` batches data from `otelcol` components before
    forwarding it to other `otelcol` components. (@rfratto)

  - `otelcol.exporter.otlp` accepts data from `otelcol` components and sends
    it to a gRPC server using the OTLP protocol. (@rfratto)

  - `otelcol.exporter.otlphttp` accepts data from `otelcol` components and
    sends it to an HTTP server using the OTLP protocol. (@tpaschalis)

  - `otelcol.auth.basic` performs basic authentication for `otelcol`
    components that support authentication extensions. (@rfratto)

  - `otelcol.receiver.jeager` receives Jaeger-formatted traces. Data can then
    be forwarded to other `otelcol` components. (@rfratto)

  - `otelcol.processor.memory_limiter` periodically checks memory usage and
    drops data or forces a garbage collection if the defined limits are
    exceeded. (@tpaschalis)

  - `otelcol.auth.bearer` performs bearer token authentication for `otelcol`
    components that support authentication extensions. (@rfratto)

  - `otelcol.auth.headers` attaches custom request headers to `otelcol`
    components that support authentication extensions. (@rfratto)

  - `otelcol.receiver.prometheus` receives Prometheus metrics, converts them
    to the OTLP metric format and forwards them to other `otelcol` components.
    (@tpaschalis)

  - `otelcol.exporter.prometheus` forwards OTLP-formatted data to compatible
    `prometheus` components. (@rfratto)

- Flow: Allow config blocks to reference component exports. (@tpaschalis)

- Introduce `/-/support` endpoint for generating 'support bundles' in static
  agent mode. Support bundles are zip files of commonly-requested information
  that can be used to debug a running agent. (@tpaschalis)

### Enhancements

- Update OpenTelemetry Collector dependency to v0.61.0. (@rfratto)

- Add caching to Prometheus relabel component. (@mattdurham)

- Grafana Agent Flow: add `agent_resources_*` metrics which explain basic
  platform-agnostic metrics. These metrics assist with basic monitoring of
  Grafana Agent, but are not meant to act as a replacement for fully featured
  components like `prometheus.integration.node_exporter`. (@rfratto)

- Enable field label in TenantStageSpec of PodLogs pipeline. (@siiimooon)

- Enable reporting of enabled integrations. (@marctc)

- Grafana Agent Flow: `prometheus.remote_write` and `prometheus.relabel` will
  now export receivers immediately, removing the need for dependant components
  to be evaluated twice at process startup. (@rfratto)

- Add missing setting to configure instance key for Eventhandler integration. (@marctc)

- Update Prometheus dependency to v2.39.1. (@rfratto)

- Update Promtail dependency to weekly release k122. (@rfratto)

- Tracing: support the `num_traces` and `expected_new_traces_per_sec` configuration parameters in the tail_sampling processor. (@ptodev)

### Bugfixes

- Remove empty port from the `apache_http` integration's instance label. (@katepangLiu)

- Fix identifier on target creation for SNMP v2 integration. (@marctc)

- Fix bug when specifying Blackbox's modules when using Blackbox integration. (@marctc)

- Tracing: fix a panic when the required `protocols` field was not set in the `otlp` receiver. (@ptodev)

- Support Bearer tokens for metric remote writes in the Grafana Operator (@jcreixell, @marctc)

### Other changes

- Update versions of embedded Prometheus exporters used for integrations:

  - Update `github.com/prometheus/statsd_exporter` to `v0.22.8`. (@captncraig)

  - Update `github.com/prometheus-community/postgres_exporter` to `v0.11.1`. (@captncraig)

  - Update `github.com/prometheus/memcached_exporter` to `v0.10.0`. (@captncraig)

  - Update `github.com/prometheus-community/elasticsearch_exporter` to `v1.5.0`. (@captncraig)

  - Update `github.com/prometheus/mysqld_exporter` to `v0.14.0`. (@captncraig)

  - Update `github.com/prometheus/consul_exporter` to `v0.8.0`. (@captncraig)

  - Update `github.com/ncabatoff/process-exporter` to `v0.7.10`. (@captncraig)

  - Update `github.com/prometheus-community/postgres_exporter` to `v0.11.1`. (@captncraig)

- Use Go 1.19.3 for builds. (@rfratto)

v0.28.1 (2022-11-03)
--------------------

### Security

- Update Docker base image to resolve OpenSSL vulnerabilities CVE-2022-3602 and
  CVE-2022-3786. Grafana Agent does not use OpenSSL, so we do not believe it is
  vulnerable to these issues, but the base image has been updated to remove the
  report from image scanners. (@rfratto)

v0.28.0 (2022-09-29)
--------------------

### Features

- Introduce Grafana Agent Flow, an experimental "programmable pipeline" runtime
  mode which improves how to configure and debug Grafana Agent by using
  components. (@captncraig, @karengermond, @marctc, @mattdurham, @rfratto,
  @rlankfo, @tpaschalis)

- Introduce Blackbox exporter integration. (@marctc)

### Enhancements

- Update Loki dependency to v2.6.1. (@rfratto)

### Bugfixes

### Other changes

- Fix relabel configs in sample agent-operator manifests (@hjet)

- Operator no longer set the `SecurityContext.Privileged` flag in the `config-reloader` container. (@hsyed-dojo)

- Add metrics for config reloads and config hash (@jcreixell)

v0.27.1 (2022-09-09)
--------------------

> **NOTE**: ARMv6 Docker images are no longer being published.
>
> We have stopped publishing Docker images for ARMv6 platforms.
> This is due to the new Ubuntu base image we are using that does not support ARMv6.
> The new Ubuntu base image has less reported CVEs, and allows us to provide more
> secure Docker images. We will still continue to publish ARMv6 release binaries and
> deb/rpm packages.

### Other Changes

- Switch docker image base from debian to ubuntu. (@captncraig)

v0.27.0 (2022-09-01)
--------------------

### Features

- Integrations: (beta) Add vmware_exporter integration (@rlankfo)

- App agent receiver: add Event kind to payload (@domasx2)

### Enhancements

- Tracing: Introduce a periodic appender to the remotewriteexporter to control sample rate. (@mapno)

- Tracing: Update OpenTelemetry dependency to v0.55.0. (@rfratto, @mapno)

- Add base agent-operator jsonnet library and generated manifests (@hjet)

- Add full (metrics, logs, K8s events) sample agent-operator jsonnet library and gen manifests (@hjet)

- Introduce new configuration fields for disabling Keep-Alives and setting the
  IdleConnectionTimeout when scraping. (@tpaschalis)

- Add field to Operator CRD to disable report usage functionality. (@marctc)

### Bugfixes

- Tracing: Fixed issue with the PromSD processor using the `connection` method to discover the IP
  address.  It was failing to match because the port number was included in the address string. (@jphx)

- Register prometheus discovery metrics. (@mattdurham)

- Fix seg fault when no instance parameter is provided for apache_http integration, using integrations-next feature flag. (@rgeyer)

- Fix grafanacloud-install.ps1 web request internal server error when fetching config. (@rlankfo)

- Fix snmp integration not passing module or walk_params parameters when scraping. (@rgeyer)

- Fix unmarshal errors (key "<walk_param name>" already set in map) for snmp integration config when walk_params is defined, and the config is reloaded. (@rgeyer)

### Other changes

- Update several go dependencies to resolve warnings from certain security scanning tools. None of the resolved vulnerabilities were known to be exploitable through the agent. (@captncraig)

- It is now possible to compile Grafana Agent using Go 1.19. (@rfratto)

v0.26.1 (2022-07-25)
--------------------

> **BREAKING CHANGES**: This release has breaking changes. Please read entries
> carefully and consult the [upgrade guide][] for specific instructions.

### Breaking changes

- Change windows certificate store so client certificate is no longer required in store. (@mattdurham)

### Bugfixes

- Operator: Fix issue where configured `targetPort` ServiceMonitors resulted in
  generating an incorrect scrape_config. (@rfratto)

- Build the Linux/AMD64 artifacts using the opt-out flag for the ebpf_exporter. (@tpaschalis)

v0.26.0 (2022-07-18)
--------------------

> **BREAKING CHANGES**: This release has breaking changes. Please read entries
> carefully and consult the [upgrade guide][] for specific instructions.

### Breaking changes

- Deprecated `server` YAML block fields have now been removed in favor of the
  command-line flags that replaced them. These fields were originally
  deprecated in v0.24.0. (@rfratto)

- Changed tail sampling policies to be configured as in the OpenTelemetry
  Collector. (@mapno)

### Features

- Introduce Apache HTTP exporter integration. (@v-zhuravlev)

- Introduce eBPF exporter integration. (@tpaschalis)

### Enhancements

- Truncate all records in WAL if repair attempt fails. (@rlankfo)

### Bugfixes

- Relative symlinks for promtail now work as expected. (@RangerCD, @mukerjee)

- Fix rate limiting implementation for the app agent receiver integration. (@domasx2)

- Fix mongodb exporter so that it now collects all metrics. (@mattdurham)

v0.25.1 (2022-06-16)
--------------------

### Bugfixes

- Integer types fail to unmarshal correctly in operator additional scrape configs. (@rlankfo)

- Unwrap replayWAL error before attempting corruption repair. (@rlankfo)

v0.25.0 (2022-06-06)
--------------------

> **BREAKING CHANGES**: This release has breaking changes. Please read entries
> carefully and consult the [upgrade guide][] for specific instructions.

### Breaking changes

- Traces: Use `rpc.grpc.status_code` attribute to determine
  span failed in the service graph processor (@rcrowe)

### Features

- Add HTTP endpoints to fetch active instances and targets for the Logs subsystem.
  (@marctc)

- (beta) Add support for using windows certificate store for TLS connections. (@mattdurham)

- Grafana Agent Operator: add support for integrations through an `Integration`
  CRD which is discovered by `GrafanaAgent`. (@rfratto)

- (experimental) Add app agent receiver integration. This depends on integrations-next being enabled
  via the `integrations-next` feature flag. Use `-enable-features=integrations-next` to use
  this integration. (@kpelelis, @domas)

- Introduce SNMP exporter integration. (@v-zhuravlev)

- Configure the agent to report the use of feature flags to grafana.com. (@marctc)

### Enhancements

- integrations-next: Integrations using autoscrape will now autoscrape metrics
  using in-memory connections instead of connecting to themselves over the
  network. As a result of this change, the `client_config` field has been
  removed. (@rfratto)

- Enable `proxy_url` support on `oauth2` for metrics and logs (update **prometheus/common** dependency to `v0.33.0`). (@martin-jaeger-maersk)

- `extra-scrape-metrics` can now be enabled with the `--enable-features=extra-scrape-metrics` feature flag. See <https://prometheus.io/docs/prometheus/2.31/feature_flags/#extra-scrape-metrics> for details. (@rlankfo)

- Resolved issue in v2 integrations where if an instance name was a prefix of another the route handler would fail to
  match requests on the longer name (@mattdurham)

- Set `include_metadata` to true by default for OTLP traces receivers (@mapno)

### Bugfixes

- Scraping service was not honoring the new server grpc flags `server.grpc.address`.  (@mattdurham)

### Other changes

- Update base image of official Docker containers from Debian buster to Debian
  bullseye. (@rfratto)

- Use Go 1.18 for builds. (@rfratto)

- Add `metrics` prefix to the url of list instances endpoint (`GET
  /agent/api/v1/instances`) and list targets endpoint (`GET
  /agent/api/v1/metrics/targets`). (@marctc)

- Add extra identifying labels (`job`, `instance`, `agent_hostname`) to eventhandler integration. (@hjet)

- Add `extra_labels` configuration to eventhandler integration. (@hjet)

v0.24.2 (2022-05-02)
--------------------

### Bugfixes

- Added configuration watcher delay to prevent race condition in cases where scraping service mode has not gracefully exited. (@mattdurham)

### Other changes

- Update version of node_exporter to include additional metrics for osx. (@v-zhuravlev)

v0.24.1 (2022-04-14)
--------------------

### Bugfixes

- Add missing version information back into `agentctl --version`. (@rlankfo)

- Bump version of github-exporter to latest upstream SHA 284088c21e7d, which
  includes fixes from bugs found in their latest tag. This includes a fix
  where not all releases where retrieved when pulling release information.
  (@rfratto)

- Set the `Content-Type` HTTP header to `application/json` for API endpoints
  returning json objects. (@marctc)

- Operator: fix issue where a `username_file` field was incorrectly set.
  (@rfratto)

- Initialize the logger with default `log_level` and `log_format` parameters.
  (@tpaschalis)

### Other changes

- Embed timezone data to enable Promtail pipelines using the `location` field
  on Windows machines. (@tpaschalis)

v0.24.0 (2022-04-07)
--------------------

> **BREAKING CHANGES**: This release has breaking changes. Please read entries
> carefully and consult the [upgrade guide][] for specific instructions.
>
> **GRAFANA AGENT OPERATOR USERS**: As of this release, Grafana Agent Operator
> does not support versions of Grafana Agent prior to v0.24.0.

### Breaking changes

- The following metrics will now be prefixed with `agent_dskit_` instead of
  `cortex_`: `cortex_kv_request_duration_seconds`,
  `cortex_member_consul_heartbeats_total`, `cortex_member_ring_tokens_owned`,
  `cortex_member_ring_tokens_to_own`, `cortex_ring_member_ownership_percent`,
  `cortex_ring_members`, `cortex_ring_oldest_member_timestamp`,
  `cortex_ring_tokens_owned`, `cortex_ring_tokens_total`. (@rlankfo)

- Traces: the `traces_spanmetrics_calls_total_total` metric has been renamed to
  `traces_spanmetrics_calls_total` (@fredr)

- Two new flags, `-server.http.enable-tls` and `-server.grpc.enable-tls` must
  be provided to explicitly enable TLS support. This is a change of the
  previous behavior where TLS support was enabled when a certificate pair was
  provided. (@rfratto)

- Many command line flags starting with `-server.` block have been renamed.
  (@rfratto)

- The `-log.level` and `-log.format` flags are removed in favor of being set in
  the configuration file. (@rfratto)

- Flags for configuring TLS have been removed in favor of being set in the
  configuration file. (@rfratto)

- Dynamic reload is no longer supported for deprecated server block fields.
  Changing a deprecated field will be ignored and cause the reload to fail.
  (@rfratto)

- The default HTTP listen address is now `127.0.0.1:12345`. Use the
  `-server.http.address` flag to change this value. (@rfratto)

- The default gRPC listen address is now `127.0.0.1:12346`. Use the
  `-server.grpc.address` flag to change this value. (@rfratto)

- `-reload-addr` and `-reload-port` have been removed. They are no longer
  necessary as the primary HTTP server is now static and can't be shut down in
  the middle of a `/-/reload` call. (@rfratto)

- (Only impacts `integrations-next` feature flag) Many integrations have been
  renamed to better represent what they are integrating with. For example,
  `redis_exporter` is now `redis`. This change requires updating
  `integrations-next`-enabled configuration files. This change also changes
  integration names shown in metric labels. (@rfratto)

- The deprecated `-prometheus.*` flags have been removed in favor of
  their `-metrics.*` counterparts. The `-prometheus.*` flags were first
  deprecated in v0.19.0. (@rfratto)

### Deprecations

- Most fields in the `server` block of the configuration file are
  now deprecated in favor of command line flags. These fields will be removed
  in the v0.26.0 release. Please consult the upgrade guide for more information
  and rationale. (@rfratto)

### Features

- Added config read API support to GrafanaAgent Custom Resource Definition.
  (@shamsalmon)

- Added consulagent_sd to target discovery. (@chuckyz)

- Introduce EXPERIMENTAL support for dynamic configuration. (@mattdurham)

- Introduced endpoint that accepts remote_write requests and pushes metrics data directly into an instance's WAL. (@tpaschalis)

- Added builds for linux/ppc64le. (@aklyachkin)

### Enhancements

- Tracing: Exporters can now be configured to use OAuth. (@canuteson)

- Strengthen readiness check for metrics instances. (@tpaschalis)

- Parameterize namespace field in sample K8s logs manifests (@hjet)

- Upgrade to Loki k87. (@rlankfo)

- Update Prometheus dependency to v2.34.0. (@rfratto)

- Update OpenTelemetry-collector dependency to v0.46.0. (@mapno)

- Update cAdvisor dependency to v0.44.0. (@rfratto)

- Update mongodb_exporter dependency to v0.31.2 (@mukerjee)

- Use grafana-agent/v2 Tanka Jsonnet to generate K8s manifests (@hjet)

- Replace agent-bare.yaml K8s sample Deployment with StatefulSet (@hjet)

- Improve error message for `agentctl` when timeout happens calling
  `cloud-config` command (@marctc)

- Enable integrations-next by default in agent-bare.yaml. Please note #1262 (@hjet)

### Bugfixes

- Fix Kubernetes manifests to use port `4317` for OTLP instead of the previous
  `55680` in line with the default exposed port in the agent.

- Ensure singleton integrations are honored in v2 integrations (@mattdurham)

- Tracing: `const_labels` is now correctly parsed in the remote write exporter.
  (@fredr)

- integrations-next: Fix race condition where metrics endpoints for
  integrations may disappear after reloading the config file. (@rfratto)

- Removed the `server.path_prefix` field which would break various features in
  Grafana Agent when set. (@rfratto)

- Fix issue where installing the DEB/RPM packages would overwrite the existing
  config files and environment files. (@rfratto)

- Set `grafanaDashboardFolder` as top level key in the mixin. (@Duologic)

- Operator: Custom Secrets or ConfigMaps to mount will no longer collide with
  the path name of the default secret mount. As a side effect of this bugfix,
  custom Secrets will now be mounted at
  `/var/lib/grafana-agent/extra-secrets/<secret name>` and custom ConfigMaps
  will now be mounted at `/var/lib/grafana-agent/extra-configmaps/<configmap
  name>`. This is not a breaking change as it was previously impossible to
  properly provide these custom mounts. (@rfratto)

- Flags accidentally prefixed with `-metrics.service..` (two `.` in a row) have
  now been fixed to only have one `.`. (@rfratto)

- Protect concurrent writes to the WAL in the remote write exporter (@mapno)

### Other changes

- The `-metrics.wal-directory` flag and `metrics.wal_directory` config option
  will now default to `data-agent/`, the same default WAL directory as
  Prometheus Agent. (@rfratto)

v0.23.0 (2022-02-10)
--------------------

### Enhancements

- Go 1.17 is now used for all builds of the Agent. (@tpaschalis)

- integrations-next: Add `extra_labels` to add a custom set of labels to
  integration targets. (@rfratto)

- The agent no longer appends duplicate exemplars. (@tpaschalis)

- Added Kubernetes eventhandler integration (@hjet)

- Enables sending of exemplars over remote write by default. (@rlankfo)

### Bugfixes

- Fixed issue where Grafana Agent may panic if there is a very large WAL
  loading while old WALs are being deleted or the `/agent/api/v1/targets`
  endpoint is called. (@tpaschalis)

- Fix panic in prom_sd_processor when address is empty (@mapno)

- Operator: Add missing proxy_url field from generated remote_write configs.
  (@rfratto)

- Honor the specified log format in the traces subsystem (@mapno)

- Fix typo in node_exporter for runit_service_dir. (@mattdurham)

- Allow inlining credentials in remote_write url. (@tpaschalis)

- integrations-next: Wait for integrations to stop when starting new instances
  or shutting down (@rfratto).

- Fix issue with windows_exporter mssql collector crashing the agent.
  (@mattdurham)

- The deb and rpm files will now ensure the /var/lib/grafana-agent data
  directory is created with permissions set to 0770. (@rfratto)

- Make agent-traces.yaml Namespace a template-friendly variable (@hjet)

- Disable `machine-id` journal vol by default in sample logs manifest (@hjet)

v0.22.0 (2022-01-13)
--------------------

> This release has deprecations. Please read entries carefully and consult
> the [upgrade guide][] for specific instructions.

### Deprecations

- The node_exporter integration's `netdev_device_whitelist` field is deprecated
  in favor of `netdev_device_include`. Support for the old field name will be
  removed in a future version. (@rfratto)

- The node_exporter integration's `netdev_device_blacklist` field is deprecated
  in favor of `netdev_device_include`. Support for the old field name will be
  removed in a future version. (@rfratto)

- The node_exporter integration's `systemd_unit_whitelist` field is deprecated
  in favor of `systemd_unit_include`. Support for the old field name will be
  removed in a future version. (@rfratto)

- The node_exporter integration's `systemd_unit_blacklist` field is deprecated
  in favor of `systemd_unit_exclude`. Support for the old field name will be
  removed in a future version. (@rfratto)

- The node_exporter integration's `filesystem_ignored_mount_points` field is
  deprecated in favor of `filesystem_mount_points_exclude`. Support for the old
  field name will be removed in a future version. (@rfratto)

- The node_exporter integration's `filesystem_ignored_fs_types` field is
  deprecated in favor of `filesystem_fs_types_exclude`. Support for the old
  field name will be removed in a future version. (@rfratto)

### Features

- (beta) Enable experimental config urls for fetching remote configs.
  Currently, only HTTP/S is supported. Pass the
  `-enable-features=remote-configs` flag to turn this on. (@rlankfo)

- Added [cAdvisor](https://github.com/google/cadvisor) integration. (@rgeyer)

- Traces: Add `Agent Tracing Pipeline` dashboard and alerts (@mapno)

- Traces: Support jaeger/grpc exporter (@nicoche)

- (beta) Enable an experimental integrations subsystem revamp. Pass
  `integrations-next` to `-enable-features` to turn this on. Reading the
  documentation for the revamp is recommended; enabling it causes breaking
  config changes. (@rfratto)

### Enhancements

- Traces: Improved pod association in PromSD processor (@mapno)

- Updated OTel to v0.40.0 (@mapno)

- Remote write dashboard: show in and out sample rates (@bboreham)

- Remote write dashboard: add mean latency (@bboreham)

- Update node_exporter dependency to v1.3.1. (@rfratto)

- Cherry-pick Prometheus PR #10102 into our Prometheus dependency (@rfratto).

### Bugfixes

- Fix usage of POSTGRES_EXPORTER_DATA_SOURCE_NAME when using postgres_exporter
  integration (@f11r)

- Change ordering of the entrypoint for windows service so that it accepts
  commands immediately (@mattdurham)

- Only stop WAL cleaner when it has been started (@56quarters)

- Fix issue with unquoted install path on Windows, that could allow escalation
  or running an arbitrary executable (@mattdurham)

- Fix cAdvisor so it collects all defined metrics instead of the last
  (@pkoenig10)

- Fix panic when using 'stdout' in automatic logging (@mapno)

- Grafana Agent Operator: The /-/ready and /-/healthy endpoints will
  no longer always return 404 (@rfratto).

### Other changes

- Remove log-level flag from systemd unit file (@jpkrohling)

v0.21.2 (2021-12-08)
--------------------

### Security fixes

- This release contains a fix for
  [CVE-2021-41090](https://github.com/grafana/agent/security/advisories/GHSA-9c4x-5hgq-q3wh).

### Other changes

- This release disables the existing `/-/config` and
  `/agent/api/v1/configs/{name}` endpoints by default. Pass the
  `--config.enable-read-api` flag at the command line to opt in to these
  endpoints.

v0.21.1 (2021-11-18)
--------------------

### Bugfixes

- Fix panic when using postgres_exporter integration (@saputradharma)

- Fix panic when dnsamsq_exporter integration tried to log a warning (@rfratto)

- Statsd Integration: Adding logger instance to the statsd mapper
  instantiation. (@gaantunes)

- Statsd Integration: Fix issue where mapped metrics weren't exposed to the
  integration. (@mattdurham)

- Operator: fix bug where version was a required field (@rfratto)

- Metrics: Only run WAL cleaner when metrics are being used and a WAL is
  configured. (@rfratto)

v0.21.0 (2021-11-17)
--------------------

### Enhancements

- Update Cortex dependency to v1.10.0-92-g85c378182. (@rlankfo)

- Update Loki dependency to v2.1.0-656-g0ae0d4da1. (@rlankfo)

- Update Prometheus dependency to v2.31.0 (@rlankfo)

- Add Agent Operator Helm quickstart guide (@hjet)

- Reorg Agent Operator quickstart guides (@hjet)

### Bugfixes

- Packaging: Use correct user/group env variables in RPM %post script (@simonc6372)

- Validate logs config when using logs_instance with automatic logging processor (@mapno)

- Operator: Fix MetricsInstance Service port (@hjet)

- Operator: Create govern service per Grafana Agent (@shturman)

- Operator: Fix relabel_config directive for PodLogs resource (@hjet)

- Traces: Fix `success_logic` code in service graphs processor (@mapno)

### Other changes

- Self-scraped integrations will now use an SUO-specific value for the `instance` label. (@rfratto)

- Traces: Changed service graphs store implementation to improve CPU performance (@mapno)

v0.20.1 (2021-12-08)
--------------------

> _NOTE_: The fixes in this patch are only present in v0.20.1 and >=v0.21.2.

### Security fixes

- This release contains a fix for
  [CVE-2021-41090](https://github.com/grafana/agent/security/advisories/GHSA-9c4x-5hgq-q3wh).

### Other changes

- This release disables the existing `/-/config` and
  `/agent/api/v1/configs/{name}` endpoitns by default. Pass the
  `--config.enable-read-api` flag at the command line to opt in to these
  endpoints.

v0.20.0 (2021-10-28)
--------------------

> **BREAKING CHANGES**: This release has breaking changes. Please read entries
> carefully and consult the [upgrade guide][] for specific instructions.

### Breaking Changes

- push_config is no longer supported in trace's config (@mapno)

### Features

- Operator: The Grafana Agent Operator can now generate a Kubelet service to
  allow a ServiceMonitor to collect Kubelet and cAdvisor metrics. This requires
  passing a `--kubelet-service` flag to the Operator in `namespace/name` format
  (like `kube-system/kubelet`). (@rfratto)

- Service graphs processor (@mapno)

### Enhancements

- Updated mysqld_exporter to v0.13.0 (@gaantunes)

- Updated postgres_exporter to v0.10.0 (@gaantunes)

- Updated redis_exporter to v1.27.1 (@gaantunes)

- Updated memcached_exporter to v0.9.0 (@gaantunes)

- Updated statsd_exporter to v0.22.2 (@gaantunes)

- Updated elasticsearch_exporter to v1.2.1 (@gaantunes)

- Add remote write to silent Windows Installer  (@mattdurham)

- Updated mongodb_exporter to v0.20.7 (@rfratto)

- Updated OTel to v0.36 (@mapno)

- Updated statsd_exporter to v0.22.2 (@mattdurham)

- Update windows_exporter to v0.16.0 (@rfratto, @mattdurham)

- Add send latency to agent dashboard (@bboreham)

### Bugfixes

- Do not immediately cancel context when creating a new trace processor. This
  was preventing scrape_configs in traces from functioning. (@lheinlen)

- Sanitize autologged Loki labels by replacing invalid characters with
  underscores (@mapno)

- Traces: remove extra line feed/spaces/tabs when reading password_file content
  (@nicoche)

- Updated envsubst to v2.0.0-20210730161058-179042472c46. This version has a
  fix needed for escaping values outside of variable substitutions. (@rlankfo)

- Grafana Agent Operator should no longer delete resources matching the names
  of the resources it manages. (@rfratto)

- Grafana Agent Operator will now appropriately assign an
  `app.kubernetes.io/managed-by=grafana-agent-operator` to all created
  resources. (@rfratto)

### Other changes

- Configuration API now returns 404 instead of 400 when attempting to get or
  delete a config which does not exist. (@kgeckhart)

- The windows_exporter now disables the textfile collector by default.
  (@rfratto)

v0.19.0 (2021-09-29)
--------------------

> **BREAKING CHANGES**: This release has breaking changes. Please read entries
> carefully and consult the [upgrade guide][] for specific instructions.

### Breaking Changes

- Reduced verbosity of tracing autologging by not logging `STATUS_CODE_UNSET`
  status codes. (@mapno)

- Operator: rename `Prometheus*` CRDs to `Metrics*` and `Prometheus*` fields to
  `Metrics*`. (@rfratto)

- Operator: CRDs are no longer referenced using a hyphen in the name to be
  consistent with how Kubernetes refers to resources. (@rfratto)

- `prom_instance` in the spanmetrics config is now named `metrics_instance`.
  (@rfratto)

### Deprecations

- The `loki` key at the root of the config file has been deprecated in favor of
  `logs`. `loki`-named fields in `automatic_logging` have been renamed
  accordinly: `loki_name` is now `logs_instance_name`, `loki_tag` is now
  `logs_instance_tag`, and `backend: loki` is now `backend: logs_instance`.
  (@rfratto)

- The `prometheus` key at the root of the config file has been deprecated in
  favor of `metrics`. Flag names starting with `prometheus.` have also been
  deprecated in favor of the same flags with the `metrics.` prefix. Metrics
  prefixed with `agent_prometheus_` are now prefixed with `agent_metrics_`.
  (@rfratto)

- The `tempo` key at the root of the config file has been deprecated in favor
  of `traces`. (@mattdurham)

### Features

- Added [GitHub exporter](https://github.com/infinityworks/github-exporter)
  integration. (@rgeyer)

- Add TLS config options for tempo `remote_write`s. (@mapno)

- Support autologging span attributes as log labels (@mapno)

- Put Tests requiring Network Access behind a -online flag (@flokli)

- Add logging support to the Grafana Agent Operator. (@rfratto)

- Add `operator-detach` command to agentctl to allow zero-downtime upgrades
  when removing an Operator CRD. (@rfratto)

- The Grafana Agent Operator will now default to deploying the matching release
  version of the Grafana Agent instead of v0.14.0. (@rfratto)

### Enhancements

- Update OTel dependency to v0.30.0 (@mapno)

- Allow reloading configuration using `SIGHUP` signal. (@tharun208)

- Add HOSTNAME environment variable to service file to allow for expanding the
  $HOSTNAME variable in agent config.  (@dfrankel33)

- Update jsonnet-libs to 1.21 for Kubernetes 1.21+ compatability. (@MurzNN)

- Make method used to add k/v to spans in prom_sd processor configurable.
  (@mapno)

### Bugfixes

- Regex capture groups like `${1}` will now be kept intact when using
  `-config.expand-env`. (@rfratto)

- The directory of the logs positions file will now properly be created on
  startup for all instances. (@rfratto)

- The Linux system packages will now configure the grafana-agent user to be a
  member of the adm and systemd-journal groups. This will allow logs to read
  from journald and /var/log by default. (@rfratto)

- Fix collecting filesystem metrics on Mac OS (darwin) in the `node_exporter`
  integration default config. (@eamonryan)

- Remove v0.0.0 flags during build with no explicit release tag (@mattdurham)

- Fix issue with global scrape_interval changes not reloading integrations
  (@kgeckhart)

- Grafana Agent Operator will now detect changes to referenced ConfigMaps and
  Secrets and reload the Agent properly. (@rfratto)

- Grafana Agent Operator's object label selectors will now use Kubernetes
  defaults when undefined (i.e., default to nothing). (@rfratto)

- Fix yaml marshalling tag for cert_file in kafka exporter agent config.
  (@rgeyer)

- Fix warn-level logging of dropped targets. (@james-callahan)

- Standardize scrape_interval to 1m in examples. (@mattdurham)

v0.18.4 (2021-09-14)
--------------------

### Enhancements

- Add `agent_prometheus_configs_changed_total` metric to track instance config
  events. (@rfratto)

### Bugfixes

- Fix info logging on windows. (@mattdurham)

- Scraping service: Ensure that a reshard is scheduled every reshard
  interval. (@rfratto)

v0.18.3 (2021-09-08)
--------------------

### Bugfixes

- Register missing metric for configstore consul request duration. (@rfratto)

- Logs should contain a caller field with file and line numbers again
  (@kgeckhart)

- In scraping service mode, the polling configuration refresh should honor
  timeout. (@mattdurham)

- In scraping service mode, the lifecycle reshard should happen using a
  goroutine. (@mattdurham)

- In scraping service mode, scraping service can deadlock when reloading during
  join. (@mattdurham)

- Scraping service: prevent more than one refresh from being queued at a time.
  (@rfratto)

v0.18.2 (2021-08-12)
--------------------

### Bugfixes

- Honor the prefix and remove prefix from consul list results (@mattdurham)

v0.18.1 (2021-08-09)
--------------------

### Bugfixes

- Reduce number of consul calls when ran in scrape service mode (@mattdurham)

v0.18.0 (2021-07-29)
--------------------

### Features

- Added [GitHub exporter](https://github.com/infinityworks/github-exporter)
  integration. (@rgeyer)

- Add support for OTLP HTTP trace exporting. (@mapno)

### Enhancements

- Switch to drone for releases. (@mattdurham)

- Update postgres_exporter to a [branch of](https://github.com/grafana/postgres_exporter/tree/exporter-package-v0.10.0) v0.10.0

### Bugfixes

- Enabled flag for integrations is not being honored. (@mattdurham)

v0.17.0 (2021-07-15)
--------------------

### Features

- Added [Kafka Lag exporter](https://github.com/davidmparrott/kafka_exporter)
  integration. (@gaantunes)

### Bugfixes

- Fix race condition that may occur and result in a panic when initializing
  scraping service cluster. (@rfratto)

v0.16.1 (2021-06-22)
--------------------

### Bugfixes

- Fix issue where replaying a WAL caused incorrect metrics to be sent over
  remote write. (@rfratto)

v0.16.0 (2021-06-17)
--------------------

### Features

- (beta) A Grafana Agent Operator is now available. (@rfratto)

### Enhancements

- Error messages when installing the Grafana Agent for Grafana Cloud will now
  be shown. (@rfratto)

### Bugfixes

- Fix a leak in the shared string interner introduced in v0.14.0. This fix was
  made to a [dependency](https://github.com/grafana/prometheus/pull/21).
  (@rfratto)

- Fix issue where a target will fail to be scraped for the process lifetime if
  that target had gone down for long enough that its series were removed from
  the in-memory cache (2 GC cycles). (@rfratto)

v0.15.0 (2021-06-03)
--------------------

> **BREAKING CHANGES**: This release has breaking changes. Please read entries
> carefully and consult the [upgrade guide][] for specific instructions.

### Breaking Changes

- The configuration of Tempo Autologging has changed. (@mapno)

### Features

- Add support for exemplars. (@mapno)

### Enhancements

- Add the option to log to stdout instead of a Loki instance. (@joe-elliott)

- Update Cortex dependency to v1.8.0.

- Running the Agent as a DaemonSet with host_filter and role: pod should no
  longer cause unnecessary load against the Kubernetes SD API. (@rfratto)

- Update Prometheus to v2.27.0. (@mapno)

- Update Loki dependency to d88f3996eaa2. This is a non-release build, and was
  needed to support exemplars. (@mapno)

- Update Cortex dependency to d382e1d80eaf. This is a non-release build, and
  was needed to support exemplars. (@mapno)

### Bugfixes

- Host filter relabeling rules should now work. (@rfratto)

- Fixed issue where span metrics where being reported with wrong time unit.
  (@mapno)

### Other changes

- Intentionally order tracing processors. (@joe-elliott)

v0.14.0 (2021-05-24)
--------------------

> **BREAKING CHANGES**: This release has breaking changes. Please read entries
> carefully and consult the [upgrade guide][] for specific instructions.
>
> **STABILITY NOTICE**: As of this release, functionality that is not
> recommended for production use and is expected to change will be tagged
> interchangably as "experimental" or "beta."

### Security fixes

- The Scraping service API will now reject configs that read credentials from
  disk by default. This prevents malicious users from reading arbitrary files
  and sending their contents over the network. The old behavior can be
  re-enabled by setting `dangerous_allow_reading_files: true` in the scraping
  service config. (@rfratto)

### Breaking changes

- Configuration for SigV4 has changed. (@rfratto)

### Deprecations

- `push_config` is now supplanted by `remote_block` and `batch`. `push_config`
  will be removed in a future version (@mapno)

### Features

- (beta) New integration: windows_exporter (@mattdurham)

- (beta) Grafana Agent Windows Installer is now included as a release artifact.
  (@mattdurham)

- Official M1 Mac release builds will now be generated! Look for
  `agent-darwin-arm64` and `agentctl-darwin-arm64` in the release assets.
  (@rfratto)

- Add support for running as a Windows service (@mattdurham)

- (beta) Add /-/reload support. It is not recommended to invoke `/-/reload`
  against the main HTTP server. Instead, two new command-line flags have been
  added: `--reload-addr` and `--reload-port`. These will launch a
  `/-/reload`-only HTTP server that can be used to safely reload the Agent's
  state.  (@rfratto)

- Add a /-/config endpoint. This endpoint will return the current configuration
  file with defaults applied that the Agent has loaded from disk. (@rfratto)

- (beta) Support generating metrics and exposing them via a Prometheus exporter
  from span data. (@yeya24)

- Tail-based sampling for tracing pipelines (@mapno)

- Added Automatic Logging feature for Tempo (@joe-elliott)

- Disallow reading files from within scraping service configs by default.
  (@rfratto)

- Add remote write for span metrics (@mapno)

### Enhancements

- Support compression for trace export. (@mdisibio)

- Add global remote_write configuration that is shared between all instances
  and integrations. (@mattdurham)

- Go 1.16 is now used for all builds of the Agent. (@rfratto)

- Update Prometheus dependency to v2.26.0. (@rfratto)

- Upgrade `go.opentelemetry.io/collector` to v0.21.0 (@mapno)

- Add kafka trace receiver (@mapno)

- Support mirroring a trace pipeline to multiple backends (@mapno)

- Add `headers` field in `remote_write` config for Tempo. `headers` specifies
  HTTP headers to forward to the remote endpoint. (@alexbiehl)

- Add silent uninstall to Windows Uninstaller. (@mattdurham)

### Bugfixes

- Native Darwin arm64 builds will no longer crash when writing metrics to the
  WAL. (@rfratto)

- Remote write endpoints that never function across the lifetime of the Agent
  will no longer prevent the WAL from being truncated. (@rfratto)

- Bring back FreeBSD support. (@rfratto)

- agentctl will no longer leak WAL resources when retrieving WAL stats.
  (@rfratto)

- Ensure defaults are applied to undefined sections in config file. This fixes
  a problem where integrations didn't work if `prometheus:` wasn't configured.
  (@rfratto)

- Fixed issue where automatic logging double logged "svc". (@joe-elliott)

### Other changes

- The Grafana Cloud Agent has been renamed to the Grafana Agent. (@rfratto)

- Instance configs uploaded to the Config Store API will no longer be stored
  along with the global Prometheus defaults. This is done to allow globals to
  be updated and re-apply the new global defaults to the configs from the
  Config Store. (@rfratto)

- The User-Agent header sent for logs will now be `GrafanaAgent/<version>`
  (@rfratto)

- Add `tempo_spanmetrics` namespace in spanmetrics (@mapno)

v0.13.1 (2021-04-09)
--------------------

### Bugfixes

- Validate that incoming scraped metrics do not have an empty label set or a
  label set with duplicate labels, mirroring the behavior of Prometheus.
  (@rfratto)

v0.13.0 (2021-02-25)
--------------------

> The primary branch name has changed from `master` to `main`. You may have to
> update your local checkouts of the repository to point at the new branch name.

### Features

- postgres_exporter: Support query_path and disable_default_metrics. (@rfratto)

### Enhancements

- Support other architectures in installation script. (@rfratto)

- Allow specifying custom wal_truncate_frequency per integration. (@rfratto)

- The SigV4 region can now be inferred using the shared config (at
  `$HOME/.aws/config`) or environment variables (via `AWS_CONFIG`). (@rfratto)

- Update Prometheus dependency to v2.25.0. (@rfratto)

### Bugfixes

- Not providing an `-addr` flag for `agentctl config-sync` will no longer
  report an error and will instead use the pre-existing default value.
  (@rfratto)

- Fixed a bug from v0.12.0 where the Loki installation script failed because
  positions_directory was not set. (@rfratto)

- Reduce the likelihood of dataloss during a remote_write-side outage by
  increasing the default wal_truncation_frequency to 60m and preventing the WAL
  from being truncated if the last truncation timestamp hasn't changed. This
  change increases the size of the WAL on average, and users may configure a
  lower wal_truncation_frequency to deliberately choose a smaller WAL over
  write guarantees. (@rfratto)

- Add the ability to read and serve HTTPS integration metrics when given a set
  certificates (@mattdurham)

v0.12.0 (2021-02-05)
--------------------

> **BREAKING CHANGES**: This release has breaking changes. Please read entries
> carefully and consult the [upgrade guide][] for specific instructions.

### Breaking Changes

- The configuration format for the `loki` block has changed. (@rfratto)

- The configuration format for the `tempo` block has changed. (@rfratto)

### Features

- Support for multiple Loki Promtail instances has been added. (@rfratto)

- Support for multiple Tempo instances has been added. (@rfratto)

- Added [ElasticSearch exporter](https://github.com/justwatchcom/elasticsearch_exporter)
  integration. (@colega)

### Enhancements

- `.deb` and `.rpm` packages are now generated for all supported architectures.
  The architecture of the AMD64 package in the filename has been renamed to
  `amd64` to stay synchronized with the architecture name presented from other
  release assets. (@rfratto)

- The `/agent/api/v1/targets` API will now include discovered labels on the
  target pre-relabeling in a `discovered_labels` field. (@rfratto)

- Update Loki to 59a34f9867ce. This is a non-release build, and was needed to
  support multiple Loki instances. (@rfratto)

- Scraping service: Unhealthy Agents in the ring will no longer cause job
  distribution to fail. (@rfratto)

- Scraping service: Cortex ring metrics (prefixed with cortex_ring_) will now
  be registered for tracking the state of the hash ring. (@rfratto)

- Scraping service: instance config ownership is now determined by the hash of
  the instance config name instead of the entire config. This means that
  updating a config is guaranteed to always hash to the same Agent, reducing
  the number of metrics gaps. (@rfratto)

- Only keep a handful of K8s API server metrics by default to reduce default
  active series usage. (@hjet)

- Go 1.15.8 is now used for all distributions of the Agent. (@rfratto)

### Bugfixes

- `agentctl config-check` will now work correctly when the supplied config file
  contains integrations. (@hoenn)

v0.11.0 (2021-01-20)
--------------------

### Features

- ARMv6 builds of `agent` and `agentctl` will now be included in releases to
  expand Agent support to cover all models of Raspberry Pis. ARMv6 docker
  builds are also now available. (@rfratto)

- Added `config-check` subcommand for `agentctl` that can be used to validate
  Agent configuration files before attempting to load them in the `agent`
  itself. (@56quarters)

### Enhancements

- A sigv4 install script for Prometheus has been added. (@rfratto)

- NAMESPACE may be passed as an environment variable to the Kubernetes install
  scripts to specify an installation namespace. (@rfratto)

### Bugfixes

- The K8s API server scrape job will use the API server Service name when
  resolving IP addresses for Prometheus service discovery using the "Endpoints"
  role. (@hjet)

- The K8s manifests will no longer include the `default/kubernetes` job twice
  in both the DaemonSet and the Deployment. (@rfratto)

v0.10.0 (2021-01-13)
--------------------

### Features

- Prometheus `remote_write` now supports SigV4 authentication using the
  [AWS default credentials chain](https://docs.aws.amazon.com/sdk-for-java/v1/developer-guide/credentials.html).
  This enables the Agent to send metrics to Amazon Managed Prometheus without
  needing the [SigV4 Proxy](https://github.com/awslabs/aws-sigv4-proxy).
  (@rfratto)

### Enhancements

- Update `redis_exporter` to v1.15.0. (@rfratto)

- `memcached_exporter` has been updated to v0.8.0. (@rfratto)

- `process-exporter` has been updated to v0.7.5. (@rfratto)

- `wal_cleanup_age` and `wal_cleanup_period` have been added to the top-level
  Prometheus configuration section. These settings control how Write Ahead Logs
  (WALs) that are not associated with any instances are cleaned up. By default,
  WALs not associated with an instance that have not been written in the last
  12 hours are eligible to be cleaned up. This cleanup can be disabled by
  setting `wal_cleanup_period` to `0`. (@56quarters)

- Configuring logs to read from the systemd journal should now work on journals
  that use +ZSTD compression. (@rfratto)

### Bugfixes

- Integrations will now function if the HTTP listen address was set to a value
  other than the default. (@mattdurham)

- The default Loki installation will now be able to write its positions file.
  This was prevented by accidentally writing to a readonly volume mount.
  (@rfratto)

v0.9.1 (2021-01-04)
-------------------

### Enhancements

- agentctl will now be installed by the rpm and deb packages as
  `grafana-agentctl`. (@rfratto)

v0.9.0 (2020-12-10)
-------------------

### Features

- Add support to configure TLS config for the Tempo exporter to use
  insecure_skip_verify to disable TLS chain verification. (@bombsimon)

- Add `sample-stats` to `agentctl` to search the WAL and return a summary of
  samples of series matching the given label selector. (@simonswine)

- New integration:
  [postgres_exporter](https://github.com/wrouesnel/postgres_exporter)
  (@rfratto)

- New integration:
  [statsd_exporter](https://github.com/prometheus/statsd_exporter) (@rfratto)

- New integration:
  [consul_exporter](https://github.com/prometheus/consul_exporter) (@rfratto)

- Add optional environment variable substitution of configuration file.
  (@dcseifert)

### Enhancements

- `min_wal_time` and `max_wal_time` have been added to the instance config
  settings, guaranteeing that data in the WAL will exist for at least
  `min_wal_time` and will not exist for longer than `max_wal_time`. This change
  will increase the size of the WAL slightly but will prevent certain scenarios
  where data is deleted before it is sent. To revert back to the old behavior,
  set `min_wal_time` to `0s`. (@rfratto)

- Update `redis_exporter` to v1.13.1. (@rfratto)

- Bump OpenTelemetry-collector dependency to v0.16.0. (@bombsimon)

### Bugfixes

- Fix issue where the Tempo example manifest could not be applied because the
  port names were too long. (@rfratto)

- Fix issue where the Agent Kubernetes manifests may not load properly on AKS.
  (#279) (@rfratto)

### Other changes

- The User-Agent header sent for logs will now be `GrafanaCloudAgent/<version>`
  (@rfratto)

v0.8.0 (2020-11-06)
-------------------

### Features

- New integration: [dnsamsq_exporter](https://github.com/google/dnsamsq_exporter)
  (@rfratto).

- New integration: [memcached_exporter](https://github.com/prometheus/memcached_exporter)
  (@rfratto).

### Enhancements

- Add `<integration name>_build_info` metric to all integrations. The build
  info displayed will match the build information of the Agent and _not_ the
  embedded exporter. This metric is used by community dashboards, so adding it
  to the Agent increases compatibility with existing dashboards that depend on
  it existing. (@rfratto)

- Bump OpenTelemetry-collector dependency to 0.14.0 (@joe-elliott)

### Bugfixes

- Error messages when retrieving configs from the KV store will now be logged,
  rather than just logging a generic message saying that retrieving the config
  has failed. (@rfratto)

v0.7.2 (2020-10-29)
-------------------

### Enhancements

- Bump Prometheus dependency to 2.21. (@rfratto)

- Bump OpenTelemetry-collector dependency to 0.13.0 (@rfratto)

- Bump Promtail dependency to 2.0. (@rfratto)

- Enhance host_filtering mode to support targets from Docker Swarm and Consul.
  Also, add a `host_filter_relabel_configs` to that will apply relabeling rules
  for determining if a target should be dropped. Add a documentation section
  explaining all of this in detail. (@rfratto)

### Bugfixes

- Fix deb package prerm script so that it stops the agent on package removal.
  (@jdbaldry)

- Fix issue where the `push_config` for Tempo field was expected to be
  `remote_write`. `push_config` now works as expected. (@rfratto)

v0.7.1 (2020-10-23)
-------------------

### Bugfixes

- Fix issue where ARM binaries were not published with the GitHub release.

v0.7.0 (2020-10-23)
-------------------

### Features

- Added Tracing Support. (@joe-elliott)

- Add RPM and deb packaging. (@jdbaldry, @simon6372)

- arm64 and arm/v7 Docker containers and release builds are now available for
  `agent` and `agentctl`. (@rfratto)

- Add `wal-stats` and `target-stats` tooling to `agentctl` to discover WAL and
  cardinality issues. (@rfratto)

- [mysqld_exporter](https://github.com/prometheus/mysqld_exporter) is now
  embedded and available as an integration. (@rfratto)

- [redis_exporter](https://github.com/oliver006/redis_exporter) is now embedded
  and available as an integration. (@dafydd-t)

### Enhancements

- Resharding the cluster when using the scraping service mode now supports
  timeouts through `reshard_timeout`. The default value is `30s.` This timeout
  applies to cluster-wide reshards (performed when joining and leaving the
  cluster) and local reshards (done on the `reshard_interval`). (@rfratto)

### Bugfixes

- Fix issue where integrations crashed with instance_mode was set to `distinct`
  (@rfratto)

- Fix issue where the `agent` integration did not work on Windows (@rfratto).

- Support URL-encoded paths in the scraping service API. (@rfratto)

- The instance label written from replace_instance_label can now be overwritten
  with relabel_configs. This bugfix slightly modifies the behavior of what data
  is stored. The final instance label will now be stored in the WAL rather than
  computed by remote_write. This change should not negatively affect existing
  users. (@rfratto)

v0.6.1 (2020-04-11)
-------------------

### Bugfixes

- Fix issue where build information was empty when running the Agent with
  --version. (@rfratto)

- Fix issue where updating a config in the scraping service may fail to pick up
  new targets. (@rfratto)

- Fix deadlock that slowly prevents the Agent from scraping targets at a high
  scrape volume. (@rfratto)

v0.6.0 (2020-09-04)
-------------------

### Breaking Changes

- The Configs API will now disallow two instance configs having multiple
  `scrape_configs` with the same `job_name`. This was needed for the instance
  sharing mode, where combined instances may have duplicate `job_names` across
  their `scrape_configs`. This brings the scraping service more in line with
  Prometheus, where `job_names` must globally be unique. This change also
  disallows concurrent requests to the put/apply config API endpoint to prevent
  a race condition of two conflicting configs being applied at the same time.
  (@rfratto)

### Deprecations

- `use_hostname_label` is now supplanted by `replace_instance_label`.
  `use_hostname_label` will be removed in a future version. (@rfratto)

### Features

- The Grafana Agent can now collect logs and send to Loki. This is done by
  embedding Promtail, the official Loki log collection client. (@rfratto)

- Integrations can now be enabled without scraping. Set scrape_integrations to
  `false` at the `integrations` key or within the specific integration you
  don't want to scrape. This is useful when another Agent or Prometheus server
  will scrape the integration. (@rfratto)

- [process-exporter](https://github.com/ncabatoff/process-exporter) is now
  embedded as `process_exporter`. The hypen has been changed to an underscore
  in the config file to retain consistency with `node_exporter`. (@rfratto)

### Enhancements

- A new config option, `replace_instance_label`, is now available for use with
  integrations. When this is true, the instance label for all metrics coming
  from an integration will be replaced with the machine's hostname rather than
  127.0.0.1. (@rfratto)

- The embedded Prometheus version has been updated to 2.20.1. (@rfratto,
  @gotjosh)

- The User-Agent header written by the Agent when remote_writing will now be
  `GrafanaCloudAgent/<Version>` instead of `Prometheus/<Prometheus Version>`.
  (@rfratto)

- The subsystems of the Agent (`prometheus`, `loki`) are now made optional.
  Enabling integrations also implicitly enables the associated subsystem. For
  example, enabling the `agent` or `node_exporter` integration will force the
  `prometheus` subsystem to be enabled.  (@rfratto)

### Bugfixes

- The documentation for Tanka configs is now correct. (@amckinley)

- Minor corrections and spelling issues have been fixed in the Overview
  documentation. (@amckinley)

- The new default of `shared` instances mode broke the metric value for
  `agent_prometheus_active_configs`, which was tracking the number of combined
  configs (i.e., number of launched instances). This metric has been fixed and
  a new metric, `agent_prometheus_active_instances`, has been added to track
  the numbger of launched instances. If instance sharing is not enabled, both
  metrics will share the same value. (@rfratto)

- `remote_write` names in a group will no longer be copied from the
  remote_write names of the first instance in the group. Rather, all
  remote_write names will be generated based on the first 6 characters of the
  group hash and the first six characters of the remote_write hash. (@rfratto)

- Fix a panic that may occur during shutdown if the WAL is closed in the middle
  of the WAL being truncated. (@rfratto)

v0.5.0 (2020-08-12)
-------------------

### Features

- A [scrape targets API](https://github.com/grafana/agent/blob/main/docs/api.md#list-current-scrape-targets)
  has been added to show every target the Agent is currently scraping, when it
  was last scraped, how long it took to scrape, and errors from the last
  scrape, if any. (@rfratto)

- "Shared Instance Mode" is the new default mode for spawning Prometheus
  instances, and will improve CPU and memory usage for users of integrations
  and the scraping service. (@rfratto)

### Enhancements

- Memory stability and utilization of the WAL has been improved, and the
  reported number of active series in the WAL will stop double-counting
  recently churned series. (@rfratto)

- Changing scrape_configs and remote_write configs for an instance will now be
  dynamically applied without restarting the instance. This will result in less
  missing metrics for users of the scraping service that change a config.
  (@rfratto)

- The Tanka configuration now uses k8s-alpha. (@duologic)

### Bugfixes

- The Tanka configuration will now also deploy a single-replica deployment
  specifically for scraping the Kubernetes API. This deployment acts together
  with the Daemonset to scrape the full cluster and the control plane.
  (@gotjosh)

- The node_exporter filesystem collector will now work on Linux systems without
  needing to manually set the blocklist and allowlist of filesystems.
  (@rfratto)

v0.4.0 (2020-06-18)
-------------------

### Features

- Support for integrations has been added. Integrations can be any embedded
  tool, but are currently used for embedding exporters and generating scrape
  configs. (@rfratto)

- node_exporter has been added as an integration. This is the full version of
  node_exporter with the same configuration options. (@rfratto)

- An Agent integration that makes the Agent automatically scrape itself has
  been added. (@rfratto)

### Enhancements

- The WAL can now be truncated if running the Agent without any remote_write
  endpoints. (@rfratto)

### Bugfixes

- Prevent the Agent from crashing when a global Prometheus config stanza is not
  provided. (@robx)

- Enable agent host_filter in the Tanka configs, which was disabled by default
  by mistake. (@rfratto)

v0.3.2 (2020-05-29)
-------------------

### Features

- Tanka configs that deploy the scraping service mode are now available
  (@rfratto)

- A k3d example has been added as a counterpart to the docker-compose example.
  (@rfratto)

### Enhancements

- Labels provided by the default deployment of the Agent (Kubernetes and Tanka)
  have been changed to align with the latest changes to grafana/jsonnet-libs.
  The old `instance` label is now called `pod`, and the new `instance` label is
  unique. A `container` label has also been added. The Agent mixin has been
  subsequently updated to also incorporate these label changes. (@rfratto)

- The `remote_write` and `scrape_config` sections now share the same
  validations as Prometheus (@rfratto)

- Setting `wal_truncation_frequency` to less than the scrape interval is now
  disallowed (@rfratto)

### Bugfixes

- A deadlock in scraping service mode when updating a config that shards to the
  same node has been fixed (@rfratto)

- `remote_write` config stanzas will no longer ignore `password_file`
  (@rfratto)

- `scrape_config` client secrets (e.g., basic auth, bearer token,
  `password_file`) will now be properly retained in scraping service mode
  (@rfratto)

- Labels for CPU, RX, and TX graphs in the Agent Operational dashboard now
  correctly show the pod name of the Agent instead of the exporter name.
  (@rfratto)

v0.3.1 (2020-05-20)
-------------------

### Features

- The Agent has upgraded its vendored Prometheus to v2.18.1 (@gotjosh,
  @rfratto)

### Bugfixes

- A typo in the Tanka configs and Kubernetes manifests that prevents the Agent
  launching with v0.3.0 has been fixed (@captncraig)

- Fixed a bug where Tanka mixins could not be used due to an issue with the
  folder placement enhancement (@rfratto)

### Enhancements

- `agentctl` and the config API will now validate that the YAML they receive
  are valid instance configs. (@rfratto)

v0.3.0 (2020-05-13)
-------------------

### Features

- A third operational mode called "scraping service mode" has been added. A KV
  store is used to store instance configs which are distributed amongst a
  clustered set of Agent processes, dividing the total scrape load across each
  agent. An API is exposed on the Agents to list, create, update, and delete
  instance configurations from the KV store. (@rfratto)

- An "agentctl" binary has been released to interact with the new instance
  config management API created by the "scraping service mode." (@rfratto,
  @hoenn)

- The Agent now includes readiness and healthiness endpoints. (@rfratto)

### Enhancements

- The YAML files are now parsed strictly and an invalid YAML will generate an
  error at runtime. (@hoenn)

- The default build mode for the Docker containers is now release, not debug.
  (@rfratto)

- The Grafana Agent Tanka Mixins now are placed in an "Agent" folder within
  Grafana. (@cyriltovena)

v0.2.0 (2020-04-09)
-------------------

### Features

- The Prometheus remote write protocol will now send scraped metadata (metric
  name, help, type and unit). This results in almost negligent bytes sent
  increase as metadata is only sent every minute. It is on by default.
  (@gotjosh)

  These metrics are available to monitor metadata being sent:
  - `prometheus_remote_storage_succeeded_metadata_total`
  - `prometheus_remote_storage_failed_metadata_total`
  - `prometheus_remote_storage_retried_metadata_total`
  - `prometheus_remote_storage_sent_batch_duration_seconds` and
    `prometheus_remote_storage_sent_bytes_total` have a new label “type” with
    the values of `metadata` or `samples`.

### Enhancements

- The Agent has upgraded its vendored Prometheus to v2.17.1 (@rfratto)

### Bugfixes

- Invalid configs passed to the agent will now stop the process after they are
  logged as invalid; previously the Agent process would continue. (@rfratto)

- Enabling host_filter will now allow metrics from node role Kubernetes service
  discovery to be scraped properly (e.g., cAdvisor, Kubelet). (@rfratto)

v0.1.1 (2020-03-16)
-------------------

### Other changes

- Nits in documentation (@sh0rez)

- Fix various dashboard mixin problems from v0.1.0 (@rfratto)

- Pass through release tag to `docker build` (@rfratto)

v0.1.0 (2020-03-16)
-------------------

> First release!

### Features

- Support for scraping Prometheus metrics and sharding the agent through the
  presence of a `host_filter` flag within the Agent configuration file.

[upgrade guide]: https://grafana.com/docs/agent/latest/upgrade-guide/
[contributors guide]: ./docs/developer/contributing.md#updating-the-changelog<|MERGE_RESOLUTION|>--- conflicted
+++ resolved
@@ -10,16 +10,12 @@
 Main (unreleased)
 -----------------
 
-<<<<<<< HEAD
 ### Bugfixes
 
 - Fixed an issue where `loki.process` validation for stage `metric.counter` was 
   allowing invalid combination of configuration options. (@thampiotr)
 
-v0.37.0-rc.0 (2023-10-05)
-=======
 v0.37.0-rc.1 (2023-10-06)
->>>>>>> 9a53c484
 -----------------
 
 ### Breaking changes
