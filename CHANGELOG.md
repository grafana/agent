# Changelog

> _Contributors should read our [contributors guide][] for instructions on how
> to update the changelog._

This document contains a historical list of changes between releases. Only
changes that impact end-user behavior are listed; changes to documentation or
internal API changes are not present.

Main (unreleased)
-----------------

<<<<<<< HEAD
### Enhancements

- Support in-memory HTTP traffic for Flow components. `prometheus.exporter`
  components will now export a target containing an internal HTTP address.
  `prometheus.scrape`, when given that internal HTTP address, will connect to
  the server in-memory, bypassing the network stack. Use the new
  `--server.http.memory-addr` flag to customize which address is used for
  in-memory traffic. (@rfratto)

=======
### Bugfixes

- Fix bug where `loki.source.docker` always failed to start. (@rfratto)
>>>>>>> 4f09f04a

v0.33.0-rc.1 (2023-04-21)
-------------------------

### Bugfixes

- Fix bug introduced to operator when FilterRunning not specified in PodMonitors. (@captncraig)

- Remove `otelcol.processor.attributes`. (@ptodev)

v0.33.0-rc.0 (2023-04-20)
-------------------------

### Breaking changes

- Support for 32-bit ARM builds is removed for the foreseeable future due to Go
  compiler issues. We will consider bringing back 32-bit ARM support once our Go
  compiler issues are resolved and 32-bit ARM builds are stable. (@rfratto)

- Agent Management: `agent_management.api_url` config field has been replaced by
`agent_management.host`. The API path and version is now defined by the Agent. (@jcreixell)

- Agent Management: `agent_management.protocol` config field now allows defining "http" and "https" explicitly. Previously, "http" was previously used for both, with the actual protocol used inferred from the api url, which led to confusion. When upgrading, make sure to set to "https" when replacing `api_url` with `host`. (@jcreixell)

- Agent Management: `agent_management.remote_config_cache_location` config field has been replaced by
`agent_management.remote_configuration.cache_location`. (@jcreixell)

### Deprecations

- [Dynamic Configuration](https://grafana.com/docs/agent/latest/cookbook/dynamic-configuration/) will be removed in v0.34. Grafana Agent Flow supersedes this functionality. (@mattdurham)

### Features

- New Grafana Agent Flow components:

  - `discovery.dns` DNS service discovery. (@captncraig)
  - `discovery.ec2` service discovery for aws ec2. (@captncraig)
  - `discovery.lightsail` service discovery for aws lightsail. (@captncraig)
  - `discovery.gce` discovers resources on Google Compute Engine (GCE). (@marctc)
  - `discovery.digitalocean` provides service discovery for DigitalOcean. (@spartan0x117)
  - `discovery.consul` service discovery for Consul. (@jcreixell)
  - `discovery.azure` provides service discovery for Azure. (@spartan0x117)
  - `module.file` runs a Grafana Agent Flow module loaded from a file on disk.
    (@erikbaranowski)
  - `module.git` runs a Grafana Agent Flow module loaded from a file within a
    Git repository. (@rfratto)
  - `module.string` runs a Grafana Agent Flow module passed to the component by
    an expression containing a string. (@erikbaranowski, @rfratto)
  - `otelcol.auth.oauth2` performs OAuth 2.0 authentication for HTTP and gRPC
    based OpenTelemetry exporters. (@ptodev)
  - `otelcol.extension.jaeger_remote_sampling` provides an endpoint from which to
    pull Jaeger remote sampling documents. (@joe-elliott)
  - `otelcol.exporter.logging` accepts OpenTelemetry data from other `otelcol` components and writes it to the console. (@erikbaranowski)
  - `otelcol.auth.sigv4` performs AWS Signature Version 4 (SigV4) authentication
    for making requests to AWS services via `otelcol` components that support
    authentication extensions. (@ptodev)
  - `otelcol.processor.attributes` accepts telemetry data from other `otelcol`
    components and modifies attributes of a span, log, or metric. (@ptodev)
  - `prometheus.exporter.blackbox` collects metrics from Blackbox exporter. (@marctc)
  - `prometheus.exporter.mysql` collects metrics from a MySQL database. (@spartan0x117)
  - `prometheus.exporter.postgres` collects metrics from a PostgreSQL database. (@spartan0x117)
  - `prometheus.exporter.statsd` collects metrics from a Statsd instance. (@gaantunes)
  - `prometheus.exporter.snmp` collects metrics from SNMP exporter. (@marctc)
  - `prometheus.operator.podmonitors` discovers PodMonitor resources in your Kubernetes cluster and scrape
    the targets they reference. (@captncraig, @marctc, @jcreixell)
  - `prometheus.exporter.windows` collects metrics from a Windows instance. (@jkroepke)
  - `prometheus.exporter.memcached` collects metrics from a Memcached server. (@spartan0x117)
  - `loki.source.azure_event_hubs` reads messages from Azure Event Hub using Kafka and forwards them to other   `loki` components. (@akselleirv)


- Add support for Flow-specific system packages:

  - Flow-specific DEB packages. (@rfratto, @robigan)
  - Flow-specific RPM packages. (@rfratto, @robigan)
  - Flow-specific macOS Homebrew Formula. (@rfratto)
  - Flow-specific Windows installer. (@rfratto)

  The Flow-specific packages allow users to install and run Grafana Agent Flow
  alongside an existing installation of Grafana Agent.

- Agent Management: Add support for integration snippets. (@jcreixell)

- Flow: Introduce a gossip-over-HTTP/2 _clustered mode_. `prometheus.scrape`
  component instances can opt-in to distributing scrape load between cluster
  peers. (@tpaschalis)

### Enhancements

- Flow: Add retries with backoff logic to Phlare write component. (@cyriltovena)

- Operator: Allow setting runtimeClassName on operator-created pods. (@captncraig)

- Operator: Transparently compress agent configs to stay under size limitations. (@captncraig)

- Update Redis Exporter Dependency to v1.49.0. (@spartan0x117)

- Update Loki dependency to the k144 branch. (@andriikushch)

- Flow: Add OAUTHBEARER mechanism to `loki.source.kafka` using Azure as provider. (@akselleirv)

- Update Process Exporter dependency to v0.7.10. (@spartan0x117)

- Agent Management: Introduces backpressure mechanism for remote config fetching (obeys 429 request
  `Retry-After` header). (@spartan0x117)

- Flow: support client TLS settings (CA, client certificate, client key) being
  provided from other components for the following components:

  - `discovery.docker`
  - `discovery.kubernetes`
  - `loki.source.kafka`
  - `loki.source.kubernetes`
  - `loki.source.podlogs`
  - `loki.write`
  - `mimir.rules.kubernetes`
  - `otelcol.auth.oauth2`
  - `otelcol.exporter.jaeger`
  - `otelcol.exporter.otlp`
  - `otelcol.exporter.otlphttp`
  - `otelcol.extension.jaeger_remote_sampling`
  - `otelcol.receiver.jaeger`
  - `otelcol.receiver.kafka`
  - `phlare.scrape`
  - `phlare.write`
  - `prometheus.remote_write`
  - `prometheus.scrape`
  - `remote.http`

- Flow: support server TLS settings (client CA, server certificate, server key)
  being provided from other components for the following components:

  - `loki.source.syslog`
  - `otelcol.exporter.otlp`
  - `otelcol.extension.jaeger_remote_sampling`
  - `otelcol.receiver.jaeger`
  - `otelcol.receiver.opencensus`
  - `otelcol.receiver.zipkin`

- Flow: Define custom http method and headers in `remote.http` component (@jkroepke)

- Flow: Add config property to `prometheus.exporter.blackbox` to define the config inline (@jkroepke)

- Update Loki Dependency to k146 which includes configurable file watchers (@mattdurham)

### Bugfixes

- Flow: fix issue where Flow would return an error when trying to access a key
  of a map whose value was the zero value (`null`, `0`, `false`, `[]`, `{}`).
  Whether an error was returned depended on the internal type of the value.
  (@rfratto)

- Flow: fix issue where using the `jaeger_remote` sampler for the `tracing`
  block would fail to parse the response from the remote sampler server if it
  used strings for the strategy type. This caused sampling to fall back
  to the default rate. (@rfratto)

- Flow: fix issue where components with no arguments like `loki.echo` were not
  viewable in the UI. (@rfratto)

- Flow: fix deadlock in `loki.source.file` where terminating tailers would hang
  while flushing remaining logs, preventing `loki.source.file` from being able
  to update. (@rfratto)

- Flow: fix deadlock in `loki.process` where a component with no stages would
  hang forever on handling logs. (@rfratto)

- Fix issue where a DefaultConfig might be mutated during unmarshaling. (@jcreixell)

- Fix issues where CloudWatch Exporter cannot use FIPS Endpoints outside of USA regions (@aglees)

- Fix issue where scraping native Prometheus histograms would leak memory.
  (@rfratto)

- Flow: fix issue where `loki.source.docker` component could deadlock. (@tpaschalis)

- Flow: fix issue where `prometheus.remote_write` created unnecessary extra
  child directories to store the WAL in. (@rfratto)

- Fix internal metrics reported as invalid by promtool's linter. (@tpaschalis)

- Fix issues with cri stage which treats partial line coming from any stream as same. (@kavirajk @aglees)

- Operator: fix for running multiple operators with different `--agent-selector` flags. (@captncraig)

- Operator: respect FilterRunning on PodMonitor and ServiceMonitor resources to only scrape running pods. (@captncraig)

- Fixes a bug where the github exporter would get stuck in an infinite loop under certain conditions. (@jcreixell)


### Other changes

- Grafana Agent Docker containers and release binaries are now published for
  s390x. (@rfratto)

- Use Go 1.20.3 for builds. (@rfratto)

- Change the Docker base image for Linux containers to `ubuntu:kinetic`.
  (@rfratto)

- Update prometheus.remote_write defaults to match new prometheus
  remote-write defaults. (@erikbaranowski)

v0.32.1 (2023-03-06)
--------------------

### Bugfixes

- Flow: Fixes slow reloading of targets in `phlare.scrape` component. (@cyriltovena)

- Flow: add a maximum connection lifetime of one hour when tailing logs from
  `loki.source.kubernetes` and `loki.source.podlogs` to recover from an issue
  where the Kubernetes API server stops responding with logs without closing
  the TCP connection. (@rfratto)

- Flow: fix issue in `loki.source.kubernetes` where `__pod__uid__` meta label
  defaulted incorrectly to the container name, causing tailers to never
  restart. (@rfratto)

v0.32.0 (2023-02-28)
--------------------

### Breaking changes

- Support for the embedded Flow UI for 32-bit ARMv6 builds is temporarily
  removed. (@rfratto)

- Node Exporter configuration options changed to align with new upstream version (@Thor77):

  - `diskstats_ignored_devices` is now `diskstats_device_exclude` in agent configuration.
  - `ignored_devices` is now `device_exclude` in flow configuration.

- Some blocks in Flow components have been merged with their parent block to make the block hierarchy smaller:

  - `discovery.docker > http_client_config` is merged into the `discovery.docker` block. (@erikbaranowski)
  - `discovery.kubernetes > http_client_config` is merged into the `discovery.kubernetes` block. (@erikbaranowski)
  - `loki.source.kubernetes > client > http_client_config` is merged into the `client` block. (@erikbaranowski)
  - `loki.source.podlogs > client > http_client_config` is merged into the `client` block. (@erikbaranowski)
  - `loki.write > endpoint > http_client_config` is merged into the `endpoint` block. (@erikbaranowski)
  - `mimir.rules.kubernetes > http_client_config` is merged into the `mimir.rules.kubernetes` block. (@erikbaranowski)
  - `otelcol.receiver.opencensus > grpc` is merged into the `otelcol.receiver.opencensus` block. (@ptodev)
  - `otelcol.receiver.zipkin > http` is merged into the `otelcol.receiver.zipkin` block. (@ptodev)
  - `phlare.scrape > http_client_config` is merged into the `phlare.scrape` block. (@erikbaranowski)
  - `phlare.write > endpoint > http_client_config` is merged into the `endpoint` block. (@erikbaranowski)
  - `prometheus.remote_write > endpoint > http_client_config` is merged into the `endpoint` block. (@erikbaranowski)
  - `prometheus.scrape > http_client_config` is merged into the `prometheus.scrape` block. (@erikbaranowski)

- The `loki.process` component now uses a combined name for stages, simplifying
  the block hierarchy. For example, the `stage > json` block hierarchy is now a
  single block called `stage.json`. All stage blocks in `loki.process` have
  been updated to use this simplified hierarchy. (@tpaschalis)

- `remote.s3` `client_options` block has been renamed to `client`. (@mattdurham)

- Renamed `prometheus.integration.node_exporter` to `prometheus.exporter.unix`. (@jcreixell)

- As first announced in v0.30, support for the `EXPERIMENTAL_ENABLE_FLOW`
  environment variable has been removed in favor of `AGENT_MODE=flow`.
  (@rfratto)

### Features

- New integrations:

  - `oracledb` (@schmikei)
  - `mssql` (@binaryfissiongames)
  - `cloudwatch metrics` (@thepalbi)
  - `azure` (@kgeckhart)
  - `gcp` (@kgeckhart, @ferruvich)

- New Grafana Agent Flow components:

  - `loki.echo` writes received logs to stdout. (@tpaschalis, @rfratto)
  - `loki.source.docker` reads logs from Docker containers and forwards them to
    other `loki` components. (@tpaschalis)
  - `loki.source.kafka` reads logs from Kafka events and forwards them to other
    `loki` components. (@erikbaranowski)
  - `loki.source.kubernetes_events` watches for Kubernetes Events and converts
    them into log lines to forward to other `loki` components. It is the
    equivalent of the `eventhandler` integration. (@rfratto)
  - `otelcol.processor.tail_sampling` samples traces based on a set of defined
    policies from `otelcol` components before forwarding them to other
    `otelcol` components. (@erikbaranowski)
  - `prometheus.exporter.apache` collects metrics from an apache web server
    (@captncraig)
  - `prometheus.exporter.consul` collects metrics from a consul installation
    (@captncraig)
  - `prometheus.exporter.github` collects metrics from GitHub (@jcreixell)
  - `prometheus.exporter.process` aggregates and collects metrics by scraping
    `/proc`. (@spartan0x117)
  - `prometheus.exporter.redis` collects metrics from a redis database
    (@spartan0x117)

### Enhancements

- Flow: Support `keepequal` and `dropequal` actions for relabeling. (@cyriltovena)

- Update Prometheus Node Exporter integration to v1.5.0. (@Thor77)

- Grafana Agent Flow will now reload the config file when `SIGHUP` is sent to
  the process. (@rfratto)

- If using the official RPM and DEB packages for Grafana Agent, invoking
  `systemctl reload grafana-agent` will now reload the configuration file.
  (@rfratto)

- Flow: the `loki.process` component now implements all the same processing
  stages as Promtail's pipelines. (@tpaschalis)

- Flow: new metric for `prometheus.scrape` -
  `agent_prometheus_scrape_targets_gauge`. (@ptodev)

- Flow: new metric for `prometheus.scrape` and `prometheus.relabel` -
  `agent_prometheus_forwarded_samples_total`. (@ptodev)

- Flow: add `constants` into the standard library to expose the hostname, OS,
  and architecture of the system Grafana Agent is running on. (@rfratto)

- Flow: add timeout to loki.source.podlogs controller setup. (@polyrain)

### Bugfixes

- Fixed a reconciliation error in Grafana Agent Operator when using `tlsConfig`
  on `Probe`. (@supergillis)

- Fix issue where an empty `server:` config stanza would cause debug-level logging.
  An empty `server:` is considered a misconfiguration, and thus will error out.
  (@neomantra)

- Flow: fix an error where some error messages that crossed multiple lines
  added extra an extra `|` character when displaying the source file on the
  starting line. (@rfratto)

- Flow: fix issues in `agent fmt` where adding an inline comment on the same
  line as a `[` or `{` would cause indentation issues on subsequent lines.
  (@rfratto)

- Flow: fix issues in `agent fmt` where line comments in arrays would be given
  the wrong identation level. (@rfratto)

- Flow: fix issues with `loki.file` and `loki.process` where deadlock contention or
  logs fail to process. (@mattdurham)

- Flow: `oauth2 > tls_config` was documented as a block but coded incorrectly as
  an attribute. This is now a block in code. This impacted `discovery.docker`,
  `discovery.kubernetes`, `loki.source.kubernetes`, `loki.write`,
  `mimir.rules.kubernetes`, `phlare.scrape`, `phlare.write`,
  `prometheus.remote_write`, `prometheus.scrape`, and `remote.http`
  (@erikbaranowski)

- Flow: Fix issue where using `river:",label"` causes the UI to return nothing. (@mattdurham)

### Other changes

- Use Go 1.20 for builds. (@rfratto)

- The beta label from Grafana Agent Flow has been removed. A subset of Flow
  components are still marked as beta or experimental:

  - `loki.echo` is explicitly marked as beta.
  - `loki.source.kubernetes` is explicitly marked as experimental.
  - `loki.source.podlogs` is explicitly marked as experimental.
  - `mimir.rules.kubernetes` is explicitly marked as beta.
  - `otelcol.processor.tail_sampling` is explicitly marked as beta.
  - `otelcol.receiver.loki` is explicitly marked as beta.
  - `otelcol.receiver.prometheus` is explicitly marked as beta.
  - `phlare.scrape` is explicitly marked as beta.
  - `phlare.write` is explicitly marked as beta.

v0.31.3 (2023-02-13)
--------------------

### Bugfixes

- `loki.source.cloudflare`: fix issue where the `zone_id` argument
  was being ignored, and the `api_token` argument was being used for the zone
  instead. (@rfratto)

- `loki.source.cloudflare`: fix issue where `api_token` argument was not marked
  as a sensitive field. (@rfratto)

v0.31.2 (2023-02-08)
--------------------

### Other changes

- In the Agent Operator, upgrade the `prometheus-config-reloader` dependency
  from version 0.47.0 to version 0.62.0. (@ptodev)

v0.31.1 (2023-02-06)
--------------------

> **BREAKING CHANGES**: This release has breaking changes. Please read entries
> carefully and consult the [upgrade guide][] for specific instructions.

### Breaking changes

- All release Windows `.exe` files are now published as a zip archive.
  Previously, `grafana-agent-installer.exe` was unzipped. (@rfratto)

### Other changes

- Support Go 1.20 for builds. Official release binaries are still produced
  using Go 1.19. (@rfratto)

v0.31.0 (2023-01-31)
--------------------

> **BREAKING CHANGES**: This release has breaking changes. Please read entries
> carefully and consult the [upgrade guide][] for specific instructions.

### Breaking changes

- Release binaries (including inside Docker containers) have been renamed to be
  prefixed with `grafana-` (@rfratto):

  - `agent` is now `grafana-agent`.
  - `agentctl` is now `grafana-agentctl`.
  - `agent-operator` is now `grafana-agent-operator`.

### Deprecations

- A symbolic link in Docker containers from the old binary name to the new
  binary name has been added. These symbolic links will be removed in v0.33. (@rfratto)

### Features

- New Grafana Agent Flow components:

  - `loki.source.cloudflare` reads logs from Cloudflare's Logpull API and
    forwards them to other `loki` components. (@tpaschalis)
  - `loki.source.gcplog` reads logs from GCP cloud resources using Pub/Sub
    subscriptions and forwards them to other `loki` components. (@tpaschalis)
  - `loki.source.gelf` listens for Graylog logs. (@mattdurham)
  - `loki.source.heroku` listens for Heroku messages over TCP a connection and
    forwards them to other `loki` components. (@erikbaranowski)
  - `loki.source.journal` read messages from systemd journal. (@mattdurham)
  - `loki.source.kubernetes` collects logs from Kubernetes pods using the
    Kubernetes API. (@rfratto)
  - `loki.source.podlogs` discovers PodLogs resources on Kubernetes and
    uses the Kubernetes API to collect logs from the pods specified by the
    PodLogs resource. (@rfratto)
  - `loki.source.syslog` listens for Syslog messages over TCP and UDP
    connections and forwards them to other `loki` components. (@tpaschalis)
  - `loki.source.windowsevent` reads logs from Windows Event Log. (@mattdurham)
  - `otelcol.exporter.jaeger` forwards OpenTelemetry data to a Jaeger server.
    (@erikbaranowski)
  - `otelcol.exporter.loki` forwards OTLP-formatted data to compatible `loki`
    receivers. (@tpaschalis)
  - `otelcol.receiver.kafka` receives telemetry data from Kafka. (@rfratto)
  - `otelcol.receiver.loki` receives Loki logs, converts them to the OTLP log
    format and forwards them to other `otelcol` components. (@tpaschalis)
  - `otelcol.receiver.opencensus` receives OpenConsensus-formatted traces or
    metrics. (@ptodev)
  - `otelcol.receiver.zipkin` receives Zipkin-formatted traces. (@rfratto)
  - `phlare.scrape` collects application performance profiles. (@cyriltovena)
  - `phlare.write` sends application performance profiles to Grafana Phlare.
    (@cyriltovena)
  - `mimir.rules.kubernetes` discovers `PrometheusRule` Kubernetes resources and
    loads them into a Mimir instance. (@Logiraptor)

- Flow components which work with relabeling rules (`discovery.relabel`,
  `prometheus.relabel` and `loki.relabel`) now export a new value named Rules.
  This value returns a copy of the currently configured rules. (@tpaschalis)

- New experimental feature: agent-management. Polls configured remote API to fetch new configs. (@spartan0x117)

- Introduce global configuration for logs. (@jcreixell)

### Enhancements

- Handle faro-web-sdk `View` meta in app_agent_receiver. (@rlankfo)

- Flow: the targets in debug info from `loki.source.file` are now individual blocks. (@rfratto)

- Grafana Agent Operator: add [promtail limit stage](https://grafana.com/docs/loki/latest/clients/promtail/stages/limit/) to the operator. (@spartan0x117)

### Bugfixes

- Flow UI: Fix the issue with messy layout on the component list page while
  browser window resize (@xiyu95)

- Flow UI: Display the values of all attributes unless they are nil. (@ptodev)

- Flow: `prometheus.relabel` and `prometheus.remote_write` will now error if they have exited. (@ptodev)

- Flow: Fix issue where negative numbers would convert to floating-point values
  incorrectly, treating the sign flag as part of the number. (@rfratto)

- Flow: fix a goroutine leak when `loki.source.file` is passed more than one
  target with identical set of public labels. (@rfratto)

- Fix issue where removing and re-adding log instance configurations causes an
  error due to double registration of metrics (@spartan0x117, @jcreixell)

### Other changes

- Use Go 1.19.4 for builds. (@erikbaranowski)

- New windows containers for agent and agentctl. These can be found moving forward with the ${Version}-windows tags for grafana/agent and grafana/agentctl docker images (@erikbaranowski)

v0.30.2 (2023-01-11)
--------------------

### Bugfixes

- Flow: `prometheus.relabel` will no longer modify the labels of the original
  metrics, which could lead to the incorrect application of relabel rules on
  subsequent relabels. (@rfratto)

- Flow: `loki.source.file` will no longer deadlock other components if log
  lines cannot be sent to Loki. `loki.source.file` will wait for 5 seconds per
  file to finish flushing read logs to the client, after which it will drop
  them, resulting in lost logs. (@rfratto)

- Operator: Fix the handling of the enableHttp2 field as a boolean in
  `pod_monitor` and `service_monitor` templates. (@tpaschalis)

v0.30.1 (2022-12-23)
--------------------

### Bugfixes

- Fix issue where journald support was accidentally removed. (@tpaschalis)

- Fix issue where some traces' metrics where not collected. (@marctc)

v0.30.0 (2022-12-20)
--------------------

> **BREAKING CHANGES**: This release has breaking changes. Please read entries
> carefully and consult the [upgrade guide][] for specific instructions.

### Breaking changes

- The `ebpf_exporter` integration has been removed due to issues with static
  linking. It may be brought back once these are resolved. (@tpaschalis)

### Deprecations

- The `EXPERIMENTAL_ENABLE_FLOW` environment variable is deprecated in favor of
  `AGENT_MODE=flow`. Support for `EXPERIMENTAL_ENABLE_FLOW` will be removed in
  v0.32. (@rfratto)

### Features

- `grafana-agent-operator` supports oauth2 as an authentication method for
  remote_write. (@timo-42)

- Grafana Agent Flow: Add tracing instrumentation and a `tracing` block to
  forward traces to `otelcol` component. (@rfratto)

- Grafana Agent Flow: Add a `discovery_target_decode` function to decode a JSON
  array of discovery targets corresponding to Prometheus' HTTP and file service
  discovery formats. (@rfratto)

- New Grafana Agent Flow components:

  - `remote.http` polls an HTTP URL and exposes the response body as a string
    or secret to other components. (@rfratto)

  - `discovery.docker` discovers Docker containers from a Docker Engine host.
    (@rfratto)

  - `loki.source.file` reads and tails files for log entries and forwards them
    to other `loki` components. (@tpaschalis)

  - `loki.write` receives log entries from other `loki` components and sends
    them over to a Loki instance. (@tpaschalis)

  - `loki.relabel` receives log entries from other `loki` components and
    rewrites their label set. (@tpaschalis)

  - `loki.process` receives log entries from other `loki` components and runs
    one or more processing stages. (@tpaschalis)

  - `discovery.file` discovers files on the filesystem following glob
    patterns. (@mattdurham)

- Integrations: Introduce the `snowflake` integration. (@binaryfissiongames)

### Enhancements

- Update agent-loki.yaml to use environment variables in the configuration file (@go4real)

- Integrations: Always use direct connection in mongodb_exporter integration. (@v-zhuravlev)

- Update OpenTelemetry Collector dependency to v0.63.1. (@tpaschalis)

- riverfmt: Permit empty blocks with both curly braces on the same line.
  (@rfratto)

- riverfmt: Allow function arguments to persist across different lines.
  (@rfratto)

- Flow: The HTTP server will now start before the Flow controller performs the
  initial load. This allows metrics and pprof data to be collected during the
  first load. (@rfratto)

- Add support for using a [password map file](https://github.com/oliver006/redis_exporter/blob/master/contrib/sample-pwd-file.json) in `redis_exporter`. (@spartan0x117)

- Flow: Add support for exemplars in Prometheus component pipelines. (@rfratto)

- Update Prometheus dependency to v2.40.5. (@rfratto)

- Update Promtail dependency to k127. (@rfratto)

- Native histograms are now supported in the static Grafana Agent and in
  `prometheus.*` Flow components. Native histograms will be automatically
  collected from supported targets. remote_write must be configured to forward
  native histograms from the WAL to the specified endpoints. (@rfratto)

- Flow: metrics generated by upstream OpenTelemetry Collector components are
  now exposed at the `/metrics` endpoint of Grafana Agent Flow. (@rfratto)

### Bugfixes

- Fix issue where whitespace was being sent as part of password when using a
  password file for `redis_exporter`. (@spartan0x117)

- Flow UI: Fix issue where a configuration block referencing a component would
  cause the graph page to fail to load. (@rfratto)

- Remove duplicate `oauth2` key from `metricsinstances` CRD. (@daper)

- Fix issue where on checking whether to restart integrations the Integration
  Manager was comparing configs with secret values scrubbed, preventing reloads
  if only secrets were updated. (@spartan0x117)

### Other changes

- Grafana Agent Flow has graduated from experimental to beta.

v0.29.0 (2022-11-08)
--------------------

> **BREAKING CHANGES**: This release has breaking changes. Please read entries
> carefully and consult the [upgrade guide][] for specific instructions.

### Breaking changes

- JSON-encoded traces from OTLP versions earlier than 0.16.0 are no longer
  supported. (@rfratto)

### Deprecations

- The binary names `agent`, `agentctl`, and `agent-operator` have been
  deprecated and will be renamed to `grafana-agent`, `grafana-agentctl`, and
  `grafana-agent-operator` in the v0.31.0 release.

### Features

- Add `agentctl test-logs` command to allow testing log configurations by redirecting
  collected logs to standard output. This can be useful for debugging. (@jcreixell)

- New Grafana Agent Flow components:

  - `otelcol.receiver.otlp` receives OTLP-formatted traces, metrics, and logs.
    Data can then be forwarded to other `otelcol` components. (@rfratto)

  - `otelcol.processor.batch` batches data from `otelcol` components before
    forwarding it to other `otelcol` components. (@rfratto)

  - `otelcol.exporter.otlp` accepts data from `otelcol` components and sends
    it to a gRPC server using the OTLP protocol. (@rfratto)

  - `otelcol.exporter.otlphttp` accepts data from `otelcol` components and
    sends it to an HTTP server using the OTLP protocol. (@tpaschalis)

  - `otelcol.auth.basic` performs basic authentication for `otelcol`
    components that support authentication extensions. (@rfratto)

  - `otelcol.receiver.jeager` receives Jaeger-formatted traces. Data can then
    be forwarded to other `otelcol` components. (@rfratto)

  - `otelcol.processor.memory_limiter` periodically checks memory usage and
    drops data or forces a garbage collection if the defined limits are
    exceeded. (@tpaschalis)

  - `otelcol.auth.bearer` performs bearer token authentication for `otelcol`
    components that support authentication extensions. (@rfratto)

  - `otelcol.auth.headers` attaches custom request headers to `otelcol`
    components that support authentication extensions. (@rfratto)

  - `otelcol.receiver.prometheus` receives Prometheus metrics, converts them
    to the OTLP metric format and forwards them to other `otelcol` components.
    (@tpaschalis)

  - `otelcol.exporter.prometheus` forwards OTLP-formatted data to compatible
    `prometheus` components. (@rfratto)

- Flow: Allow config blocks to reference component exports. (@tpaschalis)

- Introduce `/-/support` endpoint for generating 'support bundles' in static
  agent mode. Support bundles are zip files of commonly-requested information
  that can be used to debug a running agent. (@tpaschalis)

### Enhancements

- Update OpenTelemetry Collector dependency to v0.61.0. (@rfratto)

- Add caching to Prometheus relabel component. (@mattdurham)

- Grafana Agent Flow: add `agent_resources_*` metrics which explain basic
  platform-agnostic metrics. These metrics assist with basic monitoring of
  Grafana Agent, but are not meant to act as a replacement for fully featured
  components like `prometheus.integration.node_exporter`. (@rfratto)

- Enable field label in TenantStageSpec of PodLogs pipeline. (@siiimooon)

- Enable reporting of enabled integrations. (@marctc)

- Grafana Agent Flow: `prometheus.remote_write` and `prometheus.relabel` will
  now export receivers immediately, removing the need for dependant components
  to be evaluated twice at process startup. (@rfratto)

- Add missing setting to configure instance key for Eventhandler integration. (@marctc)

- Update Prometheus dependency to v2.39.1. (@rfratto)

- Update Promtail dependency to weekly release k122. (@rfratto)

- Tracing: support the `num_traces` and `expected_new_traces_per_sec` configuration parameters in the tail_sampling processor. (@ptodev)

### Bugfixes

- Remove empty port from the `apache_http` integration's instance label. (@katepangLiu)

- Fix identifier on target creation for SNMP v2 integration. (@marctc)

- Fix bug when specifying Blackbox's modules when using Blackbox integration. (@marctc)

- Tracing: fix a panic when the required `protocols` field was not set in the `otlp` receiver. (@ptodev)

- Support Bearer tokens for metric remote writes in the Grafana Operator (@jcreixell, @marctc)

### Other changes

- Update versions of embedded Prometheus exporters used for integrations:

  - Update `github.com/prometheus/statsd_exporter` to `v0.22.8`. (@captncraig)

  - Update `github.com/prometheus-community/postgres_exporter` to `v0.11.1`. (@captncraig)

  - Update `github.com/prometheus/memcached_exporter` to `v0.10.0`. (@captncraig)

  - Update `github.com/prometheus-community/elasticsearch_exporter` to `v1.5.0`. (@captncraig)

  - Update `github.com/prometheus/mysqld_exporter` to `v0.14.0`. (@captncraig)

  - Update `github.com/prometheus/consul_exporter` to `v0.8.0`. (@captncraig)

  - Update `github.com/ncabatoff/process-exporter` to `v0.7.10`. (@captncraig)

  - Update `github.com/prometheus-community/postgres_exporter` to `v0.11.1`. (@captncraig)

- Use Go 1.19.3 for builds. (@rfratto)

v0.28.1 (2022-11-03)
--------------------

### Security

- Update Docker base image to resolve OpenSSL vulnerabilities CVE-2022-3602 and
  CVE-2022-3786. Grafana Agent does not use OpenSSL, so we do not believe it is
  vulnerable to these issues, but the base image has been updated to remove the
  report from image scanners. (@rfratto)

v0.28.0 (2022-09-29)
--------------------

### Features

- Introduce Grafana Agent Flow, an experimental "programmable pipeline" runtime
  mode which improves how to configure and debug Grafana Agent by using
  components. (@captncraig, @karengermond, @marctc, @mattdurham, @rfratto,
  @rlankfo, @tpaschalis)

- Introduce Blackbox exporter integration. (@marctc)

### Enhancements

- Update Loki dependency to v2.6.1. (@rfratto)

### Bugfixes

### Other changes

- Fix relabel configs in sample agent-operator manifests (@hjet)

- Operator no longer set the `SecurityContext.Privileged` flag in the `config-reloader` container. (@hsyed-dojo)

- Add metrics for config reloads and config hash (@jcreixell)

v0.27.1 (2022-09-09)
--------------------

> **NOTE**: ARMv6 Docker images are no longer being published.
>
> We have stopped publishing Docker images for ARMv6 platforms.
> This is due to the new Ubuntu base image we are using that does not support ARMv6.
> The new Ubuntu base image has less reported CVEs, and allows us to provide more
> secure Docker images. We will still continue to publish ARMv6 release binaries and
> deb/rpm packages.

### Other Changes

- Switch docker image base from debian to ubuntu. (@captncraig)

v0.27.0 (2022-09-01)
--------------------

### Features

- Integrations: (beta) Add vmware_exporter integration (@rlankfo)

- App agent receiver: add Event kind to payload (@domasx2)

### Enhancements

- Tracing: Introduce a periodic appender to the remotewriteexporter to control sample rate. (@mapno)

- Tracing: Update OpenTelemetry dependency to v0.55.0. (@rfratto, @mapno)

- Add base agent-operator jsonnet library and generated manifests (@hjet)

- Add full (metrics, logs, K8s events) sample agent-operator jsonnet library and gen manifests (@hjet)

- Introduce new configuration fields for disabling Keep-Alives and setting the
  IdleConnectionTimeout when scraping. (@tpaschalis)

- Add field to Operator CRD to disable report usage functionality. (@marctc)

### Bugfixes

- Tracing: Fixed issue with the PromSD processor using the `connection` method to discover the IP
  address.  It was failing to match because the port number was included in the address string. (@jphx)

- Register prometheus discovery metrics. (@mattdurham)

- Fix seg fault when no instance parameter is provided for apache_http integration, using integrations-next feature flag. (@rgeyer)

- Fix grafanacloud-install.ps1 web request internal server error when fetching config. (@rlankfo)

- Fix snmp integration not passing module or walk_params parameters when scraping. (@rgeyer)

- Fix unmarshal errors (key "<walk_param name>" already set in map) for snmp integration config when walk_params is defined, and the config is reloaded. (@rgeyer)

### Other changes

- Update several go dependencies to resolve warnings from certain security scanning tools. None of the resolved vulnerabilities were known to be exploitable through the agent. (@captncraig)

- It is now possible to compile Grafana Agent using Go 1.19. (@rfratto)

v0.26.1 (2022-07-25)
--------------------

> **BREAKING CHANGES**: This release has breaking changes. Please read entries
> carefully and consult the [upgrade guide][] for specific instructions.

### Breaking changes

- Change windows certificate store so client certificate is no longer required in store. (@mattdurham)

### Bugfixes

- Operator: Fix issue where configured `targetPort` ServiceMonitors resulted in
  generating an incorrect scrape_config. (@rfratto)

- Build the Linux/AMD64 artifacts using the opt-out flag for the ebpf_exporter. (@tpaschalis)

v0.26.0 (2022-07-18)
--------------------

> **BREAKING CHANGES**: This release has breaking changes. Please read entries
> carefully and consult the [upgrade guide][] for specific instructions.

### Breaking changes

- Deprecated `server` YAML block fields have now been removed in favor of the
  command-line flags that replaced them. These fields were originally
  deprecated in v0.24.0. (@rfratto)

- Changed tail sampling policies to be configured as in the OpenTelemetry
  Collector. (@mapno)

### Features

- Introduce Apache HTTP exporter integration. (@v-zhuravlev)

- Introduce eBPF exporter integration. (@tpaschalis)

### Enhancements

- Truncate all records in WAL if repair attempt fails. (@rlankfo)

### Bugfixes

- Relative symlinks for promtail now work as expected. (@RangerCD, @mukerjee)

- Fix rate limiting implementation for the app agent receiver integration. (@domasx2)

- Fix mongodb exporter so that it now collects all metrics. (@mattdurham)

v0.25.1 (2022-06-16)
--------------------

### Bugfixes

- Integer types fail to unmarshal correctly in operator additional scrape configs. (@rlankfo)

- Unwrap replayWAL error before attempting corruption repair. (@rlankfo)

v0.25.0 (2022-06-06)
--------------------

> **BREAKING CHANGES**: This release has breaking changes. Please read entries
> carefully and consult the [upgrade guide][] for specific instructions.

### Breaking changes

- Traces: Use `rpc.grpc.status_code` attribute to determine
  span failed in the service graph processor (@rcrowe)

### Features

- Add HTTP endpoints to fetch active instances and targets for the Logs subsystem.
  (@marctc)

- (beta) Add support for using windows certificate store for TLS connections. (@mattdurham)

- Grafana Agent Operator: add support for integrations through an `Integration`
  CRD which is discovered by `GrafanaAgent`. (@rfratto)

- (experimental) Add app agent receiver integration. This depends on integrations-next being enabled
  via the `integrations-next` feature flag. Use `-enable-features=integrations-next` to use
  this integration. (@kpelelis, @domas)

- Introduce SNMP exporter integration. (@v-zhuravlev)

- Configure the agent to report the use of feature flags to grafana.com. (@marctc)

### Enhancements

- integrations-next: Integrations using autoscrape will now autoscrape metrics
  using in-memory connections instead of connecting to themselves over the
  network. As a result of this change, the `client_config` field has been
  removed. (@rfratto)

- Enable `proxy_url` support on `oauth2` for metrics and logs (update **prometheus/common** dependency to `v0.33.0`). (@martin-jaeger-maersk)

- `extra-scrape-metrics` can now be enabled with the `--enable-features=extra-scrape-metrics` feature flag. See <https://prometheus.io/docs/prometheus/2.31/feature_flags/#extra-scrape-metrics> for details. (@rlankfo)

- Resolved issue in v2 integrations where if an instance name was a prefix of another the route handler would fail to
  match requests on the longer name (@mattdurham)

- Set `include_metadata` to true by default for OTLP traces receivers (@mapno)

### Bugfixes

- Scraping service was not honoring the new server grpc flags `server.grpc.address`.  (@mattdurham)

### Other changes

- Update base image of official Docker containers from Debian buster to Debian
  bullseye. (@rfratto)

- Use Go 1.18 for builds. (@rfratto)

- Add `metrics` prefix to the url of list instances endpoint (`GET
  /agent/api/v1/instances`) and list targets endpoint (`GET
  /agent/api/v1/metrics/targets`). (@marctc)

- Add extra identifying labels (`job`, `instance`, `agent_hostname`) to eventhandler integration. (@hjet)

- Add `extra_labels` configuration to eventhandler integration. (@hjet)

v0.24.2 (2022-05-02)
--------------------

### Bugfixes

- Added configuration watcher delay to prevent race condition in cases where scraping service mode has not gracefully exited. (@mattdurham)

### Other changes

- Update version of node_exporter to include additional metrics for osx. (@v-zhuravlev)

v0.24.1 (2022-04-14)
--------------------

### Bugfixes

- Add missing version information back into `agentctl --version`. (@rlankfo)

- Bump version of github-exporter to latest upstream SHA 284088c21e7d, which
  includes fixes from bugs found in their latest tag. This includes a fix
  where not all releases where retrieved when pulling release information.
  (@rfratto)

- Set the `Content-Type` HTTP header to `application/json` for API endpoints
  returning json objects. (@marctc)

- Operator: fix issue where a `username_file` field was incorrectly set.
  (@rfratto)

- Initialize the logger with default `log_level` and `log_format` parameters.
  (@tpaschalis)

### Other changes

- Embed timezone data to enable Promtail pipelines using the `location` field
  on Windows machines. (@tpaschalis)

v0.24.0 (2022-04-07)
--------------------

> **BREAKING CHANGES**: This release has breaking changes. Please read entries
> carefully and consult the [upgrade guide][] for specific instructions.
>
> **GRAFANA AGENT OPERATOR USERS**: As of this release, Grafana Agent Operator
> does not support versions of Grafana Agent prior to v0.24.0.

### Breaking changes

- The following metrics will now be prefixed with `agent_dskit_` instead of
  `cortex_`: `cortex_kv_request_duration_seconds`,
  `cortex_member_consul_heartbeats_total`, `cortex_member_ring_tokens_owned`,
  `cortex_member_ring_tokens_to_own`, `cortex_ring_member_ownership_percent`,
  `cortex_ring_members`, `cortex_ring_oldest_member_timestamp`,
  `cortex_ring_tokens_owned`, `cortex_ring_tokens_total`. (@rlankfo)

- Traces: the `traces_spanmetrics_calls_total_total` metric has been renamed to
  `traces_spanmetrics_calls_total` (@fredr)

- Two new flags, `-server.http.enable-tls` and `-server.grpc.enable-tls` must
  be provided to explicitly enable TLS support. This is a change of the
  previous behavior where TLS support was enabled when a certificate pair was
  provided. (@rfratto)

- Many command line flags starting with `-server.` block have been renamed.
  (@rfratto)

- The `-log.level` and `-log.format` flags are removed in favor of being set in
  the configuration file. (@rfratto)

- Flags for configuring TLS have been removed in favor of being set in the
  configuration file. (@rfratto)

- Dynamic reload is no longer supported for deprecated server block fields.
  Changing a deprecated field will be ignored and cause the reload to fail.
  (@rfratto)

- The default HTTP listen address is now `127.0.0.1:12345`. Use the
  `-server.http.address` flag to change this value. (@rfratto)

- The default gRPC listen address is now `127.0.0.1:12346`. Use the
  `-server.grpc.address` flag to change this value. (@rfratto)

- `-reload-addr` and `-reload-port` have been removed. They are no longer
  necessary as the primary HTTP server is now static and can't be shut down in
  the middle of a `/-/reload` call. (@rfratto)

- (Only impacts `integrations-next` feature flag) Many integrations have been
  renamed to better represent what they are integrating with. For example,
  `redis_exporter` is now `redis`. This change requires updating
  `integrations-next`-enabled configuration files. This change also changes
  integration names shown in metric labels. (@rfratto)

- The deprecated `-prometheus.*` flags have been removed in favor of
  their `-metrics.*` counterparts. The `-prometheus.*` flags were first
  deprecated in v0.19.0. (@rfratto)

### Deprecations

- Most fields in the `server` block of the configuration file are
  now deprecated in favor of command line flags. These fields will be removed
  in the v0.26.0 release. Please consult the upgrade guide for more information
  and rationale. (@rfratto)

### Features

- Added config read API support to GrafanaAgent Custom Resource Definition.
  (@shamsalmon)

- Added consulagent_sd to target discovery. (@chuckyz)

- Introduce EXPERIMENTAL support for dynamic configuration. (@mattdurham)

- Introduced endpoint that accepts remote_write requests and pushes metrics data directly into an instance's WAL. (@tpaschalis)

- Added builds for linux/ppc64le. (@aklyachkin)

### Enhancements

- Tracing: Exporters can now be configured to use OAuth. (@canuteson)

- Strengthen readiness check for metrics instances. (@tpaschalis)

- Parameterize namespace field in sample K8s logs manifests (@hjet)

- Upgrade to Loki k87. (@rlankfo)

- Update Prometheus dependency to v2.34.0. (@rfratto)

- Update OpenTelemetry-collector dependency to v0.46.0. (@mapno)

- Update cAdvisor dependency to v0.44.0. (@rfratto)

- Update mongodb_exporter dependency to v0.31.2 (@mukerjee)

- Use grafana-agent/v2 Tanka Jsonnet to generate K8s manifests (@hjet)

- Replace agent-bare.yaml K8s sample Deployment with StatefulSet (@hjet)

- Improve error message for `agentctl` when timeout happens calling
  `cloud-config` command (@marctc)

- Enable integrations-next by default in agent-bare.yaml. Please note #1262 (@hjet)

### Bugfixes

- Fix Kubernetes manifests to use port `4317` for OTLP instead of the previous
  `55680` in line with the default exposed port in the agent.

- Ensure singleton integrations are honored in v2 integrations (@mattdurham)

- Tracing: `const_labels` is now correctly parsed in the remote write exporter.
  (@fredr)

- integrations-next: Fix race condition where metrics endpoints for
  integrations may disappear after reloading the config file. (@rfratto)

- Removed the `server.path_prefix` field which would break various features in
  Grafana Agent when set. (@rfratto)

- Fix issue where installing the DEB/RPM packages would overwrite the existing
  config files and environment files. (@rfratto)

- Set `grafanaDashboardFolder` as top level key in the mixin. (@Duologic)

- Operator: Custom Secrets or ConfigMaps to mount will no longer collide with
  the path name of the default secret mount. As a side effect of this bugfix,
  custom Secrets will now be mounted at
  `/var/lib/grafana-agent/extra-secrets/<secret name>` and custom ConfigMaps
  will now be mounted at `/var/lib/grafana-agent/extra-configmaps/<configmap
  name>`. This is not a breaking change as it was previously impossible to
  properly provide these custom mounts. (@rfratto)

- Flags accidentally prefixed with `-metrics.service..` (two `.` in a row) have
  now been fixed to only have one `.`. (@rfratto)

- Protect concurrent writes to the WAL in the remote write exporter (@mapno)

### Other changes

- The `-metrics.wal-directory` flag and `metrics.wal_directory` config option
  will now default to `data-agent/`, the same default WAL directory as
  Prometheus Agent. (@rfratto)

v0.23.0 (2022-02-10)
--------------------

### Enhancements

- Go 1.17 is now used for all builds of the Agent. (@tpaschalis)

- integrations-next: Add `extra_labels` to add a custom set of labels to
  integration targets. (@rfratto)

- The agent no longer appends duplicate exemplars. (@tpaschalis)

- Added Kubernetes eventhandler integration (@hjet)

- Enables sending of exemplars over remote write by default. (@rlankfo)

### Bugfixes

- Fixed issue where Grafana Agent may panic if there is a very large WAL
  loading while old WALs are being deleted or the `/agent/api/v1/targets`
  endpoint is called. (@tpaschalis)

- Fix panic in prom_sd_processor when address is empty (@mapno)

- Operator: Add missing proxy_url field from generated remote_write configs.
  (@rfratto)

- Honor the specified log format in the traces subsystem (@mapno)

- Fix typo in node_exporter for runit_service_dir. (@mattdurham)

- Allow inlining credentials in remote_write url. (@tpaschalis)

- integrations-next: Wait for integrations to stop when starting new instances
  or shutting down (@rfratto).

- Fix issue with windows_exporter mssql collector crashing the agent.
  (@mattdurham)

- The deb and rpm files will now ensure the /var/lib/grafana-agent data
  directory is created with permissions set to 0770. (@rfratto)

- Make agent-traces.yaml Namespace a template-friendly variable (@hjet)

- Disable `machine-id` journal vol by default in sample logs manifest (@hjet)

v0.22.0 (2022-01-13)
--------------------

> This release has deprecations. Please read entries carefully and consult
> the [upgrade guide][] for specific instructions.

### Deprecations

- The node_exporter integration's `netdev_device_whitelist` field is deprecated
  in favor of `netdev_device_include`. Support for the old field name will be
  removed in a future version. (@rfratto)

- The node_exporter integration's `netdev_device_blacklist` field is deprecated
  in favor of `netdev_device_include`. Support for the old field name will be
  removed in a future version. (@rfratto)

- The node_exporter integration's `systemd_unit_whitelist` field is deprecated
  in favor of `systemd_unit_include`. Support for the old field name will be
  removed in a future version. (@rfratto)

- The node_exporter integration's `systemd_unit_blacklist` field is deprecated
  in favor of `systemd_unit_exclude`. Support for the old field name will be
  removed in a future version. (@rfratto)

- The node_exporter integration's `filesystem_ignored_mount_points` field is
  deprecated in favor of `filesystem_mount_points_exclude`. Support for the old
  field name will be removed in a future version. (@rfratto)

- The node_exporter integration's `filesystem_ignored_fs_types` field is
  deprecated in favor of `filesystem_fs_types_exclude`. Support for the old
  field name will be removed in a future version. (@rfratto)

### Features

- (beta) Enable experimental config urls for fetching remote configs.
  Currently, only HTTP/S is supported. Pass the
  `-enable-features=remote-configs` flag to turn this on. (@rlankfo)

- Added [cAdvisor](https://github.com/google/cadvisor) integration. (@rgeyer)

- Traces: Add `Agent Tracing Pipeline` dashboard and alerts (@mapno)

- Traces: Support jaeger/grpc exporter (@nicoche)

- (beta) Enable an experimental integrations subsystem revamp. Pass
  `integrations-next` to `-enable-features` to turn this on. Reading the
  documentation for the revamp is recommended; enabling it causes breaking
  config changes. (@rfratto)

### Enhancements

- Traces: Improved pod association in PromSD processor (@mapno)

- Updated OTel to v0.40.0 (@mapno)

- Remote write dashboard: show in and out sample rates (@bboreham)

- Remote write dashboard: add mean latency (@bboreham)

- Update node_exporter dependency to v1.3.1. (@rfratto)

- Cherry-pick Prometheus PR #10102 into our Prometheus dependency (@rfratto).

### Bugfixes

- Fix usage of POSTGRES_EXPORTER_DATA_SOURCE_NAME when using postgres_exporter
  integration (@f11r)

- Change ordering of the entrypoint for windows service so that it accepts
  commands immediately (@mattdurham)

- Only stop WAL cleaner when it has been started (@56quarters)

- Fix issue with unquoted install path on Windows, that could allow escalation
  or running an arbitrary executable (@mattdurham)

- Fix cAdvisor so it collects all defined metrics instead of the last
  (@pkoenig10)

- Fix panic when using 'stdout' in automatic logging (@mapno)

- Grafana Agent Operator: The /-/ready and /-/healthy endpoints will
  no longer always return 404 (@rfratto).

### Other changes

- Remove log-level flag from systemd unit file (@jpkrohling)

v0.21.2 (2021-12-08)
--------------------

### Security fixes

- This release contains a fix for
  [CVE-2021-41090](https://github.com/grafana/agent/security/advisories/GHSA-9c4x-5hgq-q3wh).

### Other changes

- This release disables the existing `/-/config` and
  `/agent/api/v1/configs/{name}` endpoints by default. Pass the
  `--config.enable-read-api` flag at the command line to opt in to these
  endpoints.

v0.21.1 (2021-11-18)
--------------------

### Bugfixes

- Fix panic when using postgres_exporter integration (@saputradharma)

- Fix panic when dnsamsq_exporter integration tried to log a warning (@rfratto)

- Statsd Integration: Adding logger instance to the statsd mapper
  instantiation. (@gaantunes)

- Statsd Integration: Fix issue where mapped metrics weren't exposed to the
  integration. (@mattdurham)

- Operator: fix bug where version was a required field (@rfratto)

- Metrics: Only run WAL cleaner when metrics are being used and a WAL is
  configured. (@rfratto)

v0.21.0 (2021-11-17)
--------------------

### Enhancements

- Update Cortex dependency to v1.10.0-92-g85c378182. (@rlankfo)

- Update Loki dependency to v2.1.0-656-g0ae0d4da1. (@rlankfo)

- Update Prometheus dependency to v2.31.0 (@rlankfo)

- Add Agent Operator Helm quickstart guide (@hjet)

- Reorg Agent Operator quickstart guides (@hjet)

### Bugfixes

- Packaging: Use correct user/group env variables in RPM %post script (@simonc6372)

- Validate logs config when using logs_instance with automatic logging processor (@mapno)

- Operator: Fix MetricsInstance Service port (@hjet)

- Operator: Create govern service per Grafana Agent (@shturman)

- Operator: Fix relabel_config directive for PodLogs resource (@hjet)

- Traces: Fix `success_logic` code in service graphs processor (@mapno)

### Other changes

- Self-scraped integrations will now use an SUO-specific value for the `instance` label. (@rfratto)

- Traces: Changed service graphs store implementation to improve CPU performance (@mapno)

v0.20.1 (2021-12-08)
--------------------

> _NOTE_: The fixes in this patch are only present in v0.20.1 and >=v0.21.2.

### Security fixes

- This release contains a fix for
  [CVE-2021-41090](https://github.com/grafana/agent/security/advisories/GHSA-9c4x-5hgq-q3wh).

### Other changes

- This release disables the existing `/-/config` and
  `/agent/api/v1/configs/{name}` endpoitns by default. Pass the
  `--config.enable-read-api` flag at the command line to opt in to these
  endpoints.

v0.20.0 (2021-10-28)
--------------------

> **BREAKING CHANGES**: This release has breaking changes. Please read entries
> carefully and consult the [upgrade guide][] for specific instructions.

### Breaking Changes

- push_config is no longer supported in trace's config (@mapno)

### Features

- Operator: The Grafana Agent Operator can now generate a Kubelet service to
  allow a ServiceMonitor to collect Kubelet and cAdvisor metrics. This requires
  passing a `--kubelet-service` flag to the Operator in `namespace/name` format
  (like `kube-system/kubelet`). (@rfratto)

- Service graphs processor (@mapno)

### Enhancements

- Updated mysqld_exporter to v0.13.0 (@gaantunes)

- Updated postgres_exporter to v0.10.0 (@gaantunes)

- Updated redis_exporter to v1.27.1 (@gaantunes)

- Updated memcached_exporter to v0.9.0 (@gaantunes)

- Updated statsd_exporter to v0.22.2 (@gaantunes)

- Updated elasticsearch_exporter to v1.2.1 (@gaantunes)

- Add remote write to silent Windows Installer  (@mattdurham)

- Updated mongodb_exporter to v0.20.7 (@rfratto)

- Updated OTel to v0.36 (@mapno)

- Updated statsd_exporter to v0.22.2 (@mattdurham)

- Update windows_exporter to v0.16.0 (@rfratto, @mattdurham)

- Add send latency to agent dashboard (@bboreham)

### Bugfixes

- Do not immediately cancel context when creating a new trace processor. This
  was preventing scrape_configs in traces from functioning. (@lheinlen)

- Sanitize autologged Loki labels by replacing invalid characters with
  underscores (@mapno)

- Traces: remove extra line feed/spaces/tabs when reading password_file content
  (@nicoche)

- Updated envsubst to v2.0.0-20210730161058-179042472c46. This version has a
  fix needed for escaping values outside of variable substitutions. (@rlankfo)

- Grafana Agent Operator should no longer delete resources matching the names
  of the resources it manages. (@rfratto)

- Grafana Agent Operator will now appropriately assign an
  `app.kubernetes.io/managed-by=grafana-agent-operator` to all created
  resources. (@rfratto)

### Other changes

- Configuration API now returns 404 instead of 400 when attempting to get or
  delete a config which does not exist. (@kgeckhart)

- The windows_exporter now disables the textfile collector by default.
  (@rfratto)

v0.19.0 (2021-09-29)
--------------------

> **BREAKING CHANGES**: This release has breaking changes. Please read entries
> carefully and consult the [upgrade guide][] for specific instructions.

### Breaking Changes

- Reduced verbosity of tracing autologging by not logging `STATUS_CODE_UNSET`
  status codes. (@mapno)

- Operator: rename `Prometheus*` CRDs to `Metrics*` and `Prometheus*` fields to
  `Metrics*`. (@rfratto)

- Operator: CRDs are no longer referenced using a hyphen in the name to be
  consistent with how Kubernetes refers to resources. (@rfratto)

- `prom_instance` in the spanmetrics config is now named `metrics_instance`.
  (@rfratto)

### Deprecations

- The `loki` key at the root of the config file has been deprecated in favor of
  `logs`. `loki`-named fields in `automatic_logging` have been renamed
  accordinly: `loki_name` is now `logs_instance_name`, `loki_tag` is now
  `logs_instance_tag`, and `backend: loki` is now `backend: logs_instance`.
  (@rfratto)

- The `prometheus` key at the root of the config file has been deprecated in
  favor of `metrics`. Flag names starting with `prometheus.` have also been
  deprecated in favor of the same flags with the `metrics.` prefix. Metrics
  prefixed with `agent_prometheus_` are now prefixed with `agent_metrics_`.
  (@rfratto)

- The `tempo` key at the root of the config file has been deprecated in favor
  of `traces`. (@mattdurham)

### Features

- Added [GitHub exporter](https://github.com/infinityworks/github-exporter)
  integration. (@rgeyer)

- Add TLS config options for tempo `remote_write`s. (@mapno)

- Support autologging span attributes as log labels (@mapno)

- Put Tests requiring Network Access behind a -online flag (@flokli)

- Add logging support to the Grafana Agent Operator. (@rfratto)

- Add `operator-detach` command to agentctl to allow zero-downtime upgrades
  when removing an Operator CRD. (@rfratto)

- The Grafana Agent Operator will now default to deploying the matching release
  version of the Grafana Agent instead of v0.14.0. (@rfratto)

### Enhancements

- Update OTel dependency to v0.30.0 (@mapno)

- Allow reloading configuration using `SIGHUP` signal. (@tharun208)

- Add HOSTNAME environment variable to service file to allow for expanding the
  $HOSTNAME variable in agent config.  (@dfrankel33)

- Update jsonnet-libs to 1.21 for Kubernetes 1.21+ compatability. (@MurzNN)

- Make method used to add k/v to spans in prom_sd processor configurable.
  (@mapno)

### Bugfixes

- Regex capture groups like `${1}` will now be kept intact when using
  `-config.expand-env`. (@rfratto)

- The directory of the logs positions file will now properly be created on
  startup for all instances. (@rfratto)

- The Linux system packages will now configure the grafana-agent user to be a
  member of the adm and systemd-journal groups. This will allow logs to read
  from journald and /var/log by default. (@rfratto)

- Fix collecting filesystem metrics on Mac OS (darwin) in the `node_exporter`
  integration default config. (@eamonryan)

- Remove v0.0.0 flags during build with no explicit release tag (@mattdurham)

- Fix issue with global scrape_interval changes not reloading integrations
  (@kgeckhart)

- Grafana Agent Operator will now detect changes to referenced ConfigMaps and
  Secrets and reload the Agent properly. (@rfratto)

- Grafana Agent Operator's object label selectors will now use Kubernetes
  defaults when undefined (i.e., default to nothing). (@rfratto)

- Fix yaml marshalling tag for cert_file in kafka exporter agent config.
  (@rgeyer)

- Fix warn-level logging of dropped targets. (@james-callahan)

- Standardize scrape_interval to 1m in examples. (@mattdurham)

v0.18.4 (2021-09-14)
--------------------

### Enhancements

- Add `agent_prometheus_configs_changed_total` metric to track instance config
  events. (@rfratto)

### Bugfixes

- Fix info logging on windows. (@mattdurham)

- Scraping service: Ensure that a reshard is scheduled every reshard
  interval. (@rfratto)

v0.18.3 (2021-09-08)
--------------------

### Bugfixes

- Register missing metric for configstore consul request duration. (@rfratto)

- Logs should contain a caller field with file and line numbers again
  (@kgeckhart)

- In scraping service mode, the polling configuration refresh should honor
  timeout. (@mattdurham)

- In scraping service mode, the lifecycle reshard should happen using a
  goroutine. (@mattdurham)

- In scraping service mode, scraping service can deadlock when reloading during
  join. (@mattdurham)

- Scraping service: prevent more than one refresh from being queued at a time.
  (@rfratto)

v0.18.2 (2021-08-12)
--------------------

### Bugfixes

- Honor the prefix and remove prefix from consul list results (@mattdurham)

v0.18.1 (2021-08-09)
--------------------

### Bugfixes

- Reduce number of consul calls when ran in scrape service mode (@mattdurham)

v0.18.0 (2021-07-29)
--------------------

### Features

- Added [GitHub exporter](https://github.com/infinityworks/github-exporter)
  integration. (@rgeyer)

- Add support for OTLP HTTP trace exporting. (@mapno)

### Enhancements

- Switch to drone for releases. (@mattdurham)

- Update postgres_exporter to a [branch of](https://github.com/grafana/postgres_exporter/tree/exporter-package-v0.10.0) v0.10.0

### Bugfixes

- Enabled flag for integrations is not being honored. (@mattdurham)

v0.17.0 (2021-07-15)
--------------------

### Features

- Added [Kafka Lag exporter](https://github.com/davidmparrott/kafka_exporter)
  integration. (@gaantunes)

### Bugfixes

- Fix race condition that may occur and result in a panic when initializing
  scraping service cluster. (@rfratto)

v0.16.1 (2021-06-22)
--------------------

### Bugfixes

- Fix issue where replaying a WAL caused incorrect metrics to be sent over
  remote write. (@rfratto)

v0.16.0 (2021-06-17)
--------------------

### Features

- (beta) A Grafana Agent Operator is now available. (@rfratto)

### Enhancements

- Error messages when installing the Grafana Agent for Grafana Cloud will now
  be shown. (@rfratto)

### Bugfixes

- Fix a leak in the shared string interner introduced in v0.14.0. This fix was
  made to a [dependency](https://github.com/grafana/prometheus/pull/21).
  (@rfratto)

- Fix issue where a target will fail to be scraped for the process lifetime if
  that target had gone down for long enough that its series were removed from
  the in-memory cache (2 GC cycles). (@rfratto)

v0.15.0 (2021-06-03)
--------------------

> **BREAKING CHANGES**: This release has breaking changes. Please read entries
> carefully and consult the [upgrade guide][] for specific instructions.

### Breaking Changes

- The configuration of Tempo Autologging has changed. (@mapno)

### Features

- Add support for exemplars. (@mapno)

### Enhancements

- Add the option to log to stdout instead of a Loki instance. (@joe-elliott)

- Update Cortex dependency to v1.8.0.

- Running the Agent as a DaemonSet with host_filter and role: pod should no
  longer cause unnecessary load against the Kubernetes SD API. (@rfratto)

- Update Prometheus to v2.27.0. (@mapno)

- Update Loki dependency to d88f3996eaa2. This is a non-release build, and was
  needed to support exemplars. (@mapno)

- Update Cortex dependency to d382e1d80eaf. This is a non-release build, and
  was needed to support exemplars. (@mapno)

### Bugfixes

- Host filter relabeling rules should now work. (@rfratto)

- Fixed issue where span metrics where being reported with wrong time unit.
  (@mapno)

### Other changes

- Intentionally order tracing processors. (@joe-elliott)

v0.14.0 (2021-05-24)
--------------------

> **BREAKING CHANGES**: This release has breaking changes. Please read entries
> carefully and consult the [upgrade guide][] for specific instructions.
>
> **STABILITY NOTICE**: As of this release, functionality that is not
> recommended for production use and is expected to change will be tagged
> interchangably as "experimental" or "beta."

### Security fixes

- The Scraping service API will now reject configs that read credentials from
  disk by default. This prevents malicious users from reading arbitrary files
  and sending their contents over the network. The old behavior can be
  re-enabled by setting `dangerous_allow_reading_files: true` in the scraping
  service config. (@rfratto)

### Breaking changes

- Configuration for SigV4 has changed. (@rfratto)

### Deprecations

- `push_config` is now supplanted by `remote_block` and `batch`. `push_config`
  will be removed in a future version (@mapno)

### Features

- (beta) New integration: windows_exporter (@mattdurham)

- (beta) Grafana Agent Windows Installer is now included as a release artifact.
  (@mattdurham)

- Official M1 Mac release builds will now be generated! Look for
  `agent-darwin-arm64` and `agentctl-darwin-arm64` in the release assets.
  (@rfratto)

- Add support for running as a Windows service (@mattdurham)

- (beta) Add /-/reload support. It is not recommended to invoke `/-/reload`
  against the main HTTP server. Instead, two new command-line flags have been
  added: `--reload-addr` and `--reload-port`. These will launch a
  `/-/reload`-only HTTP server that can be used to safely reload the Agent's
  state.  (@rfratto)

- Add a /-/config endpoint. This endpoint will return the current configuration
  file with defaults applied that the Agent has loaded from disk. (@rfratto)

- (beta) Support generating metrics and exposing them via a Prometheus exporter
  from span data. (@yeya24)

- Tail-based sampling for tracing pipelines (@mapno)

- Added Automatic Logging feature for Tempo (@joe-elliott)

- Disallow reading files from within scraping service configs by default.
  (@rfratto)

- Add remote write for span metrics (@mapno)

### Enhancements

- Support compression for trace export. (@mdisibio)

- Add global remote_write configuration that is shared between all instances
  and integrations. (@mattdurham)

- Go 1.16 is now used for all builds of the Agent. (@rfratto)

- Update Prometheus dependency to v2.26.0. (@rfratto)

- Upgrade `go.opentelemetry.io/collector` to v0.21.0 (@mapno)

- Add kafka trace receiver (@mapno)

- Support mirroring a trace pipeline to multiple backends (@mapno)

- Add `headers` field in `remote_write` config for Tempo. `headers` specifies
  HTTP headers to forward to the remote endpoint. (@alexbiehl)

- Add silent uninstall to Windows Uninstaller. (@mattdurham)

### Bugfixes

- Native Darwin arm64 builds will no longer crash when writing metrics to the
  WAL. (@rfratto)

- Remote write endpoints that never function across the lifetime of the Agent
  will no longer prevent the WAL from being truncated. (@rfratto)

- Bring back FreeBSD support. (@rfratto)

- agentctl will no longer leak WAL resources when retrieving WAL stats.
  (@rfratto)

- Ensure defaults are applied to undefined sections in config file. This fixes
  a problem where integrations didn't work if `prometheus:` wasn't configured.
  (@rfratto)

- Fixed issue where automatic logging double logged "svc". (@joe-elliott)

### Other changes

- The Grafana Cloud Agent has been renamed to the Grafana Agent. (@rfratto)

- Instance configs uploaded to the Config Store API will no longer be stored
  along with the global Prometheus defaults. This is done to allow globals to
  be updated and re-apply the new global defaults to the configs from the
  Config Store. (@rfratto)

- The User-Agent header sent for logs will now be `GrafanaAgent/<version>`
  (@rfratto)

- Add `tempo_spanmetrics` namespace in spanmetrics (@mapno)

v0.13.1 (2021-04-09)
--------------------

### Bugfixes

- Validate that incoming scraped metrics do not have an empty label set or a
  label set with duplicate labels, mirroring the behavior of Prometheus.
  (@rfratto)

v0.13.0 (2021-02-25)
--------------------

> The primary branch name has changed from `master` to `main`. You may have to
> update your local checkouts of the repository to point at the new branch name.

### Features

- postgres_exporter: Support query_path and disable_default_metrics. (@rfratto)

### Enhancements

- Support other architectures in installation script. (@rfratto)

- Allow specifying custom wal_truncate_frequency per integration. (@rfratto)

- The SigV4 region can now be inferred using the shared config (at
  `$HOME/.aws/config`) or environment variables (via `AWS_CONFIG`). (@rfratto)

- Update Prometheus dependency to v2.25.0. (@rfratto)

### Bugfixes

- Not providing an `-addr` flag for `agentctl config-sync` will no longer
  report an error and will instead use the pre-existing default value.
  (@rfratto)

- Fixed a bug from v0.12.0 where the Loki installation script failed because
  positions_directory was not set. (@rfratto)

- Reduce the likelihood of dataloss during a remote_write-side outage by
  increasing the default wal_truncation_frequency to 60m and preventing the WAL
  from being truncated if the last truncation timestamp hasn't changed. This
  change increases the size of the WAL on average, and users may configure a
  lower wal_truncation_frequency to deliberately choose a smaller WAL over
  write guarantees. (@rfratto)

- Add the ability to read and serve HTTPS integration metrics when given a set
  certificates (@mattdurham)

v0.12.0 (2021-02-05)
--------------------

> **BREAKING CHANGES**: This release has breaking changes. Please read entries
> carefully and consult the [upgrade guide][] for specific instructions.

### Breaking Changes

- The configuration format for the `loki` block has changed. (@rfratto)

- The configuration format for the `tempo` block has changed. (@rfratto)

### Features

- Support for multiple Loki Promtail instances has been added. (@rfratto)

- Support for multiple Tempo instances has been added. (@rfratto)

- Added [ElasticSearch exporter](https://github.com/justwatchcom/elasticsearch_exporter)
  integration. (@colega)

### Enhancements

- `.deb` and `.rpm` packages are now generated for all supported architectures.
  The architecture of the AMD64 package in the filename has been renamed to
  `amd64` to stay synchronized with the architecture name presented from other
  release assets. (@rfratto)

- The `/agent/api/v1/targets` API will now include discovered labels on the
  target pre-relabeling in a `discovered_labels` field. (@rfratto)

- Update Loki to 59a34f9867ce. This is a non-release build, and was needed to
  support multiple Loki instances. (@rfratto)

- Scraping service: Unhealthy Agents in the ring will no longer cause job
  distribution to fail. (@rfratto)

- Scraping service: Cortex ring metrics (prefixed with cortex_ring_) will now
  be registered for tracking the state of the hash ring. (@rfratto)

- Scraping service: instance config ownership is now determined by the hash of
  the instance config name instead of the entire config. This means that
  updating a config is guaranteed to always hash to the same Agent, reducing
  the number of metrics gaps. (@rfratto)

- Only keep a handful of K8s API server metrics by default to reduce default
  active series usage. (@hjet)

- Go 1.15.8 is now used for all distributions of the Agent. (@rfratto)

### Bugfixes

- `agentctl config-check` will now work correctly when the supplied config file
  contains integrations. (@hoenn)

v0.11.0 (2021-01-20)
--------------------

### Features

- ARMv6 builds of `agent` and `agentctl` will now be included in releases to
  expand Agent support to cover all models of Raspberry Pis. ARMv6 docker
  builds are also now available. (@rfratto)

- Added `config-check` subcommand for `agentctl` that can be used to validate
  Agent configuration files before attempting to load them in the `agent`
  itself. (@56quarters)

### Enhancements

- A sigv4 install script for Prometheus has been added. (@rfratto)

- NAMESPACE may be passed as an environment variable to the Kubernetes install
  scripts to specify an installation namespace. (@rfratto)

### Bugfixes

- The K8s API server scrape job will use the API server Service name when
  resolving IP addresses for Prometheus service discovery using the "Endpoints"
  role. (@hjet)

- The K8s manifests will no longer include the `default/kubernetes` job twice
  in both the DaemonSet and the Deployment. (@rfratto)

v0.10.0 (2021-01-13)
--------------------

### Features

- Prometheus `remote_write` now supports SigV4 authentication using the
  [AWS default credentials chain](https://docs.aws.amazon.com/sdk-for-java/v1/developer-guide/credentials.html).
  This enables the Agent to send metrics to Amazon Managed Prometheus without
  needing the [SigV4 Proxy](https://github.com/awslabs/aws-sigv4-proxy).
  (@rfratto)

### Enhancements

- Update `redis_exporter` to v1.15.0. (@rfratto)

- `memcached_exporter` has been updated to v0.8.0. (@rfratto)

- `process-exporter` has been updated to v0.7.5. (@rfratto)

- `wal_cleanup_age` and `wal_cleanup_period` have been added to the top-level
  Prometheus configuration section. These settings control how Write Ahead Logs
  (WALs) that are not associated with any instances are cleaned up. By default,
  WALs not associated with an instance that have not been written in the last
  12 hours are eligible to be cleaned up. This cleanup can be disabled by
  setting `wal_cleanup_period` to `0`. (@56quarters)

- Configuring logs to read from the systemd journal should now work on journals
  that use +ZSTD compression. (@rfratto)

### Bugfixes

- Integrations will now function if the HTTP listen address was set to a value
  other than the default. (@mattdurham)

- The default Loki installation will now be able to write its positions file.
  This was prevented by accidentally writing to a readonly volume mount.
  (@rfratto)

v0.9.1 (2021-01-04)
-------------------

### Enhancements

- agentctl will now be installed by the rpm and deb packages as
  `grafana-agentctl`. (@rfratto)

v0.9.0 (2020-12-10)
-------------------

### Features

- Add support to configure TLS config for the Tempo exporter to use
  insecure_skip_verify to disable TLS chain verification. (@bombsimon)

- Add `sample-stats` to `agentctl` to search the WAL and return a summary of
  samples of series matching the given label selector. (@simonswine)

- New integration:
  [postgres_exporter](https://github.com/wrouesnel/postgres_exporter)
  (@rfratto)

- New integration:
  [statsd_exporter](https://github.com/prometheus/statsd_exporter) (@rfratto)

- New integration:
  [consul_exporter](https://github.com/prometheus/consul_exporter) (@rfratto)

- Add optional environment variable substitution of configuration file.
  (@dcseifert)

### Enhancements

- `min_wal_time` and `max_wal_time` have been added to the instance config
  settings, guaranteeing that data in the WAL will exist for at least
  `min_wal_time` and will not exist for longer than `max_wal_time`. This change
  will increase the size of the WAL slightly but will prevent certain scenarios
  where data is deleted before it is sent. To revert back to the old behavior,
  set `min_wal_time` to `0s`. (@rfratto)

- Update `redis_exporter` to v1.13.1. (@rfratto)

- Bump OpenTelemetry-collector dependency to v0.16.0. (@bombsimon)

### Bugfixes

- Fix issue where the Tempo example manifest could not be applied because the
  port names were too long. (@rfratto)

- Fix issue where the Agent Kubernetes manifests may not load properly on AKS.
  (#279) (@rfratto)

### Other changes

- The User-Agent header sent for logs will now be `GrafanaCloudAgent/<version>`
  (@rfratto)

v0.8.0 (2020-11-06)
-------------------

### Features

- New integration: [dnsamsq_exporter](https://github.com/google/dnsamsq_exporter)
  (@rfratto).

- New integration: [memcached_exporter](https://github.com/prometheus/memcached_exporter)
  (@rfratto).

### Enhancements

- Add `<integration name>_build_info` metric to all integrations. The build
  info displayed will match the build information of the Agent and _not_ the
  embedded exporter. This metric is used by community dashboards, so adding it
  to the Agent increases compatibility with existing dashboards that depend on
  it existing. (@rfratto)

- Bump OpenTelemetry-collector dependency to 0.14.0 (@joe-elliott)

### Bugfixes

- Error messages when retrieving configs from the KV store will now be logged,
  rather than just logging a generic message saying that retrieving the config
  has failed. (@rfratto)

v0.7.2 (2020-10-29)
-------------------

### Enhancements

- Bump Prometheus dependency to 2.21. (@rfratto)

- Bump OpenTelemetry-collector dependency to 0.13.0 (@rfratto)

- Bump Promtail dependency to 2.0. (@rfratto)

- Enhance host_filtering mode to support targets from Docker Swarm and Consul.
  Also, add a `host_filter_relabel_configs` to that will apply relabeling rules
  for determining if a target should be dropped. Add a documentation section
  explaining all of this in detail. (@rfratto)

### Bugfixes

- Fix deb package prerm script so that it stops the agent on package removal.
  (@jdbaldry)

- Fix issue where the `push_config` for Tempo field was expected to be
  `remote_write`. `push_config` now works as expected. (@rfratto)

v0.7.1 (2020-10-23)
-------------------

### Bugfixes

- Fix issue where ARM binaries were not published with the GitHub release.

v0.7.0 (2020-10-23)
-------------------

### Features

- Added Tracing Support. (@joe-elliott)

- Add RPM and deb packaging. (@jdbaldry, @simon6372)

- arm64 and arm/v7 Docker containers and release builds are now available for
  `agent` and `agentctl`. (@rfratto)

- Add `wal-stats` and `target-stats` tooling to `agentctl` to discover WAL and
  cardinality issues. (@rfratto)

- [mysqld_exporter](https://github.com/prometheus/mysqld_exporter) is now
  embedded and available as an integration. (@rfratto)

- [redis_exporter](https://github.com/oliver006/redis_exporter) is now embedded
  and available as an integration. (@dafydd-t)

### Enhancements

- Resharding the cluster when using the scraping service mode now supports
  timeouts through `reshard_timeout`. The default value is `30s.` This timeout
  applies to cluster-wide reshards (performed when joining and leaving the
  cluster) and local reshards (done on the `reshard_interval`). (@rfratto)

### Bugfixes

- Fix issue where integrations crashed with instance_mode was set to `distinct`
  (@rfratto)

- Fix issue where the `agent` integration did not work on Windows (@rfratto).

- Support URL-encoded paths in the scraping service API. (@rfratto)

- The instance label written from replace_instance_label can now be overwritten
  with relabel_configs. This bugfix slightly modifies the behavior of what data
  is stored. The final instance label will now be stored in the WAL rather than
  computed by remote_write. This change should not negatively affect existing
  users. (@rfratto)

v0.6.1 (2020-04-11)
-------------------

### Bugfixes

- Fix issue where build information was empty when running the Agent with
  --version. (@rfratto)

- Fix issue where updating a config in the scraping service may fail to pick up
  new targets. (@rfratto)

- Fix deadlock that slowly prevents the Agent from scraping targets at a high
  scrape volume. (@rfratto)

v0.6.0 (2020-09-04)
-------------------

### Breaking Changes

- The Configs API will now disallow two instance configs having multiple
  `scrape_configs` with the same `job_name`. This was needed for the instance
  sharing mode, where combined instances may have duplicate `job_names` across
  their `scrape_configs`. This brings the scraping service more in line with
  Prometheus, where `job_names` must globally be unique. This change also
  disallows concurrent requests to the put/apply config API endpoint to prevent
  a race condition of two conflicting configs being applied at the same time.
  (@rfratto)

### Deprecations

- `use_hostname_label` is now supplanted by `replace_instance_label`.
  `use_hostname_label` will be removed in a future version. (@rfratto)

### Features

- The Grafana Agent can now collect logs and send to Loki. This is done by
  embedding Promtail, the official Loki log collection client. (@rfratto)

- Integrations can now be enabled without scraping. Set scrape_integrations to
  `false` at the `integrations` key or within the specific integration you
  don't want to scrape. This is useful when another Agent or Prometheus server
  will scrape the integration. (@rfratto)

- [process-exporter](https://github.com/ncabatoff/process-exporter) is now
  embedded as `process_exporter`. The hypen has been changed to an underscore
  in the config file to retain consistency with `node_exporter`. (@rfratto)

### Enhancements

- A new config option, `replace_instance_label`, is now available for use with
  integrations. When this is true, the instance label for all metrics coming
  from an integration will be replaced with the machine's hostname rather than
  127.0.0.1. (@rfratto)

- The embedded Prometheus version has been updated to 2.20.1. (@rfratto,
  @gotjosh)

- The User-Agent header written by the Agent when remote_writing will now be
  `GrafanaCloudAgent/<Version>` instead of `Prometheus/<Prometheus Version>`.
  (@rfratto)

- The subsystems of the Agent (`prometheus`, `loki`) are now made optional.
  Enabling integrations also implicitly enables the associated subsystem. For
  example, enabling the `agent` or `node_exporter` integration will force the
  `prometheus` subsystem to be enabled.  (@rfratto)

### Bugfixes

- The documentation for Tanka configs is now correct. (@amckinley)

- Minor corrections and spelling issues have been fixed in the Overview
  documentation. (@amckinley)

- The new default of `shared` instances mode broke the metric value for
  `agent_prometheus_active_configs`, which was tracking the number of combined
  configs (i.e., number of launched instances). This metric has been fixed and
  a new metric, `agent_prometheus_active_instances`, has been added to track
  the numbger of launched instances. If instance sharing is not enabled, both
  metrics will share the same value. (@rfratto)

- `remote_write` names in a group will no longer be copied from the
  remote_write names of the first instance in the group. Rather, all
  remote_write names will be generated based on the first 6 characters of the
  group hash and the first six characters of the remote_write hash. (@rfratto)

- Fix a panic that may occur during shutdown if the WAL is closed in the middle
  of the WAL being truncated. (@rfratto)

v0.5.0 (2020-08-12)
-------------------

### Features

- A [scrape targets API](https://github.com/grafana/agent/blob/main/docs/api.md#list-current-scrape-targets)
  has been added to show every target the Agent is currently scraping, when it
  was last scraped, how long it took to scrape, and errors from the last
  scrape, if any. (@rfratto)

- "Shared Instance Mode" is the new default mode for spawning Prometheus
  instances, and will improve CPU and memory usage for users of integrations
  and the scraping service. (@rfratto)

### Enhancements

- Memory stability and utilization of the WAL has been improved, and the
  reported number of active series in the WAL will stop double-counting
  recently churned series. (@rfratto)

- Changing scrape_configs and remote_write configs for an instance will now be
  dynamically applied without restarting the instance. This will result in less
  missing metrics for users of the scraping service that change a config.
  (@rfratto)

- The Tanka configuration now uses k8s-alpha. (@duologic)

### Bugfixes

- The Tanka configuration will now also deploy a single-replica deployment
  specifically for scraping the Kubernetes API. This deployment acts together
  with the Daemonset to scrape the full cluster and the control plane.
  (@gotjosh)

- The node_exporter filesystem collector will now work on Linux systems without
  needing to manually set the blocklist and allowlist of filesystems.
  (@rfratto)

v0.4.0 (2020-06-18)
-------------------

### Features

- Support for integrations has been added. Integrations can be any embedded
  tool, but are currently used for embedding exporters and generating scrape
  configs. (@rfratto)

- node_exporter has been added as an integration. This is the full version of
  node_exporter with the same configuration options. (@rfratto)

- An Agent integration that makes the Agent automatically scrape itself has
  been added. (@rfratto)

### Enhancements

- The WAL can now be truncated if running the Agent without any remote_write
  endpoints. (@rfratto)

### Bugfixes

- Prevent the Agent from crashing when a global Prometheus config stanza is not
  provided. (@robx)

- Enable agent host_filter in the Tanka configs, which was disabled by default
  by mistake. (@rfratto)

v0.3.2 (2020-05-29)
-------------------

### Features

- Tanka configs that deploy the scraping service mode are now available
  (@rfratto)

- A k3d example has been added as a counterpart to the docker-compose example.
  (@rfratto)

### Enhancements

- Labels provided by the default deployment of the Agent (Kubernetes and Tanka)
  have been changed to align with the latest changes to grafana/jsonnet-libs.
  The old `instance` label is now called `pod`, and the new `instance` label is
  unique. A `container` label has also been added. The Agent mixin has been
  subsequently updated to also incorporate these label changes. (@rfratto)

- The `remote_write` and `scrape_config` sections now share the same
  validations as Prometheus (@rfratto)

- Setting `wal_truncation_frequency` to less than the scrape interval is now
  disallowed (@rfratto)

### Bugfixes

- A deadlock in scraping service mode when updating a config that shards to the
  same node has been fixed (@rfratto)

- `remote_write` config stanzas will no longer ignore `password_file`
  (@rfratto)

- `scrape_config` client secrets (e.g., basic auth, bearer token,
  `password_file`) will now be properly retained in scraping service mode
  (@rfratto)

- Labels for CPU, RX, and TX graphs in the Agent Operational dashboard now
  correctly show the pod name of the Agent instead of the exporter name.
  (@rfratto)

v0.3.1 (2020-05-20)
-------------------

### Features

- The Agent has upgraded its vendored Prometheus to v2.18.1 (@gotjosh,
  @rfratto)

### Bugfixes

- A typo in the Tanka configs and Kubernetes manifests that prevents the Agent
  launching with v0.3.0 has been fixed (@captncraig)

- Fixed a bug where Tanka mixins could not be used due to an issue with the
  folder placement enhancement (@rfratto)

### Enhancements

- `agentctl` and the config API will now validate that the YAML they receive
  are valid instance configs. (@rfratto)

v0.3.0 (2020-05-13)
-------------------

### Features

- A third operational mode called "scraping service mode" has been added. A KV
  store is used to store instance configs which are distributed amongst a
  clustered set of Agent processes, dividing the total scrape load across each
  agent. An API is exposed on the Agents to list, create, update, and delete
  instance configurations from the KV store. (@rfratto)

- An "agentctl" binary has been released to interact with the new instance
  config management API created by the "scraping service mode." (@rfratto,
  @hoenn)

- The Agent now includes readiness and healthiness endpoints. (@rfratto)

### Enhancements

- The YAML files are now parsed strictly and an invalid YAML will generate an
  error at runtime. (@hoenn)

- The default build mode for the Docker containers is now release, not debug.
  (@rfratto)

- The Grafana Agent Tanka Mixins now are placed in an "Agent" folder within
  Grafana. (@cyriltovena)

v0.2.0 (2020-04-09)
-------------------

### Features

- The Prometheus remote write protocol will now send scraped metadata (metric
  name, help, type and unit). This results in almost negligent bytes sent
  increase as metadata is only sent every minute. It is on by default.
  (@gotjosh)

  These metrics are available to monitor metadata being sent:
  - `prometheus_remote_storage_succeeded_metadata_total`
  - `prometheus_remote_storage_failed_metadata_total`
  - `prometheus_remote_storage_retried_metadata_total`
  - `prometheus_remote_storage_sent_batch_duration_seconds` and
    `prometheus_remote_storage_sent_bytes_total` have a new label “type” with
    the values of `metadata` or `samples`.

### Enhancements

- The Agent has upgraded its vendored Prometheus to v2.17.1 (@rfratto)

### Bugfixes

- Invalid configs passed to the agent will now stop the process after they are
  logged as invalid; previously the Agent process would continue. (@rfratto)

- Enabling host_filter will now allow metrics from node role Kubernetes service
  discovery to be scraped properly (e.g., cAdvisor, Kubelet). (@rfratto)

v0.1.1 (2020-03-16)
-------------------

### Other changes

- Nits in documentation (@sh0rez)

- Fix various dashboard mixin problems from v0.1.0 (@rfratto)

- Pass through release tag to `docker build` (@rfratto)

v0.1.0 (2020-03-16)
-------------------

> First release!

### Features

- Support for scraping Prometheus metrics and sharding the agent through the
  presence of a `host_filter` flag within the Agent configuration file.

[upgrade guide]: https://grafana.com/docs/agent/latest/upgrade-guide/
[contributors guide]: ./docs/developer/contributing.md#updating-the-changelog<|MERGE_RESOLUTION|>--- conflicted
+++ resolved
@@ -10,7 +10,6 @@
 Main (unreleased)
 -----------------
 
-<<<<<<< HEAD
 ### Enhancements
 
 - Support in-memory HTTP traffic for Flow components. `prometheus.exporter`
@@ -20,11 +19,9 @@
   `--server.http.memory-addr` flag to customize which address is used for
   in-memory traffic. (@rfratto)
 
-=======
 ### Bugfixes
 
 - Fix bug where `loki.source.docker` always failed to start. (@rfratto)
->>>>>>> 4f09f04a
 
 v0.33.0-rc.1 (2023-04-21)
 -------------------------
