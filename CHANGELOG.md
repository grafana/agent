--- conflicted
+++ resolved
@@ -84,11 +84,9 @@
 
 - Fix issue where Agent crashes when a blackbox modules config file is specified for blackbox integration. (@marctc)
 
-<<<<<<< HEAD
 - Fix issue where the code from agent would not return to the Windows Service Manager (@jkroepke)
-=======
+
 - Fix issue where getting the support bundle failed due to using an HTTP Client that was not able to access the agent in-memory address. (@spartan0x117)
->>>>>>> 989aae1c
 
 v0.35.4 (2023-08-14)
 --------------------
