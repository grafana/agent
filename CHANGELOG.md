--- conflicted
+++ resolved
@@ -27,9 +27,6 @@
 - Add signing region to remote.s3 component for use with custom endpoints so that Authorization Headers work correctly when
   proxying requests. (@mattdurham)
 
-<<<<<<< HEAD
-- Fixed application of sub-collector defaults using the `windows_exporter` integration or `prometheus.exporter.windows`. (@mattdurham)
-=======
 - Fix issue where `remote.http` did not fail early if the initial request
   failed. This caused failed requests to initially export empty values, which
   could lead to propagating issues downstream to other components which expect
@@ -37,10 +34,11 @@
 
 - Fix oauth default scope in `loki.source.azure_event_hubs`. (@akselleirv)
 
+- Fixed application of sub-collector defaults using the `windows_exporter` integration or `prometheus.exporter.windows`. (@mattdurham)
+
 ### Other changes
 
 - Add logging to failed requests in `remote.http`. (@rfratto)
->>>>>>> 52fd646c
 
 v0.34.0 (2023-06-08)
 --------------------
