--- conflicted
+++ resolved
@@ -59,14 +59,11 @@
   - `prometheus.exporter.elasticsearch` collects metrics from Elasticsearch. (@marctc)
   - `prometheus.exporter.kafka` collects metrics from Kafka Server. (@oliver-zhang)
   - `prometheus.exporter.mongodb` collects metrics from MongoDB. (@marctc)
-<<<<<<< HEAD
   - `prometheus.exporter.squid` collects metrics from a squid server. (@armstrmi)
-  - `pyroscope.ebpf` collects system-wide performance profiles from the current host (@korniltsev)
-=======
-  - `module.http` runs a Grafana Agent Flow module loaded from a remote HTTP endpoint. (@spartan0x117)
-  - `prometheus.operator.probes` - discovers Probe resources in your Kubernetes cluster and scrape
-    the targets they reference. (@captncraig)
->>>>>>> e3cbf93f
+  - `prometheus.operator.probes` - discovers Probe resources in your Kubernetes
+    cluster and scrape the targets they reference. (@captncraig)
+  - `pyroscope.ebpf` collects system-wide performance profiles from the current
+    host (@korniltsev)
 
 - New Grafana Agent Flow command line utilities:
 
