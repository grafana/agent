# Changelog

> _Contributors should read our [contributors guide][] for instructions on how
> to update the changelog._

This document contains a historical list of changes between releases. Only
changes that impact end-user behavior are listed; changes to documentation or
internal API changes are not present.

Main (unreleased)
-----------------

### Breaking changes

- The default listen port for `otelcol.receiver.opencensus` has changed from
  4317 to 55678 to align with upstream. (@rfratto)

<<<<<<< HEAD
- Remove the field `prune_interval_seconds` from the component `prometheus.exporter.kafka`. The interpolation table is now pruned
  on `metadata_refresh_interval`. (@wildum) 
=======
- The default sync interval for `mimir.rules.kubernetes` has changed from `30s`
  to `5m` to reduce load on Mimir. (@56quarters)  
>>>>>>> e908a2f1

### Enhancements

- Update `prometheus.exporter.kafka` with the following functionalities:
  * GSSAPI config
  * enable/disable PA_FX_FAST
  * set a TLS server name
  * show the offset/lag for all consumer group or only the connected ones
  * set the minimum number of topics to monitor
  * enable/disable auto-creation of requested topics if they don't already exist
  * regex to exclude topics / groups (@wildum)

- Add support for importing folders as single module to `import.file`. (@wildum)

- Add support for importing directories as single module to `import.git`. (@wildum)

- Improve converter diagnostic output by including a Footer and removing lower
  level diagnostics when a configuration fails to generate. (@erikbaranowski)

- Increased the alert interval and renamed the `ClusterSplitBrain` alert to `ClusterNodeCountMismatch` in the Grafana
  Agent Mixin to better match the alert conditions. (@thampiotr)

- Add conversion from static to flow mode for `loki.source.windowsevent` via `legacy_bookmark_path`. (@mattdurham)

### Features

- Added a new CLI flag `--stability.level` which defines the minimum stability
  level required for the features that the agent is allowed to use. Default is `experimental`. (@thampiotr)

- A new `loki.rules.kubernetes` component that discovers `PrometheusRule` Kubernetes resources and loads them into a Loki Ruler instance. (@EStork09)

### Bugfixes

- Fix an issue where JSON string array elements were not parsed correctly in `loki.source.cloudflare`. (@thampiotr)

- Update gcp_exporter to a newer version with a patch for incorrect delta histograms (@kgeckhart)

- Fix an issue where the default values of some component's arguments change
  whenever that argument is explicitly configured. This issue only affected a
  small subset of arguments across 15 components. (@erikbaranowski, @rfratto)

### Other changes

- Clustering for Grafana Agent in Flow mode has graduated from beta to stable.

- Resync defaults for `otelcol.processor.k8sattributes` with upstream. (@hainenber)

- Resync defaults for `otelcol.exporter.otlp` and `otelcol.exporter.otlphttp` with upstream. (@hainenber)

v0.40.3 (2024-03-14)
--------------------

### Bugfixes

- Fix a bug where structured metadata and parsed field are not passed further in `loki.source.api` (@marchellodev)

- Change `import.git` to use Git pulls rather than fetches to fix scenarios where the local code did not get updated. (@mattdurham)

### Other changes

- Upgrade to Go 1.22.1 (@thampiotr)

- Upgrade from OpenTelemetry Collector v0.87.0 to v0.96.0:
  * [ottl]: Fix bug where named parameters needed a space after the equal sign (`=`) 
https://github.com/open-telemetry/opentelemetry-collector-contrib/pull/28511
  * [exporters] Additional enqueue_failed metrics 
https://github.com/open-telemetry/opentelemetry-collector/issues/8673
  * [otelcol.receiver.kafka]: Fix issue where counting number of logs emitted could cause panic
  * [otelcol.processor.k8sattributes]: The time format of k8s.pod.start_time attribute value migrated to RFC3339:
Before: 2023-07-10 12:34:39.740638 -0700 PDT m=+0.020184946
After: 2023-07-10T12:39:53.112485-07:00
https://github.com/open-telemetry/opentelemetry-collector-contrib/pull/28817
  * [otelcol.processor.tail_sampling] A new `upper_threshold_ms` argument for the `latency` policy.
https://github.com/open-telemetry/opentelemetry-collector-contrib/pull/26115
  * [otelcol.connector.spanmetrics] Add a new `events` metric.
https://github.com/open-telemetry/opentelemetry-collector-contrib/issues/27451
  * [otelcol.connector.spanmetrics] A new `max_per_data_point` argument for exemplar generation.
  * https://github.com/open-telemetry/opentelemetry-collector-contrib/issues/29242
  * [ottl] Add IsBool Converter 
https://github.com/open-telemetry/opentelemetry-collector-contrib/issues/27897
  * [otelcol.processor.tail_sampling] Optimize memory performance of tailsamplingprocessor 
https://github.com/open-telemetry/opentelemetry-collector-contrib/pull/27889
  * [otelcol.connector.servicegraph] Add a `metrics_flush_interval` argument.
https://github.com/open-telemetry/opentelemetry-collector-contrib/issues/27679
  * [ottl] Add IsDouble Converter
https://github.com/open-telemetry/opentelemetry-collector-contrib/issues/27895
  * [ottl] Add new `silent` ErrorMode
https://github.com/open-telemetry/opentelemetry-collector-contrib/pull/29710
  * [otelcol.connector.spanmetrics] A new `resource_metrics_cache_size` argument.
https://github.com/open-telemetry/opentelemetry-collector-contrib/issues/27654
  * [ottl] Add IsInt Converter
https://github.com/open-telemetry/opentelemetry-collector-contrib/issues/27894
  * [ottl] Validate that all path elements are used
https://github.com/open-telemetry/opentelemetry-collector-contrib/pull/30042
  * [ottl] Validate Keys are used
https://github.com/open-telemetry/opentelemetry-collector-contrib/pull/30162
  * [otelcol.receiver.vcenter] Add statement of support for version 8 of ESXi and vCenter
https://github.com/open-telemetry/opentelemetry-collector-contrib/pull/30274
  * [ottl] Add Hour converter
https://github.com/open-telemetry/opentelemetry-collector-contrib/issues/29468
  * [otelcol.connector.spanmetrics] A new `resource_metrics_key_attributes` argument to fix broken spanmetrics counters 
  after a span producing service restart, when resource attributes contain dynamic/ephemeral values (e.g. process id).
https://github.com/open-telemetry/opentelemetry-collector-contrib/pull/29711
  * [ottl] Issue with the hash value of a match group in the replace_pattern editors
https://github.com/open-telemetry/opentelemetry-collector-contrib/issues/29409
  * [ottl] Fix bug where IsBool wasn't usable
https://github.com/open-telemetry/opentelemetry-collector-contrib/pull/30151
  * [ottl] Add flatten function
https://github.com/open-telemetry/opentelemetry-collector-contrib/pull/30455
  * [ottl] Fix bugs with parsing of string escapes in OTTL
https://github.com/open-telemetry/opentelemetry-collector-contrib/issues/23238
  * [ottl]: Add functions for parsing CSV
https://github.com/open-telemetry/opentelemetry-collector-contrib/issues/30921
  * [ottl] Allow users to specify the format of the hashed replacement string in the `replace_pattern` editors
https://github.com/open-telemetry/opentelemetry-collector-contrib/issues/27820
  * [ottl] Add ParseKeyValue function
https://github.com/open-telemetry/opentelemetry-collector-contrib/issues/30998
  * [otelcol.receiver.opencensus] Fix memory leak on shutdown
https://github.com/open-telemetry/opentelemetry-collector-contrib/pull/31152
  * [otelcol.processor.memory_limiter] Fix leaking goroutine
https://github.com/open-telemetry/opentelemetry-collector/issues/9099
  * Additional `http2_read_idle_timeout` and `http2_ping_timeout` arguments for HTTP clients
https://github.com/open-telemetry/opentelemetry-collector/pull/9022
  * [otelcol.auth.bearer] Fix for "401 Unauthorized" on HTTP connections
https://github.com/open-telemetry/opentelemetry-collector-contrib/issues/24656
* Update to OTLP 1.1
https://github.com/open-telemetry/opentelemetry-collector/pull/9588
  * [otelcol.auth.basic] Accept empty usernames.
https://github.com/open-telemetry/opentelemetry-collector-contrib/pull/30470
  * [exporters] Do not re-enqueue failed batches, rely on the `retry_on_failure` strategy instead.
https://github.com/open-telemetry/opentelemetry-collector/issues/8382
  * [otelcol.exporter.otlphttp] A `Host` header is added automatically.
https://github.com/open-telemetry/opentelemetry-collector/issues/9395
  * [exporters] PartialSuccess is treated as success, logged as warning.
https://github.com/open-telemetry/opentelemetry-collector/issues/9243
  * [otelcol.exporter.otlphttp] Supports JSON encoding through an additional `encoding` argument.
https://github.com/open-telemetry/opentelemetry-collector/issues/6945
  * [exporters] A new `include_system_ca_certs_pool` argument for TLS config.
https://github.com/open-telemetry/opentelemetry-collector/issues/7774
  * [otelcol.receiver.vcenter] The receiver emits vCenter performance metrics with object metric label dimension.
https://github.com/open-telemetry/opentelemetry-collector-contrib/issues/30615
  * [otelcol.processor.transform] Add copy_metric function
https://github.com/open-telemetry/opentelemetry-collector-contrib/pull/30846
  * [otelcol.exporter.loadbalancing] Optimized CPU performance
https://github.com/open-telemetry/opentelemetry-collector-contrib/pull/30141
  * [otelcol.processor.k8sattributes] Set attributes from namespace/node labels or annotations even if node/namespaces attribute are not set.
https://github.com/open-telemetry/opentelemetry-collector-contrib/issues/28837
  * [otelcol.receiver.kafka] An additional `resolve_canonical_bootstrap_servers_only` argument
https://github.com/open-telemetry/opentelemetry-collector-contrib/pull/26022
  * [otelcol.receiver.kafka] Add Azure Resource Log Support
https://github.com/open-telemetry/opentelemetry-collector-contrib/issues/18210
  * [otelcol.processor.resourcedetection] Add a `k8s.cluster.name` resource attribute for AKS and EKS.
https://github.com/open-telemetry/opentelemetry-collector-contrib/issues/26794
  * [otelcol.processor.resourcedetection] Add detection of `host.ip` to system detector.
https://github.com/open-telemetry/opentelemetry-collector-contrib/pull/24450
  * [otelcol.processor.resourcedetection] Add detection of `host.mac` to system detector.
https://github.com/open-telemetry/opentelemetry-collector-contrib/issues/29587
  * [otelcol.processor.resourcedetection] Change type of `host.cpu.model.id` and `host.cpu.model.family` to string.
https://github.com/open-telemetry/opentelemetry-collector-contrib/issues/29025
  * [otelcol.processor.resourcedetection] Add a `aws.ecs.task.id` attribute
https://github.com/open-telemetry/opentelemetry-collector-contrib/issues/8274
  * [otelcol.exporter.otlp] Additional RPC debug metrics such as `rpc_client_duration_milliseconds`.
  * [otelcol.receiver.otlp] Additional RPC debug metrics such as `rpc_server_duration_milliseconds`.


v0.40.2 (2024-03-05)
--------------------

### Bugfixes

- Set permissions on the `Grafana Agent [Flow]` folder when installing via the
  windows installer rather than relying on the parent folder permissions. (@erikbaranowski)

- Set restricted viewing permissions on the `agent-config.yaml` (static mode) or
  `config.river` (flow mode) when installing via the Windows installer if the
  configuration file does not already exist. (@erikbaranowski)

- Fix an issue where the import config node would not run after a config reload. (@wildum)

- Fix an issue where Loki could reject a batch of logs when structured metadata feature is used. (@thampiotr)

- Fix a duplicate metrics registration panic when recreating static
  mode metric instance's write handler. (@rfratto, @hainenber)

### Other changes

- Change the Docker base image for Linux containers to `public.ecr.aws/ubuntu/ubuntu:mantic`. (@hainenber)

v0.40.1 (2024-02-27)
--------------------

### Bugfixes

- Fix an issues where the logging config block would trigger an error when trying to send logs to components that were not running. (@wildum)

- Fix an issue where a custom component might be wired to a local declare instead of an import declare when they have the same label. (@wildum)

- Fix an issue where flow mode panics if the `logging` config block is given a `null` Loki receiver to write log entries to. (@rfratto)

v0.40.0 (2024-02-27)
--------------------

### Breaking changes

- Prohibit the configuration of services within modules. (@wildum)

- For `otelcol.exporter` components, change the default value of `disable_high_cardinality_metrics` to `true`. (@ptodev)

- Rename component `prometheus.exporter.agent` to `prometheus.exporter.self` to clear up ambiguity. (@hainenber)

### Deprecations

- Module components have been deprecated in favor of import and declare configuration blocks. These deprecated components will be removed in a future release. (@wildum)

- `prometheus.exporter.vsphere` has been deprecated in favor of `otelcol.receiver.vcenter`. This deprecated component will be removed in a future release. (@rfratto)

### Features

- Modules have been redesigned to split the import logic from the instantiation.
  You can now define custom components via the `declare` config block and import modules via `import.git`, `import.http`, `import.string`, `import.file`. (@wildum)

- A new `discovery.process` component for discovering Linux OS processes on the current host. (@korniltsev)

- A new `pyroscope.java` component for profiling Java processes using async-profiler. (@korniltsev)

- A new `otelcol.processor.resourcedetection` component which inserts resource attributes
  to OTLP telemetry based on the host on which Grafana Agent is running. (@ptodev)

- Expose track_timestamps_staleness on Prometheus scraping, to fix the issue where container metrics live for 5 minutes after the container disappears. (@ptodev)

- Introduce the `remotecfg` service that enables loading configuration from a
  remote endpoint. (@tpaschalis)

- Add `otelcol.connector.host_info` component to gather usage metrics for cloud users. (@rlankfo, @jcreixell)

- Add Windows boringcrypto build and executable. (@mattdurham)

### Enhancements

- Include line numbers in profiles produced by `pyrsocope.java` component. (@korniltsev)
- Add an option to the windows static mode installer for expanding environment vars in the yaml config. (@erikbaranowski)
- Add authentication support to `loki.source.awsfirehose` (@sberz)

- Sort kubelet endpoint to reduce pressure on K8s's API server and watcher endpoints. (@hainenber)

- Expose `physical_disk` collector from `windows_exporter` v0.24.0 to
  Flow configuration. (@hainenber)

- Renamed Grafana Agent Mixin's "prometheus.remote_write" dashboard to
  "Prometheus Components" and added charts for `prometheus.scrape` success rate
  and duration metrics. (@thampiotr)

- Removed `ClusterLamportClockDrift` and `ClusterLamportClockStuck` alerts from
  Grafana Agent Mixin to focus on alerting on symptoms. (@thampiotr)

- Increased clustering alert periods to 10 minutes to improve the
  signal-to-noise ratio in Grafana Agent Mixin. (@thampiotr)

- `mimir.rules.kubernetes` has a new `prometheus_http_prefix` argument to configure
  the HTTP endpoint on which to connect to Mimir's API. (@hainenber)

- `service_name` label is inferred from discovery meta labels in `pyroscope.java` (@korniltsev)

- Mutex and block pprofs are now available via the pprof endpoint. (@mattdurham)

- Added an error log when the config fails to reload. (@kurczynski)

- Added additional http client proxy configurations to components for
  `no_proxy`, `proxy_from_environment`, and `proxy_connect_header`. (@erikbaranowski)

- Batch staleness tracking to reduce mutex contention and increase performance. (@mattdurham)

- Python profiling using eBPF is now aggregated now by kernel space. [PR](https://github.com/grafana/pyroscope/pull/2996) (@korniltsev)

- Add Luhn filter to `loki.process` to filter PCI data from log data

### Bugfixes

- Fix an issue in `remote.s3` where the exported content of an object would be an empty string if `remote.s3` failed to fully retrieve
  the file in a single read call. (@grafana/agent-squad)

- Utilize the `instance` Argument of `prometheus.exporter.kafka` when set. (@akhmatov-s)

- Fix a duplicate metrics registration panic when sending metrics to an static
  mode metric instance's write handler. (@tpaschalis)

- Fix issue causing duplicate logs when a docker target is restarted. (@captncraig)

- Fix an issue where blocks having the same type and the same label across
  modules could result in missed updates. (@thampiotr)

- Fix an issue with static integrations-next marshaling where non singletons
  would cause `/-/config` to fail to marshal. (@erikbaranowski)

- Fix an issue where agent logs are emitted before the logging format
  is correctly determined. (@hainenber)

- Fix divide-by-zero issue when sharding targets. (@hainenber)

- Fix bug where custom headers were not actually being set in loki client. (@captncraig)

- Fix missing measurement type field in the KeyVal() conversion function for measurments. @vanugrah)

- Fix `ResolveEndpointV2 not found` for AWS-related components. (@hainenber)

- Fix OTEL metrics not getting collected after reload. (@hainenber)

- Fix bug in `pyroscope.ebpf` component when elf's PT_LOAD section is not page aligned. [PR](https://github.com/grafana/pyroscope/pull/2983)  (@korniltsev)

- Pyroscope eBPF profiling now respects the PID namespace Grafana Agent is running in. [PR](https://github.com/grafana/pyroscope/pull/3008) (@simonswine)

- Fix an issue where the configuration of the `http` and `remotecfg` blocks get ignored after loading a module. (@erikbaranowski)

- Fix an issue where changing the configuration of `loki.write` would cause a panic. (@rfratto)

- Fix issue where registry was not being properly deleted. (@mattdurham)

### Other changes

- Removed support for Windows 2012 in line with Microsoft end of life. (@mattdurham)

- Split instance ID and component groupings into separate panels for `remote write active series by component` in the Flow mixin. (@tristanburgess)

- Updated dependency to add support for Go 1.22 (@stefanb)

- Use Go 1.22 for builds. (@rfratto)

- Updated docs for MSSQL Integration to show additional authentication capabilities. (@StefanKurek)

- `grafana-agent` and `grafana-agent-flow` fallback to default X.509 trusted root certificates
  when the `GODEBUG=x509usefallbackroots=1` environment variable is set. (@hainenber)

- Migrate away from EoL'ed `github.com/aws-sdk-go` v1. (@hainenber)

v0.39.2 (2024-1-31)
--------------------

### Bugfixes

- Fix error introduced in v0.39.0 preventing remote write to Amazon Managed Prometheus. (@captncraig)

- An error will be returned in the converter from Static to Flow when `scrape_integration` is set
  to `true` but no `remote_write` is defined. (@erikbaranowski)

v0.39.1 (2024-01-19)
--------------------

### Security fixes

- Fixes following vulnerabilities (@hainenber)
  - [GO-2023-2409](https://github.com/advisories/GHSA-mhpq-9638-x6pw)
  - [GO-2023-2412](https://github.com/advisories/GHSA-7ww5-4wqc-m92c)
  - [CVE-2023-49568](https://github.com/advisories/GHSA-mw99-9chc-xw7r)

### Bugfixes

- Fix issue where installing the Windows Agent Flow installer would hang then crash. (@mattdurham)

v0.39.0 (2024-01-09)
--------------------

### Breaking changes

- `otelcol.receiver.prometheus` will drop all `otel_scope_info` metrics when converting them to OTLP. (@wildum)
  - If the `otel_scope_info` metric has labels `otel_scope_name` and `otel_scope_version`,
    their values will be used to set OTLP Instrumentation Scope name and  version respectively.
  - Labels of `otel_scope_info` metrics other than `otel_scope_name` and `otel_scope_version`
    are added as scope attributes with the matching name and version.

- The `target` block in `prometheus.exporter.blackbox` requires a mandatory `name`
  argument instead of a block label. (@hainenber)

- In the azure exporter, dimension options will no longer be validated by the Azure API. (@kgeckhart)
  - This change will not break any existing configurations and you can opt in to validation via the `validate_dimensions` configuration option.
  - Before this change, pulling metrics for azure resources with variable dimensions required one configuration per metric + dimension combination to avoid an error.
  - After this change, you can include all metrics and dimensions in a single configuration and the Azure APIs will only return dimensions which are valid for the various metrics.

### Features

- A new `discovery.ovhcloud` component for discovering scrape targets on OVHcloud. (@ptodev)

- Allow specifying additional containers to run. (@juangom)

### Enhancements

- Flow Windows service: Support environment variables. (@jkroepke)

- Allow disabling collection of root Cgroup stats in
  `prometheus.exporter.cadvisor` (flow mode) and the `cadvisor` integration
  (static mode). (@hainenber)

- Grafana Agent on Windows now automatically restarts on failure. (@hainenber)

- Added metrics, alerts and dashboard visualisations to help diagnose issues
  with unhealthy components and components that take too long to evaluate. (@thampiotr)

- The `http` config block may now reference exports from any component.
  Previously, only `remote.*` and `local.*` components could be referenced
  without a circular dependency. (@rfratto)

- Add support for Basic Auth-secured connection with Elasticsearch cluster using `prometheus.exporter.elasticsearch`. (@hainenber)

- Add a `resource_to_telemetry_conversion` argument to `otelcol.exporter.prometheus`
  for converting resource attributes to Prometheus labels. (@hainenber)

- `pyroscope.ebpf` support python on arm64 platforms. (@korniltsev)

- `otelcol.receiver.prometheus` does not drop histograms without buckets anymore. (@wildum)

- Added exemplars support to `otelcol.receiver.prometheus`. (@wildum)

- `mimir.rules.kubernetes` may now retry its startup on failure. (@hainenber)

- Added links between compatible components in the documentation to make it
  easier to discover them. (@thampiotr)

- Allow defining `HTTPClientConfig` for `discovery.ec2`. (@cmbrad)

- The `remote.http` component can optionally define a request body. (@tpaschalis)

- Added support for `loki.write` to flush WAL on agent shutdown. (@thepalbi)

- Add support for `integrations-next` static to flow config conversion. (@erikbaranowski)

- Add support for passing extra arguments to the static converter such as `-config.expand-env`. (@erikbaranowski)

- Added 'country' mmdb-type to log pipeline-stage geoip. (@superstes)

- Azure exporter enhancements for flow and static mode, (@kgeckhart)
  - Allows for pulling metrics at the Azure subscription level instead of resource by resource
  - Disable dimension validation by default to reduce the number of exporter instances needed for full dimension coverage

- Add `max_cache_size` to `prometheus.relabel` to allow configurability instead of hard coded 100,000. (@mattdurham)

- Add support for `http_sd_config` within a `scrape_config` for prometheus to flow config conversion. (@erikbaranowski)

- `discovery.lightsail` now supports additional parameters for configuring HTTP client settings. (@ptodev)
- Add `sample_age_limit` to remote_write config to drop samples older than a specified duration. (@marctc)

- Handle paths in the Kubelet URL for `discovery.kubelet`. (@petewall)

- `loki.source.docker` now deduplicates targets which report the same container
  ID. (@tpaschalis)

### Bugfixes

- Update `pyroscope.ebpf` to fix a logical bug causing to profile to many kthreads instead of regular processes https://github.com/grafana/pyroscope/pull/2778 (@korniltsev)

- Update `pyroscope.ebpf` to produce more optimal pprof profiles for python processes https://github.com/grafana/pyroscope/pull/2788 (@korniltsev)

- In Static mode's `traces` subsystem, `spanmetrics` used to be generated prior to load balancing.
  This could lead to inaccurate metrics. This issue only affects Agents using both `spanmetrics` and
  `load_balancing`, when running in a load balanced cluster with more than one Agent instance. (@ptodev)

- Fixes `loki.source.docker` a behavior that synced an incomplete list of targets to the tailer manager. (@FerdinandvHagen)

- Fixes `otelcol.connector.servicegraph` store ttl default value from 2ms to 2s. (@rlankfo)

- Add staleness tracking to labelstore to reduce memory usage. (@mattdurham)

- Fix issue where `prometheus.exporter.kafka` would crash when configuring `sasl_password`. (@rfratto)

- Fix performance issue where perf lib where clause was not being set, leading to timeouts in collecting metrics for windows_exporter. (@mattdurham)

- Fix nil panic when using the process collector with the windows exporter. (@mattdurham)

### Other changes

- Bump github.com/IBM/sarama from v1.41.2 to v1.42.1

- Attach unique Agent ID header to remote-write requests. (@captncraig)

- Update to v2.48.1 of `github.com/prometheus/prometheus`.
  Previously, a custom fork of v2.47.2 was used.
  The custom fork of v2.47.2 also contained prometheus#12729 and prometheus#12677.

v0.38.1 (2023-11-30)
--------------------

### Security fixes

- Fix CVE-2023-47108 by updating `otelgrpc` from v0.45.0 to v0.46.0. (@hainenber)

### Features

- Agent Management: Introduce support for templated configuration. (@jcreixell)

### Bugfixes

- Permit `X-Faro-Session-ID` header in CORS requests for the `faro.receiver`
  component (flow mode) and the `app_agent_receiver` integration (static mode).
  (@cedricziel)

- Fix issue with windows_exporter defaults not being set correctly. (@mattdurham)

- Fix agent crash when process null OTel's fan out consumers. (@hainenber)

- Fix issue in `prometheus.operator.*` where targets would be dropped if two crds share a common prefix in their names. (@Paul424, @captncraig)

- Fix issue where `convert` command would generate incorrect Flow Mode config
  when provided `promtail` configuration that uses `docker_sd_configs` (@thampiotr)

- Fix converter issue with `loki.relabel` and `max_cache_size` being set to 0 instead of default (10_000). (@mattdurham)

### Other changes

- Add Agent Deploy Mode to usage report. (@captncraig)

v0.38.0 (2023-11-21)
--------------------

### Breaking changes

- Remove `otelcol.exporter.jaeger` component (@hainenber)

- In the mysqld exporter integration, some metrics are removed and others are renamed. (@marctc)
  - Removed metrics:
    - "mysql_last_scrape_failed" (gauge)
    - "mysql_exporter_scrapes_total" (counter)
    - "mysql_exporter_scrape_errors_total" (counter)
  - Metric names in the `info_schema.processlist` collector have been [changed](https://github.com/prometheus/mysqld_exporter/pull/603).
  - Metric names in the `info_schema.replica_host` collector have been [changed](https://github.com/prometheus/mysqld_exporter/pull/496).
  - Changes related to `replication_group_member_stats collector`:
    - metric "transaction_in_queue" was Counter instead of Gauge
    - renamed 3 metrics starting with `mysql_perf_schema_transaction_` to start with `mysql_perf_schema_transactions_` to be consistent with column names.
    - exposing only server's own stats by matching `MEMBER_ID` with `@@server_uuid` resulting "member_id" label to be dropped.

### Features

- Added a new `stage.decolorize` stage to `loki.process` component which
  allows to strip ANSI color codes from the log lines. (@thampiotr)

- Added a new `stage.sampling` stage to `loki.process` component which
  allows to only process a fraction of logs and drop the rest. (@thampiotr)

- Added a new `stage.eventlogmessage` stage to `loki.process` component which
  allows to extract data from Windows Event Log. (@thampiotr)

- Update version of River:

    - River now supports raw strings, which are strings surrounded by backticks
      instead of double quotes. Raw strings can span multiple lines, and do not
      support any escape sequences. (@erikbaranowski)

    - River now permits using `[]` to access non-existent keys in an object.
      When this is done, the access evaluates to `null`, such that `{}["foo"]
      == null` is true. (@rfratto)

- Added support for python profiling to `pyroscope.ebpf` component. (@korniltsev)

- Added support for native Prometheus histograms to `otelcol.exporter.prometheus` (@wildum)

- Windows Flow Installer: Add /CONFIG /DISABLEPROFILING and /DISABLEREPORTING flag (@jkroepke)

- Add queueing logs remote write client for `loki.write` when WAL is enabled. (@thepalbi)

- New Grafana Agent Flow components:

  - `otelcol.processor.filter` - filters OTLP telemetry data using OpenTelemetry
    Transformation Language (OTTL). (@hainenber)
  - `otelcol.receiver.vcenter` - receives metrics telemetry data from vCenter. (@marctc)

- Agent Management: Introduce support for remotely managed external labels for logs. (@jcreixell)

### Enhancements

- The `loki.write` WAL now has snappy compression enabled by default. (@thepalbi)

- Allow converting labels to structured metadata with Loki's structured_metadata stage. (@gonzalesraul)

- Improved performance of `pyroscope.scrape` component when working with a large number of targets. (@cyriltovena)

- Added support for comma-separated list of fields in `source` option and a
  new `separator` option in `drop` stage of `loki.process`. (@thampiotr)

- The `loki.source.docker` component now allows connecting to Docker daemons
  over HTTP(S) and setting up TLS credentials. (@tpaschalis)

- Added an `exclude_event_message` option to `loki.source.windowsevent` in flow mode,
  which excludes the human-friendly event message from Windows event logs. (@ptodev)

- Improve detection of rolled log files in `loki.source.kubernetes` and
  `loki.source.podlogs` (@slim-bean).

- Support clustering in `loki.source.kubernetes` (@slim-bean).

- Support clustering in `loki.source.podlogs` (@rfratto).

- Make component list sortable in web UI. (@hainenber)

- Adds new metrics (`mssql_server_total_memory_bytes`, `mssql_server_target_memory_bytes`,
  and `mssql_available_commit_memory_bytes`) for `mssql` integration (@StefanKurek).

- Grafana Agent Operator: `config-reloader` container no longer runs as root.
  (@rootmout)

- Added support for replaying not sent data for `loki.write` when WAL is enabled. (@thepalbi)

- Make the result of 'discovery.kubelet' support pods that without ports, such as k8s control plane static pods. (@masonmei)

- Added support for unicode strings in `pyroscope.ebpf` python profiles. (@korniltsev)

- Improved resilience of graph evaluation in presence of slow components. (@thampiotr)

- Updated windows exporter to use prometheus-community/windows_exporter commit 1836cd1. (@mattdurham)

- Allow agent to start with `module.git` config if cached before. (@hainenber)

- Adds new optional config parameter `query_config` to `mssql` integration to allow for custom metrics (@StefanKurek)

### Bugfixes

- Set exit code 1 on grafana-agentctl non-runnable command. (@fgouteroux)

- Fixed an issue where `loki.process` validation for stage `metric.counter` was
  allowing invalid combination of configuration options. (@thampiotr)

- Fixed issue where adding a module after initial start, that failed to load then subsequently resolving the issue would cause the module to
  permanently fail to load with `id already exists` error. (@mattdurham)

- Allow the usage of encodings other than UTF8 to be used with environment variable expansion. (@mattdurham)

- Fixed an issue where native histogram time series were being dropped silently.  (@krajorama)

- Fix validation issue with ServiceMonitors when scrape timeout is greater than interval. (@captncraig)

- Static mode's spanmetrics processor will now prune histograms when the dimension cache is pruned.
  Dimension cache was always pruned but histograms were not being pruned. This caused metric series
  created by the spanmetrics processor to grow unbounded. Only static mode has this issue. Flow mode's
  `otelcol.connector.spanmetrics` does not have this bug. (@nijave)

- Prevent logging errors on normal shutdown in `loki.source.journal`. (@wildum)

- Break on iterate journal failure in `loki.source.journal`. (@wildum)

- Fix file descriptor leak in `loki.source.journal`. (@wildum)

- Fixed a bug in River where passing a non-string key to an object (such as
  `{}[true]`) would incorrectly report that a number type was expected instead. (@rfratto)

- Include Faro Measurement `type` field in `faro.receiver` Flow component and legacy `app_agent_receiver` integration. (@rlankfo)

- Mark `password` argument of `loki.source.kafka` as a `secret` rather than a `string`. (@harsiddhdave44)

- Fixed a bug where UDP syslog messages were never processed (@joshuapare)

- Updating configuration for `loki.write` no longer drops data. (@thepalbi)

- Fixed a bug in WAL where exemplars were recorded before the first native histogram samples for new series,
  resulting in remote write sending the exemplar first and Prometheus failing to ingest it due to missing
  series. (@krajorama)

- Fixed an issue in the static config converter where exporter instance values
  were not being mapped when translating to flow. (@erikbaranowski)

- Fix a bug which prevented Agent from running `otelcol.exporter.loadbalancing`
  with a `routing_key` of `traceID`. (@ptodev)

- Added Kubernetes service resolver to static node's loadbalancing exporter
  and to Flow's `otelcol.exporter.loadbalancing`. (@ptodev)

- Fix default configuration file `grafana-agent-flow.river` used in downstream
  packages. (@bricewge)

- Fix converter output for prometheus.exporter.windows to not unnecessarily add
  empty blocks. (@erikbaranowski)

### Other changes

- Bump `mysqld_exporter` version to v0.15.0. (@marctc)

- Bump `github-exporter` version to 1.0.6. (@marctc)

- Use Go 1.21.4 for builds. (@rfratto)

- Change User-Agent header for outbound requests to include agent-mode, goos, and deployment mode. Example `GrafanaAgent/v0.38.0 (flow; linux; docker)` (@captncraig)

- `loki.source.windowsevent` and `loki.source.*` changed to use a more robust positions file to prevent corruption on reboots when writing
  the positions file. (@mattdurham)

v0.37.4 (2023-11-06)
-----------------

### Enhancements

- Added an `add_metric_suffixes` option to `otelcol.exporter.prometheus` in flow mode,
  which configures whether to add type and unit suffixes to metrics names. (@mar4uk)

### Bugfixes

- Fix a bug where reloading the configuration of a `loki.write` component lead
  to a panic. (@tpaschalis)

- Added Kubernetes service resolver to static node's loadbalancing exporter
  and to Flow's `otelcol.exporter.loadbalancing`. (@ptodev)

v0.37.3 (2023-10-26)
-----------------

### Bugfixes

- Fixed an issue where native histogram time series were being dropped silently.  (@krajorama)

- Fix an issue where `remote.vault` ignored the `namespace` argument. (@rfratto)

- Fix an issue with static mode and `promtail` converters, where static targets
  did not correctly default to `localhost` when not provided. (@thampiotr)

- Fixed some converter diagnostics so they show as warnings rather than errors. Improve
  clarity for various diagnostics. (@erikbaranowski)

- Wire up the agent exporter integration for the static converter. (@erikbaranowski)

### Enhancements

- Upgrade OpenTelemetry Collector packages to version 0.87 (@ptodev):
  - `otelcol.receiver.kafka` has a new `header_extraction` block to extract headers from Kafka records.
  - `otelcol.receiver.kafka` has a new `version` argument to change the version of
    the SASL Protocol for SASL authentication.

v0.37.2 (2023-10-16)
-----------------

### Bugfixes

- Fix the handling of the `--cluster.join-addresses` flag causing an invalid
  comparison with the mutually-exclusive `--cluster.discover-peers`. (@tpaschalis)

- Fix an issue with the static to flow converter for blackbox exporter modules
  config not being included in the river output. (@erikbaranowski)

- Fix issue with default values in `discovery.nomad`. (@marctc)

### Enhancements

- Update Prometheus dependency to v2.47.2. (@tpaschalis)

- Allow Out of Order writing to the WAL for metrics. (@mattdurham)

- Added new config options to spanmetrics processor in static mode (@ptodev):
  - `aggregation_temporality`: configures whether to reset the metrics after flushing.
  - `metrics_flush_interval`: configures how often to flush generated metrics.

### Other changes

- Use Go 1.21.3 for builds. (@tpaschalis)

v0.37.1 (2023-10-10)
-----------------

### Bugfixes

- Fix the initialization of the default namespaces map for the operator and the
  loki.source.kubernetes component. (@wildum)

v0.37.0 (2023-10-10)
-----------------

### Breaking changes

- Set `retry_on_http_429` to `true` by default in the `queue_config` block in static mode's `remote_write`. (@wildum)

- Renamed `non_indexed_labels` Loki processing stage to `structured_metadata`. (@vlad-diachenko)

- Include `otel_scope_name` and `otel_scope_version` in all metrics for `otelcol.exporter.prometheus`
  by default using a new argument `include_scope_labels`. (@erikbaranowski)

- Static mode Windows Certificate Filter no longer restricted to TLS 1.2 and specific cipher suites. (@mattdurham)

- The `__meta_agent_integration*` and `__meta_agent_hostname` labels have been
  removed from the targets exposed by `prometheus.exporter.*` components and
  got replaced by the pair of `__meta_component_name` and `__meta_component_id`
  labels. (@tpaschalis)

- Flow: Allow `prometheus.exporter.unix` to be specified multiple times and used in modules. This now means all
  `prometheus.exporter.unix` references will need a label `prometheus.exporter.unix "example"`. (@mattdurham)

### Features

- New Grafana Agent Flow components:

  - `discovery.consulagent` discovers scrape targets from Consul Agent. (@wildum)
  - `discovery.dockerswarm` discovers scrape targets from Docker Swarm. (@wildum)
  - `discovery.ionos` discovers scrape targets from the IONOS Cloud API. (@wildum)
  - `discovery.kuma` discovers scrape targets from the Kuma control plane. (@tpaschalis)
  - `discovery.linode` discovers scrape targets from the Linode API. (@captncraig)
  - `discovery.marathon` discovers scrape targets from Marathon servers. (@wildum)
  - `discovery.nerve` discovers scrape targets from AirBnB's Nerve. (@tpaschalis)
  - `discovery.scaleway` discovers scrape targets from Scaleway virtual
    instances and bare-metal machines. (@rfratto)
  - `discovery.serverset` discovers Serversets stored in Zookeeper. (@thampiotr)
  - `discovery.triton` discovers scrape targets from Triton Container Monitor. (@erikbaranowski)
  - `faro.receiver` accepts Grafana Faro-formatted telemetry data over the
    network and forwards it to other components. (@megumish, @rfratto)
  - `otelcol.connector.servicegraph` creates service graph metrics from spans. It is the
    flow mode equivalent to static mode's `service_graphs` processor. (@ptodev)
  - `otelcol.connector.spanlogs` creates logs from spans. It is the flow mode equivalent
    to static mode's `automatic_logging` processor. (@ptodev)
  - `otelcol.processor.k8sattributes` adds Kubernetes metadata as resource attributes
    to spans, logs, and metrics. (@acr92)
  - `otelcol.processor.probabilistic_sampler` samples logs and traces based on configuration options. (@mar4uk)
  - `otelcol.processor.transform` transforms OTLP telemetry data using the
    OpenTelemetry Transformation Language (OTTL). It is most commonly used
    for transformations on attributes.
  - `prometheus.exporter.agent` exposes the agent's internal metrics. (@hainenber)
  - `prometheus.exporter.azure` collects metrics from Azure. (@wildum)
  - `prometheus.exporter.cadvisor` exposes cAdvisor metrics. (@tpaschalis)
  - `prometheus.exporter.vsphere` exposes vmware vsphere metrics. (@marctc)
  - `remote.kubernetes.configmap` loads a configmap's data for use in other components (@captncraig)
  - `remote.kubernetes.secret` loads a secret's data for use in other components (@captncraig)

- Flow: allow the HTTP server to be configured with TLS in the config file
  using the new `http` config block. (@rfratto)

- Clustering: add new flag `--cluster.max-join-peers` to limit the number of peers the system joins. (@wildum)

- Clustering: add a new flag `--cluster.name` to prevent nodes without this identifier from joining the cluster. (@wildum)

- Clustering: add IPv6 support when using advertise interfaces to assign IP addresses. (@wildum)

- Add a `file_watch` block in `loki.source.file` to configure how often to poll files from disk for changes via `min_poll_frequency` and `max_poll_frequency`.
  In static mode it can be configured in the global `file_watch_config` via `min_poll_frequency` and `max_poll_frequency`.  (@wildum)

- Flow: In `prometheus.exporter.blackbox`, allow setting labels for individual targets. (@spartan0x117)

- Add optional `nil_to_zero` config flag for `YACE` which can be set in the `static`, `discovery`, or `metric` config blocks. (@berler)

- The `cri` stage in `loki.process` can now be configured to limit line size.

- Flow: Allow `grafana-agent run` to accept a path to a directory of `*.river` files.
  This will load all River files in the directory as a single configuration;
  component names must be unique across all loaded files. (@rfratto, @hainenber)

- Added support for `static` configuration conversion in `grafana-agent convert` and `grafana-agent run` commands. (@erikbaranowski)

- Flow: the `prometheus.scrape` component can now configure the scraping of
  Prometheus native histograms. (@tpaschalis)

- Flow: the `prometheus.remote_write` component now supports SigV4 and AzureAD authentication. (@ptodev)

### Enhancements

- Clustering: allow advertise interfaces to be configurable, with the possibility to select all available interfaces. (@wildum)

- Deleted series will now be removed from the WAL sooner, allowing Prometheus
  remote_write to free memory associated with removed series sooner. (@rfratto)

- Added a `disable_high_cardinality_metrics` configuration flag to `otelcol`
  exporters and receivers to switch high cardinality debug metrics off.  (@glindstedt)

- `loki.source.kafka` component now exposes internal label `__meta_kafka_offset`
  to indicate offset of consumed message. (@hainenber)

- Add a`tail_from_end` attribute in `loki.source.file` to have the option to start tailing a file from the end if a cached position is not found.
  This is valuable when you want to tail a large file without reading its entire content. (@wildum)

- Flow: improve river config validation step in `prometheus.scrape` by comparing `scrape_timeout` with `scrape_interval`. (@wildum)

- Flow: add `randomization_factor` and `multiplier` to retry settings in
  `otelcol` components. (@rfratto)

- Add support for `windows_certificate_filter` under http tls config block. (@mattdurham)

- Add `openstack` config converter to convert OpenStack yaml config (static mode) to river config (flow mode). (@wildum)

- Some `otelcol` components will now display their debug metrics via the
  Agent's `/metrics` endpoint. Those components include `otelcol.receiver.otlp`,
  `otelcol.exporter.otlp` and `otelcol.processor.batch`. There may also be metrics
  from other components which are not documented yet. (@ptodev)

- Agent Management: Honor 503 ServiceUnavailable `Retry-After` header. (@jcreixell)

- Bump opentelemetry-collector and opentelemetry-collector-contrib versions from v0.80 to v0.85 (@wildum):
  - add `authoriy` attribute to `otelcol.exporter.loadbalancing` to override the default value in gRPC requests.
  - add `exemplars` support to `otelcol.connector.spanmetrics`.
  - add `exclude_dimensions` attribute to `otelcol.connector.spanmetrics` to exclude dimensions from the default set.
  - add `authority` attribute to `otelcol.receiver.otlp` to override the default value in gRPC requests.
  - add `disable_keep_alives` attribute to `otelcol.receiver.otlp` to disable the HTTP keep alive feature.
  - add `traces_url_path`, `metrics_url_path` and `logs_url_path` attributes to `otelcol.receiver.otlp` to specify the URl path to respectively receive traces, metrics and logs on.
  - add the value `json` to the `encoding` attribute of `otelcol.receiver.kafka`. The component is now able to decode `json` payload and to insert it into the body of a log record.

- Added `scrape` block to customize the default behavior of `prometheus.operator.podmonitors`, `prometheus.operator.probes`, and `prometheus.operator.servicemonitors`. (@sberz)

- The `instance` label of targets exposed by `prometheus.exporter.*` components
  is now more representative of what is being monitored. (@tpaschalis)

- Promtail converter will now treat `global positions configuration is not supported` as a Warning instead of Error. (@erikbaranowski)

- Add new `agent_component_dependencies_wait_seconds` histogram metric and a dashboard panel
  that measures how long components wait to be evaluated after their dependency is updated (@thampiotr)

- Add additional endpoint to debug scrape configs generated inside `prometheus.operator.*` components (@captncraig)

- Components evaluation is now performed in parallel, reducing the impact of
  slow components potentially blocking the entire telemetry pipeline.
  The `agent_component_evaluation_seconds` metric now measures evaluation time
  of each node separately, instead of all the directly and indirectly
  dependant nodes. (@thampiotr)

- Update Prometheus dependency to v2.46.0. (@tpaschalis)

- The `client_secret` config argument in the `otelcol.auth.oauth2` component is
  now of type `secret` instead of type `string`. (@ptodev)

### Bugfixes

- Fixed `otelcol.exporter.prometheus` label names for the `otel_scope_info`
  metric to match the OTLP Instrumentation Scope spec. `name` is now `otel_scope_name`
  and `version` is now `otel_version_name`. (@erikbaranowski)

- Fixed a bug where converting `YACE` cloudwatch config to river skipped converting static jobs. (@berler)

- Fixed the `agent_prometheus_scrape_targets_gauge` incorrectly reporting all discovered targets
  instead of targets that belong to current instance when clustering is enabled. (@thampiotr)

- Fixed race condition in cleaning up metrics when stopping to tail files in static mode. (@thampiotr)

- Fixed a bug where the BackOffLimit for the kubernetes tailer was always set to zero. (@anderssonw)

- Fixed a bug where Flow agent fails to load `comment` statement in `argument` block. (@hainenber)

- Fix initialization of the RAPL collector for the node_exporter integration
  and the prometheus.exporter.unix component. (@marctc)

- Set instrumentation scope attribute for traces emitted by Flow component. (@hainenber)

### Other changes

- Use Go 1.21.1 for builds. (@rfratto)

- Read contextual attributes from Faro measurements (@codecapitano)

- Rename Grafana Agent service in windows app and features to not include the description

- Correct YAML level for `multitenancy_enabled` option in Mimir's config in examples. (@hainenber)

- Operator: Update default config reloader version. (@captncraig)

- Sorting of common fields in log messages emitted by the agent in Flow mode
  have been standardized. The first fields will always be `ts`, `level`, and
  `msg`, followed by non-common fields. Previously, the position of `msg` was
  not consistent. (@rfratto)

- Documentation updated to link discovery.http and prometheus.scrape advanced configs (@proffalken)

- Bump SNMP exporter version to v0.24.1 (@marctc)

- Switch to `IBM/sarama` module. (@hainenber)

- Bump `webdevops/go-commons` to version containing `LICENSE`. (@hainenber)

- `prometheus.operator.probes` no longer ignores relabeling `rule` blocks. (@sberz)

- Documentation updated to correct default path from `prometheus.exporter.windows` `text_file` block (@timo1707)

- Bump `redis_exporter` to v1.54.0 (@spartan0x117)

- Migrate NodeJS installation in CI build image away from installation script. (@hainenber)

v0.36.2 (2023-09-22)
--------------------

### Bugfixes

- Fixed a bug where `otelcol.processor.discovery` could modify the `targets` passed by an upstream component. (@ptodev)

- Fixed a bug where `otelcol` components with a retry mechanism would not wait after the first retry. (@rfratto)

- Fixed a bug where documented default settings in `otelcol.exporter.loadbalancing` were never set. (@rfratto)

- Fix `loki.source.file` race condition in cleaning up metrics when stopping to tail files. (@thampiotr)

v0.36.1 (2023-09-06)
--------------------

### Bugfixes

- Restart managed components of a module loader only on if module content
  changes or the last load failed. This was specifically impacting `module.git`
  each time it pulls. (@erikbaranowski)

- Allow overriding default `User-Agent` for `http.remote` component (@hainenber)

- Fix panic when running `grafana-agentctl config-check` against config files
  having `integrations` block (both V1 and V2). (@hainenber)

- Fix a deadlock candidate in the `loki.process` component. (@tpaschalis)

- Fix an issue in the `eventhandler` integration where events would be
  double-logged: once by sending the event to Loki, and once by including the
  event in the Grafana Agent logs. Now, events are only ever sent to Loki. (@rfratto)

- Converters will now sanitize labels to valid River identifiers. (@erikbaranowski)

- Converters will now return an Error diagnostic for unsupported
  `scrape_classic_histograms` and `native_histogram_bucket_limit` configs. (@erikbaranowski)

- Fix an issue in converters where targets of `discovery.relabel` components
  were repeating the first target for each source target instead of the
  correct target. (@erikbaranowski)

### Other changes

- Operator: Update default config reloader version. (@captncraig)

v0.36.0 (2023-08-30)
--------------------

> **BREAKING CHANGES**: This release has breaking changes. Please read entries
> carefully and consult the [upgrade guide][] for specific instructions.

### Breaking changes

- `loki.source.file` component will no longer automatically detect and
  decompress logs from compressed files. A new configuration block is available
  to enable decompression explicitly. See the [upgrade guide][] for migration
  instructions. (@thampiotr)

- `otelcol.exporter.prometheus`: Set `include_scope_info` to `false` by default. You can set
  it to `true` to preserve previous behavior. (@gouthamve)

- Set `retry_on_http_429` to `true` by default in the `queue_config` block in flow mode's `prometheus.remote_write`. (@wildum)

### Features

- Add [godeltaprof](https://github.com/grafana/godeltaprof) profiling types (`godeltaprof_memory`, `godeltaprof_mutex`, `godeltaprof_block`) to `pyroscope.scrape` component

- Flow: Allow the `logging` configuration block to tee the Agent's logs to one
  or more loki.* components. (@tpaschalis)

- Added support for `promtail` configuration conversion in `grafana-agent convert` and `grafana-agent run` commands. (@thampiotr)

- Flow: Add a new stage `non_indexed_labels` to attach non-indexed labels from extracted data to log line entry. (@vlad-diachenko)

- `loki.write` now exposes basic WAL support. (@thepalbi)

- Flow: Users can now define `additional_fields` in `loki.source.cloudflare` (@wildum)

- Flow: Added exemplar support for the `otelcol.exporter.prometheus`. (@wildum)

- Add a `labels` argument in `loki.source.windowsevent` to associate additional labels with incoming logs. (@wildum)

- New Grafana Agent Flow components:

  - `prometheus.exporter.gcp` - scrape GCP metrics. (@tburgessdev)
  - `otelcol.processor.span` - accepts traces telemetry data from other `otelcol`
    components and modifies the names and attributes of the spans. (@ptodev)
  - `discovery.uyuni` discovers scrape targets from a Uyuni Server. (@sparta0x117)
  - `discovery.eureka` discovers targets from a Eureka Service Registry. (@spartan0x117)
  - `discovery.openstack` - service discovery for OpenStack. (@marctc)
  - `discovery.hetzner` - service discovery for Hetzner Cloud. (@marctc)
  - `discovery.nomad` - service discovery from Nomad. (@captncraig)
  - `discovery.puppetdb` - service discovery from PuppetDB. (@captncraig)
  - `otelcol.processor.discovery` adds resource attributes to spans, where the attributes
    keys and values are sourced from `discovery.*` components. (@ptodev)
  - `otelcol.connector.spanmetrics` - creates OpenTelemetry metrics from traces. (@ptodev)


### Enhancements

- Integrations: include `direct_connect`, `discovering_mode` and `tls_basic_auth_config_path` fields for MongoDB configuration. (@gaantunes)

- Better validation of config file with `grafana-agentctl config-check` cmd (@fgouteroux)

- Integrations: make `udev` data path configurable in the `node_exporter` integration. (@sduranc)

- Clustering: Enable peer discovery with the go-discover package. (@tpaschalis)

- Add `log_format` configuration to eventhandler integration and the `loki.source.kubernetes_events` Flow component. (@sadovnikov)

- Allow `loki.source.file` to define the encoding of files. (@tpaschalis)

- Allow specification of `dimension_name_requirements` for Cloudwatch discovery exports. (@cvdv-au)

- Clustering: Enable nodes to periodically rediscover and rejoin peers. (@tpaschalis)

- `loki.write` WAL now exposes a last segment reclaimed metric. (@thepalbi)

- Update `memcached_exporter` to `v0.13.0`, which includes bugfixes, new metrics,
  and the option to connect with TLS. (@spartan0x117)

- `loki.write` now supports configuring retries on HTTP status code 429. (@wildum)

- Update `YACE` to `v0.54.0`, which includes bugfixes for FIPS support. (@ashrayjain)

- Support decoupled scraping in the cloudwatch_exporter integration (@dtrejod).

- Agent Management: Enable proxying support (@spartan0x117)

### Bugfixes

- Update to config converter so default relabel `source_labels` are left off the river output. (@erikbaranowski)

- Rename `GrafanaAgentManagement` mixin rules to `GrafanaAgentConfig` and update individual alerts to be more accurate. (@spartan0x117)

- Fix potential goroutine leak in log file tailing in static mode. (@thampiotr)

- Fix issue on Windows where DNS short names were unresolvable. (@rfratto)

- Fix panic in `prometheus.operator.*` when no Port supplied in Monitor crds. (@captncraig)

- Fix issue where Agent crashes when a blackbox modules config file is specified for blackbox integration. (@marctc)

- Fix issue where the code from agent would not return to the Windows Service Manager (@jkroepke)

- Fix issue where getting the support bundle failed due to using an HTTP Client that was not able to access the agent in-memory address. (@spartan0x117)

- Fix an issue that lead the `loki.source.docker` container to use excessive
  CPU and memory. (@tpaschalis)

- Fix issue where `otelcol.exporter.loki` was not normalizing label names
  to comply with Prometheus conventions. (@ptodev)

- Agent Management: Fix issue where an integration defined multiple times could lead to undefined behaviour. (@jcreixell)

v0.35.4 (2023-08-14)
--------------------

### Bugfixes

- Sign RPMs with SHA256 for FIPs compatbility. (@mattdurham)

- Fix issue where corrupt WAL segments lead to crash looping. (@tpaschalis)

- Clarify usage documentation surrounding `loki.source.file` (@joshuapare)

v0.35.3 (2023-08-09)
--------------------

### Bugfixes

- Fix a bug which prevented the `app_agent_receiver` integration from processing traces. (@ptodev)

- (Agent static mode) Jaeger remote sampling works again, through a new `jaeger_remote_sampling`
  entry in the traces config. It is no longer configurable through the jaeger receiver.
  Support Jaeger remote sampling was removed accidentally in v0.35, and it is now restored,
  albeit via a different config entry.

- Clustering: Nodes take part in distributing load only after loading their
  component graph. (@tpaschalis)

- Fix graceful termination when receiving SIGTERM/CTRL_SHUTDOWN_EVENT
  signals. (@tpaschalis)

v0.35.2 (2023-07-27)
--------------------

### Bugfixes

- Fix issue where the flow mode UI would show an empty page when navigating to
  an unhealthy `prometheus.operator` component or a healthy
  `prometheus.operator` component which discovered no custom resources.
  (@rfratto)

- Fix panic when using `oauth2` without specifying `tls_config`. (@mattdurham)

- Fix issue where series records would never get written to the WAL if a scrape
  was rolled back, resulting in "dropped sample for series that was not
  explicitly dropped via relabelling" log messages. (@rfratto)

- Fix RPM file digests so that installation on FIPS-enabled systems succeeds. (@andrewimeson)

### Other changes

- Compile journald support into builds of `grafana-agentctl` so
  `grafana-agentctl test-logs` functions as expected when testing tailing the
  systemd journal. (@rfratto)

v0.35.1 (2023-07-25)
--------------------

### Bugfixes

- Fix incorrect display of trace IDs in the automatic_logging processor of static mode's traces subsystem.
  Users of the static mode's service graph processor are also advised to upgrade,
  although the bug should theoretically not affect them. (@ptodev)

v0.35.0 (2023-07-18)
--------------------

> **BREAKING CHANGES**: This release has breaking changes. Please read entries
> carefully and consult the [upgrade guide][] for specific instructions.

### Breaking changes

- The algorithm for the "hash" action of `otelcol.processor.attributes` has changed.
  The change was made in PR [#22831](https://github.com/open-telemetry/opentelemetry-collector-contrib/pull/22831) of opentelemetry-collector-contrib. (@ptodev)

- `otelcol.exporter.loki` now includes the instrumentation scope in its output. (@ptodev)

- `otelcol.extension.jaeger_remote_sampling` removes the `/` HTTP endpoint. The `/sampling` endpoint is still functional.
  The change was made in PR [#18070](https://github.com/open-telemetry/opentelemetry-collector-contrib/pull/18070) of opentelemetry-collector-contrib. (@ptodev)

- The field `version` and `auth` struct block from `walk_params` in `prometheus.exporter.snmp` and SNMP integration have been removed. The auth block now can be configured at top level, together with `modules` (@marctc)

- Rename `discovery.file` to `local.file_match` to make it more clear that it
  discovers file on the local filesystem, and so it doesn't get confused with
  Prometheus' file discovery. (@rfratto)

- Remove the `discovery_target_decode` function in favor of using discovery
  components to better match the behavior of Prometheus' service discovery.
  (@rfratto)

- In the traces subsystem for Static mode, some metrics are removed and others are renamed. (@ptodev)
  - Removed metrics:
    - "blackbox_exporter_config_last_reload_success_timestamp_seconds" (gauge)
    - "blackbox_exporter_config_last_reload_successful" (gauge)
    - "blackbox_module_unknown_total" (counter)
    - "traces_processor_tail_sampling_count_traces_sampled" (counter)
    - "traces_processor_tail_sampling_new_trace_id_received" (counter)
    - "traces_processor_tail_sampling_sampling_decision_latency" (histogram)
    - "traces_processor_tail_sampling_sampling_decision_timer_latency" (histogram)
    - "traces_processor_tail_sampling_sampling_policy_evaluation_error" (counter)
    - "traces_processor_tail_sampling_sampling_trace_dropped_too_early" (counter)
    - "traces_processor_tail_sampling_sampling_traces_on_memory" (gauge)
    - "traces_receiver_accepted_spans" (counter)
    - "traces_receiver_refused_spans" (counter)
    - "traces_exporter_enqueue_failed_log_records" (counter)
    - "traces_exporter_enqueue_failed_metric_points" (counter)
    - "traces_exporter_enqueue_failed_spans" (counter)
    - "traces_exporter_queue_capacity" (gauge)
    - "traces_exporter_queue_size" (gauge)

  - Renamed metrics:
    - "traces_receiver_refused_spans" is renamed to "traces_receiver_refused_spans_total"
    - "traces_receiver_accepted_spans" is renamed to "traces_receiver_refused_spans_total"
    - "traces_exporter_sent_metric_points" is renamed to "traces_exporter_sent_metric_points_total"

- The `remote_sampling` block has been removed from `otelcol.receiver.jaeger`. (@ptodev)

- (Agent static mode) Jaeger remote sampling used to be configured using the Jaeger receiver configuration.
  This receiver was updated to a new version, where support for remote sampling in the receiver was removed.
  Jaeger remote sampling is available as a separate configuration field starting in v0.35.3. (@ptodev)

### Deprecations

- `otelcol.exporter.jaeger` has been deprecated and will be removed in Agent v0.38.0. (@ptodev)

### Features

- The Pyroscope scrape component computes and sends delta profiles automatically when required to reduce bandwidth usage. (@cyriltovena)

- Support `stage.geoip` in `loki.process`. (@akselleirv)

- Integrations: Introduce the `squid` integration. (@armstrmi)

- Support custom fields in MMDB file for `stage.geoip`. (@akselleirv)

- Added json_path function to river stdlib. (@jkroepke)

- Add `format`, `join`, `tp_lower`, `replace`, `split`, `trim`, `trim_prefix`, `trim_suffix`, `trim_space`, `to_upper` functions to river stdlib. (@jkroepke)

- Flow UI: Add a view for listing the Agent's peers status when clustering is enabled. (@tpaschalis)

- Add a new CLI command `grafana-agent convert` for converting a river file from supported formats to river. (@erikbaranowski)

- Add support to the `grafana-agent run` CLI for converting a river file from supported formats to river. (@erikbaranowski)

- Add boringcrypto builds and docker images for Linux arm64 and x64. (@mattdurham)

- New Grafana Agent Flow components:

  - `discovery.file` discovers scrape targets from files. (@spartan0x117)
  - `discovery.kubelet` collect scrape targets from the Kubelet API. (@gcampbell12)
  - `module.http` runs a Grafana Agent Flow module loaded from a remote HTTP endpoint. (@spartan0x117)
  - `otelcol.processor.attributes` accepts telemetry data from other `otelcol`
    components and modifies attributes of a span, log, or metric. (@ptodev)
  - `prometheus.exporter.cloudwatch` - scrape AWS CloudWatch metrics (@thepalbi)
  - `prometheus.exporter.elasticsearch` collects metrics from Elasticsearch. (@marctc)
  - `prometheus.exporter.kafka` collects metrics from Kafka Server. (@oliver-zhang)
  - `prometheus.exporter.mongodb` collects metrics from MongoDB. (@marctc)
  - `prometheus.exporter.squid` collects metrics from a squid server. (@armstrmi)
  - `prometheus.operator.probes` - discovers Probe resources in your Kubernetes
    cluster and scrape the targets they reference. (@captncraig)
  - `pyroscope.ebpf` collects system-wide performance profiles from the current
    host (@korniltsev)
  - `otelcol.exporter.loadbalancing` - export traces and logs to multiple OTLP gRPC
    endpoints in a load-balanced way. (@ptodev)

- New Grafana Agent Flow command line utilities:

  - `grafana-agent tools prometheus.remote_write` holds a collection of remote
    write-specific tools. These have been ported over from the `agentctl` command. (@rfratto)

- A new `action` argument for `otelcol.auth.headers`. (@ptodev)

- New `metadata_keys` and `metadata_cardinality_limit` arguments for `otelcol.processor.batch`. (@ptodev)

- New `boolean_attribute` and `ottl_condition` sampling policies for `otelcol.processor.tail_sampling`. (@ptodev)

- A new `initial_offset` argument for `otelcol.receiver.kafka`. (@ptodev)

### Enhancements

- Attributes and blocks set to their default values will no longer be shown in the Flow UI. (@rfratto)

- Tanka config: retain cAdvisor metrics for system processes (Kubelet, Containerd, etc.) (@bboreham)

- Update cAdvisor dependency to v0.47.0. (@jcreixell)

- Upgrade and improve Cloudwatch exporter integration (@thepalbi)

- Update `node_exporter` dependency to v1.6.0. (@spartan0x117)

- Enable `prometheus.relabel` to work with Prometheus' Native Histograms. (@tpaschalis)

- Update `dnsmasq_exporter` to last version. (@marctc)

- Add deployment spec options to describe operator's Prometheus Config Reloader image. (@alekseybb197)

- Update `module.git` with basic and SSH key authentication support. (@djcode)

- Support `clustering` block in `prometheus.operator.servicemonitors` and `prometheus.operator.podmonitors` components to distribute
  targets amongst clustered agents. (@captncraig)

- Update `redis_exporter` dependency to v1.51.0. (@jcreixell)

- The Grafana Agent mixin now includes a dashboard for the logs pipeline. (@thampiotr)

- The Agent Operational dashboard of Grafana Agent mixin now has more descriptive panel titles, Y-axis units

- Add `write_relabel_config` to `prometheus.remote_write` (@jkroepke)

- Update OpenTelemetry Collector dependencies from v0.63.0 to v0.80.0. (@ptodev)

- Allow setting the node name for clustering with a command-line flag. (@tpaschalis)

- Allow `prometheus.exporter.snmp` and SNMP integration to be configured passing a YAML block. (@marctc)

- Some metrics have been added to the traces subsystem for Static mode. (@ptodev)
  - "traces_processor_batch_batch_send_size" (histogram)
  - "traces_processor_batch_batch_size_trigger_send_total" (counter)
  - "traces_processor_batch_metadata_cardinality" (gauge)
  - "traces_processor_batch_timeout_trigger_send_total" (counter)
  - "traces_rpc_server_duration" (histogram)
  - "traces_exporter_send_failed_metric_points_total" (counter)
  - "traces_exporter_send_failed_spans_total" (counter)
  - "traces_exporter_sent_spans_total" (counter)

- Added support for custom `length` time setting in Cloudwatch component and integration. (@thepalbi)

### Bugfixes

- Fix issue where `remote.http` incorrectly had a status of "Unknown" until the
  period specified by the polling frquency elapsed. (@rfratto)


- Add signing region to remote.s3 component for use with custom endpoints so that Authorization Headers work correctly when
  proxying requests. (@mattdurham)

- Fix oauth default scope in `loki.source.azure_event_hubs`. (@akselleirv)

- Fix bug where `otelcol.exporter.otlphttp` ignores configuration for `traces_endpoint`, `metrics_endpoint`, and `logs_endpoint` attributes. (@SimoneFalzone)

- Fix issue in `prometheus.remote_write` where the `queue_config` and
  `metadata_config` blocks used incorrect defaults when not specified in the
  config file. (@rfratto)

- Fix issue where published RPMs were not signed. (@rfratto)

- Fix issue where flow mode exports labeled as "string or secret" could not be
  used in a binary operation. (@rfratto)

- Fix Grafana Agent mixin's "Agent Operational" dashboard expecting pods to always have `grafana-agent-.*` prefix. (@thampiotr)

- Change the HTTP Path and Data Path from the controller-local ID to the global ID for components loaded from within a module loader. (@spartan0x117)

- Fix bug where `stage.timestamp` in `loki.process` wasn't able to correctly
  parse timezones. This issue only impacts the dedicated `grafana-agent-flow`
  binary. (@rfratto)

- Fix bug where JSON requests to `loki.source.api` would not be handled correctly. This adds `/loki/api/v1/raw` and `/loki/api/v1/push` endpoints to `loki.source.api` and maps the `/api/v1/push` and `/api/v1/raw` to
  the `/loki` prefixed endpoints. (@mattdurham)

- Upgrade `loki.write` dependencies to latest changes. (@thepalbi)

### Other changes

- Mongodb integration has been re-enabled. (@jcreixell, @marctc)
- Build with go 1.20.6 (@captncraig)

- Clustering for Grafana Agent in flow mode has graduated from experimental to beta.

v0.34.3 (2023-06-27)
--------------------

### Bugfixes

- Fixes a bug in conversion of OpenTelemetry histograms when exported to Prometheus. (@grcevski)
- Enforce sha256 digest signing for rpms enabling installation on FIPS-enabled OSes. (@kfriedrich123)
- Fix panic from improper startup ordering in `prometheus.operator.servicemonitors`. (@captncraig)

v0.34.2 (2023-06-20)
--------------------

### Enhancements

- Replace map cache in prometheus.relabel with an LRU cache. (@mattdurham)
- Integrations: Extend `statsd` integration to configure relay endpoint. (@arminaaki)

### Bugfixes

- Fix a bug where `prometheus.relabel` would not correctly relabel when there is a cache miss. (@thampiotr)
- Fix a bug where `prometheus.relabel` would not correctly relabel exemplars or metadata. (@tpaschalis)
- Fixes several issues with statsd exporter. (@jcreixell, @marctc)

### Other changes

- Mongodb integration has been disabled for the time being due to licensing issues. (@jcreixell)

v0.34.1 (2023-06-12)
--------------------

### Bugfixes

- Fixed application of sub-collector defaults using the `windows_exporter` integration or `prometheus.exporter.windows`. (@mattdurham)

- Fix issue where `remote.http` did not fail early if the initial request
  failed. This caused failed requests to initially export empty values, which
  could lead to propagating issues downstream to other components which expect
  the export to be non-empty. (@rfratto)

- Allow `bearerTokenFile` field to be used in ServiceMonitors. (@captncraig)

- Fix issue where metrics and traces were not recorded from components within modules. (@mattdurham)

- `service_name` label is inferred from discovery meta labels in `pyroscope.scrape` (@korniltsev)

### Other changes

- Add logging to failed requests in `remote.http`. (@rfratto)

v0.34.0 (2023-06-08)
--------------------

### Breaking changes

- The experimental dynamic configuration feature has been removed in favor of Flow mode. (@mattdurham)

- The `oracledb` integration configuration has removed a redundant field `metrics_scrape_interval`. Use the `scrape_interval` parameter of the integration if a custom scrape interval is required. (@schmikei)

- Upgrade the embedded windows_exporter to commit 79781c6. (@jkroepke)

- Prometheus exporters in Flow mode now set the `instance` label to a value similar to the one they used to have in Static mode (<hostname> by default, customized by some integrations). (@jcreixell)

- `phlare.scrape` and `phlare.write` have been renamed to `pyroscope.scrape` and `pyroscope.scrape`. (@korniltsev)

### Features

- New Grafana Agent Flow components:
  - `loki.source.api` - receive Loki log entries over HTTP (e.g. from other agents). (@thampiotr)
  - `prometheus.operator.servicemonitors` discovers ServiceMonitor resources in your Kubernetes cluster and scrape
    the targets they reference. (@captncraig, @marctc, @jcreixell)
  - `prometheus.receive_http` - receive Prometheus metrics over HTTP (e.g. from other agents). (@thampiotr)
  - `remote.vault` retrieves a secret from Vault. (@rfratto)
  - `prometheus.exporter.snowflake` collects metrics from a snowflake database (@jonathanWamsley)
  - `prometheus.exporter.mssql` collects metrics from Microsoft SQL Server (@jonathanwamsley)
  - `prometheus.exporter.oracledb` collects metrics from oracledb (@jonathanwamsley)
  - `prometheus.exporter.dnsmasq` collects metrics from a dnsmasq server. (@spartan0x117)
  - `loki.source.awsfirehose` - receive Loki log entries from AWS Firehose via HTTP (@thepalbi)
  - `discovery.http` service discovery via http. (@captncraig)

- Added new functions to the River standard library:
  - `coalesce` returns the first non-zero value from a list of arguments. (@jkroepke)
  - `nonsensitive` converts a River secret back into a string. (@rfratto)

### Enhancements

- Support to attach node metadata to pods and endpoints targets in
  `discovery.kubernetes`. (@laurovenancio)

- Support ability to add optional custom headers to `loki.write` endpoint block (@aos)

- Support in-memory HTTP traffic for Flow components. `prometheus.exporter`
  components will now export a target containing an internal HTTP address.
  `prometheus.scrape`, when given that internal HTTP address, will connect to
  the server in-memory, bypassing the network stack. Use the new
  `--server.http.memory-addr` flag to customize which address is used for
  in-memory traffic. (@rfratto)
- Disable node_exporter on Windows systems (@jkroepke)
- Operator support for OAuth 2.0 Client in LogsClientSpec (@DavidSpek)

- Support `clustering` block in `phlare.scrape` components to distribute
  targets amongst clustered agents. (@rfratto)

- Delete stale series after a single WAL truncate instead of two. (@rfratto)

- Update OracleDB Exporter dependency to 0.5.0 (@schmikei)

- Embed Google Fonts on Flow UI (@jkroepke)

- Enable Content-Security-Policies on Flow UI (@jkroepke)

- Update azure-metrics-exporter to v0.0.0-20230502203721-b2bfd97b5313 (@kgeckhart)

- Update azidentity dependency to v1.3.0. (@akselleirv)

- Add custom labels to journal entries in `loki.source.journal` (@sbhrule15)

- `prometheus.operator.podmonitors` and `prometheus.operator.servicemonitors` can now access cluster secrets for authentication to targets. (@captncraig)

### Bugfixes

- Fix `loki.source.(gcplog|heroku)` `http` and `grpc` blocks were overriding defaults with zero-values
  on non-present fields. (@thepalbi)

- Fix an issue where defining `logging` or `tracing` blocks inside of a module
  would generate a panic instead of returning an error. (@erikbaranowski)

- Fix an issue where not specifying either `http` nor `grpc` blocks could result
  in a panic for `loki.source.heroku` and `loki.source.gcplog` components. (@thampiotr)

- Fix an issue where build artifacts for IBM S390x were being built with the
  GOARCH value for the PPC64 instead. (tpaschalis)

- Fix an issue where the Grafana Agent Flow RPM used the wrong path for the
  environment file, preventing the service from loading. (@rfratto)

- Fix an issue where the cluster advertise address was overwriting the join
  addresses. (@laurovenancio)

- Fix targets deduplication when clustering mode is enabled. (@laurovenancio)

- Fix issue in operator where any version update will restart all agent pods simultaneously. (@captncraig)

- Fix an issue where `loki.source.journald` did not create the positions
  directory with the appropriate permissions. (@tpaschalis)

- Fix an issue where fanning out log entries to multiple `loki.process`
  components lead to a race condition. (@tpaschalis)

- Fix panic in `prometheus.operator.servicemonitors` from relabel rules without certain defaults. (@captncraig)

- Fix issue in modules export cache throwing uncomparable errors. (@mattdurham)

- Fix issue where the UI could not navigate to components loaded by modules. (@rfratto)

- Fix issue where using exporters inside modules failed due to not passing the in-memory address dialer. (@mattdurham)

- Add signing region to remote.s3 component for use with custom endpoints so that Authorization Headers work correctly when
  proxying requests. (@mattdurham)

- Fix missing `instance` key for `prometheus.exporter.dnsmasq` component. (@spartan0x117)

### Other changes

- Add metrics when clustering mode is enabled. (@rfratto)
- Document debug metric `loki_process_dropped_lines_by_label_total` in loki.process. (@akselleirv)

- Add `agent_wal_out_of_order_samples_total` metric to track samples received
  out of order. (@rfratto)

- Add CLI flag `--server.http.enable-pprof` to grafana-agent-flow to conditionally enable `/debug/pprof` endpoints (@jkroepke)

- Use Go 1.20.4 for builds. (@tpaschalis)

- Integrate the new ExceptionContext which was recently added to the Faro Web-SDK in the
  app_agent_receiver Payload. (@codecapitano)

- Flow clustering: clusters will now use 512 tokens per node for distributing
  work, leading to better distribution. However, rolling out this change will
  cause some incorrerct or missing assignments until all nodes are updated. (@rfratto)

- Change the Docker base image for Linux containers to `ubuntu:lunar`.
  (@rfratto)

v0.33.2 (2023-05-11)
--------------------

### Bugfixes

- Fix issue where component evaluation time was overridden by a "default
  health" message. (@rfratto)

- Honor timeout when trying to establish a connection to another agent in Flow
  clustering mode. (@rfratto)

- Fix an issue with the grafana/agent windows docker image entrypoint
  not targeting the right location for the config. (@erikbaranowski)

- Fix issue where the `node_exporter` integration and
  `prometheus.exporter.unix` `diskstat_device_include` component could not set
  the allowlist field for the diskstat collector. (@tpaschalis)

- Fix an issue in `loki.source.heroku` where updating the `labels` or `use_incoming_timestamp`
  would not take effect. (@thampiotr)

- Flow: Fix an issue within S3 Module where the S3 path was not parsed correctly when the
  path consists of a parent directory. (@jastisriradheshyam)

- Flow: Fix an issue on Windows where `prometheus.remote_write` failed to read
  WAL checkpoints. This issue led to memory leaks once the initial checkpoint
  was created, and prevented a fresh process from being able to deliver metrics
  at all. (@rfratto)

- Fix an issue where the `loki.source.kubernetes` component could lead to
  the Agent crashing due to a race condition. (@tpaschalis)

### Other changes

- The `phlare.scrape` Flow component `fetch profile failed` log has been set to
  `debug` instead of `error`. (@erikbaranowski)

v0.33.1 (2023-05-01)
--------------------

### Bugfixes

- Fix spelling of the `frequency` argument on the `local.file` component.
  (@tpaschalis)

- Fix bug where some capsule values (such as Prometheus receivers) could not
  properly be used as an argument to a module. (@rfratto)

- Fix version information not displaying correctly when passing the `--version`
  flag or in the `agent_build_info` metric. (@rfratto)

- Fix issue in `loki.source.heroku` and `loki.source.gcplog` where updating the
  component would cause Grafana Agent Flow's Prometheus metrics endpoint to
  return an error until the process is restarted. (@rfratto)

- Fix issue in `loki.source.file` where updating the component caused
  goroutines to leak. (@rfratto)

### Other changes

- Support Bundles report the status of discovered log targets. (@tpaschalis)

v0.33.0 (2023-04-25)
--------------------

### Breaking changes

- Support for 32-bit ARM builds is removed for the foreseeable future due to Go
  compiler issues. We will consider bringing back 32-bit ARM support once our Go
  compiler issues are resolved and 32-bit ARM builds are stable. (@rfratto)

- Agent Management: `agent_management.api_url` config field has been replaced by
`agent_management.host`. The API path and version is now defined by the Agent. (@jcreixell)

- Agent Management: `agent_management.protocol` config field now allows defining "http" and "https" explicitly. Previously, "http" was previously used for both, with the actual protocol used inferred from the api url, which led to confusion. When upgrading, make sure to set to "https" when replacing `api_url` with `host`. (@jcreixell)

- Agent Management: `agent_management.remote_config_cache_location` config field has been replaced by
`agent_management.remote_configuration.cache_location`. (@jcreixell)

- Remove deprecated symbolic links to to `/bin/agent*` in Docker containers,
  as planned in v0.31. (@tpaschalis)

### Deprecations

- [Dynamic Configuration](https://grafana.com/docs/agent/latest/cookbook/dynamic-configuration/) will be removed in v0.34. Grafana Agent Flow supersedes this functionality. (@mattdurham)

### Features

- New Grafana Agent Flow components:

  - `discovery.dns` DNS service discovery. (@captncraig)
  - `discovery.ec2` service discovery for aws ec2. (@captncraig)
  - `discovery.lightsail` service discovery for aws lightsail. (@captncraig)
  - `discovery.gce` discovers resources on Google Compute Engine (GCE). (@marctc)
  - `discovery.digitalocean` provides service discovery for DigitalOcean. (@spartan0x117)
  - `discovery.consul` service discovery for Consul. (@jcreixell)
  - `discovery.azure` provides service discovery for Azure. (@spartan0x117)
  - `module.file` runs a Grafana Agent Flow module loaded from a file on disk.
    (@erikbaranowski)
  - `module.git` runs a Grafana Agent Flow module loaded from a file within a
    Git repository. (@rfratto)
  - `module.string` runs a Grafana Agent Flow module passed to the component by
    an expression containing a string. (@erikbaranowski, @rfratto)
  - `otelcol.auth.oauth2` performs OAuth 2.0 authentication for HTTP and gRPC
    based OpenTelemetry exporters. (@ptodev)
  - `otelcol.extension.jaeger_remote_sampling` provides an endpoint from which to
    pull Jaeger remote sampling documents. (@joe-elliott)
  - `otelcol.exporter.logging` accepts OpenTelemetry data from other `otelcol` components and writes it to the console. (@erikbaranowski)
  - `otelcol.auth.sigv4` performs AWS Signature Version 4 (SigV4) authentication
    for making requests to AWS services via `otelcol` components that support
    authentication extensions. (@ptodev)
  - `prometheus.exporter.blackbox` collects metrics from Blackbox exporter. (@marctc)
  - `prometheus.exporter.mysql` collects metrics from a MySQL database. (@spartan0x117)
  - `prometheus.exporter.postgres` collects metrics from a PostgreSQL database. (@spartan0x117)
  - `prometheus.exporter.statsd` collects metrics from a Statsd instance. (@gaantunes)
  - `prometheus.exporter.snmp` collects metrics from SNMP exporter. (@marctc)
  - `prometheus.operator.podmonitors` discovers PodMonitor resources in your Kubernetes cluster and scrape
    the targets they reference. (@captncraig, @marctc, @jcreixell)
  - `prometheus.exporter.windows` collects metrics from a Windows instance. (@jkroepke)
  - `prometheus.exporter.memcached` collects metrics from a Memcached server. (@spartan0x117)
  - `loki.source.azure_event_hubs` reads messages from Azure Event Hub using Kafka and forwards them to other   `loki` components. (@akselleirv)

- Add support for Flow-specific system packages:

  - Flow-specific DEB packages. (@rfratto, @robigan)
  - Flow-specific RPM packages. (@rfratto, @robigan)
  - Flow-specific macOS Homebrew Formula. (@rfratto)
  - Flow-specific Windows installer. (@rfratto)

  The Flow-specific packages allow users to install and run Grafana Agent Flow
  alongside an existing installation of Grafana Agent.

- Agent Management: Add support for integration snippets. (@jcreixell)

- Flow: Introduce a gossip-over-HTTP/2 _clustered mode_. `prometheus.scrape`
  component instances can opt-in to distributing scrape load between cluster
  peers. (@tpaschalis)

### Enhancements

- Flow: Add retries with backoff logic to Phlare write component. (@cyriltovena)

- Operator: Allow setting runtimeClassName on operator-created pods. (@captncraig)

- Operator: Transparently compress agent configs to stay under size limitations. (@captncraig)

- Update Redis Exporter Dependency to v1.49.0. (@spartan0x117)

- Update Loki dependency to the k144 branch. (@andriikushch)

- Flow: Add OAUTHBEARER mechanism to `loki.source.kafka` using Azure as provider. (@akselleirv)

- Update Process Exporter dependency to v0.7.10. (@spartan0x117)

- Agent Management: Introduces backpressure mechanism for remote config fetching (obeys 429 request
  `Retry-After` header). (@spartan0x117)

- Flow: support client TLS settings (CA, client certificate, client key) being
  provided from other components for the following components:

  - `discovery.docker`
  - `discovery.kubernetes`
  - `loki.source.kafka`
  - `loki.source.kubernetes`
  - `loki.source.podlogs`
  - `loki.write`
  - `mimir.rules.kubernetes`
  - `otelcol.auth.oauth2`
  - `otelcol.exporter.jaeger`
  - `otelcol.exporter.otlp`
  - `otelcol.exporter.otlphttp`
  - `otelcol.extension.jaeger_remote_sampling`
  - `otelcol.receiver.jaeger`
  - `otelcol.receiver.kafka`
  - `phlare.scrape`
  - `phlare.write`
  - `prometheus.remote_write`
  - `prometheus.scrape`
  - `remote.http`

- Flow: support server TLS settings (client CA, server certificate, server key)
  being provided from other components for the following components:

  - `loki.source.syslog`
  - `otelcol.exporter.otlp`
  - `otelcol.extension.jaeger_remote_sampling`
  - `otelcol.receiver.jaeger`
  - `otelcol.receiver.opencensus`
  - `otelcol.receiver.zipkin`

- Flow: Define custom http method and headers in `remote.http` component (@jkroepke)

- Flow: Add config property to `prometheus.exporter.blackbox` to define the config inline (@jkroepke)

- Update Loki Dependency to k146 which includes configurable file watchers (@mattdurham)

### Bugfixes

- Flow: fix issue where Flow would return an error when trying to access a key
  of a map whose value was the zero value (`null`, `0`, `false`, `[]`, `{}`).
  Whether an error was returned depended on the internal type of the value.
  (@rfratto)

- Flow: fix issue where using the `jaeger_remote` sampler for the `tracing`
  block would fail to parse the response from the remote sampler server if it
  used strings for the strategy type. This caused sampling to fall back
  to the default rate. (@rfratto)

- Flow: fix issue where components with no arguments like `loki.echo` were not
  viewable in the UI. (@rfratto)

- Flow: fix deadlock in `loki.source.file` where terminating tailers would hang
  while flushing remaining logs, preventing `loki.source.file` from being able
  to update. (@rfratto)

- Flow: fix deadlock in `loki.process` where a component with no stages would
  hang forever on handling logs. (@rfratto)

- Fix issue where a DefaultConfig might be mutated during unmarshaling. (@jcreixell)

- Fix issues where CloudWatch Exporter cannot use FIPS Endpoints outside of USA regions (@aglees)

- Fix issue where scraping native Prometheus histograms would leak memory.
  (@rfratto)

- Flow: fix issue where `loki.source.docker` component could deadlock. (@tpaschalis)

- Flow: fix issue where `prometheus.remote_write` created unnecessary extra
  child directories to store the WAL in. (@rfratto)

- Fix internal metrics reported as invalid by promtool's linter. (@tpaschalis)

- Fix issues with cri stage which treats partial line coming from any stream as same. (@kavirajk @aglees)

- Operator: fix for running multiple operators with different `--agent-selector` flags. (@captncraig)

- Operator: respect FilterRunning on PodMonitor and ServiceMonitor resources to only scrape running pods. (@captncraig)

- Fixes a bug where the github exporter would get stuck in an infinite loop under certain conditions. (@jcreixell)

- Fix bug where `loki.source.docker` always failed to start. (@rfratto)

### Other changes

- Grafana Agent Docker containers and release binaries are now published for
  s390x. (@rfratto)

- Use Go 1.20.3 for builds. (@rfratto)

- Change the Docker base image for Linux containers to `ubuntu:kinetic`.
  (@rfratto)

- Update prometheus.remote_write defaults to match new prometheus
  remote-write defaults. (@erikbaranowski)

v0.32.1 (2023-03-06)
--------------------

### Bugfixes

- Flow: Fixes slow reloading of targets in `phlare.scrape` component. (@cyriltovena)

- Flow: add a maximum connection lifetime of one hour when tailing logs from
  `loki.source.kubernetes` and `loki.source.podlogs` to recover from an issue
  where the Kubernetes API server stops responding with logs without closing
  the TCP connection. (@rfratto)

- Flow: fix issue in `loki.source.kubernetes` where `__pod__uid__` meta label
  defaulted incorrectly to the container name, causing tailers to never
  restart. (@rfratto)

v0.32.0 (2023-02-28)
--------------------

### Breaking changes

- Support for the embedded Flow UI for 32-bit ARMv6 builds is temporarily
  removed. (@rfratto)

- Node Exporter configuration options changed to align with new upstream version (@Thor77):

  - `diskstats_ignored_devices` is now `diskstats_device_exclude` in agent configuration.
  - `ignored_devices` is now `device_exclude` in flow configuration.

- Some blocks in Flow components have been merged with their parent block to make the block hierarchy smaller:

  - `discovery.docker > http_client_config` is merged into the `discovery.docker` block. (@erikbaranowski)
  - `discovery.kubernetes > http_client_config` is merged into the `discovery.kubernetes` block. (@erikbaranowski)
  - `loki.source.kubernetes > client > http_client_config` is merged into the `client` block. (@erikbaranowski)
  - `loki.source.podlogs > client > http_client_config` is merged into the `client` block. (@erikbaranowski)
  - `loki.write > endpoint > http_client_config` is merged into the `endpoint` block. (@erikbaranowski)
  - `mimir.rules.kubernetes > http_client_config` is merged into the `mimir.rules.kubernetes` block. (@erikbaranowski)
  - `otelcol.receiver.opencensus > grpc` is merged into the `otelcol.receiver.opencensus` block. (@ptodev)
  - `otelcol.receiver.zipkin > http` is merged into the `otelcol.receiver.zipkin` block. (@ptodev)
  - `phlare.scrape > http_client_config` is merged into the `phlare.scrape` block. (@erikbaranowski)
  - `phlare.write > endpoint > http_client_config` is merged into the `endpoint` block. (@erikbaranowski)
  - `prometheus.remote_write > endpoint > http_client_config` is merged into the `endpoint` block. (@erikbaranowski)
  - `prometheus.scrape > http_client_config` is merged into the `prometheus.scrape` block. (@erikbaranowski)

- The `loki.process` component now uses a combined name for stages, simplifying
  the block hierarchy. For example, the `stage > json` block hierarchy is now a
  single block called `stage.json`. All stage blocks in `loki.process` have
  been updated to use this simplified hierarchy. (@tpaschalis)

- `remote.s3` `client_options` block has been renamed to `client`. (@mattdurham)

- Renamed `prometheus.integration.node_exporter` to `prometheus.exporter.unix`. (@jcreixell)

- As first announced in v0.30, support for the `EXPERIMENTAL_ENABLE_FLOW`
  environment variable has been removed in favor of `AGENT_MODE=flow`.
  (@rfratto)

### Features

- New integrations:

  - `oracledb` (@schmikei)
  - `mssql` (@binaryfissiongames)
  - `cloudwatch metrics` (@thepalbi)
  - `azure` (@kgeckhart)
  - `gcp` (@kgeckhart, @ferruvich)

- New Grafana Agent Flow components:

  - `loki.echo` writes received logs to stdout. (@tpaschalis, @rfratto)
  - `loki.source.docker` reads logs from Docker containers and forwards them to
    other `loki` components. (@tpaschalis)
  - `loki.source.kafka` reads logs from Kafka events and forwards them to other
    `loki` components. (@erikbaranowski)
  - `loki.source.kubernetes_events` watches for Kubernetes Events and converts
    them into log lines to forward to other `loki` components. It is the
    equivalent of the `eventhandler` integration. (@rfratto)
  - `otelcol.processor.tail_sampling` samples traces based on a set of defined
    policies from `otelcol` components before forwarding them to other
    `otelcol` components. (@erikbaranowski)
  - `prometheus.exporter.apache` collects metrics from an apache web server
    (@captncraig)
  - `prometheus.exporter.consul` collects metrics from a consul installation
    (@captncraig)
  - `prometheus.exporter.github` collects metrics from GitHub (@jcreixell)
  - `prometheus.exporter.process` aggregates and collects metrics by scraping
    `/proc`. (@spartan0x117)
  - `prometheus.exporter.redis` collects metrics from a redis database
    (@spartan0x117)

### Enhancements

- Flow: Support `keepequal` and `dropequal` actions for relabeling. (@cyriltovena)

- Update Prometheus Node Exporter integration to v1.5.0. (@Thor77)

- Grafana Agent Flow will now reload the config file when `SIGHUP` is sent to
  the process. (@rfratto)

- If using the official RPM and DEB packages for Grafana Agent, invoking
  `systemctl reload grafana-agent` will now reload the configuration file.
  (@rfratto)

- Flow: the `loki.process` component now implements all the same processing
  stages as Promtail's pipelines. (@tpaschalis)

- Flow: new metric for `prometheus.scrape` -
  `agent_prometheus_scrape_targets_gauge`. (@ptodev)

- Flow: new metric for `prometheus.scrape` and `prometheus.relabel` -
  `agent_prometheus_forwarded_samples_total`. (@ptodev)

- Flow: add `constants` into the standard library to expose the hostname, OS,
  and architecture of the system Grafana Agent is running on. (@rfratto)

- Flow: add timeout to loki.source.podlogs controller setup. (@polyrain)

### Bugfixes

- Fixed a reconciliation error in Grafana Agent Operator when using `tlsConfig`
  on `Probe`. (@supergillis)

- Fix issue where an empty `server:` config stanza would cause debug-level logging.
  An empty `server:` is considered a misconfiguration, and thus will error out.
  (@neomantra)

- Flow: fix an error where some error messages that crossed multiple lines
  added extra an extra `|` character when displaying the source file on the
  starting line. (@rfratto)

- Flow: fix issues in `agent fmt` where adding an inline comment on the same
  line as a `[` or `{` would cause indentation issues on subsequent lines.
  (@rfratto)

- Flow: fix issues in `agent fmt` where line comments in arrays would be given
  the wrong identation level. (@rfratto)

- Flow: fix issues with `loki.file` and `loki.process` where deadlock contention or
  logs fail to process. (@mattdurham)

- Flow: `oauth2 > tls_config` was documented as a block but coded incorrectly as
  an attribute. This is now a block in code. This impacted `discovery.docker`,
  `discovery.kubernetes`, `loki.source.kubernetes`, `loki.write`,
  `mimir.rules.kubernetes`, `phlare.scrape`, `phlare.write`,
  `prometheus.remote_write`, `prometheus.scrape`, and `remote.http`
  (@erikbaranowski)

- Flow: Fix issue where using `river:",label"` causes the UI to return nothing. (@mattdurham)

### Other changes

- Use Go 1.20 for builds. (@rfratto)

- The beta label from Grafana Agent Flow has been removed. A subset of Flow
  components are still marked as beta or experimental:

  - `loki.echo` is explicitly marked as beta.
  - `loki.source.kubernetes` is explicitly marked as experimental.
  - `loki.source.podlogs` is explicitly marked as experimental.
  - `mimir.rules.kubernetes` is explicitly marked as beta.
  - `otelcol.processor.tail_sampling` is explicitly marked as beta.
  - `otelcol.receiver.loki` is explicitly marked as beta.
  - `otelcol.receiver.prometheus` is explicitly marked as beta.
  - `phlare.scrape` is explicitly marked as beta.
  - `phlare.write` is explicitly marked as beta.

v0.31.3 (2023-02-13)
--------------------

### Bugfixes

- `loki.source.cloudflare`: fix issue where the `zone_id` argument
  was being ignored, and the `api_token` argument was being used for the zone
  instead. (@rfratto)

- `loki.source.cloudflare`: fix issue where `api_token` argument was not marked
  as a sensitive field. (@rfratto)

v0.31.2 (2023-02-08)
--------------------

### Other changes

- In the Agent Operator, upgrade the `prometheus-config-reloader` dependency
  from version 0.47.0 to version 0.62.0. (@ptodev)

v0.31.1 (2023-02-06)
--------------------

> **BREAKING CHANGES**: This release has breaking changes. Please read entries
> carefully and consult the [upgrade guide][] for specific instructions.

### Breaking changes

- All release Windows `.exe` files are now published as a zip archive.
  Previously, `grafana-agent-installer.exe` was unzipped. (@rfratto)

### Other changes

- Support Go 1.20 for builds. Official release binaries are still produced
  using Go 1.19. (@rfratto)

v0.31.0 (2023-01-31)
--------------------

> **BREAKING CHANGES**: This release has breaking changes. Please read entries
> carefully and consult the [upgrade guide][] for specific instructions.

### Breaking changes

- Release binaries (including inside Docker containers) have been renamed to be
  prefixed with `grafana-` (@rfratto):

  - `agent` is now `grafana-agent`.
  - `agentctl` is now `grafana-agentctl`.
  - `agent-operator` is now `grafana-agent-operator`.

### Deprecations

- A symbolic link in Docker containers from the old binary name to the new
  binary name has been added. These symbolic links will be removed in v0.33. (@rfratto)

### Features

- New Grafana Agent Flow components:

  - `loki.source.cloudflare` reads logs from Cloudflare's Logpull API and
    forwards them to other `loki` components. (@tpaschalis)
  - `loki.source.gcplog` reads logs from GCP cloud resources using Pub/Sub
    subscriptions and forwards them to other `loki` components. (@tpaschalis)
  - `loki.source.gelf` listens for Graylog logs. (@mattdurham)
  - `loki.source.heroku` listens for Heroku messages over TCP a connection and
    forwards them to other `loki` components. (@erikbaranowski)
  - `loki.source.journal` read messages from systemd journal. (@mattdurham)
  - `loki.source.kubernetes` collects logs from Kubernetes pods using the
    Kubernetes API. (@rfratto)
  - `loki.source.podlogs` discovers PodLogs resources on Kubernetes and
    uses the Kubernetes API to collect logs from the pods specified by the
    PodLogs resource. (@rfratto)
  - `loki.source.syslog` listens for Syslog messages over TCP and UDP
    connections and forwards them to other `loki` components. (@tpaschalis)
  - `loki.source.windowsevent` reads logs from Windows Event Log. (@mattdurham)
  - `otelcol.exporter.jaeger` forwards OpenTelemetry data to a Jaeger server.
    (@erikbaranowski)
  - `otelcol.exporter.loki` forwards OTLP-formatted data to compatible `loki`
    receivers. (@tpaschalis)
  - `otelcol.receiver.kafka` receives telemetry data from Kafka. (@rfratto)
  - `otelcol.receiver.loki` receives Loki logs, converts them to the OTLP log
    format and forwards them to other `otelcol` components. (@tpaschalis)
  - `otelcol.receiver.opencensus` receives OpenConsensus-formatted traces or
    metrics. (@ptodev)
  - `otelcol.receiver.zipkin` receives Zipkin-formatted traces. (@rfratto)
  - `phlare.scrape` collects application performance profiles. (@cyriltovena)
  - `phlare.write` sends application performance profiles to Grafana Phlare.
    (@cyriltovena)
  - `mimir.rules.kubernetes` discovers `PrometheusRule` Kubernetes resources and
    loads them into a Mimir instance. (@Logiraptor)

- Flow components which work with relabeling rules (`discovery.relabel`,
  `prometheus.relabel` and `loki.relabel`) now export a new value named Rules.
  This value returns a copy of the currently configured rules. (@tpaschalis)

- New experimental feature: agent-management. Polls configured remote API to fetch new configs. (@spartan0x117)

- Introduce global configuration for logs. (@jcreixell)

### Enhancements

- Handle faro-web-sdk `View` meta in app_agent_receiver. (@rlankfo)

- Flow: the targets in debug info from `loki.source.file` are now individual blocks. (@rfratto)

- Grafana Agent Operator: add [promtail limit stage](https://grafana.com/docs/loki/latest/clients/promtail/stages/limit/) to the operator. (@spartan0x117)

### Bugfixes

- Flow UI: Fix the issue with messy layout on the component list page while
  browser window resize (@xiyu95)

- Flow UI: Display the values of all attributes unless they are nil. (@ptodev)

- Flow: `prometheus.relabel` and `prometheus.remote_write` will now error if they have exited. (@ptodev)

- Flow: Fix issue where negative numbers would convert to floating-point values
  incorrectly, treating the sign flag as part of the number. (@rfratto)

- Flow: fix a goroutine leak when `loki.source.file` is passed more than one
  target with identical set of public labels. (@rfratto)

- Fix issue where removing and re-adding log instance configurations causes an
  error due to double registration of metrics (@spartan0x117, @jcreixell)

### Other changes

- Use Go 1.19.4 for builds. (@erikbaranowski)

- New windows containers for agent and agentctl. These can be found moving forward with the ${Version}-windows tags for grafana/agent and grafana/agentctl docker images (@erikbaranowski)

v0.30.2 (2023-01-11)
--------------------

### Bugfixes

- Flow: `prometheus.relabel` will no longer modify the labels of the original
  metrics, which could lead to the incorrect application of relabel rules on
  subsequent relabels. (@rfratto)

- Flow: `loki.source.file` will no longer deadlock other components if log
  lines cannot be sent to Loki. `loki.source.file` will wait for 5 seconds per
  file to finish flushing read logs to the client, after which it will drop
  them, resulting in lost logs. (@rfratto)

- Operator: Fix the handling of the enableHttp2 field as a boolean in
  `pod_monitor` and `service_monitor` templates. (@tpaschalis)

v0.30.1 (2022-12-23)
--------------------

### Bugfixes

- Fix issue where journald support was accidentally removed. (@tpaschalis)

- Fix issue where some traces' metrics where not collected. (@marctc)

v0.30.0 (2022-12-20)
--------------------

> **BREAKING CHANGES**: This release has breaking changes. Please read entries
> carefully and consult the [upgrade guide][] for specific instructions.

### Breaking changes

- The `ebpf_exporter` integration has been removed due to issues with static
  linking. It may be brought back once these are resolved. (@tpaschalis)

### Deprecations

- The `EXPERIMENTAL_ENABLE_FLOW` environment variable is deprecated in favor of
  `AGENT_MODE=flow`. Support for `EXPERIMENTAL_ENABLE_FLOW` will be removed in
  v0.32. (@rfratto)

### Features

- `grafana-agent-operator` supports oauth2 as an authentication method for
  remote_write. (@timo-42)

- Grafana Agent Flow: Add tracing instrumentation and a `tracing` block to
  forward traces to `otelcol` component. (@rfratto)

- Grafana Agent Flow: Add a `discovery_target_decode` function to decode a JSON
  array of discovery targets corresponding to Prometheus' HTTP and file service
  discovery formats. (@rfratto)

- New Grafana Agent Flow components:

  - `remote.http` polls an HTTP URL and exposes the response body as a string
    or secret to other components. (@rfratto)

  - `discovery.docker` discovers Docker containers from a Docker Engine host.
    (@rfratto)

  - `loki.source.file` reads and tails files for log entries and forwards them
    to other `loki` components. (@tpaschalis)

  - `loki.write` receives log entries from other `loki` components and sends
    them over to a Loki instance. (@tpaschalis)

  - `loki.relabel` receives log entries from other `loki` components and
    rewrites their label set. (@tpaschalis)

  - `loki.process` receives log entries from other `loki` components and runs
    one or more processing stages. (@tpaschalis)

  - `discovery.file` discovers files on the filesystem following glob
    patterns. (@mattdurham)

- Integrations: Introduce the `snowflake` integration. (@binaryfissiongames)

### Enhancements

- Update agent-loki.yaml to use environment variables in the configuration file (@go4real)

- Integrations: Always use direct connection in mongodb_exporter integration. (@v-zhuravlev)

- Update OpenTelemetry Collector dependency to v0.63.1. (@tpaschalis)

- riverfmt: Permit empty blocks with both curly braces on the same line.
  (@rfratto)

- riverfmt: Allow function arguments to persist across different lines.
  (@rfratto)

- Flow: The HTTP server will now start before the Flow controller performs the
  initial load. This allows metrics and pprof data to be collected during the
  first load. (@rfratto)

- Add support for using a [password map file](https://github.com/oliver006/redis_exporter/blob/master/contrib/sample-pwd-file.json) in `redis_exporter`. (@spartan0x117)

- Flow: Add support for exemplars in Prometheus component pipelines. (@rfratto)

- Update Prometheus dependency to v2.40.5. (@rfratto)

- Update Promtail dependency to k127. (@rfratto)

- Native histograms are now supported in the static Grafana Agent and in
  `prometheus.*` Flow components. Native histograms will be automatically
  collected from supported targets. remote_write must be configured to forward
  native histograms from the WAL to the specified endpoints. (@rfratto)

- Flow: metrics generated by upstream OpenTelemetry Collector components are
  now exposed at the `/metrics` endpoint of Grafana Agent Flow. (@rfratto)

### Bugfixes

- Fix issue where whitespace was being sent as part of password when using a
  password file for `redis_exporter`. (@spartan0x117)

- Flow UI: Fix issue where a configuration block referencing a component would
  cause the graph page to fail to load. (@rfratto)

- Remove duplicate `oauth2` key from `metricsinstances` CRD. (@daper)

- Fix issue where on checking whether to restart integrations the Integration
  Manager was comparing configs with secret values scrubbed, preventing reloads
  if only secrets were updated. (@spartan0x117)

### Other changes

- Grafana Agent Flow has graduated from experimental to beta.

v0.29.0 (2022-11-08)
--------------------

> **BREAKING CHANGES**: This release has breaking changes. Please read entries
> carefully and consult the [upgrade guide][] for specific instructions.

### Breaking changes

- JSON-encoded traces from OTLP versions earlier than 0.16.0 are no longer
  supported. (@rfratto)

### Deprecations

- The binary names `agent`, `agentctl`, and `agent-operator` have been
  deprecated and will be renamed to `grafana-agent`, `grafana-agentctl`, and
  `grafana-agent-operator` in the v0.31.0 release.

### Features

- Add `agentctl test-logs` command to allow testing log configurations by redirecting
  collected logs to standard output. This can be useful for debugging. (@jcreixell)

- New Grafana Agent Flow components:

  - `otelcol.receiver.otlp` receives OTLP-formatted traces, metrics, and logs.
    Data can then be forwarded to other `otelcol` components. (@rfratto)

  - `otelcol.processor.batch` batches data from `otelcol` components before
    forwarding it to other `otelcol` components. (@rfratto)

  - `otelcol.exporter.otlp` accepts data from `otelcol` components and sends
    it to a gRPC server using the OTLP protocol. (@rfratto)

  - `otelcol.exporter.otlphttp` accepts data from `otelcol` components and
    sends it to an HTTP server using the OTLP protocol. (@tpaschalis)

  - `otelcol.auth.basic` performs basic authentication for `otelcol`
    components that support authentication extensions. (@rfratto)

  - `otelcol.receiver.jeager` receives Jaeger-formatted traces. Data can then
    be forwarded to other `otelcol` components. (@rfratto)

  - `otelcol.processor.memory_limiter` periodically checks memory usage and
    drops data or forces a garbage collection if the defined limits are
    exceeded. (@tpaschalis)

  - `otelcol.auth.bearer` performs bearer token authentication for `otelcol`
    components that support authentication extensions. (@rfratto)

  - `otelcol.auth.headers` attaches custom request headers to `otelcol`
    components that support authentication extensions. (@rfratto)

  - `otelcol.receiver.prometheus` receives Prometheus metrics, converts them
    to the OTLP metric format and forwards them to other `otelcol` components.
    (@tpaschalis)

  - `otelcol.exporter.prometheus` forwards OTLP-formatted data to compatible
    `prometheus` components. (@rfratto)

- Flow: Allow config blocks to reference component exports. (@tpaschalis)

- Introduce `/-/support` endpoint for generating 'support bundles' in static
  agent mode. Support bundles are zip files of commonly-requested information
  that can be used to debug a running agent. (@tpaschalis)

### Enhancements

- Update OpenTelemetry Collector dependency to v0.61.0. (@rfratto)

- Add caching to Prometheus relabel component. (@mattdurham)

- Grafana Agent Flow: add `agent_resources_*` metrics which explain basic
  platform-agnostic metrics. These metrics assist with basic monitoring of
  Grafana Agent, but are not meant to act as a replacement for fully featured
  components like `prometheus.integration.node_exporter`. (@rfratto)

- Enable field label in TenantStageSpec of PodLogs pipeline. (@siiimooon)

- Enable reporting of enabled integrations. (@marctc)

- Grafana Agent Flow: `prometheus.remote_write` and `prometheus.relabel` will
  now export receivers immediately, removing the need for dependant components
  to be evaluated twice at process startup. (@rfratto)

- Add missing setting to configure instance key for Eventhandler integration. (@marctc)

- Update Prometheus dependency to v2.39.1. (@rfratto)

- Update Promtail dependency to weekly release k122. (@rfratto)

- Tracing: support the `num_traces` and `expected_new_traces_per_sec` configuration parameters in the tail_sampling processor. (@ptodev)

### Bugfixes

- Remove empty port from the `apache_http` integration's instance label. (@katepangLiu)

- Fix identifier on target creation for SNMP v2 integration. (@marctc)

- Fix bug when specifying Blackbox's modules when using Blackbox integration. (@marctc)

- Tracing: fix a panic when the required `protocols` field was not set in the `otlp` receiver. (@ptodev)

- Support Bearer tokens for metric remote writes in the Grafana Operator (@jcreixell, @marctc)

### Other changes

- Update versions of embedded Prometheus exporters used for integrations:

  - Update `github.com/prometheus/statsd_exporter` to `v0.22.8`. (@captncraig)

  - Update `github.com/prometheus-community/postgres_exporter` to `v0.11.1`. (@captncraig)

  - Update `github.com/prometheus/memcached_exporter` to `v0.10.0`. (@captncraig)

  - Update `github.com/prometheus-community/elasticsearch_exporter` to `v1.5.0`. (@captncraig)

  - Update `github.com/prometheus/mysqld_exporter` to `v0.14.0`. (@captncraig)

  - Update `github.com/prometheus/consul_exporter` to `v0.8.0`. (@captncraig)

  - Update `github.com/ncabatoff/process-exporter` to `v0.7.10`. (@captncraig)

  - Update `github.com/prometheus-community/postgres_exporter` to `v0.11.1`. (@captncraig)

- Use Go 1.19.3 for builds. (@rfratto)

v0.28.1 (2022-11-03)
--------------------

### Security

- Update Docker base image to resolve OpenSSL vulnerabilities CVE-2022-3602 and
  CVE-2022-3786. Grafana Agent does not use OpenSSL, so we do not believe it is
  vulnerable to these issues, but the base image has been updated to remove the
  report from image scanners. (@rfratto)

v0.28.0 (2022-09-29)
--------------------

### Features

- Introduce Grafana Agent Flow, an experimental "programmable pipeline" runtime
  mode which improves how to configure and debug Grafana Agent by using
  components. (@captncraig, @karengermond, @marctc, @mattdurham, @rfratto,
  @rlankfo, @tpaschalis)

- Introduce Blackbox exporter integration. (@marctc)

### Enhancements

- Update Loki dependency to v2.6.1. (@rfratto)

### Bugfixes

### Other changes

- Fix relabel configs in sample agent-operator manifests (@hjet)

- Operator no longer set the `SecurityContext.Privileged` flag in the `config-reloader` container. (@hsyed-dojo)

- Add metrics for config reloads and config hash (@jcreixell)

v0.27.1 (2022-09-09)
--------------------

> **NOTE**: ARMv6 Docker images are no longer being published.
>
> We have stopped publishing Docker images for ARMv6 platforms.
> This is due to the new Ubuntu base image we are using that does not support ARMv6.
> The new Ubuntu base image has less reported CVEs, and allows us to provide more
> secure Docker images. We will still continue to publish ARMv6 release binaries and
> deb/rpm packages.

### Other Changes

- Switch docker image base from debian to ubuntu. (@captncraig)

v0.27.0 (2022-09-01)
--------------------

### Features

- Integrations: (beta) Add vmware_exporter integration (@rlankfo)

- App agent receiver: add Event kind to payload (@domasx2)

### Enhancements

- Tracing: Introduce a periodic appender to the remotewriteexporter to control sample rate. (@mapno)

- Tracing: Update OpenTelemetry dependency to v0.55.0. (@rfratto, @mapno)

- Add base agent-operator jsonnet library and generated manifests (@hjet)

- Add full (metrics, logs, K8s events) sample agent-operator jsonnet library and gen manifests (@hjet)

- Introduce new configuration fields for disabling Keep-Alives and setting the
  IdleConnectionTimeout when scraping. (@tpaschalis)

- Add field to Operator CRD to disable report usage functionality. (@marctc)

### Bugfixes

- Tracing: Fixed issue with the PromSD processor using the `connection` method to discover the IP
  address.  It was failing to match because the port number was included in the address string. (@jphx)

- Register prometheus discovery metrics. (@mattdurham)

- Fix seg fault when no instance parameter is provided for apache_http integration, using integrations-next feature flag. (@rgeyer)

- Fix grafanacloud-install.ps1 web request internal server error when fetching config. (@rlankfo)

- Fix snmp integration not passing module or walk_params parameters when scraping. (@rgeyer)

- Fix unmarshal errors (key "<walk_param name>" already set in map) for snmp integration config when walk_params is defined, and the config is reloaded. (@rgeyer)

### Other changes

- Update several go dependencies to resolve warnings from certain security scanning tools. None of the resolved vulnerabilities were known to be exploitable through the agent. (@captncraig)

- It is now possible to compile Grafana Agent using Go 1.19. (@rfratto)

v0.26.1 (2022-07-25)
--------------------

> **BREAKING CHANGES**: This release has breaking changes. Please read entries
> carefully and consult the [upgrade guide][] for specific instructions.

### Breaking changes

- Change windows certificate store so client certificate is no longer required in store. (@mattdurham)

### Bugfixes

- Operator: Fix issue where configured `targetPort` ServiceMonitors resulted in
  generating an incorrect scrape_config. (@rfratto)

- Build the Linux/AMD64 artifacts using the opt-out flag for the ebpf_exporter. (@tpaschalis)

v0.26.0 (2022-07-18)
--------------------

> **BREAKING CHANGES**: This release has breaking changes. Please read entries
> carefully and consult the [upgrade guide][] for specific instructions.

### Breaking changes

- Deprecated `server` YAML block fields have now been removed in favor of the
  command-line flags that replaced them. These fields were originally
  deprecated in v0.24.0. (@rfratto)

- Changed tail sampling policies to be configured as in the OpenTelemetry
  Collector. (@mapno)

### Features

- Introduce Apache HTTP exporter integration. (@v-zhuravlev)

- Introduce eBPF exporter integration. (@tpaschalis)

### Enhancements

- Truncate all records in WAL if repair attempt fails. (@rlankfo)

### Bugfixes

- Relative symlinks for promtail now work as expected. (@RangerCD, @mukerjee)

- Fix rate limiting implementation for the app agent receiver integration. (@domasx2)

- Fix mongodb exporter so that it now collects all metrics. (@mattdurham)

v0.25.1 (2022-06-16)
--------------------

### Bugfixes

- Integer types fail to unmarshal correctly in operator additional scrape configs. (@rlankfo)

- Unwrap replayWAL error before attempting corruption repair. (@rlankfo)

v0.25.0 (2022-06-06)
--------------------

> **BREAKING CHANGES**: This release has breaking changes. Please read entries
> carefully and consult the [upgrade guide][] for specific instructions.

### Breaking changes

- Traces: Use `rpc.grpc.status_code` attribute to determine
  span failed in the service graph processor (@rcrowe)

### Features

- Add HTTP endpoints to fetch active instances and targets for the Logs subsystem.
  (@marctc)

- (beta) Add support for using windows certificate store for TLS connections. (@mattdurham)

- Grafana Agent Operator: add support for integrations through an `Integration`
  CRD which is discovered by `GrafanaAgent`. (@rfratto)

- (experimental) Add app agent receiver integration. This depends on integrations-next being enabled
  via the `integrations-next` feature flag. Use `-enable-features=integrations-next` to use
  this integration. (@kpelelis, @domas)

- Introduce SNMP exporter integration. (@v-zhuravlev)

- Configure the agent to report the use of feature flags to grafana.com. (@marctc)

### Enhancements

- integrations-next: Integrations using autoscrape will now autoscrape metrics
  using in-memory connections instead of connecting to themselves over the
  network. As a result of this change, the `client_config` field has been
  removed. (@rfratto)

- Enable `proxy_url` support on `oauth2` for metrics and logs (update **prometheus/common** dependency to `v0.33.0`). (@martin-jaeger-maersk)

- `extra-scrape-metrics` can now be enabled with the `--enable-features=extra-scrape-metrics` feature flag. See <https://prometheus.io/docs/prometheus/2.31/feature_flags/#extra-scrape-metrics> for details. (@rlankfo)

- Resolved issue in v2 integrations where if an instance name was a prefix of another the route handler would fail to
  match requests on the longer name (@mattdurham)

- Set `include_metadata` to true by default for OTLP traces receivers (@mapno)

### Bugfixes

- Scraping service was not honoring the new server grpc flags `server.grpc.address`.  (@mattdurham)

### Other changes

- Update base image of official Docker containers from Debian buster to Debian
  bullseye. (@rfratto)

- Use Go 1.18 for builds. (@rfratto)

- Add `metrics` prefix to the url of list instances endpoint (`GET
  /agent/api/v1/instances`) and list targets endpoint (`GET
  /agent/api/v1/metrics/targets`). (@marctc)

- Add extra identifying labels (`job`, `instance`, `agent_hostname`) to eventhandler integration. (@hjet)

- Add `extra_labels` configuration to eventhandler integration. (@hjet)

v0.24.2 (2022-05-02)
--------------------

### Bugfixes

- Added configuration watcher delay to prevent race condition in cases where scraping service mode has not gracefully exited. (@mattdurham)

### Other changes

- Update version of node_exporter to include additional metrics for osx. (@v-zhuravlev)

v0.24.1 (2022-04-14)
--------------------

### Bugfixes

- Add missing version information back into `agentctl --version`. (@rlankfo)

- Bump version of github-exporter to latest upstream SHA 284088c21e7d, which
  includes fixes from bugs found in their latest tag. This includes a fix
  where not all releases where retrieved when pulling release information.
  (@rfratto)

- Set the `Content-Type` HTTP header to `application/json` for API endpoints
  returning json objects. (@marctc)

- Operator: fix issue where a `username_file` field was incorrectly set.
  (@rfratto)

- Initialize the logger with default `log_level` and `log_format` parameters.
  (@tpaschalis)

### Other changes

- Embed timezone data to enable Promtail pipelines using the `location` field
  on Windows machines. (@tpaschalis)

v0.24.0 (2022-04-07)
--------------------

> **BREAKING CHANGES**: This release has breaking changes. Please read entries
> carefully and consult the [upgrade guide][] for specific instructions.
>
> **GRAFANA AGENT OPERATOR USERS**: As of this release, Grafana Agent Operator
> does not support versions of Grafana Agent prior to v0.24.0.

### Breaking changes

- The following metrics will now be prefixed with `agent_dskit_` instead of
  `cortex_`: `cortex_kv_request_duration_seconds`,
  `cortex_member_consul_heartbeats_total`, `cortex_member_ring_tokens_owned`,
  `cortex_member_ring_tokens_to_own`, `cortex_ring_member_ownership_percent`,
  `cortex_ring_members`, `cortex_ring_oldest_member_timestamp`,
  `cortex_ring_tokens_owned`, `cortex_ring_tokens_total`. (@rlankfo)

- Traces: the `traces_spanmetrics_calls_total_total` metric has been renamed to
  `traces_spanmetrics_calls_total` (@fredr)

- Two new flags, `-server.http.enable-tls` and `-server.grpc.enable-tls` must
  be provided to explicitly enable TLS support. This is a change of the
  previous behavior where TLS support was enabled when a certificate pair was
  provided. (@rfratto)

- Many command line flags starting with `-server.` block have been renamed.
  (@rfratto)

- The `-log.level` and `-log.format` flags are removed in favor of being set in
  the configuration file. (@rfratto)

- Flags for configuring TLS have been removed in favor of being set in the
  configuration file. (@rfratto)

- Dynamic reload is no longer supported for deprecated server block fields.
  Changing a deprecated field will be ignored and cause the reload to fail.
  (@rfratto)

- The default HTTP listen address is now `127.0.0.1:12345`. Use the
  `-server.http.address` flag to change this value. (@rfratto)

- The default gRPC listen address is now `127.0.0.1:12346`. Use the
  `-server.grpc.address` flag to change this value. (@rfratto)

- `-reload-addr` and `-reload-port` have been removed. They are no longer
  necessary as the primary HTTP server is now static and can't be shut down in
  the middle of a `/-/reload` call. (@rfratto)

- (Only impacts `integrations-next` feature flag) Many integrations have been
  renamed to better represent what they are integrating with. For example,
  `redis_exporter` is now `redis`. This change requires updating
  `integrations-next`-enabled configuration files. This change also changes
  integration names shown in metric labels. (@rfratto)

- The deprecated `-prometheus.*` flags have been removed in favor of
  their `-metrics.*` counterparts. The `-prometheus.*` flags were first
  deprecated in v0.19.0. (@rfratto)

### Deprecations

- Most fields in the `server` block of the configuration file are
  now deprecated in favor of command line flags. These fields will be removed
  in the v0.26.0 release. Please consult the upgrade guide for more information
  and rationale. (@rfratto)

### Features

- Added config read API support to GrafanaAgent Custom Resource Definition.
  (@shamsalmon)

- Added consulagent_sd to target discovery. (@chuckyz)

- Introduce EXPERIMENTAL support for dynamic configuration. (@mattdurham)

- Introduced endpoint that accepts remote_write requests and pushes metrics data directly into an instance's WAL. (@tpaschalis)

- Added builds for linux/ppc64le. (@aklyachkin)

### Enhancements

- Tracing: Exporters can now be configured to use OAuth. (@canuteson)

- Strengthen readiness check for metrics instances. (@tpaschalis)

- Parameterize namespace field in sample K8s logs manifests (@hjet)

- Upgrade to Loki k87. (@rlankfo)

- Update Prometheus dependency to v2.34.0. (@rfratto)

- Update OpenTelemetry-collector dependency to v0.46.0. (@mapno)

- Update cAdvisor dependency to v0.44.0. (@rfratto)

- Update mongodb_exporter dependency to v0.31.2 (@mukerjee)

- Use grafana-agent/v2 Tanka Jsonnet to generate K8s manifests (@hjet)

- Replace agent-bare.yaml K8s sample Deployment with StatefulSet (@hjet)

- Improve error message for `agentctl` when timeout happens calling
  `cloud-config` command (@marctc)

- Enable integrations-next by default in agent-bare.yaml. Please note #1262 (@hjet)

### Bugfixes

- Fix Kubernetes manifests to use port `4317` for OTLP instead of the previous
  `55680` in line with the default exposed port in the agent.

- Ensure singleton integrations are honored in v2 integrations (@mattdurham)

- Tracing: `const_labels` is now correctly parsed in the remote write exporter.
  (@fredr)

- integrations-next: Fix race condition where metrics endpoints for
  integrations may disappear after reloading the config file. (@rfratto)

- Removed the `server.path_prefix` field which would break various features in
  Grafana Agent when set. (@rfratto)

- Fix issue where installing the DEB/RPM packages would overwrite the existing
  config files and environment files. (@rfratto)

- Set `grafanaDashboardFolder` as top level key in the mixin. (@Duologic)

- Operator: Custom Secrets or ConfigMaps to mount will no longer collide with
  the path name of the default secret mount. As a side effect of this bugfix,
  custom Secrets will now be mounted at
  `/var/lib/grafana-agent/extra-secrets/<secret name>` and custom ConfigMaps
  will now be mounted at `/var/lib/grafana-agent/extra-configmaps/<configmap
  name>`. This is not a breaking change as it was previously impossible to
  properly provide these custom mounts. (@rfratto)

- Flags accidentally prefixed with `-metrics.service..` (two `.` in a row) have
  now been fixed to only have one `.`. (@rfratto)

- Protect concurrent writes to the WAL in the remote write exporter (@mapno)

### Other changes

- The `-metrics.wal-directory` flag and `metrics.wal_directory` config option
  will now default to `data-agent/`, the same default WAL directory as
  Prometheus Agent. (@rfratto)

v0.23.0 (2022-02-10)
--------------------

### Enhancements

- Go 1.17 is now used for all builds of the Agent. (@tpaschalis)

- integrations-next: Add `extra_labels` to add a custom set of labels to
  integration targets. (@rfratto)

- The agent no longer appends duplicate exemplars. (@tpaschalis)

- Added Kubernetes eventhandler integration (@hjet)

- Enables sending of exemplars over remote write by default. (@rlankfo)

### Bugfixes

- Fixed issue where Grafana Agent may panic if there is a very large WAL
  loading while old WALs are being deleted or the `/agent/api/v1/targets`
  endpoint is called. (@tpaschalis)

- Fix panic in prom_sd_processor when address is empty (@mapno)

- Operator: Add missing proxy_url field from generated remote_write configs.
  (@rfratto)

- Honor the specified log format in the traces subsystem (@mapno)

- Fix typo in node_exporter for runit_service_dir. (@mattdurham)

- Allow inlining credentials in remote_write url. (@tpaschalis)

- integrations-next: Wait for integrations to stop when starting new instances
  or shutting down (@rfratto).

- Fix issue with windows_exporter mssql collector crashing the agent.
  (@mattdurham)

- The deb and rpm files will now ensure the /var/lib/grafana-agent data
  directory is created with permissions set to 0770. (@rfratto)

- Make agent-traces.yaml Namespace a template-friendly variable (@hjet)

- Disable `machine-id` journal vol by default in sample logs manifest (@hjet)

v0.22.0 (2022-01-13)
--------------------

> This release has deprecations. Please read entries carefully and consult
> the [upgrade guide][] for specific instructions.

### Deprecations

- The node_exporter integration's `netdev_device_whitelist` field is deprecated
  in favor of `netdev_device_include`. Support for the old field name will be
  removed in a future version. (@rfratto)

- The node_exporter integration's `netdev_device_blacklist` field is deprecated
  in favor of `netdev_device_include`. Support for the old field name will be
  removed in a future version. (@rfratto)

- The node_exporter integration's `systemd_unit_whitelist` field is deprecated
  in favor of `systemd_unit_include`. Support for the old field name will be
  removed in a future version. (@rfratto)

- The node_exporter integration's `systemd_unit_blacklist` field is deprecated
  in favor of `systemd_unit_exclude`. Support for the old field name will be
  removed in a future version. (@rfratto)

- The node_exporter integration's `filesystem_ignored_mount_points` field is
  deprecated in favor of `filesystem_mount_points_exclude`. Support for the old
  field name will be removed in a future version. (@rfratto)

- The node_exporter integration's `filesystem_ignored_fs_types` field is
  deprecated in favor of `filesystem_fs_types_exclude`. Support for the old
  field name will be removed in a future version. (@rfratto)

### Features

- (beta) Enable experimental config urls for fetching remote configs.
  Currently, only HTTP/S is supported. Pass the
  `-enable-features=remote-configs` flag to turn this on. (@rlankfo)

- Added [cAdvisor](https://github.com/google/cadvisor) integration. (@rgeyer)

- Traces: Add `Agent Tracing Pipeline` dashboard and alerts (@mapno)

- Traces: Support jaeger/grpc exporter (@nicoche)

- (beta) Enable an experimental integrations subsystem revamp. Pass
  `integrations-next` to `-enable-features` to turn this on. Reading the
  documentation for the revamp is recommended; enabling it causes breaking
  config changes. (@rfratto)

### Enhancements

- Traces: Improved pod association in PromSD processor (@mapno)

- Updated OTel to v0.40.0 (@mapno)

- Remote write dashboard: show in and out sample rates (@bboreham)

- Remote write dashboard: add mean latency (@bboreham)

- Update node_exporter dependency to v1.3.1. (@rfratto)

- Cherry-pick Prometheus PR #10102 into our Prometheus dependency (@rfratto).

### Bugfixes

- Fix usage of POSTGRES_EXPORTER_DATA_SOURCE_NAME when using postgres_exporter
  integration (@f11r)

- Change ordering of the entrypoint for windows service so that it accepts
  commands immediately (@mattdurham)

- Only stop WAL cleaner when it has been started (@56quarters)

- Fix issue with unquoted install path on Windows, that could allow escalation
  or running an arbitrary executable (@mattdurham)

- Fix cAdvisor so it collects all defined metrics instead of the last
  (@pkoenig10)

- Fix panic when using 'stdout' in automatic logging (@mapno)

- Grafana Agent Operator: The /-/ready and /-/healthy endpoints will
  no longer always return 404 (@rfratto).

### Other changes

- Remove log-level flag from systemd unit file (@jpkrohling)

v0.21.2 (2021-12-08)
--------------------

### Security fixes

- This release contains a fix for
  [CVE-2021-41090](https://github.com/grafana/agent/security/advisories/GHSA-9c4x-5hgq-q3wh).

### Other changes

- This release disables the existing `/-/config` and
  `/agent/api/v1/configs/{name}` endpoints by default. Pass the
  `--config.enable-read-api` flag at the command line to opt in to these
  endpoints.

v0.21.1 (2021-11-18)
--------------------

### Bugfixes

- Fix panic when using postgres_exporter integration (@saputradharma)

- Fix panic when dnsamsq_exporter integration tried to log a warning (@rfratto)

- Statsd Integration: Adding logger instance to the statsd mapper
  instantiation. (@gaantunes)

- Statsd Integration: Fix issue where mapped metrics weren't exposed to the
  integration. (@mattdurham)

- Operator: fix bug where version was a required field (@rfratto)

- Metrics: Only run WAL cleaner when metrics are being used and a WAL is
  configured. (@rfratto)

v0.21.0 (2021-11-17)
--------------------

### Enhancements

- Update Cortex dependency to v1.10.0-92-g85c378182. (@rlankfo)

- Update Loki dependency to v2.1.0-656-g0ae0d4da1. (@rlankfo)

- Update Prometheus dependency to v2.31.0 (@rlankfo)

- Add Agent Operator Helm quickstart guide (@hjet)

- Reorg Agent Operator quickstart guides (@hjet)

### Bugfixes

- Packaging: Use correct user/group env variables in RPM %post script (@simonc6372)

- Validate logs config when using logs_instance with automatic logging processor (@mapno)

- Operator: Fix MetricsInstance Service port (@hjet)

- Operator: Create govern service per Grafana Agent (@shturman)

- Operator: Fix relabel_config directive for PodLogs resource (@hjet)

- Traces: Fix `success_logic` code in service graphs processor (@mapno)

### Other changes

- Self-scraped integrations will now use an SUO-specific value for the `instance` label. (@rfratto)

- Traces: Changed service graphs store implementation to improve CPU performance (@mapno)

v0.20.1 (2021-12-08)
--------------------

> _NOTE_: The fixes in this patch are only present in v0.20.1 and >=v0.21.2.

### Security fixes

- This release contains a fix for
  [CVE-2021-41090](https://github.com/grafana/agent/security/advisories/GHSA-9c4x-5hgq-q3wh).

### Other changes

- This release disables the existing `/-/config` and
  `/agent/api/v1/configs/{name}` endpoitns by default. Pass the
  `--config.enable-read-api` flag at the command line to opt in to these
  endpoints.

v0.20.0 (2021-10-28)
--------------------

> **BREAKING CHANGES**: This release has breaking changes. Please read entries
> carefully and consult the [upgrade guide][] for specific instructions.

### Breaking Changes

- push_config is no longer supported in trace's config (@mapno)

### Features

- Operator: The Grafana Agent Operator can now generate a Kubelet service to
  allow a ServiceMonitor to collect Kubelet and cAdvisor metrics. This requires
  passing a `--kubelet-service` flag to the Operator in `namespace/name` format
  (like `kube-system/kubelet`). (@rfratto)

- Service graphs processor (@mapno)

### Enhancements

- Updated mysqld_exporter to v0.13.0 (@gaantunes)

- Updated postgres_exporter to v0.10.0 (@gaantunes)

- Updated redis_exporter to v1.27.1 (@gaantunes)

- Updated memcached_exporter to v0.9.0 (@gaantunes)

- Updated statsd_exporter to v0.22.2 (@gaantunes)

- Updated elasticsearch_exporter to v1.2.1 (@gaantunes)

- Add remote write to silent Windows Installer  (@mattdurham)

- Updated mongodb_exporter to v0.20.7 (@rfratto)

- Updated OTel to v0.36 (@mapno)

- Updated statsd_exporter to v0.22.2 (@mattdurham)

- Update windows_exporter to v0.16.0 (@rfratto, @mattdurham)

- Add send latency to agent dashboard (@bboreham)

### Bugfixes

- Do not immediately cancel context when creating a new trace processor. This
  was preventing scrape_configs in traces from functioning. (@lheinlen)

- Sanitize autologged Loki labels by replacing invalid characters with
  underscores (@mapno)

- Traces: remove extra line feed/spaces/tabs when reading password_file content
  (@nicoche)

- Updated envsubst to v2.0.0-20210730161058-179042472c46. This version has a
  fix needed for escaping values outside of variable substitutions. (@rlankfo)

- Grafana Agent Operator should no longer delete resources matching the names
  of the resources it manages. (@rfratto)

- Grafana Agent Operator will now appropriately assign an
  `app.kubernetes.io/managed-by=grafana-agent-operator` to all created
  resources. (@rfratto)

### Other changes

- Configuration API now returns 404 instead of 400 when attempting to get or
  delete a config which does not exist. (@kgeckhart)

- The windows_exporter now disables the textfile collector by default.
  (@rfratto)

v0.19.0 (2021-09-29)
--------------------

> **BREAKING CHANGES**: This release has breaking changes. Please read entries
> carefully and consult the [upgrade guide][] for specific instructions.

### Breaking Changes

- Reduced verbosity of tracing autologging by not logging `STATUS_CODE_UNSET`
  status codes. (@mapno)

- Operator: rename `Prometheus*` CRDs to `Metrics*` and `Prometheus*` fields to
  `Metrics*`. (@rfratto)

- Operator: CRDs are no longer referenced using a hyphen in the name to be
  consistent with how Kubernetes refers to resources. (@rfratto)

- `prom_instance` in the spanmetrics config is now named `metrics_instance`.
  (@rfratto)

### Deprecations

- The `loki` key at the root of the config file has been deprecated in favor of
  `logs`. `loki`-named fields in `automatic_logging` have been renamed
  accordinly: `loki_name` is now `logs_instance_name`, `loki_tag` is now
  `logs_instance_tag`, and `backend: loki` is now `backend: logs_instance`.
  (@rfratto)

- The `prometheus` key at the root of the config file has been deprecated in
  favor of `metrics`. Flag names starting with `prometheus.` have also been
  deprecated in favor of the same flags with the `metrics.` prefix. Metrics
  prefixed with `agent_prometheus_` are now prefixed with `agent_metrics_`.
  (@rfratto)

- The `tempo` key at the root of the config file has been deprecated in favor
  of `traces`. (@mattdurham)

### Features

- Added [GitHub exporter](https://github.com/infinityworks/github-exporter)
  integration. (@rgeyer)

- Add TLS config options for tempo `remote_write`s. (@mapno)

- Support autologging span attributes as log labels (@mapno)

- Put Tests requiring Network Access behind a -online flag (@flokli)

- Add logging support to the Grafana Agent Operator. (@rfratto)

- Add `operator-detach` command to agentctl to allow zero-downtime upgrades
  when removing an Operator CRD. (@rfratto)

- The Grafana Agent Operator will now default to deploying the matching release
  version of the Grafana Agent instead of v0.14.0. (@rfratto)

### Enhancements

- Update OTel dependency to v0.30.0 (@mapno)

- Allow reloading configuration using `SIGHUP` signal. (@tharun208)

- Add HOSTNAME environment variable to service file to allow for expanding the
  $HOSTNAME variable in agent config.  (@dfrankel33)

- Update jsonnet-libs to 1.21 for Kubernetes 1.21+ compatability. (@MurzNN)

- Make method used to add k/v to spans in prom_sd processor configurable.
  (@mapno)

### Bugfixes

- Regex capture groups like `${1}` will now be kept intact when using
  `-config.expand-env`. (@rfratto)

- The directory of the logs positions file will now properly be created on
  startup for all instances. (@rfratto)

- The Linux system packages will now configure the grafana-agent user to be a
  member of the adm and systemd-journal groups. This will allow logs to read
  from journald and /var/log by default. (@rfratto)

- Fix collecting filesystem metrics on Mac OS (darwin) in the `node_exporter`
  integration default config. (@eamonryan)

- Remove v0.0.0 flags during build with no explicit release tag (@mattdurham)

- Fix issue with global scrape_interval changes not reloading integrations
  (@kgeckhart)

- Grafana Agent Operator will now detect changes to referenced ConfigMaps and
  Secrets and reload the Agent properly. (@rfratto)

- Grafana Agent Operator's object label selectors will now use Kubernetes
  defaults when undefined (i.e., default to nothing). (@rfratto)

- Fix yaml marshalling tag for cert_file in kafka exporter agent config.
  (@rgeyer)

- Fix warn-level logging of dropped targets. (@james-callahan)

- Standardize scrape_interval to 1m in examples. (@mattdurham)

v0.18.4 (2021-09-14)
--------------------

### Enhancements

- Add `agent_prometheus_configs_changed_total` metric to track instance config
  events. (@rfratto)

### Bugfixes

- Fix info logging on windows. (@mattdurham)

- Scraping service: Ensure that a reshard is scheduled every reshard
  interval. (@rfratto)

v0.18.3 (2021-09-08)
--------------------

### Bugfixes

- Register missing metric for configstore consul request duration. (@rfratto)

- Logs should contain a caller field with file and line numbers again
  (@kgeckhart)

- In scraping service mode, the polling configuration refresh should honor
  timeout. (@mattdurham)

- In scraping service mode, the lifecycle reshard should happen using a
  goroutine. (@mattdurham)

- In scraping service mode, scraping service can deadlock when reloading during
  join. (@mattdurham)

- Scraping service: prevent more than one refresh from being queued at a time.
  (@rfratto)

v0.18.2 (2021-08-12)
--------------------

### Bugfixes

- Honor the prefix and remove prefix from consul list results (@mattdurham)

v0.18.1 (2021-08-09)
--------------------

### Bugfixes

- Reduce number of consul calls when ran in scrape service mode (@mattdurham)

v0.18.0 (2021-07-29)
--------------------

### Features

- Added [GitHub exporter](https://github.com/infinityworks/github-exporter)
  integration. (@rgeyer)

- Add support for OTLP HTTP trace exporting. (@mapno)

### Enhancements

- Switch to drone for releases. (@mattdurham)

- Update postgres_exporter to a [branch of](https://github.com/grafana/postgres_exporter/tree/exporter-package-v0.10.0) v0.10.0

### Bugfixes

- Enabled flag for integrations is not being honored. (@mattdurham)

v0.17.0 (2021-07-15)
--------------------

### Features

- Added [Kafka Lag exporter](https://github.com/davidmparrott/kafka_exporter)
  integration. (@gaantunes)

### Bugfixes

- Fix race condition that may occur and result in a panic when initializing
  scraping service cluster. (@rfratto)

v0.16.1 (2021-06-22)
--------------------

### Bugfixes

- Fix issue where replaying a WAL caused incorrect metrics to be sent over
  remote write. (@rfratto)

v0.16.0 (2021-06-17)
--------------------

### Features

- (beta) A Grafana Agent Operator is now available. (@rfratto)

### Enhancements

- Error messages when installing the Grafana Agent for Grafana Cloud will now
  be shown. (@rfratto)

### Bugfixes

- Fix a leak in the shared string interner introduced in v0.14.0. This fix was
  made to a [dependency](https://github.com/grafana/prometheus/pull/21).
  (@rfratto)

- Fix issue where a target will fail to be scraped for the process lifetime if
  that target had gone down for long enough that its series were removed from
  the in-memory cache (2 GC cycles). (@rfratto)

v0.15.0 (2021-06-03)
--------------------

> **BREAKING CHANGES**: This release has breaking changes. Please read entries
> carefully and consult the [upgrade guide][] for specific instructions.

### Breaking Changes

- The configuration of Tempo Autologging has changed. (@mapno)

### Features

- Add support for exemplars. (@mapno)

### Enhancements

- Add the option to log to stdout instead of a Loki instance. (@joe-elliott)

- Update Cortex dependency to v1.8.0.

- Running the Agent as a DaemonSet with host_filter and role: pod should no
  longer cause unnecessary load against the Kubernetes SD API. (@rfratto)

- Update Prometheus to v2.27.0. (@mapno)

- Update Loki dependency to d88f3996eaa2. This is a non-release build, and was
  needed to support exemplars. (@mapno)

- Update Cortex dependency to d382e1d80eaf. This is a non-release build, and
  was needed to support exemplars. (@mapno)

### Bugfixes

- Host filter relabeling rules should now work. (@rfratto)

- Fixed issue where span metrics where being reported with wrong time unit.
  (@mapno)

### Other changes

- Intentionally order tracing processors. (@joe-elliott)

v0.14.0 (2021-05-24)
--------------------

> **BREAKING CHANGES**: This release has breaking changes. Please read entries
> carefully and consult the [upgrade guide][] for specific instructions.
>
> **STABILITY NOTICE**: As of this release, functionality that is not
> recommended for production use and is expected to change will be tagged
> interchangably as "experimental" or "beta."

### Security fixes

- The Scraping service API will now reject configs that read credentials from
  disk by default. This prevents malicious users from reading arbitrary files
  and sending their contents over the network. The old behavior can be
  re-enabled by setting `dangerous_allow_reading_files: true` in the scraping
  service config. (@rfratto)

### Breaking changes

- Configuration for SigV4 has changed. (@rfratto)

### Deprecations

- `push_config` is now supplanted by `remote_block` and `batch`. `push_config`
  will be removed in a future version (@mapno)

### Features

- (beta) New integration: windows_exporter (@mattdurham)

- (beta) Grafana Agent Windows Installer is now included as a release artifact.
  (@mattdurham)

- Official M1 Mac release builds will now be generated! Look for
  `agent-darwin-arm64` and `agentctl-darwin-arm64` in the release assets.
  (@rfratto)

- Add support for running as a Windows service (@mattdurham)

- (beta) Add /-/reload support. It is not recommended to invoke `/-/reload`
  against the main HTTP server. Instead, two new command-line flags have been
  added: `--reload-addr` and `--reload-port`. These will launch a
  `/-/reload`-only HTTP server that can be used to safely reload the Agent's
  state.  (@rfratto)

- Add a /-/config endpoint. This endpoint will return the current configuration
  file with defaults applied that the Agent has loaded from disk. (@rfratto)

- (beta) Support generating metrics and exposing them via a Prometheus exporter
  from span data. (@yeya24)

- Tail-based sampling for tracing pipelines (@mapno)

- Added Automatic Logging feature for Tempo (@joe-elliott)

- Disallow reading files from within scraping service configs by default.
  (@rfratto)

- Add remote write for span metrics (@mapno)

### Enhancements

- Support compression for trace export. (@mdisibio)

- Add global remote_write configuration that is shared between all instances
  and integrations. (@mattdurham)

- Go 1.16 is now used for all builds of the Agent. (@rfratto)

- Update Prometheus dependency to v2.26.0. (@rfratto)

- Upgrade `go.opentelemetry.io/collector` to v0.21.0 (@mapno)

- Add kafka trace receiver (@mapno)

- Support mirroring a trace pipeline to multiple backends (@mapno)

- Add `headers` field in `remote_write` config for Tempo. `headers` specifies
  HTTP headers to forward to the remote endpoint. (@alexbiehl)

- Add silent uninstall to Windows Uninstaller. (@mattdurham)

### Bugfixes

- Native Darwin arm64 builds will no longer crash when writing metrics to the
  WAL. (@rfratto)

- Remote write endpoints that never function across the lifetime of the Agent
  will no longer prevent the WAL from being truncated. (@rfratto)

- Bring back FreeBSD support. (@rfratto)

- agentctl will no longer leak WAL resources when retrieving WAL stats.
  (@rfratto)

- Ensure defaults are applied to undefined sections in config file. This fixes
  a problem where integrations didn't work if `prometheus:` wasn't configured.
  (@rfratto)

- Fixed issue where automatic logging double logged "svc". (@joe-elliott)

### Other changes

- The Grafana Cloud Agent has been renamed to the Grafana Agent. (@rfratto)

- Instance configs uploaded to the Config Store API will no longer be stored
  along with the global Prometheus defaults. This is done to allow globals to
  be updated and re-apply the new global defaults to the configs from the
  Config Store. (@rfratto)

- The User-Agent header sent for logs will now be `GrafanaAgent/<version>`
  (@rfratto)

- Add `tempo_spanmetrics` namespace in spanmetrics (@mapno)

v0.13.1 (2021-04-09)
--------------------

### Bugfixes

- Validate that incoming scraped metrics do not have an empty label set or a
  label set with duplicate labels, mirroring the behavior of Prometheus.
  (@rfratto)

v0.13.0 (2021-02-25)
--------------------

> The primary branch name has changed from `master` to `main`. You may have to
> update your local checkouts of the repository to point at the new branch name.

### Features

- postgres_exporter: Support query_path and disable_default_metrics. (@rfratto)

### Enhancements

- Support other architectures in installation script. (@rfratto)

- Allow specifying custom wal_truncate_frequency per integration. (@rfratto)

- The SigV4 region can now be inferred using the shared config (at
  `$HOME/.aws/config`) or environment variables (via `AWS_CONFIG`). (@rfratto)

- Update Prometheus dependency to v2.25.0. (@rfratto)

### Bugfixes

- Not providing an `-addr` flag for `agentctl config-sync` will no longer
  report an error and will instead use the pre-existing default value.
  (@rfratto)

- Fixed a bug from v0.12.0 where the Loki installation script failed because
  positions_directory was not set. (@rfratto)

- Reduce the likelihood of dataloss during a remote_write-side outage by
  increasing the default wal_truncation_frequency to 60m and preventing the WAL
  from being truncated if the last truncation timestamp hasn't changed. This
  change increases the size of the WAL on average, and users may configure a
  lower wal_truncation_frequency to deliberately choose a smaller WAL over
  write guarantees. (@rfratto)

- Add the ability to read and serve HTTPS integration metrics when given a set
  certificates (@mattdurham)

v0.12.0 (2021-02-05)
--------------------

> **BREAKING CHANGES**: This release has breaking changes. Please read entries
> carefully and consult the [upgrade guide][] for specific instructions.

### Breaking Changes

- The configuration format for the `loki` block has changed. (@rfratto)

- The configuration format for the `tempo` block has changed. (@rfratto)

### Features

- Support for multiple Loki Promtail instances has been added. (@rfratto)

- Support for multiple Tempo instances has been added. (@rfratto)

- Added [ElasticSearch exporter](https://github.com/justwatchcom/elasticsearch_exporter)
  integration. (@colega)

### Enhancements

- `.deb` and `.rpm` packages are now generated for all supported architectures.
  The architecture of the AMD64 package in the filename has been renamed to
  `amd64` to stay synchronized with the architecture name presented from other
  release assets. (@rfratto)

- The `/agent/api/v1/targets` API will now include discovered labels on the
  target pre-relabeling in a `discovered_labels` field. (@rfratto)

- Update Loki to 59a34f9867ce. This is a non-release build, and was needed to
  support multiple Loki instances. (@rfratto)

- Scraping service: Unhealthy Agents in the ring will no longer cause job
  distribution to fail. (@rfratto)

- Scraping service: Cortex ring metrics (prefixed with cortex_ring_) will now
  be registered for tracking the state of the hash ring. (@rfratto)

- Scraping service: instance config ownership is now determined by the hash of
  the instance config name instead of the entire config. This means that
  updating a config is guaranteed to always hash to the same Agent, reducing
  the number of metrics gaps. (@rfratto)

- Only keep a handful of K8s API server metrics by default to reduce default
  active series usage. (@hjet)

- Go 1.15.8 is now used for all distributions of the Agent. (@rfratto)

### Bugfixes

- `agentctl config-check` will now work correctly when the supplied config file
  contains integrations. (@hoenn)

v0.11.0 (2021-01-20)
--------------------

### Features

- ARMv6 builds of `agent` and `agentctl` will now be included in releases to
  expand Agent support to cover all models of Raspberry Pis. ARMv6 docker
  builds are also now available. (@rfratto)

- Added `config-check` subcommand for `agentctl` that can be used to validate
  Agent configuration files before attempting to load them in the `agent`
  itself. (@56quarters)

### Enhancements

- A sigv4 install script for Prometheus has been added. (@rfratto)

- NAMESPACE may be passed as an environment variable to the Kubernetes install
  scripts to specify an installation namespace. (@rfratto)

### Bugfixes

- The K8s API server scrape job will use the API server Service name when
  resolving IP addresses for Prometheus service discovery using the "Endpoints"
  role. (@hjet)

- The K8s manifests will no longer include the `default/kubernetes` job twice
  in both the DaemonSet and the Deployment. (@rfratto)

v0.10.0 (2021-01-13)
--------------------

### Features

- Prometheus `remote_write` now supports SigV4 authentication using the
  [AWS default credentials chain](https://docs.aws.amazon.com/sdk-for-java/v1/developer-guide/credentials.html).
  This enables the Agent to send metrics to Amazon Managed Prometheus without
  needing the [SigV4 Proxy](https://github.com/awslabs/aws-sigv4-proxy).
  (@rfratto)

### Enhancements

- Update `redis_exporter` to v1.15.0. (@rfratto)

- `memcached_exporter` has been updated to v0.8.0. (@rfratto)

- `process-exporter` has been updated to v0.7.5. (@rfratto)

- `wal_cleanup_age` and `wal_cleanup_period` have been added to the top-level
  Prometheus configuration section. These settings control how Write Ahead Logs
  (WALs) that are not associated with any instances are cleaned up. By default,
  WALs not associated with an instance that have not been written in the last
  12 hours are eligible to be cleaned up. This cleanup can be disabled by
  setting `wal_cleanup_period` to `0`. (@56quarters)

- Configuring logs to read from the systemd journal should now work on journals
  that use +ZSTD compression. (@rfratto)

### Bugfixes

- Integrations will now function if the HTTP listen address was set to a value
  other than the default. (@mattdurham)

- The default Loki installation will now be able to write its positions file.
  This was prevented by accidentally writing to a readonly volume mount.
  (@rfratto)

v0.9.1 (2021-01-04)
-------------------

### Enhancements

- agentctl will now be installed by the rpm and deb packages as
  `grafana-agentctl`. (@rfratto)

v0.9.0 (2020-12-10)
-------------------

### Features

- Add support to configure TLS config for the Tempo exporter to use
  insecure_skip_verify to disable TLS chain verification. (@bombsimon)

- Add `sample-stats` to `agentctl` to search the WAL and return a summary of
  samples of series matching the given label selector. (@simonswine)

- New integration:
  [postgres_exporter](https://github.com/wrouesnel/postgres_exporter)
  (@rfratto)

- New integration:
  [statsd_exporter](https://github.com/prometheus/statsd_exporter) (@rfratto)

- New integration:
  [consul_exporter](https://github.com/prometheus/consul_exporter) (@rfratto)

- Add optional environment variable substitution of configuration file.
  (@dcseifert)

### Enhancements

- `min_wal_time` and `max_wal_time` have been added to the instance config
  settings, guaranteeing that data in the WAL will exist for at least
  `min_wal_time` and will not exist for longer than `max_wal_time`. This change
  will increase the size of the WAL slightly but will prevent certain scenarios
  where data is deleted before it is sent. To revert back to the old behavior,
  set `min_wal_time` to `0s`. (@rfratto)

- Update `redis_exporter` to v1.13.1. (@rfratto)

- Bump OpenTelemetry-collector dependency to v0.16.0. (@bombsimon)

### Bugfixes

- Fix issue where the Tempo example manifest could not be applied because the
  port names were too long. (@rfratto)

- Fix issue where the Agent Kubernetes manifests may not load properly on AKS.
  (#279) (@rfratto)

### Other changes

- The User-Agent header sent for logs will now be `GrafanaCloudAgent/<version>`
  (@rfratto)

v0.8.0 (2020-11-06)
-------------------

### Features

- New integration: [dnsamsq_exporter](https://github.com/google/dnsamsq_exporter)
  (@rfratto).

- New integration: [memcached_exporter](https://github.com/prometheus/memcached_exporter)
  (@rfratto).

### Enhancements

- Add `<integration name>_build_info` metric to all integrations. The build
  info displayed will match the build information of the Agent and _not_ the
  embedded exporter. This metric is used by community dashboards, so adding it
  to the Agent increases compatibility with existing dashboards that depend on
  it existing. (@rfratto)

- Bump OpenTelemetry-collector dependency to 0.14.0 (@joe-elliott)

### Bugfixes

- Error messages when retrieving configs from the KV store will now be logged,
  rather than just logging a generic message saying that retrieving the config
  has failed. (@rfratto)

v0.7.2 (2020-10-29)
-------------------

### Enhancements

- Bump Prometheus dependency to 2.21. (@rfratto)

- Bump OpenTelemetry-collector dependency to 0.13.0 (@rfratto)

- Bump Promtail dependency to 2.0. (@rfratto)

- Enhance host_filtering mode to support targets from Docker Swarm and Consul.
  Also, add a `host_filter_relabel_configs` to that will apply relabeling rules
  for determining if a target should be dropped. Add a documentation section
  explaining all of this in detail. (@rfratto)

### Bugfixes

- Fix deb package prerm script so that it stops the agent on package removal.
  (@jdbaldry)

- Fix issue where the `push_config` for Tempo field was expected to be
  `remote_write`. `push_config` now works as expected. (@rfratto)

v0.7.1 (2020-10-23)
-------------------

### Bugfixes

- Fix issue where ARM binaries were not published with the GitHub release.

v0.7.0 (2020-10-23)
-------------------

### Features

- Added Tracing Support. (@joe-elliott)

- Add RPM and deb packaging. (@jdbaldry, @simon6372)

- arm64 and arm/v7 Docker containers and release builds are now available for
  `agent` and `agentctl`. (@rfratto)

- Add `wal-stats` and `target-stats` tooling to `agentctl` to discover WAL and
  cardinality issues. (@rfratto)

- [mysqld_exporter](https://github.com/prometheus/mysqld_exporter) is now
  embedded and available as an integration. (@rfratto)

- [redis_exporter](https://github.com/oliver006/redis_exporter) is now embedded
  and available as an integration. (@dafydd-t)

### Enhancements

- Resharding the cluster when using the scraping service mode now supports
  timeouts through `reshard_timeout`. The default value is `30s.` This timeout
  applies to cluster-wide reshards (performed when joining and leaving the
  cluster) and local reshards (done on the `reshard_interval`). (@rfratto)

### Bugfixes

- Fix issue where integrations crashed with instance_mode was set to `distinct`
  (@rfratto)

- Fix issue where the `agent` integration did not work on Windows (@rfratto).

- Support URL-encoded paths in the scraping service API. (@rfratto)

- The instance label written from replace_instance_label can now be overwritten
  with relabel_configs. This bugfix slightly modifies the behavior of what data
  is stored. The final instance label will now be stored in the WAL rather than
  computed by remote_write. This change should not negatively affect existing
  users. (@rfratto)

v0.6.1 (2020-04-11)
-------------------

### Bugfixes

- Fix issue where build information was empty when running the Agent with
  --version. (@rfratto)

- Fix issue where updating a config in the scraping service may fail to pick up
  new targets. (@rfratto)

- Fix deadlock that slowly prevents the Agent from scraping targets at a high
  scrape volume. (@rfratto)

v0.6.0 (2020-09-04)
-------------------

### Breaking Changes

- The Configs API will now disallow two instance configs having multiple
  `scrape_configs` with the same `job_name`. This was needed for the instance
  sharing mode, where combined instances may have duplicate `job_names` across
  their `scrape_configs`. This brings the scraping service more in line with
  Prometheus, where `job_names` must globally be unique. This change also
  disallows concurrent requests to the put/apply config API endpoint to prevent
  a race condition of two conflicting configs being applied at the same time.
  (@rfratto)

### Deprecations

- `use_hostname_label` is now supplanted by `replace_instance_label`.
  `use_hostname_label` will be removed in a future version. (@rfratto)

### Features

- The Grafana Agent can now collect logs and send to Loki. This is done by
  embedding Promtail, the official Loki log collection client. (@rfratto)

- Integrations can now be enabled without scraping. Set scrape_integrations to
  `false` at the `integrations` key or within the specific integration you
  don't want to scrape. This is useful when another Agent or Prometheus server
  will scrape the integration. (@rfratto)

- [process-exporter](https://github.com/ncabatoff/process-exporter) is now
  embedded as `process_exporter`. The hypen has been changed to an underscore
  in the config file to retain consistency with `node_exporter`. (@rfratto)

### Enhancements

- A new config option, `replace_instance_label`, is now available for use with
  integrations. When this is true, the instance label for all metrics coming
  from an integration will be replaced with the machine's hostname rather than
  127.0.0.1. (@rfratto)

- The embedded Prometheus version has been updated to 2.20.1. (@rfratto,
  @gotjosh)

- The User-Agent header written by the Agent when remote_writing will now be
  `GrafanaCloudAgent/<Version>` instead of `Prometheus/<Prometheus Version>`.
  (@rfratto)

- The subsystems of the Agent (`prometheus`, `loki`) are now made optional.
  Enabling integrations also implicitly enables the associated subsystem. For
  example, enabling the `agent` or `node_exporter` integration will force the
  `prometheus` subsystem to be enabled.  (@rfratto)

### Bugfixes

- The documentation for Tanka configs is now correct. (@amckinley)

- Minor corrections and spelling issues have been fixed in the Overview
  documentation. (@amckinley)

- The new default of `shared` instances mode broke the metric value for
  `agent_prometheus_active_configs`, which was tracking the number of combined
  configs (i.e., number of launched instances). This metric has been fixed and
  a new metric, `agent_prometheus_active_instances`, has been added to track
  the numbger of launched instances. If instance sharing is not enabled, both
  metrics will share the same value. (@rfratto)

- `remote_write` names in a group will no longer be copied from the
  remote_write names of the first instance in the group. Rather, all
  remote_write names will be generated based on the first 6 characters of the
  group hash and the first six characters of the remote_write hash. (@rfratto)

- Fix a panic that may occur during shutdown if the WAL is closed in the middle
  of the WAL being truncated. (@rfratto)

v0.5.0 (2020-08-12)
-------------------

### Features

- A [scrape targets API](https://github.com/grafana/agent/blob/main/docs/api.md#list-current-scrape-targets)
  has been added to show every target the Agent is currently scraping, when it
  was last scraped, how long it took to scrape, and errors from the last
  scrape, if any. (@rfratto)

- "Shared Instance Mode" is the new default mode for spawning Prometheus
  instances, and will improve CPU and memory usage for users of integrations
  and the scraping service. (@rfratto)

### Enhancements

- Memory stability and utilization of the WAL has been improved, and the
  reported number of active series in the WAL will stop double-counting
  recently churned series. (@rfratto)

- Changing scrape_configs and remote_write configs for an instance will now be
  dynamically applied without restarting the instance. This will result in less
  missing metrics for users of the scraping service that change a config.
  (@rfratto)

- The Tanka configuration now uses k8s-alpha. (@duologic)

### Bugfixes

- The Tanka configuration will now also deploy a single-replica deployment
  specifically for scraping the Kubernetes API. This deployment acts together
  with the Daemonset to scrape the full cluster and the control plane.
  (@gotjosh)

- The node_exporter filesystem collector will now work on Linux systems without
  needing to manually set the blocklist and allowlist of filesystems.
  (@rfratto)

v0.4.0 (2020-06-18)
-------------------

### Features

- Support for integrations has been added. Integrations can be any embedded
  tool, but are currently used for embedding exporters and generating scrape
  configs. (@rfratto)

- node_exporter has been added as an integration. This is the full version of
  node_exporter with the same configuration options. (@rfratto)

- An Agent integration that makes the Agent automatically scrape itself has
  been added. (@rfratto)

### Enhancements

- The WAL can now be truncated if running the Agent without any remote_write
  endpoints. (@rfratto)

### Bugfixes

- Prevent the Agent from crashing when a global Prometheus config stanza is not
  provided. (@robx)

- Enable agent host_filter in the Tanka configs, which was disabled by default
  by mistake. (@rfratto)

v0.3.2 (2020-05-29)
-------------------

### Features

- Tanka configs that deploy the scraping service mode are now available
  (@rfratto)

- A k3d example has been added as a counterpart to the docker-compose example.
  (@rfratto)

### Enhancements

- Labels provided by the default deployment of the Agent (Kubernetes and Tanka)
  have been changed to align with the latest changes to grafana/jsonnet-libs.
  The old `instance` label is now called `pod`, and the new `instance` label is
  unique. A `container` label has also been added. The Agent mixin has been
  subsequently updated to also incorporate these label changes. (@rfratto)

- The `remote_write` and `scrape_config` sections now share the same
  validations as Prometheus (@rfratto)

- Setting `wal_truncation_frequency` to less than the scrape interval is now
  disallowed (@rfratto)

### Bugfixes

- A deadlock in scraping service mode when updating a config that shards to the
  same node has been fixed (@rfratto)

- `remote_write` config stanzas will no longer ignore `password_file`
  (@rfratto)

- `scrape_config` client secrets (e.g., basic auth, bearer token,
  `password_file`) will now be properly retained in scraping service mode
  (@rfratto)

- Labels for CPU, RX, and TX graphs in the Agent Operational dashboard now
  correctly show the pod name of the Agent instead of the exporter name.
  (@rfratto)

v0.3.1 (2020-05-20)
-------------------

### Features

- The Agent has upgraded its vendored Prometheus to v2.18.1 (@gotjosh,
  @rfratto)

### Bugfixes

- A typo in the Tanka configs and Kubernetes manifests that prevents the Agent
  launching with v0.3.0 has been fixed (@captncraig)

- Fixed a bug where Tanka mixins could not be used due to an issue with the
  folder placement enhancement (@rfratto)

### Enhancements

- `agentctl` and the config API will now validate that the YAML they receive
  are valid instance configs. (@rfratto)

v0.3.0 (2020-05-13)
-------------------

### Features

- A third operational mode called "scraping service mode" has been added. A KV
  store is used to store instance configs which are distributed amongst a
  clustered set of Agent processes, dividing the total scrape load across each
  agent. An API is exposed on the Agents to list, create, update, and delete
  instance configurations from the KV store. (@rfratto)

- An "agentctl" binary has been released to interact with the new instance
  config management API created by the "scraping service mode." (@rfratto,
  @hoenn)

- The Agent now includes readiness and healthiness endpoints. (@rfratto)

### Enhancements

- The YAML files are now parsed strictly and an invalid YAML will generate an
  error at runtime. (@hoenn)

- The default build mode for the Docker containers is now release, not debug.
  (@rfratto)

- The Grafana Agent Tanka Mixins now are placed in an "Agent" folder within
  Grafana. (@cyriltovena)

v0.2.0 (2020-04-09)
-------------------

### Features

- The Prometheus remote write protocol will now send scraped metadata (metric
  name, help, type and unit). This results in almost negligent bytes sent
  increase as metadata is only sent every minute. It is on by default.
  (@gotjosh)

  These metrics are available to monitor metadata being sent:
  - `prometheus_remote_storage_succeeded_metadata_total`
  - `prometheus_remote_storage_failed_metadata_total`
  - `prometheus_remote_storage_retried_metadata_total`
  - `prometheus_remote_storage_sent_batch_duration_seconds` and
    `prometheus_remote_storage_sent_bytes_total` have a new label “type” with
    the values of `metadata` or `samples`.

### Enhancements

- The Agent has upgraded its vendored Prometheus to v2.17.1 (@rfratto)

### Bugfixes

- Invalid configs passed to the agent will now stop the process after they are
  logged as invalid; previously the Agent process would continue. (@rfratto)

- Enabling host_filter will now allow metrics from node role Kubernetes service
  discovery to be scraped properly (e.g., cAdvisor, Kubelet). (@rfratto)

v0.1.1 (2020-03-16)
-------------------

### Other changes

- Nits in documentation (@sh0rez)

- Fix various dashboard mixin problems from v0.1.0 (@rfratto)

- Pass through release tag to `docker build` (@rfratto)

v0.1.0 (2020-03-16)
-------------------

> First release!

### Features

- Support for scraping Prometheus metrics and sharding the agent through the
  presence of a `host_filter` flag within the Agent configuration file.

[upgrade guide]: https://grafana.com/docs/agent/latest/upgrade-guide/
[contributors guide]: ./docs/developer/contributing.md#updating-the-changelog<|MERGE_RESOLUTION|>--- conflicted
+++ resolved
@@ -15,13 +15,11 @@
 - The default listen port for `otelcol.receiver.opencensus` has changed from
   4317 to 55678 to align with upstream. (@rfratto)
 
-<<<<<<< HEAD
 - Remove the field `prune_interval_seconds` from the component `prometheus.exporter.kafka`. The interpolation table is now pruned
-  on `metadata_refresh_interval`. (@wildum) 
-=======
+  on `metadata_refresh_interval`. (@wildum)
+
 - The default sync interval for `mimir.rules.kubernetes` has changed from `30s`
   to `5m` to reduce load on Mimir. (@56quarters)  
->>>>>>> e908a2f1
 
 ### Enhancements
 
