--- conflicted
+++ resolved
@@ -59,12 +59,8 @@
 - [BUGFIX] Reloading the scraping service kvstore config for loading instance
   configs will no longer use the clustering config instead. (@rfratto)
 
-<<<<<<< HEAD
-- [BUGFIX] Batch applying of configurations when running as scraping service for performance. (@mattdurham)
-=======
 - [BUGFIX] Scraping service: deleted configs will now properly immediately fire
   off a change event for nodes to respond to. (@rfratto)
->>>>>>> fdd05c02
 
 - [CHANGE] Breaking change: reduced verbosity of tracing autologging
   by not logging `STATUS_CODE_UNSET` status codes. (@mapno)
