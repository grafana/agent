# Changelog

> _Contributors should read our [contributors guide][] for instructions on how
> to update the changelog._

This document contains a historical list of changes between releases. Only
changes that impact end-user behavior are listed; changes to documentation or
internal API changes are not present.

Main (unreleased)
-----------------

### Breaking changes

- The default listen port for `otelcol.receiver.opencensus` has changed from
  4317 to 55678 to align with upstream. (@rfratto)

### Enhancements

- Add support for importing folders as single module to `import.file`. (@wildum)

- Add support for importing directories as single module to `import.git`. (@wildum)

- Improve converter diagnostic output by including a Footer and removing lower
  level diagnostics when a configuration fails to generate. (@erikbaranowski)

- Increased the alert interval and renamed the `ClusterSplitBrain` alert to `ClusterNodeCountMismatch` in the Grafana
  Agent Mixin to better match the alert conditions. (@thampiotr)

### Features

- Added a new CLI flag `--stability.level` which defines the minimum stability
  level required for the features that the agent is allowed to use. Default is `experimental`. (@thampiotr)

- A new `loki.rules.kubernetes` component that discovers `PrometheusRule` Kubernetes resources and loads them into a Loki Ruler instance. (@EStork09)

### Bugfixes

- Fix an issue where JSON string array elements were not parsed correctly in `loki.source.cloudflare`. (@thampiotr)

<<<<<<< HEAD
- Fix SSRF vulnerability in `faro.receiver` by disabling source map download. (@hainenber)
=======
- Update gcp_exporter to a newer version with a patch for incorrect delta histograms (@kgeckhart)
>>>>>>> ddacaec2

### Other changes

- Clustering for Grafana Agent in Flow mode has graduated from beta to stable.

- Resync defaults for `otelcol.processor.k8sattributes` with upstream. (@hainenber)

- Resync defaults for `otelcol.exporter.otlp` and `otelcol.exporter.otlphttp` with upstream. (@hainenber)

v0.40.3 (2024-03-14)
--------------------

### Bugfixes

- Fix a bug where structured metadata and parsed field are not passed further in `loki.source.api` (@marchellodev)

- Change `import.git` to use Git pulls rather than fetches to fix scenarios where the local code did not get updated. (@mattdurham)

### Other changes

- Upgrade to Go 1.22.1 (@thampiotr)

v0.40.2 (2024-03-05)
--------------------

### Bugfixes

- Set permissions on the `Grafana Agent [Flow]` folder when installing via the
  windows installer rather than relying on the parent folder permissions. (@erikbaranowski)

- Set restricted viewing permissions on the `agent-config.yaml` (static mode) or
  `config.river` (flow mode) when installing via the Windows installer if the
  configuration file does not already exist. (@erikbaranowski)

- Fix an issue where the import config node would not run after a config reload. (@wildum)

- Fix an issue where Loki could reject a batch of logs when structured metadata feature is used. (@thampiotr)

- Fix a duplicate metrics registration panic when recreating static
  mode metric instance's write handler. (@rfratto, @hainenber)

### Other changes

- Change the Docker base image for Linux containers to `public.ecr.aws/ubuntu/ubuntu:mantic`. (@hainenber)

v0.40.1 (2024-02-27)
--------------------

### Bugfixes

- Fix an issues where the logging config block would trigger an error when trying to send logs to components that were not running. (@wildum)

- Fix an issue where a custom component might be wired to a local declare instead of an import declare when they have the same label. (@wildum)

- Fix an issue where flow mode panics if the `logging` config block is given a `null` Loki receiver to write log entries to. (@rfratto)

v0.40.0 (2024-02-27)
--------------------

### Breaking changes

- Prohibit the configuration of services within modules. (@wildum)

- For `otelcol.exporter` components, change the default value of `disable_high_cardinality_metrics` to `true`. (@ptodev)

- Rename component `prometheus.exporter.agent` to `prometheus.exporter.self` to clear up ambiguity. (@hainenber)

### Deprecations

- Module components have been deprecated in favor of import and declare configuration blocks. These deprecated components will be removed in a future release. (@wildum)

- `prometheus.exporter.vsphere` has been deprecated in favor of `otelcol.receiver.vcenter`. This deprecated component will be removed in a future release. (@rfratto)

### Features

- Modules have been redesigned to split the import logic from the instantiation.
  You can now define custom components via the `declare` config block and import modules via `import.git`, `import.http`, `import.string`, `import.file`. (@wildum)

- A new `discovery.process` component for discovering Linux OS processes on the current host. (@korniltsev)

- A new `pyroscope.java` component for profiling Java processes using async-profiler. (@korniltsev)

- A new `otelcol.processor.resourcedetection` component which inserts resource attributes
  to OTLP telemetry based on the host on which Grafana Agent is running. (@ptodev)

- Expose track_timestamps_staleness on Prometheus scraping, to fix the issue where container metrics live for 5 minutes after the container disappears. (@ptodev)

- Introduce the `remotecfg` service that enables loading configuration from a
  remote endpoint. (@tpaschalis)

- Add `otelcol.connector.host_info` component to gather usage metrics for cloud users. (@rlankfo, @jcreixell)

- Add Windows boringcrypto build and executable. (@mattdurham)

### Enhancements

- Include line numbers in profiles produced by `pyrsocope.java` component. (@korniltsev)
- Add an option to the windows static mode installer for expanding environment vars in the yaml config. (@erikbaranowski)
- Add authentication support to `loki.source.awsfirehose` (@sberz)

- Sort kubelet endpoint to reduce pressure on K8s's API server and watcher endpoints. (@hainenber)

- Expose `physical_disk` collector from `windows_exporter` v0.24.0 to
  Flow configuration. (@hainenber)

- Renamed Grafana Agent Mixin's "prometheus.remote_write" dashboard to
  "Prometheus Components" and added charts for `prometheus.scrape` success rate
  and duration metrics. (@thampiotr)

- Removed `ClusterLamportClockDrift` and `ClusterLamportClockStuck` alerts from
  Grafana Agent Mixin to focus on alerting on symptoms. (@thampiotr)

- Increased clustering alert periods to 10 minutes to improve the
  signal-to-noise ratio in Grafana Agent Mixin. (@thampiotr)

- `mimir.rules.kubernetes` has a new `prometheus_http_prefix` argument to configure
  the HTTP endpoint on which to connect to Mimir's API. (@hainenber)

- `service_name` label is inferred from discovery meta labels in `pyroscope.java` (@korniltsev)

- Mutex and block pprofs are now available via the pprof endpoint. (@mattdurham)

- Added an error log when the config fails to reload. (@kurczynski)

- Added additional http client proxy configurations to components for
  `no_proxy`, `proxy_from_environment`, and `proxy_connect_header`. (@erikbaranowski)

- Batch staleness tracking to reduce mutex contention and increase performance. (@mattdurham)

- Python profiling using eBPF is now aggregated now by kernel space. [PR](https://github.com/grafana/pyroscope/pull/2996) (@korniltsev)

### Bugfixes

- Fix an issue in `remote.s3` where the exported content of an object would be an empty string if `remote.s3` failed to fully retrieve
  the file in a single read call. (@grafana/agent-squad)

- Utilize the `instance` Argument of `prometheus.exporter.kafka` when set. (@akhmatov-s)

- Fix a duplicate metrics registration panic when sending metrics to an static
  mode metric instance's write handler. (@tpaschalis)

- Fix issue causing duplicate logs when a docker target is restarted. (@captncraig)

- Fix an issue where blocks having the same type and the same label across
  modules could result in missed updates. (@thampiotr)

- Fix an issue with static integrations-next marshaling where non singletons
  would cause `/-/config` to fail to marshal. (@erikbaranowski)

- Fix an issue where agent logs are emitted before the logging format
  is correctly determined. (@hainenber)

- Fix divide-by-zero issue when sharding targets. (@hainenber)

- Fix bug where custom headers were not actually being set in loki client. (@captncraig)

- Fix missing measurement type field in the KeyVal() conversion function for measurments. @vanugrah)

- Fix `ResolveEndpointV2 not found` for AWS-related components. (@hainenber)

- Fix OTEL metrics not getting collected after reload. (@hainenber)

- Fix bug in `pyroscope.ebpf` component when elf's PT_LOAD section is not page aligned. [PR](https://github.com/grafana/pyroscope/pull/2983)  (@korniltsev)

- Pyroscope eBPF profiling now respects the PID namespace Grafana Agent is running in. [PR](https://github.com/grafana/pyroscope/pull/3008) (@simonswine)

- Fix an issue where the configuration of the `http` and `remotecfg` blocks get ignored after loading a module. (@erikbaranowski)

- Fix an issue where changing the configuration of `loki.write` would cause a panic. (@rfratto)

- Fix issue where registry was not being properly deleted. (@mattdurham)

### Other changes

- Removed support for Windows 2012 in line with Microsoft end of life. (@mattdurham)

- Split instance ID and component groupings into separate panels for `remote write active series by component` in the Flow mixin. (@tristanburgess)

- Updated dependency to add support for Go 1.22 (@stefanb)

- Use Go 1.22 for builds. (@rfratto)

- Updated docs for MSSQL Integration to show additional authentication capabilities. (@StefanKurek)

- `grafana-agent` and `grafana-agent-flow` fallback to default X.509 trusted root certificates
  when the `GODEBUG=x509usefallbackroots=1` environment variable is set. (@hainenber)

- Migrate away from EoL'ed `github.com/aws-sdk-go` v1. (@hainenber)

v0.39.2 (2024-1-31)
--------------------

### Bugfixes

- Fix error introduced in v0.39.0 preventing remote write to Amazon Managed Prometheus. (@captncraig)

- An error will be returned in the converter from Static to Flow when `scrape_integration` is set
  to `true` but no `remote_write` is defined. (@erikbaranowski)

v0.39.1 (2024-01-19)
--------------------

### Security fixes

- Fixes following vulnerabilities (@hainenber)
  - [GO-2023-2409](https://github.com/advisories/GHSA-mhpq-9638-x6pw)
  - [GO-2023-2412](https://github.com/advisories/GHSA-7ww5-4wqc-m92c)
  - [CVE-2023-49568](https://github.com/advisories/GHSA-mw99-9chc-xw7r)

### Bugfixes

- Fix issue where installing the Windows Agent Flow installer would hang then crash. (@mattdurham)

v0.39.0 (2024-01-09)
--------------------

### Breaking changes

- `otelcol.receiver.prometheus` will drop all `otel_scope_info` metrics when converting them to OTLP. (@wildum)
  - If the `otel_scope_info` metric has labels `otel_scope_name` and `otel_scope_version`,
    their values will be used to set OTLP Instrumentation Scope name and  version respectively.
  - Labels of `otel_scope_info` metrics other than `otel_scope_name` and `otel_scope_version`
    are added as scope attributes with the matching name and version.

- The `target` block in `prometheus.exporter.blackbox` requires a mandatory `name`
  argument instead of a block label. (@hainenber)

- In the azure exporter, dimension options will no longer be validated by the Azure API. (@kgeckhart)
  - This change will not break any existing configurations and you can opt in to validation via the `validate_dimensions` configuration option.
  - Before this change, pulling metrics for azure resources with variable dimensions required one configuration per metric + dimension combination to avoid an error.
  - After this change, you can include all metrics and dimensions in a single configuration and the Azure APIs will only return dimensions which are valid for the various metrics.

### Features

- A new `discovery.ovhcloud` component for discovering scrape targets on OVHcloud. (@ptodev)

- Allow specifying additional containers to run. (@juangom)

### Enhancements

- Flow Windows service: Support environment variables. (@jkroepke)

- Allow disabling collection of root Cgroup stats in
  `prometheus.exporter.cadvisor` (flow mode) and the `cadvisor` integration
  (static mode). (@hainenber)

- Grafana Agent on Windows now automatically restarts on failure. (@hainenber)

- Added metrics, alerts and dashboard visualisations to help diagnose issues
  with unhealthy components and components that take too long to evaluate. (@thampiotr)

- The `http` config block may now reference exports from any component.
  Previously, only `remote.*` and `local.*` components could be referenced
  without a circular dependency. (@rfratto)

- Add support for Basic Auth-secured connection with Elasticsearch cluster using `prometheus.exporter.elasticsearch`. (@hainenber)

- Add a `resource_to_telemetry_conversion` argument to `otelcol.exporter.prometheus`
  for converting resource attributes to Prometheus labels. (@hainenber)

- `pyroscope.ebpf` support python on arm64 platforms. (@korniltsev)

- `otelcol.receiver.prometheus` does not drop histograms without buckets anymore. (@wildum)

- Added exemplars support to `otelcol.receiver.prometheus`. (@wildum)

- `mimir.rules.kubernetes` may now retry its startup on failure. (@hainenber)

- Added links between compatible components in the documentation to make it
  easier to discover them. (@thampiotr)

- Allow defining `HTTPClientConfig` for `discovery.ec2`. (@cmbrad)

- The `remote.http` component can optionally define a request body. (@tpaschalis)

- Added support for `loki.write` to flush WAL on agent shutdown. (@thepalbi)

- Add support for `integrations-next` static to flow config conversion. (@erikbaranowski)

- Add support for passing extra arguments to the static converter such as `-config.expand-env`. (@erikbaranowski)

- Added 'country' mmdb-type to log pipeline-stage geoip. (@superstes)

- Azure exporter enhancements for flow and static mode, (@kgeckhart)
  - Allows for pulling metrics at the Azure subscription level instead of resource by resource
  - Disable dimension validation by default to reduce the number of exporter instances needed for full dimension coverage

- Add `max_cache_size` to `prometheus.relabel` to allow configurability instead of hard coded 100,000. (@mattdurham)

- Add support for `http_sd_config` within a `scrape_config` for prometheus to flow config conversion. (@erikbaranowski)

- `discovery.lightsail` now supports additional parameters for configuring HTTP client settings. (@ptodev)
- Add `sample_age_limit` to remote_write config to drop samples older than a specified duration. (@marctc)

- Handle paths in the Kubelet URL for `discovery.kubelet`. (@petewall)

- `loki.source.docker` now deduplicates targets which report the same container
  ID. (@tpaschalis)

### Bugfixes

- Update `pyroscope.ebpf` to fix a logical bug causing to profile to many kthreads instead of regular processes https://github.com/grafana/pyroscope/pull/2778 (@korniltsev)

- Update `pyroscope.ebpf` to produce more optimal pprof profiles for python processes https://github.com/grafana/pyroscope/pull/2788 (@korniltsev)

- In Static mode's `traces` subsystem, `spanmetrics` used to be generated prior to load balancing.
  This could lead to inaccurate metrics. This issue only affects Agents using both `spanmetrics` and
  `load_balancing`, when running in a load balanced cluster with more than one Agent instance. (@ptodev)

- Fixes `loki.source.docker` a behavior that synced an incomplete list of targets to the tailer manager. (@FerdinandvHagen)

- Fixes `otelcol.connector.servicegraph` store ttl default value from 2ms to 2s. (@rlankfo)

- Add staleness tracking to labelstore to reduce memory usage. (@mattdurham)

- Fix issue where `prometheus.exporter.kafka` would crash when configuring `sasl_password`. (@rfratto)

- Fix performance issue where perf lib where clause was not being set, leading to timeouts in collecting metrics for windows_exporter. (@mattdurham)

- Fix nil panic when using the process collector with the windows exporter. (@mattdurham)

### Other changes

- Bump github.com/IBM/sarama from v1.41.2 to v1.42.1

- Attach unique Agent ID header to remote-write requests. (@captncraig)

- Update to v2.48.1 of `github.com/prometheus/prometheus`.
  Previously, a custom fork of v2.47.2 was used.
  The custom fork of v2.47.2 also contained prometheus#12729 and prometheus#12677.

v0.38.1 (2023-11-30)
--------------------

### Security fixes

- Fix CVE-2023-47108 by updating `otelgrpc` from v0.45.0 to v0.46.0. (@hainenber)

### Features

- Agent Management: Introduce support for templated configuration. (@jcreixell)

### Bugfixes

- Permit `X-Faro-Session-ID` header in CORS requests for the `faro.receiver`
  component (flow mode) and the `app_agent_receiver` integration (static mode).
  (@cedricziel)

- Fix issue with windows_exporter defaults not being set correctly. (@mattdurham)

- Fix agent crash when process null OTel's fan out consumers. (@hainenber)

- Fix issue in `prometheus.operator.*` where targets would be dropped if two crds share a common prefix in their names. (@Paul424, @captncraig)

- Fix issue where `convert` command would generate incorrect Flow Mode config
  when provided `promtail` configuration that uses `docker_sd_configs` (@thampiotr)

- Fix converter issue with `loki.relabel` and `max_cache_size` being set to 0 instead of default (10_000). (@mattdurham)

### Other changes

- Add Agent Deploy Mode to usage report. (@captncraig)

v0.38.0 (2023-11-21)
--------------------

### Breaking changes

- Remove `otelcol.exporter.jaeger` component (@hainenber)

- In the mysqld exporter integration, some metrics are removed and others are renamed. (@marctc)
  - Removed metrics:
    - "mysql_last_scrape_failed" (gauge)
    - "mysql_exporter_scrapes_total" (counter)
    - "mysql_exporter_scrape_errors_total" (counter)
  - Metric names in the `info_schema.processlist` collector have been [changed](https://github.com/prometheus/mysqld_exporter/pull/603).
  - Metric names in the `info_schema.replica_host` collector have been [changed](https://github.com/prometheus/mysqld_exporter/pull/496).
  - Changes related to `replication_group_member_stats collector`:
    - metric "transaction_in_queue" was Counter instead of Gauge
    - renamed 3 metrics starting with `mysql_perf_schema_transaction_` to start with `mysql_perf_schema_transactions_` to be consistent with column names.
    - exposing only server's own stats by matching `MEMBER_ID` with `@@server_uuid` resulting "member_id" label to be dropped.

### Features

- Added a new `stage.decolorize` stage to `loki.process` component which
  allows to strip ANSI color codes from the log lines. (@thampiotr)

- Added a new `stage.sampling` stage to `loki.process` component which
  allows to only process a fraction of logs and drop the rest. (@thampiotr)

- Added a new `stage.eventlogmessage` stage to `loki.process` component which
  allows to extract data from Windows Event Log. (@thampiotr)

- Update version of River:

    - River now supports raw strings, which are strings surrounded by backticks
      instead of double quotes. Raw strings can span multiple lines, and do not
      support any escape sequences. (@erikbaranowski)

    - River now permits using `[]` to access non-existent keys in an object.
      When this is done, the access evaluates to `null`, such that `{}["foo"]
      == null` is true. (@rfratto)

- Added support for python profiling to `pyroscope.ebpf` component. (@korniltsev)

- Added support for native Prometheus histograms to `otelcol.exporter.prometheus` (@wildum)

- Windows Flow Installer: Add /CONFIG /DISABLEPROFILING and /DISABLEREPORTING flag (@jkroepke)

- Add queueing logs remote write client for `loki.write` when WAL is enabled. (@thepalbi)

- New Grafana Agent Flow components:

  - `otelcol.processor.filter` - filters OTLP telemetry data using OpenTelemetry
    Transformation Language (OTTL). (@hainenber)
  - `otelcol.receiver.vcenter` - receives metrics telemetry data from vCenter. (@marctc)

- Agent Management: Introduce support for remotely managed external labels for logs. (@jcreixell)

### Enhancements

- The `loki.write` WAL now has snappy compression enabled by default. (@thepalbi)

- Allow converting labels to structured metadata with Loki's structured_metadata stage. (@gonzalesraul)

- Improved performance of `pyroscope.scrape` component when working with a large number of targets. (@cyriltovena)

- Added support for comma-separated list of fields in `source` option and a
  new `separator` option in `drop` stage of `loki.process`. (@thampiotr)

- The `loki.source.docker` component now allows connecting to Docker daemons
  over HTTP(S) and setting up TLS credentials. (@tpaschalis)

- Added an `exclude_event_message` option to `loki.source.windowsevent` in flow mode,
  which excludes the human-friendly event message from Windows event logs. (@ptodev)

- Improve detection of rolled log files in `loki.source.kubernetes` and
  `loki.source.podlogs` (@slim-bean).

- Support clustering in `loki.source.kubernetes` (@slim-bean).

- Support clustering in `loki.source.podlogs` (@rfratto).

- Make component list sortable in web UI. (@hainenber)

- Adds new metrics (`mssql_server_total_memory_bytes`, `mssql_server_target_memory_bytes`,
  and `mssql_available_commit_memory_bytes`) for `mssql` integration (@StefanKurek).

- Grafana Agent Operator: `config-reloader` container no longer runs as root.
  (@rootmout)

- Added support for replaying not sent data for `loki.write` when WAL is enabled. (@thepalbi)

- Make the result of 'discovery.kubelet' support pods that without ports, such as k8s control plane static pods. (@masonmei)

- Added support for unicode strings in `pyroscope.ebpf` python profiles. (@korniltsev)

- Improved resilience of graph evaluation in presence of slow components. (@thampiotr)

- Updated windows exporter to use prometheus-community/windows_exporter commit 1836cd1. (@mattdurham)

- Allow agent to start with `module.git` config if cached before. (@hainenber)

- Adds new optional config parameter `query_config` to `mssql` integration to allow for custom metrics (@StefanKurek)

### Bugfixes

- Set exit code 1 on grafana-agentctl non-runnable command. (@fgouteroux)

- Fixed an issue where `loki.process` validation for stage `metric.counter` was
  allowing invalid combination of configuration options. (@thampiotr)

- Fixed issue where adding a module after initial start, that failed to load then subsequently resolving the issue would cause the module to
  permanently fail to load with `id already exists` error. (@mattdurham)

- Allow the usage of encodings other than UTF8 to be used with environment variable expansion. (@mattdurham)

- Fixed an issue where native histogram time series were being dropped silently.  (@krajorama)

- Fix validation issue with ServiceMonitors when scrape timeout is greater than interval. (@captncraig)

- Static mode's spanmetrics processor will now prune histograms when the dimension cache is pruned.
  Dimension cache was always pruned but histograms were not being pruned. This caused metric series
  created by the spanmetrics processor to grow unbounded. Only static mode has this issue. Flow mode's
  `otelcol.connector.spanmetrics` does not have this bug. (@nijave)

- Prevent logging errors on normal shutdown in `loki.source.journal`. (@wildum)

- Break on iterate journal failure in `loki.source.journal`. (@wildum)

- Fix file descriptor leak in `loki.source.journal`. (@wildum)

- Fixed a bug in River where passing a non-string key to an object (such as
  `{}[true]`) would incorrectly report that a number type was expected instead. (@rfratto)

- Include Faro Measurement `type` field in `faro.receiver` Flow component and legacy `app_agent_receiver` integration. (@rlankfo)

- Mark `password` argument of `loki.source.kafka` as a `secret` rather than a `string`. (@harsiddhdave44)

- Fixed a bug where UDP syslog messages were never processed (@joshuapare)

- Updating configuration for `loki.write` no longer drops data. (@thepalbi)

- Fixed a bug in WAL where exemplars were recorded before the first native histogram samples for new series,
  resulting in remote write sending the exemplar first and Prometheus failing to ingest it due to missing
  series. (@krajorama)

- Fixed an issue in the static config converter where exporter instance values
  were not being mapped when translating to flow. (@erikbaranowski)

- Fix a bug which prevented Agent from running `otelcol.exporter.loadbalancing`
  with a `routing_key` of `traceID`. (@ptodev)

- Added Kubernetes service resolver to static node's loadbalancing exporter
  and to Flow's `otelcol.exporter.loadbalancing`. (@ptodev)

- Fix default configuration file `grafana-agent-flow.river` used in downstream
  packages. (@bricewge)

- Fix converter output for prometheus.exporter.windows to not unnecessarily add
  empty blocks. (@erikbaranowski)

### Other changes

- Bump `mysqld_exporter` version to v0.15.0. (@marctc)

- Bump `github-exporter` version to 1.0.6. (@marctc)

- Use Go 1.21.4 for builds. (@rfratto)

- Change User-Agent header for outbound requests to include agent-mode, goos, and deployment mode. Example `GrafanaAgent/v0.38.0 (flow; linux; docker)` (@captncraig)

- `loki.source.windowsevent` and `loki.source.*` changed to use a more robust positions file to prevent corruption on reboots when writing
  the positions file. (@mattdurham)

v0.37.4 (2023-11-06)
-----------------

### Enhancements

- Added an `add_metric_suffixes` option to `otelcol.exporter.prometheus` in flow mode,
  which configures whether to add type and unit suffixes to metrics names. (@mar4uk)

### Bugfixes

- Fix a bug where reloading the configuration of a `loki.write` component lead
  to a panic. (@tpaschalis)

- Added Kubernetes service resolver to static node's loadbalancing exporter
  and to Flow's `otelcol.exporter.loadbalancing`. (@ptodev)

v0.37.3 (2023-10-26)
-----------------

### Bugfixes

- Fixed an issue where native histogram time series were being dropped silently.  (@krajorama)

- Fix an issue where `remote.vault` ignored the `namespace` argument. (@rfratto)

- Fix an issue with static mode and `promtail` converters, where static targets
  did not correctly default to `localhost` when not provided. (@thampiotr)

- Fixed some converter diagnostics so they show as warnings rather than errors. Improve
  clarity for various diagnostics. (@erikbaranowski)

- Wire up the agent exporter integration for the static converter. (@erikbaranowski)

### Enhancements

- Upgrade OpenTelemetry Collector packages to version 0.87 (@ptodev):
  - `otelcol.receiver.kafka` has a new `header_extraction` block to extract headers from Kafka records.
  - `otelcol.receiver.kafka` has a new `version` argument to change the version of
    the SASL Protocol for SASL authentication.

v0.37.2 (2023-10-16)
-----------------

### Bugfixes

- Fix the handling of the `--cluster.join-addresses` flag causing an invalid
  comparison with the mutually-exclusive `--cluster.discover-peers`. (@tpaschalis)

- Fix an issue with the static to flow converter for blackbox exporter modules
  config not being included in the river output. (@erikbaranowski)

- Fix issue with default values in `discovery.nomad`. (@marctc)

### Enhancements

- Update Prometheus dependency to v2.47.2. (@tpaschalis)

- Allow Out of Order writing to the WAL for metrics. (@mattdurham)

- Added new config options to spanmetrics processor in static mode (@ptodev):
  - `aggregation_temporality`: configures whether to reset the metrics after flushing.
  - `metrics_flush_interval`: configures how often to flush generated metrics.

### Other changes

- Use Go 1.21.3 for builds. (@tpaschalis)

v0.37.1 (2023-10-10)
-----------------

### Bugfixes

- Fix the initialization of the default namespaces map for the operator and the
  loki.source.kubernetes component. (@wildum)

v0.37.0 (2023-10-10)
-----------------

### Breaking changes

- Set `retry_on_http_429` to `true` by default in the `queue_config` block in static mode's `remote_write`. (@wildum)

- Renamed `non_indexed_labels` Loki processing stage to `structured_metadata`. (@vlad-diachenko)

- Include `otel_scope_name` and `otel_scope_version` in all metrics for `otelcol.exporter.prometheus`
  by default using a new argument `include_scope_labels`. (@erikbaranowski)

- Static mode Windows Certificate Filter no longer restricted to TLS 1.2 and specific cipher suites. (@mattdurham)

- The `__meta_agent_integration*` and `__meta_agent_hostname` labels have been
  removed from the targets exposed by `prometheus.exporter.*` components and
  got replaced by the pair of `__meta_component_name` and `__meta_component_id`
  labels. (@tpaschalis)

- Flow: Allow `prometheus.exporter.unix` to be specified multiple times and used in modules. This now means all
  `prometheus.exporter.unix` references will need a label `prometheus.exporter.unix "example"`. (@mattdurham)

### Features

- New Grafana Agent Flow components:

  - `discovery.consulagent` discovers scrape targets from Consul Agent. (@wildum)
  - `discovery.dockerswarm` discovers scrape targets from Docker Swarm. (@wildum)
  - `discovery.ionos` discovers scrape targets from the IONOS Cloud API. (@wildum)
  - `discovery.kuma` discovers scrape targets from the Kuma control plane. (@tpaschalis)
  - `discovery.linode` discovers scrape targets from the Linode API. (@captncraig)
  - `discovery.marathon` discovers scrape targets from Marathon servers. (@wildum)
  - `discovery.nerve` discovers scrape targets from AirBnB's Nerve. (@tpaschalis)
  - `discovery.scaleway` discovers scrape targets from Scaleway virtual
    instances and bare-metal machines. (@rfratto)
  - `discovery.serverset` discovers Serversets stored in Zookeeper. (@thampiotr)
  - `discovery.triton` discovers scrape targets from Triton Container Monitor. (@erikbaranowski)
  - `faro.receiver` accepts Grafana Faro-formatted telemetry data over the
    network and forwards it to other components. (@megumish, @rfratto)
  - `otelcol.connector.servicegraph` creates service graph metrics from spans. It is the
    flow mode equivalent to static mode's `service_graphs` processor. (@ptodev)
  - `otelcol.connector.spanlogs` creates logs from spans. It is the flow mode equivalent
    to static mode's `automatic_logging` processor. (@ptodev)
  - `otelcol.processor.k8sattributes` adds Kubernetes metadata as resource attributes
    to spans, logs, and metrics. (@acr92)
  - `otelcol.processor.probabilistic_sampler` samples logs and traces based on configuration options. (@mar4uk)
  - `otelcol.processor.transform` transforms OTLP telemetry data using the
    OpenTelemetry Transformation Language (OTTL). It is most commonly used
    for transformations on attributes.
  - `prometheus.exporter.agent` exposes the agent's internal metrics. (@hainenber)
  - `prometheus.exporter.azure` collects metrics from Azure. (@wildum)
  - `prometheus.exporter.cadvisor` exposes cAdvisor metrics. (@tpaschalis)
  - `prometheus.exporter.vsphere` exposes vmware vsphere metrics. (@marctc)
  - `remote.kubernetes.configmap` loads a configmap's data for use in other components (@captncraig)
  - `remote.kubernetes.secret` loads a secret's data for use in other components (@captncraig)

- Flow: allow the HTTP server to be configured with TLS in the config file
  using the new `http` config block. (@rfratto)

- Clustering: add new flag `--cluster.max-join-peers` to limit the number of peers the system joins. (@wildum)

- Clustering: add a new flag `--cluster.name` to prevent nodes without this identifier from joining the cluster. (@wildum)

- Clustering: add IPv6 support when using advertise interfaces to assign IP addresses. (@wildum)

- Add a `file_watch` block in `loki.source.file` to configure how often to poll files from disk for changes via `min_poll_frequency` and `max_poll_frequency`.
  In static mode it can be configured in the global `file_watch_config` via `min_poll_frequency` and `max_poll_frequency`.  (@wildum)

- Flow: In `prometheus.exporter.blackbox`, allow setting labels for individual targets. (@spartan0x117)

- Add optional `nil_to_zero` config flag for `YACE` which can be set in the `static`, `discovery`, or `metric` config blocks. (@berler)

- The `cri` stage in `loki.process` can now be configured to limit line size.

- Flow: Allow `grafana-agent run` to accept a path to a directory of `*.river` files.
  This will load all River files in the directory as a single configuration;
  component names must be unique across all loaded files. (@rfratto, @hainenber)

- Added support for `static` configuration conversion in `grafana-agent convert` and `grafana-agent run` commands. (@erikbaranowski)

- Flow: the `prometheus.scrape` component can now configure the scraping of
  Prometheus native histograms. (@tpaschalis)

- Flow: the `prometheus.remote_write` component now supports SigV4 and AzureAD authentication. (@ptodev)

### Enhancements

- Clustering: allow advertise interfaces to be configurable, with the possibility to select all available interfaces. (@wildum)

- Deleted series will now be removed from the WAL sooner, allowing Prometheus
  remote_write to free memory associated with removed series sooner. (@rfratto)

- Added a `disable_high_cardinality_metrics` configuration flag to `otelcol`
  exporters and receivers to switch high cardinality debug metrics off.  (@glindstedt)

- `loki.source.kafka` component now exposes internal label `__meta_kafka_offset`
  to indicate offset of consumed message. (@hainenber)

- Add a`tail_from_end` attribute in `loki.source.file` to have the option to start tailing a file from the end if a cached position is not found.
  This is valuable when you want to tail a large file without reading its entire content. (@wildum)

- Flow: improve river config validation step in `prometheus.scrape` by comparing `scrape_timeout` with `scrape_interval`. (@wildum)

- Flow: add `randomization_factor` and `multiplier` to retry settings in
  `otelcol` components. (@rfratto)

- Add support for `windows_certificate_filter` under http tls config block. (@mattdurham)

- Add `openstack` config converter to convert OpenStack yaml config (static mode) to river config (flow mode). (@wildum)

- Some `otelcol` components will now display their debug metrics via the
  Agent's `/metrics` endpoint. Those components include `otelcol.receiver.otlp`,
  `otelcol.exporter.otlp` and `otelcol.processor.batch`. There may also be metrics
  from other components which are not documented yet. (@ptodev)

- Agent Management: Honor 503 ServiceUnavailable `Retry-After` header. (@jcreixell)

- Bump opentelemetry-collector and opentelemetry-collector-contrib versions from v0.80 to v0.85 (@wildum):
  - add `authoriy` attribute to `otelcol.exporter.loadbalancing` to override the default value in gRPC requests.
  - add `exemplars` support to `otelcol.connector.spanmetrics`.
  - add `exclude_dimensions` attribute to `otelcol.connector.spanmetrics` to exclude dimensions from the default set.
  - add `authority` attribute to `otelcol.receiver.otlp` to override the default value in gRPC requests.
  - add `disable_keep_alives` attribute to `otelcol.receiver.otlp` to disable the HTTP keep alive feature.
  - add `traces_url_path`, `metrics_url_path` and `logs_url_path` attributes to `otelcol.receiver.otlp` to specify the URl path to respectively receive traces, metrics and logs on.
  - add the value `json` to the `encoding` attribute of `otelcol.receiver.kafka`. The component is now able to decode `json` payload and to insert it into the body of a log record.

- Added `scrape` block to customize the default behavior of `prometheus.operator.podmonitors`, `prometheus.operator.probes`, and `prometheus.operator.servicemonitors`. (@sberz)

- The `instance` label of targets exposed by `prometheus.exporter.*` components
  is now more representative of what is being monitored. (@tpaschalis)

- Promtail converter will now treat `global positions configuration is not supported` as a Warning instead of Error. (@erikbaranowski)

- Add new `agent_component_dependencies_wait_seconds` histogram metric and a dashboard panel
  that measures how long components wait to be evaluated after their dependency is updated (@thampiotr)

- Add additional endpoint to debug scrape configs generated inside `prometheus.operator.*` components (@captncraig)

- Components evaluation is now performed in parallel, reducing the impact of
  slow components potentially blocking the entire telemetry pipeline.
  The `agent_component_evaluation_seconds` metric now measures evaluation time
  of each node separately, instead of all the directly and indirectly
  dependant nodes. (@thampiotr)

- Update Prometheus dependency to v2.46.0. (@tpaschalis)

- The `client_secret` config argument in the `otelcol.auth.oauth2` component is
  now of type `secret` instead of type `string`. (@ptodev)

### Bugfixes

- Fixed `otelcol.exporter.prometheus` label names for the `otel_scope_info`
  metric to match the OTLP Instrumentation Scope spec. `name` is now `otel_scope_name`
  and `version` is now `otel_version_name`. (@erikbaranowski)

- Fixed a bug where converting `YACE` cloudwatch config to river skipped converting static jobs. (@berler)

- Fixed the `agent_prometheus_scrape_targets_gauge` incorrectly reporting all discovered targets
  instead of targets that belong to current instance when clustering is enabled. (@thampiotr)

- Fixed race condition in cleaning up metrics when stopping to tail files in static mode. (@thampiotr)

- Fixed a bug where the BackOffLimit for the kubernetes tailer was always set to zero. (@anderssonw)

- Fixed a bug where Flow agent fails to load `comment` statement in `argument` block. (@hainenber)

- Fix initialization of the RAPL collector for the node_exporter integration
  and the prometheus.exporter.unix component. (@marctc)

- Set instrumentation scope attribute for traces emitted by Flow component. (@hainenber)

### Other changes

- Use Go 1.21.1 for builds. (@rfratto)

- Read contextual attributes from Faro measurements (@codecapitano)

- Rename Grafana Agent service in windows app and features to not include the description

- Correct YAML level for `multitenancy_enabled` option in Mimir's config in examples. (@hainenber)

- Operator: Update default config reloader version. (@captncraig)

- Sorting of common fields in log messages emitted by the agent in Flow mode
  have been standardized. The first fields will always be `ts`, `level`, and
  `msg`, followed by non-common fields. Previously, the position of `msg` was
  not consistent. (@rfratto)

- Documentation updated to link discovery.http and prometheus.scrape advanced configs (@proffalken)

- Bump SNMP exporter version to v0.24.1 (@marctc)

- Switch to `IBM/sarama` module. (@hainenber)

- Bump `webdevops/go-commons` to version containing `LICENSE`. (@hainenber)

- `prometheus.operator.probes` no longer ignores relabeling `rule` blocks. (@sberz)

- Documentation updated to correct default path from `prometheus.exporter.windows` `text_file` block (@timo1707)

- Bump `redis_exporter` to v1.54.0 (@spartan0x117)

- Migrate NodeJS installation in CI build image away from installation script. (@hainenber)

v0.36.2 (2023-09-22)
--------------------

### Bugfixes

- Fixed a bug where `otelcol.processor.discovery` could modify the `targets` passed by an upstream component. (@ptodev)

- Fixed a bug where `otelcol` components with a retry mechanism would not wait after the first retry. (@rfratto)

- Fixed a bug where documented default settings in `otelcol.exporter.loadbalancing` were never set. (@rfratto)

- Fix `loki.source.file` race condition in cleaning up metrics when stopping to tail files. (@thampiotr)

v0.36.1 (2023-09-06)
--------------------

### Bugfixes

- Restart managed components of a module loader only on if module content
  changes or the last load failed. This was specifically impacting `module.git`
  each time it pulls. (@erikbaranowski)

- Allow overriding default `User-Agent` for `http.remote` component (@hainenber)

- Fix panic when running `grafana-agentctl config-check` against config files
  having `integrations` block (both V1 and V2). (@hainenber)

- Fix a deadlock candidate in the `loki.process` component. (@tpaschalis)

- Fix an issue in the `eventhandler` integration where events would be
  double-logged: once by sending the event to Loki, and once by including the
  event in the Grafana Agent logs. Now, events are only ever sent to Loki. (@rfratto)

- Converters will now sanitize labels to valid River identifiers. (@erikbaranowski)

- Converters will now return an Error diagnostic for unsupported
  `scrape_classic_histograms` and `native_histogram_bucket_limit` configs. (@erikbaranowski)

- Fix an issue in converters where targets of `discovery.relabel` components
  were repeating the first target for each source target instead of the
  correct target. (@erikbaranowski)

### Other changes

- Operator: Update default config reloader version. (@captncraig)

v0.36.0 (2023-08-30)
--------------------

> **BREAKING CHANGES**: This release has breaking changes. Please read entries
> carefully and consult the [upgrade guide][] for specific instructions.

### Breaking changes

- `loki.source.file` component will no longer automatically detect and
  decompress logs from compressed files. A new configuration block is available
  to enable decompression explicitly. See the [upgrade guide][] for migration
  instructions. (@thampiotr)

- `otelcol.exporter.prometheus`: Set `include_scope_info` to `false` by default. You can set
  it to `true` to preserve previous behavior. (@gouthamve)

- Set `retry_on_http_429` to `true` by default in the `queue_config` block in flow mode's `prometheus.remote_write`. (@wildum)

### Features

- Add [godeltaprof](https://github.com/grafana/godeltaprof) profiling types (`godeltaprof_memory`, `godeltaprof_mutex`, `godeltaprof_block`) to `pyroscope.scrape` component

- Flow: Allow the `logging` configuration block to tee the Agent's logs to one
  or more loki.* components. (@tpaschalis)

- Added support for `promtail` configuration conversion in `grafana-agent convert` and `grafana-agent run` commands. (@thampiotr)

- Flow: Add a new stage `non_indexed_labels` to attach non-indexed labels from extracted data to log line entry. (@vlad-diachenko)

- `loki.write` now exposes basic WAL support. (@thepalbi)

- Flow: Users can now define `additional_fields` in `loki.source.cloudflare` (@wildum)

- Flow: Added exemplar support for the `otelcol.exporter.prometheus`. (@wildum)

- Add a `labels` argument in `loki.source.windowsevent` to associate additional labels with incoming logs. (@wildum)

- New Grafana Agent Flow components:

  - `prometheus.exporter.gcp` - scrape GCP metrics. (@tburgessdev)
  - `otelcol.processor.span` - accepts traces telemetry data from other `otelcol`
    components and modifies the names and attributes of the spans. (@ptodev)
  - `discovery.uyuni` discovers scrape targets from a Uyuni Server. (@sparta0x117)
  - `discovery.eureka` discovers targets from a Eureka Service Registry. (@spartan0x117)
  - `discovery.openstack` - service discovery for OpenStack. (@marctc)
  - `discovery.hetzner` - service discovery for Hetzner Cloud. (@marctc)
  - `discovery.nomad` - service discovery from Nomad. (@captncraig)
  - `discovery.puppetdb` - service discovery from PuppetDB. (@captncraig)
  - `otelcol.processor.discovery` adds resource attributes to spans, where the attributes
    keys and values are sourced from `discovery.*` components. (@ptodev)
  - `otelcol.connector.spanmetrics` - creates OpenTelemetry metrics from traces. (@ptodev)


### Enhancements

- Integrations: include `direct_connect`, `discovering_mode` and `tls_basic_auth_config_path` fields for MongoDB configuration. (@gaantunes)

- Better validation of config file with `grafana-agentctl config-check` cmd (@fgouteroux)

- Integrations: make `udev` data path configurable in the `node_exporter` integration. (@sduranc)

- Clustering: Enable peer discovery with the go-discover package. (@tpaschalis)

- Add `log_format` configuration to eventhandler integration and the `loki.source.kubernetes_events` Flow component. (@sadovnikov)

- Allow `loki.source.file` to define the encoding of files. (@tpaschalis)

- Allow specification of `dimension_name_requirements` for Cloudwatch discovery exports. (@cvdv-au)

- Clustering: Enable nodes to periodically rediscover and rejoin peers. (@tpaschalis)

- `loki.write` WAL now exposes a last segment reclaimed metric. (@thepalbi)

- Update `memcached_exporter` to `v0.13.0`, which includes bugfixes, new metrics,
  and the option to connect with TLS. (@spartan0x117)

- `loki.write` now supports configuring retries on HTTP status code 429. (@wildum)

- Update `YACE` to `v0.54.0`, which includes bugfixes for FIPS support. (@ashrayjain)

- Support decoupled scraping in the cloudwatch_exporter integration (@dtrejod).

- Agent Management: Enable proxying support (@spartan0x117)

### Bugfixes

- Update to config converter so default relabel `source_labels` are left off the river output. (@erikbaranowski)

- Rename `GrafanaAgentManagement` mixin rules to `GrafanaAgentConfig` and update individual alerts to be more accurate. (@spartan0x117)

- Fix potential goroutine leak in log file tailing in static mode. (@thampiotr)

- Fix issue on Windows where DNS short names were unresolvable. (@rfratto)

- Fix panic in `prometheus.operator.*` when no Port supplied in Monitor crds. (@captncraig)

- Fix issue where Agent crashes when a blackbox modules config file is specified for blackbox integration. (@marctc)

- Fix issue where the code from agent would not return to the Windows Service Manager (@jkroepke)

- Fix issue where getting the support bundle failed due to using an HTTP Client that was not able to access the agent in-memory address. (@spartan0x117)

- Fix an issue that lead the `loki.source.docker` container to use excessive
  CPU and memory. (@tpaschalis)

- Fix issue where `otelcol.exporter.loki` was not normalizing label names
  to comply with Prometheus conventions. (@ptodev)

- Agent Management: Fix issue where an integration defined multiple times could lead to undefined behaviour. (@jcreixell)

v0.35.4 (2023-08-14)
--------------------

### Bugfixes

- Sign RPMs with SHA256 for FIPs compatbility. (@mattdurham)

- Fix issue where corrupt WAL segments lead to crash looping. (@tpaschalis)

- Clarify usage documentation surrounding `loki.source.file` (@joshuapare)

v0.35.3 (2023-08-09)
--------------------

### Bugfixes

- Fix a bug which prevented the `app_agent_receiver` integration from processing traces. (@ptodev)

- (Agent static mode) Jaeger remote sampling works again, through a new `jaeger_remote_sampling`
  entry in the traces config. It is no longer configurable through the jaeger receiver.
  Support Jaeger remote sampling was removed accidentally in v0.35, and it is now restored,
  albeit via a different config entry.

- Clustering: Nodes take part in distributing load only after loading their
  component graph. (@tpaschalis)

- Fix graceful termination when receiving SIGTERM/CTRL_SHUTDOWN_EVENT
  signals. (@tpaschalis)

v0.35.2 (2023-07-27)
--------------------

### Bugfixes

- Fix issue where the flow mode UI would show an empty page when navigating to
  an unhealthy `prometheus.operator` component or a healthy
  `prometheus.operator` component which discovered no custom resources.
  (@rfratto)

- Fix panic when using `oauth2` without specifying `tls_config`. (@mattdurham)

- Fix issue where series records would never get written to the WAL if a scrape
  was rolled back, resulting in "dropped sample for series that was not
  explicitly dropped via relabelling" log messages. (@rfratto)

- Fix RPM file digests so that installation on FIPS-enabled systems succeeds. (@andrewimeson)

### Other changes

- Compile journald support into builds of `grafana-agentctl` so
  `grafana-agentctl test-logs` functions as expected when testing tailing the
  systemd journal. (@rfratto)

v0.35.1 (2023-07-25)
--------------------

### Bugfixes

- Fix incorrect display of trace IDs in the automatic_logging processor of static mode's traces subsystem.
  Users of the static mode's service graph processor are also advised to upgrade,
  although the bug should theoretically not affect them. (@ptodev)

v0.35.0 (2023-07-18)
--------------------

> **BREAKING CHANGES**: This release has breaking changes. Please read entries
> carefully and consult the [upgrade guide][] for specific instructions.

### Breaking changes

- The algorithm for the "hash" action of `otelcol.processor.attributes` has changed.
  The change was made in PR [#22831](https://github.com/open-telemetry/opentelemetry-collector-contrib/pull/22831) of opentelemetry-collector-contrib. (@ptodev)

- `otelcol.exporter.loki` now includes the instrumentation scope in its output. (@ptodev)

- `otelcol.extension.jaeger_remote_sampling` removes the `/` HTTP endpoint. The `/sampling` endpoint is still functional.
  The change was made in PR [#18070](https://github.com/open-telemetry/opentelemetry-collector-contrib/pull/18070) of opentelemetry-collector-contrib. (@ptodev)

- The field `version` and `auth` struct block from `walk_params` in `prometheus.exporter.snmp` and SNMP integration have been removed. The auth block now can be configured at top level, together with `modules` (@marctc)

- Rename `discovery.file` to `local.file_match` to make it more clear that it
  discovers file on the local filesystem, and so it doesn't get confused with
  Prometheus' file discovery. (@rfratto)

- Remove the `discovery_target_decode` function in favor of using discovery
  components to better match the behavior of Prometheus' service discovery.
  (@rfratto)

- In the traces subsystem for Static mode, some metrics are removed and others are renamed. (@ptodev)
  - Removed metrics:
    - "blackbox_exporter_config_last_reload_success_timestamp_seconds" (gauge)
    - "blackbox_exporter_config_last_reload_successful" (gauge)
    - "blackbox_module_unknown_total" (counter)
    - "traces_processor_tail_sampling_count_traces_sampled" (counter)
    - "traces_processor_tail_sampling_new_trace_id_received" (counter)
    - "traces_processor_tail_sampling_sampling_decision_latency" (histogram)
    - "traces_processor_tail_sampling_sampling_decision_timer_latency" (histogram)
    - "traces_processor_tail_sampling_sampling_policy_evaluation_error" (counter)
    - "traces_processor_tail_sampling_sampling_trace_dropped_too_early" (counter)
    - "traces_processor_tail_sampling_sampling_traces_on_memory" (gauge)
    - "traces_receiver_accepted_spans" (counter)
    - "traces_receiver_refused_spans" (counter)
    - "traces_exporter_enqueue_failed_log_records" (counter)
    - "traces_exporter_enqueue_failed_metric_points" (counter)
    - "traces_exporter_enqueue_failed_spans" (counter)
    - "traces_exporter_queue_capacity" (gauge)
    - "traces_exporter_queue_size" (gauge)

  - Renamed metrics:
    - "traces_receiver_refused_spans" is renamed to "traces_receiver_refused_spans_total"
    - "traces_receiver_accepted_spans" is renamed to "traces_receiver_refused_spans_total"
    - "traces_exporter_sent_metric_points" is renamed to "traces_exporter_sent_metric_points_total"

- The `remote_sampling` block has been removed from `otelcol.receiver.jaeger`. (@ptodev)

- (Agent static mode) Jaeger remote sampling used to be configured using the Jaeger receiver configuration.
  This receiver was updated to a new version, where support for remote sampling in the receiver was removed.
  Jaeger remote sampling is available as a separate configuration field starting in v0.35.3. (@ptodev)

### Deprecations

- `otelcol.exporter.jaeger` has been deprecated and will be removed in Agent v0.38.0. (@ptodev)

### Features

- The Pyroscope scrape component computes and sends delta profiles automatically when required to reduce bandwidth usage. (@cyriltovena)

- Support `stage.geoip` in `loki.process`. (@akselleirv)

- Integrations: Introduce the `squid` integration. (@armstrmi)

- Support custom fields in MMDB file for `stage.geoip`. (@akselleirv)

- Added json_path function to river stdlib. (@jkroepke)

- Add `format`, `join`, `tp_lower`, `replace`, `split`, `trim`, `trim_prefix`, `trim_suffix`, `trim_space`, `to_upper` functions to river stdlib. (@jkroepke)

- Flow UI: Add a view for listing the Agent's peers status when clustering is enabled. (@tpaschalis)

- Add a new CLI command `grafana-agent convert` for converting a river file from supported formats to river. (@erikbaranowski)

- Add support to the `grafana-agent run` CLI for converting a river file from supported formats to river. (@erikbaranowski)

- Add boringcrypto builds and docker images for Linux arm64 and x64. (@mattdurham)

- New Grafana Agent Flow components:

  - `discovery.file` discovers scrape targets from files. (@spartan0x117)
  - `discovery.kubelet` collect scrape targets from the Kubelet API. (@gcampbell12)
  - `module.http` runs a Grafana Agent Flow module loaded from a remote HTTP endpoint. (@spartan0x117)
  - `otelcol.processor.attributes` accepts telemetry data from other `otelcol`
    components and modifies attributes of a span, log, or metric. (@ptodev)
  - `prometheus.exporter.cloudwatch` - scrape AWS CloudWatch metrics (@thepalbi)
  - `prometheus.exporter.elasticsearch` collects metrics from Elasticsearch. (@marctc)
  - `prometheus.exporter.kafka` collects metrics from Kafka Server. (@oliver-zhang)
  - `prometheus.exporter.mongodb` collects metrics from MongoDB. (@marctc)
  - `prometheus.exporter.squid` collects metrics from a squid server. (@armstrmi)
  - `prometheus.operator.probes` - discovers Probe resources in your Kubernetes
    cluster and scrape the targets they reference. (@captncraig)
  - `pyroscope.ebpf` collects system-wide performance profiles from the current
    host (@korniltsev)
  - `otelcol.exporter.loadbalancing` - export traces and logs to multiple OTLP gRPC
    endpoints in a load-balanced way. (@ptodev)

- New Grafana Agent Flow command line utilities:

  - `grafana-agent tools prometheus.remote_write` holds a collection of remote
    write-specific tools. These have been ported over from the `agentctl` command. (@rfratto)

- A new `action` argument for `otelcol.auth.headers`. (@ptodev)

- New `metadata_keys` and `metadata_cardinality_limit` arguments for `otelcol.processor.batch`. (@ptodev)

- New `boolean_attribute` and `ottl_condition` sampling policies for `otelcol.processor.tail_sampling`. (@ptodev)

- A new `initial_offset` argument for `otelcol.receiver.kafka`. (@ptodev)

### Enhancements

- Attributes and blocks set to their default values will no longer be shown in the Flow UI. (@rfratto)

- Tanka config: retain cAdvisor metrics for system processes (Kubelet, Containerd, etc.) (@bboreham)

- Update cAdvisor dependency to v0.47.0. (@jcreixell)

- Upgrade and improve Cloudwatch exporter integration (@thepalbi)

- Update `node_exporter` dependency to v1.6.0. (@spartan0x117)

- Enable `prometheus.relabel` to work with Prometheus' Native Histograms. (@tpaschalis)

- Update `dnsmasq_exporter` to last version. (@marctc)

- Add deployment spec options to describe operator's Prometheus Config Reloader image. (@alekseybb197)

- Update `module.git` with basic and SSH key authentication support. (@djcode)

- Support `clustering` block in `prometheus.operator.servicemonitors` and `prometheus.operator.podmonitors` components to distribute
  targets amongst clustered agents. (@captncraig)

- Update `redis_exporter` dependency to v1.51.0. (@jcreixell)

- The Grafana Agent mixin now includes a dashboard for the logs pipeline. (@thampiotr)

- The Agent Operational dashboard of Grafana Agent mixin now has more descriptive panel titles, Y-axis units

- Add `write_relabel_config` to `prometheus.remote_write` (@jkroepke)

- Update OpenTelemetry Collector dependencies from v0.63.0 to v0.80.0. (@ptodev)

- Allow setting the node name for clustering with a command-line flag. (@tpaschalis)

- Allow `prometheus.exporter.snmp` and SNMP integration to be configured passing a YAML block. (@marctc)

- Some metrics have been added to the traces subsystem for Static mode. (@ptodev)
  - "traces_processor_batch_batch_send_size" (histogram)
  - "traces_processor_batch_batch_size_trigger_send_total" (counter)
  - "traces_processor_batch_metadata_cardinality" (gauge)
  - "traces_processor_batch_timeout_trigger_send_total" (counter)
  - "traces_rpc_server_duration" (histogram)
  - "traces_exporter_send_failed_metric_points_total" (counter)
  - "traces_exporter_send_failed_spans_total" (counter)
  - "traces_exporter_sent_spans_total" (counter)

- Added support for custom `length` time setting in Cloudwatch component and integration. (@thepalbi)

### Bugfixes

- Fix issue where `remote.http` incorrectly had a status of "Unknown" until the
  period specified by the polling frquency elapsed. (@rfratto)


- Add signing region to remote.s3 component for use with custom endpoints so that Authorization Headers work correctly when
  proxying requests. (@mattdurham)

- Fix oauth default scope in `loki.source.azure_event_hubs`. (@akselleirv)

- Fix bug where `otelcol.exporter.otlphttp` ignores configuration for `traces_endpoint`, `metrics_endpoint`, and `logs_endpoint` attributes. (@SimoneFalzone)

- Fix issue in `prometheus.remote_write` where the `queue_config` and
  `metadata_config` blocks used incorrect defaults when not specified in the
  config file. (@rfratto)

- Fix issue where published RPMs were not signed. (@rfratto)

- Fix issue where flow mode exports labeled as "string or secret" could not be
  used in a binary operation. (@rfratto)

- Fix Grafana Agent mixin's "Agent Operational" dashboard expecting pods to always have `grafana-agent-.*` prefix. (@thampiotr)

- Change the HTTP Path and Data Path from the controller-local ID to the global ID for components loaded from within a module loader. (@spartan0x117)

- Fix bug where `stage.timestamp` in `loki.process` wasn't able to correctly
  parse timezones. This issue only impacts the dedicated `grafana-agent-flow`
  binary. (@rfratto)

- Fix bug where JSON requests to `loki.source.api` would not be handled correctly. This adds `/loki/api/v1/raw` and `/loki/api/v1/push` endpoints to `loki.source.api` and maps the `/api/v1/push` and `/api/v1/raw` to
  the `/loki` prefixed endpoints. (@mattdurham)

- Upgrade `loki.write` dependencies to latest changes. (@thepalbi)

### Other changes

- Mongodb integration has been re-enabled. (@jcreixell, @marctc)
- Build with go 1.20.6 (@captncraig)

- Clustering for Grafana Agent in flow mode has graduated from experimental to beta.

v0.34.3 (2023-06-27)
--------------------

### Bugfixes

- Fixes a bug in conversion of OpenTelemetry histograms when exported to Prometheus. (@grcevski)
- Enforce sha256 digest signing for rpms enabling installation on FIPS-enabled OSes. (@kfriedrich123)
- Fix panic from improper startup ordering in `prometheus.operator.servicemonitors`. (@captncraig)

v0.34.2 (2023-06-20)
--------------------

### Enhancements

- Replace map cache in prometheus.relabel with an LRU cache. (@mattdurham)
- Integrations: Extend `statsd` integration to configure relay endpoint. (@arminaaki)

### Bugfixes

- Fix a bug where `prometheus.relabel` would not correctly relabel when there is a cache miss. (@thampiotr)
- Fix a bug where `prometheus.relabel` would not correctly relabel exemplars or metadata. (@tpaschalis)
- Fixes several issues with statsd exporter. (@jcreixell, @marctc)

### Other changes

- Mongodb integration has been disabled for the time being due to licensing issues. (@jcreixell)

v0.34.1 (2023-06-12)
--------------------

### Bugfixes

- Fixed application of sub-collector defaults using the `windows_exporter` integration or `prometheus.exporter.windows`. (@mattdurham)

- Fix issue where `remote.http` did not fail early if the initial request
  failed. This caused failed requests to initially export empty values, which
  could lead to propagating issues downstream to other components which expect
  the export to be non-empty. (@rfratto)

- Allow `bearerTokenFile` field to be used in ServiceMonitors. (@captncraig)

- Fix issue where metrics and traces were not recorded from components within modules. (@mattdurham)

- `service_name` label is inferred from discovery meta labels in `pyroscope.scrape` (@korniltsev)

### Other changes

- Add logging to failed requests in `remote.http`. (@rfratto)

v0.34.0 (2023-06-08)
--------------------

### Breaking changes

- The experimental dynamic configuration feature has been removed in favor of Flow mode. (@mattdurham)

- The `oracledb` integration configuration has removed a redundant field `metrics_scrape_interval`. Use the `scrape_interval` parameter of the integration if a custom scrape interval is required. (@schmikei)

- Upgrade the embedded windows_exporter to commit 79781c6. (@jkroepke)

- Prometheus exporters in Flow mode now set the `instance` label to a value similar to the one they used to have in Static mode (<hostname> by default, customized by some integrations). (@jcreixell)

- `phlare.scrape` and `phlare.write` have been renamed to `pyroscope.scrape` and `pyroscope.scrape`. (@korniltsev)

### Features

- New Grafana Agent Flow components:
  - `loki.source.api` - receive Loki log entries over HTTP (e.g. from other agents). (@thampiotr)
  - `prometheus.operator.servicemonitors` discovers ServiceMonitor resources in your Kubernetes cluster and scrape
    the targets they reference. (@captncraig, @marctc, @jcreixell)
  - `prometheus.receive_http` - receive Prometheus metrics over HTTP (e.g. from other agents). (@thampiotr)
  - `remote.vault` retrieves a secret from Vault. (@rfratto)
  - `prometheus.exporter.snowflake` collects metrics from a snowflake database (@jonathanWamsley)
  - `prometheus.exporter.mssql` collects metrics from Microsoft SQL Server (@jonathanwamsley)
  - `prometheus.exporter.oracledb` collects metrics from oracledb (@jonathanwamsley)
  - `prometheus.exporter.dnsmasq` collects metrics from a dnsmasq server. (@spartan0x117)
  - `loki.source.awsfirehose` - receive Loki log entries from AWS Firehose via HTTP (@thepalbi)
  - `discovery.http` service discovery via http. (@captncraig)

- Added new functions to the River standard library:
  - `coalesce` returns the first non-zero value from a list of arguments. (@jkroepke)
  - `nonsensitive` converts a River secret back into a string. (@rfratto)

### Enhancements

- Support to attach node metadata to pods and endpoints targets in
  `discovery.kubernetes`. (@laurovenancio)

- Support ability to add optional custom headers to `loki.write` endpoint block (@aos)

- Support in-memory HTTP traffic for Flow components. `prometheus.exporter`
  components will now export a target containing an internal HTTP address.
  `prometheus.scrape`, when given that internal HTTP address, will connect to
  the server in-memory, bypassing the network stack. Use the new
  `--server.http.memory-addr` flag to customize which address is used for
  in-memory traffic. (@rfratto)
- Disable node_exporter on Windows systems (@jkroepke)
- Operator support for OAuth 2.0 Client in LogsClientSpec (@DavidSpek)

- Support `clustering` block in `phlare.scrape` components to distribute
  targets amongst clustered agents. (@rfratto)

- Delete stale series after a single WAL truncate instead of two. (@rfratto)

- Update OracleDB Exporter dependency to 0.5.0 (@schmikei)

- Embed Google Fonts on Flow UI (@jkroepke)

- Enable Content-Security-Policies on Flow UI (@jkroepke)

- Update azure-metrics-exporter to v0.0.0-20230502203721-b2bfd97b5313 (@kgeckhart)

- Update azidentity dependency to v1.3.0. (@akselleirv)

- Add custom labels to journal entries in `loki.source.journal` (@sbhrule15)

- `prometheus.operator.podmonitors` and `prometheus.operator.servicemonitors` can now access cluster secrets for authentication to targets. (@captncraig)

### Bugfixes

- Fix `loki.source.(gcplog|heroku)` `http` and `grpc` blocks were overriding defaults with zero-values
  on non-present fields. (@thepalbi)

- Fix an issue where defining `logging` or `tracing` blocks inside of a module
  would generate a panic instead of returning an error. (@erikbaranowski)

- Fix an issue where not specifying either `http` nor `grpc` blocks could result
  in a panic for `loki.source.heroku` and `loki.source.gcplog` components. (@thampiotr)

- Fix an issue where build artifacts for IBM S390x were being built with the
  GOARCH value for the PPC64 instead. (tpaschalis)

- Fix an issue where the Grafana Agent Flow RPM used the wrong path for the
  environment file, preventing the service from loading. (@rfratto)

- Fix an issue where the cluster advertise address was overwriting the join
  addresses. (@laurovenancio)

- Fix targets deduplication when clustering mode is enabled. (@laurovenancio)

- Fix issue in operator where any version update will restart all agent pods simultaneously. (@captncraig)

- Fix an issue where `loki.source.journald` did not create the positions
  directory with the appropriate permissions. (@tpaschalis)

- Fix an issue where fanning out log entries to multiple `loki.process`
  components lead to a race condition. (@tpaschalis)

- Fix panic in `prometheus.operator.servicemonitors` from relabel rules without certain defaults. (@captncraig)

- Fix issue in modules export cache throwing uncomparable errors. (@mattdurham)

- Fix issue where the UI could not navigate to components loaded by modules. (@rfratto)

- Fix issue where using exporters inside modules failed due to not passing the in-memory address dialer. (@mattdurham)

- Add signing region to remote.s3 component for use with custom endpoints so that Authorization Headers work correctly when
  proxying requests. (@mattdurham)

- Fix missing `instance` key for `prometheus.exporter.dnsmasq` component. (@spartan0x117)

### Other changes

- Add metrics when clustering mode is enabled. (@rfratto)
- Document debug metric `loki_process_dropped_lines_by_label_total` in loki.process. (@akselleirv)

- Add `agent_wal_out_of_order_samples_total` metric to track samples received
  out of order. (@rfratto)

- Add CLI flag `--server.http.enable-pprof` to grafana-agent-flow to conditionally enable `/debug/pprof` endpoints (@jkroepke)

- Use Go 1.20.4 for builds. (@tpaschalis)

- Integrate the new ExceptionContext which was recently added to the Faro Web-SDK in the
  app_agent_receiver Payload. (@codecapitano)

- Flow clustering: clusters will now use 512 tokens per node for distributing
  work, leading to better distribution. However, rolling out this change will
  cause some incorrerct or missing assignments until all nodes are updated. (@rfratto)

- Change the Docker base image for Linux containers to `ubuntu:lunar`.
  (@rfratto)

v0.33.2 (2023-05-11)
--------------------

### Bugfixes

- Fix issue where component evaluation time was overridden by a "default
  health" message. (@rfratto)

- Honor timeout when trying to establish a connection to another agent in Flow
  clustering mode. (@rfratto)

- Fix an issue with the grafana/agent windows docker image entrypoint
  not targeting the right location for the config. (@erikbaranowski)

- Fix issue where the `node_exporter` integration and
  `prometheus.exporter.unix` `diskstat_device_include` component could not set
  the allowlist field for the diskstat collector. (@tpaschalis)

- Fix an issue in `loki.source.heroku` where updating the `labels` or `use_incoming_timestamp`
  would not take effect. (@thampiotr)

- Flow: Fix an issue within S3 Module where the S3 path was not parsed correctly when the
  path consists of a parent directory. (@jastisriradheshyam)

- Flow: Fix an issue on Windows where `prometheus.remote_write` failed to read
  WAL checkpoints. This issue led to memory leaks once the initial checkpoint
  was created, and prevented a fresh process from being able to deliver metrics
  at all. (@rfratto)

- Fix an issue where the `loki.source.kubernetes` component could lead to
  the Agent crashing due to a race condition. (@tpaschalis)

### Other changes

- The `phlare.scrape` Flow component `fetch profile failed` log has been set to
  `debug` instead of `error`. (@erikbaranowski)

v0.33.1 (2023-05-01)
--------------------

### Bugfixes

- Fix spelling of the `frequency` argument on the `local.file` component.
  (@tpaschalis)

- Fix bug where some capsule values (such as Prometheus receivers) could not
  properly be used as an argument to a module. (@rfratto)

- Fix version information not displaying correctly when passing the `--version`
  flag or in the `agent_build_info` metric. (@rfratto)

- Fix issue in `loki.source.heroku` and `loki.source.gcplog` where updating the
  component would cause Grafana Agent Flow's Prometheus metrics endpoint to
  return an error until the process is restarted. (@rfratto)

- Fix issue in `loki.source.file` where updating the component caused
  goroutines to leak. (@rfratto)

### Other changes

- Support Bundles report the status of discovered log targets. (@tpaschalis)

v0.33.0 (2023-04-25)
--------------------

### Breaking changes

- Support for 32-bit ARM builds is removed for the foreseeable future due to Go
  compiler issues. We will consider bringing back 32-bit ARM support once our Go
  compiler issues are resolved and 32-bit ARM builds are stable. (@rfratto)

- Agent Management: `agent_management.api_url` config field has been replaced by
`agent_management.host`. The API path and version is now defined by the Agent. (@jcreixell)

- Agent Management: `agent_management.protocol` config field now allows defining "http" and "https" explicitly. Previously, "http" was previously used for both, with the actual protocol used inferred from the api url, which led to confusion. When upgrading, make sure to set to "https" when replacing `api_url` with `host`. (@jcreixell)

- Agent Management: `agent_management.remote_config_cache_location` config field has been replaced by
`agent_management.remote_configuration.cache_location`. (@jcreixell)

- Remove deprecated symbolic links to to `/bin/agent*` in Docker containers,
  as planned in v0.31. (@tpaschalis)

### Deprecations

- [Dynamic Configuration](https://grafana.com/docs/agent/latest/cookbook/dynamic-configuration/) will be removed in v0.34. Grafana Agent Flow supersedes this functionality. (@mattdurham)

### Features

- New Grafana Agent Flow components:

  - `discovery.dns` DNS service discovery. (@captncraig)
  - `discovery.ec2` service discovery for aws ec2. (@captncraig)
  - `discovery.lightsail` service discovery for aws lightsail. (@captncraig)
  - `discovery.gce` discovers resources on Google Compute Engine (GCE). (@marctc)
  - `discovery.digitalocean` provides service discovery for DigitalOcean. (@spartan0x117)
  - `discovery.consul` service discovery for Consul. (@jcreixell)
  - `discovery.azure` provides service discovery for Azure. (@spartan0x117)
  - `module.file` runs a Grafana Agent Flow module loaded from a file on disk.
    (@erikbaranowski)
  - `module.git` runs a Grafana Agent Flow module loaded from a file within a
    Git repository. (@rfratto)
  - `module.string` runs a Grafana Agent Flow module passed to the component by
    an expression containing a string. (@erikbaranowski, @rfratto)
  - `otelcol.auth.oauth2` performs OAuth 2.0 authentication for HTTP and gRPC
    based OpenTelemetry exporters. (@ptodev)
  - `otelcol.extension.jaeger_remote_sampling` provides an endpoint from which to
    pull Jaeger remote sampling documents. (@joe-elliott)
  - `otelcol.exporter.logging` accepts OpenTelemetry data from other `otelcol` components and writes it to the console. (@erikbaranowski)
  - `otelcol.auth.sigv4` performs AWS Signature Version 4 (SigV4) authentication
    for making requests to AWS services via `otelcol` components that support
    authentication extensions. (@ptodev)
  - `prometheus.exporter.blackbox` collects metrics from Blackbox exporter. (@marctc)
  - `prometheus.exporter.mysql` collects metrics from a MySQL database. (@spartan0x117)
  - `prometheus.exporter.postgres` collects metrics from a PostgreSQL database. (@spartan0x117)
  - `prometheus.exporter.statsd` collects metrics from a Statsd instance. (@gaantunes)
  - `prometheus.exporter.snmp` collects metrics from SNMP exporter. (@marctc)
  - `prometheus.operator.podmonitors` discovers PodMonitor resources in your Kubernetes cluster and scrape
    the targets they reference. (@captncraig, @marctc, @jcreixell)
  - `prometheus.exporter.windows` collects metrics from a Windows instance. (@jkroepke)
  - `prometheus.exporter.memcached` collects metrics from a Memcached server. (@spartan0x117)
  - `loki.source.azure_event_hubs` reads messages from Azure Event Hub using Kafka and forwards them to other   `loki` components. (@akselleirv)

- Add support for Flow-specific system packages:

  - Flow-specific DEB packages. (@rfratto, @robigan)
  - Flow-specific RPM packages. (@rfratto, @robigan)
  - Flow-specific macOS Homebrew Formula. (@rfratto)
  - Flow-specific Windows installer. (@rfratto)

  The Flow-specific packages allow users to install and run Grafana Agent Flow
  alongside an existing installation of Grafana Agent.

- Agent Management: Add support for integration snippets. (@jcreixell)

- Flow: Introduce a gossip-over-HTTP/2 _clustered mode_. `prometheus.scrape`
  component instances can opt-in to distributing scrape load between cluster
  peers. (@tpaschalis)

### Enhancements

- Flow: Add retries with backoff logic to Phlare write component. (@cyriltovena)

- Operator: Allow setting runtimeClassName on operator-created pods. (@captncraig)

- Operator: Transparently compress agent configs to stay under size limitations. (@captncraig)

- Update Redis Exporter Dependency to v1.49.0. (@spartan0x117)

- Update Loki dependency to the k144 branch. (@andriikushch)

- Flow: Add OAUTHBEARER mechanism to `loki.source.kafka` using Azure as provider. (@akselleirv)

- Update Process Exporter dependency to v0.7.10. (@spartan0x117)

- Agent Management: Introduces backpressure mechanism for remote config fetching (obeys 429 request
  `Retry-After` header). (@spartan0x117)

- Flow: support client TLS settings (CA, client certificate, client key) being
  provided from other components for the following components:

  - `discovery.docker`
  - `discovery.kubernetes`
  - `loki.source.kafka`
  - `loki.source.kubernetes`
  - `loki.source.podlogs`
  - `loki.write`
  - `mimir.rules.kubernetes`
  - `otelcol.auth.oauth2`
  - `otelcol.exporter.jaeger`
  - `otelcol.exporter.otlp`
  - `otelcol.exporter.otlphttp`
  - `otelcol.extension.jaeger_remote_sampling`
  - `otelcol.receiver.jaeger`
  - `otelcol.receiver.kafka`
  - `phlare.scrape`
  - `phlare.write`
  - `prometheus.remote_write`
  - `prometheus.scrape`
  - `remote.http`

- Flow: support server TLS settings (client CA, server certificate, server key)
  being provided from other components for the following components:

  - `loki.source.syslog`
  - `otelcol.exporter.otlp`
  - `otelcol.extension.jaeger_remote_sampling`
  - `otelcol.receiver.jaeger`
  - `otelcol.receiver.opencensus`
  - `otelcol.receiver.zipkin`

- Flow: Define custom http method and headers in `remote.http` component (@jkroepke)

- Flow: Add config property to `prometheus.exporter.blackbox` to define the config inline (@jkroepke)

- Update Loki Dependency to k146 which includes configurable file watchers (@mattdurham)

### Bugfixes

- Flow: fix issue where Flow would return an error when trying to access a key
  of a map whose value was the zero value (`null`, `0`, `false`, `[]`, `{}`).
  Whether an error was returned depended on the internal type of the value.
  (@rfratto)

- Flow: fix issue where using the `jaeger_remote` sampler for the `tracing`
  block would fail to parse the response from the remote sampler server if it
  used strings for the strategy type. This caused sampling to fall back
  to the default rate. (@rfratto)

- Flow: fix issue where components with no arguments like `loki.echo` were not
  viewable in the UI. (@rfratto)

- Flow: fix deadlock in `loki.source.file` where terminating tailers would hang
  while flushing remaining logs, preventing `loki.source.file` from being able
  to update. (@rfratto)

- Flow: fix deadlock in `loki.process` where a component with no stages would
  hang forever on handling logs. (@rfratto)

- Fix issue where a DefaultConfig might be mutated during unmarshaling. (@jcreixell)

- Fix issues where CloudWatch Exporter cannot use FIPS Endpoints outside of USA regions (@aglees)

- Fix issue where scraping native Prometheus histograms would leak memory.
  (@rfratto)

- Flow: fix issue where `loki.source.docker` component could deadlock. (@tpaschalis)

- Flow: fix issue where `prometheus.remote_write` created unnecessary extra
  child directories to store the WAL in. (@rfratto)

- Fix internal metrics reported as invalid by promtool's linter. (@tpaschalis)

- Fix issues with cri stage which treats partial line coming from any stream as same. (@kavirajk @aglees)

- Operator: fix for running multiple operators with different `--agent-selector` flags. (@captncraig)

- Operator: respect FilterRunning on PodMonitor and ServiceMonitor resources to only scrape running pods. (@captncraig)

- Fixes a bug where the github exporter would get stuck in an infinite loop under certain conditions. (@jcreixell)

- Fix bug where `loki.source.docker` always failed to start. (@rfratto)

### Other changes

- Grafana Agent Docker containers and release binaries are now published for
  s390x. (@rfratto)

- Use Go 1.20.3 for builds. (@rfratto)

- Change the Docker base image for Linux containers to `ubuntu:kinetic`.
  (@rfratto)

- Update prometheus.remote_write defaults to match new prometheus
  remote-write defaults. (@erikbaranowski)

v0.32.1 (2023-03-06)
--------------------

### Bugfixes

- Flow: Fixes slow reloading of targets in `phlare.scrape` component. (@cyriltovena)

- Flow: add a maximum connection lifetime of one hour when tailing logs from
  `loki.source.kubernetes` and `loki.source.podlogs` to recover from an issue
  where the Kubernetes API server stops responding with logs without closing
  the TCP connection. (@rfratto)

- Flow: fix issue in `loki.source.kubernetes` where `__pod__uid__` meta label
  defaulted incorrectly to the container name, causing tailers to never
  restart. (@rfratto)

v0.32.0 (2023-02-28)
--------------------

### Breaking changes

- Support for the embedded Flow UI for 32-bit ARMv6 builds is temporarily
  removed. (@rfratto)

- Node Exporter configuration options changed to align with new upstream version (@Thor77):

  - `diskstats_ignored_devices` is now `diskstats_device_exclude` in agent configuration.
  - `ignored_devices` is now `device_exclude` in flow configuration.

- Some blocks in Flow components have been merged with their parent block to make the block hierarchy smaller:

  - `discovery.docker > http_client_config` is merged into the `discovery.docker` block. (@erikbaranowski)
  - `discovery.kubernetes > http_client_config` is merged into the `discovery.kubernetes` block. (@erikbaranowski)
  - `loki.source.kubernetes > client > http_client_config` is merged into the `client` block. (@erikbaranowski)
  - `loki.source.podlogs > client > http_client_config` is merged into the `client` block. (@erikbaranowski)
  - `loki.write > endpoint > http_client_config` is merged into the `endpoint` block. (@erikbaranowski)
  - `mimir.rules.kubernetes > http_client_config` is merged into the `mimir.rules.kubernetes` block. (@erikbaranowski)
  - `otelcol.receiver.opencensus > grpc` is merged into the `otelcol.receiver.opencensus` block. (@ptodev)
  - `otelcol.receiver.zipkin > http` is merged into the `otelcol.receiver.zipkin` block. (@ptodev)
  - `phlare.scrape > http_client_config` is merged into the `phlare.scrape` block. (@erikbaranowski)
  - `phlare.write > endpoint > http_client_config` is merged into the `endpoint` block. (@erikbaranowski)
  - `prometheus.remote_write > endpoint > http_client_config` is merged into the `endpoint` block. (@erikbaranowski)
  - `prometheus.scrape > http_client_config` is merged into the `prometheus.scrape` block. (@erikbaranowski)

- The `loki.process` component now uses a combined name for stages, simplifying
  the block hierarchy. For example, the `stage > json` block hierarchy is now a
  single block called `stage.json`. All stage blocks in `loki.process` have
  been updated to use this simplified hierarchy. (@tpaschalis)

- `remote.s3` `client_options` block has been renamed to `client`. (@mattdurham)

- Renamed `prometheus.integration.node_exporter` to `prometheus.exporter.unix`. (@jcreixell)

- As first announced in v0.30, support for the `EXPERIMENTAL_ENABLE_FLOW`
  environment variable has been removed in favor of `AGENT_MODE=flow`.
  (@rfratto)

### Features

- New integrations:

  - `oracledb` (@schmikei)
  - `mssql` (@binaryfissiongames)
  - `cloudwatch metrics` (@thepalbi)
  - `azure` (@kgeckhart)
  - `gcp` (@kgeckhart, @ferruvich)

- New Grafana Agent Flow components:

  - `loki.echo` writes received logs to stdout. (@tpaschalis, @rfratto)
  - `loki.source.docker` reads logs from Docker containers and forwards them to
    other `loki` components. (@tpaschalis)
  - `loki.source.kafka` reads logs from Kafka events and forwards them to other
    `loki` components. (@erikbaranowski)
  - `loki.source.kubernetes_events` watches for Kubernetes Events and converts
    them into log lines to forward to other `loki` components. It is the
    equivalent of the `eventhandler` integration. (@rfratto)
  - `otelcol.processor.tail_sampling` samples traces based on a set of defined
    policies from `otelcol` components before forwarding them to other
    `otelcol` components. (@erikbaranowski)
  - `prometheus.exporter.apache` collects metrics from an apache web server
    (@captncraig)
  - `prometheus.exporter.consul` collects metrics from a consul installation
    (@captncraig)
  - `prometheus.exporter.github` collects metrics from GitHub (@jcreixell)
  - `prometheus.exporter.process` aggregates and collects metrics by scraping
    `/proc`. (@spartan0x117)
  - `prometheus.exporter.redis` collects metrics from a redis database
    (@spartan0x117)

### Enhancements

- Flow: Support `keepequal` and `dropequal` actions for relabeling. (@cyriltovena)

- Update Prometheus Node Exporter integration to v1.5.0. (@Thor77)

- Grafana Agent Flow will now reload the config file when `SIGHUP` is sent to
  the process. (@rfratto)

- If using the official RPM and DEB packages for Grafana Agent, invoking
  `systemctl reload grafana-agent` will now reload the configuration file.
  (@rfratto)

- Flow: the `loki.process` component now implements all the same processing
  stages as Promtail's pipelines. (@tpaschalis)

- Flow: new metric for `prometheus.scrape` -
  `agent_prometheus_scrape_targets_gauge`. (@ptodev)

- Flow: new metric for `prometheus.scrape` and `prometheus.relabel` -
  `agent_prometheus_forwarded_samples_total`. (@ptodev)

- Flow: add `constants` into the standard library to expose the hostname, OS,
  and architecture of the system Grafana Agent is running on. (@rfratto)

- Flow: add timeout to loki.source.podlogs controller setup. (@polyrain)

### Bugfixes

- Fixed a reconciliation error in Grafana Agent Operator when using `tlsConfig`
  on `Probe`. (@supergillis)

- Fix issue where an empty `server:` config stanza would cause debug-level logging.
  An empty `server:` is considered a misconfiguration, and thus will error out.
  (@neomantra)

- Flow: fix an error where some error messages that crossed multiple lines
  added extra an extra `|` character when displaying the source file on the
  starting line. (@rfratto)

- Flow: fix issues in `agent fmt` where adding an inline comment on the same
  line as a `[` or `{` would cause indentation issues on subsequent lines.
  (@rfratto)

- Flow: fix issues in `agent fmt` where line comments in arrays would be given
  the wrong identation level. (@rfratto)

- Flow: fix issues with `loki.file` and `loki.process` where deadlock contention or
  logs fail to process. (@mattdurham)

- Flow: `oauth2 > tls_config` was documented as a block but coded incorrectly as
  an attribute. This is now a block in code. This impacted `discovery.docker`,
  `discovery.kubernetes`, `loki.source.kubernetes`, `loki.write`,
  `mimir.rules.kubernetes`, `phlare.scrape`, `phlare.write`,
  `prometheus.remote_write`, `prometheus.scrape`, and `remote.http`
  (@erikbaranowski)

- Flow: Fix issue where using `river:",label"` causes the UI to return nothing. (@mattdurham)

### Other changes

- Use Go 1.20 for builds. (@rfratto)

- The beta label from Grafana Agent Flow has been removed. A subset of Flow
  components are still marked as beta or experimental:

  - `loki.echo` is explicitly marked as beta.
  - `loki.source.kubernetes` is explicitly marked as experimental.
  - `loki.source.podlogs` is explicitly marked as experimental.
  - `mimir.rules.kubernetes` is explicitly marked as beta.
  - `otelcol.processor.tail_sampling` is explicitly marked as beta.
  - `otelcol.receiver.loki` is explicitly marked as beta.
  - `otelcol.receiver.prometheus` is explicitly marked as beta.
  - `phlare.scrape` is explicitly marked as beta.
  - `phlare.write` is explicitly marked as beta.

v0.31.3 (2023-02-13)
--------------------

### Bugfixes

- `loki.source.cloudflare`: fix issue where the `zone_id` argument
  was being ignored, and the `api_token` argument was being used for the zone
  instead. (@rfratto)

- `loki.source.cloudflare`: fix issue where `api_token` argument was not marked
  as a sensitive field. (@rfratto)

v0.31.2 (2023-02-08)
--------------------

### Other changes

- In the Agent Operator, upgrade the `prometheus-config-reloader` dependency
  from version 0.47.0 to version 0.62.0. (@ptodev)

v0.31.1 (2023-02-06)
--------------------

> **BREAKING CHANGES**: This release has breaking changes. Please read entries
> carefully and consult the [upgrade guide][] for specific instructions.

### Breaking changes

- All release Windows `.exe` files are now published as a zip archive.
  Previously, `grafana-agent-installer.exe` was unzipped. (@rfratto)

### Other changes

- Support Go 1.20 for builds. Official release binaries are still produced
  using Go 1.19. (@rfratto)

v0.31.0 (2023-01-31)
--------------------

> **BREAKING CHANGES**: This release has breaking changes. Please read entries
> carefully and consult the [upgrade guide][] for specific instructions.

### Breaking changes

- Release binaries (including inside Docker containers) have been renamed to be
  prefixed with `grafana-` (@rfratto):

  - `agent` is now `grafana-agent`.
  - `agentctl` is now `grafana-agentctl`.
  - `agent-operator` is now `grafana-agent-operator`.

### Deprecations

- A symbolic link in Docker containers from the old binary name to the new
  binary name has been added. These symbolic links will be removed in v0.33. (@rfratto)

### Features

- New Grafana Agent Flow components:

  - `loki.source.cloudflare` reads logs from Cloudflare's Logpull API and
    forwards them to other `loki` components. (@tpaschalis)
  - `loki.source.gcplog` reads logs from GCP cloud resources using Pub/Sub
    subscriptions and forwards them to other `loki` components. (@tpaschalis)
  - `loki.source.gelf` listens for Graylog logs. (@mattdurham)
  - `loki.source.heroku` listens for Heroku messages over TCP a connection and
    forwards them to other `loki` components. (@erikbaranowski)
  - `loki.source.journal` read messages from systemd journal. (@mattdurham)
  - `loki.source.kubernetes` collects logs from Kubernetes pods using the
    Kubernetes API. (@rfratto)
  - `loki.source.podlogs` discovers PodLogs resources on Kubernetes and
    uses the Kubernetes API to collect logs from the pods specified by the
    PodLogs resource. (@rfratto)
  - `loki.source.syslog` listens for Syslog messages over TCP and UDP
    connections and forwards them to other `loki` components. (@tpaschalis)
  - `loki.source.windowsevent` reads logs from Windows Event Log. (@mattdurham)
  - `otelcol.exporter.jaeger` forwards OpenTelemetry data to a Jaeger server.
    (@erikbaranowski)
  - `otelcol.exporter.loki` forwards OTLP-formatted data to compatible `loki`
    receivers. (@tpaschalis)
  - `otelcol.receiver.kafka` receives telemetry data from Kafka. (@rfratto)
  - `otelcol.receiver.loki` receives Loki logs, converts them to the OTLP log
    format and forwards them to other `otelcol` components. (@tpaschalis)
  - `otelcol.receiver.opencensus` receives OpenConsensus-formatted traces or
    metrics. (@ptodev)
  - `otelcol.receiver.zipkin` receives Zipkin-formatted traces. (@rfratto)
  - `phlare.scrape` collects application performance profiles. (@cyriltovena)
  - `phlare.write` sends application performance profiles to Grafana Phlare.
    (@cyriltovena)
  - `mimir.rules.kubernetes` discovers `PrometheusRule` Kubernetes resources and
    loads them into a Mimir instance. (@Logiraptor)

- Flow components which work with relabeling rules (`discovery.relabel`,
  `prometheus.relabel` and `loki.relabel`) now export a new value named Rules.
  This value returns a copy of the currently configured rules. (@tpaschalis)

- New experimental feature: agent-management. Polls configured remote API to fetch new configs. (@spartan0x117)

- Introduce global configuration for logs. (@jcreixell)

### Enhancements

- Handle faro-web-sdk `View` meta in app_agent_receiver. (@rlankfo)

- Flow: the targets in debug info from `loki.source.file` are now individual blocks. (@rfratto)

- Grafana Agent Operator: add [promtail limit stage](https://grafana.com/docs/loki/latest/clients/promtail/stages/limit/) to the operator. (@spartan0x117)

### Bugfixes

- Flow UI: Fix the issue with messy layout on the component list page while
  browser window resize (@xiyu95)

- Flow UI: Display the values of all attributes unless they are nil. (@ptodev)

- Flow: `prometheus.relabel` and `prometheus.remote_write` will now error if they have exited. (@ptodev)

- Flow: Fix issue where negative numbers would convert to floating-point values
  incorrectly, treating the sign flag as part of the number. (@rfratto)

- Flow: fix a goroutine leak when `loki.source.file` is passed more than one
  target with identical set of public labels. (@rfratto)

- Fix issue where removing and re-adding log instance configurations causes an
  error due to double registration of metrics (@spartan0x117, @jcreixell)

### Other changes

- Use Go 1.19.4 for builds. (@erikbaranowski)

- New windows containers for agent and agentctl. These can be found moving forward with the ${Version}-windows tags for grafana/agent and grafana/agentctl docker images (@erikbaranowski)

v0.30.2 (2023-01-11)
--------------------

### Bugfixes

- Flow: `prometheus.relabel` will no longer modify the labels of the original
  metrics, which could lead to the incorrect application of relabel rules on
  subsequent relabels. (@rfratto)

- Flow: `loki.source.file` will no longer deadlock other components if log
  lines cannot be sent to Loki. `loki.source.file` will wait for 5 seconds per
  file to finish flushing read logs to the client, after which it will drop
  them, resulting in lost logs. (@rfratto)

- Operator: Fix the handling of the enableHttp2 field as a boolean in
  `pod_monitor` and `service_monitor` templates. (@tpaschalis)

v0.30.1 (2022-12-23)
--------------------

### Bugfixes

- Fix issue where journald support was accidentally removed. (@tpaschalis)

- Fix issue where some traces' metrics where not collected. (@marctc)

v0.30.0 (2022-12-20)
--------------------

> **BREAKING CHANGES**: This release has breaking changes. Please read entries
> carefully and consult the [upgrade guide][] for specific instructions.

### Breaking changes

- The `ebpf_exporter` integration has been removed due to issues with static
  linking. It may be brought back once these are resolved. (@tpaschalis)

### Deprecations

- The `EXPERIMENTAL_ENABLE_FLOW` environment variable is deprecated in favor of
  `AGENT_MODE=flow`. Support for `EXPERIMENTAL_ENABLE_FLOW` will be removed in
  v0.32. (@rfratto)

### Features

- `grafana-agent-operator` supports oauth2 as an authentication method for
  remote_write. (@timo-42)

- Grafana Agent Flow: Add tracing instrumentation and a `tracing` block to
  forward traces to `otelcol` component. (@rfratto)

- Grafana Agent Flow: Add a `discovery_target_decode` function to decode a JSON
  array of discovery targets corresponding to Prometheus' HTTP and file service
  discovery formats. (@rfratto)

- New Grafana Agent Flow components:

  - `remote.http` polls an HTTP URL and exposes the response body as a string
    or secret to other components. (@rfratto)

  - `discovery.docker` discovers Docker containers from a Docker Engine host.
    (@rfratto)

  - `loki.source.file` reads and tails files for log entries and forwards them
    to other `loki` components. (@tpaschalis)

  - `loki.write` receives log entries from other `loki` components and sends
    them over to a Loki instance. (@tpaschalis)

  - `loki.relabel` receives log entries from other `loki` components and
    rewrites their label set. (@tpaschalis)

  - `loki.process` receives log entries from other `loki` components and runs
    one or more processing stages. (@tpaschalis)

  - `discovery.file` discovers files on the filesystem following glob
    patterns. (@mattdurham)

- Integrations: Introduce the `snowflake` integration. (@binaryfissiongames)

### Enhancements

- Update agent-loki.yaml to use environment variables in the configuration file (@go4real)

- Integrations: Always use direct connection in mongodb_exporter integration. (@v-zhuravlev)

- Update OpenTelemetry Collector dependency to v0.63.1. (@tpaschalis)

- riverfmt: Permit empty blocks with both curly braces on the same line.
  (@rfratto)

- riverfmt: Allow function arguments to persist across different lines.
  (@rfratto)

- Flow: The HTTP server will now start before the Flow controller performs the
  initial load. This allows metrics and pprof data to be collected during the
  first load. (@rfratto)

- Add support for using a [password map file](https://github.com/oliver006/redis_exporter/blob/master/contrib/sample-pwd-file.json) in `redis_exporter`. (@spartan0x117)

- Flow: Add support for exemplars in Prometheus component pipelines. (@rfratto)

- Update Prometheus dependency to v2.40.5. (@rfratto)

- Update Promtail dependency to k127. (@rfratto)

- Native histograms are now supported in the static Grafana Agent and in
  `prometheus.*` Flow components. Native histograms will be automatically
  collected from supported targets. remote_write must be configured to forward
  native histograms from the WAL to the specified endpoints. (@rfratto)

- Flow: metrics generated by upstream OpenTelemetry Collector components are
  now exposed at the `/metrics` endpoint of Grafana Agent Flow. (@rfratto)

### Bugfixes

- Fix issue where whitespace was being sent as part of password when using a
  password file for `redis_exporter`. (@spartan0x117)

- Flow UI: Fix issue where a configuration block referencing a component would
  cause the graph page to fail to load. (@rfratto)

- Remove duplicate `oauth2` key from `metricsinstances` CRD. (@daper)

- Fix issue where on checking whether to restart integrations the Integration
  Manager was comparing configs with secret values scrubbed, preventing reloads
  if only secrets were updated. (@spartan0x117)

### Other changes

- Grafana Agent Flow has graduated from experimental to beta.

v0.29.0 (2022-11-08)
--------------------

> **BREAKING CHANGES**: This release has breaking changes. Please read entries
> carefully and consult the [upgrade guide][] for specific instructions.

### Breaking changes

- JSON-encoded traces from OTLP versions earlier than 0.16.0 are no longer
  supported. (@rfratto)

### Deprecations

- The binary names `agent`, `agentctl`, and `agent-operator` have been
  deprecated and will be renamed to `grafana-agent`, `grafana-agentctl`, and
  `grafana-agent-operator` in the v0.31.0 release.

### Features

- Add `agentctl test-logs` command to allow testing log configurations by redirecting
  collected logs to standard output. This can be useful for debugging. (@jcreixell)

- New Grafana Agent Flow components:

  - `otelcol.receiver.otlp` receives OTLP-formatted traces, metrics, and logs.
    Data can then be forwarded to other `otelcol` components. (@rfratto)

  - `otelcol.processor.batch` batches data from `otelcol` components before
    forwarding it to other `otelcol` components. (@rfratto)

  - `otelcol.exporter.otlp` accepts data from `otelcol` components and sends
    it to a gRPC server using the OTLP protocol. (@rfratto)

  - `otelcol.exporter.otlphttp` accepts data from `otelcol` components and
    sends it to an HTTP server using the OTLP protocol. (@tpaschalis)

  - `otelcol.auth.basic` performs basic authentication for `otelcol`
    components that support authentication extensions. (@rfratto)

  - `otelcol.receiver.jeager` receives Jaeger-formatted traces. Data can then
    be forwarded to other `otelcol` components. (@rfratto)

  - `otelcol.processor.memory_limiter` periodically checks memory usage and
    drops data or forces a garbage collection if the defined limits are
    exceeded. (@tpaschalis)

  - `otelcol.auth.bearer` performs bearer token authentication for `otelcol`
    components that support authentication extensions. (@rfratto)

  - `otelcol.auth.headers` attaches custom request headers to `otelcol`
    components that support authentication extensions. (@rfratto)

  - `otelcol.receiver.prometheus` receives Prometheus metrics, converts them
    to the OTLP metric format and forwards them to other `otelcol` components.
    (@tpaschalis)

  - `otelcol.exporter.prometheus` forwards OTLP-formatted data to compatible
    `prometheus` components. (@rfratto)

- Flow: Allow config blocks to reference component exports. (@tpaschalis)

- Introduce `/-/support` endpoint for generating 'support bundles' in static
  agent mode. Support bundles are zip files of commonly-requested information
  that can be used to debug a running agent. (@tpaschalis)

### Enhancements

- Update OpenTelemetry Collector dependency to v0.61.0. (@rfratto)

- Add caching to Prometheus relabel component. (@mattdurham)

- Grafana Agent Flow: add `agent_resources_*` metrics which explain basic
  platform-agnostic metrics. These metrics assist with basic monitoring of
  Grafana Agent, but are not meant to act as a replacement for fully featured
  components like `prometheus.integration.node_exporter`. (@rfratto)

- Enable field label in TenantStageSpec of PodLogs pipeline. (@siiimooon)

- Enable reporting of enabled integrations. (@marctc)

- Grafana Agent Flow: `prometheus.remote_write` and `prometheus.relabel` will
  now export receivers immediately, removing the need for dependant components
  to be evaluated twice at process startup. (@rfratto)

- Add missing setting to configure instance key for Eventhandler integration. (@marctc)

- Update Prometheus dependency to v2.39.1. (@rfratto)

- Update Promtail dependency to weekly release k122. (@rfratto)

- Tracing: support the `num_traces` and `expected_new_traces_per_sec` configuration parameters in the tail_sampling processor. (@ptodev)

### Bugfixes

- Remove empty port from the `apache_http` integration's instance label. (@katepangLiu)

- Fix identifier on target creation for SNMP v2 integration. (@marctc)

- Fix bug when specifying Blackbox's modules when using Blackbox integration. (@marctc)

- Tracing: fix a panic when the required `protocols` field was not set in the `otlp` receiver. (@ptodev)

- Support Bearer tokens for metric remote writes in the Grafana Operator (@jcreixell, @marctc)

### Other changes

- Update versions of embedded Prometheus exporters used for integrations:

  - Update `github.com/prometheus/statsd_exporter` to `v0.22.8`. (@captncraig)

  - Update `github.com/prometheus-community/postgres_exporter` to `v0.11.1`. (@captncraig)

  - Update `github.com/prometheus/memcached_exporter` to `v0.10.0`. (@captncraig)

  - Update `github.com/prometheus-community/elasticsearch_exporter` to `v1.5.0`. (@captncraig)

  - Update `github.com/prometheus/mysqld_exporter` to `v0.14.0`. (@captncraig)

  - Update `github.com/prometheus/consul_exporter` to `v0.8.0`. (@captncraig)

  - Update `github.com/ncabatoff/process-exporter` to `v0.7.10`. (@captncraig)

  - Update `github.com/prometheus-community/postgres_exporter` to `v0.11.1`. (@captncraig)

- Use Go 1.19.3 for builds. (@rfratto)

v0.28.1 (2022-11-03)
--------------------

### Security

- Update Docker base image to resolve OpenSSL vulnerabilities CVE-2022-3602 and
  CVE-2022-3786. Grafana Agent does not use OpenSSL, so we do not believe it is
  vulnerable to these issues, but the base image has been updated to remove the
  report from image scanners. (@rfratto)

v0.28.0 (2022-09-29)
--------------------

### Features

- Introduce Grafana Agent Flow, an experimental "programmable pipeline" runtime
  mode which improves how to configure and debug Grafana Agent by using
  components. (@captncraig, @karengermond, @marctc, @mattdurham, @rfratto,
  @rlankfo, @tpaschalis)

- Introduce Blackbox exporter integration. (@marctc)

### Enhancements

- Update Loki dependency to v2.6.1. (@rfratto)

### Bugfixes

### Other changes

- Fix relabel configs in sample agent-operator manifests (@hjet)

- Operator no longer set the `SecurityContext.Privileged` flag in the `config-reloader` container. (@hsyed-dojo)

- Add metrics for config reloads and config hash (@jcreixell)

v0.27.1 (2022-09-09)
--------------------

> **NOTE**: ARMv6 Docker images are no longer being published.
>
> We have stopped publishing Docker images for ARMv6 platforms.
> This is due to the new Ubuntu base image we are using that does not support ARMv6.
> The new Ubuntu base image has less reported CVEs, and allows us to provide more
> secure Docker images. We will still continue to publish ARMv6 release binaries and
> deb/rpm packages.

### Other Changes

- Switch docker image base from debian to ubuntu. (@captncraig)

v0.27.0 (2022-09-01)
--------------------

### Features

- Integrations: (beta) Add vmware_exporter integration (@rlankfo)

- App agent receiver: add Event kind to payload (@domasx2)

### Enhancements

- Tracing: Introduce a periodic appender to the remotewriteexporter to control sample rate. (@mapno)

- Tracing: Update OpenTelemetry dependency to v0.55.0. (@rfratto, @mapno)

- Add base agent-operator jsonnet library and generated manifests (@hjet)

- Add full (metrics, logs, K8s events) sample agent-operator jsonnet library and gen manifests (@hjet)

- Introduce new configuration fields for disabling Keep-Alives and setting the
  IdleConnectionTimeout when scraping. (@tpaschalis)

- Add field to Operator CRD to disable report usage functionality. (@marctc)

### Bugfixes

- Tracing: Fixed issue with the PromSD processor using the `connection` method to discover the IP
  address.  It was failing to match because the port number was included in the address string. (@jphx)

- Register prometheus discovery metrics. (@mattdurham)

- Fix seg fault when no instance parameter is provided for apache_http integration, using integrations-next feature flag. (@rgeyer)

- Fix grafanacloud-install.ps1 web request internal server error when fetching config. (@rlankfo)

- Fix snmp integration not passing module or walk_params parameters when scraping. (@rgeyer)

- Fix unmarshal errors (key "<walk_param name>" already set in map) for snmp integration config when walk_params is defined, and the config is reloaded. (@rgeyer)

### Other changes

- Update several go dependencies to resolve warnings from certain security scanning tools. None of the resolved vulnerabilities were known to be exploitable through the agent. (@captncraig)

- It is now possible to compile Grafana Agent using Go 1.19. (@rfratto)

v0.26.1 (2022-07-25)
--------------------

> **BREAKING CHANGES**: This release has breaking changes. Please read entries
> carefully and consult the [upgrade guide][] for specific instructions.

### Breaking changes

- Change windows certificate store so client certificate is no longer required in store. (@mattdurham)

### Bugfixes

- Operator: Fix issue where configured `targetPort` ServiceMonitors resulted in
  generating an incorrect scrape_config. (@rfratto)

- Build the Linux/AMD64 artifacts using the opt-out flag for the ebpf_exporter. (@tpaschalis)

v0.26.0 (2022-07-18)
--------------------

> **BREAKING CHANGES**: This release has breaking changes. Please read entries
> carefully and consult the [upgrade guide][] for specific instructions.

### Breaking changes

- Deprecated `server` YAML block fields have now been removed in favor of the
  command-line flags that replaced them. These fields were originally
  deprecated in v0.24.0. (@rfratto)

- Changed tail sampling policies to be configured as in the OpenTelemetry
  Collector. (@mapno)

### Features

- Introduce Apache HTTP exporter integration. (@v-zhuravlev)

- Introduce eBPF exporter integration. (@tpaschalis)

### Enhancements

- Truncate all records in WAL if repair attempt fails. (@rlankfo)

### Bugfixes

- Relative symlinks for promtail now work as expected. (@RangerCD, @mukerjee)

- Fix rate limiting implementation for the app agent receiver integration. (@domasx2)

- Fix mongodb exporter so that it now collects all metrics. (@mattdurham)

v0.25.1 (2022-06-16)
--------------------

### Bugfixes

- Integer types fail to unmarshal correctly in operator additional scrape configs. (@rlankfo)

- Unwrap replayWAL error before attempting corruption repair. (@rlankfo)

v0.25.0 (2022-06-06)
--------------------

> **BREAKING CHANGES**: This release has breaking changes. Please read entries
> carefully and consult the [upgrade guide][] for specific instructions.

### Breaking changes

- Traces: Use `rpc.grpc.status_code` attribute to determine
  span failed in the service graph processor (@rcrowe)

### Features

- Add HTTP endpoints to fetch active instances and targets for the Logs subsystem.
  (@marctc)

- (beta) Add support for using windows certificate store for TLS connections. (@mattdurham)

- Grafana Agent Operator: add support for integrations through an `Integration`
  CRD which is discovered by `GrafanaAgent`. (@rfratto)

- (experimental) Add app agent receiver integration. This depends on integrations-next being enabled
  via the `integrations-next` feature flag. Use `-enable-features=integrations-next` to use
  this integration. (@kpelelis, @domas)

- Introduce SNMP exporter integration. (@v-zhuravlev)

- Configure the agent to report the use of feature flags to grafana.com. (@marctc)

### Enhancements

- integrations-next: Integrations using autoscrape will now autoscrape metrics
  using in-memory connections instead of connecting to themselves over the
  network. As a result of this change, the `client_config` field has been
  removed. (@rfratto)

- Enable `proxy_url` support on `oauth2` for metrics and logs (update **prometheus/common** dependency to `v0.33.0`). (@martin-jaeger-maersk)

- `extra-scrape-metrics` can now be enabled with the `--enable-features=extra-scrape-metrics` feature flag. See <https://prometheus.io/docs/prometheus/2.31/feature_flags/#extra-scrape-metrics> for details. (@rlankfo)

- Resolved issue in v2 integrations where if an instance name was a prefix of another the route handler would fail to
  match requests on the longer name (@mattdurham)

- Set `include_metadata` to true by default for OTLP traces receivers (@mapno)

### Bugfixes

- Scraping service was not honoring the new server grpc flags `server.grpc.address`.  (@mattdurham)

### Other changes

- Update base image of official Docker containers from Debian buster to Debian
  bullseye. (@rfratto)

- Use Go 1.18 for builds. (@rfratto)

- Add `metrics` prefix to the url of list instances endpoint (`GET
  /agent/api/v1/instances`) and list targets endpoint (`GET
  /agent/api/v1/metrics/targets`). (@marctc)

- Add extra identifying labels (`job`, `instance`, `agent_hostname`) to eventhandler integration. (@hjet)

- Add `extra_labels` configuration to eventhandler integration. (@hjet)

v0.24.2 (2022-05-02)
--------------------

### Bugfixes

- Added configuration watcher delay to prevent race condition in cases where scraping service mode has not gracefully exited. (@mattdurham)

### Other changes

- Update version of node_exporter to include additional metrics for osx. (@v-zhuravlev)

v0.24.1 (2022-04-14)
--------------------

### Bugfixes

- Add missing version information back into `agentctl --version`. (@rlankfo)

- Bump version of github-exporter to latest upstream SHA 284088c21e7d, which
  includes fixes from bugs found in their latest tag. This includes a fix
  where not all releases where retrieved when pulling release information.
  (@rfratto)

- Set the `Content-Type` HTTP header to `application/json` for API endpoints
  returning json objects. (@marctc)

- Operator: fix issue where a `username_file` field was incorrectly set.
  (@rfratto)

- Initialize the logger with default `log_level` and `log_format` parameters.
  (@tpaschalis)

### Other changes

- Embed timezone data to enable Promtail pipelines using the `location` field
  on Windows machines. (@tpaschalis)

v0.24.0 (2022-04-07)
--------------------

> **BREAKING CHANGES**: This release has breaking changes. Please read entries
> carefully and consult the [upgrade guide][] for specific instructions.
>
> **GRAFANA AGENT OPERATOR USERS**: As of this release, Grafana Agent Operator
> does not support versions of Grafana Agent prior to v0.24.0.

### Breaking changes

- The following metrics will now be prefixed with `agent_dskit_` instead of
  `cortex_`: `cortex_kv_request_duration_seconds`,
  `cortex_member_consul_heartbeats_total`, `cortex_member_ring_tokens_owned`,
  `cortex_member_ring_tokens_to_own`, `cortex_ring_member_ownership_percent`,
  `cortex_ring_members`, `cortex_ring_oldest_member_timestamp`,
  `cortex_ring_tokens_owned`, `cortex_ring_tokens_total`. (@rlankfo)

- Traces: the `traces_spanmetrics_calls_total_total` metric has been renamed to
  `traces_spanmetrics_calls_total` (@fredr)

- Two new flags, `-server.http.enable-tls` and `-server.grpc.enable-tls` must
  be provided to explicitly enable TLS support. This is a change of the
  previous behavior where TLS support was enabled when a certificate pair was
  provided. (@rfratto)

- Many command line flags starting with `-server.` block have been renamed.
  (@rfratto)

- The `-log.level` and `-log.format` flags are removed in favor of being set in
  the configuration file. (@rfratto)

- Flags for configuring TLS have been removed in favor of being set in the
  configuration file. (@rfratto)

- Dynamic reload is no longer supported for deprecated server block fields.
  Changing a deprecated field will be ignored and cause the reload to fail.
  (@rfratto)

- The default HTTP listen address is now `127.0.0.1:12345`. Use the
  `-server.http.address` flag to change this value. (@rfratto)

- The default gRPC listen address is now `127.0.0.1:12346`. Use the
  `-server.grpc.address` flag to change this value. (@rfratto)

- `-reload-addr` and `-reload-port` have been removed. They are no longer
  necessary as the primary HTTP server is now static and can't be shut down in
  the middle of a `/-/reload` call. (@rfratto)

- (Only impacts `integrations-next` feature flag) Many integrations have been
  renamed to better represent what they are integrating with. For example,
  `redis_exporter` is now `redis`. This change requires updating
  `integrations-next`-enabled configuration files. This change also changes
  integration names shown in metric labels. (@rfratto)

- The deprecated `-prometheus.*` flags have been removed in favor of
  their `-metrics.*` counterparts. The `-prometheus.*` flags were first
  deprecated in v0.19.0. (@rfratto)

### Deprecations

- Most fields in the `server` block of the configuration file are
  now deprecated in favor of command line flags. These fields will be removed
  in the v0.26.0 release. Please consult the upgrade guide for more information
  and rationale. (@rfratto)

### Features

- Added config read API support to GrafanaAgent Custom Resource Definition.
  (@shamsalmon)

- Added consulagent_sd to target discovery. (@chuckyz)

- Introduce EXPERIMENTAL support for dynamic configuration. (@mattdurham)

- Introduced endpoint that accepts remote_write requests and pushes metrics data directly into an instance's WAL. (@tpaschalis)

- Added builds for linux/ppc64le. (@aklyachkin)

### Enhancements

- Tracing: Exporters can now be configured to use OAuth. (@canuteson)

- Strengthen readiness check for metrics instances. (@tpaschalis)

- Parameterize namespace field in sample K8s logs manifests (@hjet)

- Upgrade to Loki k87. (@rlankfo)

- Update Prometheus dependency to v2.34.0. (@rfratto)

- Update OpenTelemetry-collector dependency to v0.46.0. (@mapno)

- Update cAdvisor dependency to v0.44.0. (@rfratto)

- Update mongodb_exporter dependency to v0.31.2 (@mukerjee)

- Use grafana-agent/v2 Tanka Jsonnet to generate K8s manifests (@hjet)

- Replace agent-bare.yaml K8s sample Deployment with StatefulSet (@hjet)

- Improve error message for `agentctl` when timeout happens calling
  `cloud-config` command (@marctc)

- Enable integrations-next by default in agent-bare.yaml. Please note #1262 (@hjet)

### Bugfixes

- Fix Kubernetes manifests to use port `4317` for OTLP instead of the previous
  `55680` in line with the default exposed port in the agent.

- Ensure singleton integrations are honored in v2 integrations (@mattdurham)

- Tracing: `const_labels` is now correctly parsed in the remote write exporter.
  (@fredr)

- integrations-next: Fix race condition where metrics endpoints for
  integrations may disappear after reloading the config file. (@rfratto)

- Removed the `server.path_prefix` field which would break various features in
  Grafana Agent when set. (@rfratto)

- Fix issue where installing the DEB/RPM packages would overwrite the existing
  config files and environment files. (@rfratto)

- Set `grafanaDashboardFolder` as top level key in the mixin. (@Duologic)

- Operator: Custom Secrets or ConfigMaps to mount will no longer collide with
  the path name of the default secret mount. As a side effect of this bugfix,
  custom Secrets will now be mounted at
  `/var/lib/grafana-agent/extra-secrets/<secret name>` and custom ConfigMaps
  will now be mounted at `/var/lib/grafana-agent/extra-configmaps/<configmap
  name>`. This is not a breaking change as it was previously impossible to
  properly provide these custom mounts. (@rfratto)

- Flags accidentally prefixed with `-metrics.service..` (two `.` in a row) have
  now been fixed to only have one `.`. (@rfratto)

- Protect concurrent writes to the WAL in the remote write exporter (@mapno)

### Other changes

- The `-metrics.wal-directory` flag and `metrics.wal_directory` config option
  will now default to `data-agent/`, the same default WAL directory as
  Prometheus Agent. (@rfratto)

v0.23.0 (2022-02-10)
--------------------

### Enhancements

- Go 1.17 is now used for all builds of the Agent. (@tpaschalis)

- integrations-next: Add `extra_labels` to add a custom set of labels to
  integration targets. (@rfratto)

- The agent no longer appends duplicate exemplars. (@tpaschalis)

- Added Kubernetes eventhandler integration (@hjet)

- Enables sending of exemplars over remote write by default. (@rlankfo)

### Bugfixes

- Fixed issue where Grafana Agent may panic if there is a very large WAL
  loading while old WALs are being deleted or the `/agent/api/v1/targets`
  endpoint is called. (@tpaschalis)

- Fix panic in prom_sd_processor when address is empty (@mapno)

- Operator: Add missing proxy_url field from generated remote_write configs.
  (@rfratto)

- Honor the specified log format in the traces subsystem (@mapno)

- Fix typo in node_exporter for runit_service_dir. (@mattdurham)

- Allow inlining credentials in remote_write url. (@tpaschalis)

- integrations-next: Wait for integrations to stop when starting new instances
  or shutting down (@rfratto).

- Fix issue with windows_exporter mssql collector crashing the agent.
  (@mattdurham)

- The deb and rpm files will now ensure the /var/lib/grafana-agent data
  directory is created with permissions set to 0770. (@rfratto)

- Make agent-traces.yaml Namespace a template-friendly variable (@hjet)

- Disable `machine-id` journal vol by default in sample logs manifest (@hjet)

v0.22.0 (2022-01-13)
--------------------

> This release has deprecations. Please read entries carefully and consult
> the [upgrade guide][] for specific instructions.

### Deprecations

- The node_exporter integration's `netdev_device_whitelist` field is deprecated
  in favor of `netdev_device_include`. Support for the old field name will be
  removed in a future version. (@rfratto)

- The node_exporter integration's `netdev_device_blacklist` field is deprecated
  in favor of `netdev_device_include`. Support for the old field name will be
  removed in a future version. (@rfratto)

- The node_exporter integration's `systemd_unit_whitelist` field is deprecated
  in favor of `systemd_unit_include`. Support for the old field name will be
  removed in a future version. (@rfratto)

- The node_exporter integration's `systemd_unit_blacklist` field is deprecated
  in favor of `systemd_unit_exclude`. Support for the old field name will be
  removed in a future version. (@rfratto)

- The node_exporter integration's `filesystem_ignored_mount_points` field is
  deprecated in favor of `filesystem_mount_points_exclude`. Support for the old
  field name will be removed in a future version. (@rfratto)

- The node_exporter integration's `filesystem_ignored_fs_types` field is
  deprecated in favor of `filesystem_fs_types_exclude`. Support for the old
  field name will be removed in a future version. (@rfratto)

### Features

- (beta) Enable experimental config urls for fetching remote configs.
  Currently, only HTTP/S is supported. Pass the
  `-enable-features=remote-configs` flag to turn this on. (@rlankfo)

- Added [cAdvisor](https://github.com/google/cadvisor) integration. (@rgeyer)

- Traces: Add `Agent Tracing Pipeline` dashboard and alerts (@mapno)

- Traces: Support jaeger/grpc exporter (@nicoche)

- (beta) Enable an experimental integrations subsystem revamp. Pass
  `integrations-next` to `-enable-features` to turn this on. Reading the
  documentation for the revamp is recommended; enabling it causes breaking
  config changes. (@rfratto)

### Enhancements

- Traces: Improved pod association in PromSD processor (@mapno)

- Updated OTel to v0.40.0 (@mapno)

- Remote write dashboard: show in and out sample rates (@bboreham)

- Remote write dashboard: add mean latency (@bboreham)

- Update node_exporter dependency to v1.3.1. (@rfratto)

- Cherry-pick Prometheus PR #10102 into our Prometheus dependency (@rfratto).

### Bugfixes

- Fix usage of POSTGRES_EXPORTER_DATA_SOURCE_NAME when using postgres_exporter
  integration (@f11r)

- Change ordering of the entrypoint for windows service so that it accepts
  commands immediately (@mattdurham)

- Only stop WAL cleaner when it has been started (@56quarters)

- Fix issue with unquoted install path on Windows, that could allow escalation
  or running an arbitrary executable (@mattdurham)

- Fix cAdvisor so it collects all defined metrics instead of the last
  (@pkoenig10)

- Fix panic when using 'stdout' in automatic logging (@mapno)

- Grafana Agent Operator: The /-/ready and /-/healthy endpoints will
  no longer always return 404 (@rfratto).

### Other changes

- Remove log-level flag from systemd unit file (@jpkrohling)

v0.21.2 (2021-12-08)
--------------------

### Security fixes

- This release contains a fix for
  [CVE-2021-41090](https://github.com/grafana/agent/security/advisories/GHSA-9c4x-5hgq-q3wh).

### Other changes

- This release disables the existing `/-/config` and
  `/agent/api/v1/configs/{name}` endpoints by default. Pass the
  `--config.enable-read-api` flag at the command line to opt in to these
  endpoints.

v0.21.1 (2021-11-18)
--------------------

### Bugfixes

- Fix panic when using postgres_exporter integration (@saputradharma)

- Fix panic when dnsamsq_exporter integration tried to log a warning (@rfratto)

- Statsd Integration: Adding logger instance to the statsd mapper
  instantiation. (@gaantunes)

- Statsd Integration: Fix issue where mapped metrics weren't exposed to the
  integration. (@mattdurham)

- Operator: fix bug where version was a required field (@rfratto)

- Metrics: Only run WAL cleaner when metrics are being used and a WAL is
  configured. (@rfratto)

v0.21.0 (2021-11-17)
--------------------

### Enhancements

- Update Cortex dependency to v1.10.0-92-g85c378182. (@rlankfo)

- Update Loki dependency to v2.1.0-656-g0ae0d4da1. (@rlankfo)

- Update Prometheus dependency to v2.31.0 (@rlankfo)

- Add Agent Operator Helm quickstart guide (@hjet)

- Reorg Agent Operator quickstart guides (@hjet)

### Bugfixes

- Packaging: Use correct user/group env variables in RPM %post script (@simonc6372)

- Validate logs config when using logs_instance with automatic logging processor (@mapno)

- Operator: Fix MetricsInstance Service port (@hjet)

- Operator: Create govern service per Grafana Agent (@shturman)

- Operator: Fix relabel_config directive for PodLogs resource (@hjet)

- Traces: Fix `success_logic` code in service graphs processor (@mapno)

### Other changes

- Self-scraped integrations will now use an SUO-specific value for the `instance` label. (@rfratto)

- Traces: Changed service graphs store implementation to improve CPU performance (@mapno)

v0.20.1 (2021-12-08)
--------------------

> _NOTE_: The fixes in this patch are only present in v0.20.1 and >=v0.21.2.

### Security fixes

- This release contains a fix for
  [CVE-2021-41090](https://github.com/grafana/agent/security/advisories/GHSA-9c4x-5hgq-q3wh).

### Other changes

- This release disables the existing `/-/config` and
  `/agent/api/v1/configs/{name}` endpoitns by default. Pass the
  `--config.enable-read-api` flag at the command line to opt in to these
  endpoints.

v0.20.0 (2021-10-28)
--------------------

> **BREAKING CHANGES**: This release has breaking changes. Please read entries
> carefully and consult the [upgrade guide][] for specific instructions.

### Breaking Changes

- push_config is no longer supported in trace's config (@mapno)

### Features

- Operator: The Grafana Agent Operator can now generate a Kubelet service to
  allow a ServiceMonitor to collect Kubelet and cAdvisor metrics. This requires
  passing a `--kubelet-service` flag to the Operator in `namespace/name` format
  (like `kube-system/kubelet`). (@rfratto)

- Service graphs processor (@mapno)

### Enhancements

- Updated mysqld_exporter to v0.13.0 (@gaantunes)

- Updated postgres_exporter to v0.10.0 (@gaantunes)

- Updated redis_exporter to v1.27.1 (@gaantunes)

- Updated memcached_exporter to v0.9.0 (@gaantunes)

- Updated statsd_exporter to v0.22.2 (@gaantunes)

- Updated elasticsearch_exporter to v1.2.1 (@gaantunes)

- Add remote write to silent Windows Installer  (@mattdurham)

- Updated mongodb_exporter to v0.20.7 (@rfratto)

- Updated OTel to v0.36 (@mapno)

- Updated statsd_exporter to v0.22.2 (@mattdurham)

- Update windows_exporter to v0.16.0 (@rfratto, @mattdurham)

- Add send latency to agent dashboard (@bboreham)

### Bugfixes

- Do not immediately cancel context when creating a new trace processor. This
  was preventing scrape_configs in traces from functioning. (@lheinlen)

- Sanitize autologged Loki labels by replacing invalid characters with
  underscores (@mapno)

- Traces: remove extra line feed/spaces/tabs when reading password_file content
  (@nicoche)

- Updated envsubst to v2.0.0-20210730161058-179042472c46. This version has a
  fix needed for escaping values outside of variable substitutions. (@rlankfo)

- Grafana Agent Operator should no longer delete resources matching the names
  of the resources it manages. (@rfratto)

- Grafana Agent Operator will now appropriately assign an
  `app.kubernetes.io/managed-by=grafana-agent-operator` to all created
  resources. (@rfratto)

### Other changes

- Configuration API now returns 404 instead of 400 when attempting to get or
  delete a config which does not exist. (@kgeckhart)

- The windows_exporter now disables the textfile collector by default.
  (@rfratto)

v0.19.0 (2021-09-29)
--------------------

> **BREAKING CHANGES**: This release has breaking changes. Please read entries
> carefully and consult the [upgrade guide][] for specific instructions.

### Breaking Changes

- Reduced verbosity of tracing autologging by not logging `STATUS_CODE_UNSET`
  status codes. (@mapno)

- Operator: rename `Prometheus*` CRDs to `Metrics*` and `Prometheus*` fields to
  `Metrics*`. (@rfratto)

- Operator: CRDs are no longer referenced using a hyphen in the name to be
  consistent with how Kubernetes refers to resources. (@rfratto)

- `prom_instance` in the spanmetrics config is now named `metrics_instance`.
  (@rfratto)

### Deprecations

- The `loki` key at the root of the config file has been deprecated in favor of
  `logs`. `loki`-named fields in `automatic_logging` have been renamed
  accordinly: `loki_name` is now `logs_instance_name`, `loki_tag` is now
  `logs_instance_tag`, and `backend: loki` is now `backend: logs_instance`.
  (@rfratto)

- The `prometheus` key at the root of the config file has been deprecated in
  favor of `metrics`. Flag names starting with `prometheus.` have also been
  deprecated in favor of the same flags with the `metrics.` prefix. Metrics
  prefixed with `agent_prometheus_` are now prefixed with `agent_metrics_`.
  (@rfratto)

- The `tempo` key at the root of the config file has been deprecated in favor
  of `traces`. (@mattdurham)

### Features

- Added [GitHub exporter](https://github.com/infinityworks/github-exporter)
  integration. (@rgeyer)

- Add TLS config options for tempo `remote_write`s. (@mapno)

- Support autologging span attributes as log labels (@mapno)

- Put Tests requiring Network Access behind a -online flag (@flokli)

- Add logging support to the Grafana Agent Operator. (@rfratto)

- Add `operator-detach` command to agentctl to allow zero-downtime upgrades
  when removing an Operator CRD. (@rfratto)

- The Grafana Agent Operator will now default to deploying the matching release
  version of the Grafana Agent instead of v0.14.0. (@rfratto)

### Enhancements

- Update OTel dependency to v0.30.0 (@mapno)

- Allow reloading configuration using `SIGHUP` signal. (@tharun208)

- Add HOSTNAME environment variable to service file to allow for expanding the
  $HOSTNAME variable in agent config.  (@dfrankel33)

- Update jsonnet-libs to 1.21 for Kubernetes 1.21+ compatability. (@MurzNN)

- Make method used to add k/v to spans in prom_sd processor configurable.
  (@mapno)

### Bugfixes

- Regex capture groups like `${1}` will now be kept intact when using
  `-config.expand-env`. (@rfratto)

- The directory of the logs positions file will now properly be created on
  startup for all instances. (@rfratto)

- The Linux system packages will now configure the grafana-agent user to be a
  member of the adm and systemd-journal groups. This will allow logs to read
  from journald and /var/log by default. (@rfratto)

- Fix collecting filesystem metrics on Mac OS (darwin) in the `node_exporter`
  integration default config. (@eamonryan)

- Remove v0.0.0 flags during build with no explicit release tag (@mattdurham)

- Fix issue with global scrape_interval changes not reloading integrations
  (@kgeckhart)

- Grafana Agent Operator will now detect changes to referenced ConfigMaps and
  Secrets and reload the Agent properly. (@rfratto)

- Grafana Agent Operator's object label selectors will now use Kubernetes
  defaults when undefined (i.e., default to nothing). (@rfratto)

- Fix yaml marshalling tag for cert_file in kafka exporter agent config.
  (@rgeyer)

- Fix warn-level logging of dropped targets. (@james-callahan)

- Standardize scrape_interval to 1m in examples. (@mattdurham)

v0.18.4 (2021-09-14)
--------------------

### Enhancements

- Add `agent_prometheus_configs_changed_total` metric to track instance config
  events. (@rfratto)

### Bugfixes

- Fix info logging on windows. (@mattdurham)

- Scraping service: Ensure that a reshard is scheduled every reshard
  interval. (@rfratto)

v0.18.3 (2021-09-08)
--------------------

### Bugfixes

- Register missing metric for configstore consul request duration. (@rfratto)

- Logs should contain a caller field with file and line numbers again
  (@kgeckhart)

- In scraping service mode, the polling configuration refresh should honor
  timeout. (@mattdurham)

- In scraping service mode, the lifecycle reshard should happen using a
  goroutine. (@mattdurham)

- In scraping service mode, scraping service can deadlock when reloading during
  join. (@mattdurham)

- Scraping service: prevent more than one refresh from being queued at a time.
  (@rfratto)

v0.18.2 (2021-08-12)
--------------------

### Bugfixes

- Honor the prefix and remove prefix from consul list results (@mattdurham)

v0.18.1 (2021-08-09)
--------------------

### Bugfixes

- Reduce number of consul calls when ran in scrape service mode (@mattdurham)

v0.18.0 (2021-07-29)
--------------------

### Features

- Added [GitHub exporter](https://github.com/infinityworks/github-exporter)
  integration. (@rgeyer)

- Add support for OTLP HTTP trace exporting. (@mapno)

### Enhancements

- Switch to drone for releases. (@mattdurham)

- Update postgres_exporter to a [branch of](https://github.com/grafana/postgres_exporter/tree/exporter-package-v0.10.0) v0.10.0

### Bugfixes

- Enabled flag for integrations is not being honored. (@mattdurham)

v0.17.0 (2021-07-15)
--------------------

### Features

- Added [Kafka Lag exporter](https://github.com/davidmparrott/kafka_exporter)
  integration. (@gaantunes)

### Bugfixes

- Fix race condition that may occur and result in a panic when initializing
  scraping service cluster. (@rfratto)

v0.16.1 (2021-06-22)
--------------------

### Bugfixes

- Fix issue where replaying a WAL caused incorrect metrics to be sent over
  remote write. (@rfratto)

v0.16.0 (2021-06-17)
--------------------

### Features

- (beta) A Grafana Agent Operator is now available. (@rfratto)

### Enhancements

- Error messages when installing the Grafana Agent for Grafana Cloud will now
  be shown. (@rfratto)

### Bugfixes

- Fix a leak in the shared string interner introduced in v0.14.0. This fix was
  made to a [dependency](https://github.com/grafana/prometheus/pull/21).
  (@rfratto)

- Fix issue where a target will fail to be scraped for the process lifetime if
  that target had gone down for long enough that its series were removed from
  the in-memory cache (2 GC cycles). (@rfratto)

v0.15.0 (2021-06-03)
--------------------

> **BREAKING CHANGES**: This release has breaking changes. Please read entries
> carefully and consult the [upgrade guide][] for specific instructions.

### Breaking Changes

- The configuration of Tempo Autologging has changed. (@mapno)

### Features

- Add support for exemplars. (@mapno)

### Enhancements

- Add the option to log to stdout instead of a Loki instance. (@joe-elliott)

- Update Cortex dependency to v1.8.0.

- Running the Agent as a DaemonSet with host_filter and role: pod should no
  longer cause unnecessary load against the Kubernetes SD API. (@rfratto)

- Update Prometheus to v2.27.0. (@mapno)

- Update Loki dependency to d88f3996eaa2. This is a non-release build, and was
  needed to support exemplars. (@mapno)

- Update Cortex dependency to d382e1d80eaf. This is a non-release build, and
  was needed to support exemplars. (@mapno)

### Bugfixes

- Host filter relabeling rules should now work. (@rfratto)

- Fixed issue where span metrics where being reported with wrong time unit.
  (@mapno)

### Other changes

- Intentionally order tracing processors. (@joe-elliott)

v0.14.0 (2021-05-24)
--------------------

> **BREAKING CHANGES**: This release has breaking changes. Please read entries
> carefully and consult the [upgrade guide][] for specific instructions.
>
> **STABILITY NOTICE**: As of this release, functionality that is not
> recommended for production use and is expected to change will be tagged
> interchangably as "experimental" or "beta."

### Security fixes

- The Scraping service API will now reject configs that read credentials from
  disk by default. This prevents malicious users from reading arbitrary files
  and sending their contents over the network. The old behavior can be
  re-enabled by setting `dangerous_allow_reading_files: true` in the scraping
  service config. (@rfratto)

### Breaking changes

- Configuration for SigV4 has changed. (@rfratto)

### Deprecations

- `push_config` is now supplanted by `remote_block` and `batch`. `push_config`
  will be removed in a future version (@mapno)

### Features

- (beta) New integration: windows_exporter (@mattdurham)

- (beta) Grafana Agent Windows Installer is now included as a release artifact.
  (@mattdurham)

- Official M1 Mac release builds will now be generated! Look for
  `agent-darwin-arm64` and `agentctl-darwin-arm64` in the release assets.
  (@rfratto)

- Add support for running as a Windows service (@mattdurham)

- (beta) Add /-/reload support. It is not recommended to invoke `/-/reload`
  against the main HTTP server. Instead, two new command-line flags have been
  added: `--reload-addr` and `--reload-port`. These will launch a
  `/-/reload`-only HTTP server that can be used to safely reload the Agent's
  state.  (@rfratto)

- Add a /-/config endpoint. This endpoint will return the current configuration
  file with defaults applied that the Agent has loaded from disk. (@rfratto)

- (beta) Support generating metrics and exposing them via a Prometheus exporter
  from span data. (@yeya24)

- Tail-based sampling for tracing pipelines (@mapno)

- Added Automatic Logging feature for Tempo (@joe-elliott)

- Disallow reading files from within scraping service configs by default.
  (@rfratto)

- Add remote write for span metrics (@mapno)

### Enhancements

- Support compression for trace export. (@mdisibio)

- Add global remote_write configuration that is shared between all instances
  and integrations. (@mattdurham)

- Go 1.16 is now used for all builds of the Agent. (@rfratto)

- Update Prometheus dependency to v2.26.0. (@rfratto)

- Upgrade `go.opentelemetry.io/collector` to v0.21.0 (@mapno)

- Add kafka trace receiver (@mapno)

- Support mirroring a trace pipeline to multiple backends (@mapno)

- Add `headers` field in `remote_write` config for Tempo. `headers` specifies
  HTTP headers to forward to the remote endpoint. (@alexbiehl)

- Add silent uninstall to Windows Uninstaller. (@mattdurham)

### Bugfixes

- Native Darwin arm64 builds will no longer crash when writing metrics to the
  WAL. (@rfratto)

- Remote write endpoints that never function across the lifetime of the Agent
  will no longer prevent the WAL from being truncated. (@rfratto)

- Bring back FreeBSD support. (@rfratto)

- agentctl will no longer leak WAL resources when retrieving WAL stats.
  (@rfratto)

- Ensure defaults are applied to undefined sections in config file. This fixes
  a problem where integrations didn't work if `prometheus:` wasn't configured.
  (@rfratto)

- Fixed issue where automatic logging double logged "svc". (@joe-elliott)

### Other changes

- The Grafana Cloud Agent has been renamed to the Grafana Agent. (@rfratto)

- Instance configs uploaded to the Config Store API will no longer be stored
  along with the global Prometheus defaults. This is done to allow globals to
  be updated and re-apply the new global defaults to the configs from the
  Config Store. (@rfratto)

- The User-Agent header sent for logs will now be `GrafanaAgent/<version>`
  (@rfratto)

- Add `tempo_spanmetrics` namespace in spanmetrics (@mapno)

v0.13.1 (2021-04-09)
--------------------

### Bugfixes

- Validate that incoming scraped metrics do not have an empty label set or a
  label set with duplicate labels, mirroring the behavior of Prometheus.
  (@rfratto)

v0.13.0 (2021-02-25)
--------------------

> The primary branch name has changed from `master` to `main`. You may have to
> update your local checkouts of the repository to point at the new branch name.

### Features

- postgres_exporter: Support query_path and disable_default_metrics. (@rfratto)

### Enhancements

- Support other architectures in installation script. (@rfratto)

- Allow specifying custom wal_truncate_frequency per integration. (@rfratto)

- The SigV4 region can now be inferred using the shared config (at
  `$HOME/.aws/config`) or environment variables (via `AWS_CONFIG`). (@rfratto)

- Update Prometheus dependency to v2.25.0. (@rfratto)

### Bugfixes

- Not providing an `-addr` flag for `agentctl config-sync` will no longer
  report an error and will instead use the pre-existing default value.
  (@rfratto)

- Fixed a bug from v0.12.0 where the Loki installation script failed because
  positions_directory was not set. (@rfratto)

- Reduce the likelihood of dataloss during a remote_write-side outage by
  increasing the default wal_truncation_frequency to 60m and preventing the WAL
  from being truncated if the last truncation timestamp hasn't changed. This
  change increases the size of the WAL on average, and users may configure a
  lower wal_truncation_frequency to deliberately choose a smaller WAL over
  write guarantees. (@rfratto)

- Add the ability to read and serve HTTPS integration metrics when given a set
  certificates (@mattdurham)

v0.12.0 (2021-02-05)
--------------------

> **BREAKING CHANGES**: This release has breaking changes. Please read entries
> carefully and consult the [upgrade guide][] for specific instructions.

### Breaking Changes

- The configuration format for the `loki` block has changed. (@rfratto)

- The configuration format for the `tempo` block has changed. (@rfratto)

### Features

- Support for multiple Loki Promtail instances has been added. (@rfratto)

- Support for multiple Tempo instances has been added. (@rfratto)

- Added [ElasticSearch exporter](https://github.com/justwatchcom/elasticsearch_exporter)
  integration. (@colega)

### Enhancements

- `.deb` and `.rpm` packages are now generated for all supported architectures.
  The architecture of the AMD64 package in the filename has been renamed to
  `amd64` to stay synchronized with the architecture name presented from other
  release assets. (@rfratto)

- The `/agent/api/v1/targets` API will now include discovered labels on the
  target pre-relabeling in a `discovered_labels` field. (@rfratto)

- Update Loki to 59a34f9867ce. This is a non-release build, and was needed to
  support multiple Loki instances. (@rfratto)

- Scraping service: Unhealthy Agents in the ring will no longer cause job
  distribution to fail. (@rfratto)

- Scraping service: Cortex ring metrics (prefixed with cortex_ring_) will now
  be registered for tracking the state of the hash ring. (@rfratto)

- Scraping service: instance config ownership is now determined by the hash of
  the instance config name instead of the entire config. This means that
  updating a config is guaranteed to always hash to the same Agent, reducing
  the number of metrics gaps. (@rfratto)

- Only keep a handful of K8s API server metrics by default to reduce default
  active series usage. (@hjet)

- Go 1.15.8 is now used for all distributions of the Agent. (@rfratto)

### Bugfixes

- `agentctl config-check` will now work correctly when the supplied config file
  contains integrations. (@hoenn)

v0.11.0 (2021-01-20)
--------------------

### Features

- ARMv6 builds of `agent` and `agentctl` will now be included in releases to
  expand Agent support to cover all models of Raspberry Pis. ARMv6 docker
  builds are also now available. (@rfratto)

- Added `config-check` subcommand for `agentctl` that can be used to validate
  Agent configuration files before attempting to load them in the `agent`
  itself. (@56quarters)

### Enhancements

- A sigv4 install script for Prometheus has been added. (@rfratto)

- NAMESPACE may be passed as an environment variable to the Kubernetes install
  scripts to specify an installation namespace. (@rfratto)

### Bugfixes

- The K8s API server scrape job will use the API server Service name when
  resolving IP addresses for Prometheus service discovery using the "Endpoints"
  role. (@hjet)

- The K8s manifests will no longer include the `default/kubernetes` job twice
  in both the DaemonSet and the Deployment. (@rfratto)

v0.10.0 (2021-01-13)
--------------------

### Features

- Prometheus `remote_write` now supports SigV4 authentication using the
  [AWS default credentials chain](https://docs.aws.amazon.com/sdk-for-java/v1/developer-guide/credentials.html).
  This enables the Agent to send metrics to Amazon Managed Prometheus without
  needing the [SigV4 Proxy](https://github.com/awslabs/aws-sigv4-proxy).
  (@rfratto)

### Enhancements

- Update `redis_exporter` to v1.15.0. (@rfratto)

- `memcached_exporter` has been updated to v0.8.0. (@rfratto)

- `process-exporter` has been updated to v0.7.5. (@rfratto)

- `wal_cleanup_age` and `wal_cleanup_period` have been added to the top-level
  Prometheus configuration section. These settings control how Write Ahead Logs
  (WALs) that are not associated with any instances are cleaned up. By default,
  WALs not associated with an instance that have not been written in the last
  12 hours are eligible to be cleaned up. This cleanup can be disabled by
  setting `wal_cleanup_period` to `0`. (@56quarters)

- Configuring logs to read from the systemd journal should now work on journals
  that use +ZSTD compression. (@rfratto)

### Bugfixes

- Integrations will now function if the HTTP listen address was set to a value
  other than the default. (@mattdurham)

- The default Loki installation will now be able to write its positions file.
  This was prevented by accidentally writing to a readonly volume mount.
  (@rfratto)

v0.9.1 (2021-01-04)
-------------------

### Enhancements

- agentctl will now be installed by the rpm and deb packages as
  `grafana-agentctl`. (@rfratto)

v0.9.0 (2020-12-10)
-------------------

### Features

- Add support to configure TLS config for the Tempo exporter to use
  insecure_skip_verify to disable TLS chain verification. (@bombsimon)

- Add `sample-stats` to `agentctl` to search the WAL and return a summary of
  samples of series matching the given label selector. (@simonswine)

- New integration:
  [postgres_exporter](https://github.com/wrouesnel/postgres_exporter)
  (@rfratto)

- New integration:
  [statsd_exporter](https://github.com/prometheus/statsd_exporter) (@rfratto)

- New integration:
  [consul_exporter](https://github.com/prometheus/consul_exporter) (@rfratto)

- Add optional environment variable substitution of configuration file.
  (@dcseifert)

### Enhancements

- `min_wal_time` and `max_wal_time` have been added to the instance config
  settings, guaranteeing that data in the WAL will exist for at least
  `min_wal_time` and will not exist for longer than `max_wal_time`. This change
  will increase the size of the WAL slightly but will prevent certain scenarios
  where data is deleted before it is sent. To revert back to the old behavior,
  set `min_wal_time` to `0s`. (@rfratto)

- Update `redis_exporter` to v1.13.1. (@rfratto)

- Bump OpenTelemetry-collector dependency to v0.16.0. (@bombsimon)

### Bugfixes

- Fix issue where the Tempo example manifest could not be applied because the
  port names were too long. (@rfratto)

- Fix issue where the Agent Kubernetes manifests may not load properly on AKS.
  (#279) (@rfratto)

### Other changes

- The User-Agent header sent for logs will now be `GrafanaCloudAgent/<version>`
  (@rfratto)

v0.8.0 (2020-11-06)
-------------------

### Features

- New integration: [dnsamsq_exporter](https://github.com/google/dnsamsq_exporter)
  (@rfratto).

- New integration: [memcached_exporter](https://github.com/prometheus/memcached_exporter)
  (@rfratto).

### Enhancements

- Add `<integration name>_build_info` metric to all integrations. The build
  info displayed will match the build information of the Agent and _not_ the
  embedded exporter. This metric is used by community dashboards, so adding it
  to the Agent increases compatibility with existing dashboards that depend on
  it existing. (@rfratto)

- Bump OpenTelemetry-collector dependency to 0.14.0 (@joe-elliott)

### Bugfixes

- Error messages when retrieving configs from the KV store will now be logged,
  rather than just logging a generic message saying that retrieving the config
  has failed. (@rfratto)

v0.7.2 (2020-10-29)
-------------------

### Enhancements

- Bump Prometheus dependency to 2.21. (@rfratto)

- Bump OpenTelemetry-collector dependency to 0.13.0 (@rfratto)

- Bump Promtail dependency to 2.0. (@rfratto)

- Enhance host_filtering mode to support targets from Docker Swarm and Consul.
  Also, add a `host_filter_relabel_configs` to that will apply relabeling rules
  for determining if a target should be dropped. Add a documentation section
  explaining all of this in detail. (@rfratto)

### Bugfixes

- Fix deb package prerm script so that it stops the agent on package removal.
  (@jdbaldry)

- Fix issue where the `push_config` for Tempo field was expected to be
  `remote_write`. `push_config` now works as expected. (@rfratto)

v0.7.1 (2020-10-23)
-------------------

### Bugfixes

- Fix issue where ARM binaries were not published with the GitHub release.

v0.7.0 (2020-10-23)
-------------------

### Features

- Added Tracing Support. (@joe-elliott)

- Add RPM and deb packaging. (@jdbaldry, @simon6372)

- arm64 and arm/v7 Docker containers and release builds are now available for
  `agent` and `agentctl`. (@rfratto)

- Add `wal-stats` and `target-stats` tooling to `agentctl` to discover WAL and
  cardinality issues. (@rfratto)

- [mysqld_exporter](https://github.com/prometheus/mysqld_exporter) is now
  embedded and available as an integration. (@rfratto)

- [redis_exporter](https://github.com/oliver006/redis_exporter) is now embedded
  and available as an integration. (@dafydd-t)

### Enhancements

- Resharding the cluster when using the scraping service mode now supports
  timeouts through `reshard_timeout`. The default value is `30s.` This timeout
  applies to cluster-wide reshards (performed when joining and leaving the
  cluster) and local reshards (done on the `reshard_interval`). (@rfratto)

### Bugfixes

- Fix issue where integrations crashed with instance_mode was set to `distinct`
  (@rfratto)

- Fix issue where the `agent` integration did not work on Windows (@rfratto).

- Support URL-encoded paths in the scraping service API. (@rfratto)

- The instance label written from replace_instance_label can now be overwritten
  with relabel_configs. This bugfix slightly modifies the behavior of what data
  is stored. The final instance label will now be stored in the WAL rather than
  computed by remote_write. This change should not negatively affect existing
  users. (@rfratto)

v0.6.1 (2020-04-11)
-------------------

### Bugfixes

- Fix issue where build information was empty when running the Agent with
  --version. (@rfratto)

- Fix issue where updating a config in the scraping service may fail to pick up
  new targets. (@rfratto)

- Fix deadlock that slowly prevents the Agent from scraping targets at a high
  scrape volume. (@rfratto)

v0.6.0 (2020-09-04)
-------------------

### Breaking Changes

- The Configs API will now disallow two instance configs having multiple
  `scrape_configs` with the same `job_name`. This was needed for the instance
  sharing mode, where combined instances may have duplicate `job_names` across
  their `scrape_configs`. This brings the scraping service more in line with
  Prometheus, where `job_names` must globally be unique. This change also
  disallows concurrent requests to the put/apply config API endpoint to prevent
  a race condition of two conflicting configs being applied at the same time.
  (@rfratto)

### Deprecations

- `use_hostname_label` is now supplanted by `replace_instance_label`.
  `use_hostname_label` will be removed in a future version. (@rfratto)

### Features

- The Grafana Agent can now collect logs and send to Loki. This is done by
  embedding Promtail, the official Loki log collection client. (@rfratto)

- Integrations can now be enabled without scraping. Set scrape_integrations to
  `false` at the `integrations` key or within the specific integration you
  don't want to scrape. This is useful when another Agent or Prometheus server
  will scrape the integration. (@rfratto)

- [process-exporter](https://github.com/ncabatoff/process-exporter) is now
  embedded as `process_exporter`. The hypen has been changed to an underscore
  in the config file to retain consistency with `node_exporter`. (@rfratto)

### Enhancements

- A new config option, `replace_instance_label`, is now available for use with
  integrations. When this is true, the instance label for all metrics coming
  from an integration will be replaced with the machine's hostname rather than
  127.0.0.1. (@rfratto)

- The embedded Prometheus version has been updated to 2.20.1. (@rfratto,
  @gotjosh)

- The User-Agent header written by the Agent when remote_writing will now be
  `GrafanaCloudAgent/<Version>` instead of `Prometheus/<Prometheus Version>`.
  (@rfratto)

- The subsystems of the Agent (`prometheus`, `loki`) are now made optional.
  Enabling integrations also implicitly enables the associated subsystem. For
  example, enabling the `agent` or `node_exporter` integration will force the
  `prometheus` subsystem to be enabled.  (@rfratto)

### Bugfixes

- The documentation for Tanka configs is now correct. (@amckinley)

- Minor corrections and spelling issues have been fixed in the Overview
  documentation. (@amckinley)

- The new default of `shared` instances mode broke the metric value for
  `agent_prometheus_active_configs`, which was tracking the number of combined
  configs (i.e., number of launched instances). This metric has been fixed and
  a new metric, `agent_prometheus_active_instances`, has been added to track
  the numbger of launched instances. If instance sharing is not enabled, both
  metrics will share the same value. (@rfratto)

- `remote_write` names in a group will no longer be copied from the
  remote_write names of the first instance in the group. Rather, all
  remote_write names will be generated based on the first 6 characters of the
  group hash and the first six characters of the remote_write hash. (@rfratto)

- Fix a panic that may occur during shutdown if the WAL is closed in the middle
  of the WAL being truncated. (@rfratto)

v0.5.0 (2020-08-12)
-------------------

### Features

- A [scrape targets API](https://github.com/grafana/agent/blob/main/docs/api.md#list-current-scrape-targets)
  has been added to show every target the Agent is currently scraping, when it
  was last scraped, how long it took to scrape, and errors from the last
  scrape, if any. (@rfratto)

- "Shared Instance Mode" is the new default mode for spawning Prometheus
  instances, and will improve CPU and memory usage for users of integrations
  and the scraping service. (@rfratto)

### Enhancements

- Memory stability and utilization of the WAL has been improved, and the
  reported number of active series in the WAL will stop double-counting
  recently churned series. (@rfratto)

- Changing scrape_configs and remote_write configs for an instance will now be
  dynamically applied without restarting the instance. This will result in less
  missing metrics for users of the scraping service that change a config.
  (@rfratto)

- The Tanka configuration now uses k8s-alpha. (@duologic)

### Bugfixes

- The Tanka configuration will now also deploy a single-replica deployment
  specifically for scraping the Kubernetes API. This deployment acts together
  with the Daemonset to scrape the full cluster and the control plane.
  (@gotjosh)

- The node_exporter filesystem collector will now work on Linux systems without
  needing to manually set the blocklist and allowlist of filesystems.
  (@rfratto)

v0.4.0 (2020-06-18)
-------------------

### Features

- Support for integrations has been added. Integrations can be any embedded
  tool, but are currently used for embedding exporters and generating scrape
  configs. (@rfratto)

- node_exporter has been added as an integration. This is the full version of
  node_exporter with the same configuration options. (@rfratto)

- An Agent integration that makes the Agent automatically scrape itself has
  been added. (@rfratto)

### Enhancements

- The WAL can now be truncated if running the Agent without any remote_write
  endpoints. (@rfratto)

### Bugfixes

- Prevent the Agent from crashing when a global Prometheus config stanza is not
  provided. (@robx)

- Enable agent host_filter in the Tanka configs, which was disabled by default
  by mistake. (@rfratto)

v0.3.2 (2020-05-29)
-------------------

### Features

- Tanka configs that deploy the scraping service mode are now available
  (@rfratto)

- A k3d example has been added as a counterpart to the docker-compose example.
  (@rfratto)

### Enhancements

- Labels provided by the default deployment of the Agent (Kubernetes and Tanka)
  have been changed to align with the latest changes to grafana/jsonnet-libs.
  The old `instance` label is now called `pod`, and the new `instance` label is
  unique. A `container` label has also been added. The Agent mixin has been
  subsequently updated to also incorporate these label changes. (@rfratto)

- The `remote_write` and `scrape_config` sections now share the same
  validations as Prometheus (@rfratto)

- Setting `wal_truncation_frequency` to less than the scrape interval is now
  disallowed (@rfratto)

### Bugfixes

- A deadlock in scraping service mode when updating a config that shards to the
  same node has been fixed (@rfratto)

- `remote_write` config stanzas will no longer ignore `password_file`
  (@rfratto)

- `scrape_config` client secrets (e.g., basic auth, bearer token,
  `password_file`) will now be properly retained in scraping service mode
  (@rfratto)

- Labels for CPU, RX, and TX graphs in the Agent Operational dashboard now
  correctly show the pod name of the Agent instead of the exporter name.
  (@rfratto)

v0.3.1 (2020-05-20)
-------------------

### Features

- The Agent has upgraded its vendored Prometheus to v2.18.1 (@gotjosh,
  @rfratto)

### Bugfixes

- A typo in the Tanka configs and Kubernetes manifests that prevents the Agent
  launching with v0.3.0 has been fixed (@captncraig)

- Fixed a bug where Tanka mixins could not be used due to an issue with the
  folder placement enhancement (@rfratto)

### Enhancements

- `agentctl` and the config API will now validate that the YAML they receive
  are valid instance configs. (@rfratto)

v0.3.0 (2020-05-13)
-------------------

### Features

- A third operational mode called "scraping service mode" has been added. A KV
  store is used to store instance configs which are distributed amongst a
  clustered set of Agent processes, dividing the total scrape load across each
  agent. An API is exposed on the Agents to list, create, update, and delete
  instance configurations from the KV store. (@rfratto)

- An "agentctl" binary has been released to interact with the new instance
  config management API created by the "scraping service mode." (@rfratto,
  @hoenn)

- The Agent now includes readiness and healthiness endpoints. (@rfratto)

### Enhancements

- The YAML files are now parsed strictly and an invalid YAML will generate an
  error at runtime. (@hoenn)

- The default build mode for the Docker containers is now release, not debug.
  (@rfratto)

- The Grafana Agent Tanka Mixins now are placed in an "Agent" folder within
  Grafana. (@cyriltovena)

v0.2.0 (2020-04-09)
-------------------

### Features

- The Prometheus remote write protocol will now send scraped metadata (metric
  name, help, type and unit). This results in almost negligent bytes sent
  increase as metadata is only sent every minute. It is on by default.
  (@gotjosh)

  These metrics are available to monitor metadata being sent:
  - `prometheus_remote_storage_succeeded_metadata_total`
  - `prometheus_remote_storage_failed_metadata_total`
  - `prometheus_remote_storage_retried_metadata_total`
  - `prometheus_remote_storage_sent_batch_duration_seconds` and
    `prometheus_remote_storage_sent_bytes_total` have a new label “type” with
    the values of `metadata` or `samples`.

### Enhancements

- The Agent has upgraded its vendored Prometheus to v2.17.1 (@rfratto)

### Bugfixes

- Invalid configs passed to the agent will now stop the process after they are
  logged as invalid; previously the Agent process would continue. (@rfratto)

- Enabling host_filter will now allow metrics from node role Kubernetes service
  discovery to be scraped properly (e.g., cAdvisor, Kubelet). (@rfratto)

v0.1.1 (2020-03-16)
-------------------

### Other changes

- Nits in documentation (@sh0rez)

- Fix various dashboard mixin problems from v0.1.0 (@rfratto)

- Pass through release tag to `docker build` (@rfratto)

v0.1.0 (2020-03-16)
-------------------

> First release!

### Features

- Support for scraping Prometheus metrics and sharding the agent through the
  presence of a `host_filter` flag within the Agent configuration file.

[upgrade guide]: https://grafana.com/docs/agent/latest/upgrade-guide/
[contributors guide]: ./docs/developer/contributing.md#updating-the-changelog<|MERGE_RESOLUTION|>--- conflicted
+++ resolved
@@ -38,11 +38,9 @@
 
 - Fix an issue where JSON string array elements were not parsed correctly in `loki.source.cloudflare`. (@thampiotr)
 
-<<<<<<< HEAD
 - Fix SSRF vulnerability in `faro.receiver` by disabling source map download. (@hainenber)
-=======
+
 - Update gcp_exporter to a newer version with a patch for incorrect delta histograms (@kgeckhart)
->>>>>>> ddacaec2
 
 ### Other changes
 
