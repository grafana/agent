--- conflicted
+++ resolved
@@ -1,12 +1,10 @@
 # Main (unreleased)
 
-<<<<<<< HEAD
+- [BUGFIX] Fix panic when using postgres_exporter (@saputradharma)
+
 - [BUGFIX] Statsd Integration: Adding logger instance to the statsd mapper instantiation. (@gaantunes)
-=======
-- [BUGFIX] Fix panic when using postgres_exporter (@saputradharma)
 
 # v0.21.0 (2021-11-17)
->>>>>>> 831b661b
 
 - [ENHANCEMENT] Update Cortex dependency to v1.10.0-92-g85c378182. (@rlankfo)
 
