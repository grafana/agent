--- conflicted
+++ resolved
@@ -46,12 +46,10 @@
 - Fixed an issue where `loki.process` validation for stage `metric.counter` was 
   allowing invalid combination of configuration options. (@thampiotr)
 
-<<<<<<< HEAD
-- Allow the usage of encodings other than UTF8 to be used with environment variable expansion. (@mattdurham)
-=======
 - Fixed issue where adding a module after initial start, that failed to load then subsequently resolving the issue would cause the module to
   permanently fail to load with `id already exists` error. (@mattdurham)
->>>>>>> 744d93b9
+
+- Allow the usage of encodings other than UTF8 to be used with environment variable expansion. (@mattdurham)
   
 ### Enhancements
 
