# Changelog

> _Contributors should read our [contributors guide][] for instructions on how
> to update the changelog._

This document contains a historical list of changes between releases. Only
changes that impact end-user behavior are listed; changes to documentation or
internal API changes are not present.

Main (unreleased)
-----------------

> **BREAKING CHANGES**: This release has breaking changes. Please read entries
> carefully and consult the [upgrade guide][] for specific instructions.

### Breaking changes

- Release binaries (including inside Docker containers) have been renamed to be
  prefixed with `grafana-` (@rfratto):

  - `agent` is now `grafana-agent`.
  - `agentctl` is now `grafana-agentctl`.
  - `agent-operator` is now `grafana-agent-operator`.

### Deprecations

- A symbolic link in Docker containers from the old binary name to the new
  binary name has been added. These symbolic links will be removed in v0.33. (@rfratto)

### Features

- New Grafana Agent Flow components:

  - `loki.source.cloudflare` reads logs from Cloudflare's Logpull API and
    forwards them to other `loki` components. (@tpaschalis)
  - `loki.source.gcplog` reads logs from GCP cloud resources using Pub/Sub
    subscriptions and forwards them to other `loki` components. (@tpaschalis)
  - `loki.source.gelf` listens for Graylog logs. (@mattdurham)
  - `loki.source.heroku` listens for Heroku messages over TCP a connection and
    forwards them to other `loki` components. (@erikbaranowski)
  - `loki.source.kubernetes` collects logs from Kubernetes pods using the
    Kubernetes API. (@rfratto)
  - `loki.source.syslog` listens for Syslog messages over TCP and UDP
    connections and forwards them to other `loki` components. (@tpaschalis)
  - `loki.source.windowsevent` reads logs from Windows Event Log. (@mattdurham)
  - `otelcol.exporter.loki` forwards OTLP-formatted data to compatible `loki`
    receivers. (@tpaschalis)
<<<<<<< HEAD
  - `loki.source.gelf` listens for Graylog logs. (@mattdurham)
  - `loki.source.journal` read messages from systemd journal. (@mattdurham)



=======
  - `otelcol.receiver.kafka` receives telemetry data from Kafka. (@rfratto)
  - `otelcol.receiver.loki` receives Loki logs, converts them to the OTLP log
    format and forwards them to other `otelcol` components. (@tpaschalis)
  - `otelcol.receiver.opencensus` receives OpenConsensus-formatted traces or
    metrics. (@ptodev)
  - `otelcol.receiver.zipkin` receives Zipkin-formatted traces. (@rfratto)
  - `phlare.scrape` collects application performance profiles. (@cyriltovena)
  - `phlare.write` sends application performance profiles to Grafana Phlare.
    (@cyriltovena)
>>>>>>> 623c9871

- Flow components which work with relabeling rules (`discovery.relabel`,
  `prometheus.relabel` and `loki.relabel`) now export a new value named Rules.
  This value returns a copy of the currently configured rules. (@tpaschalis)

- New experimental feature: agent-management. Polls configured remote API to fetch new configs. (@spartan0x117)

- Introduce global configuration for logs. (@jcreixell)

### Enhancements

- Handle faro-web-sdk `View` meta in app_agent_receiver. (@rlankfo)

- Flow: the targets in debug info from `loki.source.file` are now individual blocks. (@rfratto)

- Grafana Agent Operator: add [promtail limit stage](https://grafana.com/docs/loki/latest/clients/promtail/stages/limit/) to the operator. (@spartan0x117)

### Bugfixes

- Flow UI: Fix the issue with messy layout on the component list page while browser window resize. (@xiyu95)

- Flow UI: Fix the issue with long string going out of bound in the component detail page. (@xiyu95)

- Flow UI: Display the values of all attributes unless they are nil. (@ptodev)

- Flow: `prometheus.relabel` and `prometheus.remote_write` will now error if they have exited. (@ptodev)

- Flow: Fix issue where negative numbers would convert to floating-point values
  incorrectly, treating the sign flag as part of the number. (@rfratto)

- Flow: fix a goroutine leak when `loki.source.file` is passed more than one
  target with identical set of public labels. (@rfratto)

### Other changes

- Use Go 1.19.4 for builds. (@erikbaranowski)

- New windows containers for agent and agentctl. These can be found moving forward with the ${Version}-windows tags for grafana/agent and grafana/agentctl docker images (@erikbaranowski)

v0.30.2 (2023-01-11)
--------------------

### Bugfixes

- Flow: `prometheus.relabel` will no longer modify the labels of the original
  metrics, which could lead to the incorrect application of relabel rules on
  subsequent relabels. (@rfratto)

- Flow: `loki.source.file` will no longer deadlock other components if log
  lines cannot be sent to Loki. `loki.source.file` will wait for 5 seconds per
  file to finish flushing read logs to the client, after which it will drop
  them, resulting in lost logs. (@rfratto)

- Operator: Fix the handling of the enableHttp2 field as a boolean in
  `pod_monitor` and `service_monitor` templates. (@tpaschalis)

v0.30.1 (2022-12-23)
--------------------

### Bugfixes

- Fix issue where journald support was accidentally removed. (@tpaschalis)

- Fix issue where some traces' metrics where not collected. (@marctc)

v0.30.0 (2022-12-20)
--------------------

> **BREAKING CHANGES**: This release has breaking changes. Please read entries
> carefully and consult the [upgrade guide][] for specific instructions.

### Breaking changes

- The `ebpf_exporter` integration has been removed due to issues with static
  linking. It may be brought back once these are resolved. (@tpaschalis)

### Deprecations

- The `EXPERIMENTAL_ENABLE_FLOW` environment variable is deprecated in favor of
  `AGENT_MODE=flow`. Support for `EXPERIMENTAL_ENABLE_FLOW` will be removed in
  v0.32. (@rfratto)

### Features

- `grafana-agent-operator` supports oauth2 as an authentication method for
  remote_write. (@timo-42)

- Grafana Agent Flow: Add tracing instrumentation and a `tracing` block to
  forward traces to `otelcol` component. (@rfratto)

- Grafana Agent Flow: Add a `discovery_target_decode` function to decode a JSON
  array of discovery targets corresponding to Prometheus' HTTP and file service
  discovery formats. (@rfratto)

- New Grafana Agent Flow components:

  - `remote.http` polls an HTTP URL and exposes the response body as a string
    or secret to other components. (@rfratto)

  - `discovery.docker` discovers Docker containers from a Docker Engine host.
    (@rfratto)

  - `loki.source.file` reads and tails files for log entries and forwards them
    to other `loki` components. (@tpaschalis)

  - `loki.write` receives log entries from other `loki` components and sends
    them over to a Loki instance. (@tpaschalis)

  - `loki.relabel` receives log entries from other `loki` components and
    rewrites their label set. (@tpaschalis)

  - `loki.process` receives log entries from other `loki` components and runs
    one or more processing stages. (@tpaschalis)

  - `discovery.file` discovers files on the filesystem following glob
    patterns. (@mattdurham)

  - `mimir.rules.kubernetes` discovers `PrometheusRule` Kubernetes resources and
    loads them into a Mimir instance. (@Logiraptor)

- Integrations: Introduce the `snowflake` integration. (@binaryfissiongames)


### Enhancements

- Update agent-loki.yaml to use environment variables in the configuration file (@go4real)

- Integrations: Always use direct connection in mongodb_exporter integration. (@v-zhuravlev)

- Update OpenTelemetry Collector dependency to v0.63.1. (@tpaschalis)

- riverfmt: Permit empty blocks with both curly braces on the same line.
  (@rfratto)

- riverfmt: Allow function arguments to persist across different lines.
  (@rfratto)

- Flow: The HTTP server will now start before the Flow controller performs the
  initial load. This allows metrics and pprof data to be collected during the
  first load. (@rfratto)

- Add support for using a [password map file](https://github.com/oliver006/redis_exporter/blob/master/contrib/sample-pwd-file.json) in `redis_exporter`. (@spartan0x117)

- Flow: Add support for exemplars in Prometheus component pipelines. (@rfratto)

- Update Prometheus dependency to v2.40.5. (@rfratto)

- Update Promtail dependency to k127. (@rfratto)

- Native histograms are now supported in the static Grafana Agent and in
  `prometheus.*` Flow components. Native histograms will be automatically
  collected from supported targets. remote_write must be configured to forward
  native histograms from the WAL to the specified endpoints. (@rfratto)

- Flow: metrics generated by upstream OpenTelemetry Collector components are
  now exposed at the `/metrics` endpoint of Grafana Agent Flow. (@rfratto)

### Bugfixes

- Fix issue where whitespace was being sent as part of password when using a
  password file for `redis_exporter`. (@spartan0x117)

- Flow UI: Fix issue where a configuration block referencing a component would
  cause the graph page to fail to load. (@rfratto)

- Remove duplicate `oauth2` key from `metricsinstances` CRD. (@daper)

- Fix issue where on checking whether to restart integrations the Integration
  Manager was comparing configs with secret values scrubbed, preventing reloads
  if only secrets were updated. (@spartan0x117)

### Other changes

- Grafana Agent Flow has graduated from experimental to beta.

v0.29.0 (2022-11-08)
--------------------

> **BREAKING CHANGES**: This release has breaking changes. Please read entries
> carefully and consult the [upgrade guide][] for specific instructions.

### Breaking changes

- JSON-encoded traces from OTLP versions earlier than 0.16.0 are no longer
  supported. (@rfratto)

### Deprecations

- The binary names `agent`, `agentctl`, and `agent-operator` have been
  deprecated and will be renamed to `grafana-agent`, `grafana-agentctl`, and
  `grafana-agent-operator` in the v0.31.0 release.

### Features

- Add `agentctl test-logs` command to allow testing log configurations by redirecting
  collected logs to standard output. This can be useful for debugging. (@jcreixell)

- New Grafana Agent Flow components:

  - `otelcol.receiver.otlp` receives OTLP-formatted traces, metrics, and logs.
    Data can then be forwarded to other `otelcol` components. (@rfratto)

  - `otelcol.processor.batch` batches data from `otelcol` components before
    forwarding it to other `otelcol` components. (@rfratto)

  - `otelcol.exporter.otlp` accepts data from `otelcol` components and sends
    it to a gRPC server using the OTLP protocol. (@rfratto)

  - `otelcol.exporter.otlphttp` accepts data from `otelcol` components and
    sends it to an HTTP server using the OTLP protocol. (@tpaschalis)

  - `otelcol.auth.basic` performs basic authentication for `otelcol`
    components that support authentication extensions. (@rfratto)

  - `otelcol.receiver.jeager` receives Jaeger-formatted traces. Data can then
    be forwarded to other `otelcol` components. (@rfratto)

  - `otelcol.processor.memory_limiter` periodically checks memory usage and
    drops data or forces a garbage collection if the defined limits are
    exceeded. (@tpaschalis)

  - `otelcol.auth.bearer` performs bearer token authentication for `otelcol`
    components that support authentication extensions. (@rfratto)

  - `otelcol.auth.headers` attaches custom request headers to `otelcol`
    components that support authentication extensions. (@rfratto)

  - `otelcol.receiver.prometheus` receives Prometheus metrics, converts them
    to the OTLP metric format and forwards them to other `otelcol` components.
    (@tpaschalis)

  - `otelcol.exporter.prometheus` forwards OTLP-formatted data to compatible
    `prometheus` components. (@rfratto)

- Flow: Allow config blocks to reference component exports. (@tpaschalis)

- Introduce `/-/support` endpoint for generating 'support bundles' in static
  agent mode. Support bundles are zip files of commonly-requested information
  that can be used to debug a running agent. (@tpaschalis)

### Enhancements

- Update OpenTelemetry Collector dependency to v0.61.0. (@rfratto)

- Add caching to Prometheus relabel component. (@mattdurham)

- Grafana Agent Flow: add `agent_resources_*` metrics which explain basic
  platform-agnostic metrics. These metrics assist with basic monitoring of
  Grafana Agent, but are not meant to act as a replacement for fully featured
  components like `prometheus.integration.node_exporter`. (@rfratto)

- Enable field label in TenantStageSpec of PodLogs pipeline. (@siiimooon)

- Enable reporting of enabled integrations. (@marctc)

- Grafana Agent Flow: `prometheus.remote_write` and `prometheus.relabel` will
  now export receivers immediately, removing the need for dependant components
  to be evaluated twice at process startup. (@rfratto)

- Add missing setting to configure instance key for Eventhandler integration. (@marctc)

- Update Prometheus dependency to v2.39.1. (@rfratto)

- Update Promtail dependency to weekly release k122. (@rfratto)

- Tracing: support the `num_traces` and `expected_new_traces_per_sec` configuration parameters in the tail_sampling processor. (@ptodev)

### Bugfixes

- Remove empty port from the `apache_http` integration's instance label. (@katepangLiu)

- Fix identifier on target creation for SNMP v2 integration. (@marctc)

- Fix bug when specifying Blackbox's modules when using Blackbox integration. (@marctc)

- Tracing: fix a panic when the required `protocols` field was not set in the `otlp` receiver. (@ptodev)

- Support Bearer tokens for metric remote writes in the Grafana Operator (@jcreixell, @marctc)

### Other changes

- Update versions of embedded Prometheus exporters used for integrations:

  - Update `github.com/prometheus/statsd_exporter` to `v0.22.8`. (@captncraig)

  - Update `github.com/prometheus-community/postgres_exporter` to `v0.11.1`. (@captncraig)

  - Update `github.com/prometheus/memcached_exporter` to `v0.10.0`. (@captncraig)

  - Update `github.com/prometheus-community/elasticsearch_exporter` to `v1.5.0`. (@captncraig)

  - Update `github.com/prometheus/mysqld_exporter` to `v0.14.0`. (@captncraig)

  - Update `github.com/prometheus/consul_exporter` to `v0.8.0`. (@captncraig)

  - Update `github.com/ncabatoff/process-exporter` to `v0.7.10`. (@captncraig)

  - Update `github.com/prometheus-community/postgres_exporter` to `v0.11.1`. (@captncraig)

- Use Go 1.19.3 for builds. (@rfratto)

v0.28.1 (2022-11-03)
--------------------

### Security

- Update Docker base image to resolve OpenSSL vulnerabilities CVE-2022-3602 and
  CVE-2022-3786. Grafana Agent does not use OpenSSL, so we do not believe it is
  vulnerable to these issues, but the base image has been updated to remove the
  report from image scanners. (@rfratto)

v0.28.0 (2022-09-29)
--------------------

### Features

- Introduce Grafana Agent Flow, an experimental "programmable pipeline" runtime
  mode which improves how to configure and debug Grafana Agent by using
  components. (@captncraig, @karengermond, @marctc, @mattdurham, @rfratto,
  @rlankfo, @tpaschalis)

- Introduce Blackbox exporter integration. (@marctc)

### Enhancements

- Update Loki dependency to v2.6.1. (@rfratto)

### Bugfixes

### Other changes

- Fix relabel configs in sample agent-operator manifests (@hjet)

- Operator no longer set the `SecurityContext.Privileged` flag in the `config-reloader` container. (@hsyed-dojo)

- Add metrics for config reloads and config hash (@jcreixell)

v0.27.1 (2022-09-09)
--------------------

> **NOTE**: ARMv6 Docker images are no longer being published.
>
> We have stopped publishing Docker images for ARMv6 platforms.
> This is due to the new Ubuntu base image we are using that does not support ARMv6.
> The new Ubuntu base image has less reported CVEs, and allows us to provide more
> secure Docker images. We will still continue to publish ARMv6 release binaries and
> deb/rpm packages.

### Other Changes

- Switch docker image base from debian to ubuntu. (@captncraig)

v0.27.0 (2022-09-01)
--------------------

### Features

- Integrations: (beta) Add vmware_exporter integration (@rlankfo)

- App agent receiver: add Event kind to payload (@domasx2)

### Enhancements

- Tracing: Introduce a periodic appender to the remotewriteexporter to control sample rate. (@mapno)

- Tracing: Update OpenTelemetry dependency to v0.55.0. (@rfratto, @mapno)

- Add base agent-operator jsonnet library and generated manifests (@hjet)

- Add full (metrics, logs, K8s events) sample agent-operator jsonnet library and gen manifests (@hjet)

- Introduce new configuration fields for disabling Keep-Alives and setting the
  IdleConnectionTimeout when scraping. (@tpaschalis)

- Add field to Operator CRD to disable report usage functionality. (@marctc)

### Bugfixes

- Tracing: Fixed issue with the PromSD processor using the `connection` method to discover the IP
  address.  It was failing to match because the port number was included in the address string. (@jphx)

- Register prometheus discovery metrics. (@mattdurham)

- Fix seg fault when no instance parameter is provided for apache_http integration, using integrations-next feature flag. (@rgeyer)

- Fix grafanacloud-install.ps1 web request internal server error when fetching config. (@rlankfo)

- Fix snmp integration not passing module or walk_params parameters when scraping. (@rgeyer)

- Fix unmarshal errors (key "<walk_param name>" already set in map) for snmp integration config when walk_params is defined, and the config is reloaded. (@rgeyer)

### Other changes

- Update several go dependencies to resolve warnings from certain security scanning tools. None of the resolved vulnerabilities were known to be exploitable through the agent. (@captncraig)

- It is now possible to compile Grafana Agent using Go 1.19. (@rfratto)

v0.26.1 (2022-07-25)
--------------------

> **BREAKING CHANGES**: This release has breaking changes. Please read entries
> carefully and consult the [upgrade guide][] for specific instructions.

### Breaking changes

- Change windows certificate store so client certificate is no longer required in store. (@mattdurham)

### Bugfixes

- Operator: Fix issue where configured `targetPort` ServiceMonitors resulted in
  generating an incorrect scrape_config. (@rfratto)

- Build the Linux/AMD64 artifacts using the opt-out flag for the ebpf_exporter. (@tpaschalis)

v0.26.0 (2022-07-18)
--------------------

> **BREAKING CHANGES**: This release has breaking changes. Please read entries
> carefully and consult the [upgrade guide][] for specific instructions.

### Breaking changes

- Deprecated `server` YAML block fields have now been removed in favor of the
  command-line flags that replaced them. These fields were originally
  deprecated in v0.24.0. (@rfratto)

- Changed tail sampling policies to be configured as in the OpenTelemetry
  Collector. (@mapno)

### Features

- Introduce Apache HTTP exporter integration. (@v-zhuravlev)

- Introduce eBPF exporter integration. (@tpaschalis)

### Enhancements

- Truncate all records in WAL if repair attempt fails. (@rlankfo)

### Bugfixes

- Relative symlinks for promtail now work as expected. (@RangerCD, @mukerjee)

- Fix rate limiting implementation for the app agent receiver integration. (@domasx2)

- Fix mongodb exporter so that it now collects all metrics. (@mattdurham)

v0.25.1 (2022-06-16)
--------------------

### Bugfixes

- Integer types fail to unmarshal correctly in operator additional scrape configs. (@rlankfo)

- Unwrap replayWAL error before attempting corruption repair. (@rlankfo)

v0.25.0 (2022-06-06)
--------------------

> **BREAKING CHANGES**: This release has breaking changes. Please read entries
> carefully and consult the [upgrade guide][] for specific instructions.

### Breaking changes

- Traces: Use `rpc.grpc.status_code` attribute to determine
  span failed in the service graph processor (@rcrowe)

### Features

- Add HTTP endpoints to fetch active instances and targets for the Logs subsystem.
  (@marctc)

- (beta) Add support for using windows certificate store for TLS connections. (@mattdurham)

- Grafana Agent Operator: add support for integrations through an `Integration`
  CRD which is discovered by `GrafanaAgent`. (@rfratto)

- (experimental) Add app agent receiver integration. This depends on integrations-next being enabled
  via the `integrations-next` feature flag. Use `-enable-features=integrations-next` to use
  this integration. (@kpelelis, @domas)

- Introduce SNMP exporter integration. (@v-zhuravlev)

- Configure the agent to report the use of feature flags to grafana.com. (@marctc)

### Enhancements

- integrations-next: Integrations using autoscrape will now autoscrape metrics
  using in-memory connections instead of connecting to themselves over the
  network. As a result of this change, the `client_config` field has been
  removed. (@rfratto)

- Enable `proxy_url` support on `oauth2` for metrics and logs (update **prometheus/common** dependency to `v0.33.0`). (@martin-jaeger-maersk)

- `extra-scrape-metrics` can now be enabled with the `--enable-features=extra-scrape-metrics` feature flag. See <https://prometheus.io/docs/prometheus/2.31/feature_flags/#extra-scrape-metrics> for details. (@rlankfo)

- Resolved issue in v2 integrations where if an instance name was a prefix of another the route handler would fail to
  match requests on the longer name (@mattdurham)

- Set `include_metadata` to true by default for OTLP traces receivers (@mapno)

### Bugfixes

- Scraping service was not honoring the new server grpc flags `server.grpc.address`.  (@mattdurham)

### Other changes

- Update base image of official Docker containers from Debian buster to Debian
  bullseye. (@rfratto)

- Use Go 1.18 for builds. (@rfratto)

- Add `metrics` prefix to the url of list instances endpoint (`GET
  /agent/api/v1/instances`) and list targets endpoint (`GET
  /agent/api/v1/metrics/targets`). (@marctc)

- Add extra identifying labels (`job`, `instance`, `agent_hostname`) to eventhandler integration. (@hjet)

- Add `extra_labels` configuration to eventhandler integration. (@hjet)

v0.24.2 (2022-05-02)
--------------------

### Bugfixes

- Added configuration watcher delay to prevent race condition in cases where scraping service mode has not gracefully exited. (@mattdurham)

### Other changes

- Update version of node_exporter to include additional metrics for osx. (@v-zhuravlev)

v0.24.1 (2022-04-14)
--------------------

### Bugfixes

- Add missing version information back into `agentctl --version`. (@rlankfo)

- Bump version of github-exporter to latest upstream SHA 284088c21e7d, which
  includes fixes from bugs found in their latest tag. This includes a fix
  where not all releases where retrieved when pulling release information.
  (@rfratto)

- Set the `Content-Type` HTTP header to `application/json` for API endpoints
  returning json objects. (@marctc)

- Operator: fix issue where a `username_file` field was incorrectly set.
  (@rfratto)

- Initialize the logger with default `log_level` and `log_format` parameters.
  (@tpaschalis)

### Other changes

- Embed timezone data to enable Promtail pipelines using the `location` field
  on Windows machines. (@tpaschalis)

v0.24.0 (2022-04-07)
--------------------

> **BREAKING CHANGES**: This release has breaking changes. Please read entries
> carefully and consult the [upgrade guide][] for specific instructions.
>
> **GRAFANA AGENT OPERATOR USERS**: As of this release, Grafana Agent Operator
> does not support versions of Grafana Agent prior to v0.24.0.

### Breaking changes

- The following metrics will now be prefixed with `agent_dskit_` instead of
  `cortex_`: `cortex_kv_request_duration_seconds`,
  `cortex_member_consul_heartbeats_total`, `cortex_member_ring_tokens_owned`,
  `cortex_member_ring_tokens_to_own`, `cortex_ring_member_ownership_percent`,
  `cortex_ring_members`, `cortex_ring_oldest_member_timestamp`,
  `cortex_ring_tokens_owned`, `cortex_ring_tokens_total`. (@rlankfo)

- Traces: the `traces_spanmetrics_calls_total_total` metric has been renamed to
  `traces_spanmetrics_calls_total` (@fredr)

- Two new flags, `-server.http.enable-tls` and `-server.grpc.enable-tls` must
  be provided to explicitly enable TLS support. This is a change of the
  previous behavior where TLS support was enabled when a certificate pair was
  provided. (@rfratto)

- Many command line flags starting with `-server.` block have been renamed.
  (@rfratto)

- The `-log.level` and `-log.format` flags are removed in favor of being set in
  the configuration file. (@rfratto)

- Flags for configuring TLS have been removed in favor of being set in the
  configuration file. (@rfratto)

- Dynamic reload is no longer supported for deprecated server block fields.
  Changing a deprecated field will be ignored and cause the reload to fail.
  (@rfratto)

- The default HTTP listen address is now `127.0.0.1:12345`. Use the
  `-server.http.address` flag to change this value. (@rfratto)

- The default gRPC listen address is now `127.0.0.1:12346`. Use the
  `-server.grpc.address` flag to change this value. (@rfratto)

- `-reload-addr` and `-reload-port` have been removed. They are no longer
  necessary as the primary HTTP server is now static and can't be shut down in
  the middle of a `/-/reload` call. (@rfratto)

- (Only impacts `integrations-next` feature flag) Many integrations have been
  renamed to better represent what they are integrating with. For example,
  `redis_exporter` is now `redis`. This change requires updating
  `integrations-next`-enabled configuration files. This change also changes
  integration names shown in metric labels. (@rfratto)

- The deprecated `-prometheus.*` flags have been removed in favor of
  their `-metrics.*` counterparts. The `-prometheus.*` flags were first
  deprecated in v0.19.0. (@rfratto)

### Deprecations

- Most fields in the `server` block of the configuration file are
  now deprecated in favor of command line flags. These fields will be removed
  in the v0.26.0 release. Please consult the upgrade guide for more information
  and rationale. (@rfratto)

### Features

- Added config read API support to GrafanaAgent Custom Resource Definition.
  (@shamsalmon)

- Added consulagent_sd to target discovery. (@chuckyz)

- Introduce EXPERIMENTAL support for dynamic configuration. (@mattdurham)

- Introduced endpoint that accepts remote_write requests and pushes metrics data directly into an instance's WAL. (@tpaschalis)

- Added builds for linux/ppc64le. (@aklyachkin)

### Enhancements

- Tracing: Exporters can now be configured to use OAuth. (@canuteson)

- Strengthen readiness check for metrics instances. (@tpaschalis)

- Parameterize namespace field in sample K8s logs manifests (@hjet)

- Upgrade to Loki k87. (@rlankfo)

- Update Prometheus dependency to v2.34.0. (@rfratto)

- Update OpenTelemetry-collector dependency to v0.46.0. (@mapno)

- Update cAdvisor dependency to v0.44.0. (@rfratto)

- Update mongodb_exporter dependency to v0.31.2 (@mukerjee)

- Use grafana-agent/v2 Tanka Jsonnet to generate K8s manifests (@hjet)

- Replace agent-bare.yaml K8s sample Deployment with StatefulSet (@hjet)

- Improve error message for `agentctl` when timeout happens calling
  `cloud-config` command (@marctc)

- Enable integrations-next by default in agent-bare.yaml. Please note #1262 (@hjet)

### Bugfixes

- Fix Kubernetes manifests to use port `4317` for OTLP instead of the previous
  `55680` in line with the default exposed port in the agent.

- Ensure singleton integrations are honored in v2 integrations (@mattdurham)

- Tracing: `const_labels` is now correctly parsed in the remote write exporter.
  (@fredr)

- integrations-next: Fix race condition where metrics endpoints for
  integrations may disappear after reloading the config file. (@rfratto)

- Removed the `server.path_prefix` field which would break various features in
  Grafana Agent when set. (@rfratto)

- Fix issue where installing the DEB/RPM packages would overwrite the existing
  config files and environment files. (@rfratto)

- Set `grafanaDashboardFolder` as top level key in the mixin. (@Duologic)

- Operator: Custom Secrets or ConfigMaps to mount will no longer collide with
  the path name of the default secret mount. As a side effect of this bugfix,
  custom Secrets will now be mounted at
  `/var/lib/grafana-agent/extra-secrets/<secret name>` and custom ConfigMaps
  will now be mounted at `/var/lib/grafana-agent/extra-configmaps/<configmap
  name>`. This is not a breaking change as it was previously impossible to
  properly provide these custom mounts. (@rfratto)

- Flags accidentally prefixed with `-metrics.service..` (two `.` in a row) have
  now been fixed to only have one `.`. (@rfratto)

- Protect concurrent writes to the WAL in the remote write exporter (@mapno)

### Other changes

- The `-metrics.wal-directory` flag and `metrics.wal_directory` config option
  will now default to `data-agent/`, the same default WAL directory as
  Prometheus Agent. (@rfratto)

v0.23.0 (2022-02-10)
--------------------

### Enhancements

- Go 1.17 is now used for all builds of the Agent. (@tpaschalis)

- integrations-next: Add `extra_labels` to add a custom set of labels to
  integration targets. (@rfratto)

- The agent no longer appends duplicate exemplars. (@tpaschalis)

- Added Kubernetes eventhandler integration (@hjet)

- Enables sending of exemplars over remote write by default. (@rlankfo)

### Bugfixes

- Fixed issue where Grafana Agent may panic if there is a very large WAL
  loading while old WALs are being deleted or the `/agent/api/v1/targets`
  endpoint is called. (@tpaschalis)

- Fix panic in prom_sd_processor when address is empty (@mapno)

- Operator: Add missing proxy_url field from generated remote_write configs.
  (@rfratto)

- Honor the specified log format in the traces subsystem (@mapno)

- Fix typo in node_exporter for runit_service_dir. (@mattdurham)

- Allow inlining credentials in remote_write url. (@tpaschalis)

- integrations-next: Wait for integrations to stop when starting new instances
  or shutting down (@rfratto).

- Fix issue with windows_exporter mssql collector crashing the agent.
  (@mattdurham)

- The deb and rpm files will now ensure the /var/lib/grafana-agent data
  directory is created with permissions set to 0770. (@rfratto)

- Make agent-traces.yaml Namespace a template-friendly variable (@hjet)

- Disable `machine-id` journal vol by default in sample logs manifest (@hjet)

v0.22.0 (2022-01-13)
--------------------

> This release has deprecations. Please read entries carefully and consult
> the [upgrade guide][] for specific instructions.

### Deprecations

- The node_exporter integration's `netdev_device_whitelist` field is deprecated
  in favor of `netdev_device_include`. Support for the old field name will be
  removed in a future version. (@rfratto)

- The node_exporter integration's `netdev_device_blacklist` field is deprecated
  in favor of `netdev_device_include`. Support for the old field name will be
  removed in a future version. (@rfratto)

- The node_exporter integration's `systemd_unit_whitelist` field is deprecated
  in favor of `systemd_unit_include`. Support for the old field name will be
  removed in a future version. (@rfratto)

- The node_exporter integration's `systemd_unit_blacklist` field is deprecated
  in favor of `systemd_unit_exclude`. Support for the old field name will be
  removed in a future version. (@rfratto)

- The node_exporter integration's `filesystem_ignored_mount_points` field is
  deprecated in favor of `filesystem_mount_points_exclude`. Support for the old
  field name will be removed in a future version. (@rfratto)

- The node_exporter integration's `filesystem_ignored_fs_types` field is
  deprecated in favor of `filesystem_fs_types_exclude`. Support for the old
  field name will be removed in a future version. (@rfratto)

### Features

- (beta) Enable experimental config urls for fetching remote configs.
  Currently, only HTTP/S is supported. Pass the
  `-enable-features=remote-configs` flag to turn this on. (@rlankfo)

- Added [cAdvisor](https://github.com/google/cadvisor) integration. (@rgeyer)

- Traces: Add `Agent Tracing Pipeline` dashboard and alerts (@mapno)

- Traces: Support jaeger/grpc exporter (@nicoche)

- (beta) Enable an experimental integrations subsystem revamp. Pass
  `integrations-next` to `-enable-features` to turn this on. Reading the
  documentation for the revamp is recommended; enabling it causes breaking
  config changes. (@rfratto)

### Enhancements

- Traces: Improved pod association in PromSD processor (@mapno)

- Updated OTel to v0.40.0 (@mapno)

- Remote write dashboard: show in and out sample rates (@bboreham)

- Remote write dashboard: add mean latency (@bboreham)

- Update node_exporter dependency to v1.3.1. (@rfratto)

- Cherry-pick Prometheus PR #10102 into our Prometheus dependency (@rfratto).

### Bugfixes

- Fix usage of POSTGRES_EXPORTER_DATA_SOURCE_NAME when using postgres_exporter
  integration (@f11r)

- Change ordering of the entrypoint for windows service so that it accepts
  commands immediately (@mattdurham)

- Only stop WAL cleaner when it has been started (@56quarters)

- Fix issue with unquoted install path on Windows, that could allow escalation
  or running an arbitrary executable (@mattdurham)

- Fix cAdvisor so it collects all defined metrics instead of the last
  (@pkoenig10)

- Fix panic when using 'stdout' in automatic logging (@mapno)

- Grafana Agent Operator: The /-/ready and /-/healthy endpoints will
  no longer always return 404 (@rfratto).

### Other changes

- Remove log-level flag from systemd unit file (@jpkrohling)

v0.21.2 (2021-12-08)
--------------------

### Security fixes

- This release contains a fix for
  [CVE-2021-41090](https://github.com/grafana/agent/security/advisories/GHSA-9c4x-5hgq-q3wh).

### Other changes

- This release disables the existing `/-/config` and
  `/agent/api/v1/configs/{name}` endpoints by default. Pass the
  `--config.enable-read-api` flag at the command line to opt in to these
  endpoints.

v0.21.1 (2021-11-18)
--------------------

### Bugfixes

- Fix panic when using postgres_exporter integration (@saputradharma)

- Fix panic when dnsamsq_exporter integration tried to log a warning (@rfratto)

- Statsd Integration: Adding logger instance to the statsd mapper
  instantiation. (@gaantunes)

- Statsd Integration: Fix issue where mapped metrics weren't exposed to the
  integration. (@mattdurham)

- Operator: fix bug where version was a required field (@rfratto)

- Metrics: Only run WAL cleaner when metrics are being used and a WAL is
  configured. (@rfratto)

v0.21.0 (2021-11-17)
--------------------

### Enhancements

- Update Cortex dependency to v1.10.0-92-g85c378182. (@rlankfo)

- Update Loki dependency to v2.1.0-656-g0ae0d4da1. (@rlankfo)

- Update Prometheus dependency to v2.31.0 (@rlankfo)

- Add Agent Operator Helm quickstart guide (@hjet)

- Reorg Agent Operator quickstart guides (@hjet)

### Bugfixes

- Packaging: Use correct user/group env variables in RPM %post script (@simonc6372)

- Validate logs config when using logs_instance with automatic logging processor (@mapno)

- Operator: Fix MetricsInstance Service port (@hjet)

- Operator: Create govern service per Grafana Agent (@shturman)

- Operator: Fix relabel_config directive for PodLogs resource (@hjet)

- Traces: Fix `success_logic` code in service graphs processor (@mapno)

### Other changes

- Self-scraped integrations will now use an SUO-specific value for the `instance` label. (@rfratto)

- Traces: Changed service graphs store implementation to improve CPU performance (@mapno)

v0.20.1 (2021-12-08)
--------------------

> _NOTE_: The fixes in this patch are only present in v0.20.1 and >=v0.21.2.

### Security fixes

- This release contains a fix for
  [CVE-2021-41090](https://github.com/grafana/agent/security/advisories/GHSA-9c4x-5hgq-q3wh).

### Other changes

- This release disables the existing `/-/config` and
  `/agent/api/v1/configs/{name}` endpoitns by default. Pass the
  `--config.enable-read-api` flag at the command line to opt in to these
  endpoints.

v0.20.0 (2021-10-28)
--------------------

> **BREAKING CHANGES**: This release has breaking changes. Please read entries
> carefully and consult the [upgrade guide][] for specific instructions.

### Breaking Changes

- push_config is no longer supported in trace's config (@mapno)

### Features

- Operator: The Grafana Agent Operator can now generate a Kubelet service to
  allow a ServiceMonitor to collect Kubelet and cAdvisor metrics. This requires
  passing a `--kubelet-service` flag to the Operator in `namespace/name` format
  (like `kube-system/kubelet`). (@rfratto)

- Service graphs processor (@mapno)

### Enhancements

- Updated mysqld_exporter to v0.13.0 (@gaantunes)

- Updated postgres_exporter to v0.10.0 (@gaantunes)

- Updated redis_exporter to v1.27.1 (@gaantunes)

- Updated memcached_exporter to v0.9.0 (@gaantunes)

- Updated statsd_exporter to v0.22.2 (@gaantunes)

- Updated elasticsearch_exporter to v1.2.1 (@gaantunes)

- Add remote write to silent Windows Installer  (@mattdurham)

- Updated mongodb_exporter to v0.20.7 (@rfratto)

- Updated OTel to v0.36 (@mapno)

- Updated statsd_exporter to v0.22.2 (@mattdurham)

- Update windows_exporter to v0.16.0 (@rfratto, @mattdurham)

- Add send latency to agent dashboard (@bboreham)

### Bugfixes

- Do not immediately cancel context when creating a new trace processor. This
  was preventing scrape_configs in traces from functioning. (@lheinlen)

- Sanitize autologged Loki labels by replacing invalid characters with
  underscores (@mapno)

- Traces: remove extra line feed/spaces/tabs when reading password_file content
  (@nicoche)

- Updated envsubst to v2.0.0-20210730161058-179042472c46. This version has a
  fix needed for escaping values outside of variable substitutions. (@rlankfo)

- Grafana Agent Operator should no longer delete resources matching the names
  of the resources it manages. (@rfratto)

- Grafana Agent Operator will now appropriately assign an
  `app.kubernetes.io/managed-by=grafana-agent-operator` to all created
  resources. (@rfratto)

### Other changes

- Configuration API now returns 404 instead of 400 when attempting to get or
  delete a config which does not exist. (@kgeckhart)

- The windows_exporter now disables the textfile collector by default.
  (@rfratto)

v0.19.0 (2021-09-29)
--------------------

> **BREAKING CHANGES**: This release has breaking changes. Please read entries
> carefully and consult the [upgrade guide][] for specific instructions.

### Breaking Changes

- Reduced verbosity of tracing autologging by not logging `STATUS_CODE_UNSET`
  status codes. (@mapno)

- Operator: rename `Prometheus*` CRDs to `Metrics*` and `Prometheus*` fields to
  `Metrics*`. (@rfratto)

- Operator: CRDs are no longer referenced using a hyphen in the name to be
  consistent with how Kubernetes refers to resources. (@rfratto)

- `prom_instance` in the spanmetrics config is now named `metrics_instance`.
  (@rfratto)

### Deprecations

- The `loki` key at the root of the config file has been deprecated in favor of
  `logs`. `loki`-named fields in `automatic_logging` have been renamed
  accordinly: `loki_name` is now `logs_instance_name`, `loki_tag` is now
  `logs_instance_tag`, and `backend: loki` is now `backend: logs_instance`.
  (@rfratto)

- The `prometheus` key at the root of the config file has been deprecated in
  favor of `metrics`. Flag names starting with `prometheus.` have also been
  deprecated in favor of the same flags with the `metrics.` prefix. Metrics
  prefixed with `agent_prometheus_` are now prefixed with `agent_metrics_`.
  (@rfratto)

- The `tempo` key at the root of the config file has been deprecated in favor
  of `traces`. (@mattdurham)

### Features

- Added [Github exporter](https://github.com/infinityworks/github-exporter)
  integration. (@rgeyer)

- Add TLS config options for tempo `remote_write`s. (@mapno)

- Support autologging span attributes as log labels (@mapno)

- Put Tests requiring Network Access behind a -online flag (@flokli)

- Add logging support to the Grafana Agent Operator. (@rfratto)

- Add `operator-detach` command to agentctl to allow zero-downtime upgrades
  when removing an Operator CRD. (@rfratto)

- The Grafana Agent Operator will now default to deploying the matching release
  version of the Grafana Agent instead of v0.14.0. (@rfratto)

### Enhancements

- Update OTel dependency to v0.30.0 (@mapno)

- Allow reloading configuration using `SIGHUP` signal. (@tharun208)

- Add HOSTNAME environment variable to service file to allow for expanding the
  $HOSTNAME variable in agent config.  (@dfrankel33)

- Update jsonnet-libs to 1.21 for Kubernetes 1.21+ compatability. (@MurzNN)

- Make method used to add k/v to spans in prom_sd processor configurable.
  (@mapno)

### Bugfixes

- Regex capture groups like `${1}` will now be kept intact when using
  `-config.expand-env`. (@rfratto)

- The directory of the logs positions file will now properly be created on
  startup for all instances. (@rfratto)

- The Linux system packages will now configure the grafana-agent user to be a
  member of the adm and systemd-journal groups. This will allow logs to read
  from journald and /var/log by default. (@rfratto)

- Fix collecting filesystem metrics on Mac OS (darwin) in the `node_exporter`
  integration default config. (@eamonryan)

- Remove v0.0.0 flags during build with no explicit release tag (@mattdurham)

- Fix issue with global scrape_interval changes not reloading integrations
  (@kgeckhart)

- Grafana Agent Operator will now detect changes to referenced ConfigMaps and
  Secrets and reload the Agent properly. (@rfratto)

- Grafana Agent Operator's object label selectors will now use Kubernetes
  defaults when undefined (i.e., default to nothing). (@rfratto)

- Fix yaml marshalling tag for cert_file in kafka exporter agent config.
  (@rgeyer)

- Fix warn-level logging of dropped targets. (@james-callahan)

- Standardize scrape_interval to 1m in examples. (@mattdurham)

v0.18.4 (2021-09-14)
--------------------

### Enhancements

- Add `agent_prometheus_configs_changed_total` metric to track instance config
  events. (@rfratto)

### Bugfixes

- Fix info logging on windows. (@mattdurham)

- Scraping service: Ensure that a reshard is scheduled every reshard
  interval. (@rfratto)

v0.18.3 (2021-09-08)
--------------------

### Bugfixes

- Register missing metric for configstore consul request duration. (@rfratto)

- Logs should contain a caller field with file and line numbers again
  (@kgeckhart)

- In scraping service mode, the polling configuration refresh should honor
  timeout. (@mattdurham)

- In scraping service mode, the lifecycle reshard should happen using a
  goroutine. (@mattdurham)

- In scraping service mode, scraping service can deadlock when reloading during
  join. (@mattdurham)

- Scraping service: prevent more than one refresh from being queued at a time.
  (@rfratto)

v0.18.2 (2021-08-12)
--------------------

### Bugfixes

- Honor the prefix and remove prefix from consul list results (@mattdurham)

v0.18.1 (2021-08-09)
--------------------

### Bugfixes

- Reduce number of consul calls when ran in scrape service mode (@mattdurham)

v0.18.0 (2021-07-29)
--------------------

### Features

- Added [Github exporter](https://github.com/infinityworks/github-exporter)
  integration. (@rgeyer)

- Add support for OTLP HTTP trace exporting. (@mapno)

### Enhancements

- Switch to drone for releases. (@mattdurham)

- Update postgres_exporter to a [branch of](https://github.com/grafana/postgres_exporter/tree/exporter-package-v0.10.0) v0.10.0

### Bugfixes

- Enabled flag for integrations is not being honored. (@mattdurham)

v0.17.0 (2021-07-15)
--------------------

### Features

- Added [Kafka Lag exporter](https://github.com/davidmparrott/kafka_exporter)
  integration. (@gaantunes)

### Bugfixes

- Fix race condition that may occur and result in a panic when initializing
  scraping service cluster. (@rfratto)

v0.16.1 (2021-06-22)
--------------------

### Bugfixes

- Fix issue where replaying a WAL caused incorrect metrics to be sent over
  remote write. (@rfratto)

v0.16.0 (2021-06-17)
--------------------

### Features

- (beta) A Grafana Agent Operator is now available. (@rfratto)

### Enhancements

- Error messages when installing the Grafana Agent for Grafana Cloud will now
  be shown. (@rfratto)

### Bugfixes

- Fix a leak in the shared string interner introduced in v0.14.0. This fix was
  made to a [dependency](https://github.com/grafana/prometheus/pull/21).
  (@rfratto)

- Fix issue where a target will fail to be scraped for the process lifetime if
  that target had gone down for long enough that its series were removed from
  the in-memory cache (2 GC cycles). (@rfratto)

v0.15.0 (2021-06-03)
--------------------

> **BREAKING CHANGES**: This release has breaking changes. Please read entries
> carefully and consult the [upgrade guide][] for specific instructions.

### Breaking Changes

- The configuration of Tempo Autologging has changed. (@mapno)

### Features

- Add support for exemplars. (@mapno)

### Enhancements

- Add the option to log to stdout instead of a Loki instance. (@joe-elliott)

- Update Cortex dependency to v1.8.0.

- Running the Agent as a DaemonSet with host_filter and role: pod should no
  longer cause unnecessary load against the Kubernetes SD API. (@rfratto)

- Update Prometheus to v2.27.0. (@mapno)

- Update Loki dependency to d88f3996eaa2. This is a non-release build, and was
  needed to support exemplars. (@mapno)

- Update Cortex dependency to to d382e1d80eaf. This is a non-release build, and
  was needed to support exemplars. (@mapno)

### Bugfixes

- Host filter relabeling rules should now work. (@rfratto)

- Fixed issue where span metrics where being reported with wrong time unit.
  (@mapno)

### Other changes

- Intentionally order tracing processors. (@joe-elliott)

v0.14.0 (2021-05-24)
--------------------

> **BREAKING CHANGES**: This release has breaking changes. Please read entries
> carefully and consult the [upgrade guide][] for specific instructions.
>
> **STABILITY NOTICE**: As of this release, functionality that is not
> recommended for production use and is expected to change will be tagged
> interchangably as "experimental" or "beta."

### Security fixes

- The Scraping service API will now reject configs that read credentials from
  disk by default. This prevents malicious users from reading arbitrary files
  and sending their contents over the network. The old behavior can be
  re-enabled by setting `dangerous_allow_reading_files: true` in the scraping
  service config. (@rfratto)

### Breaking changes

- Configuration for SigV4 has changed. (@rfratto)

### Deprecations

- `push_config` is now supplanted by `remote_block` and `batch`. `push_config`
  will be removed in a future version (@mapno)

### Features

- (beta) New integration: windows_exporter (@mattdurham)

- (beta) Grafana Agent Windows Installer is now included as a release artifact.
  (@mattdurham)

- Official M1 Mac release builds will now be generated! Look for
  `agent-darwin-arm64` and `agentctl-darwin-arm64` in the release assets.
  (@rfratto)

- Add support for running as a Windows service (@mattdurham)

- (beta) Add /-/reload support. It is not recommended to invoke `/-/reload`
  against the main HTTP server. Instead, two new command-line flags have been
  added: `--reload-addr` and `--reload-port`. These will launch a
  `/-/reload`-only HTTP server that can be used to safely reload the Agent's
  state.  (@rfratto)

- Add a /-/config endpoint. This endpoint will return the current configuration
  file with defaults applied that the Agent has loaded from disk. (@rfratto)

- (beta) Support generating metrics and exposing them via a Prometheus exporter
  from span data. (@yeya24)

- Tail-based sampling for tracing pipelines (@mapno)

- Added Automatic Logging feature for Tempo (@joe-elliott)

- Disallow reading files from within scraping service configs by default.
  (@rfratto)

- Add remote write for span metrics (@mapno)

### Enhancements

- Support compression for trace export. (@mdisibio)

- Add global remote_write configuration that is shared between all instances
  and integrations. (@mattdurham)

- Go 1.16 is now used for all builds of the Agent. (@rfratto)

- Update Prometheus dependency to v2.26.0. (@rfratto)

- Upgrade `go.opentelemetry.io/collector` to v0.21.0 (@mapno)

- Add kafka trace receiver (@mapno)

- Support mirroring a trace pipeline to multiple backends (@mapno)

- Add `headers` field in `remote_write` config for Tempo. `headers` specifies
  HTTP headers to forward to the remote endpoint. (@alexbiehl)

- Add silent uninstall to Windows Uninstaller. (@mattdurham)

### Bugfixes

- Native Darwin arm64 builds will no longer crash when writing metrics to the
  WAL. (@rfratto)

- Remote write endpoints that never function across the lifetime of the Agent
  will no longer prevent the WAL from being truncated. (@rfratto)

- Bring back FreeBSD support. (@rfratto)

- agentctl will no longer leak WAL resources when retrieving WAL stats.
  (@rfratto)

- Ensure defaults are applied to undefined sections in config file. This fixes
  a problem where integrations didn't work if `prometheus:` wasn't configured.
  (@rfratto)

- Fixed issue where automatic logging double logged "svc". (@joe-elliott)

### Other changes

- The Grafana Cloud Agent has been renamed to the Grafana Agent. (@rfratto)

- Instance configs uploaded to the Config Store API will no longer be stored
  along with the global Prometheus defaults. This is done to allow globals to
  be updated and re-apply the new global defaults to the configs from the
  Config Store. (@rfratto)

- The User-Agent header sent for logs will now be `GrafanaAgent/<version>`
  (@rfratto)

- Add `tempo_spanmetrics` namespace in spanmetrics (@mapno)

v0.13.1 (2021-04-09)
--------------------

### Bugfixes

- Validate that incoming scraped metrics do not have an empty label set or a
  label set with duplicate labels, mirroring the behavior of Prometheus.
  (@rfratto)

v0.13.0 (2021-02-25)
--------------------

> The primary branch name has changed from `master` to `main`. You may have to
> update your local checkouts of the repository to point at the new branch name.

### Features

- postgres_exporter: Support query_path and disable_default_metrics. (@rfratto)

### Enhancements

- Support other architectures in installation script. (@rfratto)

- Allow specifying custom wal_truncate_frequency per integration. (@rfratto)

- The SigV4 region can now be inferred using the shared config (at
  `$HOME/.aws/config`) or environment variables (via `AWS_CONFIG`). (@rfratto)

- Update Prometheus dependency to v2.25.0. (@rfratto)

### Bugfixes

- Not providing an `-addr` flag for `agentctl config-sync` will no longer
  report an error and will instead use the pre-existing default value.
  (@rfratto)

- Fixed a bug from v0.12.0 where the Loki installation script failed because
  positions_directory was not set. (@rfratto)

- Reduce the likelihood of dataloss during a remote_write-side outage by
  increasing the default wal_truncation_frequency to 60m and preventing the WAL
  from being truncated if the last truncation timestamp hasn't changed. This
  change increases the size of the WAL on average, and users may configure a
  lower wal_truncation_frequency to deliberately choose a smaller WAL over
  write guarantees. (@rfratto)

- Add the ability to read and serve HTTPS integration metrics when given a set
  certificates (@mattdurham)

v0.12.0 (2021-02-05)
--------------------

> **BREAKING CHANGES**: This release has breaking changes. Please read entries
> carefully and consult the [upgrade guide][] for specific instructions.

### Breaking Changes

- The configuration format for the `loki` block has changed. (@rfratto)

- The configuration format for the `tempo` block has changed. (@rfratto)

### Features

- Support for multiple Loki Promtail instances has been added. (@rfratto)

- Support for multiple Tempo instances has been added. (@rfratto)

- Added [ElasticSearch exporter](https://github.com/justwatchcom/elasticsearch_exporter)
  integration. (@colega)

### Enhancements

- `.deb` and `.rpm` packages are now generated for all supported architectures.
  The architecture of the AMD64 package in the filename has been renamed to
  `amd64` to stay synchronized with the architecture name presented from other
  release assets. (@rfratto)

- The `/agent/api/v1/targets` API will now include discovered labels on the
  target pre-relabeling in a `discovered_labels` field. (@rfratto)

- Update Loki to 59a34f9867ce. This is a non-release build, and was needed to
  support multiple Loki instances. (@rfratto)

- Scraping service: Unhealthy Agents in the ring will no longer cause job
  distribution to fail. (@rfratto)

- Scraping service: Cortex ring metrics (prefixed with cortex_ring_) will now
  be registered for tracking the state of the hash ring. (@rfratto)

- Scraping service: instance config ownership is now determined by the hash of
  the instance config name instead of the entire config. This means that
  updating a config is guaranteed to always hash to the same Agent, reducing
  the number of metrics gaps. (@rfratto)

- Only keep a handful of K8s API server metrics by default to reduce default
  active series usage. (@hjet)

- Go 1.15.8 is now used for all distributions of the Agent. (@rfratto)

### Bugfixes

- `agentctl config-check` will now work correctly when the supplied config file
  contains integrations. (@hoenn)

v0.11.0 (2021-01-20)
--------------------

### Features

- ARMv6 builds of `agent` and `agentctl` will now be included in releases to
  expand Agent support to cover all models of Raspberry Pis. ARMv6 docker
  builds are also now available. (@rfratto)

- Added `config-check` subcommand for `agentctl` that can be used to validate
  Agent configuration files before attempting to load them in the `agent`
  itself. (@56quarters)

### Enhancements

- A sigv4 install script for Prometheus has been added. (@rfratto)

- NAMESPACE may be passed as an environment variable to the Kubernetes install
  scripts to specify an installation namespace. (@rfratto)

### Bugfixes

- The K8s API server scrape job will use the API server Service name when
  resolving IP addresses for Prometheus service discovery using the "Endpoints"
  role. (@hjet)

- The K8s manifests will no longer include the `default/kubernetes` job twice
  in both the DaemonSet and the Deployment. (@rfratto)

v0.10.0 (2021-01-13)
--------------------

### Features

- Prometheus `remote_write` now supports SigV4 authentication using the
  [AWS default credentials chain](https://docs.aws.amazon.com/sdk-for-java/v1/developer-guide/credentials.html).
  This enables the Agent to send metrics to Amazon Managed Prometheus without
  needing the [SigV4 Proxy](https://github.com/awslabs/aws-sigv4-proxy).
  (@rfratto)

### Enhancements

- Update `redis_exporter` to v1.15.0. (@rfratto)

- `memcached_exporter` has been updated to v0.8.0. (@rfratto)

- `process-exporter` has been updated to v0.7.5. (@rfratto)

- `wal_cleanup_age` and `wal_cleanup_period` have been added to the top-level
  Prometheus configuration section. These settings control how Write Ahead Logs
  (WALs) that are not associated with any instances are cleaned up. By default,
  WALs not associated with an instance that have not been written in the last
  12 hours are eligible to be cleaned up. This cleanup can be disabled by
  setting `wal_cleanup_period` to `0`. (@56quarters)

- Configuring logs to read from the systemd journal should now work on journals
  that use +ZSTD compression. (@rfratto)

### Bugfixes

- Integrations will now function if the HTTP listen address was set to a value
  other than the default. (@mattdurham)

- The default Loki installation will now be able to write its positions file.
  This was prevented by accidentally writing to a readonly volume mount.
  (@rfratto)

v0.9.1 (2021-01-04)
-------------------

### Enhancements

- agentctl will now be installed by the rpm and deb packages as
  `grafana-agentctl`. (@rfratto)

v0.9.0 (2020-12-10)
-------------------

### Features

- Add support to configure TLS config for the Tempo exporter to use
  insecure_skip_verify to disable TLS chain verification. (@bombsimon)

- Add `sample-stats` to `agentctl` to search the WAL and return a summary of
  samples of series matching the given label selector. (@simonswine)

- New integration:
  [postgres_exporter](https://github.com/wrouesnel/postgres_exporter)
  (@rfratto)

- New integration:
  [statsd_exporter](https://github.com/prometheus/statsd_exporter) (@rfratto)

- New integration:
  [consul_exporter](https://github.com/prometheus/consul_exporter) (@rfratto)

- Add optional environment variable substitution of configuration file.
  (@dcseifert)

### Enhancements

- `min_wal_time` and `max_wal_time` have been added to the instance config
  settings, guaranteeing that data in the WAL will exist for at least
  `min_wal_time` and will not exist for longer than `max_wal_time`. This change
  will increase the size of the WAL slightly but will prevent certain scenarios
  where data is deleted before it is sent. To revert back to the old behavior,
  set `min_wal_time` to `0s`. (@rfratto)

- Update `redis_exporter` to v1.13.1. (@rfratto)

- Bump OpenTelemetry-collector dependency to v0.16.0. (@bombsimon)

### Bugfixes

- Fix issue where the Tempo example manifest could not be applied because the
  port names were too long. (@rfratto)

- Fix issue where the Agent Kubernetes manifests may not load properly on AKS.
  (#279) (@rfratto)

### Other changes

- The User-Agent header sent for logs will now be `GrafanaCloudAgent/<version>`
  (@rfratto)

v0.8.0 (2020-11-06)
-------------------

### Features

- New integration: [dnsamsq_exporter](https://github.com/google/dnsamsq_exporter)
  (@rfratto).

- New integration: [memcached_exporter](https://github.com/prometheus/memcached_exporter)
  (@rfratto).

### Enhancements

- Add `<integration name>_build_info` metric to all integrations. The build
  info displayed will match the build information of the Agent and _not_ the
  embedded exporter. This metric is used by community dashboards, so adding it
  to the Agent increases compatibility with existing dashboards that depend on
  it existing. (@rfratto)

- Bump OpenTelemetry-collector dependency to 0.14.0 (@joe-elliott)

### Bugfixes

- Error messages when retrieving configs from the KV store will now be logged,
  rather than just logging a generic message saying that retrieving the config
  has failed. (@rfratto)

v0.7.2 (2020-10-29)
-------------------

### Enhancements

- Bump Prometheus dependency to 2.21. (@rfratto)

- Bump OpenTelemetry-collector dependency to 0.13.0 (@rfratto)

- Bump Promtail dependency to 2.0. (@rfratto)

- Enhance host_filtering mode to support targets from Docker Swarm and Consul.
  Also, add a `host_filter_relabel_configs` to that will apply relabeling rules
  for determining if a target should be dropped. Add a documentation section
  explaining all of this in detail. (@rfratto)

### Bugfixes

- Fix deb package prerm script so that it stops the agent on package removal.
  (@jdbaldry)

- Fix issue where the `push_config` for Tempo field was expected to be
  `remote_write`. `push_config` now works as expected. (@rfratto)

v0.7.1 (2020-10-23)
-------------------

### Bugfixes

- Fix issue where ARM binaries were not published with the GitHub release.

v0.7.0 (2020-10-23)
-------------------

### Features

- Added Tracing Support. (@joe-elliott)

- Add RPM and deb packaging. (@jdbaldry, @simon6372)

- arm64 and arm/v7 Docker containers and release builds are now available for
  `agent` and `agentctl`. (@rfratto)

- Add `wal-stats` and `target-stats` tooling to `agentctl` to discover WAL and
  cardinality issues. (@rfratto)

- [mysqld_exporter](https://github.com/prometheus/mysqld_exporter) is now
  embedded and available as an integration. (@rfratto)

- [redis_exporter](https://github.com/oliver006/redis_exporter) is now embedded
  and available as an integration. (@dafydd-t)

### Enhancements

- Resharding the cluster when using the scraping service mode now supports
  timeouts through `reshard_timeout`. The default value is `30s.` This timeout
  applies to cluster-wide reshards (performed when joining and leaving the
  cluster) and local reshards (done on the `reshard_interval`). (@rfratto)

### Bugfixes

- Fix issue where integrations crashed with instance_mode was set to `distinct`
  (@rfratto)

- Fix issue where the `agent` integration did not work on Windows (@rfratto).

- Support URL-encoded paths in the scraping service API. (@rfratto)

- The instance label written from replace_instance_label can now be overwritten
  with relabel_configs. This bugfix slightly modifies the behavior of what data
  is stored. The final instance label will now be stored in the WAL rather than
  computed by remote_write. This change should not negatively effect existing
  users. (@rfratto)

v0.6.1 (2020-04-11)
-------------------

### Bugfixes

- Fix issue where build information was empty when running the Agent with
  --version. (@rfratto)

- Fix issue where updating a config in the scraping service may fail to pick up
  new targets. (@rfratto)

- Fix deadlock that slowly prevents the Agent from scraping targets at a high
  scrape volume. (@rfratto)

v0.6.0 (2020-09-04)
-------------------

### Breaking Changes

- The Configs API will now disallow two instance configs having multiple
  `scrape_configs` with the same `job_name`. This was needed for the instance
  sharing mode, where combined instances may have duplicate `job_names` across
  their `scrape_configs`. This brings the scraping service more in line with
  Prometheus, where `job_names` must globally be unique. This change also
  disallows concurrent requests to the put/apply config API endpoint to prevent
  a race condition of two conflicting configs being applied at the same time.
  (@rfratto)

### Deprecations

- `use_hostname_label` is now supplanted by `replace_instance_label`.
  `use_hostname_label` will be removed in a future version. (@rfratto)

### Features

- The Grafana Agent can now collect logs and send to Loki. This is done by
  embedding Promtail, the official Loki log collection client. (@rfratto)

- Integrations can now be enabled without scraping. Set scrape_integrations to
  `false` at the `integrations` key or within the specific integration you
  don't want to scrape. This is useful when another Agent or Prometheus server
  will scrape the integration. (@rfratto)

- [process-exporter](https://github.com/ncabatoff/process-exporter) is now
  embedded as `process_exporter`. The hypen has been changed to an underscore
  in the config file to retain consistency with `node_exporter`. (@rfratto)

### Enhancements

- A new config option, `replace_instance_label`, is now available for use with
  integrations. When this is true, the instance label for all metrics coming
  from an integration will be replaced with the machine's hostname rather than
  127.0.0.1. (@rfratto)

- The embedded Prometheus version has been updated to 2.20.1. (@rfratto,
  @gotjosh)

- The User-Agent header written by the Agent when remote_writing will now be
  `GrafanaCloudAgent/<Version>` instead of `Prometheus/<Prometheus Version>`.
  (@rfratto)

- The subsystems of the Agent (`prometheus`, `loki`) are now made optional.
  Enabling integrations also implicitly enables the associated subsystem. For
  example, enabling the `agent` or `node_exporter` integration will force the
  `prometheus` subsystem to be enabled.  (@rfratto)

### Bugfixes

- The documentation for Tanka configs is now correct. (@amckinley)

- Minor corrections and spelling issues have been fixed in the Overview
  documentation. (@amckinley)

- The new default of `shared` instances mode broke the metric value for
  `agent_prometheus_active_configs`, which was tracking the number of combined
  configs (i.e., number of launched instances). This metric has been fixed and
  a new metric, `agent_prometheus_active_instances`, has been added to track
  the numbger of launched instances. If instance sharing is not enabled, both
  metrics will share the same value. (@rfratto)

- `remote_write` names in a group will no longer be copied from the
  remote_write names of the first instance in the group. Rather, all
  remote_write names will be generated based on the first 6 characters of the
  group hash and the first six characters of the remote_write hash. (@rfratto)

- Fix a panic that may occur during shutdown if the WAL is closed in the middle
  of the WAL being truncated. (@rfratto)

v0.5.0 (2020-08-12)
-------------------

### Features

- A [scrape targets API](https://github.com/grafana/agent/blob/main/docs/api.md#list-current-scrape-targets)
  has been added to show every target the Agent is currently scraping, when it
  was last scraped, how long it took to scrape, and errors from the last
  scrape, if any. (@rfratto)

- "Shared Instance Mode" is the new default mode for spawning Prometheus
  instances, and will improve CPU and memory usage for users of integrations
  and the scraping service. (@rfratto)

### Enhancements

- Memory stability and utilization of the WAL has been improved, and the
  reported number of active series in the WAL will stop double-counting
  recently churned series. (@rfratto)

- Changing scrape_configs and remote_write configs for an instance will now be
  dynamically applied without restarting the instance. This will result in less
  missing metrics for users of the scraping service that change a config.
  (@rfratto)

- The Tanka configuration now uses k8s-alpha. (@duologic)

### Bugfixes

- The Tanka configuration will now also deploy a single-replica deployment
  specifically for scraping the Kubernetes API. This deployment acts together
  with the Daemonset to scrape the full cluster and the control plane.
  (@gotjosh)

- The node_exporter filesystem collector will now work on Linux systems without
  needing to manually set the blocklist and allowlist of filesystems.
  (@rfratto)

v0.4.0 (2020-06-18)
-------------------

### Features

- Support for integrations has been added. Integrations can be any embedded
  tool, but are currently used for embedding exporters and generating scrape
  configs. (@rfratto)

- node_exporter has been added as an integration. This is the full version of
  node_exporter with the same configuration options. (@rfratto)

- An Agent integration that makes the Agent automatically scrape itself has
  been added. (@rfratto)

### Enhancements

- The WAL can now be truncated if running the Agent without any remote_write
  endpoints. (@rfratto)

### Bugfixes

- Prevent the Agent from crashing when a global Prometheus config stanza is not
  provided. (@robx)

- Enable agent host_filter in the Tanka configs, which was disabled by default
  by mistake. (@rfratto)

v0.3.2 (2020-05-29)
-------------------

### Features

- Tanka configs that deploy the scraping service mode are now available
  (@rfratto)

- A k3d example has been added as a counterpart to the docker-compose example.
  (@rfratto)

### Enhancements

- Labels provided by the default deployment of the Agent (Kubernetes and Tanka)
  have been changed to align with the latest changes to grafana/jsonnet-libs.
  The old `instance` label is now called `pod`, and the new `instance` label is
  unique. A `container` label has also been added. The Agent mixin has been
  subsequently updated to also incorporate these label changes. (@rfratto)

- The `remote_write` and `scrape_config` sections now share the same
  validations as Prometheus (@rfratto)

- Setting `wal_truncation_frequency` to less than the scrape interval is now
  disallowed (@rfratto)

### Bugfixes

- A deadlock in scraping service mode when updating a config that shards to the
  same node has been fixed (@rfratto)

- `remote_write` config stanzas will no longer ignore `password_file`
  (@rfratto)

- `scrape_config` client secrets (e.g., basic auth, bearer token,
  `password_file`) will now be properly retained in scraping service mode
  (@rfratto)

- Labels for CPU, RX, and TX graphs in the Agent Operational dashboard now
  correctly show the pod name of the Agent instead of the exporter name.
  (@rfratto)

v0.3.1 (2020-05-20)
-------------------

### Features

- The Agent has upgraded its vendored Prometheus to v2.18.1 (@gotjosh,
  @rfratto)

### Bugfixes

- A typo in the Tanka configs and Kubernetes manifests that prevents the Agent
  launching with v0.3.0 has been fixed (@captncraig)

- Fixed a bug where Tanka mixins could not be used due to an issue with the
  folder placement enhancement (@rfratto)

### Enhancements

- `agentctl` and the config API will now validate that the YAML they receive
  are valid instance configs. (@rfratto)

v0.3.0 (2020-05-13)
-------------------

### Features

- A third operational mode called "scraping service mode" has been added. A KV
  store is used to store instance configs which are distributed amongst a
  clustered set of Agent processes, dividing the total scrape load across each
  agent. An API is exposed on the Agents to list, create, update, and delete
  instance configurations from the KV store. (@rfratto)

- An "agentctl" binary has been released to interact with the new instance
  config management API created by the "scraping service mode." (@rfratto,
  @hoenn)

- The Agent now includes readiness and healthiness endpoints. (@rfratto)

### Enhancements

- The YAML files are now parsed strictly and an invalid YAML will generate an
  error at runtime. (@hoenn)

- The default build mode for the Docker containers is now release, not debug.
  (@rfratto)

- The Grafana Agent Tanka Mixins now are placed in an "Agent" folder within
  Grafana. (@cyriltovena)

v0.2.0 (2020-04-09)
-------------------

### Features

- The Prometheus remote write protocol will now send scraped metadata (metric
  name, help, type and unit). This results in almost negligent bytes sent
  increase as metadata is only sent every minute. It is on by default.
  (@gotjosh)

  These metrics are available to monitor metadata being sent:
  - `prometheus_remote_storage_succeeded_metadata_total`
  - `prometheus_remote_storage_failed_metadata_total`
  - `prometheus_remote_storage_retried_metadata_total`
  - `prometheus_remote_storage_sent_batch_duration_seconds` and
    `prometheus_remote_storage_sent_bytes_total` have a new label “type” with
    the values of `metadata` or `samples`.

### Enhancements

- The Agent has upgraded its vendored Prometheus to v2.17.1 (@rfratto)

### Bugfixes

- Invalid configs passed to the agent will now stop the process after they are
  logged as invalid; previously the Agent process would continue. (@rfratto)

- Enabling host_filter will now allow metrics from node role Kubernetes service
  discovery to be scraped properly (e.g., cAdvisor, Kubelet). (@rfratto)

v0.1.1 (2020-03-16)
-------------------

### Other changes

- Nits in documentation (@sh0rez)

- Fix various dashboard mixin problems from v0.1.0 (@rfratto)

- Pass through release tag to `docker build` (@rfratto)

v0.1.0 (2020-03-16)
-------------------

> First release!

### Features

- Support for scraping Prometheus metrics and sharding the agent through the
  presence of a `host_filter` flag within the Agent configuration file.

[upgrade guide]: https://grafana.com/docs/agent/latest/upgrade-guide/
[contributors guide]: ./docs/developer/contributing.md#updating-the-changelog<|MERGE_RESOLUTION|>--- conflicted
+++ resolved
@@ -45,13 +45,6 @@
   - `loki.source.windowsevent` reads logs from Windows Event Log. (@mattdurham)
   - `otelcol.exporter.loki` forwards OTLP-formatted data to compatible `loki`
     receivers. (@tpaschalis)
-<<<<<<< HEAD
-  - `loki.source.gelf` listens for Graylog logs. (@mattdurham)
-  - `loki.source.journal` read messages from systemd journal. (@mattdurham)
-
-
-
-=======
   - `otelcol.receiver.kafka` receives telemetry data from Kafka. (@rfratto)
   - `otelcol.receiver.loki` receives Loki logs, converts them to the OTLP log
     format and forwards them to other `otelcol` components. (@tpaschalis)
@@ -61,7 +54,8 @@
   - `phlare.scrape` collects application performance profiles. (@cyriltovena)
   - `phlare.write` sends application performance profiles to Grafana Phlare.
     (@cyriltovena)
->>>>>>> 623c9871
+  - `loki.source.journal` read messages from systemd journal. (@mattdurham)
+
 
 - Flow components which work with relabeling rules (`discovery.relabel`,
   `prometheus.relabel` and `loki.relabel`) now export a new value named Rules.
