--- conflicted
+++ resolved
@@ -53,11 +53,9 @@
 
 - `service_name` label is inferred from discovery meta labels in `pyroscope.java` (@korniltsev)
 
-<<<<<<< HEAD
+- Mutex and block pprofs are now available via the pprof endpoint. (@mattdurham)
+
 - Added an error log when the config fails to reload. (@kurczynski)
-=======
-- Mutex and block pprofs are now available via the pprof endpoint. (@mattdurham)
->>>>>>> 1a035ee1
 
 ### Bugfixes
 
