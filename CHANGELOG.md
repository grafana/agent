# Changelog

> _Contributors should read our [contributors guide][] for instructions on how
> to update the changelog._

This document contains a historical list of changes between releases. Only
changes that impact end-user behavior are listed; changes to documentation or
internal API changes are not present.

Main (unreleased)
-----------------

### Breaking changes

- Node Exporter configuration options changed to align with new upstream version (@Thor77):
  - `diskstats_ignored_devices` is now `diskstats_device_exclude` in agent configuration.
  - `ignored_devices` is now `device_exclude` in flow configuration.

- Some blocks in Flow components have been merged with their parent block to make the block hierarchy smaller:
  - `prometheus.scrape > client > http_client_config` is merged into the `client` block. (@erikbaranowski)

### Features

- New integrations:

  - `oracledb` (@schmikei)
  - `mssql` (@binaryfissiongames)
  - `cloudwatch metrics` (@thepalbi)
  - `azure` (@kgeckhart)
  - `gcp` (@kgeckhart, @ferruvich)

- New Grafana Agent Flow components:

  - `loki.source.docker` reads logs from Docker containers and forwards them to
    other `loki` components. (@tpaschalis)
<<<<<<< HEAD
  - `prometheus.integration.apache` collects metrics from an apache web server (@captncraig)
  - `prometheus.integration.consul` collects metrics from a consul installation (@captncraig)
  - `prometheus.integration.process_exporter` aggregates and collects metrics by mining `/proc` (@spartan0x117)
=======
  - `loki.echo` writes received logs to stdout. (@tpaschalis, @rfratto)
  - `otelcol.processor.tail_sampling` samples traces based on a set of defined
    policies from `otelcol` components before forwarding them to other
    `otelcol` components. (@erikbaranowski)
  - `prometheus.integration.apache` collects metrics from an apache web server
    (@captncraig)
  - `prometheus.integration.consul` collects metrics from a consul installation
    (@captncraig)
>>>>>>> 51b65386

### Enhancements

- Update Prometheus Node Exporter integration to v1.5.0. (@Thor77)

- Grafana Agent Flow will now reload the config file when `SIGHUP` is sent to
  the process. (@rfratto)

- If using the official RPM and DEB packages for Grafana Agent, invoking
  `systemctl reload grafana-agent` will now reload the configuration file.
  (@rfratto)

- Flow: the `loki.process` component now implements all the same processing
  stages as Promtail's pipelines. (@tpaschalis)

- Flow: new metric for `prometheus.scrape` -
  `agent_prometheus_scrape_targets_gauge`. (@ptodev)

- Flow: new metric for `prometheus.scrape` and `prometheus.relabel` -
  `agent_prometheus_forwarded_samples_total`. (@ptodev)

- Flow: add `constants` into the standard library to expose the hostname, OS,
  and architecture of the system Grafana Agent is running on. (@rfratto)

- Flow: add timeout to loki.source.podlogs controller setup. (@polyrain)

### Bugfixes

- Fixed a reconciliation error in Grafana Agent Operator when using `tlsConfig`
  on `Probe`. (@supergillis)

- Fix issue where an empty `server:` config stanza would cause debug-level logging.
  An empty `server:` is considered a misconfiguration, and thus will error out.
  (@neomantra)

- Flow: fix an error where some error messages that crossed multiple lines
  added extra an extra `|` character when displaying the source file on the
  starting line. (@rfratto)

- Flow: fix issues in `river fmt` where adding an inline comment on the same
  line as a `[` or `{` would cause indentation issues on subsequent lines.
  (@rfratto)

- Flow: fix issues in `river fmt` where line comments in arrays would be given
  the wrong identation level. (@rfratto)

### Other changes

- Use Go 1.20 for builds. Official release binaries are still produced using Go
  1.19. (@rfratto)

v0.31.3 (2023-02-13)
--------------------

### Bugfixes

- `loki.source.cloudflare`: fix issue where the `zone_id` argument
  was being ignored, and the `api_token` argument was being used for the zone
  instead. (@rfratto)

- `loki.source.cloudflare`: fix issue where `api_token` argument was not marked
  as a sensitive field. (@rfratto)

- `oath2 > tls_config` was documented as a block but coded incorrectly as an attribute. This is now a block in code. This impacted `discovery.docker`, `discovery.kubernetes`, `loki.source.kubernetes`, `loki.write`, `mimir.rules.kubernetes`, `phlare.scrape`, `phlare.write`, `prometheus.remote_write`, `prometheus.scrape`, and `remote.http`  (@erikbaranowski)

v0.31.2 (2023-02-08)
--------------------

### Other changes

- In the Agent Operator, upgrade the `prometheus-config-reloader` dependency
  from version 0.47.0 to version 0.62.0. (@ptodev)

v0.31.1 (2023-02-06)
--------------------

> **BREAKING CHANGES**: This release has breaking changes. Please read entries
> carefully and consult the [upgrade guide][] for specific instructions.

### Breaking changes

- All release Windows `.exe` files are now published as a zip archive.
  Previously, `grafana-agent-installer.exe` was unzipped. (@rfratto)

### Other changes

- Support Go 1.20 for builds. (@rfratto)

v0.31.0 (2023-01-31)
--------------------

> **BREAKING CHANGES**: This release has breaking changes. Please read entries
> carefully and consult the [upgrade guide][] for specific instructions.

### Breaking changes

- Release binaries (including inside Docker containers) have been renamed to be
  prefixed with `grafana-` (@rfratto):

  - `agent` is now `grafana-agent`.
  - `agentctl` is now `grafana-agentctl`.
  - `agent-operator` is now `grafana-agent-operator`.

### Deprecations

- A symbolic link in Docker containers from the old binary name to the new
  binary name has been added. These symbolic links will be removed in v0.33. (@rfratto)

### Features

- New Grafana Agent Flow components:

  - `loki.source.cloudflare` reads logs from Cloudflare's Logpull API and
    forwards them to other `loki` components. (@tpaschalis)
  - `loki.source.gcplog` reads logs from GCP cloud resources using Pub/Sub
    subscriptions and forwards them to other `loki` components. (@tpaschalis)
  - `loki.source.gelf` listens for Graylog logs. (@mattdurham)
  - `loki.source.heroku` listens for Heroku messages over TCP a connection and
    forwards them to other `loki` components. (@erikbaranowski)
  - `loki.source.journal` read messages from systemd journal. (@mattdurham)
  - `loki.source.kubernetes` collects logs from Kubernetes pods using the
    Kubernetes API. (@rfratto)
  - `loki.source.podlogs` discovers PodLogs resources on Kubernetes and
    uses the Kubernetes API to collect logs from the pods specified by the
    PodLogs resource. (@rfratto)
  - `loki.source.syslog` listens for Syslog messages over TCP and UDP
    connections and forwards them to other `loki` components. (@tpaschalis)
  - `loki.source.windowsevent` reads logs from Windows Event Log. (@mattdurham)
  - `otelcol.exporter.jaeger` forwards OpenTelemetry data to a Jaeger server.
    (@erikbaranowski)
  - `otelcol.exporter.loki` forwards OTLP-formatted data to compatible `loki`
    receivers. (@tpaschalis)
  - `otelcol.receiver.kafka` receives telemetry data from Kafka. (@rfratto)
  - `otelcol.receiver.loki` receives Loki logs, converts them to the OTLP log
    format and forwards them to other `otelcol` components. (@tpaschalis)
  - `otelcol.receiver.opencensus` receives OpenConsensus-formatted traces or
    metrics. (@ptodev)
  - `otelcol.receiver.zipkin` receives Zipkin-formatted traces. (@rfratto)
  - `phlare.scrape` collects application performance profiles. (@cyriltovena)
  - `phlare.write` sends application performance profiles to Grafana Phlare.
    (@cyriltovena)
  - `mimir.rules.kubernetes` discovers `PrometheusRule` Kubernetes resources and
    loads them into a Mimir instance. (@Logiraptor)

- Flow components which work with relabeling rules (`discovery.relabel`,
  `prometheus.relabel` and `loki.relabel`) now export a new value named Rules.
  This value returns a copy of the currently configured rules. (@tpaschalis)

- New experimental feature: agent-management. Polls configured remote API to fetch new configs. (@spartan0x117)

- Introduce global configuration for logs. (@jcreixell)

### Enhancements

- Handle faro-web-sdk `View` meta in app_agent_receiver. (@rlankfo)

- Flow: the targets in debug info from `loki.source.file` are now individual blocks. (@rfratto)

- Grafana Agent Operator: add [promtail limit stage](https://grafana.com/docs/loki/latest/clients/promtail/stages/limit/) to the operator. (@spartan0x117)

### Bugfixes

- Flow UI: Fix the issue with messy layout on the component list page while browser window resize. (@xiyu95)

- Flow UI: Fix the issue with long string going out of bound in the component detail page. (@xiyu95)

- Flow UI: Display the values of all attributes unless they are nil. (@ptodev)

- Flow: `prometheus.relabel` and `prometheus.remote_write` will now error if they have exited. (@ptodev)

- Flow: Fix issue where negative numbers would convert to floating-point values
  incorrectly, treating the sign flag as part of the number. (@rfratto)

- Flow: fix a goroutine leak when `loki.source.file` is passed more than one
  target with identical set of public labels. (@rfratto)

- Fix issue where removing and re-adding log instance configurations causes an
  error due to double registration of metrics (@spartan0x117, @jcreixell)

### Other changes

- Use Go 1.19.4 for builds. (@erikbaranowski)

- New windows containers for agent and agentctl. These can be found moving forward with the ${Version}-windows tags for grafana/agent and grafana/agentctl docker images (@erikbaranowski)

v0.30.2 (2023-01-11)
--------------------

### Bugfixes

- Flow: `prometheus.relabel` will no longer modify the labels of the original
  metrics, which could lead to the incorrect application of relabel rules on
  subsequent relabels. (@rfratto)

- Flow: `loki.source.file` will no longer deadlock other components if log
  lines cannot be sent to Loki. `loki.source.file` will wait for 5 seconds per
  file to finish flushing read logs to the client, after which it will drop
  them, resulting in lost logs. (@rfratto)

- Operator: Fix the handling of the enableHttp2 field as a boolean in
  `pod_monitor` and `service_monitor` templates. (@tpaschalis)

v0.30.1 (2022-12-23)
--------------------

### Bugfixes

- Fix issue where journald support was accidentally removed. (@tpaschalis)

- Fix issue where some traces' metrics where not collected. (@marctc)

v0.30.0 (2022-12-20)
--------------------

> **BREAKING CHANGES**: This release has breaking changes. Please read entries
> carefully and consult the [upgrade guide][] for specific instructions.

### Breaking changes

- The `ebpf_exporter` integration has been removed due to issues with static
  linking. It may be brought back once these are resolved. (@tpaschalis)

### Deprecations

- The `EXPERIMENTAL_ENABLE_FLOW` environment variable is deprecated in favor of
  `AGENT_MODE=flow`. Support for `EXPERIMENTAL_ENABLE_FLOW` will be removed in
  v0.32. (@rfratto)

### Features

- `grafana-agent-operator` supports oauth2 as an authentication method for
  remote_write. (@timo-42)

- Grafana Agent Flow: Add tracing instrumentation and a `tracing` block to
  forward traces to `otelcol` component. (@rfratto)

- Grafana Agent Flow: Add a `discovery_target_decode` function to decode a JSON
  array of discovery targets corresponding to Prometheus' HTTP and file service
  discovery formats. (@rfratto)

- New Grafana Agent Flow components:

  - `remote.http` polls an HTTP URL and exposes the response body as a string
    or secret to other components. (@rfratto)

  - `discovery.docker` discovers Docker containers from a Docker Engine host.
    (@rfratto)

  - `loki.source.file` reads and tails files for log entries and forwards them
    to other `loki` components. (@tpaschalis)

  - `loki.write` receives log entries from other `loki` components and sends
    them over to a Loki instance. (@tpaschalis)

  - `loki.relabel` receives log entries from other `loki` components and
    rewrites their label set. (@tpaschalis)

  - `loki.process` receives log entries from other `loki` components and runs
    one or more processing stages. (@tpaschalis)

  - `discovery.file` discovers files on the filesystem following glob
    patterns. (@mattdurham)

- Integrations: Introduce the `snowflake` integration. (@binaryfissiongames)


### Enhancements

- Update agent-loki.yaml to use environment variables in the configuration file (@go4real)

- Integrations: Always use direct connection in mongodb_exporter integration. (@v-zhuravlev)

- Update OpenTelemetry Collector dependency to v0.63.1. (@tpaschalis)

- riverfmt: Permit empty blocks with both curly braces on the same line.
  (@rfratto)

- riverfmt: Allow function arguments to persist across different lines.
  (@rfratto)

- Flow: The HTTP server will now start before the Flow controller performs the
  initial load. This allows metrics and pprof data to be collected during the
  first load. (@rfratto)

- Add support for using a [password map file](https://github.com/oliver006/redis_exporter/blob/master/contrib/sample-pwd-file.json) in `redis_exporter`. (@spartan0x117)

- Flow: Add support for exemplars in Prometheus component pipelines. (@rfratto)

- Update Prometheus dependency to v2.40.5. (@rfratto)

- Update Promtail dependency to k127. (@rfratto)

- Native histograms are now supported in the static Grafana Agent and in
  `prometheus.*` Flow components. Native histograms will be automatically
  collected from supported targets. remote_write must be configured to forward
  native histograms from the WAL to the specified endpoints. (@rfratto)

- Flow: metrics generated by upstream OpenTelemetry Collector components are
  now exposed at the `/metrics` endpoint of Grafana Agent Flow. (@rfratto)

### Bugfixes

- Fix issue where whitespace was being sent as part of password when using a
  password file for `redis_exporter`. (@spartan0x117)

- Flow UI: Fix issue where a configuration block referencing a component would
  cause the graph page to fail to load. (@rfratto)

- Remove duplicate `oauth2` key from `metricsinstances` CRD. (@daper)

- Fix issue where on checking whether to restart integrations the Integration
  Manager was comparing configs with secret values scrubbed, preventing reloads
  if only secrets were updated. (@spartan0x117)

### Other changes

- Grafana Agent Flow has graduated from experimental to beta.

v0.29.0 (2022-11-08)
--------------------

> **BREAKING CHANGES**: This release has breaking changes. Please read entries
> carefully and consult the [upgrade guide][] for specific instructions.

### Breaking changes

- JSON-encoded traces from OTLP versions earlier than 0.16.0 are no longer
  supported. (@rfratto)

### Deprecations

- The binary names `agent`, `agentctl`, and `agent-operator` have been
  deprecated and will be renamed to `grafana-agent`, `grafana-agentctl`, and
  `grafana-agent-operator` in the v0.31.0 release.

### Features

- Add `agentctl test-logs` command to allow testing log configurations by redirecting
  collected logs to standard output. This can be useful for debugging. (@jcreixell)

- New Grafana Agent Flow components:

  - `otelcol.receiver.otlp` receives OTLP-formatted traces, metrics, and logs.
    Data can then be forwarded to other `otelcol` components. (@rfratto)

  - `otelcol.processor.batch` batches data from `otelcol` components before
    forwarding it to other `otelcol` components. (@rfratto)

  - `otelcol.exporter.otlp` accepts data from `otelcol` components and sends
    it to a gRPC server using the OTLP protocol. (@rfratto)

  - `otelcol.exporter.otlphttp` accepts data from `otelcol` components and
    sends it to an HTTP server using the OTLP protocol. (@tpaschalis)

  - `otelcol.auth.basic` performs basic authentication for `otelcol`
    components that support authentication extensions. (@rfratto)

  - `otelcol.receiver.jeager` receives Jaeger-formatted traces. Data can then
    be forwarded to other `otelcol` components. (@rfratto)

  - `otelcol.processor.memory_limiter` periodically checks memory usage and
    drops data or forces a garbage collection if the defined limits are
    exceeded. (@tpaschalis)

  - `otelcol.auth.bearer` performs bearer token authentication for `otelcol`
    components that support authentication extensions. (@rfratto)

  - `otelcol.auth.headers` attaches custom request headers to `otelcol`
    components that support authentication extensions. (@rfratto)

  - `otelcol.receiver.prometheus` receives Prometheus metrics, converts them
    to the OTLP metric format and forwards them to other `otelcol` components.
    (@tpaschalis)

  - `otelcol.exporter.prometheus` forwards OTLP-formatted data to compatible
    `prometheus` components. (@rfratto)

- Flow: Allow config blocks to reference component exports. (@tpaschalis)

- Introduce `/-/support` endpoint for generating 'support bundles' in static
  agent mode. Support bundles are zip files of commonly-requested information
  that can be used to debug a running agent. (@tpaschalis)

### Enhancements

- Update OpenTelemetry Collector dependency to v0.61.0. (@rfratto)

- Add caching to Prometheus relabel component. (@mattdurham)

- Grafana Agent Flow: add `agent_resources_*` metrics which explain basic
  platform-agnostic metrics. These metrics assist with basic monitoring of
  Grafana Agent, but are not meant to act as a replacement for fully featured
  components like `prometheus.integration.node_exporter`. (@rfratto)

- Enable field label in TenantStageSpec of PodLogs pipeline. (@siiimooon)

- Enable reporting of enabled integrations. (@marctc)

- Grafana Agent Flow: `prometheus.remote_write` and `prometheus.relabel` will
  now export receivers immediately, removing the need for dependant components
  to be evaluated twice at process startup. (@rfratto)

- Add missing setting to configure instance key for Eventhandler integration. (@marctc)

- Update Prometheus dependency to v2.39.1. (@rfratto)

- Update Promtail dependency to weekly release k122. (@rfratto)

- Tracing: support the `num_traces` and `expected_new_traces_per_sec` configuration parameters in the tail_sampling processor. (@ptodev)

### Bugfixes

- Remove empty port from the `apache_http` integration's instance label. (@katepangLiu)

- Fix identifier on target creation for SNMP v2 integration. (@marctc)

- Fix bug when specifying Blackbox's modules when using Blackbox integration. (@marctc)

- Tracing: fix a panic when the required `protocols` field was not set in the `otlp` receiver. (@ptodev)

- Support Bearer tokens for metric remote writes in the Grafana Operator (@jcreixell, @marctc)

### Other changes

- Update versions of embedded Prometheus exporters used for integrations:

  - Update `github.com/prometheus/statsd_exporter` to `v0.22.8`. (@captncraig)

  - Update `github.com/prometheus-community/postgres_exporter` to `v0.11.1`. (@captncraig)

  - Update `github.com/prometheus/memcached_exporter` to `v0.10.0`. (@captncraig)

  - Update `github.com/prometheus-community/elasticsearch_exporter` to `v1.5.0`. (@captncraig)

  - Update `github.com/prometheus/mysqld_exporter` to `v0.14.0`. (@captncraig)

  - Update `github.com/prometheus/consul_exporter` to `v0.8.0`. (@captncraig)

  - Update `github.com/ncabatoff/process-exporter` to `v0.7.10`. (@captncraig)

  - Update `github.com/prometheus-community/postgres_exporter` to `v0.11.1`. (@captncraig)

- Use Go 1.19.3 for builds. (@rfratto)

v0.28.1 (2022-11-03)
--------------------

### Security

- Update Docker base image to resolve OpenSSL vulnerabilities CVE-2022-3602 and
  CVE-2022-3786. Grafana Agent does not use OpenSSL, so we do not believe it is
  vulnerable to these issues, but the base image has been updated to remove the
  report from image scanners. (@rfratto)

v0.28.0 (2022-09-29)
--------------------

### Features

- Introduce Grafana Agent Flow, an experimental "programmable pipeline" runtime
  mode which improves how to configure and debug Grafana Agent by using
  components. (@captncraig, @karengermond, @marctc, @mattdurham, @rfratto,
  @rlankfo, @tpaschalis)

- Introduce Blackbox exporter integration. (@marctc)

### Enhancements

- Update Loki dependency to v2.6.1. (@rfratto)

### Bugfixes

### Other changes

- Fix relabel configs in sample agent-operator manifests (@hjet)

- Operator no longer set the `SecurityContext.Privileged` flag in the `config-reloader` container. (@hsyed-dojo)

- Add metrics for config reloads and config hash (@jcreixell)

v0.27.1 (2022-09-09)
--------------------

> **NOTE**: ARMv6 Docker images are no longer being published.
>
> We have stopped publishing Docker images for ARMv6 platforms.
> This is due to the new Ubuntu base image we are using that does not support ARMv6.
> The new Ubuntu base image has less reported CVEs, and allows us to provide more
> secure Docker images. We will still continue to publish ARMv6 release binaries and
> deb/rpm packages.

### Other Changes

- Switch docker image base from debian to ubuntu. (@captncraig)

v0.27.0 (2022-09-01)
--------------------

### Features

- Integrations: (beta) Add vmware_exporter integration (@rlankfo)

- App agent receiver: add Event kind to payload (@domasx2)

### Enhancements

- Tracing: Introduce a periodic appender to the remotewriteexporter to control sample rate. (@mapno)

- Tracing: Update OpenTelemetry dependency to v0.55.0. (@rfratto, @mapno)

- Add base agent-operator jsonnet library and generated manifests (@hjet)

- Add full (metrics, logs, K8s events) sample agent-operator jsonnet library and gen manifests (@hjet)

- Introduce new configuration fields for disabling Keep-Alives and setting the
  IdleConnectionTimeout when scraping. (@tpaschalis)

- Add field to Operator CRD to disable report usage functionality. (@marctc)

### Bugfixes

- Tracing: Fixed issue with the PromSD processor using the `connection` method to discover the IP
  address.  It was failing to match because the port number was included in the address string. (@jphx)

- Register prometheus discovery metrics. (@mattdurham)

- Fix seg fault when no instance parameter is provided for apache_http integration, using integrations-next feature flag. (@rgeyer)

- Fix grafanacloud-install.ps1 web request internal server error when fetching config. (@rlankfo)

- Fix snmp integration not passing module or walk_params parameters when scraping. (@rgeyer)

- Fix unmarshal errors (key "<walk_param name>" already set in map) for snmp integration config when walk_params is defined, and the config is reloaded. (@rgeyer)

### Other changes

- Update several go dependencies to resolve warnings from certain security scanning tools. None of the resolved vulnerabilities were known to be exploitable through the agent. (@captncraig)

- It is now possible to compile Grafana Agent using Go 1.19. (@rfratto)

v0.26.1 (2022-07-25)
--------------------

> **BREAKING CHANGES**: This release has breaking changes. Please read entries
> carefully and consult the [upgrade guide][] for specific instructions.

### Breaking changes

- Change windows certificate store so client certificate is no longer required in store. (@mattdurham)

### Bugfixes

- Operator: Fix issue where configured `targetPort` ServiceMonitors resulted in
  generating an incorrect scrape_config. (@rfratto)

- Build the Linux/AMD64 artifacts using the opt-out flag for the ebpf_exporter. (@tpaschalis)

v0.26.0 (2022-07-18)
--------------------

> **BREAKING CHANGES**: This release has breaking changes. Please read entries
> carefully and consult the [upgrade guide][] for specific instructions.

### Breaking changes

- Deprecated `server` YAML block fields have now been removed in favor of the
  command-line flags that replaced them. These fields were originally
  deprecated in v0.24.0. (@rfratto)

- Changed tail sampling policies to be configured as in the OpenTelemetry
  Collector. (@mapno)

### Features

- Introduce Apache HTTP exporter integration. (@v-zhuravlev)

- Introduce eBPF exporter integration. (@tpaschalis)

### Enhancements

- Truncate all records in WAL if repair attempt fails. (@rlankfo)

### Bugfixes

- Relative symlinks for promtail now work as expected. (@RangerCD, @mukerjee)

- Fix rate limiting implementation for the app agent receiver integration. (@domasx2)

- Fix mongodb exporter so that it now collects all metrics. (@mattdurham)

v0.25.1 (2022-06-16)
--------------------

### Bugfixes

- Integer types fail to unmarshal correctly in operator additional scrape configs. (@rlankfo)

- Unwrap replayWAL error before attempting corruption repair. (@rlankfo)

v0.25.0 (2022-06-06)
--------------------

> **BREAKING CHANGES**: This release has breaking changes. Please read entries
> carefully and consult the [upgrade guide][] for specific instructions.

### Breaking changes

- Traces: Use `rpc.grpc.status_code` attribute to determine
  span failed in the service graph processor (@rcrowe)

### Features

- Add HTTP endpoints to fetch active instances and targets for the Logs subsystem.
  (@marctc)

- (beta) Add support for using windows certificate store for TLS connections. (@mattdurham)

- Grafana Agent Operator: add support for integrations through an `Integration`
  CRD which is discovered by `GrafanaAgent`. (@rfratto)

- (experimental) Add app agent receiver integration. This depends on integrations-next being enabled
  via the `integrations-next` feature flag. Use `-enable-features=integrations-next` to use
  this integration. (@kpelelis, @domas)

- Introduce SNMP exporter integration. (@v-zhuravlev)

- Configure the agent to report the use of feature flags to grafana.com. (@marctc)

### Enhancements

- integrations-next: Integrations using autoscrape will now autoscrape metrics
  using in-memory connections instead of connecting to themselves over the
  network. As a result of this change, the `client_config` field has been
  removed. (@rfratto)

- Enable `proxy_url` support on `oauth2` for metrics and logs (update **prometheus/common** dependency to `v0.33.0`). (@martin-jaeger-maersk)

- `extra-scrape-metrics` can now be enabled with the `--enable-features=extra-scrape-metrics` feature flag. See <https://prometheus.io/docs/prometheus/2.31/feature_flags/#extra-scrape-metrics> for details. (@rlankfo)

- Resolved issue in v2 integrations where if an instance name was a prefix of another the route handler would fail to
  match requests on the longer name (@mattdurham)

- Set `include_metadata` to true by default for OTLP traces receivers (@mapno)

### Bugfixes

- Scraping service was not honoring the new server grpc flags `server.grpc.address`.  (@mattdurham)

### Other changes

- Update base image of official Docker containers from Debian buster to Debian
  bullseye. (@rfratto)

- Use Go 1.18 for builds. (@rfratto)

- Add `metrics` prefix to the url of list instances endpoint (`GET
  /agent/api/v1/instances`) and list targets endpoint (`GET
  /agent/api/v1/metrics/targets`). (@marctc)

- Add extra identifying labels (`job`, `instance`, `agent_hostname`) to eventhandler integration. (@hjet)

- Add `extra_labels` configuration to eventhandler integration. (@hjet)

v0.24.2 (2022-05-02)
--------------------

### Bugfixes

- Added configuration watcher delay to prevent race condition in cases where scraping service mode has not gracefully exited. (@mattdurham)

### Other changes

- Update version of node_exporter to include additional metrics for osx. (@v-zhuravlev)

v0.24.1 (2022-04-14)
--------------------

### Bugfixes

- Add missing version information back into `agentctl --version`. (@rlankfo)

- Bump version of github-exporter to latest upstream SHA 284088c21e7d, which
  includes fixes from bugs found in their latest tag. This includes a fix
  where not all releases where retrieved when pulling release information.
  (@rfratto)

- Set the `Content-Type` HTTP header to `application/json` for API endpoints
  returning json objects. (@marctc)

- Operator: fix issue where a `username_file` field was incorrectly set.
  (@rfratto)

- Initialize the logger with default `log_level` and `log_format` parameters.
  (@tpaschalis)

### Other changes

- Embed timezone data to enable Promtail pipelines using the `location` field
  on Windows machines. (@tpaschalis)

v0.24.0 (2022-04-07)
--------------------

> **BREAKING CHANGES**: This release has breaking changes. Please read entries
> carefully and consult the [upgrade guide][] for specific instructions.
>
> **GRAFANA AGENT OPERATOR USERS**: As of this release, Grafana Agent Operator
> does not support versions of Grafana Agent prior to v0.24.0.

### Breaking changes

- The following metrics will now be prefixed with `agent_dskit_` instead of
  `cortex_`: `cortex_kv_request_duration_seconds`,
  `cortex_member_consul_heartbeats_total`, `cortex_member_ring_tokens_owned`,
  `cortex_member_ring_tokens_to_own`, `cortex_ring_member_ownership_percent`,
  `cortex_ring_members`, `cortex_ring_oldest_member_timestamp`,
  `cortex_ring_tokens_owned`, `cortex_ring_tokens_total`. (@rlankfo)

- Traces: the `traces_spanmetrics_calls_total_total` metric has been renamed to
  `traces_spanmetrics_calls_total` (@fredr)

- Two new flags, `-server.http.enable-tls` and `-server.grpc.enable-tls` must
  be provided to explicitly enable TLS support. This is a change of the
  previous behavior where TLS support was enabled when a certificate pair was
  provided. (@rfratto)

- Many command line flags starting with `-server.` block have been renamed.
  (@rfratto)

- The `-log.level` and `-log.format` flags are removed in favor of being set in
  the configuration file. (@rfratto)

- Flags for configuring TLS have been removed in favor of being set in the
  configuration file. (@rfratto)

- Dynamic reload is no longer supported for deprecated server block fields.
  Changing a deprecated field will be ignored and cause the reload to fail.
  (@rfratto)

- The default HTTP listen address is now `127.0.0.1:12345`. Use the
  `-server.http.address` flag to change this value. (@rfratto)

- The default gRPC listen address is now `127.0.0.1:12346`. Use the
  `-server.grpc.address` flag to change this value. (@rfratto)

- `-reload-addr` and `-reload-port` have been removed. They are no longer
  necessary as the primary HTTP server is now static and can't be shut down in
  the middle of a `/-/reload` call. (@rfratto)

- (Only impacts `integrations-next` feature flag) Many integrations have been
  renamed to better represent what they are integrating with. For example,
  `redis_exporter` is now `redis`. This change requires updating
  `integrations-next`-enabled configuration files. This change also changes
  integration names shown in metric labels. (@rfratto)

- The deprecated `-prometheus.*` flags have been removed in favor of
  their `-metrics.*` counterparts. The `-prometheus.*` flags were first
  deprecated in v0.19.0. (@rfratto)

### Deprecations

- Most fields in the `server` block of the configuration file are
  now deprecated in favor of command line flags. These fields will be removed
  in the v0.26.0 release. Please consult the upgrade guide for more information
  and rationale. (@rfratto)

### Features

- Added config read API support to GrafanaAgent Custom Resource Definition.
  (@shamsalmon)

- Added consulagent_sd to target discovery. (@chuckyz)

- Introduce EXPERIMENTAL support for dynamic configuration. (@mattdurham)

- Introduced endpoint that accepts remote_write requests and pushes metrics data directly into an instance's WAL. (@tpaschalis)

- Added builds for linux/ppc64le. (@aklyachkin)

### Enhancements

- Tracing: Exporters can now be configured to use OAuth. (@canuteson)

- Strengthen readiness check for metrics instances. (@tpaschalis)

- Parameterize namespace field in sample K8s logs manifests (@hjet)

- Upgrade to Loki k87. (@rlankfo)

- Update Prometheus dependency to v2.34.0. (@rfratto)

- Update OpenTelemetry-collector dependency to v0.46.0. (@mapno)

- Update cAdvisor dependency to v0.44.0. (@rfratto)

- Update mongodb_exporter dependency to v0.31.2 (@mukerjee)

- Use grafana-agent/v2 Tanka Jsonnet to generate K8s manifests (@hjet)

- Replace agent-bare.yaml K8s sample Deployment with StatefulSet (@hjet)

- Improve error message for `agentctl` when timeout happens calling
  `cloud-config` command (@marctc)

- Enable integrations-next by default in agent-bare.yaml. Please note #1262 (@hjet)

### Bugfixes

- Fix Kubernetes manifests to use port `4317` for OTLP instead of the previous
  `55680` in line with the default exposed port in the agent.

- Ensure singleton integrations are honored in v2 integrations (@mattdurham)

- Tracing: `const_labels` is now correctly parsed in the remote write exporter.
  (@fredr)

- integrations-next: Fix race condition where metrics endpoints for
  integrations may disappear after reloading the config file. (@rfratto)

- Removed the `server.path_prefix` field which would break various features in
  Grafana Agent when set. (@rfratto)

- Fix issue where installing the DEB/RPM packages would overwrite the existing
  config files and environment files. (@rfratto)

- Set `grafanaDashboardFolder` as top level key in the mixin. (@Duologic)

- Operator: Custom Secrets or ConfigMaps to mount will no longer collide with
  the path name of the default secret mount. As a side effect of this bugfix,
  custom Secrets will now be mounted at
  `/var/lib/grafana-agent/extra-secrets/<secret name>` and custom ConfigMaps
  will now be mounted at `/var/lib/grafana-agent/extra-configmaps/<configmap
  name>`. This is not a breaking change as it was previously impossible to
  properly provide these custom mounts. (@rfratto)

- Flags accidentally prefixed with `-metrics.service..` (two `.` in a row) have
  now been fixed to only have one `.`. (@rfratto)

- Protect concurrent writes to the WAL in the remote write exporter (@mapno)

### Other changes

- The `-metrics.wal-directory` flag and `metrics.wal_directory` config option
  will now default to `data-agent/`, the same default WAL directory as
  Prometheus Agent. (@rfratto)

v0.23.0 (2022-02-10)
--------------------

### Enhancements

- Go 1.17 is now used for all builds of the Agent. (@tpaschalis)

- integrations-next: Add `extra_labels` to add a custom set of labels to
  integration targets. (@rfratto)

- The agent no longer appends duplicate exemplars. (@tpaschalis)

- Added Kubernetes eventhandler integration (@hjet)

- Enables sending of exemplars over remote write by default. (@rlankfo)

### Bugfixes

- Fixed issue where Grafana Agent may panic if there is a very large WAL
  loading while old WALs are being deleted or the `/agent/api/v1/targets`
  endpoint is called. (@tpaschalis)

- Fix panic in prom_sd_processor when address is empty (@mapno)

- Operator: Add missing proxy_url field from generated remote_write configs.
  (@rfratto)

- Honor the specified log format in the traces subsystem (@mapno)

- Fix typo in node_exporter for runit_service_dir. (@mattdurham)

- Allow inlining credentials in remote_write url. (@tpaschalis)

- integrations-next: Wait for integrations to stop when starting new instances
  or shutting down (@rfratto).

- Fix issue with windows_exporter mssql collector crashing the agent.
  (@mattdurham)

- The deb and rpm files will now ensure the /var/lib/grafana-agent data
  directory is created with permissions set to 0770. (@rfratto)

- Make agent-traces.yaml Namespace a template-friendly variable (@hjet)

- Disable `machine-id` journal vol by default in sample logs manifest (@hjet)

v0.22.0 (2022-01-13)
--------------------

> This release has deprecations. Please read entries carefully and consult
> the [upgrade guide][] for specific instructions.

### Deprecations

- The node_exporter integration's `netdev_device_whitelist` field is deprecated
  in favor of `netdev_device_include`. Support for the old field name will be
  removed in a future version. (@rfratto)

- The node_exporter integration's `netdev_device_blacklist` field is deprecated
  in favor of `netdev_device_include`. Support for the old field name will be
  removed in a future version. (@rfratto)

- The node_exporter integration's `systemd_unit_whitelist` field is deprecated
  in favor of `systemd_unit_include`. Support for the old field name will be
  removed in a future version. (@rfratto)

- The node_exporter integration's `systemd_unit_blacklist` field is deprecated
  in favor of `systemd_unit_exclude`. Support for the old field name will be
  removed in a future version. (@rfratto)

- The node_exporter integration's `filesystem_ignored_mount_points` field is
  deprecated in favor of `filesystem_mount_points_exclude`. Support for the old
  field name will be removed in a future version. (@rfratto)

- The node_exporter integration's `filesystem_ignored_fs_types` field is
  deprecated in favor of `filesystem_fs_types_exclude`. Support for the old
  field name will be removed in a future version. (@rfratto)

### Features

- (beta) Enable experimental config urls for fetching remote configs.
  Currently, only HTTP/S is supported. Pass the
  `-enable-features=remote-configs` flag to turn this on. (@rlankfo)

- Added [cAdvisor](https://github.com/google/cadvisor) integration. (@rgeyer)

- Traces: Add `Agent Tracing Pipeline` dashboard and alerts (@mapno)

- Traces: Support jaeger/grpc exporter (@nicoche)

- (beta) Enable an experimental integrations subsystem revamp. Pass
  `integrations-next` to `-enable-features` to turn this on. Reading the
  documentation for the revamp is recommended; enabling it causes breaking
  config changes. (@rfratto)

### Enhancements

- Traces: Improved pod association in PromSD processor (@mapno)

- Updated OTel to v0.40.0 (@mapno)

- Remote write dashboard: show in and out sample rates (@bboreham)

- Remote write dashboard: add mean latency (@bboreham)

- Update node_exporter dependency to v1.3.1. (@rfratto)

- Cherry-pick Prometheus PR #10102 into our Prometheus dependency (@rfratto).

### Bugfixes

- Fix usage of POSTGRES_EXPORTER_DATA_SOURCE_NAME when using postgres_exporter
  integration (@f11r)

- Change ordering of the entrypoint for windows service so that it accepts
  commands immediately (@mattdurham)

- Only stop WAL cleaner when it has been started (@56quarters)

- Fix issue with unquoted install path on Windows, that could allow escalation
  or running an arbitrary executable (@mattdurham)

- Fix cAdvisor so it collects all defined metrics instead of the last
  (@pkoenig10)

- Fix panic when using 'stdout' in automatic logging (@mapno)

- Grafana Agent Operator: The /-/ready and /-/healthy endpoints will
  no longer always return 404 (@rfratto).

### Other changes

- Remove log-level flag from systemd unit file (@jpkrohling)

v0.21.2 (2021-12-08)
--------------------

### Security fixes

- This release contains a fix for
  [CVE-2021-41090](https://github.com/grafana/agent/security/advisories/GHSA-9c4x-5hgq-q3wh).

### Other changes

- This release disables the existing `/-/config` and
  `/agent/api/v1/configs/{name}` endpoints by default. Pass the
  `--config.enable-read-api` flag at the command line to opt in to these
  endpoints.

v0.21.1 (2021-11-18)
--------------------

### Bugfixes

- Fix panic when using postgres_exporter integration (@saputradharma)

- Fix panic when dnsamsq_exporter integration tried to log a warning (@rfratto)

- Statsd Integration: Adding logger instance to the statsd mapper
  instantiation. (@gaantunes)

- Statsd Integration: Fix issue where mapped metrics weren't exposed to the
  integration. (@mattdurham)

- Operator: fix bug where version was a required field (@rfratto)

- Metrics: Only run WAL cleaner when metrics are being used and a WAL is
  configured. (@rfratto)

v0.21.0 (2021-11-17)
--------------------

### Enhancements

- Update Cortex dependency to v1.10.0-92-g85c378182. (@rlankfo)

- Update Loki dependency to v2.1.0-656-g0ae0d4da1. (@rlankfo)

- Update Prometheus dependency to v2.31.0 (@rlankfo)

- Add Agent Operator Helm quickstart guide (@hjet)

- Reorg Agent Operator quickstart guides (@hjet)

### Bugfixes

- Packaging: Use correct user/group env variables in RPM %post script (@simonc6372)

- Validate logs config when using logs_instance with automatic logging processor (@mapno)

- Operator: Fix MetricsInstance Service port (@hjet)

- Operator: Create govern service per Grafana Agent (@shturman)

- Operator: Fix relabel_config directive for PodLogs resource (@hjet)

- Traces: Fix `success_logic` code in service graphs processor (@mapno)

### Other changes

- Self-scraped integrations will now use an SUO-specific value for the `instance` label. (@rfratto)

- Traces: Changed service graphs store implementation to improve CPU performance (@mapno)

v0.20.1 (2021-12-08)
--------------------

> _NOTE_: The fixes in this patch are only present in v0.20.1 and >=v0.21.2.

### Security fixes

- This release contains a fix for
  [CVE-2021-41090](https://github.com/grafana/agent/security/advisories/GHSA-9c4x-5hgq-q3wh).

### Other changes

- This release disables the existing `/-/config` and
  `/agent/api/v1/configs/{name}` endpoitns by default. Pass the
  `--config.enable-read-api` flag at the command line to opt in to these
  endpoints.

v0.20.0 (2021-10-28)
--------------------

> **BREAKING CHANGES**: This release has breaking changes. Please read entries
> carefully and consult the [upgrade guide][] for specific instructions.

### Breaking Changes

- push_config is no longer supported in trace's config (@mapno)

### Features

- Operator: The Grafana Agent Operator can now generate a Kubelet service to
  allow a ServiceMonitor to collect Kubelet and cAdvisor metrics. This requires
  passing a `--kubelet-service` flag to the Operator in `namespace/name` format
  (like `kube-system/kubelet`). (@rfratto)

- Service graphs processor (@mapno)

### Enhancements

- Updated mysqld_exporter to v0.13.0 (@gaantunes)

- Updated postgres_exporter to v0.10.0 (@gaantunes)

- Updated redis_exporter to v1.27.1 (@gaantunes)

- Updated memcached_exporter to v0.9.0 (@gaantunes)

- Updated statsd_exporter to v0.22.2 (@gaantunes)

- Updated elasticsearch_exporter to v1.2.1 (@gaantunes)

- Add remote write to silent Windows Installer  (@mattdurham)

- Updated mongodb_exporter to v0.20.7 (@rfratto)

- Updated OTel to v0.36 (@mapno)

- Updated statsd_exporter to v0.22.2 (@mattdurham)

- Update windows_exporter to v0.16.0 (@rfratto, @mattdurham)

- Add send latency to agent dashboard (@bboreham)

### Bugfixes

- Do not immediately cancel context when creating a new trace processor. This
  was preventing scrape_configs in traces from functioning. (@lheinlen)

- Sanitize autologged Loki labels by replacing invalid characters with
  underscores (@mapno)

- Traces: remove extra line feed/spaces/tabs when reading password_file content
  (@nicoche)

- Updated envsubst to v2.0.0-20210730161058-179042472c46. This version has a
  fix needed for escaping values outside of variable substitutions. (@rlankfo)

- Grafana Agent Operator should no longer delete resources matching the names
  of the resources it manages. (@rfratto)

- Grafana Agent Operator will now appropriately assign an
  `app.kubernetes.io/managed-by=grafana-agent-operator` to all created
  resources. (@rfratto)

### Other changes

- Configuration API now returns 404 instead of 400 when attempting to get or
  delete a config which does not exist. (@kgeckhart)

- The windows_exporter now disables the textfile collector by default.
  (@rfratto)

v0.19.0 (2021-09-29)
--------------------

> **BREAKING CHANGES**: This release has breaking changes. Please read entries
> carefully and consult the [upgrade guide][] for specific instructions.

### Breaking Changes

- Reduced verbosity of tracing autologging by not logging `STATUS_CODE_UNSET`
  status codes. (@mapno)

- Operator: rename `Prometheus*` CRDs to `Metrics*` and `Prometheus*` fields to
  `Metrics*`. (@rfratto)

- Operator: CRDs are no longer referenced using a hyphen in the name to be
  consistent with how Kubernetes refers to resources. (@rfratto)

- `prom_instance` in the spanmetrics config is now named `metrics_instance`.
  (@rfratto)

### Deprecations

- The `loki` key at the root of the config file has been deprecated in favor of
  `logs`. `loki`-named fields in `automatic_logging` have been renamed
  accordinly: `loki_name` is now `logs_instance_name`, `loki_tag` is now
  `logs_instance_tag`, and `backend: loki` is now `backend: logs_instance`.
  (@rfratto)

- The `prometheus` key at the root of the config file has been deprecated in
  favor of `metrics`. Flag names starting with `prometheus.` have also been
  deprecated in favor of the same flags with the `metrics.` prefix. Metrics
  prefixed with `agent_prometheus_` are now prefixed with `agent_metrics_`.
  (@rfratto)

- The `tempo` key at the root of the config file has been deprecated in favor
  of `traces`. (@mattdurham)

### Features

- Added [Github exporter](https://github.com/infinityworks/github-exporter)
  integration. (@rgeyer)

- Add TLS config options for tempo `remote_write`s. (@mapno)

- Support autologging span attributes as log labels (@mapno)

- Put Tests requiring Network Access behind a -online flag (@flokli)

- Add logging support to the Grafana Agent Operator. (@rfratto)

- Add `operator-detach` command to agentctl to allow zero-downtime upgrades
  when removing an Operator CRD. (@rfratto)

- The Grafana Agent Operator will now default to deploying the matching release
  version of the Grafana Agent instead of v0.14.0. (@rfratto)

### Enhancements

- Update OTel dependency to v0.30.0 (@mapno)

- Allow reloading configuration using `SIGHUP` signal. (@tharun208)

- Add HOSTNAME environment variable to service file to allow for expanding the
  $HOSTNAME variable in agent config.  (@dfrankel33)

- Update jsonnet-libs to 1.21 for Kubernetes 1.21+ compatability. (@MurzNN)

- Make method used to add k/v to spans in prom_sd processor configurable.
  (@mapno)

### Bugfixes

- Regex capture groups like `${1}` will now be kept intact when using
  `-config.expand-env`. (@rfratto)

- The directory of the logs positions file will now properly be created on
  startup for all instances. (@rfratto)

- The Linux system packages will now configure the grafana-agent user to be a
  member of the adm and systemd-journal groups. This will allow logs to read
  from journald and /var/log by default. (@rfratto)

- Fix collecting filesystem metrics on Mac OS (darwin) in the `node_exporter`
  integration default config. (@eamonryan)

- Remove v0.0.0 flags during build with no explicit release tag (@mattdurham)

- Fix issue with global scrape_interval changes not reloading integrations
  (@kgeckhart)

- Grafana Agent Operator will now detect changes to referenced ConfigMaps and
  Secrets and reload the Agent properly. (@rfratto)

- Grafana Agent Operator's object label selectors will now use Kubernetes
  defaults when undefined (i.e., default to nothing). (@rfratto)

- Fix yaml marshalling tag for cert_file in kafka exporter agent config.
  (@rgeyer)

- Fix warn-level logging of dropped targets. (@james-callahan)

- Standardize scrape_interval to 1m in examples. (@mattdurham)

v0.18.4 (2021-09-14)
--------------------

### Enhancements

- Add `agent_prometheus_configs_changed_total` metric to track instance config
  events. (@rfratto)

### Bugfixes

- Fix info logging on windows. (@mattdurham)

- Scraping service: Ensure that a reshard is scheduled every reshard
  interval. (@rfratto)

v0.18.3 (2021-09-08)
--------------------

### Bugfixes

- Register missing metric for configstore consul request duration. (@rfratto)

- Logs should contain a caller field with file and line numbers again
  (@kgeckhart)

- In scraping service mode, the polling configuration refresh should honor
  timeout. (@mattdurham)

- In scraping service mode, the lifecycle reshard should happen using a
  goroutine. (@mattdurham)

- In scraping service mode, scraping service can deadlock when reloading during
  join. (@mattdurham)

- Scraping service: prevent more than one refresh from being queued at a time.
  (@rfratto)

v0.18.2 (2021-08-12)
--------------------

### Bugfixes

- Honor the prefix and remove prefix from consul list results (@mattdurham)

v0.18.1 (2021-08-09)
--------------------

### Bugfixes

- Reduce number of consul calls when ran in scrape service mode (@mattdurham)

v0.18.0 (2021-07-29)
--------------------

### Features

- Added [Github exporter](https://github.com/infinityworks/github-exporter)
  integration. (@rgeyer)

- Add support for OTLP HTTP trace exporting. (@mapno)

### Enhancements

- Switch to drone for releases. (@mattdurham)

- Update postgres_exporter to a [branch of](https://github.com/grafana/postgres_exporter/tree/exporter-package-v0.10.0) v0.10.0

### Bugfixes

- Enabled flag for integrations is not being honored. (@mattdurham)

v0.17.0 (2021-07-15)
--------------------

### Features

- Added [Kafka Lag exporter](https://github.com/davidmparrott/kafka_exporter)
  integration. (@gaantunes)

### Bugfixes

- Fix race condition that may occur and result in a panic when initializing
  scraping service cluster. (@rfratto)

v0.16.1 (2021-06-22)
--------------------

### Bugfixes

- Fix issue where replaying a WAL caused incorrect metrics to be sent over
  remote write. (@rfratto)

v0.16.0 (2021-06-17)
--------------------

### Features

- (beta) A Grafana Agent Operator is now available. (@rfratto)

### Enhancements

- Error messages when installing the Grafana Agent for Grafana Cloud will now
  be shown. (@rfratto)

### Bugfixes

- Fix a leak in the shared string interner introduced in v0.14.0. This fix was
  made to a [dependency](https://github.com/grafana/prometheus/pull/21).
  (@rfratto)

- Fix issue where a target will fail to be scraped for the process lifetime if
  that target had gone down for long enough that its series were removed from
  the in-memory cache (2 GC cycles). (@rfratto)

v0.15.0 (2021-06-03)
--------------------

> **BREAKING CHANGES**: This release has breaking changes. Please read entries
> carefully and consult the [upgrade guide][] for specific instructions.

### Breaking Changes

- The configuration of Tempo Autologging has changed. (@mapno)

### Features

- Add support for exemplars. (@mapno)

### Enhancements

- Add the option to log to stdout instead of a Loki instance. (@joe-elliott)

- Update Cortex dependency to v1.8.0.

- Running the Agent as a DaemonSet with host_filter and role: pod should no
  longer cause unnecessary load against the Kubernetes SD API. (@rfratto)

- Update Prometheus to v2.27.0. (@mapno)

- Update Loki dependency to d88f3996eaa2. This is a non-release build, and was
  needed to support exemplars. (@mapno)

- Update Cortex dependency to to d382e1d80eaf. This is a non-release build, and
  was needed to support exemplars. (@mapno)

### Bugfixes

- Host filter relabeling rules should now work. (@rfratto)

- Fixed issue where span metrics where being reported with wrong time unit.
  (@mapno)

### Other changes

- Intentionally order tracing processors. (@joe-elliott)

v0.14.0 (2021-05-24)
--------------------

> **BREAKING CHANGES**: This release has breaking changes. Please read entries
> carefully and consult the [upgrade guide][] for specific instructions.
>
> **STABILITY NOTICE**: As of this release, functionality that is not
> recommended for production use and is expected to change will be tagged
> interchangably as "experimental" or "beta."

### Security fixes

- The Scraping service API will now reject configs that read credentials from
  disk by default. This prevents malicious users from reading arbitrary files
  and sending their contents over the network. The old behavior can be
  re-enabled by setting `dangerous_allow_reading_files: true` in the scraping
  service config. (@rfratto)

### Breaking changes

- Configuration for SigV4 has changed. (@rfratto)

### Deprecations

- `push_config` is now supplanted by `remote_block` and `batch`. `push_config`
  will be removed in a future version (@mapno)

### Features

- (beta) New integration: windows_exporter (@mattdurham)

- (beta) Grafana Agent Windows Installer is now included as a release artifact.
  (@mattdurham)

- Official M1 Mac release builds will now be generated! Look for
  `agent-darwin-arm64` and `agentctl-darwin-arm64` in the release assets.
  (@rfratto)

- Add support for running as a Windows service (@mattdurham)

- (beta) Add /-/reload support. It is not recommended to invoke `/-/reload`
  against the main HTTP server. Instead, two new command-line flags have been
  added: `--reload-addr` and `--reload-port`. These will launch a
  `/-/reload`-only HTTP server that can be used to safely reload the Agent's
  state.  (@rfratto)

- Add a /-/config endpoint. This endpoint will return the current configuration
  file with defaults applied that the Agent has loaded from disk. (@rfratto)

- (beta) Support generating metrics and exposing them via a Prometheus exporter
  from span data. (@yeya24)

- Tail-based sampling for tracing pipelines (@mapno)

- Added Automatic Logging feature for Tempo (@joe-elliott)

- Disallow reading files from within scraping service configs by default.
  (@rfratto)

- Add remote write for span metrics (@mapno)

### Enhancements

- Support compression for trace export. (@mdisibio)

- Add global remote_write configuration that is shared between all instances
  and integrations. (@mattdurham)

- Go 1.16 is now used for all builds of the Agent. (@rfratto)

- Update Prometheus dependency to v2.26.0. (@rfratto)

- Upgrade `go.opentelemetry.io/collector` to v0.21.0 (@mapno)

- Add kafka trace receiver (@mapno)

- Support mirroring a trace pipeline to multiple backends (@mapno)

- Add `headers` field in `remote_write` config for Tempo. `headers` specifies
  HTTP headers to forward to the remote endpoint. (@alexbiehl)

- Add silent uninstall to Windows Uninstaller. (@mattdurham)

### Bugfixes

- Native Darwin arm64 builds will no longer crash when writing metrics to the
  WAL. (@rfratto)

- Remote write endpoints that never function across the lifetime of the Agent
  will no longer prevent the WAL from being truncated. (@rfratto)

- Bring back FreeBSD support. (@rfratto)

- agentctl will no longer leak WAL resources when retrieving WAL stats.
  (@rfratto)

- Ensure defaults are applied to undefined sections in config file. This fixes
  a problem where integrations didn't work if `prometheus:` wasn't configured.
  (@rfratto)

- Fixed issue where automatic logging double logged "svc". (@joe-elliott)

### Other changes

- The Grafana Cloud Agent has been renamed to the Grafana Agent. (@rfratto)

- Instance configs uploaded to the Config Store API will no longer be stored
  along with the global Prometheus defaults. This is done to allow globals to
  be updated and re-apply the new global defaults to the configs from the
  Config Store. (@rfratto)

- The User-Agent header sent for logs will now be `GrafanaAgent/<version>`
  (@rfratto)

- Add `tempo_spanmetrics` namespace in spanmetrics (@mapno)

v0.13.1 (2021-04-09)
--------------------

### Bugfixes

- Validate that incoming scraped metrics do not have an empty label set or a
  label set with duplicate labels, mirroring the behavior of Prometheus.
  (@rfratto)

v0.13.0 (2021-02-25)
--------------------

> The primary branch name has changed from `master` to `main`. You may have to
> update your local checkouts of the repository to point at the new branch name.

### Features

- postgres_exporter: Support query_path and disable_default_metrics. (@rfratto)

### Enhancements

- Support other architectures in installation script. (@rfratto)

- Allow specifying custom wal_truncate_frequency per integration. (@rfratto)

- The SigV4 region can now be inferred using the shared config (at
  `$HOME/.aws/config`) or environment variables (via `AWS_CONFIG`). (@rfratto)

- Update Prometheus dependency to v2.25.0. (@rfratto)

### Bugfixes

- Not providing an `-addr` flag for `agentctl config-sync` will no longer
  report an error and will instead use the pre-existing default value.
  (@rfratto)

- Fixed a bug from v0.12.0 where the Loki installation script failed because
  positions_directory was not set. (@rfratto)

- Reduce the likelihood of dataloss during a remote_write-side outage by
  increasing the default wal_truncation_frequency to 60m and preventing the WAL
  from being truncated if the last truncation timestamp hasn't changed. This
  change increases the size of the WAL on average, and users may configure a
  lower wal_truncation_frequency to deliberately choose a smaller WAL over
  write guarantees. (@rfratto)

- Add the ability to read and serve HTTPS integration metrics when given a set
  certificates (@mattdurham)

v0.12.0 (2021-02-05)
--------------------

> **BREAKING CHANGES**: This release has breaking changes. Please read entries
> carefully and consult the [upgrade guide][] for specific instructions.

### Breaking Changes

- The configuration format for the `loki` block has changed. (@rfratto)

- The configuration format for the `tempo` block has changed. (@rfratto)

### Features

- Support for multiple Loki Promtail instances has been added. (@rfratto)

- Support for multiple Tempo instances has been added. (@rfratto)

- Added [ElasticSearch exporter](https://github.com/justwatchcom/elasticsearch_exporter)
  integration. (@colega)

### Enhancements

- `.deb` and `.rpm` packages are now generated for all supported architectures.
  The architecture of the AMD64 package in the filename has been renamed to
  `amd64` to stay synchronized with the architecture name presented from other
  release assets. (@rfratto)

- The `/agent/api/v1/targets` API will now include discovered labels on the
  target pre-relabeling in a `discovered_labels` field. (@rfratto)

- Update Loki to 59a34f9867ce. This is a non-release build, and was needed to
  support multiple Loki instances. (@rfratto)

- Scraping service: Unhealthy Agents in the ring will no longer cause job
  distribution to fail. (@rfratto)

- Scraping service: Cortex ring metrics (prefixed with cortex_ring_) will now
  be registered for tracking the state of the hash ring. (@rfratto)

- Scraping service: instance config ownership is now determined by the hash of
  the instance config name instead of the entire config. This means that
  updating a config is guaranteed to always hash to the same Agent, reducing
  the number of metrics gaps. (@rfratto)

- Only keep a handful of K8s API server metrics by default to reduce default
  active series usage. (@hjet)

- Go 1.15.8 is now used for all distributions of the Agent. (@rfratto)

### Bugfixes

- `agentctl config-check` will now work correctly when the supplied config file
  contains integrations. (@hoenn)

v0.11.0 (2021-01-20)
--------------------

### Features

- ARMv6 builds of `agent` and `agentctl` will now be included in releases to
  expand Agent support to cover all models of Raspberry Pis. ARMv6 docker
  builds are also now available. (@rfratto)

- Added `config-check` subcommand for `agentctl` that can be used to validate
  Agent configuration files before attempting to load them in the `agent`
  itself. (@56quarters)

### Enhancements

- A sigv4 install script for Prometheus has been added. (@rfratto)

- NAMESPACE may be passed as an environment variable to the Kubernetes install
  scripts to specify an installation namespace. (@rfratto)

### Bugfixes

- The K8s API server scrape job will use the API server Service name when
  resolving IP addresses for Prometheus service discovery using the "Endpoints"
  role. (@hjet)

- The K8s manifests will no longer include the `default/kubernetes` job twice
  in both the DaemonSet and the Deployment. (@rfratto)

v0.10.0 (2021-01-13)
--------------------

### Features

- Prometheus `remote_write` now supports SigV4 authentication using the
  [AWS default credentials chain](https://docs.aws.amazon.com/sdk-for-java/v1/developer-guide/credentials.html).
  This enables the Agent to send metrics to Amazon Managed Prometheus without
  needing the [SigV4 Proxy](https://github.com/awslabs/aws-sigv4-proxy).
  (@rfratto)

### Enhancements

- Update `redis_exporter` to v1.15.0. (@rfratto)

- `memcached_exporter` has been updated to v0.8.0. (@rfratto)

- `process-exporter` has been updated to v0.7.5. (@rfratto)

- `wal_cleanup_age` and `wal_cleanup_period` have been added to the top-level
  Prometheus configuration section. These settings control how Write Ahead Logs
  (WALs) that are not associated with any instances are cleaned up. By default,
  WALs not associated with an instance that have not been written in the last
  12 hours are eligible to be cleaned up. This cleanup can be disabled by
  setting `wal_cleanup_period` to `0`. (@56quarters)

- Configuring logs to read from the systemd journal should now work on journals
  that use +ZSTD compression. (@rfratto)

### Bugfixes

- Integrations will now function if the HTTP listen address was set to a value
  other than the default. (@mattdurham)

- The default Loki installation will now be able to write its positions file.
  This was prevented by accidentally writing to a readonly volume mount.
  (@rfratto)

v0.9.1 (2021-01-04)
-------------------

### Enhancements

- agentctl will now be installed by the rpm and deb packages as
  `grafana-agentctl`. (@rfratto)

v0.9.0 (2020-12-10)
-------------------

### Features

- Add support to configure TLS config for the Tempo exporter to use
  insecure_skip_verify to disable TLS chain verification. (@bombsimon)

- Add `sample-stats` to `agentctl` to search the WAL and return a summary of
  samples of series matching the given label selector. (@simonswine)

- New integration:
  [postgres_exporter](https://github.com/wrouesnel/postgres_exporter)
  (@rfratto)

- New integration:
  [statsd_exporter](https://github.com/prometheus/statsd_exporter) (@rfratto)

- New integration:
  [consul_exporter](https://github.com/prometheus/consul_exporter) (@rfratto)

- Add optional environment variable substitution of configuration file.
  (@dcseifert)

### Enhancements

- `min_wal_time` and `max_wal_time` have been added to the instance config
  settings, guaranteeing that data in the WAL will exist for at least
  `min_wal_time` and will not exist for longer than `max_wal_time`. This change
  will increase the size of the WAL slightly but will prevent certain scenarios
  where data is deleted before it is sent. To revert back to the old behavior,
  set `min_wal_time` to `0s`. (@rfratto)

- Update `redis_exporter` to v1.13.1. (@rfratto)

- Bump OpenTelemetry-collector dependency to v0.16.0. (@bombsimon)

### Bugfixes

- Fix issue where the Tempo example manifest could not be applied because the
  port names were too long. (@rfratto)

- Fix issue where the Agent Kubernetes manifests may not load properly on AKS.
  (#279) (@rfratto)

### Other changes

- The User-Agent header sent for logs will now be `GrafanaCloudAgent/<version>`
  (@rfratto)

v0.8.0 (2020-11-06)
-------------------

### Features

- New integration: [dnsamsq_exporter](https://github.com/google/dnsamsq_exporter)
  (@rfratto).

- New integration: [memcached_exporter](https://github.com/prometheus/memcached_exporter)
  (@rfratto).

### Enhancements

- Add `<integration name>_build_info` metric to all integrations. The build
  info displayed will match the build information of the Agent and _not_ the
  embedded exporter. This metric is used by community dashboards, so adding it
  to the Agent increases compatibility with existing dashboards that depend on
  it existing. (@rfratto)

- Bump OpenTelemetry-collector dependency to 0.14.0 (@joe-elliott)

### Bugfixes

- Error messages when retrieving configs from the KV store will now be logged,
  rather than just logging a generic message saying that retrieving the config
  has failed. (@rfratto)

v0.7.2 (2020-10-29)
-------------------

### Enhancements

- Bump Prometheus dependency to 2.21. (@rfratto)

- Bump OpenTelemetry-collector dependency to 0.13.0 (@rfratto)

- Bump Promtail dependency to 2.0. (@rfratto)

- Enhance host_filtering mode to support targets from Docker Swarm and Consul.
  Also, add a `host_filter_relabel_configs` to that will apply relabeling rules
  for determining if a target should be dropped. Add a documentation section
  explaining all of this in detail. (@rfratto)

### Bugfixes

- Fix deb package prerm script so that it stops the agent on package removal.
  (@jdbaldry)

- Fix issue where the `push_config` for Tempo field was expected to be
  `remote_write`. `push_config` now works as expected. (@rfratto)

v0.7.1 (2020-10-23)
-------------------

### Bugfixes

- Fix issue where ARM binaries were not published with the GitHub release.

v0.7.0 (2020-10-23)
-------------------

### Features

- Added Tracing Support. (@joe-elliott)

- Add RPM and deb packaging. (@jdbaldry, @simon6372)

- arm64 and arm/v7 Docker containers and release builds are now available for
  `agent` and `agentctl`. (@rfratto)

- Add `wal-stats` and `target-stats` tooling to `agentctl` to discover WAL and
  cardinality issues. (@rfratto)

- [mysqld_exporter](https://github.com/prometheus/mysqld_exporter) is now
  embedded and available as an integration. (@rfratto)

- [redis_exporter](https://github.com/oliver006/redis_exporter) is now embedded
  and available as an integration. (@dafydd-t)

### Enhancements

- Resharding the cluster when using the scraping service mode now supports
  timeouts through `reshard_timeout`. The default value is `30s.` This timeout
  applies to cluster-wide reshards (performed when joining and leaving the
  cluster) and local reshards (done on the `reshard_interval`). (@rfratto)

### Bugfixes

- Fix issue where integrations crashed with instance_mode was set to `distinct`
  (@rfratto)

- Fix issue where the `agent` integration did not work on Windows (@rfratto).

- Support URL-encoded paths in the scraping service API. (@rfratto)

- The instance label written from replace_instance_label can now be overwritten
  with relabel_configs. This bugfix slightly modifies the behavior of what data
  is stored. The final instance label will now be stored in the WAL rather than
  computed by remote_write. This change should not negatively effect existing
  users. (@rfratto)

v0.6.1 (2020-04-11)
-------------------

### Bugfixes

- Fix issue where build information was empty when running the Agent with
  --version. (@rfratto)

- Fix issue where updating a config in the scraping service may fail to pick up
  new targets. (@rfratto)

- Fix deadlock that slowly prevents the Agent from scraping targets at a high
  scrape volume. (@rfratto)

v0.6.0 (2020-09-04)
-------------------

### Breaking Changes

- The Configs API will now disallow two instance configs having multiple
  `scrape_configs` with the same `job_name`. This was needed for the instance
  sharing mode, where combined instances may have duplicate `job_names` across
  their `scrape_configs`. This brings the scraping service more in line with
  Prometheus, where `job_names` must globally be unique. This change also
  disallows concurrent requests to the put/apply config API endpoint to prevent
  a race condition of two conflicting configs being applied at the same time.
  (@rfratto)

### Deprecations

- `use_hostname_label` is now supplanted by `replace_instance_label`.
  `use_hostname_label` will be removed in a future version. (@rfratto)

### Features

- The Grafana Agent can now collect logs and send to Loki. This is done by
  embedding Promtail, the official Loki log collection client. (@rfratto)

- Integrations can now be enabled without scraping. Set scrape_integrations to
  `false` at the `integrations` key or within the specific integration you
  don't want to scrape. This is useful when another Agent or Prometheus server
  will scrape the integration. (@rfratto)

- [process-exporter](https://github.com/ncabatoff/process-exporter) is now
  embedded as `process_exporter`. The hypen has been changed to an underscore
  in the config file to retain consistency with `node_exporter`. (@rfratto)

### Enhancements

- A new config option, `replace_instance_label`, is now available for use with
  integrations. When this is true, the instance label for all metrics coming
  from an integration will be replaced with the machine's hostname rather than
  127.0.0.1. (@rfratto)

- The embedded Prometheus version has been updated to 2.20.1. (@rfratto,
  @gotjosh)

- The User-Agent header written by the Agent when remote_writing will now be
  `GrafanaCloudAgent/<Version>` instead of `Prometheus/<Prometheus Version>`.
  (@rfratto)

- The subsystems of the Agent (`prometheus`, `loki`) are now made optional.
  Enabling integrations also implicitly enables the associated subsystem. For
  example, enabling the `agent` or `node_exporter` integration will force the
  `prometheus` subsystem to be enabled.  (@rfratto)

### Bugfixes

- The documentation for Tanka configs is now correct. (@amckinley)

- Minor corrections and spelling issues have been fixed in the Overview
  documentation. (@amckinley)

- The new default of `shared` instances mode broke the metric value for
  `agent_prometheus_active_configs`, which was tracking the number of combined
  configs (i.e., number of launched instances). This metric has been fixed and
  a new metric, `agent_prometheus_active_instances`, has been added to track
  the numbger of launched instances. If instance sharing is not enabled, both
  metrics will share the same value. (@rfratto)

- `remote_write` names in a group will no longer be copied from the
  remote_write names of the first instance in the group. Rather, all
  remote_write names will be generated based on the first 6 characters of the
  group hash and the first six characters of the remote_write hash. (@rfratto)

- Fix a panic that may occur during shutdown if the WAL is closed in the middle
  of the WAL being truncated. (@rfratto)

v0.5.0 (2020-08-12)
-------------------

### Features

- A [scrape targets API](https://github.com/grafana/agent/blob/main/docs/api.md#list-current-scrape-targets)
  has been added to show every target the Agent is currently scraping, when it
  was last scraped, how long it took to scrape, and errors from the last
  scrape, if any. (@rfratto)

- "Shared Instance Mode" is the new default mode for spawning Prometheus
  instances, and will improve CPU and memory usage for users of integrations
  and the scraping service. (@rfratto)

### Enhancements

- Memory stability and utilization of the WAL has been improved, and the
  reported number of active series in the WAL will stop double-counting
  recently churned series. (@rfratto)

- Changing scrape_configs and remote_write configs for an instance will now be
  dynamically applied without restarting the instance. This will result in less
  missing metrics for users of the scraping service that change a config.
  (@rfratto)

- The Tanka configuration now uses k8s-alpha. (@duologic)

### Bugfixes

- The Tanka configuration will now also deploy a single-replica deployment
  specifically for scraping the Kubernetes API. This deployment acts together
  with the Daemonset to scrape the full cluster and the control plane.
  (@gotjosh)

- The node_exporter filesystem collector will now work on Linux systems without
  needing to manually set the blocklist and allowlist of filesystems.
  (@rfratto)

v0.4.0 (2020-06-18)
-------------------

### Features

- Support for integrations has been added. Integrations can be any embedded
  tool, but are currently used for embedding exporters and generating scrape
  configs. (@rfratto)

- node_exporter has been added as an integration. This is the full version of
  node_exporter with the same configuration options. (@rfratto)

- An Agent integration that makes the Agent automatically scrape itself has
  been added. (@rfratto)

### Enhancements

- The WAL can now be truncated if running the Agent without any remote_write
  endpoints. (@rfratto)

### Bugfixes

- Prevent the Agent from crashing when a global Prometheus config stanza is not
  provided. (@robx)

- Enable agent host_filter in the Tanka configs, which was disabled by default
  by mistake. (@rfratto)

v0.3.2 (2020-05-29)
-------------------

### Features

- Tanka configs that deploy the scraping service mode are now available
  (@rfratto)

- A k3d example has been added as a counterpart to the docker-compose example.
  (@rfratto)

### Enhancements

- Labels provided by the default deployment of the Agent (Kubernetes and Tanka)
  have been changed to align with the latest changes to grafana/jsonnet-libs.
  The old `instance` label is now called `pod`, and the new `instance` label is
  unique. A `container` label has also been added. The Agent mixin has been
  subsequently updated to also incorporate these label changes. (@rfratto)

- The `remote_write` and `scrape_config` sections now share the same
  validations as Prometheus (@rfratto)

- Setting `wal_truncation_frequency` to less than the scrape interval is now
  disallowed (@rfratto)

### Bugfixes

- A deadlock in scraping service mode when updating a config that shards to the
  same node has been fixed (@rfratto)

- `remote_write` config stanzas will no longer ignore `password_file`
  (@rfratto)

- `scrape_config` client secrets (e.g., basic auth, bearer token,
  `password_file`) will now be properly retained in scraping service mode
  (@rfratto)

- Labels for CPU, RX, and TX graphs in the Agent Operational dashboard now
  correctly show the pod name of the Agent instead of the exporter name.
  (@rfratto)

v0.3.1 (2020-05-20)
-------------------

### Features

- The Agent has upgraded its vendored Prometheus to v2.18.1 (@gotjosh,
  @rfratto)

### Bugfixes

- A typo in the Tanka configs and Kubernetes manifests that prevents the Agent
  launching with v0.3.0 has been fixed (@captncraig)

- Fixed a bug where Tanka mixins could not be used due to an issue with the
  folder placement enhancement (@rfratto)

### Enhancements

- `agentctl` and the config API will now validate that the YAML they receive
  are valid instance configs. (@rfratto)

v0.3.0 (2020-05-13)
-------------------

### Features

- A third operational mode called "scraping service mode" has been added. A KV
  store is used to store instance configs which are distributed amongst a
  clustered set of Agent processes, dividing the total scrape load across each
  agent. An API is exposed on the Agents to list, create, update, and delete
  instance configurations from the KV store. (@rfratto)

- An "agentctl" binary has been released to interact with the new instance
  config management API created by the "scraping service mode." (@rfratto,
  @hoenn)

- The Agent now includes readiness and healthiness endpoints. (@rfratto)

### Enhancements

- The YAML files are now parsed strictly and an invalid YAML will generate an
  error at runtime. (@hoenn)

- The default build mode for the Docker containers is now release, not debug.
  (@rfratto)

- The Grafana Agent Tanka Mixins now are placed in an "Agent" folder within
  Grafana. (@cyriltovena)

v0.2.0 (2020-04-09)
-------------------

### Features

- The Prometheus remote write protocol will now send scraped metadata (metric
  name, help, type and unit). This results in almost negligent bytes sent
  increase as metadata is only sent every minute. It is on by default.
  (@gotjosh)

  These metrics are available to monitor metadata being sent:
  - `prometheus_remote_storage_succeeded_metadata_total`
  - `prometheus_remote_storage_failed_metadata_total`
  - `prometheus_remote_storage_retried_metadata_total`
  - `prometheus_remote_storage_sent_batch_duration_seconds` and
    `prometheus_remote_storage_sent_bytes_total` have a new label “type” with
    the values of `metadata` or `samples`.

### Enhancements

- The Agent has upgraded its vendored Prometheus to v2.17.1 (@rfratto)

### Bugfixes

- Invalid configs passed to the agent will now stop the process after they are
  logged as invalid; previously the Agent process would continue. (@rfratto)

- Enabling host_filter will now allow metrics from node role Kubernetes service
  discovery to be scraped properly (e.g., cAdvisor, Kubelet). (@rfratto)

v0.1.1 (2020-03-16)
-------------------

### Other changes

- Nits in documentation (@sh0rez)

- Fix various dashboard mixin problems from v0.1.0 (@rfratto)

- Pass through release tag to `docker build` (@rfratto)

v0.1.0 (2020-03-16)
-------------------

> First release!

### Features

- Support for scraping Prometheus metrics and sharding the agent through the
  presence of a `host_filter` flag within the Agent configuration file.

[upgrade guide]: https://grafana.com/docs/agent/latest/upgrade-guide/
[contributors guide]: ./docs/developer/contributing.md#updating-the-changelog<|MERGE_RESOLUTION|>--- conflicted
+++ resolved
@@ -33,11 +33,6 @@
 
   - `loki.source.docker` reads logs from Docker containers and forwards them to
     other `loki` components. (@tpaschalis)
-<<<<<<< HEAD
-  - `prometheus.integration.apache` collects metrics from an apache web server (@captncraig)
-  - `prometheus.integration.consul` collects metrics from a consul installation (@captncraig)
-  - `prometheus.integration.process_exporter` aggregates and collects metrics by mining `/proc` (@spartan0x117)
-=======
   - `loki.echo` writes received logs to stdout. (@tpaschalis, @rfratto)
   - `otelcol.processor.tail_sampling` samples traces based on a set of defined
     policies from `otelcol` components before forwarding them to other
@@ -46,7 +41,7 @@
     (@captncraig)
   - `prometheus.integration.consul` collects metrics from a consul installation
     (@captncraig)
->>>>>>> 51b65386
+  - `prometheus.integration.process_exporter` aggregates and collects metrics by mining `/proc` (@spartan0x117)
 
 ### Enhancements
 
