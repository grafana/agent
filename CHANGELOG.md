# Changelog

> _Contributors should read our [contributors guide][] for instructions on how
> to update the changelog._

This document contains a historical list of changes between releases. Only
changes that impact end-user behavior are listed; changes to documentation or
internal API changes are not present.

Main (unreleased)
-----------------

### Breaking changes

- Support for 32-bit ARM builds is removed for the foreseeable future due to Go
  compiler issues. We will consider bringing back 32-bit ARM support once our Go
  compiler issues are resolved and 32-bit ARM builds are stable. (@rfratto)

- Agent Management: `agent_management.api_url` config field has been replaced by
`agent_management.host`. The API path and version is now defined by the Agent. (@jcreixell)

- Agent Management: `agent_management.protocol` config field now allows defining "http" and "https" explicitly. Previously, "http" was previously used for both, with the actual protocol used inferred from the api url, which led to confusion. When upgrading, make sure to set to "https" when replacing `api_url` with `host`. (@jcreixell)

### Deprecations

- [Dynamic Configuration](https://grafana.com/docs/agent/latest/cookbook/dynamic-configuration/) will be removed in v0.34. Grafana Agent Flow supersedes this functionality. (@mattdurham)

### Features

- New Grafana Agent Flow components:

  - `discovery.ec2` service discovery for aws ec2. (@captncraig)
  - `discovery.lightsail` service discovery for aws lightsail. (@captncraig)
  - `module.file` runs a Grafana Agent Flow module loaded from a file on disk.
    (@erikbaranowski)
  - `module.git` runs a Grafana Agent Flow module loaded from a file within a
    Git repository. (@rfratto)
  - `module.string` runs a Grafana Agent Flow module passed to the component by
    an expression containing a string. (@erikbaranowski, @rfratto)
  - `otelcol.auth.oauth2` performs OAuth 2.0 authentication for HTTP and gRPC
    based OpenTelemetry exporters. (@ptodev)
  - `otelcol.extension.jaeger_remote_sampling` provides an endpoint from which to
    pull Jaeger remote sampling documents. (@joe-elliott)
  - `prometheus.exporter.blackbox` collects metrics from Blackbox exporter. (@marctc)
  - `prometheus.exporter.logging` accepts OpenTelemetry data from other `otelcol` components and writes it to the console. (@erikbaranowski)
  - `prometheus.exporter.mysql` collects metrics from a MySQL database. (@spartan0x117)
  - `prometheus.exporter.postgres` collects metrics from a PostgreSQL database. (@spartan0x117)
  - `prometheus.exporter.statsd` collects metrics from a Statsd instance. (@gaantunes)
  - `prometheus.exporter.snmp` collects metrics from SNMP exporter. (@marctc)
  - `prometheus.operator.podmonitors` discovers PodMonitor resources in your Kubernetes cluster and scrape
    the targets they reference. (@captncraig, @marctc, @jcreixell)
  - `otelcol.auth.sigv4` performs AWS Signature Version 4 (SigV4) authentication
    for making requests to AWS services via `otelcol` components that support
    authentication extensions. (@ptodev)
  - `prometheus.exporter.memcached` collects metrics from a Memcached server. (@spartan0x117)
  - `loki.source.azure_event_hubs` reads messages from Azure Event Hub using Kafka and forwards them to other `loki`
    components. (@akselleirv)
  - `discovery.gce` discovers resources on Google Compute Engine (GCE). (@marctc)
  - `discovery.digitalocean` provides service discovery for DigitalOcean. (@spartan0x117)
<<<<<<< HEAD
  - `discovery.azure` provides service discovery for Azure. (@spartan0x117)
=======
  - `otelcol.processor.attributes` accepts telemetry data from other `otelcol`
    components and modifies attributes of a span, log, or metric. (@ptodev)
  - `prometheus.exporter.windows` collects metrics from a Windows instance. (@jkroepke)
>>>>>>> 6245ee68


- Add support for Flow-specific system packages:

  - Flow-specific DEB packages. (@rfratto, @robigan)
  - Flow-specific RPM packages. (@rfratto, @robigan)
  - Flow-specific macOS Homebrew Formula. (@rfratto)
  - Flow-specific Windows installer. (@rfratto)

  The Flow-specific packages allow users to install and run Grafana Agent Flow
  alongside an existing installation of Grafana Agent.

- Agent Management: Add support for integration snippets. (@jcreixell)

### Enhancements

- Flow: Add retries with backoff logic to Phlare write component. (@cyriltovena)

- Operator: Allow setting runtimeClassName on operator-created pods. (@captncraig)

- Operator: Transparently compress agent configs to stay under size limitations. (@captncraig)

- Update Redis Exporter Dependency to v1.49.0. (@spartan0x117)

- Update Loki dependency to the k144 branch. (@andriikushch)

- Flow: Add OAUTHBEARER mechanism to `loki.source.kafka` using Azure as provider. (@akselleirv)

- Update Process Exporter dependency to v0.7.10. (@spartan0x117)

- Agent Management: Introduces backpressure mechanism for remote config fetching (obeys 429 request
  `Retry-After` header). (@spartan0x117)
  
- Flow: support client TLS settings (CA, client certificate, client key) being
  provided from other components for the following components:

  - `discovery.docker`
  - `discovery.kubernetes`
  - `loki.source.kafka`
  - `loki.source.kubernetes`
  - `loki.source.podlogs`
  - `loki.write`
  - `mimir.rules.kubernetes`
  - `otelcol.auth.oauth2`
  - `otelcol.exporter.jaeger`
  - `otelcol.exporter.otlp`
  - `otelcol.exporter.otlphttp`
  - `otelcol.extension.jaeger_remote_sampling`
  - `otelcol.receiver.jaeger`
  - `otelcol.receiver.kafka`
  - `phlare.scrape`
  - `phlare.write`
  - `prometheus.remote_write`
  - `prometheus.scrape`
  - `remote.http`

- Flow: support server TLS settings (client CA, server certificate, server key)
  being provided from other components for the following components:

  - `loki.source.syslog`
  - `otelcol.exporter.otlp`
  - `otelcol.extension.jaeger_remote_sampling`
  - `otelcol.receiver.jaeger`
  - `otelcol.receiver.opencensus`
  - `otelcol.receiver.zipkin`

- Flow: Define custom http method and headers in `remote.http` component (@jkroepke)

- Flow: Add config property to `prometheus.exporter.blackbox` to define the config inline (@jkroepke)

- Update Loki Dependency to k146 which includes configurable file watchers (@mattdurham)

### Bugfixes

- Flow: fix issue where Flow would return an error when trying to access a key
  of a map whose value was the zero value (`null`, `0`, `false`, `[]`, `{}`).
  Whether an error was returned depended on the internal type of the value.
  (@rfratto)

- Flow: fix issue where using the `jaeger_remote` sampler for the `tracing`
  block would fail to parse the response from the remote sampler server if it
  used strings for the strategy type. This caused sampling to fall back
  to the default rate. (@rfratto)

- Flow: fix issue where components with no arguments like `loki.echo` were not
  viewable in the UI. (@rfratto)

- Flow: fix deadlock in `loki.source.file` where terminating tailers would hang
  while flushing remaining logs, preventing `loki.source.file` from being able
  to update. (@rfratto)

- Flow: fix deadlock in `loki.process` where a component with no stages would
  hang forever on handling logs. (@rfratto)

- Fix issue where a DefaultConfig might be mutated during unmarshaling. (@jcreixell)

- Fix issues where CloudWatch Exporter cannot use FIPS Endpoints outside of USA regions (@aglees)

- Fix issue where scraping native Prometheus histograms would leak memory.
  (@rfratto)

- Flow: fix issue where `loki.source.docker` component could deadlock. (@tpaschalis)

- Flow: fix issue where `prometheus.remote_write` created unnecessary extra
  child directories to store the WAL in. (@rfratto)

- Fix internal metrics reported as invalid by promtool's linter. (@tpaschalis)

- Operator: respect FilterRunning on PodMonitor and ServiceMonitor resources to only scrape running pods. (@captncraig)

- Fixes a bug where the github exporter would get stuck in an infinite loop under certain conditions. (@jcreixell)

### Other changes

- Grafana Agent Docker containers and release binaries are now published for
  s390x. (@rfratto)

- Use Go 1.20.3 for builds. (@rfratto)

- Change the Docker base image for Linux containers to `ubuntu:kinetic`.
  (@rfratto)

- Update prometheus.remote_write defaults to match new prometheus
  remote-write defaults. (@erikbaranowski)

v0.32.1 (2023-03-06)
--------------------

### Bugfixes

- Flow: Fixes slow reloading of targets in `phlare.scrape` component. (@cyriltovena)

- Flow: add a maximum connection lifetime of one hour when tailing logs from
  `loki.source.kubernetes` and `loki.source.podlogs` to recover from an issue
  where the Kubernetes API server stops responding with logs without closing
  the TCP connection. (@rfratto)

- Flow: fix issue in `loki.source.kubernetes` where `__pod__uid__` meta label
  defaulted incorrectly to the container name, causing tailers to never
  restart. (@rfratto)

v0.32.0 (2023-02-28)
--------------------

### Breaking changes

- Support for the embedded Flow UI for 32-bit ARMv6 builds is temporarily
  removed. (@rfratto)

- Node Exporter configuration options changed to align with new upstream version (@Thor77):

  - `diskstats_ignored_devices` is now `diskstats_device_exclude` in agent configuration.
  - `ignored_devices` is now `device_exclude` in flow configuration.

- Some blocks in Flow components have been merged with their parent block to make the block hierarchy smaller:

  - `discovery.docker > http_client_config` is merged into the `discovery.docker` block. (@erikbaranowski)
  - `discovery.kubernetes > http_client_config` is merged into the `discovery.kubernetes` block. (@erikbaranowski)
  - `loki.source.kubernetes > client > http_client_config` is merged into the `client` block. (@erikbaranowski)
  - `loki.source.podlogs > client > http_client_config` is merged into the `client` block. (@erikbaranowski)
  - `loki.write > endpoint > http_client_config` is merged into the `endpoint` block. (@erikbaranowski)
  - `mimir.rules.kubernetes > http_client_config` is merged into the `mimir.rules.kubernetes` block. (@erikbaranowski)
  - `otelcol.receiver.opencensus > grpc` is merged into the `otelcol.receiver.opencensus` block. (@ptodev)
  - `otelcol.receiver.zipkin > http` is merged into the `otelcol.receiver.zipkin` block. (@ptodev)
  - `phlare.scrape > http_client_config` is merged into the `phlare.scrape` block. (@erikbaranowski)
  - `phlare.write > endpoint > http_client_config` is merged into the `endpoint` block. (@erikbaranowski)
  - `prometheus.remote_write > endpoint > http_client_config` is merged into the `endpoint` block. (@erikbaranowski)
  - `prometheus.scrape > http_client_config` is merged into the `prometheus.scrape` block. (@erikbaranowski)

- The `loki.process` component now uses a combined name for stages, simplifying
  the block hierarchy. For example, the `stage > json` block hierarchy is now a
  single block called `stage.json`. All stage blocks in `loki.process` have
  been updated to use this simplified hierarchy. (@tpaschalis)

- `remote.s3` `client_options` block has been renamed to `client`. (@mattdurham)

- Renamed `prometheus.integration.node_exporter` to `prometheus.exporter.unix`. (@jcreixell)

- As first announced in v0.30, support for the `EXPERIMENTAL_ENABLE_FLOW`
  environment variable has been removed in favor of `AGENT_MODE=flow`.
  (@rfratto)

### Features

- New integrations:

  - `oracledb` (@schmikei)
  - `mssql` (@binaryfissiongames)
  - `cloudwatch metrics` (@thepalbi)
  - `azure` (@kgeckhart)
  - `gcp` (@kgeckhart, @ferruvich)

- New Grafana Agent Flow components:

  - `loki.echo` writes received logs to stdout. (@tpaschalis, @rfratto)
  - `loki.source.docker` reads logs from Docker containers and forwards them to
    other `loki` components. (@tpaschalis)
  - `loki.source.kafka` reads logs from Kafka events and forwards them to other
    `loki` components. (@erikbaranowski)
  - `loki.source.kubernetes_events` watches for Kubernetes Events and converts
    them into log lines to forward to other `loki` components. It is the
    equivalent of the `eventhandler` integration. (@rfratto)
  - `otelcol.processor.tail_sampling` samples traces based on a set of defined
    policies from `otelcol` components before forwarding them to other
    `otelcol` components. (@erikbaranowski)
  - `prometheus.exporter.apache` collects metrics from an apache web server
    (@captncraig)
  - `prometheus.exporter.consul` collects metrics from a consul installation
    (@captncraig)
  - `prometheus.exporter.github` collects metrics from GitHub (@jcreixell)
  - `prometheus.exporter.process` aggregates and collects metrics by scraping
    `/proc`. (@spartan0x117)
  - `prometheus.exporter.redis` collects metrics from a redis database
    (@spartan0x117)

### Enhancements

- Flow: Support `keepequal` and `dropequal` actions for relabeling. (@cyriltovena)

- Update Prometheus Node Exporter integration to v1.5.0. (@Thor77)

- Grafana Agent Flow will now reload the config file when `SIGHUP` is sent to
  the process. (@rfratto)

- If using the official RPM and DEB packages for Grafana Agent, invoking
  `systemctl reload grafana-agent` will now reload the configuration file.
  (@rfratto)

- Flow: the `loki.process` component now implements all the same processing
  stages as Promtail's pipelines. (@tpaschalis)

- Flow: new metric for `prometheus.scrape` -
  `agent_prometheus_scrape_targets_gauge`. (@ptodev)

- Flow: new metric for `prometheus.scrape` and `prometheus.relabel` -
  `agent_prometheus_forwarded_samples_total`. (@ptodev)

- Flow: add `constants` into the standard library to expose the hostname, OS,
  and architecture of the system Grafana Agent is running on. (@rfratto)

- Flow: add timeout to loki.source.podlogs controller setup. (@polyrain)

### Bugfixes

- Fixed a reconciliation error in Grafana Agent Operator when using `tlsConfig`
  on `Probe`. (@supergillis)

- Fix issue where an empty `server:` config stanza would cause debug-level logging.
  An empty `server:` is considered a misconfiguration, and thus will error out.
  (@neomantra)

- Flow: fix an error where some error messages that crossed multiple lines
  added extra an extra `|` character when displaying the source file on the
  starting line. (@rfratto)

- Flow: fix issues in `agent fmt` where adding an inline comment on the same
  line as a `[` or `{` would cause indentation issues on subsequent lines.
  (@rfratto)

- Flow: fix issues in `agent fmt` where line comments in arrays would be given
  the wrong identation level. (@rfratto)

- Flow: fix issues with `loki.file` and `loki.process` where deadlock contention or
  logs fail to process. (@mattdurham)

- Flow: `oauth2 > tls_config` was documented as a block but coded incorrectly as
  an attribute. This is now a block in code. This impacted `discovery.docker`,
  `discovery.kubernetes`, `loki.source.kubernetes`, `loki.write`,
  `mimir.rules.kubernetes`, `phlare.scrape`, `phlare.write`,
  `prometheus.remote_write`, `prometheus.scrape`, and `remote.http`
  (@erikbaranowski)

- Flow: Fix issue where using `river:",label"` causes the UI to return nothing. (@mattdurham)

### Other changes

- Use Go 1.20 for builds. (@rfratto)

- The beta label from Grafana Agent Flow has been removed. A subset of Flow
  components are still marked as beta or experimental:

  - `loki.echo` is explicitly marked as beta.
  - `loki.source.kubernetes` is explicitly marked as experimental.
  - `loki.source.podlogs` is explicitly marked as experimental.
  - `mimir.rules.kubernetes` is explicitly marked as beta.
  - `otelcol.processor.tail_sampling` is explicitly marked as beta.
  - `otelcol.receiver.loki` is explicitly marked as beta.
  - `otelcol.receiver.prometheus` is explicitly marked as beta.
  - `phlare.scrape` is explicitly marked as beta.
  - `phlare.write` is explicitly marked as beta.

v0.31.3 (2023-02-13)
--------------------

### Bugfixes

- `loki.source.cloudflare`: fix issue where the `zone_id` argument
  was being ignored, and the `api_token` argument was being used for the zone
  instead. (@rfratto)

- `loki.source.cloudflare`: fix issue where `api_token` argument was not marked
  as a sensitive field. (@rfratto)

v0.31.2 (2023-02-08)
--------------------

### Other changes

- In the Agent Operator, upgrade the `prometheus-config-reloader` dependency
  from version 0.47.0 to version 0.62.0. (@ptodev)

v0.31.1 (2023-02-06)
--------------------

> **BREAKING CHANGES**: This release has breaking changes. Please read entries
> carefully and consult the [upgrade guide][] for specific instructions.

### Breaking changes

- All release Windows `.exe` files are now published as a zip archive.
  Previously, `grafana-agent-installer.exe` was unzipped. (@rfratto)

### Other changes

- Support Go 1.20 for builds. Official release binaries are still produced
  using Go 1.19. (@rfratto)

v0.31.0 (2023-01-31)
--------------------

> **BREAKING CHANGES**: This release has breaking changes. Please read entries
> carefully and consult the [upgrade guide][] for specific instructions.

### Breaking changes

- Release binaries (including inside Docker containers) have been renamed to be
  prefixed with `grafana-` (@rfratto):

  - `agent` is now `grafana-agent`.
  - `agentctl` is now `grafana-agentctl`.
  - `agent-operator` is now `grafana-agent-operator`.

### Deprecations

- A symbolic link in Docker containers from the old binary name to the new
  binary name has been added. These symbolic links will be removed in v0.33. (@rfratto)

### Features

- New Grafana Agent Flow components:

  - `loki.source.cloudflare` reads logs from Cloudflare's Logpull API and
    forwards them to other `loki` components. (@tpaschalis)
  - `loki.source.gcplog` reads logs from GCP cloud resources using Pub/Sub
    subscriptions and forwards them to other `loki` components. (@tpaschalis)
  - `loki.source.gelf` listens for Graylog logs. (@mattdurham)
  - `loki.source.heroku` listens for Heroku messages over TCP a connection and
    forwards them to other `loki` components. (@erikbaranowski)
  - `loki.source.journal` read messages from systemd journal. (@mattdurham)
  - `loki.source.kubernetes` collects logs from Kubernetes pods using the
    Kubernetes API. (@rfratto)
  - `loki.source.podlogs` discovers PodLogs resources on Kubernetes and
    uses the Kubernetes API to collect logs from the pods specified by the
    PodLogs resource. (@rfratto)
  - `loki.source.syslog` listens for Syslog messages over TCP and UDP
    connections and forwards them to other `loki` components. (@tpaschalis)
  - `loki.source.windowsevent` reads logs from Windows Event Log. (@mattdurham)
  - `otelcol.exporter.jaeger` forwards OpenTelemetry data to a Jaeger server.
    (@erikbaranowski)
  - `otelcol.exporter.loki` forwards OTLP-formatted data to compatible `loki`
    receivers. (@tpaschalis)
  - `otelcol.receiver.kafka` receives telemetry data from Kafka. (@rfratto)
  - `otelcol.receiver.loki` receives Loki logs, converts them to the OTLP log
    format and forwards them to other `otelcol` components. (@tpaschalis)
  - `otelcol.receiver.opencensus` receives OpenConsensus-formatted traces or
    metrics. (@ptodev)
  - `otelcol.receiver.zipkin` receives Zipkin-formatted traces. (@rfratto)
  - `phlare.scrape` collects application performance profiles. (@cyriltovena)
  - `phlare.write` sends application performance profiles to Grafana Phlare.
    (@cyriltovena)
  - `mimir.rules.kubernetes` discovers `PrometheusRule` Kubernetes resources and
    loads them into a Mimir instance. (@Logiraptor)

- Flow components which work with relabeling rules (`discovery.relabel`,
  `prometheus.relabel` and `loki.relabel`) now export a new value named Rules.
  This value returns a copy of the currently configured rules. (@tpaschalis)

- New experimental feature: agent-management. Polls configured remote API to fetch new configs. (@spartan0x117)

- Introduce global configuration for logs. (@jcreixell)

### Enhancements

- Handle faro-web-sdk `View` meta in app_agent_receiver. (@rlankfo)

- Flow: the targets in debug info from `loki.source.file` are now individual blocks. (@rfratto)

- Grafana Agent Operator: add [promtail limit stage](https://grafana.com/docs/loki/latest/clients/promtail/stages/limit/) to the operator. (@spartan0x117)

### Bugfixes

- Flow UI: Fix the issue with messy layout on the component list page while
  browser window resize (@xiyu95)

- Flow UI: Display the values of all attributes unless they are nil. (@ptodev)

- Flow: `prometheus.relabel` and `prometheus.remote_write` will now error if they have exited. (@ptodev)

- Flow: Fix issue where negative numbers would convert to floating-point values
  incorrectly, treating the sign flag as part of the number. (@rfratto)

- Flow: fix a goroutine leak when `loki.source.file` is passed more than one
  target with identical set of public labels. (@rfratto)

- Fix issue where removing and re-adding log instance configurations causes an
  error due to double registration of metrics (@spartan0x117, @jcreixell)

### Other changes

- Use Go 1.19.4 for builds. (@erikbaranowski)

- New windows containers for agent and agentctl. These can be found moving forward with the ${Version}-windows tags for grafana/agent and grafana/agentctl docker images (@erikbaranowski)

v0.30.2 (2023-01-11)
--------------------

### Bugfixes

- Flow: `prometheus.relabel` will no longer modify the labels of the original
  metrics, which could lead to the incorrect application of relabel rules on
  subsequent relabels. (@rfratto)

- Flow: `loki.source.file` will no longer deadlock other components if log
  lines cannot be sent to Loki. `loki.source.file` will wait for 5 seconds per
  file to finish flushing read logs to the client, after which it will drop
  them, resulting in lost logs. (@rfratto)

- Operator: Fix the handling of the enableHttp2 field as a boolean in
  `pod_monitor` and `service_monitor` templates. (@tpaschalis)

v0.30.1 (2022-12-23)
--------------------

### Bugfixes

- Fix issue where journald support was accidentally removed. (@tpaschalis)

- Fix issue where some traces' metrics where not collected. (@marctc)

v0.30.0 (2022-12-20)
--------------------

> **BREAKING CHANGES**: This release has breaking changes. Please read entries
> carefully and consult the [upgrade guide][] for specific instructions.

### Breaking changes

- The `ebpf_exporter` integration has been removed due to issues with static
  linking. It may be brought back once these are resolved. (@tpaschalis)

### Deprecations

- The `EXPERIMENTAL_ENABLE_FLOW` environment variable is deprecated in favor of
  `AGENT_MODE=flow`. Support for `EXPERIMENTAL_ENABLE_FLOW` will be removed in
  v0.32. (@rfratto)

### Features

- `grafana-agent-operator` supports oauth2 as an authentication method for
  remote_write. (@timo-42)

- Grafana Agent Flow: Add tracing instrumentation and a `tracing` block to
  forward traces to `otelcol` component. (@rfratto)

- Grafana Agent Flow: Add a `discovery_target_decode` function to decode a JSON
  array of discovery targets corresponding to Prometheus' HTTP and file service
  discovery formats. (@rfratto)

- New Grafana Agent Flow components:

  - `remote.http` polls an HTTP URL and exposes the response body as a string
    or secret to other components. (@rfratto)

  - `discovery.docker` discovers Docker containers from a Docker Engine host.
    (@rfratto)

  - `loki.source.file` reads and tails files for log entries and forwards them
    to other `loki` components. (@tpaschalis)

  - `loki.write` receives log entries from other `loki` components and sends
    them over to a Loki instance. (@tpaschalis)

  - `loki.relabel` receives log entries from other `loki` components and
    rewrites their label set. (@tpaschalis)

  - `loki.process` receives log entries from other `loki` components and runs
    one or more processing stages. (@tpaschalis)

  - `discovery.file` discovers files on the filesystem following glob
    patterns. (@mattdurham)

- Integrations: Introduce the `snowflake` integration. (@binaryfissiongames)

### Enhancements

- Update agent-loki.yaml to use environment variables in the configuration file (@go4real)

- Integrations: Always use direct connection in mongodb_exporter integration. (@v-zhuravlev)

- Update OpenTelemetry Collector dependency to v0.63.1. (@tpaschalis)

- riverfmt: Permit empty blocks with both curly braces on the same line.
  (@rfratto)

- riverfmt: Allow function arguments to persist across different lines.
  (@rfratto)

- Flow: The HTTP server will now start before the Flow controller performs the
  initial load. This allows metrics and pprof data to be collected during the
  first load. (@rfratto)

- Add support for using a [password map file](https://github.com/oliver006/redis_exporter/blob/master/contrib/sample-pwd-file.json) in `redis_exporter`. (@spartan0x117)

- Flow: Add support for exemplars in Prometheus component pipelines. (@rfratto)

- Update Prometheus dependency to v2.40.5. (@rfratto)

- Update Promtail dependency to k127. (@rfratto)

- Native histograms are now supported in the static Grafana Agent and in
  `prometheus.*` Flow components. Native histograms will be automatically
  collected from supported targets. remote_write must be configured to forward
  native histograms from the WAL to the specified endpoints. (@rfratto)

- Flow: metrics generated by upstream OpenTelemetry Collector components are
  now exposed at the `/metrics` endpoint of Grafana Agent Flow. (@rfratto)

### Bugfixes

- Fix issue where whitespace was being sent as part of password when using a
  password file for `redis_exporter`. (@spartan0x117)

- Flow UI: Fix issue where a configuration block referencing a component would
  cause the graph page to fail to load. (@rfratto)

- Remove duplicate `oauth2` key from `metricsinstances` CRD. (@daper)

- Fix issue where on checking whether to restart integrations the Integration
  Manager was comparing configs with secret values scrubbed, preventing reloads
  if only secrets were updated. (@spartan0x117)

### Other changes

- Grafana Agent Flow has graduated from experimental to beta.

v0.29.0 (2022-11-08)
--------------------

> **BREAKING CHANGES**: This release has breaking changes. Please read entries
> carefully and consult the [upgrade guide][] for specific instructions.

### Breaking changes

- JSON-encoded traces from OTLP versions earlier than 0.16.0 are no longer
  supported. (@rfratto)

### Deprecations

- The binary names `agent`, `agentctl`, and `agent-operator` have been
  deprecated and will be renamed to `grafana-agent`, `grafana-agentctl`, and
  `grafana-agent-operator` in the v0.31.0 release.

### Features

- Add `agentctl test-logs` command to allow testing log configurations by redirecting
  collected logs to standard output. This can be useful for debugging. (@jcreixell)

- New Grafana Agent Flow components:

  - `otelcol.receiver.otlp` receives OTLP-formatted traces, metrics, and logs.
    Data can then be forwarded to other `otelcol` components. (@rfratto)

  - `otelcol.processor.batch` batches data from `otelcol` components before
    forwarding it to other `otelcol` components. (@rfratto)

  - `otelcol.exporter.otlp` accepts data from `otelcol` components and sends
    it to a gRPC server using the OTLP protocol. (@rfratto)

  - `otelcol.exporter.otlphttp` accepts data from `otelcol` components and
    sends it to an HTTP server using the OTLP protocol. (@tpaschalis)

  - `otelcol.auth.basic` performs basic authentication for `otelcol`
    components that support authentication extensions. (@rfratto)

  - `otelcol.receiver.jeager` receives Jaeger-formatted traces. Data can then
    be forwarded to other `otelcol` components. (@rfratto)

  - `otelcol.processor.memory_limiter` periodically checks memory usage and
    drops data or forces a garbage collection if the defined limits are
    exceeded. (@tpaschalis)

  - `otelcol.auth.bearer` performs bearer token authentication for `otelcol`
    components that support authentication extensions. (@rfratto)

  - `otelcol.auth.headers` attaches custom request headers to `otelcol`
    components that support authentication extensions. (@rfratto)

  - `otelcol.receiver.prometheus` receives Prometheus metrics, converts them
    to the OTLP metric format and forwards them to other `otelcol` components.
    (@tpaschalis)

  - `otelcol.exporter.prometheus` forwards OTLP-formatted data to compatible
    `prometheus` components. (@rfratto)

- Flow: Allow config blocks to reference component exports. (@tpaschalis)

- Introduce `/-/support` endpoint for generating 'support bundles' in static
  agent mode. Support bundles are zip files of commonly-requested information
  that can be used to debug a running agent. (@tpaschalis)

### Enhancements

- Update OpenTelemetry Collector dependency to v0.61.0. (@rfratto)

- Add caching to Prometheus relabel component. (@mattdurham)

- Grafana Agent Flow: add `agent_resources_*` metrics which explain basic
  platform-agnostic metrics. These metrics assist with basic monitoring of
  Grafana Agent, but are not meant to act as a replacement for fully featured
  components like `prometheus.integration.node_exporter`. (@rfratto)

- Enable field label in TenantStageSpec of PodLogs pipeline. (@siiimooon)

- Enable reporting of enabled integrations. (@marctc)

- Grafana Agent Flow: `prometheus.remote_write` and `prometheus.relabel` will
  now export receivers immediately, removing the need for dependant components
  to be evaluated twice at process startup. (@rfratto)

- Add missing setting to configure instance key for Eventhandler integration. (@marctc)

- Update Prometheus dependency to v2.39.1. (@rfratto)

- Update Promtail dependency to weekly release k122. (@rfratto)

- Tracing: support the `num_traces` and `expected_new_traces_per_sec` configuration parameters in the tail_sampling processor. (@ptodev)

### Bugfixes

- Remove empty port from the `apache_http` integration's instance label. (@katepangLiu)

- Fix identifier on target creation for SNMP v2 integration. (@marctc)

- Fix bug when specifying Blackbox's modules when using Blackbox integration. (@marctc)

- Tracing: fix a panic when the required `protocols` field was not set in the `otlp` receiver. (@ptodev)

- Support Bearer tokens for metric remote writes in the Grafana Operator (@jcreixell, @marctc)

### Other changes

- Update versions of embedded Prometheus exporters used for integrations:

  - Update `github.com/prometheus/statsd_exporter` to `v0.22.8`. (@captncraig)

  - Update `github.com/prometheus-community/postgres_exporter` to `v0.11.1`. (@captncraig)

  - Update `github.com/prometheus/memcached_exporter` to `v0.10.0`. (@captncraig)

  - Update `github.com/prometheus-community/elasticsearch_exporter` to `v1.5.0`. (@captncraig)

  - Update `github.com/prometheus/mysqld_exporter` to `v0.14.0`. (@captncraig)

  - Update `github.com/prometheus/consul_exporter` to `v0.8.0`. (@captncraig)

  - Update `github.com/ncabatoff/process-exporter` to `v0.7.10`. (@captncraig)

  - Update `github.com/prometheus-community/postgres_exporter` to `v0.11.1`. (@captncraig)

- Use Go 1.19.3 for builds. (@rfratto)

v0.28.1 (2022-11-03)
--------------------

### Security

- Update Docker base image to resolve OpenSSL vulnerabilities CVE-2022-3602 and
  CVE-2022-3786. Grafana Agent does not use OpenSSL, so we do not believe it is
  vulnerable to these issues, but the base image has been updated to remove the
  report from image scanners. (@rfratto)

v0.28.0 (2022-09-29)
--------------------

### Features

- Introduce Grafana Agent Flow, an experimental "programmable pipeline" runtime
  mode which improves how to configure and debug Grafana Agent by using
  components. (@captncraig, @karengermond, @marctc, @mattdurham, @rfratto,
  @rlankfo, @tpaschalis)

- Introduce Blackbox exporter integration. (@marctc)

### Enhancements

- Update Loki dependency to v2.6.1. (@rfratto)

### Bugfixes

### Other changes

- Fix relabel configs in sample agent-operator manifests (@hjet)

- Operator no longer set the `SecurityContext.Privileged` flag in the `config-reloader` container. (@hsyed-dojo)

- Add metrics for config reloads and config hash (@jcreixell)

v0.27.1 (2022-09-09)
--------------------

> **NOTE**: ARMv6 Docker images are no longer being published.
>
> We have stopped publishing Docker images for ARMv6 platforms.
> This is due to the new Ubuntu base image we are using that does not support ARMv6.
> The new Ubuntu base image has less reported CVEs, and allows us to provide more
> secure Docker images. We will still continue to publish ARMv6 release binaries and
> deb/rpm packages.

### Other Changes

- Switch docker image base from debian to ubuntu. (@captncraig)

v0.27.0 (2022-09-01)
--------------------

### Features

- Integrations: (beta) Add vmware_exporter integration (@rlankfo)

- App agent receiver: add Event kind to payload (@domasx2)

### Enhancements

- Tracing: Introduce a periodic appender to the remotewriteexporter to control sample rate. (@mapno)

- Tracing: Update OpenTelemetry dependency to v0.55.0. (@rfratto, @mapno)

- Add base agent-operator jsonnet library and generated manifests (@hjet)

- Add full (metrics, logs, K8s events) sample agent-operator jsonnet library and gen manifests (@hjet)

- Introduce new configuration fields for disabling Keep-Alives and setting the
  IdleConnectionTimeout when scraping. (@tpaschalis)

- Add field to Operator CRD to disable report usage functionality. (@marctc)

### Bugfixes

- Tracing: Fixed issue with the PromSD processor using the `connection` method to discover the IP
  address.  It was failing to match because the port number was included in the address string. (@jphx)

- Register prometheus discovery metrics. (@mattdurham)

- Fix seg fault when no instance parameter is provided for apache_http integration, using integrations-next feature flag. (@rgeyer)

- Fix grafanacloud-install.ps1 web request internal server error when fetching config. (@rlankfo)

- Fix snmp integration not passing module or walk_params parameters when scraping. (@rgeyer)

- Fix unmarshal errors (key "<walk_param name>" already set in map) for snmp integration config when walk_params is defined, and the config is reloaded. (@rgeyer)

### Other changes

- Update several go dependencies to resolve warnings from certain security scanning tools. None of the resolved vulnerabilities were known to be exploitable through the agent. (@captncraig)

- It is now possible to compile Grafana Agent using Go 1.19. (@rfratto)

v0.26.1 (2022-07-25)
--------------------

> **BREAKING CHANGES**: This release has breaking changes. Please read entries
> carefully and consult the [upgrade guide][] for specific instructions.

### Breaking changes

- Change windows certificate store so client certificate is no longer required in store. (@mattdurham)

### Bugfixes

- Operator: Fix issue where configured `targetPort` ServiceMonitors resulted in
  generating an incorrect scrape_config. (@rfratto)

- Build the Linux/AMD64 artifacts using the opt-out flag for the ebpf_exporter. (@tpaschalis)

v0.26.0 (2022-07-18)
--------------------

> **BREAKING CHANGES**: This release has breaking changes. Please read entries
> carefully and consult the [upgrade guide][] for specific instructions.

### Breaking changes

- Deprecated `server` YAML block fields have now been removed in favor of the
  command-line flags that replaced them. These fields were originally
  deprecated in v0.24.0. (@rfratto)

- Changed tail sampling policies to be configured as in the OpenTelemetry
  Collector. (@mapno)

### Features

- Introduce Apache HTTP exporter integration. (@v-zhuravlev)

- Introduce eBPF exporter integration. (@tpaschalis)

### Enhancements

- Truncate all records in WAL if repair attempt fails. (@rlankfo)

### Bugfixes

- Relative symlinks for promtail now work as expected. (@RangerCD, @mukerjee)

- Fix rate limiting implementation for the app agent receiver integration. (@domasx2)

- Fix mongodb exporter so that it now collects all metrics. (@mattdurham)

v0.25.1 (2022-06-16)
--------------------

### Bugfixes

- Integer types fail to unmarshal correctly in operator additional scrape configs. (@rlankfo)

- Unwrap replayWAL error before attempting corruption repair. (@rlankfo)

v0.25.0 (2022-06-06)
--------------------

> **BREAKING CHANGES**: This release has breaking changes. Please read entries
> carefully and consult the [upgrade guide][] for specific instructions.

### Breaking changes

- Traces: Use `rpc.grpc.status_code` attribute to determine
  span failed in the service graph processor (@rcrowe)

### Features

- Add HTTP endpoints to fetch active instances and targets for the Logs subsystem.
  (@marctc)

- (beta) Add support for using windows certificate store for TLS connections. (@mattdurham)

- Grafana Agent Operator: add support for integrations through an `Integration`
  CRD which is discovered by `GrafanaAgent`. (@rfratto)

- (experimental) Add app agent receiver integration. This depends on integrations-next being enabled
  via the `integrations-next` feature flag. Use `-enable-features=integrations-next` to use
  this integration. (@kpelelis, @domas)

- Introduce SNMP exporter integration. (@v-zhuravlev)

- Configure the agent to report the use of feature flags to grafana.com. (@marctc)

### Enhancements

- integrations-next: Integrations using autoscrape will now autoscrape metrics
  using in-memory connections instead of connecting to themselves over the
  network. As a result of this change, the `client_config` field has been
  removed. (@rfratto)

- Enable `proxy_url` support on `oauth2` for metrics and logs (update **prometheus/common** dependency to `v0.33.0`). (@martin-jaeger-maersk)

- `extra-scrape-metrics` can now be enabled with the `--enable-features=extra-scrape-metrics` feature flag. See <https://prometheus.io/docs/prometheus/2.31/feature_flags/#extra-scrape-metrics> for details. (@rlankfo)

- Resolved issue in v2 integrations where if an instance name was a prefix of another the route handler would fail to
  match requests on the longer name (@mattdurham)

- Set `include_metadata` to true by default for OTLP traces receivers (@mapno)

### Bugfixes

- Scraping service was not honoring the new server grpc flags `server.grpc.address`.  (@mattdurham)

### Other changes

- Update base image of official Docker containers from Debian buster to Debian
  bullseye. (@rfratto)

- Use Go 1.18 for builds. (@rfratto)

- Add `metrics` prefix to the url of list instances endpoint (`GET
  /agent/api/v1/instances`) and list targets endpoint (`GET
  /agent/api/v1/metrics/targets`). (@marctc)

- Add extra identifying labels (`job`, `instance`, `agent_hostname`) to eventhandler integration. (@hjet)

- Add `extra_labels` configuration to eventhandler integration. (@hjet)

v0.24.2 (2022-05-02)
--------------------

### Bugfixes

- Added configuration watcher delay to prevent race condition in cases where scraping service mode has not gracefully exited. (@mattdurham)

### Other changes

- Update version of node_exporter to include additional metrics for osx. (@v-zhuravlev)

v0.24.1 (2022-04-14)
--------------------

### Bugfixes

- Add missing version information back into `agentctl --version`. (@rlankfo)

- Bump version of github-exporter to latest upstream SHA 284088c21e7d, which
  includes fixes from bugs found in their latest tag. This includes a fix
  where not all releases where retrieved when pulling release information.
  (@rfratto)

- Set the `Content-Type` HTTP header to `application/json` for API endpoints
  returning json objects. (@marctc)

- Operator: fix issue where a `username_file` field was incorrectly set.
  (@rfratto)

- Initialize the logger with default `log_level` and `log_format` parameters.
  (@tpaschalis)

### Other changes

- Embed timezone data to enable Promtail pipelines using the `location` field
  on Windows machines. (@tpaschalis)

v0.24.0 (2022-04-07)
--------------------

> **BREAKING CHANGES**: This release has breaking changes. Please read entries
> carefully and consult the [upgrade guide][] for specific instructions.
>
> **GRAFANA AGENT OPERATOR USERS**: As of this release, Grafana Agent Operator
> does not support versions of Grafana Agent prior to v0.24.0.

### Breaking changes

- The following metrics will now be prefixed with `agent_dskit_` instead of
  `cortex_`: `cortex_kv_request_duration_seconds`,
  `cortex_member_consul_heartbeats_total`, `cortex_member_ring_tokens_owned`,
  `cortex_member_ring_tokens_to_own`, `cortex_ring_member_ownership_percent`,
  `cortex_ring_members`, `cortex_ring_oldest_member_timestamp`,
  `cortex_ring_tokens_owned`, `cortex_ring_tokens_total`. (@rlankfo)

- Traces: the `traces_spanmetrics_calls_total_total` metric has been renamed to
  `traces_spanmetrics_calls_total` (@fredr)

- Two new flags, `-server.http.enable-tls` and `-server.grpc.enable-tls` must
  be provided to explicitly enable TLS support. This is a change of the
  previous behavior where TLS support was enabled when a certificate pair was
  provided. (@rfratto)

- Many command line flags starting with `-server.` block have been renamed.
  (@rfratto)

- The `-log.level` and `-log.format` flags are removed in favor of being set in
  the configuration file. (@rfratto)

- Flags for configuring TLS have been removed in favor of being set in the
  configuration file. (@rfratto)

- Dynamic reload is no longer supported for deprecated server block fields.
  Changing a deprecated field will be ignored and cause the reload to fail.
  (@rfratto)

- The default HTTP listen address is now `127.0.0.1:12345`. Use the
  `-server.http.address` flag to change this value. (@rfratto)

- The default gRPC listen address is now `127.0.0.1:12346`. Use the
  `-server.grpc.address` flag to change this value. (@rfratto)

- `-reload-addr` and `-reload-port` have been removed. They are no longer
  necessary as the primary HTTP server is now static and can't be shut down in
  the middle of a `/-/reload` call. (@rfratto)

- (Only impacts `integrations-next` feature flag) Many integrations have been
  renamed to better represent what they are integrating with. For example,
  `redis_exporter` is now `redis`. This change requires updating
  `integrations-next`-enabled configuration files. This change also changes
  integration names shown in metric labels. (@rfratto)

- The deprecated `-prometheus.*` flags have been removed in favor of
  their `-metrics.*` counterparts. The `-prometheus.*` flags were first
  deprecated in v0.19.0. (@rfratto)

### Deprecations

- Most fields in the `server` block of the configuration file are
  now deprecated in favor of command line flags. These fields will be removed
  in the v0.26.0 release. Please consult the upgrade guide for more information
  and rationale. (@rfratto)

### Features

- Added config read API support to GrafanaAgent Custom Resource Definition.
  (@shamsalmon)

- Added consulagent_sd to target discovery. (@chuckyz)

- Introduce EXPERIMENTAL support for dynamic configuration. (@mattdurham)

- Introduced endpoint that accepts remote_write requests and pushes metrics data directly into an instance's WAL. (@tpaschalis)

- Added builds for linux/ppc64le. (@aklyachkin)

### Enhancements

- Tracing: Exporters can now be configured to use OAuth. (@canuteson)

- Strengthen readiness check for metrics instances. (@tpaschalis)

- Parameterize namespace field in sample K8s logs manifests (@hjet)

- Upgrade to Loki k87. (@rlankfo)

- Update Prometheus dependency to v2.34.0. (@rfratto)

- Update OpenTelemetry-collector dependency to v0.46.0. (@mapno)

- Update cAdvisor dependency to v0.44.0. (@rfratto)

- Update mongodb_exporter dependency to v0.31.2 (@mukerjee)

- Use grafana-agent/v2 Tanka Jsonnet to generate K8s manifests (@hjet)

- Replace agent-bare.yaml K8s sample Deployment with StatefulSet (@hjet)

- Improve error message for `agentctl` when timeout happens calling
  `cloud-config` command (@marctc)

- Enable integrations-next by default in agent-bare.yaml. Please note #1262 (@hjet)

### Bugfixes

- Fix Kubernetes manifests to use port `4317` for OTLP instead of the previous
  `55680` in line with the default exposed port in the agent.

- Ensure singleton integrations are honored in v2 integrations (@mattdurham)

- Tracing: `const_labels` is now correctly parsed in the remote write exporter.
  (@fredr)

- integrations-next: Fix race condition where metrics endpoints for
  integrations may disappear after reloading the config file. (@rfratto)

- Removed the `server.path_prefix` field which would break various features in
  Grafana Agent when set. (@rfratto)

- Fix issue where installing the DEB/RPM packages would overwrite the existing
  config files and environment files. (@rfratto)

- Set `grafanaDashboardFolder` as top level key in the mixin. (@Duologic)

- Operator: Custom Secrets or ConfigMaps to mount will no longer collide with
  the path name of the default secret mount. As a side effect of this bugfix,
  custom Secrets will now be mounted at
  `/var/lib/grafana-agent/extra-secrets/<secret name>` and custom ConfigMaps
  will now be mounted at `/var/lib/grafana-agent/extra-configmaps/<configmap
  name>`. This is not a breaking change as it was previously impossible to
  properly provide these custom mounts. (@rfratto)

- Flags accidentally prefixed with `-metrics.service..` (two `.` in a row) have
  now been fixed to only have one `.`. (@rfratto)

- Protect concurrent writes to the WAL in the remote write exporter (@mapno)

### Other changes

- The `-metrics.wal-directory` flag and `metrics.wal_directory` config option
  will now default to `data-agent/`, the same default WAL directory as
  Prometheus Agent. (@rfratto)

v0.23.0 (2022-02-10)
--------------------

### Enhancements

- Go 1.17 is now used for all builds of the Agent. (@tpaschalis)

- integrations-next: Add `extra_labels` to add a custom set of labels to
  integration targets. (@rfratto)

- The agent no longer appends duplicate exemplars. (@tpaschalis)

- Added Kubernetes eventhandler integration (@hjet)

- Enables sending of exemplars over remote write by default. (@rlankfo)

### Bugfixes

- Fixed issue where Grafana Agent may panic if there is a very large WAL
  loading while old WALs are being deleted or the `/agent/api/v1/targets`
  endpoint is called. (@tpaschalis)

- Fix panic in prom_sd_processor when address is empty (@mapno)

- Operator: Add missing proxy_url field from generated remote_write configs.
  (@rfratto)

- Honor the specified log format in the traces subsystem (@mapno)

- Fix typo in node_exporter for runit_service_dir. (@mattdurham)

- Allow inlining credentials in remote_write url. (@tpaschalis)

- integrations-next: Wait for integrations to stop when starting new instances
  or shutting down (@rfratto).

- Fix issue with windows_exporter mssql collector crashing the agent.
  (@mattdurham)

- The deb and rpm files will now ensure the /var/lib/grafana-agent data
  directory is created with permissions set to 0770. (@rfratto)

- Make agent-traces.yaml Namespace a template-friendly variable (@hjet)

- Disable `machine-id` journal vol by default in sample logs manifest (@hjet)

v0.22.0 (2022-01-13)
--------------------

> This release has deprecations. Please read entries carefully and consult
> the [upgrade guide][] for specific instructions.

### Deprecations

- The node_exporter integration's `netdev_device_whitelist` field is deprecated
  in favor of `netdev_device_include`. Support for the old field name will be
  removed in a future version. (@rfratto)

- The node_exporter integration's `netdev_device_blacklist` field is deprecated
  in favor of `netdev_device_include`. Support for the old field name will be
  removed in a future version. (@rfratto)

- The node_exporter integration's `systemd_unit_whitelist` field is deprecated
  in favor of `systemd_unit_include`. Support for the old field name will be
  removed in a future version. (@rfratto)

- The node_exporter integration's `systemd_unit_blacklist` field is deprecated
  in favor of `systemd_unit_exclude`. Support for the old field name will be
  removed in a future version. (@rfratto)

- The node_exporter integration's `filesystem_ignored_mount_points` field is
  deprecated in favor of `filesystem_mount_points_exclude`. Support for the old
  field name will be removed in a future version. (@rfratto)

- The node_exporter integration's `filesystem_ignored_fs_types` field is
  deprecated in favor of `filesystem_fs_types_exclude`. Support for the old
  field name will be removed in a future version. (@rfratto)

### Features

- (beta) Enable experimental config urls for fetching remote configs.
  Currently, only HTTP/S is supported. Pass the
  `-enable-features=remote-configs` flag to turn this on. (@rlankfo)

- Added [cAdvisor](https://github.com/google/cadvisor) integration. (@rgeyer)

- Traces: Add `Agent Tracing Pipeline` dashboard and alerts (@mapno)

- Traces: Support jaeger/grpc exporter (@nicoche)

- (beta) Enable an experimental integrations subsystem revamp. Pass
  `integrations-next` to `-enable-features` to turn this on. Reading the
  documentation for the revamp is recommended; enabling it causes breaking
  config changes. (@rfratto)

### Enhancements

- Traces: Improved pod association in PromSD processor (@mapno)

- Updated OTel to v0.40.0 (@mapno)

- Remote write dashboard: show in and out sample rates (@bboreham)

- Remote write dashboard: add mean latency (@bboreham)

- Update node_exporter dependency to v1.3.1. (@rfratto)

- Cherry-pick Prometheus PR #10102 into our Prometheus dependency (@rfratto).

### Bugfixes

- Fix usage of POSTGRES_EXPORTER_DATA_SOURCE_NAME when using postgres_exporter
  integration (@f11r)

- Change ordering of the entrypoint for windows service so that it accepts
  commands immediately (@mattdurham)

- Only stop WAL cleaner when it has been started (@56quarters)

- Fix issue with unquoted install path on Windows, that could allow escalation
  or running an arbitrary executable (@mattdurham)

- Fix cAdvisor so it collects all defined metrics instead of the last
  (@pkoenig10)

- Fix panic when using 'stdout' in automatic logging (@mapno)

- Grafana Agent Operator: The /-/ready and /-/healthy endpoints will
  no longer always return 404 (@rfratto).

### Other changes

- Remove log-level flag from systemd unit file (@jpkrohling)

v0.21.2 (2021-12-08)
--------------------

### Security fixes

- This release contains a fix for
  [CVE-2021-41090](https://github.com/grafana/agent/security/advisories/GHSA-9c4x-5hgq-q3wh).

### Other changes

- This release disables the existing `/-/config` and
  `/agent/api/v1/configs/{name}` endpoints by default. Pass the
  `--config.enable-read-api` flag at the command line to opt in to these
  endpoints.

v0.21.1 (2021-11-18)
--------------------

### Bugfixes

- Fix panic when using postgres_exporter integration (@saputradharma)

- Fix panic when dnsamsq_exporter integration tried to log a warning (@rfratto)

- Statsd Integration: Adding logger instance to the statsd mapper
  instantiation. (@gaantunes)

- Statsd Integration: Fix issue where mapped metrics weren't exposed to the
  integration. (@mattdurham)

- Operator: fix bug where version was a required field (@rfratto)

- Metrics: Only run WAL cleaner when metrics are being used and a WAL is
  configured. (@rfratto)

v0.21.0 (2021-11-17)
--------------------

### Enhancements

- Update Cortex dependency to v1.10.0-92-g85c378182. (@rlankfo)

- Update Loki dependency to v2.1.0-656-g0ae0d4da1. (@rlankfo)

- Update Prometheus dependency to v2.31.0 (@rlankfo)

- Add Agent Operator Helm quickstart guide (@hjet)

- Reorg Agent Operator quickstart guides (@hjet)

### Bugfixes

- Packaging: Use correct user/group env variables in RPM %post script (@simonc6372)

- Validate logs config when using logs_instance with automatic logging processor (@mapno)

- Operator: Fix MetricsInstance Service port (@hjet)

- Operator: Create govern service per Grafana Agent (@shturman)

- Operator: Fix relabel_config directive for PodLogs resource (@hjet)

- Traces: Fix `success_logic` code in service graphs processor (@mapno)

### Other changes

- Self-scraped integrations will now use an SUO-specific value for the `instance` label. (@rfratto)

- Traces: Changed service graphs store implementation to improve CPU performance (@mapno)

v0.20.1 (2021-12-08)
--------------------

> _NOTE_: The fixes in this patch are only present in v0.20.1 and >=v0.21.2.

### Security fixes

- This release contains a fix for
  [CVE-2021-41090](https://github.com/grafana/agent/security/advisories/GHSA-9c4x-5hgq-q3wh).

### Other changes

- This release disables the existing `/-/config` and
  `/agent/api/v1/configs/{name}` endpoitns by default. Pass the
  `--config.enable-read-api` flag at the command line to opt in to these
  endpoints.

v0.20.0 (2021-10-28)
--------------------

> **BREAKING CHANGES**: This release has breaking changes. Please read entries
> carefully and consult the [upgrade guide][] for specific instructions.

### Breaking Changes

- push_config is no longer supported in trace's config (@mapno)

### Features

- Operator: The Grafana Agent Operator can now generate a Kubelet service to
  allow a ServiceMonitor to collect Kubelet and cAdvisor metrics. This requires
  passing a `--kubelet-service` flag to the Operator in `namespace/name` format
  (like `kube-system/kubelet`). (@rfratto)

- Service graphs processor (@mapno)

### Enhancements

- Updated mysqld_exporter to v0.13.0 (@gaantunes)

- Updated postgres_exporter to v0.10.0 (@gaantunes)

- Updated redis_exporter to v1.27.1 (@gaantunes)

- Updated memcached_exporter to v0.9.0 (@gaantunes)

- Updated statsd_exporter to v0.22.2 (@gaantunes)

- Updated elasticsearch_exporter to v1.2.1 (@gaantunes)

- Add remote write to silent Windows Installer  (@mattdurham)

- Updated mongodb_exporter to v0.20.7 (@rfratto)

- Updated OTel to v0.36 (@mapno)

- Updated statsd_exporter to v0.22.2 (@mattdurham)

- Update windows_exporter to v0.16.0 (@rfratto, @mattdurham)

- Add send latency to agent dashboard (@bboreham)

### Bugfixes

- Do not immediately cancel context when creating a new trace processor. This
  was preventing scrape_configs in traces from functioning. (@lheinlen)

- Sanitize autologged Loki labels by replacing invalid characters with
  underscores (@mapno)

- Traces: remove extra line feed/spaces/tabs when reading password_file content
  (@nicoche)

- Updated envsubst to v2.0.0-20210730161058-179042472c46. This version has a
  fix needed for escaping values outside of variable substitutions. (@rlankfo)

- Grafana Agent Operator should no longer delete resources matching the names
  of the resources it manages. (@rfratto)

- Grafana Agent Operator will now appropriately assign an
  `app.kubernetes.io/managed-by=grafana-agent-operator` to all created
  resources. (@rfratto)

### Other changes

- Configuration API now returns 404 instead of 400 when attempting to get or
  delete a config which does not exist. (@kgeckhart)

- The windows_exporter now disables the textfile collector by default.
  (@rfratto)

v0.19.0 (2021-09-29)
--------------------

> **BREAKING CHANGES**: This release has breaking changes. Please read entries
> carefully and consult the [upgrade guide][] for specific instructions.

### Breaking Changes

- Reduced verbosity of tracing autologging by not logging `STATUS_CODE_UNSET`
  status codes. (@mapno)

- Operator: rename `Prometheus*` CRDs to `Metrics*` and `Prometheus*` fields to
  `Metrics*`. (@rfratto)

- Operator: CRDs are no longer referenced using a hyphen in the name to be
  consistent with how Kubernetes refers to resources. (@rfratto)

- `prom_instance` in the spanmetrics config is now named `metrics_instance`.
  (@rfratto)

### Deprecations

- The `loki` key at the root of the config file has been deprecated in favor of
  `logs`. `loki`-named fields in `automatic_logging` have been renamed
  accordinly: `loki_name` is now `logs_instance_name`, `loki_tag` is now
  `logs_instance_tag`, and `backend: loki` is now `backend: logs_instance`.
  (@rfratto)

- The `prometheus` key at the root of the config file has been deprecated in
  favor of `metrics`. Flag names starting with `prometheus.` have also been
  deprecated in favor of the same flags with the `metrics.` prefix. Metrics
  prefixed with `agent_prometheus_` are now prefixed with `agent_metrics_`.
  (@rfratto)

- The `tempo` key at the root of the config file has been deprecated in favor
  of `traces`. (@mattdurham)

### Features

- Added [GitHub exporter](https://github.com/infinityworks/github-exporter)
  integration. (@rgeyer)

- Add TLS config options for tempo `remote_write`s. (@mapno)

- Support autologging span attributes as log labels (@mapno)

- Put Tests requiring Network Access behind a -online flag (@flokli)

- Add logging support to the Grafana Agent Operator. (@rfratto)

- Add `operator-detach` command to agentctl to allow zero-downtime upgrades
  when removing an Operator CRD. (@rfratto)

- The Grafana Agent Operator will now default to deploying the matching release
  version of the Grafana Agent instead of v0.14.0. (@rfratto)

### Enhancements

- Update OTel dependency to v0.30.0 (@mapno)

- Allow reloading configuration using `SIGHUP` signal. (@tharun208)

- Add HOSTNAME environment variable to service file to allow for expanding the
  $HOSTNAME variable in agent config.  (@dfrankel33)

- Update jsonnet-libs to 1.21 for Kubernetes 1.21+ compatability. (@MurzNN)

- Make method used to add k/v to spans in prom_sd processor configurable.
  (@mapno)

### Bugfixes

- Regex capture groups like `${1}` will now be kept intact when using
  `-config.expand-env`. (@rfratto)

- The directory of the logs positions file will now properly be created on
  startup for all instances. (@rfratto)

- The Linux system packages will now configure the grafana-agent user to be a
  member of the adm and systemd-journal groups. This will allow logs to read
  from journald and /var/log by default. (@rfratto)

- Fix collecting filesystem metrics on Mac OS (darwin) in the `node_exporter`
  integration default config. (@eamonryan)

- Remove v0.0.0 flags during build with no explicit release tag (@mattdurham)

- Fix issue with global scrape_interval changes not reloading integrations
  (@kgeckhart)

- Grafana Agent Operator will now detect changes to referenced ConfigMaps and
  Secrets and reload the Agent properly. (@rfratto)

- Grafana Agent Operator's object label selectors will now use Kubernetes
  defaults when undefined (i.e., default to nothing). (@rfratto)

- Fix yaml marshalling tag for cert_file in kafka exporter agent config.
  (@rgeyer)

- Fix warn-level logging of dropped targets. (@james-callahan)

- Standardize scrape_interval to 1m in examples. (@mattdurham)

v0.18.4 (2021-09-14)
--------------------

### Enhancements

- Add `agent_prometheus_configs_changed_total` metric to track instance config
  events. (@rfratto)

### Bugfixes

- Fix info logging on windows. (@mattdurham)

- Scraping service: Ensure that a reshard is scheduled every reshard
  interval. (@rfratto)

v0.18.3 (2021-09-08)
--------------------

### Bugfixes

- Register missing metric for configstore consul request duration. (@rfratto)

- Logs should contain a caller field with file and line numbers again
  (@kgeckhart)

- In scraping service mode, the polling configuration refresh should honor
  timeout. (@mattdurham)

- In scraping service mode, the lifecycle reshard should happen using a
  goroutine. (@mattdurham)

- In scraping service mode, scraping service can deadlock when reloading during
  join. (@mattdurham)

- Scraping service: prevent more than one refresh from being queued at a time.
  (@rfratto)

v0.18.2 (2021-08-12)
--------------------

### Bugfixes

- Honor the prefix and remove prefix from consul list results (@mattdurham)

v0.18.1 (2021-08-09)
--------------------

### Bugfixes

- Reduce number of consul calls when ran in scrape service mode (@mattdurham)

v0.18.0 (2021-07-29)
--------------------

### Features

- Added [GitHub exporter](https://github.com/infinityworks/github-exporter)
  integration. (@rgeyer)

- Add support for OTLP HTTP trace exporting. (@mapno)

### Enhancements

- Switch to drone for releases. (@mattdurham)

- Update postgres_exporter to a [branch of](https://github.com/grafana/postgres_exporter/tree/exporter-package-v0.10.0) v0.10.0

### Bugfixes

- Enabled flag for integrations is not being honored. (@mattdurham)

v0.17.0 (2021-07-15)
--------------------

### Features

- Added [Kafka Lag exporter](https://github.com/davidmparrott/kafka_exporter)
  integration. (@gaantunes)

### Bugfixes

- Fix race condition that may occur and result in a panic when initializing
  scraping service cluster. (@rfratto)

v0.16.1 (2021-06-22)
--------------------

### Bugfixes

- Fix issue where replaying a WAL caused incorrect metrics to be sent over
  remote write. (@rfratto)

v0.16.0 (2021-06-17)
--------------------

### Features

- (beta) A Grafana Agent Operator is now available. (@rfratto)

### Enhancements

- Error messages when installing the Grafana Agent for Grafana Cloud will now
  be shown. (@rfratto)

### Bugfixes

- Fix a leak in the shared string interner introduced in v0.14.0. This fix was
  made to a [dependency](https://github.com/grafana/prometheus/pull/21).
  (@rfratto)

- Fix issue where a target will fail to be scraped for the process lifetime if
  that target had gone down for long enough that its series were removed from
  the in-memory cache (2 GC cycles). (@rfratto)

v0.15.0 (2021-06-03)
--------------------

> **BREAKING CHANGES**: This release has breaking changes. Please read entries
> carefully and consult the [upgrade guide][] for specific instructions.

### Breaking Changes

- The configuration of Tempo Autologging has changed. (@mapno)

### Features

- Add support for exemplars. (@mapno)

### Enhancements

- Add the option to log to stdout instead of a Loki instance. (@joe-elliott)

- Update Cortex dependency to v1.8.0.

- Running the Agent as a DaemonSet with host_filter and role: pod should no
  longer cause unnecessary load against the Kubernetes SD API. (@rfratto)

- Update Prometheus to v2.27.0. (@mapno)

- Update Loki dependency to d88f3996eaa2. This is a non-release build, and was
  needed to support exemplars. (@mapno)

- Update Cortex dependency to d382e1d80eaf. This is a non-release build, and
  was needed to support exemplars. (@mapno)

### Bugfixes

- Host filter relabeling rules should now work. (@rfratto)

- Fixed issue where span metrics where being reported with wrong time unit.
  (@mapno)

### Other changes

- Intentionally order tracing processors. (@joe-elliott)

v0.14.0 (2021-05-24)
--------------------

> **BREAKING CHANGES**: This release has breaking changes. Please read entries
> carefully and consult the [upgrade guide][] for specific instructions.
>
> **STABILITY NOTICE**: As of this release, functionality that is not
> recommended for production use and is expected to change will be tagged
> interchangably as "experimental" or "beta."

### Security fixes

- The Scraping service API will now reject configs that read credentials from
  disk by default. This prevents malicious users from reading arbitrary files
  and sending their contents over the network. The old behavior can be
  re-enabled by setting `dangerous_allow_reading_files: true` in the scraping
  service config. (@rfratto)

### Breaking changes

- Configuration for SigV4 has changed. (@rfratto)

### Deprecations

- `push_config` is now supplanted by `remote_block` and `batch`. `push_config`
  will be removed in a future version (@mapno)

### Features

- (beta) New integration: windows_exporter (@mattdurham)

- (beta) Grafana Agent Windows Installer is now included as a release artifact.
  (@mattdurham)

- Official M1 Mac release builds will now be generated! Look for
  `agent-darwin-arm64` and `agentctl-darwin-arm64` in the release assets.
  (@rfratto)

- Add support for running as a Windows service (@mattdurham)

- (beta) Add /-/reload support. It is not recommended to invoke `/-/reload`
  against the main HTTP server. Instead, two new command-line flags have been
  added: `--reload-addr` and `--reload-port`. These will launch a
  `/-/reload`-only HTTP server that can be used to safely reload the Agent's
  state.  (@rfratto)

- Add a /-/config endpoint. This endpoint will return the current configuration
  file with defaults applied that the Agent has loaded from disk. (@rfratto)

- (beta) Support generating metrics and exposing them via a Prometheus exporter
  from span data. (@yeya24)

- Tail-based sampling for tracing pipelines (@mapno)

- Added Automatic Logging feature for Tempo (@joe-elliott)

- Disallow reading files from within scraping service configs by default.
  (@rfratto)

- Add remote write for span metrics (@mapno)

### Enhancements

- Support compression for trace export. (@mdisibio)

- Add global remote_write configuration that is shared between all instances
  and integrations. (@mattdurham)

- Go 1.16 is now used for all builds of the Agent. (@rfratto)

- Update Prometheus dependency to v2.26.0. (@rfratto)

- Upgrade `go.opentelemetry.io/collector` to v0.21.0 (@mapno)

- Add kafka trace receiver (@mapno)

- Support mirroring a trace pipeline to multiple backends (@mapno)

- Add `headers` field in `remote_write` config for Tempo. `headers` specifies
  HTTP headers to forward to the remote endpoint. (@alexbiehl)

- Add silent uninstall to Windows Uninstaller. (@mattdurham)

### Bugfixes

- Native Darwin arm64 builds will no longer crash when writing metrics to the
  WAL. (@rfratto)

- Remote write endpoints that never function across the lifetime of the Agent
  will no longer prevent the WAL from being truncated. (@rfratto)

- Bring back FreeBSD support. (@rfratto)

- agentctl will no longer leak WAL resources when retrieving WAL stats.
  (@rfratto)

- Ensure defaults are applied to undefined sections in config file. This fixes
  a problem where integrations didn't work if `prometheus:` wasn't configured.
  (@rfratto)

- Fixed issue where automatic logging double logged "svc". (@joe-elliott)

### Other changes

- The Grafana Cloud Agent has been renamed to the Grafana Agent. (@rfratto)

- Instance configs uploaded to the Config Store API will no longer be stored
  along with the global Prometheus defaults. This is done to allow globals to
  be updated and re-apply the new global defaults to the configs from the
  Config Store. (@rfratto)

- The User-Agent header sent for logs will now be `GrafanaAgent/<version>`
  (@rfratto)

- Add `tempo_spanmetrics` namespace in spanmetrics (@mapno)

v0.13.1 (2021-04-09)
--------------------

### Bugfixes

- Validate that incoming scraped metrics do not have an empty label set or a
  label set with duplicate labels, mirroring the behavior of Prometheus.
  (@rfratto)

v0.13.0 (2021-02-25)
--------------------

> The primary branch name has changed from `master` to `main`. You may have to
> update your local checkouts of the repository to point at the new branch name.

### Features

- postgres_exporter: Support query_path and disable_default_metrics. (@rfratto)

### Enhancements

- Support other architectures in installation script. (@rfratto)

- Allow specifying custom wal_truncate_frequency per integration. (@rfratto)

- The SigV4 region can now be inferred using the shared config (at
  `$HOME/.aws/config`) or environment variables (via `AWS_CONFIG`). (@rfratto)

- Update Prometheus dependency to v2.25.0. (@rfratto)

### Bugfixes

- Not providing an `-addr` flag for `agentctl config-sync` will no longer
  report an error and will instead use the pre-existing default value.
  (@rfratto)

- Fixed a bug from v0.12.0 where the Loki installation script failed because
  positions_directory was not set. (@rfratto)

- Reduce the likelihood of dataloss during a remote_write-side outage by
  increasing the default wal_truncation_frequency to 60m and preventing the WAL
  from being truncated if the last truncation timestamp hasn't changed. This
  change increases the size of the WAL on average, and users may configure a
  lower wal_truncation_frequency to deliberately choose a smaller WAL over
  write guarantees. (@rfratto)

- Add the ability to read and serve HTTPS integration metrics when given a set
  certificates (@mattdurham)

v0.12.0 (2021-02-05)
--------------------

> **BREAKING CHANGES**: This release has breaking changes. Please read entries
> carefully and consult the [upgrade guide][] for specific instructions.

### Breaking Changes

- The configuration format for the `loki` block has changed. (@rfratto)

- The configuration format for the `tempo` block has changed. (@rfratto)

### Features

- Support for multiple Loki Promtail instances has been added. (@rfratto)

- Support for multiple Tempo instances has been added. (@rfratto)

- Added [ElasticSearch exporter](https://github.com/justwatchcom/elasticsearch_exporter)
  integration. (@colega)

### Enhancements

- `.deb` and `.rpm` packages are now generated for all supported architectures.
  The architecture of the AMD64 package in the filename has been renamed to
  `amd64` to stay synchronized with the architecture name presented from other
  release assets. (@rfratto)

- The `/agent/api/v1/targets` API will now include discovered labels on the
  target pre-relabeling in a `discovered_labels` field. (@rfratto)

- Update Loki to 59a34f9867ce. This is a non-release build, and was needed to
  support multiple Loki instances. (@rfratto)

- Scraping service: Unhealthy Agents in the ring will no longer cause job
  distribution to fail. (@rfratto)

- Scraping service: Cortex ring metrics (prefixed with cortex_ring_) will now
  be registered for tracking the state of the hash ring. (@rfratto)

- Scraping service: instance config ownership is now determined by the hash of
  the instance config name instead of the entire config. This means that
  updating a config is guaranteed to always hash to the same Agent, reducing
  the number of metrics gaps. (@rfratto)

- Only keep a handful of K8s API server metrics by default to reduce default
  active series usage. (@hjet)

- Go 1.15.8 is now used for all distributions of the Agent. (@rfratto)

### Bugfixes

- `agentctl config-check` will now work correctly when the supplied config file
  contains integrations. (@hoenn)

v0.11.0 (2021-01-20)
--------------------

### Features

- ARMv6 builds of `agent` and `agentctl` will now be included in releases to
  expand Agent support to cover all models of Raspberry Pis. ARMv6 docker
  builds are also now available. (@rfratto)

- Added `config-check` subcommand for `agentctl` that can be used to validate
  Agent configuration files before attempting to load them in the `agent`
  itself. (@56quarters)

### Enhancements

- A sigv4 install script for Prometheus has been added. (@rfratto)

- NAMESPACE may be passed as an environment variable to the Kubernetes install
  scripts to specify an installation namespace. (@rfratto)

### Bugfixes

- The K8s API server scrape job will use the API server Service name when
  resolving IP addresses for Prometheus service discovery using the "Endpoints"
  role. (@hjet)

- The K8s manifests will no longer include the `default/kubernetes` job twice
  in both the DaemonSet and the Deployment. (@rfratto)

v0.10.0 (2021-01-13)
--------------------

### Features

- Prometheus `remote_write` now supports SigV4 authentication using the
  [AWS default credentials chain](https://docs.aws.amazon.com/sdk-for-java/v1/developer-guide/credentials.html).
  This enables the Agent to send metrics to Amazon Managed Prometheus without
  needing the [SigV4 Proxy](https://github.com/awslabs/aws-sigv4-proxy).
  (@rfratto)

### Enhancements

- Update `redis_exporter` to v1.15.0. (@rfratto)

- `memcached_exporter` has been updated to v0.8.0. (@rfratto)

- `process-exporter` has been updated to v0.7.5. (@rfratto)

- `wal_cleanup_age` and `wal_cleanup_period` have been added to the top-level
  Prometheus configuration section. These settings control how Write Ahead Logs
  (WALs) that are not associated with any instances are cleaned up. By default,
  WALs not associated with an instance that have not been written in the last
  12 hours are eligible to be cleaned up. This cleanup can be disabled by
  setting `wal_cleanup_period` to `0`. (@56quarters)

- Configuring logs to read from the systemd journal should now work on journals
  that use +ZSTD compression. (@rfratto)

### Bugfixes

- Integrations will now function if the HTTP listen address was set to a value
  other than the default. (@mattdurham)

- The default Loki installation will now be able to write its positions file.
  This was prevented by accidentally writing to a readonly volume mount.
  (@rfratto)

v0.9.1 (2021-01-04)
-------------------

### Enhancements

- agentctl will now be installed by the rpm and deb packages as
  `grafana-agentctl`. (@rfratto)

v0.9.0 (2020-12-10)
-------------------

### Features

- Add support to configure TLS config for the Tempo exporter to use
  insecure_skip_verify to disable TLS chain verification. (@bombsimon)

- Add `sample-stats` to `agentctl` to search the WAL and return a summary of
  samples of series matching the given label selector. (@simonswine)

- New integration:
  [postgres_exporter](https://github.com/wrouesnel/postgres_exporter)
  (@rfratto)

- New integration:
  [statsd_exporter](https://github.com/prometheus/statsd_exporter) (@rfratto)

- New integration:
  [consul_exporter](https://github.com/prometheus/consul_exporter) (@rfratto)

- Add optional environment variable substitution of configuration file.
  (@dcseifert)

### Enhancements

- `min_wal_time` and `max_wal_time` have been added to the instance config
  settings, guaranteeing that data in the WAL will exist for at least
  `min_wal_time` and will not exist for longer than `max_wal_time`. This change
  will increase the size of the WAL slightly but will prevent certain scenarios
  where data is deleted before it is sent. To revert back to the old behavior,
  set `min_wal_time` to `0s`. (@rfratto)

- Update `redis_exporter` to v1.13.1. (@rfratto)

- Bump OpenTelemetry-collector dependency to v0.16.0. (@bombsimon)

### Bugfixes

- Fix issue where the Tempo example manifest could not be applied because the
  port names were too long. (@rfratto)

- Fix issue where the Agent Kubernetes manifests may not load properly on AKS.
  (#279) (@rfratto)

### Other changes

- The User-Agent header sent for logs will now be `GrafanaCloudAgent/<version>`
  (@rfratto)

v0.8.0 (2020-11-06)
-------------------

### Features

- New integration: [dnsamsq_exporter](https://github.com/google/dnsamsq_exporter)
  (@rfratto).

- New integration: [memcached_exporter](https://github.com/prometheus/memcached_exporter)
  (@rfratto).

### Enhancements

- Add `<integration name>_build_info` metric to all integrations. The build
  info displayed will match the build information of the Agent and _not_ the
  embedded exporter. This metric is used by community dashboards, so adding it
  to the Agent increases compatibility with existing dashboards that depend on
  it existing. (@rfratto)

- Bump OpenTelemetry-collector dependency to 0.14.0 (@joe-elliott)

### Bugfixes

- Error messages when retrieving configs from the KV store will now be logged,
  rather than just logging a generic message saying that retrieving the config
  has failed. (@rfratto)

v0.7.2 (2020-10-29)
-------------------

### Enhancements

- Bump Prometheus dependency to 2.21. (@rfratto)

- Bump OpenTelemetry-collector dependency to 0.13.0 (@rfratto)

- Bump Promtail dependency to 2.0. (@rfratto)

- Enhance host_filtering mode to support targets from Docker Swarm and Consul.
  Also, add a `host_filter_relabel_configs` to that will apply relabeling rules
  for determining if a target should be dropped. Add a documentation section
  explaining all of this in detail. (@rfratto)

### Bugfixes

- Fix deb package prerm script so that it stops the agent on package removal.
  (@jdbaldry)

- Fix issue where the `push_config` for Tempo field was expected to be
  `remote_write`. `push_config` now works as expected. (@rfratto)

v0.7.1 (2020-10-23)
-------------------

### Bugfixes

- Fix issue where ARM binaries were not published with the GitHub release.

v0.7.0 (2020-10-23)
-------------------

### Features

- Added Tracing Support. (@joe-elliott)

- Add RPM and deb packaging. (@jdbaldry, @simon6372)

- arm64 and arm/v7 Docker containers and release builds are now available for
  `agent` and `agentctl`. (@rfratto)

- Add `wal-stats` and `target-stats` tooling to `agentctl` to discover WAL and
  cardinality issues. (@rfratto)

- [mysqld_exporter](https://github.com/prometheus/mysqld_exporter) is now
  embedded and available as an integration. (@rfratto)

- [redis_exporter](https://github.com/oliver006/redis_exporter) is now embedded
  and available as an integration. (@dafydd-t)

### Enhancements

- Resharding the cluster when using the scraping service mode now supports
  timeouts through `reshard_timeout`. The default value is `30s.` This timeout
  applies to cluster-wide reshards (performed when joining and leaving the
  cluster) and local reshards (done on the `reshard_interval`). (@rfratto)

### Bugfixes

- Fix issue where integrations crashed with instance_mode was set to `distinct`
  (@rfratto)

- Fix issue where the `agent` integration did not work on Windows (@rfratto).

- Support URL-encoded paths in the scraping service API. (@rfratto)

- The instance label written from replace_instance_label can now be overwritten
  with relabel_configs. This bugfix slightly modifies the behavior of what data
  is stored. The final instance label will now be stored in the WAL rather than
  computed by remote_write. This change should not negatively affect existing
  users. (@rfratto)

v0.6.1 (2020-04-11)
-------------------

### Bugfixes

- Fix issue where build information was empty when running the Agent with
  --version. (@rfratto)

- Fix issue where updating a config in the scraping service may fail to pick up
  new targets. (@rfratto)

- Fix deadlock that slowly prevents the Agent from scraping targets at a high
  scrape volume. (@rfratto)

v0.6.0 (2020-09-04)
-------------------

### Breaking Changes

- The Configs API will now disallow two instance configs having multiple
  `scrape_configs` with the same `job_name`. This was needed for the instance
  sharing mode, where combined instances may have duplicate `job_names` across
  their `scrape_configs`. This brings the scraping service more in line with
  Prometheus, where `job_names` must globally be unique. This change also
  disallows concurrent requests to the put/apply config API endpoint to prevent
  a race condition of two conflicting configs being applied at the same time.
  (@rfratto)

### Deprecations

- `use_hostname_label` is now supplanted by `replace_instance_label`.
  `use_hostname_label` will be removed in a future version. (@rfratto)

### Features

- The Grafana Agent can now collect logs and send to Loki. This is done by
  embedding Promtail, the official Loki log collection client. (@rfratto)

- Integrations can now be enabled without scraping. Set scrape_integrations to
  `false` at the `integrations` key or within the specific integration you
  don't want to scrape. This is useful when another Agent or Prometheus server
  will scrape the integration. (@rfratto)

- [process-exporter](https://github.com/ncabatoff/process-exporter) is now
  embedded as `process_exporter`. The hypen has been changed to an underscore
  in the config file to retain consistency with `node_exporter`. (@rfratto)

### Enhancements

- A new config option, `replace_instance_label`, is now available for use with
  integrations. When this is true, the instance label for all metrics coming
  from an integration will be replaced with the machine's hostname rather than
  127.0.0.1. (@rfratto)

- The embedded Prometheus version has been updated to 2.20.1. (@rfratto,
  @gotjosh)

- The User-Agent header written by the Agent when remote_writing will now be
  `GrafanaCloudAgent/<Version>` instead of `Prometheus/<Prometheus Version>`.
  (@rfratto)

- The subsystems of the Agent (`prometheus`, `loki`) are now made optional.
  Enabling integrations also implicitly enables the associated subsystem. For
  example, enabling the `agent` or `node_exporter` integration will force the
  `prometheus` subsystem to be enabled.  (@rfratto)

### Bugfixes

- The documentation for Tanka configs is now correct. (@amckinley)

- Minor corrections and spelling issues have been fixed in the Overview
  documentation. (@amckinley)

- The new default of `shared` instances mode broke the metric value for
  `agent_prometheus_active_configs`, which was tracking the number of combined
  configs (i.e., number of launched instances). This metric has been fixed and
  a new metric, `agent_prometheus_active_instances`, has been added to track
  the numbger of launched instances. If instance sharing is not enabled, both
  metrics will share the same value. (@rfratto)

- `remote_write` names in a group will no longer be copied from the
  remote_write names of the first instance in the group. Rather, all
  remote_write names will be generated based on the first 6 characters of the
  group hash and the first six characters of the remote_write hash. (@rfratto)

- Fix a panic that may occur during shutdown if the WAL is closed in the middle
  of the WAL being truncated. (@rfratto)

v0.5.0 (2020-08-12)
-------------------

### Features

- A [scrape targets API](https://github.com/grafana/agent/blob/main/docs/api.md#list-current-scrape-targets)
  has been added to show every target the Agent is currently scraping, when it
  was last scraped, how long it took to scrape, and errors from the last
  scrape, if any. (@rfratto)

- "Shared Instance Mode" is the new default mode for spawning Prometheus
  instances, and will improve CPU and memory usage for users of integrations
  and the scraping service. (@rfratto)

### Enhancements

- Memory stability and utilization of the WAL has been improved, and the
  reported number of active series in the WAL will stop double-counting
  recently churned series. (@rfratto)

- Changing scrape_configs and remote_write configs for an instance will now be
  dynamically applied without restarting the instance. This will result in less
  missing metrics for users of the scraping service that change a config.
  (@rfratto)

- The Tanka configuration now uses k8s-alpha. (@duologic)

### Bugfixes

- The Tanka configuration will now also deploy a single-replica deployment
  specifically for scraping the Kubernetes API. This deployment acts together
  with the Daemonset to scrape the full cluster and the control plane.
  (@gotjosh)

- The node_exporter filesystem collector will now work on Linux systems without
  needing to manually set the blocklist and allowlist of filesystems.
  (@rfratto)

v0.4.0 (2020-06-18)
-------------------

### Features

- Support for integrations has been added. Integrations can be any embedded
  tool, but are currently used for embedding exporters and generating scrape
  configs. (@rfratto)

- node_exporter has been added as an integration. This is the full version of
  node_exporter with the same configuration options. (@rfratto)

- An Agent integration that makes the Agent automatically scrape itself has
  been added. (@rfratto)

### Enhancements

- The WAL can now be truncated if running the Agent without any remote_write
  endpoints. (@rfratto)

### Bugfixes

- Prevent the Agent from crashing when a global Prometheus config stanza is not
  provided. (@robx)

- Enable agent host_filter in the Tanka configs, which was disabled by default
  by mistake. (@rfratto)

v0.3.2 (2020-05-29)
-------------------

### Features

- Tanka configs that deploy the scraping service mode are now available
  (@rfratto)

- A k3d example has been added as a counterpart to the docker-compose example.
  (@rfratto)

### Enhancements

- Labels provided by the default deployment of the Agent (Kubernetes and Tanka)
  have been changed to align with the latest changes to grafana/jsonnet-libs.
  The old `instance` label is now called `pod`, and the new `instance` label is
  unique. A `container` label has also been added. The Agent mixin has been
  subsequently updated to also incorporate these label changes. (@rfratto)

- The `remote_write` and `scrape_config` sections now share the same
  validations as Prometheus (@rfratto)

- Setting `wal_truncation_frequency` to less than the scrape interval is now
  disallowed (@rfratto)

### Bugfixes

- A deadlock in scraping service mode when updating a config that shards to the
  same node has been fixed (@rfratto)

- `remote_write` config stanzas will no longer ignore `password_file`
  (@rfratto)

- `scrape_config` client secrets (e.g., basic auth, bearer token,
  `password_file`) will now be properly retained in scraping service mode
  (@rfratto)

- Labels for CPU, RX, and TX graphs in the Agent Operational dashboard now
  correctly show the pod name of the Agent instead of the exporter name.
  (@rfratto)

v0.3.1 (2020-05-20)
-------------------

### Features

- The Agent has upgraded its vendored Prometheus to v2.18.1 (@gotjosh,
  @rfratto)

### Bugfixes

- A typo in the Tanka configs and Kubernetes manifests that prevents the Agent
  launching with v0.3.0 has been fixed (@captncraig)

- Fixed a bug where Tanka mixins could not be used due to an issue with the
  folder placement enhancement (@rfratto)

### Enhancements

- `agentctl` and the config API will now validate that the YAML they receive
  are valid instance configs. (@rfratto)

v0.3.0 (2020-05-13)
-------------------

### Features

- A third operational mode called "scraping service mode" has been added. A KV
  store is used to store instance configs which are distributed amongst a
  clustered set of Agent processes, dividing the total scrape load across each
  agent. An API is exposed on the Agents to list, create, update, and delete
  instance configurations from the KV store. (@rfratto)

- An "agentctl" binary has been released to interact with the new instance
  config management API created by the "scraping service mode." (@rfratto,
  @hoenn)

- The Agent now includes readiness and healthiness endpoints. (@rfratto)

### Enhancements

- The YAML files are now parsed strictly and an invalid YAML will generate an
  error at runtime. (@hoenn)

- The default build mode for the Docker containers is now release, not debug.
  (@rfratto)

- The Grafana Agent Tanka Mixins now are placed in an "Agent" folder within
  Grafana. (@cyriltovena)

v0.2.0 (2020-04-09)
-------------------

### Features

- The Prometheus remote write protocol will now send scraped metadata (metric
  name, help, type and unit). This results in almost negligent bytes sent
  increase as metadata is only sent every minute. It is on by default.
  (@gotjosh)

  These metrics are available to monitor metadata being sent:
  - `prometheus_remote_storage_succeeded_metadata_total`
  - `prometheus_remote_storage_failed_metadata_total`
  - `prometheus_remote_storage_retried_metadata_total`
  - `prometheus_remote_storage_sent_batch_duration_seconds` and
    `prometheus_remote_storage_sent_bytes_total` have a new label “type” with
    the values of `metadata` or `samples`.

### Enhancements

- The Agent has upgraded its vendored Prometheus to v2.17.1 (@rfratto)

### Bugfixes

- Invalid configs passed to the agent will now stop the process after they are
  logged as invalid; previously the Agent process would continue. (@rfratto)

- Enabling host_filter will now allow metrics from node role Kubernetes service
  discovery to be scraped properly (e.g., cAdvisor, Kubelet). (@rfratto)

v0.1.1 (2020-03-16)
-------------------

### Other changes

- Nits in documentation (@sh0rez)

- Fix various dashboard mixin problems from v0.1.0 (@rfratto)

- Pass through release tag to `docker build` (@rfratto)

v0.1.0 (2020-03-16)
-------------------

> First release!

### Features

- Support for scraping Prometheus metrics and sharding the agent through the
  presence of a `host_filter` flag within the Agent configuration file.

[upgrade guide]: https://grafana.com/docs/agent/latest/upgrade-guide/
[contributors guide]: ./docs/developer/contributing.md#updating-the-changelog<|MERGE_RESOLUTION|>--- conflicted
+++ resolved
@@ -57,13 +57,10 @@
     components. (@akselleirv)
   - `discovery.gce` discovers resources on Google Compute Engine (GCE). (@marctc)
   - `discovery.digitalocean` provides service discovery for DigitalOcean. (@spartan0x117)
-<<<<<<< HEAD
-  - `discovery.azure` provides service discovery for Azure. (@spartan0x117)
-=======
   - `otelcol.processor.attributes` accepts telemetry data from other `otelcol`
     components and modifies attributes of a span, log, or metric. (@ptodev)
   - `prometheus.exporter.windows` collects metrics from a Windows instance. (@jkroepke)
->>>>>>> 6245ee68
+  - `discovery.azure` provides service discovery for Azure. (@spartan0x117)
 
 
 - Add support for Flow-specific system packages:
