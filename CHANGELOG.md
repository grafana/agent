--- conflicted
+++ resolved
@@ -63,13 +63,11 @@
 - `loki.source.kafka` component now exposes internal label `__meta_kafka_offset`
   to indicate offset of consumed message. (@hainenber)
 
-<<<<<<< HEAD
 - Add a`tail_from_end` attribute in `loki.source.file` to have the option to start tailing a file from the end if a cached position is not found.
   This is valuable when you want to tail a large file without reading its entire content. (@wildum)
-=======
+
 - Flow: improve river config validation step in `prometheus.scrape` by comparing `scrape_timeout` with `scrape_interval`. (@wildum)
 
->>>>>>> 8bb22c7f
 
 ### Other changes
 
