# Changelog

> _Contributors should read our [contributors guide][] for instructions on how
> to update the changelog._

This document contains a historical list of changes between releases. Only
changes that impact end-user behavior are listed; changes to documentation or
internal API changes are not present.

Main (unreleased)
-----------------

<<<<<<< HEAD
### Features

- Added a new `stage.decolorize` stage to `loki.process` component which 
  allows to strip ANSI color codes from the log lines. (@thampiotr)

=======
### Bugfixes

- Fixed an issue where `loki.process` validation for stage `metric.counter` was 
  allowing invalid combination of configuration options. (@thampiotr)
>>>>>>> fa2fc389

v0.37.0-rc.1 (2023-10-06)
-----------------

### Breaking changes

- Set `retry_on_http_429` to `true` by default in the `queue_config` block in static mode's `remote_write`. (@wildum)

- Renamed `non_indexed_labels` Loki processing stage to `structured_metadata`. (@vlad-diachenko)

- Include `otel_scope_name` and `otel_scope_version` in all metrics for `otelcol.exporter.prometheus`
  by default using a new argument `include_scope_labels`. (@erikbaranowski)

- Static mode Windows Certificate Filter no longer restricted to TLS 1.2 and specific cipher suites. (@mattdurham)

- The `__meta_agent_integration*` and `__meta_agent_hostname` labels have been
  removed from the targets exposed by `prometheus.exporter.*` components and
  got replaced by the pair of `__meta_component_name` and `__meta_component_id`
  labels. (@tpaschalis)

- Flow: Allow `prometheus.exporter.unix` to be specified multiple times and used in modules. This now means all
  `prometheus.exporter.unix` references will need a label `prometheus.exporter.unix "example"`. (@mattdurham)

### Features

- New Grafana Agent Flow components:

  - `discovery.consulagent` discovers scrape targets from Consul Agent. (@wildum)
  - `discovery.dockerswarm` discovers scrape targets from Docker Swarm. (@wildum)
  - `discovery.ionos` discovers scrape targets from the IONOS Cloud API. (@wildum)
  - `discovery.kuma` discovers scrape targets from the Kuma control plane. (@tpaschalis)
  - `discovery.linode` discovers scrape targets from the Linode API. (@captncraig)
  - `discovery.marathon` discovers scrape targets from Marathon servers. (@wildum)
  - `discovery.nerve` discovers scrape targets from AirBnB's Nerve. (@tpaschalis)
  - `discovery.scaleway` discovers scrape targets from Scaleway virtual
    instances and bare-metal machines. (@rfratto)
  - `discovery.serverset` discovers Serversets stored in Zookeeper. (@thampiotr)
  - `discovery.triton` discovers scrape targets from Triton Container Monitor. (@erikbaranowski)
  - `faro.receiver` accepts Grafana Faro-formatted telemetry data over the
    network and forwards it to other components. (@megumish, @rfratto)
  - `otelcol.connector.servicegraph` creates service graph metrics from spans. It is the
    flow mode equivalent to static mode's `service_graphs` processor. (@ptodev)
  - `otelcol.connector.spanlogs` creates logs from spans. It is the flow mode equivalent
    to static mode's `automatic_logging` processor. (@ptodev)
  - `otelcol.processor.k8sattributes` adds Kubernetes metadata as resource attributes
    to spans, logs, and metrics. (@acr92)
  - `otelcol.processor.probabilistic_sampler` samples logs and traces based on configuration options. (@mar4uk)
  - `otelcol.processor.transform` transforms OTLP telemetry data using the
    OpenTelemetry Transformation Language (OTTL). It is most commonly used
    for transformations on attributes.
  - `prometheus.exporter.agent` exposes the agent's internal metrics. (@hainenber)
  - `prometheus.exporter.azure` collects metrics from Azure. (@wildum)
  - `prometheus.exporter.cadvisor` exposes cAdvisor metrics. (@tpaschalis)
  - `prometheus.exporter.vsphere` exposes vmware vsphere metrics. (@marctc)
  - `remote.kubernetes.configmap` loads a configmap's data for use in other components (@captncraig)
  - `remote.kubernetes.secret` loads a secret's data for use in other components (@captncraig)

- Flow: allow the HTTP server to be configured with TLS in the config file
  using the new `http` config block. (@rfratto)

- Clustering: add new flag `--cluster.max-join-peers` to limit the number of peers the system joins. (@wildum)

- Clustering: add a new flag `--cluster.name` to prevent nodes without this identifier from joining the cluster. (@wildum)

- Clustering: add IPv6 support when using advertise interfaces to assign IP addresses. (@wildum)

- Add a `file_watch` block in `loki.source.file` to configure how often to poll files from disk for changes via `min_poll_frequency` and `max_poll_frequency`.
  In static mode it can be configured in the global `file_watch_config` via `min_poll_frequency` and `max_poll_frequency`.  (@wildum)

- Flow: In `prometheus.exporter.blackbox`, allow setting labels for individual targets. (@spartan0x117)

- Add optional `nil_to_zero` config flag for `YACE` which can be set in the `static`, `discovery`, or `metric` config blocks. (@berler)

- The `cri` stage in `loki.process` can now be configured to limit line size.

- Flow: Allow `grafana-agent run` to accept a path to a directory of `*.river` files.
  This will load all River files in the directory as a single configuration;
  component names must be unique across all loaded files. (@rfratto, @hainenber)

- Added support for `static` configuration conversion in `grafana-agent convert` and `grafana-agent run` commands. (@erikbaranowski)

- Flow: the `prometheus.scrape` component can now configure the scraping of
  Prometheus native histograms. (@tpaschalis)

- Flow: the `prometheus.remote_write` component now supports SigV4 and AzureAD authentication. (@ptodev)

### Enhancements

- Clustering: allow advertise interfaces to be configurable, with the possibility to select all available interfaces. (@wildum)

- Deleted series will now be removed from the WAL sooner, allowing Prometheus
  remote_write to free memory associated with removed series sooner. (@rfratto)

- Added a `disable_high_cardinality_metrics` configuration flag to `otelcol`
  exporters and receivers to switch high cardinality debug metrics off.  (@glindstedt)

- `loki.source.kafka` component now exposes internal label `__meta_kafka_offset`
  to indicate offset of consumed message. (@hainenber)

- Add a`tail_from_end` attribute in `loki.source.file` to have the option to start tailing a file from the end if a cached position is not found.
  This is valuable when you want to tail a large file without reading its entire content. (@wildum)

- Flow: improve river config validation step in `prometheus.scrape` by comparing `scrape_timeout` with `scrape_interval`. (@wildum)

- Flow: add `randomization_factor` and `multiplier` to retry settings in
  `otelcol` components. (@rfratto)

- Add support for `windows_certificate_filter` under http tls config block. (@mattdurham)

- Add `openstack` config converter to convert OpenStack yaml config (static mode) to river config (flow mode). (@wildum)

- Some `otelcol` components will now display their debug metrics via the
  Agent's `/metrics` endpoint. Those components include `otelcol.receiver.otlp`,
  `otelcol.exporter.otlp` and `otelcol.processor.batch`. There may also be metrics
  from other components which are not documented yet. (@ptodev)

- Agent Management: Honor 503 ServiceUnavailable `Retry-After` header. (@jcreixell)

- Bump opentelemetry-collector and opentelemetry-collector-contrib versions from v0.80 to v0.85 (@wildum):
  - add `authoriy` attribute to `otelcol.exporter.loadbalancing` to override the default value in gRPC requests.
  - add `exemplars` support to `otelcol.connector.spanmetrics`.
  - add `exclude_dimensions` attribute to `otelcol.connector.spanmetrics` to exclude dimensions from the default set.
  - add `authority` attribute to `otelcol.receiver.otlp` to override the default value in gRPC requests.
  - add `disable_keep_alives` attribute to `otelcol.receiver.otlp` to disable the HTTP keep alive feature.
  - add `traces_url_path`, `metrics_url_path` and `logs_url_path` attributes to `otelcol.receiver.otlp` to specify the URl path to respectively receive traces, metrics and logs on.
  - add the value `json` to the `encoding` attribute of `otelcol.receiver.kafka`. The component is now able to decode `json` payload and to insert it into the body of a log record.

- Added `scrape` block to customize the default behavior of `prometheus.operator.podmonitors`, `prometheus.operator.probes`, and `prometheus.operator.servicemonitors`. (@sberz)

- The `instance` label of targets exposed by `prometheus.exporter.*` components
  is now more representative of what is being monitored. (@tpaschalis)

- Promtail converter will now treat `global positions configuration is not supported` as a Warning instead of Error. (@erikbaranowski)

- Add new `agent_component_dependencies_wait_seconds` histogram metric and a dashboard panel
  that measures how long components wait to be evaluated after their dependency is updated (@thampiotr)

- Add additional endpoint to debug scrape configs generated inside `prometheus.operator.*` components (@captncraig)

- Components evaluation is now performed in parallel, reducing the impact of
  slow components potentially blocking the entire telemetry pipeline.
  The `agent_component_evaluation_seconds` metric now measures evaluation time
  of each node separately, instead of all the directly and indirectly
  dependant nodes. (@thampiotr)

- Update Prometheus dependency to v2.46.0. (@tpaschalis)

- The `client_secret` config argument in the `otelcol.auth.oauth2` component is 
  now of type `secret` instead of type `string`. (@ptodev)

### Bugfixes

- Fixed `otelcol.exporter.prometheus` label names for the `otel_scope_info`
  metric to match the OTLP Instrumentation Scope spec. `name` is now `otel_scope_name`
  and `version` is now `otel_version_name`. (@erikbaranowski)

- Fixed a bug where converting `YACE` cloudwatch config to river skipped converting static jobs. (@berler)

- Fixed the `agent_prometheus_scrape_targets_gauge` incorrectly reporting all discovered targets
  instead of targets that belong to current instance when clustering is enabled. (@thampiotr)

- Fixed race condition in cleaning up metrics when stopping to tail files in static mode. (@thampiotr)

- Fixed a bug where the BackOffLimit for the kubernetes tailer was always set to zero. (@anderssonw)

- Fixed a bug where Flow agent fails to load `comment` statement in `argument` block. (@hainenber)

- Fix initialization of the RAPL collector for the node_exporter integration
  and the prometheus.exporter.unix component. (@marctc)

### Other changes

- Use Go 1.21.1 for builds. (@rfratto)

- Read contextual attributes from Faro measurements (@codecapitano)

- Rename Grafana Agent service in windows app and features to not include the description

- Correct YAML level for `multitenancy_enabled` option in Mimir's config in examples. (@hainenber)

- Operator: Update default config reloader version. (@captncraig)

- Sorting of common fields in log messages emitted by the agent in Flow mode
  have been standardized. The first fields will always be `ts`, `level`, and
  `msg`, followed by non-common fields. Previously, the position of `msg` was
  not consistent. (@rfratto)

- Documentation updated to link discovery.http and prometheus.scrape advanced configs (@proffalken)

- Bump SNMP exporter version to v0.24.1 (@marctc)

- Switch to `IBM/sarama` module. (@hainenber)

- Bump `webdevops/go-commons` to version containing `LICENSE`. (@hainenber)

- `prometheus.operator.probes` no longer ignores relabeling `rule` blocks. (@sberz)

- Documentation updated to correct default path from `prometheus.exporter.windows` `text_file` block (@timo1707)

- Bump `redis_exporter` to v1.54.0 (@spartan0x117)

v0.36.2 (2023-09-22)
--------------------

### Bugfixes

- Fixed a bug where `otelcol.processor.discovery` could modify the `targets` passed by an upstream component. (@ptodev)

- Fixed a bug where `otelcol` components with a retry mechanism would not wait after the first retry. (@rfratto)

- Fixed a bug where documented default settings in `otelcol.exporter.loadbalancing` were never set. (@rfratto)

- Fix `loki.source.file` race condition in cleaning up metrics when stopping to tail files. (@thampiotr)

v0.36.1 (2023-09-06)
--------------------

### Bugfixes

- Restart managed components of a module loader only on if module content
  changes or the last load failed. This was specifically impacting `module.git`
  each time it pulls. (@erikbaranowski)

- Allow overriding default `User-Agent` for `http.remote` component (@hainenber)

- Fix panic when running `grafana-agentctl config-check` against config files
  having `integrations` block (both V1 and V2). (@hainenber)

- Fix a deadlock candidate in the `loki.process` component. (@tpaschalis)

- Fix an issue in the `eventhandler` integration where events would be
  double-logged: once by sending the event to Loki, and once by including the
  event in the Grafana Agent logs. Now, events are only ever sent to Loki. (@rfratto)

- Converters will now sanitize labels to valid River identifiers. (@erikbaranowski)

- Converters will now return an Error diagnostic for unsupported
  `scrape_classic_histograms` and `native_histogram_bucket_limit` configs. (@erikbaranowski)

- Fix an issue in converters where targets of `discovery.relabel` components
  were repeating the first target for each source target instead of the
  correct target. (@erikbaranowski)

### Other changes

- Operator: Update default config reloader version. (@captncraig)

v0.36.0 (2023-08-30)
--------------------

> **BREAKING CHANGES**: This release has breaking changes. Please read entries
> carefully and consult the [upgrade guide][] for specific instructions.

### Breaking changes

- `loki.source.file` component will no longer automatically detect and
  decompress logs from compressed files. A new configuration block is available
  to enable decompression explicitly. See the [upgrade guide][] for migration
  instructions. (@thampiotr)

- `otelcol.exporter.prometheus`: Set `include_scope_info` to `false` by default. You can set
  it to `true` to preserve previous behavior. (@gouthamve)

- Set `retry_on_http_429` to `true` by default in the `queue_config` block in flow mode's `prometheus.remote_write`. (@wildum)

### Features

- Add [godeltaprof](https://github.com/grafana/godeltaprof) profiling types (`godeltaprof_memory`, `godeltaprof_mutex`, `godeltaprof_block`) to `pyroscope.scrape` component

- Flow: Allow the `logging` configuration block to tee the Agent's logs to one
  or more loki.* components. (@tpaschalis)

- Added support for `promtail` configuration conversion in `grafana-agent convert` and `grafana-agent run` commands. (@thampiotr)

- Flow: Add a new stage `non_indexed_labels` to attach non-indexed labels from extracted data to log line entry. (@vlad-diachenko)

- `loki.write` now exposes basic WAL support. (@thepalbi)

- Flow: Users can now define `additional_fields` in `loki.source.cloudflare` (@wildum)

- Flow: Added exemplar support for the `otelcol.exporter.prometheus`. (@wildum)

- Add a `labels` argument in `loki.source.windowsevent` to associate additional labels with incoming logs. (@wildum)

- New Grafana Agent Flow components:

  - `prometheus.exporter.gcp` - scrape GCP metrics. (@tburgessdev)
  - `otelcol.processor.span` - accepts traces telemetry data from other `otelcol`
    components and modifies the names and attributes of the spans. (@ptodev)
  - `discovery.uyuni` discovers scrape targets from a Uyuni Server. (@sparta0x117)
  - `discovery.eureka` discovers targets from a Eureka Service Registry. (@spartan0x117)
  - `discovery.openstack` - service discovery for OpenStack. (@marctc)
  - `discovery.hetzner` - service discovery for Hetzner Cloud. (@marctc)
  - `discovery.nomad` - service discovery from Nomad. (@captncraig)
  - `discovery.puppetdb` - service discovery from PuppetDB. (@captncraig)
  - `otelcol.processor.discovery` adds resource attributes to spans, where the attributes
    keys and values are sourced from `discovery.*` components. (@ptodev)
  - `otelcol.connector.spanmetrics` - creates OpenTelemetry metrics from traces. (@ptodev)


### Enhancements

- Integrations: include `direct_connect`, `discovering_mode` and `tls_basic_auth_config_path` fields for MongoDB configuration. (@gaantunes)

- Better validation of config file with `grafana-agentctl config-check` cmd (@fgouteroux)

- Integrations: make `udev` data path configurable in the `node_exporter` integration. (@sduranc)

- Clustering: Enable peer discovery with the go-discover package. (@tpaschalis)

- Add `log_format` configuration to eventhandler integration and the `loki.source.kubernetes_events` Flow component. (@sadovnikov)

- Allow `loki.source.file` to define the encoding of files. (@tpaschalis)

- Allow specification of `dimension_name_requirements` for Cloudwatch discovery exports. (@cvdv-au)

- Clustering: Enable nodes to periodically rediscover and rejoin peers. (@tpaschalis)

- `loki.write` WAL now exposes a last segment reclaimed metric. (@thepalbi)

- Update `memcached_exporter` to `v0.13.0`, which includes bugfixes, new metrics,
  and the option to connect with TLS. (@spartan0x117)

- `loki.write` now supports configuring retries on HTTP status code 429. (@wildum)

- Update `YACE` to `v0.54.0`, which includes bugfixes for FIPS support. (@ashrayjain)

- Support decoupled scraping in the cloudwatch_exporter integration (@dtrejod).

- Agent Management: Enable proxying support (@spartan0x117)

### Bugfixes

- Update to config converter so default relabel `source_labels` are left off the river output. (@erikbaranowski)

- Rename `GrafanaAgentManagement` mixin rules to `GrafanaAgentConfig` and update individual alerts to be more accurate. (@spartan0x117)

- Fix potential goroutine leak in log file tailing in static mode. (@thampiotr)

- Fix issue on Windows where DNS short names were unresolvable. (@rfratto)

- Fix panic in `prometheus.operator.*` when no Port supplied in Monitor crds. (@captncraig)

- Fix issue where Agent crashes when a blackbox modules config file is specified for blackbox integration. (@marctc)

- Fix issue where the code from agent would not return to the Windows Service Manager (@jkroepke)

- Fix issue where getting the support bundle failed due to using an HTTP Client that was not able to access the agent in-memory address. (@spartan0x117)

- Fix an issue that lead the `loki.source.docker` container to use excessive
  CPU and memory. (@tpaschalis)

- Fix issue where `otelcol.exporter.loki` was not normalizing label names
  to comply with Prometheus conventions. (@ptodev)

- Agent Management: Fix issue where an integration defined multiple times could lead to undefined behaviour. (@jcreixell)

v0.35.4 (2023-08-14)
--------------------

### Bugfixes

- Sign RPMs with SHA256 for FIPs compatbility. (@mattdurham)

- Fix issue where corrupt WAL segments lead to crash looping. (@tpaschalis)

- Clarify usage documentation surrounding `loki.source.file` (@joshuapare)

v0.35.3 (2023-08-09)
--------------------

### Bugfixes

- Fix a bug which prevented the `app_agent_receiver` integration from processing traces. (@ptodev)

- (Agent static mode) Jaeger remote sampling works again, through a new `jaeger_remote_sampling`
  entry in the traces config. It is no longer configurable through the jaeger receiver.
  Support Jaeger remote sampling was removed accidentally in v0.35, and it is now restored,
  albeit via a different config entry.

- Clustering: Nodes take part in distributing load only after loading their
  component graph. (@tpaschalis)

- Fix graceful termination when receiving SIGTERM/CTRL_SHUTDOWN_EVENT
  signals. (@tpaschalis)

v0.35.2 (2023-07-27)
--------------------

### Bugfixes

- Fix issue where the flow mode UI would show an empty page when navigating to
  an unhealthy `prometheus.operator` component or a healthy
  `prometheus.operator` component which discovered no custom resources.
  (@rfratto)

- Fix panic when using `oauth2` without specifying `tls_config`. (@mattdurham)

- Fix issue where series records would never get written to the WAL if a scrape
  was rolled back, resulting in "dropped sample for series that was not
  explicitly dropped via relabelling" log messages. (@rfratto)

- Fix RPM file digests so that installation on FIPS-enabled systems succeeds. (@andrewimeson)

### Other changes

- Compile journald support into builds of `grafana-agentctl` so
  `grafana-agentctl test-logs` functions as expected when testing tailing the
  systemd journal. (@rfratto)

v0.35.1 (2023-07-25)
--------------------

### Bugfixes

- Fix incorrect display of trace IDs in the automatic_logging processor of static mode's traces subsystem.
  Users of the static mode's service graph processor are also advised to upgrade,
  although the bug should theoretically not affect them. (@ptodev)

v0.35.0 (2023-07-18)
--------------------

> **BREAKING CHANGES**: This release has breaking changes. Please read entries
> carefully and consult the [upgrade guide][] for specific instructions.

### Breaking changes

- The algorithm for the "hash" action of `otelcol.processor.attributes` has changed.
  The change was made in PR [#22831](https://github.com/open-telemetry/opentelemetry-collector-contrib/pull/22831) of opentelemetry-collector-contrib. (@ptodev)

- `otelcol.exporter.loki` now includes the instrumentation scope in its output. (@ptodev)

- `otelcol.extension.jaeger_remote_sampling` removes the `/` HTTP endpoint. The `/sampling` endpoint is still functional.
  The change was made in PR [#18070](https://github.com/open-telemetry/opentelemetry-collector-contrib/pull/18070) of opentelemetry-collector-contrib. (@ptodev)

- The field `version` and `auth` struct block from `walk_params` in `prometheus.exporter.snmp` and SNMP integration have been removed. The auth block now can be configured at top level, together with `modules` (@marctc)

- Rename `discovery.file` to `local.file_match` to make it more clear that it
  discovers file on the local filesystem, and so it doesn't get confused with
  Prometheus' file discovery. (@rfratto)

- Remove the `discovery_target_decode` function in favor of using discovery
  components to better match the behavior of Prometheus' service discovery.
  (@rfratto)

- In the traces subsystem for Static mode, some metrics are removed and others are renamed. (@ptodev)
  - Removed metrics:
    - "blackbox_exporter_config_last_reload_success_timestamp_seconds" (gauge)
    - "blackbox_exporter_config_last_reload_successful" (gauge)
    - "blackbox_module_unknown_total" (counter)
    - "traces_processor_tail_sampling_count_traces_sampled" (counter)
    - "traces_processor_tail_sampling_new_trace_id_received" (counter)
    - "traces_processor_tail_sampling_sampling_decision_latency" (histogram)
    - "traces_processor_tail_sampling_sampling_decision_timer_latency" (histogram)
    - "traces_processor_tail_sampling_sampling_policy_evaluation_error" (counter)
    - "traces_processor_tail_sampling_sampling_trace_dropped_too_early" (counter)
    - "traces_processor_tail_sampling_sampling_traces_on_memory" (gauge)
    - "traces_receiver_accepted_spans" (counter)
    - "traces_receiver_refused_spans" (counter)
    - "traces_exporter_enqueue_failed_log_records" (counter)
    - "traces_exporter_enqueue_failed_metric_points" (counter)
    - "traces_exporter_enqueue_failed_spans" (counter)
    - "traces_exporter_queue_capacity" (gauge)
    - "traces_exporter_queue_size" (gauge)

  - Renamed metrics:
    - "traces_receiver_refused_spans" is renamed to "traces_receiver_refused_spans_total"
    - "traces_receiver_accepted_spans" is renamed to "traces_receiver_refused_spans_total"
    - "traces_exporter_sent_metric_points" is renamed to "traces_exporter_sent_metric_points_total"

- The `remote_sampling` block has been removed from `otelcol.receiver.jaeger`. (@ptodev)

- (Agent static mode) Jaeger remote sampling used to be configured using the Jaeger receiver configuration.
  This receiver was updated to a new version, where support for remote sampling in the receiver was removed.
  Jaeger remote sampling is available as a separate configuration field starting in v0.35.3. (@ptodev)

### Deprecations

- `otelcol.exporter.jaeger` has been deprecated and will be removed in Agent v0.38.0. (@ptodev)

### Features

- The Pyroscope scrape component computes and sends delta profiles automatically when required to reduce bandwidth usage. (@cyriltovena)

- Support `stage.geoip` in `loki.process`. (@akselleirv)

- Integrations: Introduce the `squid` integration. (@armstrmi)

- Support custom fields in MMDB file for `stage.geoip`. (@akselleirv)

- Added json_path function to river stdlib. (@jkroepke)

- Add `format`, `join`, `tp_lower`, `replace`, `split`, `trim`, `trim_prefix`, `trim_suffix`, `trim_space`, `to_upper` functions to river stdlib. (@jkroepke)

- Flow UI: Add a view for listing the Agent's peers status when clustering is enabled. (@tpaschalis)

- Add a new CLI command `grafana-agent convert` for converting a river file from supported formats to river. (@erikbaranowski)

- Add support to the `grafana-agent run` CLI for converting a river file from supported formats to river. (@erikbaranowski)

- Add boringcrypto builds and docker images for Linux arm64 and x64. (@mattdurham)

- New Grafana Agent Flow components:

  - `discovery.file` discovers scrape targets from files. (@spartan0x117)
  - `discovery.kubelet` collect scrape targets from the Kubelet API. (@gcampbell12)
  - `module.http` runs a Grafana Agent Flow module loaded from a remote HTTP endpoint. (@spartan0x117)
  - `otelcol.processor.attributes` accepts telemetry data from other `otelcol`
    components and modifies attributes of a span, log, or metric. (@ptodev)
  - `prometheus.exporter.cloudwatch` - scrape AWS CloudWatch metrics (@thepalbi)
  - `prometheus.exporter.elasticsearch` collects metrics from Elasticsearch. (@marctc)
  - `prometheus.exporter.kafka` collects metrics from Kafka Server. (@oliver-zhang)
  - `prometheus.exporter.mongodb` collects metrics from MongoDB. (@marctc)
  - `prometheus.exporter.squid` collects metrics from a squid server. (@armstrmi)
  - `prometheus.operator.probes` - discovers Probe resources in your Kubernetes
    cluster and scrape the targets they reference. (@captncraig)
  - `pyroscope.ebpf` collects system-wide performance profiles from the current
    host (@korniltsev)
  - `otelcol.exporter.loadbalancing` - export traces and logs to multiple OTLP gRPC
    endpoints in a load-balanced way. (@ptodev)

- New Grafana Agent Flow command line utilities:

  - `grafana-agent tools prometheus.remote_write` holds a collection of remote
    write-specific tools. These have been ported over from the `agentctl` command. (@rfratto)

- A new `action` argument for `otelcol.auth.headers`. (@ptodev)

- New `metadata_keys` and `metadata_cardinality_limit` arguments for `otelcol.processor.batch`. (@ptodev)

- New `boolean_attribute` and `ottl_condition` sampling policies for `otelcol.processor.tail_sampling`. (@ptodev)

- A new `initial_offset` argument for `otelcol.receiver.kafka`. (@ptodev)

### Enhancements

- Attributes and blocks set to their default values will no longer be shown in the Flow UI. (@rfratto)

- Tanka config: retain cAdvisor metrics for system processes (Kubelet, Containerd, etc.) (@bboreham)

- Update cAdvisor dependency to v0.47.0. (@jcreixell)

- Upgrade and improve Cloudwatch exporter integration (@thepalbi)

- Update `node_exporter` dependency to v1.6.0. (@spartan0x117)

- Enable `prometheus.relabel` to work with Prometheus' Native Histograms. (@tpaschalis)

- Update `dnsmasq_exporter` to last version. (@marctc)

- Add deployment spec options to describe operator's Prometheus Config Reloader image. (@alekseybb197)

- Update `module.git` with basic and SSH key authentication support. (@djcode)

- Support `clustering` block in `prometheus.operator.servicemonitors` and `prometheus.operator.podmonitors` components to distribute
  targets amongst clustered agents. (@captncraig)

- Update `redis_exporter` dependency to v1.51.0. (@jcreixell)

- The Grafana Agent mixin now includes a dashboard for the logs pipeline. (@thampiotr)

- The Agent Operational dashboard of Grafana Agent mixin now has more descriptive panel titles, Y-axis units

- Add `write_relabel_config` to `prometheus.remote_write` (@jkroepke)

- Update OpenTelemetry Collector dependencies from v0.63.0 to v0.80.0. (@ptodev)

- Allow setting the node name for clustering with a command-line flag. (@tpaschalis)

- Allow `prometheus.exporter.snmp` and SNMP integration to be configured passing a YAML block. (@marctc)

- Some metrics have been added to the traces subsystem for Static mode. (@ptodev)
  - "traces_processor_batch_batch_send_size" (histogram)
  - "traces_processor_batch_batch_size_trigger_send_total" (counter)
  - "traces_processor_batch_metadata_cardinality" (gauge)
  - "traces_processor_batch_timeout_trigger_send_total" (counter)
  - "traces_rpc_server_duration" (histogram)
  - "traces_exporter_send_failed_metric_points_total" (counter)
  - "traces_exporter_send_failed_spans_total" (counter)
  - "traces_exporter_sent_spans_total" (counter)

- Added support for custom `length` time setting in Cloudwatch component and integration. (@thepalbi)

### Bugfixes

- Fix issue where `remote.http` incorrectly had a status of "Unknown" until the
  period specified by the polling frquency elapsed. (@rfratto)


- Add signing region to remote.s3 component for use with custom endpoints so that Authorization Headers work correctly when
  proxying requests. (@mattdurham)

- Fix oauth default scope in `loki.source.azure_event_hubs`. (@akselleirv)

- Fix bug where `otelcol.exporter.otlphttp` ignores configuration for `traces_endpoint`, `metrics_endpoint`, and `logs_endpoint` attributes. (@SimoneFalzone)

- Fix issue in `prometheus.remote_write` where the `queue_config` and
  `metadata_config` blocks used incorrect defaults when not specified in the
  config file. (@rfratto)

- Fix issue where published RPMs were not signed. (@rfratto)

- Fix issue where flow mode exports labeled as "string or secret" could not be
  used in a binary operation. (@rfratto)

- Fix Grafana Agent mixin's "Agent Operational" dashboard expecting pods to always have `grafana-agent-.*` prefix. (@thampiotr)

- Change the HTTP Path and Data Path from the controller-local ID to the global ID for components loaded from within a module loader. (@spartan0x117)

- Fix bug where `stage.timestamp` in `loki.process` wasn't able to correctly
  parse timezones. This issue only impacts the dedicated `grafana-agent-flow`
  binary. (@rfratto)

- Fix bug where JSON requests to `loki.source.api` would not be handled correctly. This adds `/loki/api/v1/raw` and `/loki/api/v1/push` endpoints to `loki.source.api` and maps the `/api/v1/push` and `/api/v1/raw` to
  the `/loki` prefixed endpoints. (@mattdurham)

- Upgrade `loki.write` dependencies to latest changes. (@thepalbi)

### Other changes

- Mongodb integration has been re-enabled. (@jcreixell, @marctc)
- Build with go 1.20.6 (@captncraig)

- Clustering for Grafana Agent in flow mode has graduated from experimental to beta.

v0.34.3 (2023-06-27)
--------------------

### Bugfixes

- Fixes a bug in conversion of OpenTelemetry histograms when exported to Prometheus. (@grcevski)
- Enforce sha256 digest signing for rpms enabling installation on FIPS-enabled OSes. (@kfriedrich123)
- Fix panic from improper startup ordering in `prometheus.operator.servicemonitors`. (@captncraig)

v0.34.2 (2023-06-20)
--------------------

### Enhancements

- Replace map cache in prometheus.relabel with an LRU cache. (@mattdurham)
- Integrations: Extend `statsd` integration to configure relay endpoint. (@arminaaki)

### Bugfixes

- Fix a bug where `prometheus.relabel` would not correctly relabel when there is a cache miss. (@thampiotr)
- Fix a bug where `prometheus.relabel` would not correctly relabel exemplars or metadata. (@tpaschalis)
- Fixes several issues with statsd exporter. (@jcreixell, @marctc)

### Other changes

- Mongodb integration has been disabled for the time being due to licensing issues. (@jcreixell)

v0.34.1 (2023-06-12)
--------------------

### Bugfixes

- Fixed application of sub-collector defaults using the `windows_exporter` integration or `prometheus.exporter.windows`. (@mattdurham)

- Fix issue where `remote.http` did not fail early if the initial request
  failed. This caused failed requests to initially export empty values, which
  could lead to propagating issues downstream to other components which expect
  the export to be non-empty. (@rfratto)

- Allow `bearerTokenFile` field to be used in ServiceMonitors. (@captncraig)

- Fix issue where metrics and traces were not recorded from components within modules. (@mattdurham)

- `service_name` label is inferred from discovery meta labels in `pyroscope.scrape` (@korniltsev)

### Other changes

- Add logging to failed requests in `remote.http`. (@rfratto)

v0.34.0 (2023-06-08)
--------------------

### Breaking changes

- The experimental dynamic configuration feature has been removed in favor of Flow mode. (@mattdurham)

- The `oracledb` integration configuration has removed a redundant field `metrics_scrape_interval`. Use the `scrape_interval` parameter of the integration if a custom scrape interval is required. (@schmikei)

- Upgrade the embedded windows_exporter to commit 79781c6. (@jkroepke)

- Prometheus exporters in Flow mode now set the `instance` label to a value similar to the one they used to have in Static mode (<hostname> by default, customized by some integrations). (@jcreixell)

- `phlare.scrape` and `phlare.write` have been renamed to `pyroscope.scrape` and `pyroscope.scrape`. (@korniltsev)

### Features

- New Grafana Agent Flow components:
  - `loki.source.api` - receive Loki log entries over HTTP (e.g. from other agents). (@thampiotr)
  - `prometheus.operator.servicemonitors` discovers ServiceMonitor resources in your Kubernetes cluster and scrape
    the targets they reference. (@captncraig, @marctc, @jcreixell)
  - `prometheus.receive_http` - receive Prometheus metrics over HTTP (e.g. from other agents). (@thampiotr)
  - `remote.vault` retrieves a secret from Vault. (@rfratto)
  - `prometheus.exporter.snowflake` collects metrics from a snowflake database (@jonathanWamsley)
  - `prometheus.exporter.mssql` collects metrics from Microsoft SQL Server (@jonathanwamsley)
  - `prometheus.exporter.oracledb` collects metrics from oracledb (@jonathanwamsley)
  - `prometheus.exporter.dnsmasq` collects metrics from a dnsmasq server. (@spartan0x117)
  - `loki.source.awsfirehose` - receive Loki log entries from AWS Firehose via HTTP (@thepalbi)
  - `discovery.http` service discovery via http. (@captncraig)

- Added new functions to the River standard library:
  - `coalesce` returns the first non-zero value from a list of arguments. (@jkroepke)
  - `nonsensitive` converts a River secret back into a string. (@rfratto)

### Enhancements

- Support to attach node metadata to pods and endpoints targets in
  `discovery.kubernetes`. (@laurovenancio)

- Support ability to add optional custom headers to `loki.write` endpoint block (@aos)

- Support in-memory HTTP traffic for Flow components. `prometheus.exporter`
  components will now export a target containing an internal HTTP address.
  `prometheus.scrape`, when given that internal HTTP address, will connect to
  the server in-memory, bypassing the network stack. Use the new
  `--server.http.memory-addr` flag to customize which address is used for
  in-memory traffic. (@rfratto)
- Disable node_exporter on Windows systems (@jkroepke)
- Operator support for OAuth 2.0 Client in LogsClientSpec (@DavidSpek)

- Support `clustering` block in `phlare.scrape` components to distribute
  targets amongst clustered agents. (@rfratto)

- Delete stale series after a single WAL truncate instead of two. (@rfratto)

- Update OracleDB Exporter dependency to 0.5.0 (@schmikei)

- Embed Google Fonts on Flow UI (@jkroepke)

- Enable Content-Security-Policies on Flow UI (@jkroepke)

- Update azure-metrics-exporter to v0.0.0-20230502203721-b2bfd97b5313 (@kgeckhart)

- Update azidentity dependency to v1.3.0. (@akselleirv)

- Add custom labels to journal entries in `loki.source.journal` (@sbhrule15)

- `prometheus.operator.podmonitors` and `prometheus.operator.servicemonitors` can now access cluster secrets for authentication to targets. (@captncraig)

### Bugfixes

- Fix `loki.source.(gcplog|heroku)` `http` and `grpc` blocks were overriding defaults with zero-values
  on non-present fields. (@thepalbi)

- Fix an issue where defining `logging` or `tracing` blocks inside of a module
  would generate a panic instead of returning an error. (@erikbaranowski)

- Fix an issue where not specifying either `http` nor `grpc` blocks could result
  in a panic for `loki.source.heroku` and `loki.source.gcplog` components. (@thampiotr)

- Fix an issue where build artifacts for IBM S390x were being built with the
  GOARCH value for the PPC64 instead. (tpaschalis)

- Fix an issue where the Grafana Agent Flow RPM used the wrong path for the
  environment file, preventing the service from loading. (@rfratto)

- Fix an issue where the cluster advertise address was overwriting the join
  addresses. (@laurovenancio)

- Fix targets deduplication when clustering mode is enabled. (@laurovenancio)

- Fix issue in operator where any version update will restart all agent pods simultaneously. (@captncraig)

- Fix an issue where `loki.source.journald` did not create the positions
  directory with the appropriate permissions. (@tpaschalis)

- Fix an issue where fanning out log entries to multiple `loki.process`
  components lead to a race condition. (@tpaschalis)

- Fix panic in `prometheus.operator.servicemonitors` from relabel rules without certain defaults. (@captncraig)

- Fix issue in modules export cache throwing uncomparable errors. (@mattdurham)

- Fix issue where the UI could not navigate to components loaded by modules. (@rfratto)

- Fix issue where using exporters inside modules failed due to not passing the in-memory address dialer. (@mattdurham)

- Add signing region to remote.s3 component for use with custom endpoints so that Authorization Headers work correctly when
  proxying requests. (@mattdurham)

- Fix missing `instance` key for `prometheus.exporter.dnsmasq` component. (@spartan0x117)

### Other changes

- Add metrics when clustering mode is enabled. (@rfratto)
- Document debug metric `loki_process_dropped_lines_by_label_total` in loki.process. (@akselleirv)

- Add `agent_wal_out_of_order_samples_total` metric to track samples received
  out of order. (@rfratto)

- Add CLI flag `--server.http.enable-pprof` to grafana-agent-flow to conditionally enable `/debug/pprof` endpoints (@jkroepke)

- Use Go 1.20.4 for builds. (@tpaschalis)

- Integrate the new ExceptionContext which was recently added to the Faro Web-SDK in the
  app_agent_receiver Payload. (@codecapitano)

- Flow clustering: clusters will now use 512 tokens per node for distributing
  work, leading to better distribution. However, rolling out this change will
  cause some incorrerct or missing assignments until all nodes are updated. (@rfratto)

- Change the Docker base image for Linux containers to `ubuntu:lunar`.
  (@rfratto)

v0.33.2 (2023-05-11)
--------------------

### Bugfixes

- Fix issue where component evaluation time was overridden by a "default
  health" message. (@rfratto)

- Honor timeout when trying to establish a connection to another agent in Flow
  clustering mode. (@rfratto)

- Fix an issue with the grafana/agent windows docker image entrypoint
  not targeting the right location for the config. (@erikbaranowski)

- Fix issue where the `node_exporter` integration and
  `prometheus.exporter.unix` `diskstat_device_include` component could not set
  the allowlist field for the diskstat collector. (@tpaschalis)

- Fix an issue in `loki.source.heroku` where updating the `labels` or `use_incoming_timestamp`
  would not take effect. (@thampiotr)

- Flow: Fix an issue within S3 Module where the S3 path was not parsed correctly when the
  path consists of a parent directory. (@jastisriradheshyam)

- Flow: Fix an issue on Windows where `prometheus.remote_write` failed to read
  WAL checkpoints. This issue led to memory leaks once the initial checkpoint
  was created, and prevented a fresh process from being able to deliver metrics
  at all. (@rfratto)

- Fix an issue where the `loki.source.kubernetes` component could lead to
  the Agent crashing due to a race condition. (@tpaschalis)

### Other changes

- The `phlare.scrape` Flow component `fetch profile failed` log has been set to
  `debug` instead of `error`. (@erikbaranowski)

v0.33.1 (2023-05-01)
--------------------

### Bugfixes

- Fix spelling of the `frequency` argument on the `local.file` component.
  (@tpaschalis)

- Fix bug where some capsule values (such as Prometheus receivers) could not
  properly be used as an argument to a module. (@rfratto)

- Fix version information not displaying correctly when passing the `--version`
  flag or in the `agent_build_info` metric. (@rfratto)

- Fix issue in `loki.source.heroku` and `loki.source.gcplog` where updating the
  component would cause Grafana Agent Flow's Prometheus metrics endpoint to
  return an error until the process is restarted. (@rfratto)

- Fix issue in `loki.source.file` where updating the component caused
  goroutines to leak. (@rfratto)

### Other changes

- Support Bundles report the status of discovered log targets. (@tpaschalis)

v0.33.0 (2023-04-25)
--------------------

### Breaking changes

- Support for 32-bit ARM builds is removed for the foreseeable future due to Go
  compiler issues. We will consider bringing back 32-bit ARM support once our Go
  compiler issues are resolved and 32-bit ARM builds are stable. (@rfratto)

- Agent Management: `agent_management.api_url` config field has been replaced by
`agent_management.host`. The API path and version is now defined by the Agent. (@jcreixell)

- Agent Management: `agent_management.protocol` config field now allows defining "http" and "https" explicitly. Previously, "http" was previously used for both, with the actual protocol used inferred from the api url, which led to confusion. When upgrading, make sure to set to "https" when replacing `api_url` with `host`. (@jcreixell)

- Agent Management: `agent_management.remote_config_cache_location` config field has been replaced by
`agent_management.remote_configuration.cache_location`. (@jcreixell)

- Remove deprecated symbolic links to to `/bin/agent*` in Docker containers,
  as planned in v0.31. (@tpaschalis)

### Deprecations

- [Dynamic Configuration](https://grafana.com/docs/agent/latest/cookbook/dynamic-configuration/) will be removed in v0.34. Grafana Agent Flow supersedes this functionality. (@mattdurham)

### Features

- New Grafana Agent Flow components:

  - `discovery.dns` DNS service discovery. (@captncraig)
  - `discovery.ec2` service discovery for aws ec2. (@captncraig)
  - `discovery.lightsail` service discovery for aws lightsail. (@captncraig)
  - `discovery.gce` discovers resources on Google Compute Engine (GCE). (@marctc)
  - `discovery.digitalocean` provides service discovery for DigitalOcean. (@spartan0x117)
  - `discovery.consul` service discovery for Consul. (@jcreixell)
  - `discovery.azure` provides service discovery for Azure. (@spartan0x117)
  - `module.file` runs a Grafana Agent Flow module loaded from a file on disk.
    (@erikbaranowski)
  - `module.git` runs a Grafana Agent Flow module loaded from a file within a
    Git repository. (@rfratto)
  - `module.string` runs a Grafana Agent Flow module passed to the component by
    an expression containing a string. (@erikbaranowski, @rfratto)
  - `otelcol.auth.oauth2` performs OAuth 2.0 authentication for HTTP and gRPC
    based OpenTelemetry exporters. (@ptodev)
  - `otelcol.extension.jaeger_remote_sampling` provides an endpoint from which to
    pull Jaeger remote sampling documents. (@joe-elliott)
  - `otelcol.exporter.logging` accepts OpenTelemetry data from other `otelcol` components and writes it to the console. (@erikbaranowski)
  - `otelcol.auth.sigv4` performs AWS Signature Version 4 (SigV4) authentication
    for making requests to AWS services via `otelcol` components that support
    authentication extensions. (@ptodev)
  - `prometheus.exporter.blackbox` collects metrics from Blackbox exporter. (@marctc)
  - `prometheus.exporter.mysql` collects metrics from a MySQL database. (@spartan0x117)
  - `prometheus.exporter.postgres` collects metrics from a PostgreSQL database. (@spartan0x117)
  - `prometheus.exporter.statsd` collects metrics from a Statsd instance. (@gaantunes)
  - `prometheus.exporter.snmp` collects metrics from SNMP exporter. (@marctc)
  - `prometheus.operator.podmonitors` discovers PodMonitor resources in your Kubernetes cluster and scrape
    the targets they reference. (@captncraig, @marctc, @jcreixell)
  - `prometheus.exporter.windows` collects metrics from a Windows instance. (@jkroepke)
  - `prometheus.exporter.memcached` collects metrics from a Memcached server. (@spartan0x117)
  - `loki.source.azure_event_hubs` reads messages from Azure Event Hub using Kafka and forwards them to other   `loki` components. (@akselleirv)

- Add support for Flow-specific system packages:

  - Flow-specific DEB packages. (@rfratto, @robigan)
  - Flow-specific RPM packages. (@rfratto, @robigan)
  - Flow-specific macOS Homebrew Formula. (@rfratto)
  - Flow-specific Windows installer. (@rfratto)

  The Flow-specific packages allow users to install and run Grafana Agent Flow
  alongside an existing installation of Grafana Agent.

- Agent Management: Add support for integration snippets. (@jcreixell)

- Flow: Introduce a gossip-over-HTTP/2 _clustered mode_. `prometheus.scrape`
  component instances can opt-in to distributing scrape load between cluster
  peers. (@tpaschalis)

### Enhancements

- Flow: Add retries with backoff logic to Phlare write component. (@cyriltovena)

- Operator: Allow setting runtimeClassName on operator-created pods. (@captncraig)

- Operator: Transparently compress agent configs to stay under size limitations. (@captncraig)

- Update Redis Exporter Dependency to v1.49.0. (@spartan0x117)

- Update Loki dependency to the k144 branch. (@andriikushch)

- Flow: Add OAUTHBEARER mechanism to `loki.source.kafka` using Azure as provider. (@akselleirv)

- Update Process Exporter dependency to v0.7.10. (@spartan0x117)

- Agent Management: Introduces backpressure mechanism for remote config fetching (obeys 429 request
  `Retry-After` header). (@spartan0x117)

- Flow: support client TLS settings (CA, client certificate, client key) being
  provided from other components for the following components:

  - `discovery.docker`
  - `discovery.kubernetes`
  - `loki.source.kafka`
  - `loki.source.kubernetes`
  - `loki.source.podlogs`
  - `loki.write`
  - `mimir.rules.kubernetes`
  - `otelcol.auth.oauth2`
  - `otelcol.exporter.jaeger`
  - `otelcol.exporter.otlp`
  - `otelcol.exporter.otlphttp`
  - `otelcol.extension.jaeger_remote_sampling`
  - `otelcol.receiver.jaeger`
  - `otelcol.receiver.kafka`
  - `phlare.scrape`
  - `phlare.write`
  - `prometheus.remote_write`
  - `prometheus.scrape`
  - `remote.http`

- Flow: support server TLS settings (client CA, server certificate, server key)
  being provided from other components for the following components:

  - `loki.source.syslog`
  - `otelcol.exporter.otlp`
  - `otelcol.extension.jaeger_remote_sampling`
  - `otelcol.receiver.jaeger`
  - `otelcol.receiver.opencensus`
  - `otelcol.receiver.zipkin`

- Flow: Define custom http method and headers in `remote.http` component (@jkroepke)

- Flow: Add config property to `prometheus.exporter.blackbox` to define the config inline (@jkroepke)

- Update Loki Dependency to k146 which includes configurable file watchers (@mattdurham)

### Bugfixes

- Flow: fix issue where Flow would return an error when trying to access a key
  of a map whose value was the zero value (`null`, `0`, `false`, `[]`, `{}`).
  Whether an error was returned depended on the internal type of the value.
  (@rfratto)

- Flow: fix issue where using the `jaeger_remote` sampler for the `tracing`
  block would fail to parse the response from the remote sampler server if it
  used strings for the strategy type. This caused sampling to fall back
  to the default rate. (@rfratto)

- Flow: fix issue where components with no arguments like `loki.echo` were not
  viewable in the UI. (@rfratto)

- Flow: fix deadlock in `loki.source.file` where terminating tailers would hang
  while flushing remaining logs, preventing `loki.source.file` from being able
  to update. (@rfratto)

- Flow: fix deadlock in `loki.process` where a component with no stages would
  hang forever on handling logs. (@rfratto)

- Fix issue where a DefaultConfig might be mutated during unmarshaling. (@jcreixell)

- Fix issues where CloudWatch Exporter cannot use FIPS Endpoints outside of USA regions (@aglees)

- Fix issue where scraping native Prometheus histograms would leak memory.
  (@rfratto)

- Flow: fix issue where `loki.source.docker` component could deadlock. (@tpaschalis)

- Flow: fix issue where `prometheus.remote_write` created unnecessary extra
  child directories to store the WAL in. (@rfratto)

- Fix internal metrics reported as invalid by promtool's linter. (@tpaschalis)

- Fix issues with cri stage which treats partial line coming from any stream as same. (@kavirajk @aglees)

- Operator: fix for running multiple operators with different `--agent-selector` flags. (@captncraig)

- Operator: respect FilterRunning on PodMonitor and ServiceMonitor resources to only scrape running pods. (@captncraig)

- Fixes a bug where the github exporter would get stuck in an infinite loop under certain conditions. (@jcreixell)

- Fix bug where `loki.source.docker` always failed to start. (@rfratto)

### Other changes

- Grafana Agent Docker containers and release binaries are now published for
  s390x. (@rfratto)

- Use Go 1.20.3 for builds. (@rfratto)

- Change the Docker base image for Linux containers to `ubuntu:kinetic`.
  (@rfratto)

- Update prometheus.remote_write defaults to match new prometheus
  remote-write defaults. (@erikbaranowski)

v0.32.1 (2023-03-06)
--------------------

### Bugfixes

- Flow: Fixes slow reloading of targets in `phlare.scrape` component. (@cyriltovena)

- Flow: add a maximum connection lifetime of one hour when tailing logs from
  `loki.source.kubernetes` and `loki.source.podlogs` to recover from an issue
  where the Kubernetes API server stops responding with logs without closing
  the TCP connection. (@rfratto)

- Flow: fix issue in `loki.source.kubernetes` where `__pod__uid__` meta label
  defaulted incorrectly to the container name, causing tailers to never
  restart. (@rfratto)

v0.32.0 (2023-02-28)
--------------------

### Breaking changes

- Support for the embedded Flow UI for 32-bit ARMv6 builds is temporarily
  removed. (@rfratto)

- Node Exporter configuration options changed to align with new upstream version (@Thor77):

  - `diskstats_ignored_devices` is now `diskstats_device_exclude` in agent configuration.
  - `ignored_devices` is now `device_exclude` in flow configuration.

- Some blocks in Flow components have been merged with their parent block to make the block hierarchy smaller:

  - `discovery.docker > http_client_config` is merged into the `discovery.docker` block. (@erikbaranowski)
  - `discovery.kubernetes > http_client_config` is merged into the `discovery.kubernetes` block. (@erikbaranowski)
  - `loki.source.kubernetes > client > http_client_config` is merged into the `client` block. (@erikbaranowski)
  - `loki.source.podlogs > client > http_client_config` is merged into the `client` block. (@erikbaranowski)
  - `loki.write > endpoint > http_client_config` is merged into the `endpoint` block. (@erikbaranowski)
  - `mimir.rules.kubernetes > http_client_config` is merged into the `mimir.rules.kubernetes` block. (@erikbaranowski)
  - `otelcol.receiver.opencensus > grpc` is merged into the `otelcol.receiver.opencensus` block. (@ptodev)
  - `otelcol.receiver.zipkin > http` is merged into the `otelcol.receiver.zipkin` block. (@ptodev)
  - `phlare.scrape > http_client_config` is merged into the `phlare.scrape` block. (@erikbaranowski)
  - `phlare.write > endpoint > http_client_config` is merged into the `endpoint` block. (@erikbaranowski)
  - `prometheus.remote_write > endpoint > http_client_config` is merged into the `endpoint` block. (@erikbaranowski)
  - `prometheus.scrape > http_client_config` is merged into the `prometheus.scrape` block. (@erikbaranowski)

- The `loki.process` component now uses a combined name for stages, simplifying
  the block hierarchy. For example, the `stage > json` block hierarchy is now a
  single block called `stage.json`. All stage blocks in `loki.process` have
  been updated to use this simplified hierarchy. (@tpaschalis)

- `remote.s3` `client_options` block has been renamed to `client`. (@mattdurham)

- Renamed `prometheus.integration.node_exporter` to `prometheus.exporter.unix`. (@jcreixell)

- As first announced in v0.30, support for the `EXPERIMENTAL_ENABLE_FLOW`
  environment variable has been removed in favor of `AGENT_MODE=flow`.
  (@rfratto)

### Features

- New integrations:

  - `oracledb` (@schmikei)
  - `mssql` (@binaryfissiongames)
  - `cloudwatch metrics` (@thepalbi)
  - `azure` (@kgeckhart)
  - `gcp` (@kgeckhart, @ferruvich)

- New Grafana Agent Flow components:

  - `loki.echo` writes received logs to stdout. (@tpaschalis, @rfratto)
  - `loki.source.docker` reads logs from Docker containers and forwards them to
    other `loki` components. (@tpaschalis)
  - `loki.source.kafka` reads logs from Kafka events and forwards them to other
    `loki` components. (@erikbaranowski)
  - `loki.source.kubernetes_events` watches for Kubernetes Events and converts
    them into log lines to forward to other `loki` components. It is the
    equivalent of the `eventhandler` integration. (@rfratto)
  - `otelcol.processor.tail_sampling` samples traces based on a set of defined
    policies from `otelcol` components before forwarding them to other
    `otelcol` components. (@erikbaranowski)
  - `prometheus.exporter.apache` collects metrics from an apache web server
    (@captncraig)
  - `prometheus.exporter.consul` collects metrics from a consul installation
    (@captncraig)
  - `prometheus.exporter.github` collects metrics from GitHub (@jcreixell)
  - `prometheus.exporter.process` aggregates and collects metrics by scraping
    `/proc`. (@spartan0x117)
  - `prometheus.exporter.redis` collects metrics from a redis database
    (@spartan0x117)

### Enhancements

- Flow: Support `keepequal` and `dropequal` actions for relabeling. (@cyriltovena)

- Update Prometheus Node Exporter integration to v1.5.0. (@Thor77)

- Grafana Agent Flow will now reload the config file when `SIGHUP` is sent to
  the process. (@rfratto)

- If using the official RPM and DEB packages for Grafana Agent, invoking
  `systemctl reload grafana-agent` will now reload the configuration file.
  (@rfratto)

- Flow: the `loki.process` component now implements all the same processing
  stages as Promtail's pipelines. (@tpaschalis)

- Flow: new metric for `prometheus.scrape` -
  `agent_prometheus_scrape_targets_gauge`. (@ptodev)

- Flow: new metric for `prometheus.scrape` and `prometheus.relabel` -
  `agent_prometheus_forwarded_samples_total`. (@ptodev)

- Flow: add `constants` into the standard library to expose the hostname, OS,
  and architecture of the system Grafana Agent is running on. (@rfratto)

- Flow: add timeout to loki.source.podlogs controller setup. (@polyrain)

### Bugfixes

- Fixed a reconciliation error in Grafana Agent Operator when using `tlsConfig`
  on `Probe`. (@supergillis)

- Fix issue where an empty `server:` config stanza would cause debug-level logging.
  An empty `server:` is considered a misconfiguration, and thus will error out.
  (@neomantra)

- Flow: fix an error where some error messages that crossed multiple lines
  added extra an extra `|` character when displaying the source file on the
  starting line. (@rfratto)

- Flow: fix issues in `agent fmt` where adding an inline comment on the same
  line as a `[` or `{` would cause indentation issues on subsequent lines.
  (@rfratto)

- Flow: fix issues in `agent fmt` where line comments in arrays would be given
  the wrong identation level. (@rfratto)

- Flow: fix issues with `loki.file` and `loki.process` where deadlock contention or
  logs fail to process. (@mattdurham)

- Flow: `oauth2 > tls_config` was documented as a block but coded incorrectly as
  an attribute. This is now a block in code. This impacted `discovery.docker`,
  `discovery.kubernetes`, `loki.source.kubernetes`, `loki.write`,
  `mimir.rules.kubernetes`, `phlare.scrape`, `phlare.write`,
  `prometheus.remote_write`, `prometheus.scrape`, and `remote.http`
  (@erikbaranowski)

- Flow: Fix issue where using `river:",label"` causes the UI to return nothing. (@mattdurham)

### Other changes

- Use Go 1.20 for builds. (@rfratto)

- The beta label from Grafana Agent Flow has been removed. A subset of Flow
  components are still marked as beta or experimental:

  - `loki.echo` is explicitly marked as beta.
  - `loki.source.kubernetes` is explicitly marked as experimental.
  - `loki.source.podlogs` is explicitly marked as experimental.
  - `mimir.rules.kubernetes` is explicitly marked as beta.
  - `otelcol.processor.tail_sampling` is explicitly marked as beta.
  - `otelcol.receiver.loki` is explicitly marked as beta.
  - `otelcol.receiver.prometheus` is explicitly marked as beta.
  - `phlare.scrape` is explicitly marked as beta.
  - `phlare.write` is explicitly marked as beta.

v0.31.3 (2023-02-13)
--------------------

### Bugfixes

- `loki.source.cloudflare`: fix issue where the `zone_id` argument
  was being ignored, and the `api_token` argument was being used for the zone
  instead. (@rfratto)

- `loki.source.cloudflare`: fix issue where `api_token` argument was not marked
  as a sensitive field. (@rfratto)

v0.31.2 (2023-02-08)
--------------------

### Other changes

- In the Agent Operator, upgrade the `prometheus-config-reloader` dependency
  from version 0.47.0 to version 0.62.0. (@ptodev)

v0.31.1 (2023-02-06)
--------------------

> **BREAKING CHANGES**: This release has breaking changes. Please read entries
> carefully and consult the [upgrade guide][] for specific instructions.

### Breaking changes

- All release Windows `.exe` files are now published as a zip archive.
  Previously, `grafana-agent-installer.exe` was unzipped. (@rfratto)

### Other changes

- Support Go 1.20 for builds. Official release binaries are still produced
  using Go 1.19. (@rfratto)

v0.31.0 (2023-01-31)
--------------------

> **BREAKING CHANGES**: This release has breaking changes. Please read entries
> carefully and consult the [upgrade guide][] for specific instructions.

### Breaking changes

- Release binaries (including inside Docker containers) have been renamed to be
  prefixed with `grafana-` (@rfratto):

  - `agent` is now `grafana-agent`.
  - `agentctl` is now `grafana-agentctl`.
  - `agent-operator` is now `grafana-agent-operator`.

### Deprecations

- A symbolic link in Docker containers from the old binary name to the new
  binary name has been added. These symbolic links will be removed in v0.33. (@rfratto)

### Features

- New Grafana Agent Flow components:

  - `loki.source.cloudflare` reads logs from Cloudflare's Logpull API and
    forwards them to other `loki` components. (@tpaschalis)
  - `loki.source.gcplog` reads logs from GCP cloud resources using Pub/Sub
    subscriptions and forwards them to other `loki` components. (@tpaschalis)
  - `loki.source.gelf` listens for Graylog logs. (@mattdurham)
  - `loki.source.heroku` listens for Heroku messages over TCP a connection and
    forwards them to other `loki` components. (@erikbaranowski)
  - `loki.source.journal` read messages from systemd journal. (@mattdurham)
  - `loki.source.kubernetes` collects logs from Kubernetes pods using the
    Kubernetes API. (@rfratto)
  - `loki.source.podlogs` discovers PodLogs resources on Kubernetes and
    uses the Kubernetes API to collect logs from the pods specified by the
    PodLogs resource. (@rfratto)
  - `loki.source.syslog` listens for Syslog messages over TCP and UDP
    connections and forwards them to other `loki` components. (@tpaschalis)
  - `loki.source.windowsevent` reads logs from Windows Event Log. (@mattdurham)
  - `otelcol.exporter.jaeger` forwards OpenTelemetry data to a Jaeger server.
    (@erikbaranowski)
  - `otelcol.exporter.loki` forwards OTLP-formatted data to compatible `loki`
    receivers. (@tpaschalis)
  - `otelcol.receiver.kafka` receives telemetry data from Kafka. (@rfratto)
  - `otelcol.receiver.loki` receives Loki logs, converts them to the OTLP log
    format and forwards them to other `otelcol` components. (@tpaschalis)
  - `otelcol.receiver.opencensus` receives OpenConsensus-formatted traces or
    metrics. (@ptodev)
  - `otelcol.receiver.zipkin` receives Zipkin-formatted traces. (@rfratto)
  - `phlare.scrape` collects application performance profiles. (@cyriltovena)
  - `phlare.write` sends application performance profiles to Grafana Phlare.
    (@cyriltovena)
  - `mimir.rules.kubernetes` discovers `PrometheusRule` Kubernetes resources and
    loads them into a Mimir instance. (@Logiraptor)

- Flow components which work with relabeling rules (`discovery.relabel`,
  `prometheus.relabel` and `loki.relabel`) now export a new value named Rules.
  This value returns a copy of the currently configured rules. (@tpaschalis)

- New experimental feature: agent-management. Polls configured remote API to fetch new configs. (@spartan0x117)

- Introduce global configuration for logs. (@jcreixell)

### Enhancements

- Handle faro-web-sdk `View` meta in app_agent_receiver. (@rlankfo)

- Flow: the targets in debug info from `loki.source.file` are now individual blocks. (@rfratto)

- Grafana Agent Operator: add [promtail limit stage](https://grafana.com/docs/loki/latest/clients/promtail/stages/limit/) to the operator. (@spartan0x117)

### Bugfixes

- Flow UI: Fix the issue with messy layout on the component list page while
  browser window resize (@xiyu95)

- Flow UI: Display the values of all attributes unless they are nil. (@ptodev)

- Flow: `prometheus.relabel` and `prometheus.remote_write` will now error if they have exited. (@ptodev)

- Flow: Fix issue where negative numbers would convert to floating-point values
  incorrectly, treating the sign flag as part of the number. (@rfratto)

- Flow: fix a goroutine leak when `loki.source.file` is passed more than one
  target with identical set of public labels. (@rfratto)

- Fix issue where removing and re-adding log instance configurations causes an
  error due to double registration of metrics (@spartan0x117, @jcreixell)

### Other changes

- Use Go 1.19.4 for builds. (@erikbaranowski)

- New windows containers for agent and agentctl. These can be found moving forward with the ${Version}-windows tags for grafana/agent and grafana/agentctl docker images (@erikbaranowski)

v0.30.2 (2023-01-11)
--------------------

### Bugfixes

- Flow: `prometheus.relabel` will no longer modify the labels of the original
  metrics, which could lead to the incorrect application of relabel rules on
  subsequent relabels. (@rfratto)

- Flow: `loki.source.file` will no longer deadlock other components if log
  lines cannot be sent to Loki. `loki.source.file` will wait for 5 seconds per
  file to finish flushing read logs to the client, after which it will drop
  them, resulting in lost logs. (@rfratto)

- Operator: Fix the handling of the enableHttp2 field as a boolean in
  `pod_monitor` and `service_monitor` templates. (@tpaschalis)

v0.30.1 (2022-12-23)
--------------------

### Bugfixes

- Fix issue where journald support was accidentally removed. (@tpaschalis)

- Fix issue where some traces' metrics where not collected. (@marctc)

v0.30.0 (2022-12-20)
--------------------

> **BREAKING CHANGES**: This release has breaking changes. Please read entries
> carefully and consult the [upgrade guide][] for specific instructions.

### Breaking changes

- The `ebpf_exporter` integration has been removed due to issues with static
  linking. It may be brought back once these are resolved. (@tpaschalis)

### Deprecations

- The `EXPERIMENTAL_ENABLE_FLOW` environment variable is deprecated in favor of
  `AGENT_MODE=flow`. Support for `EXPERIMENTAL_ENABLE_FLOW` will be removed in
  v0.32. (@rfratto)

### Features

- `grafana-agent-operator` supports oauth2 as an authentication method for
  remote_write. (@timo-42)

- Grafana Agent Flow: Add tracing instrumentation and a `tracing` block to
  forward traces to `otelcol` component. (@rfratto)

- Grafana Agent Flow: Add a `discovery_target_decode` function to decode a JSON
  array of discovery targets corresponding to Prometheus' HTTP and file service
  discovery formats. (@rfratto)

- New Grafana Agent Flow components:

  - `remote.http` polls an HTTP URL and exposes the response body as a string
    or secret to other components. (@rfratto)

  - `discovery.docker` discovers Docker containers from a Docker Engine host.
    (@rfratto)

  - `loki.source.file` reads and tails files for log entries and forwards them
    to other `loki` components. (@tpaschalis)

  - `loki.write` receives log entries from other `loki` components and sends
    them over to a Loki instance. (@tpaschalis)

  - `loki.relabel` receives log entries from other `loki` components and
    rewrites their label set. (@tpaschalis)

  - `loki.process` receives log entries from other `loki` components and runs
    one or more processing stages. (@tpaschalis)

  - `discovery.file` discovers files on the filesystem following glob
    patterns. (@mattdurham)

- Integrations: Introduce the `snowflake` integration. (@binaryfissiongames)

### Enhancements

- Update agent-loki.yaml to use environment variables in the configuration file (@go4real)

- Integrations: Always use direct connection in mongodb_exporter integration. (@v-zhuravlev)

- Update OpenTelemetry Collector dependency to v0.63.1. (@tpaschalis)

- riverfmt: Permit empty blocks with both curly braces on the same line.
  (@rfratto)

- riverfmt: Allow function arguments to persist across different lines.
  (@rfratto)

- Flow: The HTTP server will now start before the Flow controller performs the
  initial load. This allows metrics and pprof data to be collected during the
  first load. (@rfratto)

- Add support for using a [password map file](https://github.com/oliver006/redis_exporter/blob/master/contrib/sample-pwd-file.json) in `redis_exporter`. (@spartan0x117)

- Flow: Add support for exemplars in Prometheus component pipelines. (@rfratto)

- Update Prometheus dependency to v2.40.5. (@rfratto)

- Update Promtail dependency to k127. (@rfratto)

- Native histograms are now supported in the static Grafana Agent and in
  `prometheus.*` Flow components. Native histograms will be automatically
  collected from supported targets. remote_write must be configured to forward
  native histograms from the WAL to the specified endpoints. (@rfratto)

- Flow: metrics generated by upstream OpenTelemetry Collector components are
  now exposed at the `/metrics` endpoint of Grafana Agent Flow. (@rfratto)

### Bugfixes

- Fix issue where whitespace was being sent as part of password when using a
  password file for `redis_exporter`. (@spartan0x117)

- Flow UI: Fix issue where a configuration block referencing a component would
  cause the graph page to fail to load. (@rfratto)

- Remove duplicate `oauth2` key from `metricsinstances` CRD. (@daper)

- Fix issue where on checking whether to restart integrations the Integration
  Manager was comparing configs with secret values scrubbed, preventing reloads
  if only secrets were updated. (@spartan0x117)

### Other changes

- Grafana Agent Flow has graduated from experimental to beta.

v0.29.0 (2022-11-08)
--------------------

> **BREAKING CHANGES**: This release has breaking changes. Please read entries
> carefully and consult the [upgrade guide][] for specific instructions.

### Breaking changes

- JSON-encoded traces from OTLP versions earlier than 0.16.0 are no longer
  supported. (@rfratto)

### Deprecations

- The binary names `agent`, `agentctl`, and `agent-operator` have been
  deprecated and will be renamed to `grafana-agent`, `grafana-agentctl`, and
  `grafana-agent-operator` in the v0.31.0 release.

### Features

- Add `agentctl test-logs` command to allow testing log configurations by redirecting
  collected logs to standard output. This can be useful for debugging. (@jcreixell)

- New Grafana Agent Flow components:

  - `otelcol.receiver.otlp` receives OTLP-formatted traces, metrics, and logs.
    Data can then be forwarded to other `otelcol` components. (@rfratto)

  - `otelcol.processor.batch` batches data from `otelcol` components before
    forwarding it to other `otelcol` components. (@rfratto)

  - `otelcol.exporter.otlp` accepts data from `otelcol` components and sends
    it to a gRPC server using the OTLP protocol. (@rfratto)

  - `otelcol.exporter.otlphttp` accepts data from `otelcol` components and
    sends it to an HTTP server using the OTLP protocol. (@tpaschalis)

  - `otelcol.auth.basic` performs basic authentication for `otelcol`
    components that support authentication extensions. (@rfratto)

  - `otelcol.receiver.jeager` receives Jaeger-formatted traces. Data can then
    be forwarded to other `otelcol` components. (@rfratto)

  - `otelcol.processor.memory_limiter` periodically checks memory usage and
    drops data or forces a garbage collection if the defined limits are
    exceeded. (@tpaschalis)

  - `otelcol.auth.bearer` performs bearer token authentication for `otelcol`
    components that support authentication extensions. (@rfratto)

  - `otelcol.auth.headers` attaches custom request headers to `otelcol`
    components that support authentication extensions. (@rfratto)

  - `otelcol.receiver.prometheus` receives Prometheus metrics, converts them
    to the OTLP metric format and forwards them to other `otelcol` components.
    (@tpaschalis)

  - `otelcol.exporter.prometheus` forwards OTLP-formatted data to compatible
    `prometheus` components. (@rfratto)

- Flow: Allow config blocks to reference component exports. (@tpaschalis)

- Introduce `/-/support` endpoint for generating 'support bundles' in static
  agent mode. Support bundles are zip files of commonly-requested information
  that can be used to debug a running agent. (@tpaschalis)

### Enhancements

- Update OpenTelemetry Collector dependency to v0.61.0. (@rfratto)

- Add caching to Prometheus relabel component. (@mattdurham)

- Grafana Agent Flow: add `agent_resources_*` metrics which explain basic
  platform-agnostic metrics. These metrics assist with basic monitoring of
  Grafana Agent, but are not meant to act as a replacement for fully featured
  components like `prometheus.integration.node_exporter`. (@rfratto)

- Enable field label in TenantStageSpec of PodLogs pipeline. (@siiimooon)

- Enable reporting of enabled integrations. (@marctc)

- Grafana Agent Flow: `prometheus.remote_write` and `prometheus.relabel` will
  now export receivers immediately, removing the need for dependant components
  to be evaluated twice at process startup. (@rfratto)

- Add missing setting to configure instance key for Eventhandler integration. (@marctc)

- Update Prometheus dependency to v2.39.1. (@rfratto)

- Update Promtail dependency to weekly release k122. (@rfratto)

- Tracing: support the `num_traces` and `expected_new_traces_per_sec` configuration parameters in the tail_sampling processor. (@ptodev)

### Bugfixes

- Remove empty port from the `apache_http` integration's instance label. (@katepangLiu)

- Fix identifier on target creation for SNMP v2 integration. (@marctc)

- Fix bug when specifying Blackbox's modules when using Blackbox integration. (@marctc)

- Tracing: fix a panic when the required `protocols` field was not set in the `otlp` receiver. (@ptodev)

- Support Bearer tokens for metric remote writes in the Grafana Operator (@jcreixell, @marctc)

### Other changes

- Update versions of embedded Prometheus exporters used for integrations:

  - Update `github.com/prometheus/statsd_exporter` to `v0.22.8`. (@captncraig)

  - Update `github.com/prometheus-community/postgres_exporter` to `v0.11.1`. (@captncraig)

  - Update `github.com/prometheus/memcached_exporter` to `v0.10.0`. (@captncraig)

  - Update `github.com/prometheus-community/elasticsearch_exporter` to `v1.5.0`. (@captncraig)

  - Update `github.com/prometheus/mysqld_exporter` to `v0.14.0`. (@captncraig)

  - Update `github.com/prometheus/consul_exporter` to `v0.8.0`. (@captncraig)

  - Update `github.com/ncabatoff/process-exporter` to `v0.7.10`. (@captncraig)

  - Update `github.com/prometheus-community/postgres_exporter` to `v0.11.1`. (@captncraig)

- Use Go 1.19.3 for builds. (@rfratto)

v0.28.1 (2022-11-03)
--------------------

### Security

- Update Docker base image to resolve OpenSSL vulnerabilities CVE-2022-3602 and
  CVE-2022-3786. Grafana Agent does not use OpenSSL, so we do not believe it is
  vulnerable to these issues, but the base image has been updated to remove the
  report from image scanners. (@rfratto)

v0.28.0 (2022-09-29)
--------------------

### Features

- Introduce Grafana Agent Flow, an experimental "programmable pipeline" runtime
  mode which improves how to configure and debug Grafana Agent by using
  components. (@captncraig, @karengermond, @marctc, @mattdurham, @rfratto,
  @rlankfo, @tpaschalis)

- Introduce Blackbox exporter integration. (@marctc)

### Enhancements

- Update Loki dependency to v2.6.1. (@rfratto)

### Bugfixes

### Other changes

- Fix relabel configs in sample agent-operator manifests (@hjet)

- Operator no longer set the `SecurityContext.Privileged` flag in the `config-reloader` container. (@hsyed-dojo)

- Add metrics for config reloads and config hash (@jcreixell)

v0.27.1 (2022-09-09)
--------------------

> **NOTE**: ARMv6 Docker images are no longer being published.
>
> We have stopped publishing Docker images for ARMv6 platforms.
> This is due to the new Ubuntu base image we are using that does not support ARMv6.
> The new Ubuntu base image has less reported CVEs, and allows us to provide more
> secure Docker images. We will still continue to publish ARMv6 release binaries and
> deb/rpm packages.

### Other Changes

- Switch docker image base from debian to ubuntu. (@captncraig)

v0.27.0 (2022-09-01)
--------------------

### Features

- Integrations: (beta) Add vmware_exporter integration (@rlankfo)

- App agent receiver: add Event kind to payload (@domasx2)

### Enhancements

- Tracing: Introduce a periodic appender to the remotewriteexporter to control sample rate. (@mapno)

- Tracing: Update OpenTelemetry dependency to v0.55.0. (@rfratto, @mapno)

- Add base agent-operator jsonnet library and generated manifests (@hjet)

- Add full (metrics, logs, K8s events) sample agent-operator jsonnet library and gen manifests (@hjet)

- Introduce new configuration fields for disabling Keep-Alives and setting the
  IdleConnectionTimeout when scraping. (@tpaschalis)

- Add field to Operator CRD to disable report usage functionality. (@marctc)

### Bugfixes

- Tracing: Fixed issue with the PromSD processor using the `connection` method to discover the IP
  address.  It was failing to match because the port number was included in the address string. (@jphx)

- Register prometheus discovery metrics. (@mattdurham)

- Fix seg fault when no instance parameter is provided for apache_http integration, using integrations-next feature flag. (@rgeyer)

- Fix grafanacloud-install.ps1 web request internal server error when fetching config. (@rlankfo)

- Fix snmp integration not passing module or walk_params parameters when scraping. (@rgeyer)

- Fix unmarshal errors (key "<walk_param name>" already set in map) for snmp integration config when walk_params is defined, and the config is reloaded. (@rgeyer)

### Other changes

- Update several go dependencies to resolve warnings from certain security scanning tools. None of the resolved vulnerabilities were known to be exploitable through the agent. (@captncraig)

- It is now possible to compile Grafana Agent using Go 1.19. (@rfratto)

v0.26.1 (2022-07-25)
--------------------

> **BREAKING CHANGES**: This release has breaking changes. Please read entries
> carefully and consult the [upgrade guide][] for specific instructions.

### Breaking changes

- Change windows certificate store so client certificate is no longer required in store. (@mattdurham)

### Bugfixes

- Operator: Fix issue where configured `targetPort` ServiceMonitors resulted in
  generating an incorrect scrape_config. (@rfratto)

- Build the Linux/AMD64 artifacts using the opt-out flag for the ebpf_exporter. (@tpaschalis)

v0.26.0 (2022-07-18)
--------------------

> **BREAKING CHANGES**: This release has breaking changes. Please read entries
> carefully and consult the [upgrade guide][] for specific instructions.

### Breaking changes

- Deprecated `server` YAML block fields have now been removed in favor of the
  command-line flags that replaced them. These fields were originally
  deprecated in v0.24.0. (@rfratto)

- Changed tail sampling policies to be configured as in the OpenTelemetry
  Collector. (@mapno)

### Features

- Introduce Apache HTTP exporter integration. (@v-zhuravlev)

- Introduce eBPF exporter integration. (@tpaschalis)

### Enhancements

- Truncate all records in WAL if repair attempt fails. (@rlankfo)

### Bugfixes

- Relative symlinks for promtail now work as expected. (@RangerCD, @mukerjee)

- Fix rate limiting implementation for the app agent receiver integration. (@domasx2)

- Fix mongodb exporter so that it now collects all metrics. (@mattdurham)

v0.25.1 (2022-06-16)
--------------------

### Bugfixes

- Integer types fail to unmarshal correctly in operator additional scrape configs. (@rlankfo)

- Unwrap replayWAL error before attempting corruption repair. (@rlankfo)

v0.25.0 (2022-06-06)
--------------------

> **BREAKING CHANGES**: This release has breaking changes. Please read entries
> carefully and consult the [upgrade guide][] for specific instructions.

### Breaking changes

- Traces: Use `rpc.grpc.status_code` attribute to determine
  span failed in the service graph processor (@rcrowe)

### Features

- Add HTTP endpoints to fetch active instances and targets for the Logs subsystem.
  (@marctc)

- (beta) Add support for using windows certificate store for TLS connections. (@mattdurham)

- Grafana Agent Operator: add support for integrations through an `Integration`
  CRD which is discovered by `GrafanaAgent`. (@rfratto)

- (experimental) Add app agent receiver integration. This depends on integrations-next being enabled
  via the `integrations-next` feature flag. Use `-enable-features=integrations-next` to use
  this integration. (@kpelelis, @domas)

- Introduce SNMP exporter integration. (@v-zhuravlev)

- Configure the agent to report the use of feature flags to grafana.com. (@marctc)

### Enhancements

- integrations-next: Integrations using autoscrape will now autoscrape metrics
  using in-memory connections instead of connecting to themselves over the
  network. As a result of this change, the `client_config` field has been
  removed. (@rfratto)

- Enable `proxy_url` support on `oauth2` for metrics and logs (update **prometheus/common** dependency to `v0.33.0`). (@martin-jaeger-maersk)

- `extra-scrape-metrics` can now be enabled with the `--enable-features=extra-scrape-metrics` feature flag. See <https://prometheus.io/docs/prometheus/2.31/feature_flags/#extra-scrape-metrics> for details. (@rlankfo)

- Resolved issue in v2 integrations where if an instance name was a prefix of another the route handler would fail to
  match requests on the longer name (@mattdurham)

- Set `include_metadata` to true by default for OTLP traces receivers (@mapno)

### Bugfixes

- Scraping service was not honoring the new server grpc flags `server.grpc.address`.  (@mattdurham)

### Other changes

- Update base image of official Docker containers from Debian buster to Debian
  bullseye. (@rfratto)

- Use Go 1.18 for builds. (@rfratto)

- Add `metrics` prefix to the url of list instances endpoint (`GET
  /agent/api/v1/instances`) and list targets endpoint (`GET
  /agent/api/v1/metrics/targets`). (@marctc)

- Add extra identifying labels (`job`, `instance`, `agent_hostname`) to eventhandler integration. (@hjet)

- Add `extra_labels` configuration to eventhandler integration. (@hjet)

v0.24.2 (2022-05-02)
--------------------

### Bugfixes

- Added configuration watcher delay to prevent race condition in cases where scraping service mode has not gracefully exited. (@mattdurham)

### Other changes

- Update version of node_exporter to include additional metrics for osx. (@v-zhuravlev)

v0.24.1 (2022-04-14)
--------------------

### Bugfixes

- Add missing version information back into `agentctl --version`. (@rlankfo)

- Bump version of github-exporter to latest upstream SHA 284088c21e7d, which
  includes fixes from bugs found in their latest tag. This includes a fix
  where not all releases where retrieved when pulling release information.
  (@rfratto)

- Set the `Content-Type` HTTP header to `application/json` for API endpoints
  returning json objects. (@marctc)

- Operator: fix issue where a `username_file` field was incorrectly set.
  (@rfratto)

- Initialize the logger with default `log_level` and `log_format` parameters.
  (@tpaschalis)

### Other changes

- Embed timezone data to enable Promtail pipelines using the `location` field
  on Windows machines. (@tpaschalis)

v0.24.0 (2022-04-07)
--------------------

> **BREAKING CHANGES**: This release has breaking changes. Please read entries
> carefully and consult the [upgrade guide][] for specific instructions.
>
> **GRAFANA AGENT OPERATOR USERS**: As of this release, Grafana Agent Operator
> does not support versions of Grafana Agent prior to v0.24.0.

### Breaking changes

- The following metrics will now be prefixed with `agent_dskit_` instead of
  `cortex_`: `cortex_kv_request_duration_seconds`,
  `cortex_member_consul_heartbeats_total`, `cortex_member_ring_tokens_owned`,
  `cortex_member_ring_tokens_to_own`, `cortex_ring_member_ownership_percent`,
  `cortex_ring_members`, `cortex_ring_oldest_member_timestamp`,
  `cortex_ring_tokens_owned`, `cortex_ring_tokens_total`. (@rlankfo)

- Traces: the `traces_spanmetrics_calls_total_total` metric has been renamed to
  `traces_spanmetrics_calls_total` (@fredr)

- Two new flags, `-server.http.enable-tls` and `-server.grpc.enable-tls` must
  be provided to explicitly enable TLS support. This is a change of the
  previous behavior where TLS support was enabled when a certificate pair was
  provided. (@rfratto)

- Many command line flags starting with `-server.` block have been renamed.
  (@rfratto)

- The `-log.level` and `-log.format` flags are removed in favor of being set in
  the configuration file. (@rfratto)

- Flags for configuring TLS have been removed in favor of being set in the
  configuration file. (@rfratto)

- Dynamic reload is no longer supported for deprecated server block fields.
  Changing a deprecated field will be ignored and cause the reload to fail.
  (@rfratto)

- The default HTTP listen address is now `127.0.0.1:12345`. Use the
  `-server.http.address` flag to change this value. (@rfratto)

- The default gRPC listen address is now `127.0.0.1:12346`. Use the
  `-server.grpc.address` flag to change this value. (@rfratto)

- `-reload-addr` and `-reload-port` have been removed. They are no longer
  necessary as the primary HTTP server is now static and can't be shut down in
  the middle of a `/-/reload` call. (@rfratto)

- (Only impacts `integrations-next` feature flag) Many integrations have been
  renamed to better represent what they are integrating with. For example,
  `redis_exporter` is now `redis`. This change requires updating
  `integrations-next`-enabled configuration files. This change also changes
  integration names shown in metric labels. (@rfratto)

- The deprecated `-prometheus.*` flags have been removed in favor of
  their `-metrics.*` counterparts. The `-prometheus.*` flags were first
  deprecated in v0.19.0. (@rfratto)

### Deprecations

- Most fields in the `server` block of the configuration file are
  now deprecated in favor of command line flags. These fields will be removed
  in the v0.26.0 release. Please consult the upgrade guide for more information
  and rationale. (@rfratto)

### Features

- Added config read API support to GrafanaAgent Custom Resource Definition.
  (@shamsalmon)

- Added consulagent_sd to target discovery. (@chuckyz)

- Introduce EXPERIMENTAL support for dynamic configuration. (@mattdurham)

- Introduced endpoint that accepts remote_write requests and pushes metrics data directly into an instance's WAL. (@tpaschalis)

- Added builds for linux/ppc64le. (@aklyachkin)

### Enhancements

- Tracing: Exporters can now be configured to use OAuth. (@canuteson)

- Strengthen readiness check for metrics instances. (@tpaschalis)

- Parameterize namespace field in sample K8s logs manifests (@hjet)

- Upgrade to Loki k87. (@rlankfo)

- Update Prometheus dependency to v2.34.0. (@rfratto)

- Update OpenTelemetry-collector dependency to v0.46.0. (@mapno)

- Update cAdvisor dependency to v0.44.0. (@rfratto)

- Update mongodb_exporter dependency to v0.31.2 (@mukerjee)

- Use grafana-agent/v2 Tanka Jsonnet to generate K8s manifests (@hjet)

- Replace agent-bare.yaml K8s sample Deployment with StatefulSet (@hjet)

- Improve error message for `agentctl` when timeout happens calling
  `cloud-config` command (@marctc)

- Enable integrations-next by default in agent-bare.yaml. Please note #1262 (@hjet)

### Bugfixes

- Fix Kubernetes manifests to use port `4317` for OTLP instead of the previous
  `55680` in line with the default exposed port in the agent.

- Ensure singleton integrations are honored in v2 integrations (@mattdurham)

- Tracing: `const_labels` is now correctly parsed in the remote write exporter.
  (@fredr)

- integrations-next: Fix race condition where metrics endpoints for
  integrations may disappear after reloading the config file. (@rfratto)

- Removed the `server.path_prefix` field which would break various features in
  Grafana Agent when set. (@rfratto)

- Fix issue where installing the DEB/RPM packages would overwrite the existing
  config files and environment files. (@rfratto)

- Set `grafanaDashboardFolder` as top level key in the mixin. (@Duologic)

- Operator: Custom Secrets or ConfigMaps to mount will no longer collide with
  the path name of the default secret mount. As a side effect of this bugfix,
  custom Secrets will now be mounted at
  `/var/lib/grafana-agent/extra-secrets/<secret name>` and custom ConfigMaps
  will now be mounted at `/var/lib/grafana-agent/extra-configmaps/<configmap
  name>`. This is not a breaking change as it was previously impossible to
  properly provide these custom mounts. (@rfratto)

- Flags accidentally prefixed with `-metrics.service..` (two `.` in a row) have
  now been fixed to only have one `.`. (@rfratto)

- Protect concurrent writes to the WAL in the remote write exporter (@mapno)

### Other changes

- The `-metrics.wal-directory` flag and `metrics.wal_directory` config option
  will now default to `data-agent/`, the same default WAL directory as
  Prometheus Agent. (@rfratto)

v0.23.0 (2022-02-10)
--------------------

### Enhancements

- Go 1.17 is now used for all builds of the Agent. (@tpaschalis)

- integrations-next: Add `extra_labels` to add a custom set of labels to
  integration targets. (@rfratto)

- The agent no longer appends duplicate exemplars. (@tpaschalis)

- Added Kubernetes eventhandler integration (@hjet)

- Enables sending of exemplars over remote write by default. (@rlankfo)

### Bugfixes

- Fixed issue where Grafana Agent may panic if there is a very large WAL
  loading while old WALs are being deleted or the `/agent/api/v1/targets`
  endpoint is called. (@tpaschalis)

- Fix panic in prom_sd_processor when address is empty (@mapno)

- Operator: Add missing proxy_url field from generated remote_write configs.
  (@rfratto)

- Honor the specified log format in the traces subsystem (@mapno)

- Fix typo in node_exporter for runit_service_dir. (@mattdurham)

- Allow inlining credentials in remote_write url. (@tpaschalis)

- integrations-next: Wait for integrations to stop when starting new instances
  or shutting down (@rfratto).

- Fix issue with windows_exporter mssql collector crashing the agent.
  (@mattdurham)

- The deb and rpm files will now ensure the /var/lib/grafana-agent data
  directory is created with permissions set to 0770. (@rfratto)

- Make agent-traces.yaml Namespace a template-friendly variable (@hjet)

- Disable `machine-id` journal vol by default in sample logs manifest (@hjet)

v0.22.0 (2022-01-13)
--------------------

> This release has deprecations. Please read entries carefully and consult
> the [upgrade guide][] for specific instructions.

### Deprecations

- The node_exporter integration's `netdev_device_whitelist` field is deprecated
  in favor of `netdev_device_include`. Support for the old field name will be
  removed in a future version. (@rfratto)

- The node_exporter integration's `netdev_device_blacklist` field is deprecated
  in favor of `netdev_device_include`. Support for the old field name will be
  removed in a future version. (@rfratto)

- The node_exporter integration's `systemd_unit_whitelist` field is deprecated
  in favor of `systemd_unit_include`. Support for the old field name will be
  removed in a future version. (@rfratto)

- The node_exporter integration's `systemd_unit_blacklist` field is deprecated
  in favor of `systemd_unit_exclude`. Support for the old field name will be
  removed in a future version. (@rfratto)

- The node_exporter integration's `filesystem_ignored_mount_points` field is
  deprecated in favor of `filesystem_mount_points_exclude`. Support for the old
  field name will be removed in a future version. (@rfratto)

- The node_exporter integration's `filesystem_ignored_fs_types` field is
  deprecated in favor of `filesystem_fs_types_exclude`. Support for the old
  field name will be removed in a future version. (@rfratto)

### Features

- (beta) Enable experimental config urls for fetching remote configs.
  Currently, only HTTP/S is supported. Pass the
  `-enable-features=remote-configs` flag to turn this on. (@rlankfo)

- Added [cAdvisor](https://github.com/google/cadvisor) integration. (@rgeyer)

- Traces: Add `Agent Tracing Pipeline` dashboard and alerts (@mapno)

- Traces: Support jaeger/grpc exporter (@nicoche)

- (beta) Enable an experimental integrations subsystem revamp. Pass
  `integrations-next` to `-enable-features` to turn this on. Reading the
  documentation for the revamp is recommended; enabling it causes breaking
  config changes. (@rfratto)

### Enhancements

- Traces: Improved pod association in PromSD processor (@mapno)

- Updated OTel to v0.40.0 (@mapno)

- Remote write dashboard: show in and out sample rates (@bboreham)

- Remote write dashboard: add mean latency (@bboreham)

- Update node_exporter dependency to v1.3.1. (@rfratto)

- Cherry-pick Prometheus PR #10102 into our Prometheus dependency (@rfratto).

### Bugfixes

- Fix usage of POSTGRES_EXPORTER_DATA_SOURCE_NAME when using postgres_exporter
  integration (@f11r)

- Change ordering of the entrypoint for windows service so that it accepts
  commands immediately (@mattdurham)

- Only stop WAL cleaner when it has been started (@56quarters)

- Fix issue with unquoted install path on Windows, that could allow escalation
  or running an arbitrary executable (@mattdurham)

- Fix cAdvisor so it collects all defined metrics instead of the last
  (@pkoenig10)

- Fix panic when using 'stdout' in automatic logging (@mapno)

- Grafana Agent Operator: The /-/ready and /-/healthy endpoints will
  no longer always return 404 (@rfratto).

### Other changes

- Remove log-level flag from systemd unit file (@jpkrohling)

v0.21.2 (2021-12-08)
--------------------

### Security fixes

- This release contains a fix for
  [CVE-2021-41090](https://github.com/grafana/agent/security/advisories/GHSA-9c4x-5hgq-q3wh).

### Other changes

- This release disables the existing `/-/config` and
  `/agent/api/v1/configs/{name}` endpoints by default. Pass the
  `--config.enable-read-api` flag at the command line to opt in to these
  endpoints.

v0.21.1 (2021-11-18)
--------------------

### Bugfixes

- Fix panic when using postgres_exporter integration (@saputradharma)

- Fix panic when dnsamsq_exporter integration tried to log a warning (@rfratto)

- Statsd Integration: Adding logger instance to the statsd mapper
  instantiation. (@gaantunes)

- Statsd Integration: Fix issue where mapped metrics weren't exposed to the
  integration. (@mattdurham)

- Operator: fix bug where version was a required field (@rfratto)

- Metrics: Only run WAL cleaner when metrics are being used and a WAL is
  configured. (@rfratto)

v0.21.0 (2021-11-17)
--------------------

### Enhancements

- Update Cortex dependency to v1.10.0-92-g85c378182. (@rlankfo)

- Update Loki dependency to v2.1.0-656-g0ae0d4da1. (@rlankfo)

- Update Prometheus dependency to v2.31.0 (@rlankfo)

- Add Agent Operator Helm quickstart guide (@hjet)

- Reorg Agent Operator quickstart guides (@hjet)

### Bugfixes

- Packaging: Use correct user/group env variables in RPM %post script (@simonc6372)

- Validate logs config when using logs_instance with automatic logging processor (@mapno)

- Operator: Fix MetricsInstance Service port (@hjet)

- Operator: Create govern service per Grafana Agent (@shturman)

- Operator: Fix relabel_config directive for PodLogs resource (@hjet)

- Traces: Fix `success_logic` code in service graphs processor (@mapno)

### Other changes

- Self-scraped integrations will now use an SUO-specific value for the `instance` label. (@rfratto)

- Traces: Changed service graphs store implementation to improve CPU performance (@mapno)

v0.20.1 (2021-12-08)
--------------------

> _NOTE_: The fixes in this patch are only present in v0.20.1 and >=v0.21.2.

### Security fixes

- This release contains a fix for
  [CVE-2021-41090](https://github.com/grafana/agent/security/advisories/GHSA-9c4x-5hgq-q3wh).

### Other changes

- This release disables the existing `/-/config` and
  `/agent/api/v1/configs/{name}` endpoitns by default. Pass the
  `--config.enable-read-api` flag at the command line to opt in to these
  endpoints.

v0.20.0 (2021-10-28)
--------------------

> **BREAKING CHANGES**: This release has breaking changes. Please read entries
> carefully and consult the [upgrade guide][] for specific instructions.

### Breaking Changes

- push_config is no longer supported in trace's config (@mapno)

### Features

- Operator: The Grafana Agent Operator can now generate a Kubelet service to
  allow a ServiceMonitor to collect Kubelet and cAdvisor metrics. This requires
  passing a `--kubelet-service` flag to the Operator in `namespace/name` format
  (like `kube-system/kubelet`). (@rfratto)

- Service graphs processor (@mapno)

### Enhancements

- Updated mysqld_exporter to v0.13.0 (@gaantunes)

- Updated postgres_exporter to v0.10.0 (@gaantunes)

- Updated redis_exporter to v1.27.1 (@gaantunes)

- Updated memcached_exporter to v0.9.0 (@gaantunes)

- Updated statsd_exporter to v0.22.2 (@gaantunes)

- Updated elasticsearch_exporter to v1.2.1 (@gaantunes)

- Add remote write to silent Windows Installer  (@mattdurham)

- Updated mongodb_exporter to v0.20.7 (@rfratto)

- Updated OTel to v0.36 (@mapno)

- Updated statsd_exporter to v0.22.2 (@mattdurham)

- Update windows_exporter to v0.16.0 (@rfratto, @mattdurham)

- Add send latency to agent dashboard (@bboreham)

### Bugfixes

- Do not immediately cancel context when creating a new trace processor. This
  was preventing scrape_configs in traces from functioning. (@lheinlen)

- Sanitize autologged Loki labels by replacing invalid characters with
  underscores (@mapno)

- Traces: remove extra line feed/spaces/tabs when reading password_file content
  (@nicoche)

- Updated envsubst to v2.0.0-20210730161058-179042472c46. This version has a
  fix needed for escaping values outside of variable substitutions. (@rlankfo)

- Grafana Agent Operator should no longer delete resources matching the names
  of the resources it manages. (@rfratto)

- Grafana Agent Operator will now appropriately assign an
  `app.kubernetes.io/managed-by=grafana-agent-operator` to all created
  resources. (@rfratto)

### Other changes

- Configuration API now returns 404 instead of 400 when attempting to get or
  delete a config which does not exist. (@kgeckhart)

- The windows_exporter now disables the textfile collector by default.
  (@rfratto)

v0.19.0 (2021-09-29)
--------------------

> **BREAKING CHANGES**: This release has breaking changes. Please read entries
> carefully and consult the [upgrade guide][] for specific instructions.

### Breaking Changes

- Reduced verbosity of tracing autologging by not logging `STATUS_CODE_UNSET`
  status codes. (@mapno)

- Operator: rename `Prometheus*` CRDs to `Metrics*` and `Prometheus*` fields to
  `Metrics*`. (@rfratto)

- Operator: CRDs are no longer referenced using a hyphen in the name to be
  consistent with how Kubernetes refers to resources. (@rfratto)

- `prom_instance` in the spanmetrics config is now named `metrics_instance`.
  (@rfratto)

### Deprecations

- The `loki` key at the root of the config file has been deprecated in favor of
  `logs`. `loki`-named fields in `automatic_logging` have been renamed
  accordinly: `loki_name` is now `logs_instance_name`, `loki_tag` is now
  `logs_instance_tag`, and `backend: loki` is now `backend: logs_instance`.
  (@rfratto)

- The `prometheus` key at the root of the config file has been deprecated in
  favor of `metrics`. Flag names starting with `prometheus.` have also been
  deprecated in favor of the same flags with the `metrics.` prefix. Metrics
  prefixed with `agent_prometheus_` are now prefixed with `agent_metrics_`.
  (@rfratto)

- The `tempo` key at the root of the config file has been deprecated in favor
  of `traces`. (@mattdurham)

### Features

- Added [GitHub exporter](https://github.com/infinityworks/github-exporter)
  integration. (@rgeyer)

- Add TLS config options for tempo `remote_write`s. (@mapno)

- Support autologging span attributes as log labels (@mapno)

- Put Tests requiring Network Access behind a -online flag (@flokli)

- Add logging support to the Grafana Agent Operator. (@rfratto)

- Add `operator-detach` command to agentctl to allow zero-downtime upgrades
  when removing an Operator CRD. (@rfratto)

- The Grafana Agent Operator will now default to deploying the matching release
  version of the Grafana Agent instead of v0.14.0. (@rfratto)

### Enhancements

- Update OTel dependency to v0.30.0 (@mapno)

- Allow reloading configuration using `SIGHUP` signal. (@tharun208)

- Add HOSTNAME environment variable to service file to allow for expanding the
  $HOSTNAME variable in agent config.  (@dfrankel33)

- Update jsonnet-libs to 1.21 for Kubernetes 1.21+ compatability. (@MurzNN)

- Make method used to add k/v to spans in prom_sd processor configurable.
  (@mapno)

### Bugfixes

- Regex capture groups like `${1}` will now be kept intact when using
  `-config.expand-env`. (@rfratto)

- The directory of the logs positions file will now properly be created on
  startup for all instances. (@rfratto)

- The Linux system packages will now configure the grafana-agent user to be a
  member of the adm and systemd-journal groups. This will allow logs to read
  from journald and /var/log by default. (@rfratto)

- Fix collecting filesystem metrics on Mac OS (darwin) in the `node_exporter`
  integration default config. (@eamonryan)

- Remove v0.0.0 flags during build with no explicit release tag (@mattdurham)

- Fix issue with global scrape_interval changes not reloading integrations
  (@kgeckhart)

- Grafana Agent Operator will now detect changes to referenced ConfigMaps and
  Secrets and reload the Agent properly. (@rfratto)

- Grafana Agent Operator's object label selectors will now use Kubernetes
  defaults when undefined (i.e., default to nothing). (@rfratto)

- Fix yaml marshalling tag for cert_file in kafka exporter agent config.
  (@rgeyer)

- Fix warn-level logging of dropped targets. (@james-callahan)

- Standardize scrape_interval to 1m in examples. (@mattdurham)

v0.18.4 (2021-09-14)
--------------------

### Enhancements

- Add `agent_prometheus_configs_changed_total` metric to track instance config
  events. (@rfratto)

### Bugfixes

- Fix info logging on windows. (@mattdurham)

- Scraping service: Ensure that a reshard is scheduled every reshard
  interval. (@rfratto)

v0.18.3 (2021-09-08)
--------------------

### Bugfixes

- Register missing metric for configstore consul request duration. (@rfratto)

- Logs should contain a caller field with file and line numbers again
  (@kgeckhart)

- In scraping service mode, the polling configuration refresh should honor
  timeout. (@mattdurham)

- In scraping service mode, the lifecycle reshard should happen using a
  goroutine. (@mattdurham)

- In scraping service mode, scraping service can deadlock when reloading during
  join. (@mattdurham)

- Scraping service: prevent more than one refresh from being queued at a time.
  (@rfratto)

v0.18.2 (2021-08-12)
--------------------

### Bugfixes

- Honor the prefix and remove prefix from consul list results (@mattdurham)

v0.18.1 (2021-08-09)
--------------------

### Bugfixes

- Reduce number of consul calls when ran in scrape service mode (@mattdurham)

v0.18.0 (2021-07-29)
--------------------

### Features

- Added [GitHub exporter](https://github.com/infinityworks/github-exporter)
  integration. (@rgeyer)

- Add support for OTLP HTTP trace exporting. (@mapno)

### Enhancements

- Switch to drone for releases. (@mattdurham)

- Update postgres_exporter to a [branch of](https://github.com/grafana/postgres_exporter/tree/exporter-package-v0.10.0) v0.10.0

### Bugfixes

- Enabled flag for integrations is not being honored. (@mattdurham)

v0.17.0 (2021-07-15)
--------------------

### Features

- Added [Kafka Lag exporter](https://github.com/davidmparrott/kafka_exporter)
  integration. (@gaantunes)

### Bugfixes

- Fix race condition that may occur and result in a panic when initializing
  scraping service cluster. (@rfratto)

v0.16.1 (2021-06-22)
--------------------

### Bugfixes

- Fix issue where replaying a WAL caused incorrect metrics to be sent over
  remote write. (@rfratto)

v0.16.0 (2021-06-17)
--------------------

### Features

- (beta) A Grafana Agent Operator is now available. (@rfratto)

### Enhancements

- Error messages when installing the Grafana Agent for Grafana Cloud will now
  be shown. (@rfratto)

### Bugfixes

- Fix a leak in the shared string interner introduced in v0.14.0. This fix was
  made to a [dependency](https://github.com/grafana/prometheus/pull/21).
  (@rfratto)

- Fix issue where a target will fail to be scraped for the process lifetime if
  that target had gone down for long enough that its series were removed from
  the in-memory cache (2 GC cycles). (@rfratto)

v0.15.0 (2021-06-03)
--------------------

> **BREAKING CHANGES**: This release has breaking changes. Please read entries
> carefully and consult the [upgrade guide][] for specific instructions.

### Breaking Changes

- The configuration of Tempo Autologging has changed. (@mapno)

### Features

- Add support for exemplars. (@mapno)

### Enhancements

- Add the option to log to stdout instead of a Loki instance. (@joe-elliott)

- Update Cortex dependency to v1.8.0.

- Running the Agent as a DaemonSet with host_filter and role: pod should no
  longer cause unnecessary load against the Kubernetes SD API. (@rfratto)

- Update Prometheus to v2.27.0. (@mapno)

- Update Loki dependency to d88f3996eaa2. This is a non-release build, and was
  needed to support exemplars. (@mapno)

- Update Cortex dependency to d382e1d80eaf. This is a non-release build, and
  was needed to support exemplars. (@mapno)

### Bugfixes

- Host filter relabeling rules should now work. (@rfratto)

- Fixed issue where span metrics where being reported with wrong time unit.
  (@mapno)

### Other changes

- Intentionally order tracing processors. (@joe-elliott)

v0.14.0 (2021-05-24)
--------------------

> **BREAKING CHANGES**: This release has breaking changes. Please read entries
> carefully and consult the [upgrade guide][] for specific instructions.
>
> **STABILITY NOTICE**: As of this release, functionality that is not
> recommended for production use and is expected to change will be tagged
> interchangably as "experimental" or "beta."

### Security fixes

- The Scraping service API will now reject configs that read credentials from
  disk by default. This prevents malicious users from reading arbitrary files
  and sending their contents over the network. The old behavior can be
  re-enabled by setting `dangerous_allow_reading_files: true` in the scraping
  service config. (@rfratto)

### Breaking changes

- Configuration for SigV4 has changed. (@rfratto)

### Deprecations

- `push_config` is now supplanted by `remote_block` and `batch`. `push_config`
  will be removed in a future version (@mapno)

### Features

- (beta) New integration: windows_exporter (@mattdurham)

- (beta) Grafana Agent Windows Installer is now included as a release artifact.
  (@mattdurham)

- Official M1 Mac release builds will now be generated! Look for
  `agent-darwin-arm64` and `agentctl-darwin-arm64` in the release assets.
  (@rfratto)

- Add support for running as a Windows service (@mattdurham)

- (beta) Add /-/reload support. It is not recommended to invoke `/-/reload`
  against the main HTTP server. Instead, two new command-line flags have been
  added: `--reload-addr` and `--reload-port`. These will launch a
  `/-/reload`-only HTTP server that can be used to safely reload the Agent's
  state.  (@rfratto)

- Add a /-/config endpoint. This endpoint will return the current configuration
  file with defaults applied that the Agent has loaded from disk. (@rfratto)

- (beta) Support generating metrics and exposing them via a Prometheus exporter
  from span data. (@yeya24)

- Tail-based sampling for tracing pipelines (@mapno)

- Added Automatic Logging feature for Tempo (@joe-elliott)

- Disallow reading files from within scraping service configs by default.
  (@rfratto)

- Add remote write for span metrics (@mapno)

### Enhancements

- Support compression for trace export. (@mdisibio)

- Add global remote_write configuration that is shared between all instances
  and integrations. (@mattdurham)

- Go 1.16 is now used for all builds of the Agent. (@rfratto)

- Update Prometheus dependency to v2.26.0. (@rfratto)

- Upgrade `go.opentelemetry.io/collector` to v0.21.0 (@mapno)

- Add kafka trace receiver (@mapno)

- Support mirroring a trace pipeline to multiple backends (@mapno)

- Add `headers` field in `remote_write` config for Tempo. `headers` specifies
  HTTP headers to forward to the remote endpoint. (@alexbiehl)

- Add silent uninstall to Windows Uninstaller. (@mattdurham)

### Bugfixes

- Native Darwin arm64 builds will no longer crash when writing metrics to the
  WAL. (@rfratto)

- Remote write endpoints that never function across the lifetime of the Agent
  will no longer prevent the WAL from being truncated. (@rfratto)

- Bring back FreeBSD support. (@rfratto)

- agentctl will no longer leak WAL resources when retrieving WAL stats.
  (@rfratto)

- Ensure defaults are applied to undefined sections in config file. This fixes
  a problem where integrations didn't work if `prometheus:` wasn't configured.
  (@rfratto)

- Fixed issue where automatic logging double logged "svc". (@joe-elliott)

### Other changes

- The Grafana Cloud Agent has been renamed to the Grafana Agent. (@rfratto)

- Instance configs uploaded to the Config Store API will no longer be stored
  along with the global Prometheus defaults. This is done to allow globals to
  be updated and re-apply the new global defaults to the configs from the
  Config Store. (@rfratto)

- The User-Agent header sent for logs will now be `GrafanaAgent/<version>`
  (@rfratto)

- Add `tempo_spanmetrics` namespace in spanmetrics (@mapno)

v0.13.1 (2021-04-09)
--------------------

### Bugfixes

- Validate that incoming scraped metrics do not have an empty label set or a
  label set with duplicate labels, mirroring the behavior of Prometheus.
  (@rfratto)

v0.13.0 (2021-02-25)
--------------------

> The primary branch name has changed from `master` to `main`. You may have to
> update your local checkouts of the repository to point at the new branch name.

### Features

- postgres_exporter: Support query_path and disable_default_metrics. (@rfratto)

### Enhancements

- Support other architectures in installation script. (@rfratto)

- Allow specifying custom wal_truncate_frequency per integration. (@rfratto)

- The SigV4 region can now be inferred using the shared config (at
  `$HOME/.aws/config`) or environment variables (via `AWS_CONFIG`). (@rfratto)

- Update Prometheus dependency to v2.25.0. (@rfratto)

### Bugfixes

- Not providing an `-addr` flag for `agentctl config-sync` will no longer
  report an error and will instead use the pre-existing default value.
  (@rfratto)

- Fixed a bug from v0.12.0 where the Loki installation script failed because
  positions_directory was not set. (@rfratto)

- Reduce the likelihood of dataloss during a remote_write-side outage by
  increasing the default wal_truncation_frequency to 60m and preventing the WAL
  from being truncated if the last truncation timestamp hasn't changed. This
  change increases the size of the WAL on average, and users may configure a
  lower wal_truncation_frequency to deliberately choose a smaller WAL over
  write guarantees. (@rfratto)

- Add the ability to read and serve HTTPS integration metrics when given a set
  certificates (@mattdurham)

v0.12.0 (2021-02-05)
--------------------

> **BREAKING CHANGES**: This release has breaking changes. Please read entries
> carefully and consult the [upgrade guide][] for specific instructions.

### Breaking Changes

- The configuration format for the `loki` block has changed. (@rfratto)

- The configuration format for the `tempo` block has changed. (@rfratto)

### Features

- Support for multiple Loki Promtail instances has been added. (@rfratto)

- Support for multiple Tempo instances has been added. (@rfratto)

- Added [ElasticSearch exporter](https://github.com/justwatchcom/elasticsearch_exporter)
  integration. (@colega)

### Enhancements

- `.deb` and `.rpm` packages are now generated for all supported architectures.
  The architecture of the AMD64 package in the filename has been renamed to
  `amd64` to stay synchronized with the architecture name presented from other
  release assets. (@rfratto)

- The `/agent/api/v1/targets` API will now include discovered labels on the
  target pre-relabeling in a `discovered_labels` field. (@rfratto)

- Update Loki to 59a34f9867ce. This is a non-release build, and was needed to
  support multiple Loki instances. (@rfratto)

- Scraping service: Unhealthy Agents in the ring will no longer cause job
  distribution to fail. (@rfratto)

- Scraping service: Cortex ring metrics (prefixed with cortex_ring_) will now
  be registered for tracking the state of the hash ring. (@rfratto)

- Scraping service: instance config ownership is now determined by the hash of
  the instance config name instead of the entire config. This means that
  updating a config is guaranteed to always hash to the same Agent, reducing
  the number of metrics gaps. (@rfratto)

- Only keep a handful of K8s API server metrics by default to reduce default
  active series usage. (@hjet)

- Go 1.15.8 is now used for all distributions of the Agent. (@rfratto)

### Bugfixes

- `agentctl config-check` will now work correctly when the supplied config file
  contains integrations. (@hoenn)

v0.11.0 (2021-01-20)
--------------------

### Features

- ARMv6 builds of `agent` and `agentctl` will now be included in releases to
  expand Agent support to cover all models of Raspberry Pis. ARMv6 docker
  builds are also now available. (@rfratto)

- Added `config-check` subcommand for `agentctl` that can be used to validate
  Agent configuration files before attempting to load them in the `agent`
  itself. (@56quarters)

### Enhancements

- A sigv4 install script for Prometheus has been added. (@rfratto)

- NAMESPACE may be passed as an environment variable to the Kubernetes install
  scripts to specify an installation namespace. (@rfratto)

### Bugfixes

- The K8s API server scrape job will use the API server Service name when
  resolving IP addresses for Prometheus service discovery using the "Endpoints"
  role. (@hjet)

- The K8s manifests will no longer include the `default/kubernetes` job twice
  in both the DaemonSet and the Deployment. (@rfratto)

v0.10.0 (2021-01-13)
--------------------

### Features

- Prometheus `remote_write` now supports SigV4 authentication using the
  [AWS default credentials chain](https://docs.aws.amazon.com/sdk-for-java/v1/developer-guide/credentials.html).
  This enables the Agent to send metrics to Amazon Managed Prometheus without
  needing the [SigV4 Proxy](https://github.com/awslabs/aws-sigv4-proxy).
  (@rfratto)

### Enhancements

- Update `redis_exporter` to v1.15.0. (@rfratto)

- `memcached_exporter` has been updated to v0.8.0. (@rfratto)

- `process-exporter` has been updated to v0.7.5. (@rfratto)

- `wal_cleanup_age` and `wal_cleanup_period` have been added to the top-level
  Prometheus configuration section. These settings control how Write Ahead Logs
  (WALs) that are not associated with any instances are cleaned up. By default,
  WALs not associated with an instance that have not been written in the last
  12 hours are eligible to be cleaned up. This cleanup can be disabled by
  setting `wal_cleanup_period` to `0`. (@56quarters)

- Configuring logs to read from the systemd journal should now work on journals
  that use +ZSTD compression. (@rfratto)

### Bugfixes

- Integrations will now function if the HTTP listen address was set to a value
  other than the default. (@mattdurham)

- The default Loki installation will now be able to write its positions file.
  This was prevented by accidentally writing to a readonly volume mount.
  (@rfratto)

v0.9.1 (2021-01-04)
-------------------

### Enhancements

- agentctl will now be installed by the rpm and deb packages as
  `grafana-agentctl`. (@rfratto)

v0.9.0 (2020-12-10)
-------------------

### Features

- Add support to configure TLS config for the Tempo exporter to use
  insecure_skip_verify to disable TLS chain verification. (@bombsimon)

- Add `sample-stats` to `agentctl` to search the WAL and return a summary of
  samples of series matching the given label selector. (@simonswine)

- New integration:
  [postgres_exporter](https://github.com/wrouesnel/postgres_exporter)
  (@rfratto)

- New integration:
  [statsd_exporter](https://github.com/prometheus/statsd_exporter) (@rfratto)

- New integration:
  [consul_exporter](https://github.com/prometheus/consul_exporter) (@rfratto)

- Add optional environment variable substitution of configuration file.
  (@dcseifert)

### Enhancements

- `min_wal_time` and `max_wal_time` have been added to the instance config
  settings, guaranteeing that data in the WAL will exist for at least
  `min_wal_time` and will not exist for longer than `max_wal_time`. This change
  will increase the size of the WAL slightly but will prevent certain scenarios
  where data is deleted before it is sent. To revert back to the old behavior,
  set `min_wal_time` to `0s`. (@rfratto)

- Update `redis_exporter` to v1.13.1. (@rfratto)

- Bump OpenTelemetry-collector dependency to v0.16.0. (@bombsimon)

### Bugfixes

- Fix issue where the Tempo example manifest could not be applied because the
  port names were too long. (@rfratto)

- Fix issue where the Agent Kubernetes manifests may not load properly on AKS.
  (#279) (@rfratto)

### Other changes

- The User-Agent header sent for logs will now be `GrafanaCloudAgent/<version>`
  (@rfratto)

v0.8.0 (2020-11-06)
-------------------

### Features

- New integration: [dnsamsq_exporter](https://github.com/google/dnsamsq_exporter)
  (@rfratto).

- New integration: [memcached_exporter](https://github.com/prometheus/memcached_exporter)
  (@rfratto).

### Enhancements

- Add `<integration name>_build_info` metric to all integrations. The build
  info displayed will match the build information of the Agent and _not_ the
  embedded exporter. This metric is used by community dashboards, so adding it
  to the Agent increases compatibility with existing dashboards that depend on
  it existing. (@rfratto)

- Bump OpenTelemetry-collector dependency to 0.14.0 (@joe-elliott)

### Bugfixes

- Error messages when retrieving configs from the KV store will now be logged,
  rather than just logging a generic message saying that retrieving the config
  has failed. (@rfratto)

v0.7.2 (2020-10-29)
-------------------

### Enhancements

- Bump Prometheus dependency to 2.21. (@rfratto)

- Bump OpenTelemetry-collector dependency to 0.13.0 (@rfratto)

- Bump Promtail dependency to 2.0. (@rfratto)

- Enhance host_filtering mode to support targets from Docker Swarm and Consul.
  Also, add a `host_filter_relabel_configs` to that will apply relabeling rules
  for determining if a target should be dropped. Add a documentation section
  explaining all of this in detail. (@rfratto)

### Bugfixes

- Fix deb package prerm script so that it stops the agent on package removal.
  (@jdbaldry)

- Fix issue where the `push_config` for Tempo field was expected to be
  `remote_write`. `push_config` now works as expected. (@rfratto)

v0.7.1 (2020-10-23)
-------------------

### Bugfixes

- Fix issue where ARM binaries were not published with the GitHub release.

v0.7.0 (2020-10-23)
-------------------

### Features

- Added Tracing Support. (@joe-elliott)

- Add RPM and deb packaging. (@jdbaldry, @simon6372)

- arm64 and arm/v7 Docker containers and release builds are now available for
  `agent` and `agentctl`. (@rfratto)

- Add `wal-stats` and `target-stats` tooling to `agentctl` to discover WAL and
  cardinality issues. (@rfratto)

- [mysqld_exporter](https://github.com/prometheus/mysqld_exporter) is now
  embedded and available as an integration. (@rfratto)

- [redis_exporter](https://github.com/oliver006/redis_exporter) is now embedded
  and available as an integration. (@dafydd-t)

### Enhancements

- Resharding the cluster when using the scraping service mode now supports
  timeouts through `reshard_timeout`. The default value is `30s.` This timeout
  applies to cluster-wide reshards (performed when joining and leaving the
  cluster) and local reshards (done on the `reshard_interval`). (@rfratto)

### Bugfixes

- Fix issue where integrations crashed with instance_mode was set to `distinct`
  (@rfratto)

- Fix issue where the `agent` integration did not work on Windows (@rfratto).

- Support URL-encoded paths in the scraping service API. (@rfratto)

- The instance label written from replace_instance_label can now be overwritten
  with relabel_configs. This bugfix slightly modifies the behavior of what data
  is stored. The final instance label will now be stored in the WAL rather than
  computed by remote_write. This change should not negatively affect existing
  users. (@rfratto)

v0.6.1 (2020-04-11)
-------------------

### Bugfixes

- Fix issue where build information was empty when running the Agent with
  --version. (@rfratto)

- Fix issue where updating a config in the scraping service may fail to pick up
  new targets. (@rfratto)

- Fix deadlock that slowly prevents the Agent from scraping targets at a high
  scrape volume. (@rfratto)

v0.6.0 (2020-09-04)
-------------------

### Breaking Changes

- The Configs API will now disallow two instance configs having multiple
  `scrape_configs` with the same `job_name`. This was needed for the instance
  sharing mode, where combined instances may have duplicate `job_names` across
  their `scrape_configs`. This brings the scraping service more in line with
  Prometheus, where `job_names` must globally be unique. This change also
  disallows concurrent requests to the put/apply config API endpoint to prevent
  a race condition of two conflicting configs being applied at the same time.
  (@rfratto)

### Deprecations

- `use_hostname_label` is now supplanted by `replace_instance_label`.
  `use_hostname_label` will be removed in a future version. (@rfratto)

### Features

- The Grafana Agent can now collect logs and send to Loki. This is done by
  embedding Promtail, the official Loki log collection client. (@rfratto)

- Integrations can now be enabled without scraping. Set scrape_integrations to
  `false` at the `integrations` key or within the specific integration you
  don't want to scrape. This is useful when another Agent or Prometheus server
  will scrape the integration. (@rfratto)

- [process-exporter](https://github.com/ncabatoff/process-exporter) is now
  embedded as `process_exporter`. The hypen has been changed to an underscore
  in the config file to retain consistency with `node_exporter`. (@rfratto)

### Enhancements

- A new config option, `replace_instance_label`, is now available for use with
  integrations. When this is true, the instance label for all metrics coming
  from an integration will be replaced with the machine's hostname rather than
  127.0.0.1. (@rfratto)

- The embedded Prometheus version has been updated to 2.20.1. (@rfratto,
  @gotjosh)

- The User-Agent header written by the Agent when remote_writing will now be
  `GrafanaCloudAgent/<Version>` instead of `Prometheus/<Prometheus Version>`.
  (@rfratto)

- The subsystems of the Agent (`prometheus`, `loki`) are now made optional.
  Enabling integrations also implicitly enables the associated subsystem. For
  example, enabling the `agent` or `node_exporter` integration will force the
  `prometheus` subsystem to be enabled.  (@rfratto)

### Bugfixes

- The documentation for Tanka configs is now correct. (@amckinley)

- Minor corrections and spelling issues have been fixed in the Overview
  documentation. (@amckinley)

- The new default of `shared` instances mode broke the metric value for
  `agent_prometheus_active_configs`, which was tracking the number of combined
  configs (i.e., number of launched instances). This metric has been fixed and
  a new metric, `agent_prometheus_active_instances`, has been added to track
  the numbger of launched instances. If instance sharing is not enabled, both
  metrics will share the same value. (@rfratto)

- `remote_write` names in a group will no longer be copied from the
  remote_write names of the first instance in the group. Rather, all
  remote_write names will be generated based on the first 6 characters of the
  group hash and the first six characters of the remote_write hash. (@rfratto)

- Fix a panic that may occur during shutdown if the WAL is closed in the middle
  of the WAL being truncated. (@rfratto)

v0.5.0 (2020-08-12)
-------------------

### Features

- A [scrape targets API](https://github.com/grafana/agent/blob/main/docs/api.md#list-current-scrape-targets)
  has been added to show every target the Agent is currently scraping, when it
  was last scraped, how long it took to scrape, and errors from the last
  scrape, if any. (@rfratto)

- "Shared Instance Mode" is the new default mode for spawning Prometheus
  instances, and will improve CPU and memory usage for users of integrations
  and the scraping service. (@rfratto)

### Enhancements

- Memory stability and utilization of the WAL has been improved, and the
  reported number of active series in the WAL will stop double-counting
  recently churned series. (@rfratto)

- Changing scrape_configs and remote_write configs for an instance will now be
  dynamically applied without restarting the instance. This will result in less
  missing metrics for users of the scraping service that change a config.
  (@rfratto)

- The Tanka configuration now uses k8s-alpha. (@duologic)

### Bugfixes

- The Tanka configuration will now also deploy a single-replica deployment
  specifically for scraping the Kubernetes API. This deployment acts together
  with the Daemonset to scrape the full cluster and the control plane.
  (@gotjosh)

- The node_exporter filesystem collector will now work on Linux systems without
  needing to manually set the blocklist and allowlist of filesystems.
  (@rfratto)

v0.4.0 (2020-06-18)
-------------------

### Features

- Support for integrations has been added. Integrations can be any embedded
  tool, but are currently used for embedding exporters and generating scrape
  configs. (@rfratto)

- node_exporter has been added as an integration. This is the full version of
  node_exporter with the same configuration options. (@rfratto)

- An Agent integration that makes the Agent automatically scrape itself has
  been added. (@rfratto)

### Enhancements

- The WAL can now be truncated if running the Agent without any remote_write
  endpoints. (@rfratto)

### Bugfixes

- Prevent the Agent from crashing when a global Prometheus config stanza is not
  provided. (@robx)

- Enable agent host_filter in the Tanka configs, which was disabled by default
  by mistake. (@rfratto)

v0.3.2 (2020-05-29)
-------------------

### Features

- Tanka configs that deploy the scraping service mode are now available
  (@rfratto)

- A k3d example has been added as a counterpart to the docker-compose example.
  (@rfratto)

### Enhancements

- Labels provided by the default deployment of the Agent (Kubernetes and Tanka)
  have been changed to align with the latest changes to grafana/jsonnet-libs.
  The old `instance` label is now called `pod`, and the new `instance` label is
  unique. A `container` label has also been added. The Agent mixin has been
  subsequently updated to also incorporate these label changes. (@rfratto)

- The `remote_write` and `scrape_config` sections now share the same
  validations as Prometheus (@rfratto)

- Setting `wal_truncation_frequency` to less than the scrape interval is now
  disallowed (@rfratto)

### Bugfixes

- A deadlock in scraping service mode when updating a config that shards to the
  same node has been fixed (@rfratto)

- `remote_write` config stanzas will no longer ignore `password_file`
  (@rfratto)

- `scrape_config` client secrets (e.g., basic auth, bearer token,
  `password_file`) will now be properly retained in scraping service mode
  (@rfratto)

- Labels for CPU, RX, and TX graphs in the Agent Operational dashboard now
  correctly show the pod name of the Agent instead of the exporter name.
  (@rfratto)

v0.3.1 (2020-05-20)
-------------------

### Features

- The Agent has upgraded its vendored Prometheus to v2.18.1 (@gotjosh,
  @rfratto)

### Bugfixes

- A typo in the Tanka configs and Kubernetes manifests that prevents the Agent
  launching with v0.3.0 has been fixed (@captncraig)

- Fixed a bug where Tanka mixins could not be used due to an issue with the
  folder placement enhancement (@rfratto)

### Enhancements

- `agentctl` and the config API will now validate that the YAML they receive
  are valid instance configs. (@rfratto)

v0.3.0 (2020-05-13)
-------------------

### Features

- A third operational mode called "scraping service mode" has been added. A KV
  store is used to store instance configs which are distributed amongst a
  clustered set of Agent processes, dividing the total scrape load across each
  agent. An API is exposed on the Agents to list, create, update, and delete
  instance configurations from the KV store. (@rfratto)

- An "agentctl" binary has been released to interact with the new instance
  config management API created by the "scraping service mode." (@rfratto,
  @hoenn)

- The Agent now includes readiness and healthiness endpoints. (@rfratto)

### Enhancements

- The YAML files are now parsed strictly and an invalid YAML will generate an
  error at runtime. (@hoenn)

- The default build mode for the Docker containers is now release, not debug.
  (@rfratto)

- The Grafana Agent Tanka Mixins now are placed in an "Agent" folder within
  Grafana. (@cyriltovena)

v0.2.0 (2020-04-09)
-------------------

### Features

- The Prometheus remote write protocol will now send scraped metadata (metric
  name, help, type and unit). This results in almost negligent bytes sent
  increase as metadata is only sent every minute. It is on by default.
  (@gotjosh)

  These metrics are available to monitor metadata being sent:
  - `prometheus_remote_storage_succeeded_metadata_total`
  - `prometheus_remote_storage_failed_metadata_total`
  - `prometheus_remote_storage_retried_metadata_total`
  - `prometheus_remote_storage_sent_batch_duration_seconds` and
    `prometheus_remote_storage_sent_bytes_total` have a new label “type” with
    the values of `metadata` or `samples`.

### Enhancements

- The Agent has upgraded its vendored Prometheus to v2.17.1 (@rfratto)

### Bugfixes

- Invalid configs passed to the agent will now stop the process after they are
  logged as invalid; previously the Agent process would continue. (@rfratto)

- Enabling host_filter will now allow metrics from node role Kubernetes service
  discovery to be scraped properly (e.g., cAdvisor, Kubelet). (@rfratto)

v0.1.1 (2020-03-16)
-------------------

### Other changes

- Nits in documentation (@sh0rez)

- Fix various dashboard mixin problems from v0.1.0 (@rfratto)

- Pass through release tag to `docker build` (@rfratto)

v0.1.0 (2020-03-16)
-------------------

> First release!

### Features

- Support for scraping Prometheus metrics and sharding the agent through the
  presence of a `host_filter` flag within the Agent configuration file.

[upgrade guide]: https://grafana.com/docs/agent/latest/upgrade-guide/
[contributors guide]: ./docs/developer/contributing.md#updating-the-changelog<|MERGE_RESOLUTION|>--- conflicted
+++ resolved
@@ -10,18 +10,15 @@
 Main (unreleased)
 -----------------
 
-<<<<<<< HEAD
 ### Features
 
 - Added a new `stage.decolorize` stage to `loki.process` component which 
   allows to strip ANSI color codes from the log lines. (@thampiotr)
 
-=======
 ### Bugfixes
 
 - Fixed an issue where `loki.process` validation for stage `metric.counter` was 
   allowing invalid combination of configuration options. (@thampiotr)
->>>>>>> fa2fc389
 
 v0.37.0-rc.1 (2023-10-06)
 -----------------
