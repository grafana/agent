# Changelog

> _Contributors should read our [contributors guide][] for instructions on how
> to update the changelog._

This document contains a historical list of changes between releases. Only
changes that impact end-user behavior are listed; changes to documentation or
internal API changes are not present.

Main (unreleased)
-----------------

### Features

- Agent Management: Introduce support for templated configuration. (@jcreixell)

### Enhancements

- Flow Windows service: Support environment variables. (@jkroepke)

- Allow disabling collection of root Cgroup stats in
  `prometheus.exporter.cadvisor` (flow mode) and the `cadvisor` integration
  (static mode). (@hainenber)

- Grafana Agent on Windows now automatically restarts on failure. (@hainenber)

- Added metrics, alerts and dashboard visualisations to help diagnose issues
  with unhealthy components and components that take too long to evaluate. (@thampiotr)

### Bugfixes

- Permit `X-Faro-Session-ID` header in CORS requests for the `faro.receiver`
  component (flow mode) and the `app_agent_receiver` integration (static mode).
  (@cedricziel)

- Fix issue with windows_exporter defaults not being set correctly. (@mattdurham)

v0.38.0 (2023-11-21)
--------------------

### Breaking changes

- Remove `otelcol.exporter.jaeger` component (@hainenber)

- In the mysqld exporter integration, some metrics are removed and others are renamed. (@marctc)
  - Removed metrics:
    - "mysql_last_scrape_failed" (gauge)
    - "mysql_exporter_scrapes_total" (counter)
    - "mysql_exporter_scrape_errors_total" (counter)
  - Metric names in the `info_schema.processlist` collector have been [changed](https://github.com/prometheus/mysqld_exporter/pull/603).
  - Metric names in the `info_schema.replica_host` collector have been [changed](https://github.com/prometheus/mysqld_exporter/pull/496).
  - Changes related to `replication_group_member_stats collector`:
    - metric "transaction_in_queue" was Counter instead of Gauge
    - renamed 3 metrics starting with `mysql_perf_schema_transaction_` to start with `mysql_perf_schema_transactions_` to be consistent with column names.
    - exposing only server's own stats by matching `MEMBER_ID` with `@@server_uuid` resulting "member_id" label to be dropped.

### Features

- Added a new `stage.decolorize` stage to `loki.process` component which
  allows to strip ANSI color codes from the log lines. (@thampiotr)

- Added a new `stage.sampling` stage to `loki.process` component which
  allows to only process a fraction of logs and drop the rest. (@thampiotr)

- Added a new `stage.eventlogmessage` stage to `loki.process` component which
  allows to extract data from Windows Event Log. (@thampiotr)

- Update version of River:

    - River now supports raw strings, which are strings surrounded by backticks
      instead of double quotes. Raw strings can span multiple lines, and do not
      support any escape sequences. (@erikbaranowski)

    - River now permits using `[]` to access non-existent keys in an object.
      When this is done, the access evaluates to `null`, such that `{}["foo"]
      == null` is true. (@rfratto)

- Added support for python profiling to `pyroscope.ebpf` component. (@korniltsev)

- Windows Flow Installer: Add /CONFIG /DISABLEPROFILING and /DISABLEREPORTING flag (@jkroepke)

- Add queueing logs remote write client for `loki.write` when WAL is enabled. (@thepalbi)

- New Grafana Agent Flow components:

  - `otelcol.processor.filter` - filters OTLP telemetry data using OpenTelemetry
    Transformation Language (OTTL). (@hainenber)
  - `otelcol.receiver.vcenter` - receives metrics telemetry data from vCenter. (@marctc)

- Agent Management: Introduce support for remotely managed external labels for logs. (@jcreixell)

### Enhancements

- The `loki.write` WAL now has snappy compression enabled by default. (@thepalbi)

- Allow converting labels to structured metadata with Loki's structured_metadata stage. (@gonzalesraul)

- Improved performance of `pyroscope.scrape` component when working with a large number of targets. (@cyriltovena)

- Added support for comma-separated list of fields in `source` option and a
  new `separator` option in `drop` stage of `loki.process`. (@thampiotr)

- The `loki.source.docker` component now allows connecting to Docker daemons
  over HTTP(S) and setting up TLS credentials. (@tpaschalis)

- Added an `exclude_event_message` option to `loki.source.windowsevent` in flow mode,
  which excludes the human-friendly event message from Windows event logs. (@ptodev)

- Improve detection of rolled log files in `loki.source.kubernetes` and
  `loki.source.podlogs` (@slim-bean).

- Support clustering in `loki.source.kubernetes` (@slim-bean).

- Support clustering in `loki.source.podlogs` (@rfratto).

- Make component list sortable in web UI. (@hainenber)

- Adds new metrics (`mssql_server_total_memory_bytes`, `mssql_server_target_memory_bytes`,
  and `mssql_available_commit_memory_bytes`) for `mssql` integration.

- Grafana Agent Operator: `config-reloader` container no longer runs as root.
  (@rootmout)

- Added support for replaying not sent data for `loki.write` when WAL is enabled. (@thepalbi)

- Make the result of 'discovery.kubelet' support pods that without ports, such as k8s control plane static pods. (@masonmei)

- Added support for unicode strings in `pyroscope.ebpf` python profiles. (@korniltsev)

- Improved resilience of graph evaluation in presence of slow components. (@thampiotr)

<<<<<<< HEAD
- The `http` config block may now reference exports from any component.
  Previously, only `remote.*` and `local.*` components could be referenced
  without a circular dependency. (@rfratto)
=======
- Updated windows exporter to use prometheus-community/windows_exporter commit 1836cd1. (@mattdurham)

- Allow agent to start with `module.git` config if cached before. (@hainenber)
>>>>>>> fa260588

### Bugfixes

- Set exit code 1 on grafana-agentctl non-runnable command. (@fgouteroux)

- Fixed an issue where `loki.process` validation for stage `metric.counter` was
  allowing invalid combination of configuration options. (@thampiotr)

- Fixed issue where adding a module after initial start, that failed to load then subsequently resolving the issue would cause the module to
  permanently fail to load with `id already exists` error. (@mattdurham)

- Allow the usage of encodings other than UTF8 to be used with environment variable expansion. (@mattdurham)

- Fixed an issue where native histogram time series were being dropped silently.  (@krajorama)

- Fix validation issue with ServiceMonitors when scrape timeout is greater than interval. (@captncraig)

- Static mode's spanmetrics processor will now prune histograms when the dimension cache is pruned.
  Dimension cache was always pruned but histograms were not being pruned. This caused metric series
  created by the spanmetrics processor to grow unbounded. Only static mode has this issue. Flow mode's
  `otelcol.connector.spanmetrics` does not have this bug. (@nijave)

- Prevent logging errors on normal shutdown in `loki.source.journal`. (@wildum)

- Break on iterate journal failure in `loki.source.journal`. (@wildum)

- Fix file descriptor leak in `loki.source.journal`. (@wildum)

- Fixed a bug in River where passing a non-string key to an object (such as
  `{}[true]`) would incorrectly report that a number type was expected instead. (@rfratto)

- Include Faro Measurement `type` field in `faro.receiver` Flow component and legacy `app_agent_receiver` integration. (@rlankfo)

- Mark `password` argument of `loki.source.kafka` as a `secret` rather than a `string`. (@harsiddhdave44)

- Fixed a bug where UDP syslog messages were never processed (@joshuapare)

- Updating configuration for `loki.write` no longer drops data. (@thepalbi)

- Fixed a bug in WAL where exemplars were recorded before the first native histogram samples for new series,
  resulting in remote write sending the exemplar first and Prometheus failing to ingest it due to missing
  series. (@krajorama)

- Fixed an issue in the static config converter where exporter instance values
  were not being mapped when translating to flow. (@erikbaranowski)

- Fix a bug which prevented Agent from running `otelcol.exporter.loadbalancing`
  with a `routing_key` of `traceID`. (@ptodev)

- Added Kubernetes service resolver to static node's loadbalancing exporter
  and to Flow's `otelcol.exporter.loadbalancing`. (@ptodev)

- Fix default configuration file `grafana-agent-flow.river` used in downstream
  packages. (@bricewge)

- Fix converter output for prometheus.exporter.windows to not unnecessarily add
  empty blocks. (@erikbaranowski)

### Other changes

- Bump `mysqld_exporter` version to v0.15.0. (@marctc)

- Bump `github-exporter` version to 1.0.6. (@marctc)

- Use Go 1.21.4 for builds. (@rfratto)

- Change User-Agent header for outbound requests to include agent-mode, goos, and deployment mode. Example `GrafanaAgent/v0.38.0 (flow; linux; docker)` (@captncraig)

- `loki.source.windowsevent` and `loki.source.*` changed to use a more robust positions file to prevent corruption on reboots when writing
  the positions file. (@mattdurham)

v0.37.4 (2023-11-06)
-----------------

### Enhancements

- Added an `add_metric_suffixes` option to `otelcol.exporter.prometheus` in flow mode,
  which configures whether to add type and unit suffixes to metrics names. (@mar4uk)

### Bugfixes

- Fix a bug where reloading the configuration of a `loki.write` component lead
  to a panic. (@tpaschalis)

<<<<<<< HEAD
- Added Kubernetes service resolver to static node's loadbalancing exporter
  and to Flow's `otelcol.exporter.loadbalancing`. (@ptodev)

=======
>>>>>>> fa260588
v0.37.3 (2023-10-26)
-----------------

### Bugfixes

- Fixed an issue where native histogram time series were being dropped silently.  (@krajorama)

- Fix an issue where `remote.vault` ignored the `namespace` argument. (@rfratto)

- Fix an issue with static mode and `promtail` converters, where static targets
  did not correctly default to `localhost` when not provided. (@thampiotr)

- Fixed some converter diagnostics so they show as warnings rather than errors. Improve
  clarity for various diagnostics. (@erikbaranowski)

- Wire up the agent exporter integration for the static converter. (@erikbaranowski)

### Enhancements

- Upgrade OpenTelemetry Collector packages to version 0.87 (@ptodev):
  - `otelcol.receiver.kafka` has a new `header_extraction` block to extract headers from Kafka records.
  - `otelcol.receiver.kafka` has a new `version` argument to change the version of
    the SASL Protocol for SASL authentication.

v0.37.2 (2023-10-16)
-----------------

### Bugfixes

- Fix the handling of the `--cluster.join-addresses` flag causing an invalid
  comparison with the mutually-exclusive `--cluster.discover-peers`. (@tpaschalis)

- Fix an issue with the static to flow converter for blackbox exporter modules
  config not being included in the river output. (@erikbaranowski)

- Fix issue with default values in `discovery.nomad`. (@marctc)

### Enhancements

- Update Prometheus dependency to v2.47.2. (@tpaschalis)

- Allow Out of Order writing to the WAL for metrics. (@mattdurham)

- Added new config options to spanmetrics processor in static mode (@ptodev):
  - `aggregation_temporality`: configures whether to reset the metrics after flushing.
  - `metrics_flush_interval`: configures how often to flush generated metrics.

### Other changes

- Use Go 1.21.3 for builds. (@tpaschalis)

v0.37.1 (2023-10-10)
-----------------

### Bugfixes

- Fix the initialization of the default namespaces map for the operator and the
  loki.source.kubernetes component. (@wildum)

v0.37.0 (2023-10-10)
-----------------

### Breaking changes

- Set `retry_on_http_429` to `true` by default in the `queue_config` block in static mode's `remote_write`. (@wildum)

- Renamed `non_indexed_labels` Loki processing stage to `structured_metadata`. (@vlad-diachenko)

- Include `otel_scope_name` and `otel_scope_version` in all metrics for `otelcol.exporter.prometheus`
  by default using a new argument `include_scope_labels`. (@erikbaranowski)

- Static mode Windows Certificate Filter no longer restricted to TLS 1.2 and specific cipher suites. (@mattdurham)

- The `__meta_agent_integration*` and `__meta_agent_hostname` labels have been
  removed from the targets exposed by `prometheus.exporter.*` components and
  got replaced by the pair of `__meta_component_name` and `__meta_component_id`
  labels. (@tpaschalis)

- Flow: Allow `prometheus.exporter.unix` to be specified multiple times and used in modules. This now means all
  `prometheus.exporter.unix` references will need a label `prometheus.exporter.unix "example"`. (@mattdurham)

### Features

- New Grafana Agent Flow components:

  - `discovery.consulagent` discovers scrape targets from Consul Agent. (@wildum)
  - `discovery.dockerswarm` discovers scrape targets from Docker Swarm. (@wildum)
  - `discovery.ionos` discovers scrape targets from the IONOS Cloud API. (@wildum)
  - `discovery.kuma` discovers scrape targets from the Kuma control plane. (@tpaschalis)
  - `discovery.linode` discovers scrape targets from the Linode API. (@captncraig)
  - `discovery.marathon` discovers scrape targets from Marathon servers. (@wildum)
  - `discovery.nerve` discovers scrape targets from AirBnB's Nerve. (@tpaschalis)
  - `discovery.scaleway` discovers scrape targets from Scaleway virtual
    instances and bare-metal machines. (@rfratto)
  - `discovery.serverset` discovers Serversets stored in Zookeeper. (@thampiotr)
  - `discovery.triton` discovers scrape targets from Triton Container Monitor. (@erikbaranowski)
  - `faro.receiver` accepts Grafana Faro-formatted telemetry data over the
    network and forwards it to other components. (@megumish, @rfratto)
  - `otelcol.connector.servicegraph` creates service graph metrics from spans. It is the
    flow mode equivalent to static mode's `service_graphs` processor. (@ptodev)
  - `otelcol.connector.spanlogs` creates logs from spans. It is the flow mode equivalent
    to static mode's `automatic_logging` processor. (@ptodev)
  - `otelcol.processor.k8sattributes` adds Kubernetes metadata as resource attributes
    to spans, logs, and metrics. (@acr92)
  - `otelcol.processor.probabilistic_sampler` samples logs and traces based on configuration options. (@mar4uk)
  - `otelcol.processor.transform` transforms OTLP telemetry data using the
    OpenTelemetry Transformation Language (OTTL). It is most commonly used
    for transformations on attributes.
  - `prometheus.exporter.agent` exposes the agent's internal metrics. (@hainenber)
  - `prometheus.exporter.azure` collects metrics from Azure. (@wildum)
  - `prometheus.exporter.cadvisor` exposes cAdvisor metrics. (@tpaschalis)
  - `prometheus.exporter.vsphere` exposes vmware vsphere metrics. (@marctc)
  - `remote.kubernetes.configmap` loads a configmap's data for use in other components (@captncraig)
  - `remote.kubernetes.secret` loads a secret's data for use in other components (@captncraig)

- Flow: allow the HTTP server to be configured with TLS in the config file
  using the new `http` config block. (@rfratto)

- Clustering: add new flag `--cluster.max-join-peers` to limit the number of peers the system joins. (@wildum)

- Clustering: add a new flag `--cluster.name` to prevent nodes without this identifier from joining the cluster. (@wildum)

- Clustering: add IPv6 support when using advertise interfaces to assign IP addresses. (@wildum)

- Add a `file_watch` block in `loki.source.file` to configure how often to poll files from disk for changes via `min_poll_frequency` and `max_poll_frequency`.
  In static mode it can be configured in the global `file_watch_config` via `min_poll_frequency` and `max_poll_frequency`.  (@wildum)

- Flow: In `prometheus.exporter.blackbox`, allow setting labels for individual targets. (@spartan0x117)

- Add optional `nil_to_zero` config flag for `YACE` which can be set in the `static`, `discovery`, or `metric` config blocks. (@berler)

- The `cri` stage in `loki.process` can now be configured to limit line size.

- Flow: Allow `grafana-agent run` to accept a path to a directory of `*.river` files.
  This will load all River files in the directory as a single configuration;
  component names must be unique across all loaded files. (@rfratto, @hainenber)

- Added support for `static` configuration conversion in `grafana-agent convert` and `grafana-agent run` commands. (@erikbaranowski)

- Flow: the `prometheus.scrape` component can now configure the scraping of
  Prometheus native histograms. (@tpaschalis)

- Flow: the `prometheus.remote_write` component now supports SigV4 and AzureAD authentication. (@ptodev)

### Enhancements

- Clustering: allow advertise interfaces to be configurable, with the possibility to select all available interfaces. (@wildum)

- Deleted series will now be removed from the WAL sooner, allowing Prometheus
  remote_write to free memory associated with removed series sooner. (@rfratto)

- Added a `disable_high_cardinality_metrics` configuration flag to `otelcol`
  exporters and receivers to switch high cardinality debug metrics off.  (@glindstedt)

- `loki.source.kafka` component now exposes internal label `__meta_kafka_offset`
  to indicate offset of consumed message. (@hainenber)

- Add a`tail_from_end` attribute in `loki.source.file` to have the option to start tailing a file from the end if a cached position is not found.
  This is valuable when you want to tail a large file without reading its entire content. (@wildum)

- Flow: improve river config validation step in `prometheus.scrape` by comparing `scrape_timeout` with `scrape_interval`. (@wildum)

- Flow: add `randomization_factor` and `multiplier` to retry settings in
  `otelcol` components. (@rfratto)

- Add support for `windows_certificate_filter` under http tls config block. (@mattdurham)

- Add `openstack` config converter to convert OpenStack yaml config (static mode) to river config (flow mode). (@wildum)

- Some `otelcol` components will now display their debug metrics via the
  Agent's `/metrics` endpoint. Those components include `otelcol.receiver.otlp`,
  `otelcol.exporter.otlp` and `otelcol.processor.batch`. There may also be metrics
  from other components which are not documented yet. (@ptodev)

- Agent Management: Honor 503 ServiceUnavailable `Retry-After` header. (@jcreixell)

- Bump opentelemetry-collector and opentelemetry-collector-contrib versions from v0.80 to v0.85 (@wildum):
  - add `authoriy` attribute to `otelcol.exporter.loadbalancing` to override the default value in gRPC requests.
  - add `exemplars` support to `otelcol.connector.spanmetrics`.
  - add `exclude_dimensions` attribute to `otelcol.connector.spanmetrics` to exclude dimensions from the default set.
  - add `authority` attribute to `otelcol.receiver.otlp` to override the default value in gRPC requests.
  - add `disable_keep_alives` attribute to `otelcol.receiver.otlp` to disable the HTTP keep alive feature.
  - add `traces_url_path`, `metrics_url_path` and `logs_url_path` attributes to `otelcol.receiver.otlp` to specify the URl path to respectively receive traces, metrics and logs on.
  - add the value `json` to the `encoding` attribute of `otelcol.receiver.kafka`. The component is now able to decode `json` payload and to insert it into the body of a log record.

- Added `scrape` block to customize the default behavior of `prometheus.operator.podmonitors`, `prometheus.operator.probes`, and `prometheus.operator.servicemonitors`. (@sberz)

- The `instance` label of targets exposed by `prometheus.exporter.*` components
  is now more representative of what is being monitored. (@tpaschalis)

- Promtail converter will now treat `global positions configuration is not supported` as a Warning instead of Error. (@erikbaranowski)

- Add new `agent_component_dependencies_wait_seconds` histogram metric and a dashboard panel
  that measures how long components wait to be evaluated after their dependency is updated (@thampiotr)

- Add additional endpoint to debug scrape configs generated inside `prometheus.operator.*` components (@captncraig)

- Components evaluation is now performed in parallel, reducing the impact of
  slow components potentially blocking the entire telemetry pipeline.
  The `agent_component_evaluation_seconds` metric now measures evaluation time
  of each node separately, instead of all the directly and indirectly
  dependant nodes. (@thampiotr)

- Update Prometheus dependency to v2.46.0. (@tpaschalis)

- The `client_secret` config argument in the `otelcol.auth.oauth2` component is
  now of type `secret` instead of type `string`. (@ptodev)

### Bugfixes

- Fixed `otelcol.exporter.prometheus` label names for the `otel_scope_info`
  metric to match the OTLP Instrumentation Scope spec. `name` is now `otel_scope_name`
  and `version` is now `otel_version_name`. (@erikbaranowski)

- Fixed a bug where converting `YACE` cloudwatch config to river skipped converting static jobs. (@berler)

- Fixed the `agent_prometheus_scrape_targets_gauge` incorrectly reporting all discovered targets
  instead of targets that belong to current instance when clustering is enabled. (@thampiotr)

- Fixed race condition in cleaning up metrics when stopping to tail files in static mode. (@thampiotr)

- Fixed a bug where the BackOffLimit for the kubernetes tailer was always set to zero. (@anderssonw)

- Fixed a bug where Flow agent fails to load `comment` statement in `argument` block. (@hainenber)

- Fix initialization of the RAPL collector for the node_exporter integration
  and the prometheus.exporter.unix component. (@marctc)

- Set instrumentation scope attribute for traces emitted by Flow component. (@hainenber)

### Other changes

- Use Go 1.21.1 for builds. (@rfratto)

- Read contextual attributes from Faro measurements (@codecapitano)

- Rename Grafana Agent service in windows app and features to not include the description

- Correct YAML level for `multitenancy_enabled` option in Mimir's config in examples. (@hainenber)

- Operator: Update default config reloader version. (@captncraig)

- Sorting of common fields in log messages emitted by the agent in Flow mode
  have been standardized. The first fields will always be `ts`, `level`, and
  `msg`, followed by non-common fields. Previously, the position of `msg` was
  not consistent. (@rfratto)

- Documentation updated to link discovery.http and prometheus.scrape advanced configs (@proffalken)

- Bump SNMP exporter version to v0.24.1 (@marctc)

- Switch to `IBM/sarama` module. (@hainenber)

- Bump `webdevops/go-commons` to version containing `LICENSE`. (@hainenber)

- `prometheus.operator.probes` no longer ignores relabeling `rule` blocks. (@sberz)

- Documentation updated to correct default path from `prometheus.exporter.windows` `text_file` block (@timo1707)

- Bump `redis_exporter` to v1.54.0 (@spartan0x117)

- Migrate NodeJS installation in CI build image away from installation script. (@hainenber)

v0.36.2 (2023-09-22)
--------------------

### Bugfixes

- Fixed a bug where `otelcol.processor.discovery` could modify the `targets` passed by an upstream component. (@ptodev)

- Fixed a bug where `otelcol` components with a retry mechanism would not wait after the first retry. (@rfratto)

- Fixed a bug where documented default settings in `otelcol.exporter.loadbalancing` were never set. (@rfratto)

- Fix `loki.source.file` race condition in cleaning up metrics when stopping to tail files. (@thampiotr)

v0.36.1 (2023-09-06)
--------------------

### Bugfixes

- Restart managed components of a module loader only on if module content
  changes or the last load failed. This was specifically impacting `module.git`
  each time it pulls. (@erikbaranowski)

- Allow overriding default `User-Agent` for `http.remote` component (@hainenber)

- Fix panic when running `grafana-agentctl config-check` against config files
  having `integrations` block (both V1 and V2). (@hainenber)

- Fix a deadlock candidate in the `loki.process` component. (@tpaschalis)

- Fix an issue in the `eventhandler` integration where events would be
  double-logged: once by sending the event to Loki, and once by including the
  event in the Grafana Agent logs. Now, events are only ever sent to Loki. (@rfratto)

- Converters will now sanitize labels to valid River identifiers. (@erikbaranowski)

- Converters will now return an Error diagnostic for unsupported
  `scrape_classic_histograms` and `native_histogram_bucket_limit` configs. (@erikbaranowski)

- Fix an issue in converters where targets of `discovery.relabel` components
  were repeating the first target for each source target instead of the
  correct target. (@erikbaranowski)

### Other changes

- Operator: Update default config reloader version. (@captncraig)

v0.36.0 (2023-08-30)
--------------------

> **BREAKING CHANGES**: This release has breaking changes. Please read entries
> carefully and consult the [upgrade guide][] for specific instructions.

### Breaking changes

- `loki.source.file` component will no longer automatically detect and
  decompress logs from compressed files. A new configuration block is available
  to enable decompression explicitly. See the [upgrade guide][] for migration
  instructions. (@thampiotr)

- `otelcol.exporter.prometheus`: Set `include_scope_info` to `false` by default. You can set
  it to `true` to preserve previous behavior. (@gouthamve)

- Set `retry_on_http_429` to `true` by default in the `queue_config` block in flow mode's `prometheus.remote_write`. (@wildum)

### Features

- Add [godeltaprof](https://github.com/grafana/godeltaprof) profiling types (`godeltaprof_memory`, `godeltaprof_mutex`, `godeltaprof_block`) to `pyroscope.scrape` component

- Flow: Allow the `logging` configuration block to tee the Agent's logs to one
  or more loki.* components. (@tpaschalis)

- Added support for `promtail` configuration conversion in `grafana-agent convert` and `grafana-agent run` commands. (@thampiotr)

- Flow: Add a new stage `non_indexed_labels` to attach non-indexed labels from extracted data to log line entry. (@vlad-diachenko)

- `loki.write` now exposes basic WAL support. (@thepalbi)

- Flow: Users can now define `additional_fields` in `loki.source.cloudflare` (@wildum)

- Flow: Added exemplar support for the `otelcol.exporter.prometheus`. (@wildum)

- Add a `labels` argument in `loki.source.windowsevent` to associate additional labels with incoming logs. (@wildum)

- New Grafana Agent Flow components:

  - `prometheus.exporter.gcp` - scrape GCP metrics. (@tburgessdev)
  - `otelcol.processor.span` - accepts traces telemetry data from other `otelcol`
    components and modifies the names and attributes of the spans. (@ptodev)
  - `discovery.uyuni` discovers scrape targets from a Uyuni Server. (@sparta0x117)
  - `discovery.eureka` discovers targets from a Eureka Service Registry. (@spartan0x117)
  - `discovery.openstack` - service discovery for OpenStack. (@marctc)
  - `discovery.hetzner` - service discovery for Hetzner Cloud. (@marctc)
  - `discovery.nomad` - service discovery from Nomad. (@captncraig)
  - `discovery.puppetdb` - service discovery from PuppetDB. (@captncraig)
  - `otelcol.processor.discovery` adds resource attributes to spans, where the attributes
    keys and values are sourced from `discovery.*` components. (@ptodev)
  - `otelcol.connector.spanmetrics` - creates OpenTelemetry metrics from traces. (@ptodev)


### Enhancements

- Integrations: include `direct_connect`, `discovering_mode` and `tls_basic_auth_config_path` fields for MongoDB configuration. (@gaantunes)

- Better validation of config file with `grafana-agentctl config-check` cmd (@fgouteroux)

- Integrations: make `udev` data path configurable in the `node_exporter` integration. (@sduranc)

- Clustering: Enable peer discovery with the go-discover package. (@tpaschalis)

- Add `log_format` configuration to eventhandler integration and the `loki.source.kubernetes_events` Flow component. (@sadovnikov)

- Allow `loki.source.file` to define the encoding of files. (@tpaschalis)

- Allow specification of `dimension_name_requirements` for Cloudwatch discovery exports. (@cvdv-au)

- Clustering: Enable nodes to periodically rediscover and rejoin peers. (@tpaschalis)

- `loki.write` WAL now exposes a last segment reclaimed metric. (@thepalbi)

- Update `memcached_exporter` to `v0.13.0`, which includes bugfixes, new metrics,
  and the option to connect with TLS. (@spartan0x117)

- `loki.write` now supports configuring retries on HTTP status code 429. (@wildum)

- Update `YACE` to `v0.54.0`, which includes bugfixes for FIPS support. (@ashrayjain)

- Support decoupled scraping in the cloudwatch_exporter integration (@dtrejod).

- Agent Management: Enable proxying support (@spartan0x117)

### Bugfixes

- Update to config converter so default relabel `source_labels` are left off the river output. (@erikbaranowski)

- Rename `GrafanaAgentManagement` mixin rules to `GrafanaAgentConfig` and update individual alerts to be more accurate. (@spartan0x117)

- Fix potential goroutine leak in log file tailing in static mode. (@thampiotr)

- Fix issue on Windows where DNS short names were unresolvable. (@rfratto)

- Fix panic in `prometheus.operator.*` when no Port supplied in Monitor crds. (@captncraig)

- Fix issue where Agent crashes when a blackbox modules config file is specified for blackbox integration. (@marctc)

- Fix issue where the code from agent would not return to the Windows Service Manager (@jkroepke)

- Fix issue where getting the support bundle failed due to using an HTTP Client that was not able to access the agent in-memory address. (@spartan0x117)

- Fix an issue that lead the `loki.source.docker` container to use excessive
  CPU and memory. (@tpaschalis)

- Fix issue where `otelcol.exporter.loki` was not normalizing label names
  to comply with Prometheus conventions. (@ptodev)

- Agent Management: Fix issue where an integration defined multiple times could lead to undefined behaviour. (@jcreixell)

v0.35.4 (2023-08-14)
--------------------

### Bugfixes

- Sign RPMs with SHA256 for FIPs compatbility. (@mattdurham)

- Fix issue where corrupt WAL segments lead to crash looping. (@tpaschalis)

- Clarify usage documentation surrounding `loki.source.file` (@joshuapare)

v0.35.3 (2023-08-09)
--------------------

### Bugfixes

- Fix a bug which prevented the `app_agent_receiver` integration from processing traces. (@ptodev)

- (Agent static mode) Jaeger remote sampling works again, through a new `jaeger_remote_sampling`
  entry in the traces config. It is no longer configurable through the jaeger receiver.
  Support Jaeger remote sampling was removed accidentally in v0.35, and it is now restored,
  albeit via a different config entry.

- Clustering: Nodes take part in distributing load only after loading their
  component graph. (@tpaschalis)

- Fix graceful termination when receiving SIGTERM/CTRL_SHUTDOWN_EVENT
  signals. (@tpaschalis)

v0.35.2 (2023-07-27)
--------------------

### Bugfixes

- Fix issue where the flow mode UI would show an empty page when navigating to
  an unhealthy `prometheus.operator` component or a healthy
  `prometheus.operator` component which discovered no custom resources.
  (@rfratto)

- Fix panic when using `oauth2` without specifying `tls_config`. (@mattdurham)

- Fix issue where series records would never get written to the WAL if a scrape
  was rolled back, resulting in "dropped sample for series that was not
  explicitly dropped via relabelling" log messages. (@rfratto)

- Fix RPM file digests so that installation on FIPS-enabled systems succeeds. (@andrewimeson)

### Other changes

- Compile journald support into builds of `grafana-agentctl` so
  `grafana-agentctl test-logs` functions as expected when testing tailing the
  systemd journal. (@rfratto)

v0.35.1 (2023-07-25)
--------------------

### Bugfixes

- Fix incorrect display of trace IDs in the automatic_logging processor of static mode's traces subsystem.
  Users of the static mode's service graph processor are also advised to upgrade,
  although the bug should theoretically not affect them. (@ptodev)

v0.35.0 (2023-07-18)
--------------------

> **BREAKING CHANGES**: This release has breaking changes. Please read entries
> carefully and consult the [upgrade guide][] for specific instructions.

### Breaking changes

- The algorithm for the "hash" action of `otelcol.processor.attributes` has changed.
  The change was made in PR [#22831](https://github.com/open-telemetry/opentelemetry-collector-contrib/pull/22831) of opentelemetry-collector-contrib. (@ptodev)

- `otelcol.exporter.loki` now includes the instrumentation scope in its output. (@ptodev)

- `otelcol.extension.jaeger_remote_sampling` removes the `/` HTTP endpoint. The `/sampling` endpoint is still functional.
  The change was made in PR [#18070](https://github.com/open-telemetry/opentelemetry-collector-contrib/pull/18070) of opentelemetry-collector-contrib. (@ptodev)

- The field `version` and `auth` struct block from `walk_params` in `prometheus.exporter.snmp` and SNMP integration have been removed. The auth block now can be configured at top level, together with `modules` (@marctc)

- Rename `discovery.file` to `local.file_match` to make it more clear that it
  discovers file on the local filesystem, and so it doesn't get confused with
  Prometheus' file discovery. (@rfratto)

- Remove the `discovery_target_decode` function in favor of using discovery
  components to better match the behavior of Prometheus' service discovery.
  (@rfratto)

- In the traces subsystem for Static mode, some metrics are removed and others are renamed. (@ptodev)
  - Removed metrics:
    - "blackbox_exporter_config_last_reload_success_timestamp_seconds" (gauge)
    - "blackbox_exporter_config_last_reload_successful" (gauge)
    - "blackbox_module_unknown_total" (counter)
    - "traces_processor_tail_sampling_count_traces_sampled" (counter)
    - "traces_processor_tail_sampling_new_trace_id_received" (counter)
    - "traces_processor_tail_sampling_sampling_decision_latency" (histogram)
    - "traces_processor_tail_sampling_sampling_decision_timer_latency" (histogram)
    - "traces_processor_tail_sampling_sampling_policy_evaluation_error" (counter)
    - "traces_processor_tail_sampling_sampling_trace_dropped_too_early" (counter)
    - "traces_processor_tail_sampling_sampling_traces_on_memory" (gauge)
    - "traces_receiver_accepted_spans" (counter)
    - "traces_receiver_refused_spans" (counter)
    - "traces_exporter_enqueue_failed_log_records" (counter)
    - "traces_exporter_enqueue_failed_metric_points" (counter)
    - "traces_exporter_enqueue_failed_spans" (counter)
    - "traces_exporter_queue_capacity" (gauge)
    - "traces_exporter_queue_size" (gauge)

  - Renamed metrics:
    - "traces_receiver_refused_spans" is renamed to "traces_receiver_refused_spans_total"
    - "traces_receiver_accepted_spans" is renamed to "traces_receiver_refused_spans_total"
    - "traces_exporter_sent_metric_points" is renamed to "traces_exporter_sent_metric_points_total"

- The `remote_sampling` block has been removed from `otelcol.receiver.jaeger`. (@ptodev)

- (Agent static mode) Jaeger remote sampling used to be configured using the Jaeger receiver configuration.
  This receiver was updated to a new version, where support for remote sampling in the receiver was removed.
  Jaeger remote sampling is available as a separate configuration field starting in v0.35.3. (@ptodev)

### Deprecations

- `otelcol.exporter.jaeger` has been deprecated and will be removed in Agent v0.38.0. (@ptodev)

### Features

- The Pyroscope scrape component computes and sends delta profiles automatically when required to reduce bandwidth usage. (@cyriltovena)

- Support `stage.geoip` in `loki.process`. (@akselleirv)

- Integrations: Introduce the `squid` integration. (@armstrmi)

- Support custom fields in MMDB file for `stage.geoip`. (@akselleirv)

- Added json_path function to river stdlib. (@jkroepke)

- Add `format`, `join`, `tp_lower`, `replace`, `split`, `trim`, `trim_prefix`, `trim_suffix`, `trim_space`, `to_upper` functions to river stdlib. (@jkroepke)

- Flow UI: Add a view for listing the Agent's peers status when clustering is enabled. (@tpaschalis)

- Add a new CLI command `grafana-agent convert` for converting a river file from supported formats to river. (@erikbaranowski)

- Add support to the `grafana-agent run` CLI for converting a river file from supported formats to river. (@erikbaranowski)

- Add boringcrypto builds and docker images for Linux arm64 and x64. (@mattdurham)

- New Grafana Agent Flow components:

  - `discovery.file` discovers scrape targets from files. (@spartan0x117)
  - `discovery.kubelet` collect scrape targets from the Kubelet API. (@gcampbell12)
  - `module.http` runs a Grafana Agent Flow module loaded from a remote HTTP endpoint. (@spartan0x117)
  - `otelcol.processor.attributes` accepts telemetry data from other `otelcol`
    components and modifies attributes of a span, log, or metric. (@ptodev)
  - `prometheus.exporter.cloudwatch` - scrape AWS CloudWatch metrics (@thepalbi)
  - `prometheus.exporter.elasticsearch` collects metrics from Elasticsearch. (@marctc)
  - `prometheus.exporter.kafka` collects metrics from Kafka Server. (@oliver-zhang)
  - `prometheus.exporter.mongodb` collects metrics from MongoDB. (@marctc)
  - `prometheus.exporter.squid` collects metrics from a squid server. (@armstrmi)
  - `prometheus.operator.probes` - discovers Probe resources in your Kubernetes
    cluster and scrape the targets they reference. (@captncraig)
  - `pyroscope.ebpf` collects system-wide performance profiles from the current
    host (@korniltsev)
  - `otelcol.exporter.loadbalancing` - export traces and logs to multiple OTLP gRPC
    endpoints in a load-balanced way. (@ptodev)

- New Grafana Agent Flow command line utilities:

  - `grafana-agent tools prometheus.remote_write` holds a collection of remote
    write-specific tools. These have been ported over from the `agentctl` command. (@rfratto)

- A new `action` argument for `otelcol.auth.headers`. (@ptodev)

- New `metadata_keys` and `metadata_cardinality_limit` arguments for `otelcol.processor.batch`. (@ptodev)

- New `boolean_attribute` and `ottl_condition` sampling policies for `otelcol.processor.tail_sampling`. (@ptodev)

- A new `initial_offset` argument for `otelcol.receiver.kafka`. (@ptodev)

### Enhancements

- Attributes and blocks set to their default values will no longer be shown in the Flow UI. (@rfratto)

- Tanka config: retain cAdvisor metrics for system processes (Kubelet, Containerd, etc.) (@bboreham)

- Update cAdvisor dependency to v0.47.0. (@jcreixell)

- Upgrade and improve Cloudwatch exporter integration (@thepalbi)

- Update `node_exporter` dependency to v1.6.0. (@spartan0x117)

- Enable `prometheus.relabel` to work with Prometheus' Native Histograms. (@tpaschalis)

- Update `dnsmasq_exporter` to last version. (@marctc)

- Add deployment spec options to describe operator's Prometheus Config Reloader image. (@alekseybb197)

- Update `module.git` with basic and SSH key authentication support. (@djcode)

- Support `clustering` block in `prometheus.operator.servicemonitors` and `prometheus.operator.podmonitors` components to distribute
  targets amongst clustered agents. (@captncraig)

- Update `redis_exporter` dependency to v1.51.0. (@jcreixell)

- The Grafana Agent mixin now includes a dashboard for the logs pipeline. (@thampiotr)

- The Agent Operational dashboard of Grafana Agent mixin now has more descriptive panel titles, Y-axis units

- Add `write_relabel_config` to `prometheus.remote_write` (@jkroepke)

- Update OpenTelemetry Collector dependencies from v0.63.0 to v0.80.0. (@ptodev)

- Allow setting the node name for clustering with a command-line flag. (@tpaschalis)

- Allow `prometheus.exporter.snmp` and SNMP integration to be configured passing a YAML block. (@marctc)

- Some metrics have been added to the traces subsystem for Static mode. (@ptodev)
  - "traces_processor_batch_batch_send_size" (histogram)
  - "traces_processor_batch_batch_size_trigger_send_total" (counter)
  - "traces_processor_batch_metadata_cardinality" (gauge)
  - "traces_processor_batch_timeout_trigger_send_total" (counter)
  - "traces_rpc_server_duration" (histogram)
  - "traces_exporter_send_failed_metric_points_total" (counter)
  - "traces_exporter_send_failed_spans_total" (counter)
  - "traces_exporter_sent_spans_total" (counter)

- Added support for custom `length` time setting in Cloudwatch component and integration. (@thepalbi)

### Bugfixes

- Fix issue where `remote.http` incorrectly had a status of "Unknown" until the
  period specified by the polling frquency elapsed. (@rfratto)


- Add signing region to remote.s3 component for use with custom endpoints so that Authorization Headers work correctly when
  proxying requests. (@mattdurham)

- Fix oauth default scope in `loki.source.azure_event_hubs`. (@akselleirv)

- Fix bug where `otelcol.exporter.otlphttp` ignores configuration for `traces_endpoint`, `metrics_endpoint`, and `logs_endpoint` attributes. (@SimoneFalzone)

- Fix issue in `prometheus.remote_write` where the `queue_config` and
  `metadata_config` blocks used incorrect defaults when not specified in the
  config file. (@rfratto)

- Fix issue where published RPMs were not signed. (@rfratto)

- Fix issue where flow mode exports labeled as "string or secret" could not be
  used in a binary operation. (@rfratto)

- Fix Grafana Agent mixin's "Agent Operational" dashboard expecting pods to always have `grafana-agent-.*` prefix. (@thampiotr)

- Change the HTTP Path and Data Path from the controller-local ID to the global ID for components loaded from within a module loader. (@spartan0x117)

- Fix bug where `stage.timestamp` in `loki.process` wasn't able to correctly
  parse timezones. This issue only impacts the dedicated `grafana-agent-flow`
  binary. (@rfratto)

- Fix bug where JSON requests to `loki.source.api` would not be handled correctly. This adds `/loki/api/v1/raw` and `/loki/api/v1/push` endpoints to `loki.source.api` and maps the `/api/v1/push` and `/api/v1/raw` to
  the `/loki` prefixed endpoints. (@mattdurham)

- Upgrade `loki.write` dependencies to latest changes. (@thepalbi)

### Other changes

- Mongodb integration has been re-enabled. (@jcreixell, @marctc)
- Build with go 1.20.6 (@captncraig)

- Clustering for Grafana Agent in flow mode has graduated from experimental to beta.

v0.34.3 (2023-06-27)
--------------------

### Bugfixes

- Fixes a bug in conversion of OpenTelemetry histograms when exported to Prometheus. (@grcevski)
- Enforce sha256 digest signing for rpms enabling installation on FIPS-enabled OSes. (@kfriedrich123)
- Fix panic from improper startup ordering in `prometheus.operator.servicemonitors`. (@captncraig)

v0.34.2 (2023-06-20)
--------------------

### Enhancements

- Replace map cache in prometheus.relabel with an LRU cache. (@mattdurham)
- Integrations: Extend `statsd` integration to configure relay endpoint. (@arminaaki)

### Bugfixes

- Fix a bug where `prometheus.relabel` would not correctly relabel when there is a cache miss. (@thampiotr)
- Fix a bug where `prometheus.relabel` would not correctly relabel exemplars or metadata. (@tpaschalis)
- Fixes several issues with statsd exporter. (@jcreixell, @marctc)

### Other changes

- Mongodb integration has been disabled for the time being due to licensing issues. (@jcreixell)

v0.34.1 (2023-06-12)
--------------------

### Bugfixes

- Fixed application of sub-collector defaults using the `windows_exporter` integration or `prometheus.exporter.windows`. (@mattdurham)

- Fix issue where `remote.http` did not fail early if the initial request
  failed. This caused failed requests to initially export empty values, which
  could lead to propagating issues downstream to other components which expect
  the export to be non-empty. (@rfratto)

- Allow `bearerTokenFile` field to be used in ServiceMonitors. (@captncraig)

- Fix issue where metrics and traces were not recorded from components within modules. (@mattdurham)

- `service_name` label is inferred from discovery meta labels in `pyroscope.scrape` (@korniltsev)

### Other changes

- Add logging to failed requests in `remote.http`. (@rfratto)

v0.34.0 (2023-06-08)
--------------------

### Breaking changes

- The experimental dynamic configuration feature has been removed in favor of Flow mode. (@mattdurham)

- The `oracledb` integration configuration has removed a redundant field `metrics_scrape_interval`. Use the `scrape_interval` parameter of the integration if a custom scrape interval is required. (@schmikei)

- Upgrade the embedded windows_exporter to commit 79781c6. (@jkroepke)

- Prometheus exporters in Flow mode now set the `instance` label to a value similar to the one they used to have in Static mode (<hostname> by default, customized by some integrations). (@jcreixell)

- `phlare.scrape` and `phlare.write` have been renamed to `pyroscope.scrape` and `pyroscope.scrape`. (@korniltsev)

### Features

- New Grafana Agent Flow components:
  - `loki.source.api` - receive Loki log entries over HTTP (e.g. from other agents). (@thampiotr)
  - `prometheus.operator.servicemonitors` discovers ServiceMonitor resources in your Kubernetes cluster and scrape
    the targets they reference. (@captncraig, @marctc, @jcreixell)
  - `prometheus.receive_http` - receive Prometheus metrics over HTTP (e.g. from other agents). (@thampiotr)
  - `remote.vault` retrieves a secret from Vault. (@rfratto)
  - `prometheus.exporter.snowflake` collects metrics from a snowflake database (@jonathanWamsley)
  - `prometheus.exporter.mssql` collects metrics from Microsoft SQL Server (@jonathanwamsley)
  - `prometheus.exporter.oracledb` collects metrics from oracledb (@jonathanwamsley)
  - `prometheus.exporter.dnsmasq` collects metrics from a dnsmasq server. (@spartan0x117)
  - `loki.source.awsfirehose` - receive Loki log entries from AWS Firehose via HTTP (@thepalbi)
  - `discovery.http` service discovery via http. (@captncraig)

- Added new functions to the River standard library:
  - `coalesce` returns the first non-zero value from a list of arguments. (@jkroepke)
  - `nonsensitive` converts a River secret back into a string. (@rfratto)

### Enhancements

- Support to attach node metadata to pods and endpoints targets in
  `discovery.kubernetes`. (@laurovenancio)

- Support ability to add optional custom headers to `loki.write` endpoint block (@aos)

- Support in-memory HTTP traffic for Flow components. `prometheus.exporter`
  components will now export a target containing an internal HTTP address.
  `prometheus.scrape`, when given that internal HTTP address, will connect to
  the server in-memory, bypassing the network stack. Use the new
  `--server.http.memory-addr` flag to customize which address is used for
  in-memory traffic. (@rfratto)
- Disable node_exporter on Windows systems (@jkroepke)
- Operator support for OAuth 2.0 Client in LogsClientSpec (@DavidSpek)

- Support `clustering` block in `phlare.scrape` components to distribute
  targets amongst clustered agents. (@rfratto)

- Delete stale series after a single WAL truncate instead of two. (@rfratto)

- Update OracleDB Exporter dependency to 0.5.0 (@schmikei)

- Embed Google Fonts on Flow UI (@jkroepke)

- Enable Content-Security-Policies on Flow UI (@jkroepke)

- Update azure-metrics-exporter to v0.0.0-20230502203721-b2bfd97b5313 (@kgeckhart)

- Update azidentity dependency to v1.3.0. (@akselleirv)

- Add custom labels to journal entries in `loki.source.journal` (@sbhrule15)

- `prometheus.operator.podmonitors` and `prometheus.operator.servicemonitors` can now access cluster secrets for authentication to targets. (@captncraig)

### Bugfixes

- Fix `loki.source.(gcplog|heroku)` `http` and `grpc` blocks were overriding defaults with zero-values
  on non-present fields. (@thepalbi)

- Fix an issue where defining `logging` or `tracing` blocks inside of a module
  would generate a panic instead of returning an error. (@erikbaranowski)

- Fix an issue where not specifying either `http` nor `grpc` blocks could result
  in a panic for `loki.source.heroku` and `loki.source.gcplog` components. (@thampiotr)

- Fix an issue where build artifacts for IBM S390x were being built with the
  GOARCH value for the PPC64 instead. (tpaschalis)

- Fix an issue where the Grafana Agent Flow RPM used the wrong path for the
  environment file, preventing the service from loading. (@rfratto)

- Fix an issue where the cluster advertise address was overwriting the join
  addresses. (@laurovenancio)

- Fix targets deduplication when clustering mode is enabled. (@laurovenancio)

- Fix issue in operator where any version update will restart all agent pods simultaneously. (@captncraig)

- Fix an issue where `loki.source.journald` did not create the positions
  directory with the appropriate permissions. (@tpaschalis)

- Fix an issue where fanning out log entries to multiple `loki.process`
  components lead to a race condition. (@tpaschalis)

- Fix panic in `prometheus.operator.servicemonitors` from relabel rules without certain defaults. (@captncraig)

- Fix issue in modules export cache throwing uncomparable errors. (@mattdurham)

- Fix issue where the UI could not navigate to components loaded by modules. (@rfratto)

- Fix issue where using exporters inside modules failed due to not passing the in-memory address dialer. (@mattdurham)

- Add signing region to remote.s3 component for use with custom endpoints so that Authorization Headers work correctly when
  proxying requests. (@mattdurham)

- Fix missing `instance` key for `prometheus.exporter.dnsmasq` component. (@spartan0x117)

### Other changes

- Add metrics when clustering mode is enabled. (@rfratto)
- Document debug metric `loki_process_dropped_lines_by_label_total` in loki.process. (@akselleirv)

- Add `agent_wal_out_of_order_samples_total` metric to track samples received
  out of order. (@rfratto)

- Add CLI flag `--server.http.enable-pprof` to grafana-agent-flow to conditionally enable `/debug/pprof` endpoints (@jkroepke)

- Use Go 1.20.4 for builds. (@tpaschalis)

- Integrate the new ExceptionContext which was recently added to the Faro Web-SDK in the
  app_agent_receiver Payload. (@codecapitano)

- Flow clustering: clusters will now use 512 tokens per node for distributing
  work, leading to better distribution. However, rolling out this change will
  cause some incorrerct or missing assignments until all nodes are updated. (@rfratto)

- Change the Docker base image for Linux containers to `ubuntu:lunar`.
  (@rfratto)

v0.33.2 (2023-05-11)
--------------------

### Bugfixes

- Fix issue where component evaluation time was overridden by a "default
  health" message. (@rfratto)

- Honor timeout when trying to establish a connection to another agent in Flow
  clustering mode. (@rfratto)

- Fix an issue with the grafana/agent windows docker image entrypoint
  not targeting the right location for the config. (@erikbaranowski)

- Fix issue where the `node_exporter` integration and
  `prometheus.exporter.unix` `diskstat_device_include` component could not set
  the allowlist field for the diskstat collector. (@tpaschalis)

- Fix an issue in `loki.source.heroku` where updating the `labels` or `use_incoming_timestamp`
  would not take effect. (@thampiotr)

- Flow: Fix an issue within S3 Module where the S3 path was not parsed correctly when the
  path consists of a parent directory. (@jastisriradheshyam)

- Flow: Fix an issue on Windows where `prometheus.remote_write` failed to read
  WAL checkpoints. This issue led to memory leaks once the initial checkpoint
  was created, and prevented a fresh process from being able to deliver metrics
  at all. (@rfratto)

- Fix an issue where the `loki.source.kubernetes` component could lead to
  the Agent crashing due to a race condition. (@tpaschalis)

### Other changes

- The `phlare.scrape` Flow component `fetch profile failed` log has been set to
  `debug` instead of `error`. (@erikbaranowski)

v0.33.1 (2023-05-01)
--------------------

### Bugfixes

- Fix spelling of the `frequency` argument on the `local.file` component.
  (@tpaschalis)

- Fix bug where some capsule values (such as Prometheus receivers) could not
  properly be used as an argument to a module. (@rfratto)

- Fix version information not displaying correctly when passing the `--version`
  flag or in the `agent_build_info` metric. (@rfratto)

- Fix issue in `loki.source.heroku` and `loki.source.gcplog` where updating the
  component would cause Grafana Agent Flow's Prometheus metrics endpoint to
  return an error until the process is restarted. (@rfratto)

- Fix issue in `loki.source.file` where updating the component caused
  goroutines to leak. (@rfratto)

### Other changes

- Support Bundles report the status of discovered log targets. (@tpaschalis)

v0.33.0 (2023-04-25)
--------------------

### Breaking changes

- Support for 32-bit ARM builds is removed for the foreseeable future due to Go
  compiler issues. We will consider bringing back 32-bit ARM support once our Go
  compiler issues are resolved and 32-bit ARM builds are stable. (@rfratto)

- Agent Management: `agent_management.api_url` config field has been replaced by
`agent_management.host`. The API path and version is now defined by the Agent. (@jcreixell)

- Agent Management: `agent_management.protocol` config field now allows defining "http" and "https" explicitly. Previously, "http" was previously used for both, with the actual protocol used inferred from the api url, which led to confusion. When upgrading, make sure to set to "https" when replacing `api_url` with `host`. (@jcreixell)

- Agent Management: `agent_management.remote_config_cache_location` config field has been replaced by
`agent_management.remote_configuration.cache_location`. (@jcreixell)

- Remove deprecated symbolic links to to `/bin/agent*` in Docker containers,
  as planned in v0.31. (@tpaschalis)

### Deprecations

- [Dynamic Configuration](https://grafana.com/docs/agent/latest/cookbook/dynamic-configuration/) will be removed in v0.34. Grafana Agent Flow supersedes this functionality. (@mattdurham)

### Features

- New Grafana Agent Flow components:

  - `discovery.dns` DNS service discovery. (@captncraig)
  - `discovery.ec2` service discovery for aws ec2. (@captncraig)
  - `discovery.lightsail` service discovery for aws lightsail. (@captncraig)
  - `discovery.gce` discovers resources on Google Compute Engine (GCE). (@marctc)
  - `discovery.digitalocean` provides service discovery for DigitalOcean. (@spartan0x117)
  - `discovery.consul` service discovery for Consul. (@jcreixell)
  - `discovery.azure` provides service discovery for Azure. (@spartan0x117)
  - `module.file` runs a Grafana Agent Flow module loaded from a file on disk.
    (@erikbaranowski)
  - `module.git` runs a Grafana Agent Flow module loaded from a file within a
    Git repository. (@rfratto)
  - `module.string` runs a Grafana Agent Flow module passed to the component by
    an expression containing a string. (@erikbaranowski, @rfratto)
  - `otelcol.auth.oauth2` performs OAuth 2.0 authentication for HTTP and gRPC
    based OpenTelemetry exporters. (@ptodev)
  - `otelcol.extension.jaeger_remote_sampling` provides an endpoint from which to
    pull Jaeger remote sampling documents. (@joe-elliott)
  - `otelcol.exporter.logging` accepts OpenTelemetry data from other `otelcol` components and writes it to the console. (@erikbaranowski)
  - `otelcol.auth.sigv4` performs AWS Signature Version 4 (SigV4) authentication
    for making requests to AWS services via `otelcol` components that support
    authentication extensions. (@ptodev)
  - `prometheus.exporter.blackbox` collects metrics from Blackbox exporter. (@marctc)
  - `prometheus.exporter.mysql` collects metrics from a MySQL database. (@spartan0x117)
  - `prometheus.exporter.postgres` collects metrics from a PostgreSQL database. (@spartan0x117)
  - `prometheus.exporter.statsd` collects metrics from a Statsd instance. (@gaantunes)
  - `prometheus.exporter.snmp` collects metrics from SNMP exporter. (@marctc)
  - `prometheus.operator.podmonitors` discovers PodMonitor resources in your Kubernetes cluster and scrape
    the targets they reference. (@captncraig, @marctc, @jcreixell)
  - `prometheus.exporter.windows` collects metrics from a Windows instance. (@jkroepke)
  - `prometheus.exporter.memcached` collects metrics from a Memcached server. (@spartan0x117)
  - `loki.source.azure_event_hubs` reads messages from Azure Event Hub using Kafka and forwards them to other   `loki` components. (@akselleirv)

- Add support for Flow-specific system packages:

  - Flow-specific DEB packages. (@rfratto, @robigan)
  - Flow-specific RPM packages. (@rfratto, @robigan)
  - Flow-specific macOS Homebrew Formula. (@rfratto)
  - Flow-specific Windows installer. (@rfratto)

  The Flow-specific packages allow users to install and run Grafana Agent Flow
  alongside an existing installation of Grafana Agent.

- Agent Management: Add support for integration snippets. (@jcreixell)

- Flow: Introduce a gossip-over-HTTP/2 _clustered mode_. `prometheus.scrape`
  component instances can opt-in to distributing scrape load between cluster
  peers. (@tpaschalis)

### Enhancements

- Flow: Add retries with backoff logic to Phlare write component. (@cyriltovena)

- Operator: Allow setting runtimeClassName on operator-created pods. (@captncraig)

- Operator: Transparently compress agent configs to stay under size limitations. (@captncraig)

- Update Redis Exporter Dependency to v1.49.0. (@spartan0x117)

- Update Loki dependency to the k144 branch. (@andriikushch)

- Flow: Add OAUTHBEARER mechanism to `loki.source.kafka` using Azure as provider. (@akselleirv)

- Update Process Exporter dependency to v0.7.10. (@spartan0x117)

- Agent Management: Introduces backpressure mechanism for remote config fetching (obeys 429 request
  `Retry-After` header). (@spartan0x117)

- Flow: support client TLS settings (CA, client certificate, client key) being
  provided from other components for the following components:

  - `discovery.docker`
  - `discovery.kubernetes`
  - `loki.source.kafka`
  - `loki.source.kubernetes`
  - `loki.source.podlogs`
  - `loki.write`
  - `mimir.rules.kubernetes`
  - `otelcol.auth.oauth2`
  - `otelcol.exporter.jaeger`
  - `otelcol.exporter.otlp`
  - `otelcol.exporter.otlphttp`
  - `otelcol.extension.jaeger_remote_sampling`
  - `otelcol.receiver.jaeger`
  - `otelcol.receiver.kafka`
  - `phlare.scrape`
  - `phlare.write`
  - `prometheus.remote_write`
  - `prometheus.scrape`
  - `remote.http`

- Flow: support server TLS settings (client CA, server certificate, server key)
  being provided from other components for the following components:

  - `loki.source.syslog`
  - `otelcol.exporter.otlp`
  - `otelcol.extension.jaeger_remote_sampling`
  - `otelcol.receiver.jaeger`
  - `otelcol.receiver.opencensus`
  - `otelcol.receiver.zipkin`

- Flow: Define custom http method and headers in `remote.http` component (@jkroepke)

- Flow: Add config property to `prometheus.exporter.blackbox` to define the config inline (@jkroepke)

- Update Loki Dependency to k146 which includes configurable file watchers (@mattdurham)

### Bugfixes

- Flow: fix issue where Flow would return an error when trying to access a key
  of a map whose value was the zero value (`null`, `0`, `false`, `[]`, `{}`).
  Whether an error was returned depended on the internal type of the value.
  (@rfratto)

- Flow: fix issue where using the `jaeger_remote` sampler for the `tracing`
  block would fail to parse the response from the remote sampler server if it
  used strings for the strategy type. This caused sampling to fall back
  to the default rate. (@rfratto)

- Flow: fix issue where components with no arguments like `loki.echo` were not
  viewable in the UI. (@rfratto)

- Flow: fix deadlock in `loki.source.file` where terminating tailers would hang
  while flushing remaining logs, preventing `loki.source.file` from being able
  to update. (@rfratto)

- Flow: fix deadlock in `loki.process` where a component with no stages would
  hang forever on handling logs. (@rfratto)

- Fix issue where a DefaultConfig might be mutated during unmarshaling. (@jcreixell)

- Fix issues where CloudWatch Exporter cannot use FIPS Endpoints outside of USA regions (@aglees)

- Fix issue where scraping native Prometheus histograms would leak memory.
  (@rfratto)

- Flow: fix issue where `loki.source.docker` component could deadlock. (@tpaschalis)

- Flow: fix issue where `prometheus.remote_write` created unnecessary extra
  child directories to store the WAL in. (@rfratto)

- Fix internal metrics reported as invalid by promtool's linter. (@tpaschalis)

- Fix issues with cri stage which treats partial line coming from any stream as same. (@kavirajk @aglees)

- Operator: fix for running multiple operators with different `--agent-selector` flags. (@captncraig)

- Operator: respect FilterRunning on PodMonitor and ServiceMonitor resources to only scrape running pods. (@captncraig)

- Fixes a bug where the github exporter would get stuck in an infinite loop under certain conditions. (@jcreixell)

- Fix bug where `loki.source.docker` always failed to start. (@rfratto)

### Other changes

- Grafana Agent Docker containers and release binaries are now published for
  s390x. (@rfratto)

- Use Go 1.20.3 for builds. (@rfratto)

- Change the Docker base image for Linux containers to `ubuntu:kinetic`.
  (@rfratto)

- Update prometheus.remote_write defaults to match new prometheus
  remote-write defaults. (@erikbaranowski)

v0.32.1 (2023-03-06)
--------------------

### Bugfixes

- Flow: Fixes slow reloading of targets in `phlare.scrape` component. (@cyriltovena)

- Flow: add a maximum connection lifetime of one hour when tailing logs from
  `loki.source.kubernetes` and `loki.source.podlogs` to recover from an issue
  where the Kubernetes API server stops responding with logs without closing
  the TCP connection. (@rfratto)

- Flow: fix issue in `loki.source.kubernetes` where `__pod__uid__` meta label
  defaulted incorrectly to the container name, causing tailers to never
  restart. (@rfratto)

v0.32.0 (2023-02-28)
--------------------

### Breaking changes

- Support for the embedded Flow UI for 32-bit ARMv6 builds is temporarily
  removed. (@rfratto)

- Node Exporter configuration options changed to align with new upstream version (@Thor77):

  - `diskstats_ignored_devices` is now `diskstats_device_exclude` in agent configuration.
  - `ignored_devices` is now `device_exclude` in flow configuration.

- Some blocks in Flow components have been merged with their parent block to make the block hierarchy smaller:

  - `discovery.docker > http_client_config` is merged into the `discovery.docker` block. (@erikbaranowski)
  - `discovery.kubernetes > http_client_config` is merged into the `discovery.kubernetes` block. (@erikbaranowski)
  - `loki.source.kubernetes > client > http_client_config` is merged into the `client` block. (@erikbaranowski)
  - `loki.source.podlogs > client > http_client_config` is merged into the `client` block. (@erikbaranowski)
  - `loki.write > endpoint > http_client_config` is merged into the `endpoint` block. (@erikbaranowski)
  - `mimir.rules.kubernetes > http_client_config` is merged into the `mimir.rules.kubernetes` block. (@erikbaranowski)
  - `otelcol.receiver.opencensus > grpc` is merged into the `otelcol.receiver.opencensus` block. (@ptodev)
  - `otelcol.receiver.zipkin > http` is merged into the `otelcol.receiver.zipkin` block. (@ptodev)
  - `phlare.scrape > http_client_config` is merged into the `phlare.scrape` block. (@erikbaranowski)
  - `phlare.write > endpoint > http_client_config` is merged into the `endpoint` block. (@erikbaranowski)
  - `prometheus.remote_write > endpoint > http_client_config` is merged into the `endpoint` block. (@erikbaranowski)
  - `prometheus.scrape > http_client_config` is merged into the `prometheus.scrape` block. (@erikbaranowski)

- The `loki.process` component now uses a combined name for stages, simplifying
  the block hierarchy. For example, the `stage > json` block hierarchy is now a
  single block called `stage.json`. All stage blocks in `loki.process` have
  been updated to use this simplified hierarchy. (@tpaschalis)

- `remote.s3` `client_options` block has been renamed to `client`. (@mattdurham)

- Renamed `prometheus.integration.node_exporter` to `prometheus.exporter.unix`. (@jcreixell)

- As first announced in v0.30, support for the `EXPERIMENTAL_ENABLE_FLOW`
  environment variable has been removed in favor of `AGENT_MODE=flow`.
  (@rfratto)

### Features

- New integrations:

  - `oracledb` (@schmikei)
  - `mssql` (@binaryfissiongames)
  - `cloudwatch metrics` (@thepalbi)
  - `azure` (@kgeckhart)
  - `gcp` (@kgeckhart, @ferruvich)

- New Grafana Agent Flow components:

  - `loki.echo` writes received logs to stdout. (@tpaschalis, @rfratto)
  - `loki.source.docker` reads logs from Docker containers and forwards them to
    other `loki` components. (@tpaschalis)
  - `loki.source.kafka` reads logs from Kafka events and forwards them to other
    `loki` components. (@erikbaranowski)
  - `loki.source.kubernetes_events` watches for Kubernetes Events and converts
    them into log lines to forward to other `loki` components. It is the
    equivalent of the `eventhandler` integration. (@rfratto)
  - `otelcol.processor.tail_sampling` samples traces based on a set of defined
    policies from `otelcol` components before forwarding them to other
    `otelcol` components. (@erikbaranowski)
  - `prometheus.exporter.apache` collects metrics from an apache web server
    (@captncraig)
  - `prometheus.exporter.consul` collects metrics from a consul installation
    (@captncraig)
  - `prometheus.exporter.github` collects metrics from GitHub (@jcreixell)
  - `prometheus.exporter.process` aggregates and collects metrics by scraping
    `/proc`. (@spartan0x117)
  - `prometheus.exporter.redis` collects metrics from a redis database
    (@spartan0x117)

### Enhancements

- Flow: Support `keepequal` and `dropequal` actions for relabeling. (@cyriltovena)

- Update Prometheus Node Exporter integration to v1.5.0. (@Thor77)

- Grafana Agent Flow will now reload the config file when `SIGHUP` is sent to
  the process. (@rfratto)

- If using the official RPM and DEB packages for Grafana Agent, invoking
  `systemctl reload grafana-agent` will now reload the configuration file.
  (@rfratto)

- Flow: the `loki.process` component now implements all the same processing
  stages as Promtail's pipelines. (@tpaschalis)

- Flow: new metric for `prometheus.scrape` -
  `agent_prometheus_scrape_targets_gauge`. (@ptodev)

- Flow: new metric for `prometheus.scrape` and `prometheus.relabel` -
  `agent_prometheus_forwarded_samples_total`. (@ptodev)

- Flow: add `constants` into the standard library to expose the hostname, OS,
  and architecture of the system Grafana Agent is running on. (@rfratto)

- Flow: add timeout to loki.source.podlogs controller setup. (@polyrain)

### Bugfixes

- Fixed a reconciliation error in Grafana Agent Operator when using `tlsConfig`
  on `Probe`. (@supergillis)

- Fix issue where an empty `server:` config stanza would cause debug-level logging.
  An empty `server:` is considered a misconfiguration, and thus will error out.
  (@neomantra)

- Flow: fix an error where some error messages that crossed multiple lines
  added extra an extra `|` character when displaying the source file on the
  starting line. (@rfratto)

- Flow: fix issues in `agent fmt` where adding an inline comment on the same
  line as a `[` or `{` would cause indentation issues on subsequent lines.
  (@rfratto)

- Flow: fix issues in `agent fmt` where line comments in arrays would be given
  the wrong identation level. (@rfratto)

- Flow: fix issues with `loki.file` and `loki.process` where deadlock contention or
  logs fail to process. (@mattdurham)

- Flow: `oauth2 > tls_config` was documented as a block but coded incorrectly as
  an attribute. This is now a block in code. This impacted `discovery.docker`,
  `discovery.kubernetes`, `loki.source.kubernetes`, `loki.write`,
  `mimir.rules.kubernetes`, `phlare.scrape`, `phlare.write`,
  `prometheus.remote_write`, `prometheus.scrape`, and `remote.http`
  (@erikbaranowski)

- Flow: Fix issue where using `river:",label"` causes the UI to return nothing. (@mattdurham)

### Other changes

- Use Go 1.20 for builds. (@rfratto)

- The beta label from Grafana Agent Flow has been removed. A subset of Flow
  components are still marked as beta or experimental:

  - `loki.echo` is explicitly marked as beta.
  - `loki.source.kubernetes` is explicitly marked as experimental.
  - `loki.source.podlogs` is explicitly marked as experimental.
  - `mimir.rules.kubernetes` is explicitly marked as beta.
  - `otelcol.processor.tail_sampling` is explicitly marked as beta.
  - `otelcol.receiver.loki` is explicitly marked as beta.
  - `otelcol.receiver.prometheus` is explicitly marked as beta.
  - `phlare.scrape` is explicitly marked as beta.
  - `phlare.write` is explicitly marked as beta.

v0.31.3 (2023-02-13)
--------------------

### Bugfixes

- `loki.source.cloudflare`: fix issue where the `zone_id` argument
  was being ignored, and the `api_token` argument was being used for the zone
  instead. (@rfratto)

- `loki.source.cloudflare`: fix issue where `api_token` argument was not marked
  as a sensitive field. (@rfratto)

v0.31.2 (2023-02-08)
--------------------

### Other changes

- In the Agent Operator, upgrade the `prometheus-config-reloader` dependency
  from version 0.47.0 to version 0.62.0. (@ptodev)

v0.31.1 (2023-02-06)
--------------------

> **BREAKING CHANGES**: This release has breaking changes. Please read entries
> carefully and consult the [upgrade guide][] for specific instructions.

### Breaking changes

- All release Windows `.exe` files are now published as a zip archive.
  Previously, `grafana-agent-installer.exe` was unzipped. (@rfratto)

### Other changes

- Support Go 1.20 for builds. Official release binaries are still produced
  using Go 1.19. (@rfratto)

v0.31.0 (2023-01-31)
--------------------

> **BREAKING CHANGES**: This release has breaking changes. Please read entries
> carefully and consult the [upgrade guide][] for specific instructions.

### Breaking changes

- Release binaries (including inside Docker containers) have been renamed to be
  prefixed with `grafana-` (@rfratto):

  - `agent` is now `grafana-agent`.
  - `agentctl` is now `grafana-agentctl`.
  - `agent-operator` is now `grafana-agent-operator`.

### Deprecations

- A symbolic link in Docker containers from the old binary name to the new
  binary name has been added. These symbolic links will be removed in v0.33. (@rfratto)

### Features

- New Grafana Agent Flow components:

  - `loki.source.cloudflare` reads logs from Cloudflare's Logpull API and
    forwards them to other `loki` components. (@tpaschalis)
  - `loki.source.gcplog` reads logs from GCP cloud resources using Pub/Sub
    subscriptions and forwards them to other `loki` components. (@tpaschalis)
  - `loki.source.gelf` listens for Graylog logs. (@mattdurham)
  - `loki.source.heroku` listens for Heroku messages over TCP a connection and
    forwards them to other `loki` components. (@erikbaranowski)
  - `loki.source.journal` read messages from systemd journal. (@mattdurham)
  - `loki.source.kubernetes` collects logs from Kubernetes pods using the
    Kubernetes API. (@rfratto)
  - `loki.source.podlogs` discovers PodLogs resources on Kubernetes and
    uses the Kubernetes API to collect logs from the pods specified by the
    PodLogs resource. (@rfratto)
  - `loki.source.syslog` listens for Syslog messages over TCP and UDP
    connections and forwards them to other `loki` components. (@tpaschalis)
  - `loki.source.windowsevent` reads logs from Windows Event Log. (@mattdurham)
  - `otelcol.exporter.jaeger` forwards OpenTelemetry data to a Jaeger server.
    (@erikbaranowski)
  - `otelcol.exporter.loki` forwards OTLP-formatted data to compatible `loki`
    receivers. (@tpaschalis)
  - `otelcol.receiver.kafka` receives telemetry data from Kafka. (@rfratto)
  - `otelcol.receiver.loki` receives Loki logs, converts them to the OTLP log
    format and forwards them to other `otelcol` components. (@tpaschalis)
  - `otelcol.receiver.opencensus` receives OpenConsensus-formatted traces or
    metrics. (@ptodev)
  - `otelcol.receiver.zipkin` receives Zipkin-formatted traces. (@rfratto)
  - `phlare.scrape` collects application performance profiles. (@cyriltovena)
  - `phlare.write` sends application performance profiles to Grafana Phlare.
    (@cyriltovena)
  - `mimir.rules.kubernetes` discovers `PrometheusRule` Kubernetes resources and
    loads them into a Mimir instance. (@Logiraptor)

- Flow components which work with relabeling rules (`discovery.relabel`,
  `prometheus.relabel` and `loki.relabel`) now export a new value named Rules.
  This value returns a copy of the currently configured rules. (@tpaschalis)

- New experimental feature: agent-management. Polls configured remote API to fetch new configs. (@spartan0x117)

- Introduce global configuration for logs. (@jcreixell)

### Enhancements

- Handle faro-web-sdk `View` meta in app_agent_receiver. (@rlankfo)

- Flow: the targets in debug info from `loki.source.file` are now individual blocks. (@rfratto)

- Grafana Agent Operator: add [promtail limit stage](https://grafana.com/docs/loki/latest/clients/promtail/stages/limit/) to the operator. (@spartan0x117)

### Bugfixes

- Flow UI: Fix the issue with messy layout on the component list page while
  browser window resize (@xiyu95)

- Flow UI: Display the values of all attributes unless they are nil. (@ptodev)

- Flow: `prometheus.relabel` and `prometheus.remote_write` will now error if they have exited. (@ptodev)

- Flow: Fix issue where negative numbers would convert to floating-point values
  incorrectly, treating the sign flag as part of the number. (@rfratto)

- Flow: fix a goroutine leak when `loki.source.file` is passed more than one
  target with identical set of public labels. (@rfratto)

- Fix issue where removing and re-adding log instance configurations causes an
  error due to double registration of metrics (@spartan0x117, @jcreixell)

### Other changes

- Use Go 1.19.4 for builds. (@erikbaranowski)

- New windows containers for agent and agentctl. These can be found moving forward with the ${Version}-windows tags for grafana/agent and grafana/agentctl docker images (@erikbaranowski)

v0.30.2 (2023-01-11)
--------------------

### Bugfixes

- Flow: `prometheus.relabel` will no longer modify the labels of the original
  metrics, which could lead to the incorrect application of relabel rules on
  subsequent relabels. (@rfratto)

- Flow: `loki.source.file` will no longer deadlock other components if log
  lines cannot be sent to Loki. `loki.source.file` will wait for 5 seconds per
  file to finish flushing read logs to the client, after which it will drop
  them, resulting in lost logs. (@rfratto)

- Operator: Fix the handling of the enableHttp2 field as a boolean in
  `pod_monitor` and `service_monitor` templates. (@tpaschalis)

v0.30.1 (2022-12-23)
--------------------

### Bugfixes

- Fix issue where journald support was accidentally removed. (@tpaschalis)

- Fix issue where some traces' metrics where not collected. (@marctc)

v0.30.0 (2022-12-20)
--------------------

> **BREAKING CHANGES**: This release has breaking changes. Please read entries
> carefully and consult the [upgrade guide][] for specific instructions.

### Breaking changes

- The `ebpf_exporter` integration has been removed due to issues with static
  linking. It may be brought back once these are resolved. (@tpaschalis)

### Deprecations

- The `EXPERIMENTAL_ENABLE_FLOW` environment variable is deprecated in favor of
  `AGENT_MODE=flow`. Support for `EXPERIMENTAL_ENABLE_FLOW` will be removed in
  v0.32. (@rfratto)

### Features

- `grafana-agent-operator` supports oauth2 as an authentication method for
  remote_write. (@timo-42)

- Grafana Agent Flow: Add tracing instrumentation and a `tracing` block to
  forward traces to `otelcol` component. (@rfratto)

- Grafana Agent Flow: Add a `discovery_target_decode` function to decode a JSON
  array of discovery targets corresponding to Prometheus' HTTP and file service
  discovery formats. (@rfratto)

- New Grafana Agent Flow components:

  - `remote.http` polls an HTTP URL and exposes the response body as a string
    or secret to other components. (@rfratto)

  - `discovery.docker` discovers Docker containers from a Docker Engine host.
    (@rfratto)

  - `loki.source.file` reads and tails files for log entries and forwards them
    to other `loki` components. (@tpaschalis)

  - `loki.write` receives log entries from other `loki` components and sends
    them over to a Loki instance. (@tpaschalis)

  - `loki.relabel` receives log entries from other `loki` components and
    rewrites their label set. (@tpaschalis)

  - `loki.process` receives log entries from other `loki` components and runs
    one or more processing stages. (@tpaschalis)

  - `discovery.file` discovers files on the filesystem following glob
    patterns. (@mattdurham)

- Integrations: Introduce the `snowflake` integration. (@binaryfissiongames)

### Enhancements

- Update agent-loki.yaml to use environment variables in the configuration file (@go4real)

- Integrations: Always use direct connection in mongodb_exporter integration. (@v-zhuravlev)

- Update OpenTelemetry Collector dependency to v0.63.1. (@tpaschalis)

- riverfmt: Permit empty blocks with both curly braces on the same line.
  (@rfratto)

- riverfmt: Allow function arguments to persist across different lines.
  (@rfratto)

- Flow: The HTTP server will now start before the Flow controller performs the
  initial load. This allows metrics and pprof data to be collected during the
  first load. (@rfratto)

- Add support for using a [password map file](https://github.com/oliver006/redis_exporter/blob/master/contrib/sample-pwd-file.json) in `redis_exporter`. (@spartan0x117)

- Flow: Add support for exemplars in Prometheus component pipelines. (@rfratto)

- Update Prometheus dependency to v2.40.5. (@rfratto)

- Update Promtail dependency to k127. (@rfratto)

- Native histograms are now supported in the static Grafana Agent and in
  `prometheus.*` Flow components. Native histograms will be automatically
  collected from supported targets. remote_write must be configured to forward
  native histograms from the WAL to the specified endpoints. (@rfratto)

- Flow: metrics generated by upstream OpenTelemetry Collector components are
  now exposed at the `/metrics` endpoint of Grafana Agent Flow. (@rfratto)

### Bugfixes

- Fix issue where whitespace was being sent as part of password when using a
  password file for `redis_exporter`. (@spartan0x117)

- Flow UI: Fix issue where a configuration block referencing a component would
  cause the graph page to fail to load. (@rfratto)

- Remove duplicate `oauth2` key from `metricsinstances` CRD. (@daper)

- Fix issue where on checking whether to restart integrations the Integration
  Manager was comparing configs with secret values scrubbed, preventing reloads
  if only secrets were updated. (@spartan0x117)

### Other changes

- Grafana Agent Flow has graduated from experimental to beta.

v0.29.0 (2022-11-08)
--------------------

> **BREAKING CHANGES**: This release has breaking changes. Please read entries
> carefully and consult the [upgrade guide][] for specific instructions.

### Breaking changes

- JSON-encoded traces from OTLP versions earlier than 0.16.0 are no longer
  supported. (@rfratto)

### Deprecations

- The binary names `agent`, `agentctl`, and `agent-operator` have been
  deprecated and will be renamed to `grafana-agent`, `grafana-agentctl`, and
  `grafana-agent-operator` in the v0.31.0 release.

### Features

- Add `agentctl test-logs` command to allow testing log configurations by redirecting
  collected logs to standard output. This can be useful for debugging. (@jcreixell)

- New Grafana Agent Flow components:

  - `otelcol.receiver.otlp` receives OTLP-formatted traces, metrics, and logs.
    Data can then be forwarded to other `otelcol` components. (@rfratto)

  - `otelcol.processor.batch` batches data from `otelcol` components before
    forwarding it to other `otelcol` components. (@rfratto)

  - `otelcol.exporter.otlp` accepts data from `otelcol` components and sends
    it to a gRPC server using the OTLP protocol. (@rfratto)

  - `otelcol.exporter.otlphttp` accepts data from `otelcol` components and
    sends it to an HTTP server using the OTLP protocol. (@tpaschalis)

  - `otelcol.auth.basic` performs basic authentication for `otelcol`
    components that support authentication extensions. (@rfratto)

  - `otelcol.receiver.jeager` receives Jaeger-formatted traces. Data can then
    be forwarded to other `otelcol` components. (@rfratto)

  - `otelcol.processor.memory_limiter` periodically checks memory usage and
    drops data or forces a garbage collection if the defined limits are
    exceeded. (@tpaschalis)

  - `otelcol.auth.bearer` performs bearer token authentication for `otelcol`
    components that support authentication extensions. (@rfratto)

  - `otelcol.auth.headers` attaches custom request headers to `otelcol`
    components that support authentication extensions. (@rfratto)

  - `otelcol.receiver.prometheus` receives Prometheus metrics, converts them
    to the OTLP metric format and forwards them to other `otelcol` components.
    (@tpaschalis)

  - `otelcol.exporter.prometheus` forwards OTLP-formatted data to compatible
    `prometheus` components. (@rfratto)

- Flow: Allow config blocks to reference component exports. (@tpaschalis)

- Introduce `/-/support` endpoint for generating 'support bundles' in static
  agent mode. Support bundles are zip files of commonly-requested information
  that can be used to debug a running agent. (@tpaschalis)

### Enhancements

- Update OpenTelemetry Collector dependency to v0.61.0. (@rfratto)

- Add caching to Prometheus relabel component. (@mattdurham)

- Grafana Agent Flow: add `agent_resources_*` metrics which explain basic
  platform-agnostic metrics. These metrics assist with basic monitoring of
  Grafana Agent, but are not meant to act as a replacement for fully featured
  components like `prometheus.integration.node_exporter`. (@rfratto)

- Enable field label in TenantStageSpec of PodLogs pipeline. (@siiimooon)

- Enable reporting of enabled integrations. (@marctc)

- Grafana Agent Flow: `prometheus.remote_write` and `prometheus.relabel` will
  now export receivers immediately, removing the need for dependant components
  to be evaluated twice at process startup. (@rfratto)

- Add missing setting to configure instance key for Eventhandler integration. (@marctc)

- Update Prometheus dependency to v2.39.1. (@rfratto)

- Update Promtail dependency to weekly release k122. (@rfratto)

- Tracing: support the `num_traces` and `expected_new_traces_per_sec` configuration parameters in the tail_sampling processor. (@ptodev)

### Bugfixes

- Remove empty port from the `apache_http` integration's instance label. (@katepangLiu)

- Fix identifier on target creation for SNMP v2 integration. (@marctc)

- Fix bug when specifying Blackbox's modules when using Blackbox integration. (@marctc)

- Tracing: fix a panic when the required `protocols` field was not set in the `otlp` receiver. (@ptodev)

- Support Bearer tokens for metric remote writes in the Grafana Operator (@jcreixell, @marctc)

### Other changes

- Update versions of embedded Prometheus exporters used for integrations:

  - Update `github.com/prometheus/statsd_exporter` to `v0.22.8`. (@captncraig)

  - Update `github.com/prometheus-community/postgres_exporter` to `v0.11.1`. (@captncraig)

  - Update `github.com/prometheus/memcached_exporter` to `v0.10.0`. (@captncraig)

  - Update `github.com/prometheus-community/elasticsearch_exporter` to `v1.5.0`. (@captncraig)

  - Update `github.com/prometheus/mysqld_exporter` to `v0.14.0`. (@captncraig)

  - Update `github.com/prometheus/consul_exporter` to `v0.8.0`. (@captncraig)

  - Update `github.com/ncabatoff/process-exporter` to `v0.7.10`. (@captncraig)

  - Update `github.com/prometheus-community/postgres_exporter` to `v0.11.1`. (@captncraig)

- Use Go 1.19.3 for builds. (@rfratto)

v0.28.1 (2022-11-03)
--------------------

### Security

- Update Docker base image to resolve OpenSSL vulnerabilities CVE-2022-3602 and
  CVE-2022-3786. Grafana Agent does not use OpenSSL, so we do not believe it is
  vulnerable to these issues, but the base image has been updated to remove the
  report from image scanners. (@rfratto)

v0.28.0 (2022-09-29)
--------------------

### Features

- Introduce Grafana Agent Flow, an experimental "programmable pipeline" runtime
  mode which improves how to configure and debug Grafana Agent by using
  components. (@captncraig, @karengermond, @marctc, @mattdurham, @rfratto,
  @rlankfo, @tpaschalis)

- Introduce Blackbox exporter integration. (@marctc)

### Enhancements

- Update Loki dependency to v2.6.1. (@rfratto)

### Bugfixes

### Other changes

- Fix relabel configs in sample agent-operator manifests (@hjet)

- Operator no longer set the `SecurityContext.Privileged` flag in the `config-reloader` container. (@hsyed-dojo)

- Add metrics for config reloads and config hash (@jcreixell)

v0.27.1 (2022-09-09)
--------------------

> **NOTE**: ARMv6 Docker images are no longer being published.
>
> We have stopped publishing Docker images for ARMv6 platforms.
> This is due to the new Ubuntu base image we are using that does not support ARMv6.
> The new Ubuntu base image has less reported CVEs, and allows us to provide more
> secure Docker images. We will still continue to publish ARMv6 release binaries and
> deb/rpm packages.

### Other Changes

- Switch docker image base from debian to ubuntu. (@captncraig)

v0.27.0 (2022-09-01)
--------------------

### Features

- Integrations: (beta) Add vmware_exporter integration (@rlankfo)

- App agent receiver: add Event kind to payload (@domasx2)

### Enhancements

- Tracing: Introduce a periodic appender to the remotewriteexporter to control sample rate. (@mapno)

- Tracing: Update OpenTelemetry dependency to v0.55.0. (@rfratto, @mapno)

- Add base agent-operator jsonnet library and generated manifests (@hjet)

- Add full (metrics, logs, K8s events) sample agent-operator jsonnet library and gen manifests (@hjet)

- Introduce new configuration fields for disabling Keep-Alives and setting the
  IdleConnectionTimeout when scraping. (@tpaschalis)

- Add field to Operator CRD to disable report usage functionality. (@marctc)

### Bugfixes

- Tracing: Fixed issue with the PromSD processor using the `connection` method to discover the IP
  address.  It was failing to match because the port number was included in the address string. (@jphx)

- Register prometheus discovery metrics. (@mattdurham)

- Fix seg fault when no instance parameter is provided for apache_http integration, using integrations-next feature flag. (@rgeyer)

- Fix grafanacloud-install.ps1 web request internal server error when fetching config. (@rlankfo)

- Fix snmp integration not passing module or walk_params parameters when scraping. (@rgeyer)

- Fix unmarshal errors (key "<walk_param name>" already set in map) for snmp integration config when walk_params is defined, and the config is reloaded. (@rgeyer)

### Other changes

- Update several go dependencies to resolve warnings from certain security scanning tools. None of the resolved vulnerabilities were known to be exploitable through the agent. (@captncraig)

- It is now possible to compile Grafana Agent using Go 1.19. (@rfratto)

v0.26.1 (2022-07-25)
--------------------

> **BREAKING CHANGES**: This release has breaking changes. Please read entries
> carefully and consult the [upgrade guide][] for specific instructions.

### Breaking changes

- Change windows certificate store so client certificate is no longer required in store. (@mattdurham)

### Bugfixes

- Operator: Fix issue where configured `targetPort` ServiceMonitors resulted in
  generating an incorrect scrape_config. (@rfratto)

- Build the Linux/AMD64 artifacts using the opt-out flag for the ebpf_exporter. (@tpaschalis)

v0.26.0 (2022-07-18)
--------------------

> **BREAKING CHANGES**: This release has breaking changes. Please read entries
> carefully and consult the [upgrade guide][] for specific instructions.

### Breaking changes

- Deprecated `server` YAML block fields have now been removed in favor of the
  command-line flags that replaced them. These fields were originally
  deprecated in v0.24.0. (@rfratto)

- Changed tail sampling policies to be configured as in the OpenTelemetry
  Collector. (@mapno)

### Features

- Introduce Apache HTTP exporter integration. (@v-zhuravlev)

- Introduce eBPF exporter integration. (@tpaschalis)

### Enhancements

- Truncate all records in WAL if repair attempt fails. (@rlankfo)

### Bugfixes

- Relative symlinks for promtail now work as expected. (@RangerCD, @mukerjee)

- Fix rate limiting implementation for the app agent receiver integration. (@domasx2)

- Fix mongodb exporter so that it now collects all metrics. (@mattdurham)

v0.25.1 (2022-06-16)
--------------------

### Bugfixes

- Integer types fail to unmarshal correctly in operator additional scrape configs. (@rlankfo)

- Unwrap replayWAL error before attempting corruption repair. (@rlankfo)

v0.25.0 (2022-06-06)
--------------------

> **BREAKING CHANGES**: This release has breaking changes. Please read entries
> carefully and consult the [upgrade guide][] for specific instructions.

### Breaking changes

- Traces: Use `rpc.grpc.status_code` attribute to determine
  span failed in the service graph processor (@rcrowe)

### Features

- Add HTTP endpoints to fetch active instances and targets for the Logs subsystem.
  (@marctc)

- (beta) Add support for using windows certificate store for TLS connections. (@mattdurham)

- Grafana Agent Operator: add support for integrations through an `Integration`
  CRD which is discovered by `GrafanaAgent`. (@rfratto)

- (experimental) Add app agent receiver integration. This depends on integrations-next being enabled
  via the `integrations-next` feature flag. Use `-enable-features=integrations-next` to use
  this integration. (@kpelelis, @domas)

- Introduce SNMP exporter integration. (@v-zhuravlev)

- Configure the agent to report the use of feature flags to grafana.com. (@marctc)

### Enhancements

- integrations-next: Integrations using autoscrape will now autoscrape metrics
  using in-memory connections instead of connecting to themselves over the
  network. As a result of this change, the `client_config` field has been
  removed. (@rfratto)

- Enable `proxy_url` support on `oauth2` for metrics and logs (update **prometheus/common** dependency to `v0.33.0`). (@martin-jaeger-maersk)

- `extra-scrape-metrics` can now be enabled with the `--enable-features=extra-scrape-metrics` feature flag. See <https://prometheus.io/docs/prometheus/2.31/feature_flags/#extra-scrape-metrics> for details. (@rlankfo)

- Resolved issue in v2 integrations where if an instance name was a prefix of another the route handler would fail to
  match requests on the longer name (@mattdurham)

- Set `include_metadata` to true by default for OTLP traces receivers (@mapno)

### Bugfixes

- Scraping service was not honoring the new server grpc flags `server.grpc.address`.  (@mattdurham)

### Other changes

- Update base image of official Docker containers from Debian buster to Debian
  bullseye. (@rfratto)

- Use Go 1.18 for builds. (@rfratto)

- Add `metrics` prefix to the url of list instances endpoint (`GET
  /agent/api/v1/instances`) and list targets endpoint (`GET
  /agent/api/v1/metrics/targets`). (@marctc)

- Add extra identifying labels (`job`, `instance`, `agent_hostname`) to eventhandler integration. (@hjet)

- Add `extra_labels` configuration to eventhandler integration. (@hjet)

v0.24.2 (2022-05-02)
--------------------

### Bugfixes

- Added configuration watcher delay to prevent race condition in cases where scraping service mode has not gracefully exited. (@mattdurham)

### Other changes

- Update version of node_exporter to include additional metrics for osx. (@v-zhuravlev)

v0.24.1 (2022-04-14)
--------------------

### Bugfixes

- Add missing version information back into `agentctl --version`. (@rlankfo)

- Bump version of github-exporter to latest upstream SHA 284088c21e7d, which
  includes fixes from bugs found in their latest tag. This includes a fix
  where not all releases where retrieved when pulling release information.
  (@rfratto)

- Set the `Content-Type` HTTP header to `application/json` for API endpoints
  returning json objects. (@marctc)

- Operator: fix issue where a `username_file` field was incorrectly set.
  (@rfratto)

- Initialize the logger with default `log_level` and `log_format` parameters.
  (@tpaschalis)

### Other changes

- Embed timezone data to enable Promtail pipelines using the `location` field
  on Windows machines. (@tpaschalis)

v0.24.0 (2022-04-07)
--------------------

> **BREAKING CHANGES**: This release has breaking changes. Please read entries
> carefully and consult the [upgrade guide][] for specific instructions.
>
> **GRAFANA AGENT OPERATOR USERS**: As of this release, Grafana Agent Operator
> does not support versions of Grafana Agent prior to v0.24.0.

### Breaking changes

- The following metrics will now be prefixed with `agent_dskit_` instead of
  `cortex_`: `cortex_kv_request_duration_seconds`,
  `cortex_member_consul_heartbeats_total`, `cortex_member_ring_tokens_owned`,
  `cortex_member_ring_tokens_to_own`, `cortex_ring_member_ownership_percent`,
  `cortex_ring_members`, `cortex_ring_oldest_member_timestamp`,
  `cortex_ring_tokens_owned`, `cortex_ring_tokens_total`. (@rlankfo)

- Traces: the `traces_spanmetrics_calls_total_total` metric has been renamed to
  `traces_spanmetrics_calls_total` (@fredr)

- Two new flags, `-server.http.enable-tls` and `-server.grpc.enable-tls` must
  be provided to explicitly enable TLS support. This is a change of the
  previous behavior where TLS support was enabled when a certificate pair was
  provided. (@rfratto)

- Many command line flags starting with `-server.` block have been renamed.
  (@rfratto)

- The `-log.level` and `-log.format` flags are removed in favor of being set in
  the configuration file. (@rfratto)

- Flags for configuring TLS have been removed in favor of being set in the
  configuration file. (@rfratto)

- Dynamic reload is no longer supported for deprecated server block fields.
  Changing a deprecated field will be ignored and cause the reload to fail.
  (@rfratto)

- The default HTTP listen address is now `127.0.0.1:12345`. Use the
  `-server.http.address` flag to change this value. (@rfratto)

- The default gRPC listen address is now `127.0.0.1:12346`. Use the
  `-server.grpc.address` flag to change this value. (@rfratto)

- `-reload-addr` and `-reload-port` have been removed. They are no longer
  necessary as the primary HTTP server is now static and can't be shut down in
  the middle of a `/-/reload` call. (@rfratto)

- (Only impacts `integrations-next` feature flag) Many integrations have been
  renamed to better represent what they are integrating with. For example,
  `redis_exporter` is now `redis`. This change requires updating
  `integrations-next`-enabled configuration files. This change also changes
  integration names shown in metric labels. (@rfratto)

- The deprecated `-prometheus.*` flags have been removed in favor of
  their `-metrics.*` counterparts. The `-prometheus.*` flags were first
  deprecated in v0.19.0. (@rfratto)

### Deprecations

- Most fields in the `server` block of the configuration file are
  now deprecated in favor of command line flags. These fields will be removed
  in the v0.26.0 release. Please consult the upgrade guide for more information
  and rationale. (@rfratto)

### Features

- Added config read API support to GrafanaAgent Custom Resource Definition.
  (@shamsalmon)

- Added consulagent_sd to target discovery. (@chuckyz)

- Introduce EXPERIMENTAL support for dynamic configuration. (@mattdurham)

- Introduced endpoint that accepts remote_write requests and pushes metrics data directly into an instance's WAL. (@tpaschalis)

- Added builds for linux/ppc64le. (@aklyachkin)

### Enhancements

- Tracing: Exporters can now be configured to use OAuth. (@canuteson)

- Strengthen readiness check for metrics instances. (@tpaschalis)

- Parameterize namespace field in sample K8s logs manifests (@hjet)

- Upgrade to Loki k87. (@rlankfo)

- Update Prometheus dependency to v2.34.0. (@rfratto)

- Update OpenTelemetry-collector dependency to v0.46.0. (@mapno)

- Update cAdvisor dependency to v0.44.0. (@rfratto)

- Update mongodb_exporter dependency to v0.31.2 (@mukerjee)

- Use grafana-agent/v2 Tanka Jsonnet to generate K8s manifests (@hjet)

- Replace agent-bare.yaml K8s sample Deployment with StatefulSet (@hjet)

- Improve error message for `agentctl` when timeout happens calling
  `cloud-config` command (@marctc)

- Enable integrations-next by default in agent-bare.yaml. Please note #1262 (@hjet)

### Bugfixes

- Fix Kubernetes manifests to use port `4317` for OTLP instead of the previous
  `55680` in line with the default exposed port in the agent.

- Ensure singleton integrations are honored in v2 integrations (@mattdurham)

- Tracing: `const_labels` is now correctly parsed in the remote write exporter.
  (@fredr)

- integrations-next: Fix race condition where metrics endpoints for
  integrations may disappear after reloading the config file. (@rfratto)

- Removed the `server.path_prefix` field which would break various features in
  Grafana Agent when set. (@rfratto)

- Fix issue where installing the DEB/RPM packages would overwrite the existing
  config files and environment files. (@rfratto)

- Set `grafanaDashboardFolder` as top level key in the mixin. (@Duologic)

- Operator: Custom Secrets or ConfigMaps to mount will no longer collide with
  the path name of the default secret mount. As a side effect of this bugfix,
  custom Secrets will now be mounted at
  `/var/lib/grafana-agent/extra-secrets/<secret name>` and custom ConfigMaps
  will now be mounted at `/var/lib/grafana-agent/extra-configmaps/<configmap
  name>`. This is not a breaking change as it was previously impossible to
  properly provide these custom mounts. (@rfratto)

- Flags accidentally prefixed with `-metrics.service..` (two `.` in a row) have
  now been fixed to only have one `.`. (@rfratto)

- Protect concurrent writes to the WAL in the remote write exporter (@mapno)

### Other changes

- The `-metrics.wal-directory` flag and `metrics.wal_directory` config option
  will now default to `data-agent/`, the same default WAL directory as
  Prometheus Agent. (@rfratto)

v0.23.0 (2022-02-10)
--------------------

### Enhancements

- Go 1.17 is now used for all builds of the Agent. (@tpaschalis)

- integrations-next: Add `extra_labels` to add a custom set of labels to
  integration targets. (@rfratto)

- The agent no longer appends duplicate exemplars. (@tpaschalis)

- Added Kubernetes eventhandler integration (@hjet)

- Enables sending of exemplars over remote write by default. (@rlankfo)

### Bugfixes

- Fixed issue where Grafana Agent may panic if there is a very large WAL
  loading while old WALs are being deleted or the `/agent/api/v1/targets`
  endpoint is called. (@tpaschalis)

- Fix panic in prom_sd_processor when address is empty (@mapno)

- Operator: Add missing proxy_url field from generated remote_write configs.
  (@rfratto)

- Honor the specified log format in the traces subsystem (@mapno)

- Fix typo in node_exporter for runit_service_dir. (@mattdurham)

- Allow inlining credentials in remote_write url. (@tpaschalis)

- integrations-next: Wait for integrations to stop when starting new instances
  or shutting down (@rfratto).

- Fix issue with windows_exporter mssql collector crashing the agent.
  (@mattdurham)

- The deb and rpm files will now ensure the /var/lib/grafana-agent data
  directory is created with permissions set to 0770. (@rfratto)

- Make agent-traces.yaml Namespace a template-friendly variable (@hjet)

- Disable `machine-id` journal vol by default in sample logs manifest (@hjet)

v0.22.0 (2022-01-13)
--------------------

> This release has deprecations. Please read entries carefully and consult
> the [upgrade guide][] for specific instructions.

### Deprecations

- The node_exporter integration's `netdev_device_whitelist` field is deprecated
  in favor of `netdev_device_include`. Support for the old field name will be
  removed in a future version. (@rfratto)

- The node_exporter integration's `netdev_device_blacklist` field is deprecated
  in favor of `netdev_device_include`. Support for the old field name will be
  removed in a future version. (@rfratto)

- The node_exporter integration's `systemd_unit_whitelist` field is deprecated
  in favor of `systemd_unit_include`. Support for the old field name will be
  removed in a future version. (@rfratto)

- The node_exporter integration's `systemd_unit_blacklist` field is deprecated
  in favor of `systemd_unit_exclude`. Support for the old field name will be
  removed in a future version. (@rfratto)

- The node_exporter integration's `filesystem_ignored_mount_points` field is
  deprecated in favor of `filesystem_mount_points_exclude`. Support for the old
  field name will be removed in a future version. (@rfratto)

- The node_exporter integration's `filesystem_ignored_fs_types` field is
  deprecated in favor of `filesystem_fs_types_exclude`. Support for the old
  field name will be removed in a future version. (@rfratto)

### Features

- (beta) Enable experimental config urls for fetching remote configs.
  Currently, only HTTP/S is supported. Pass the
  `-enable-features=remote-configs` flag to turn this on. (@rlankfo)

- Added [cAdvisor](https://github.com/google/cadvisor) integration. (@rgeyer)

- Traces: Add `Agent Tracing Pipeline` dashboard and alerts (@mapno)

- Traces: Support jaeger/grpc exporter (@nicoche)

- (beta) Enable an experimental integrations subsystem revamp. Pass
  `integrations-next` to `-enable-features` to turn this on. Reading the
  documentation for the revamp is recommended; enabling it causes breaking
  config changes. (@rfratto)

### Enhancements

- Traces: Improved pod association in PromSD processor (@mapno)

- Updated OTel to v0.40.0 (@mapno)

- Remote write dashboard: show in and out sample rates (@bboreham)

- Remote write dashboard: add mean latency (@bboreham)

- Update node_exporter dependency to v1.3.1. (@rfratto)

- Cherry-pick Prometheus PR #10102 into our Prometheus dependency (@rfratto).

### Bugfixes

- Fix usage of POSTGRES_EXPORTER_DATA_SOURCE_NAME when using postgres_exporter
  integration (@f11r)

- Change ordering of the entrypoint for windows service so that it accepts
  commands immediately (@mattdurham)

- Only stop WAL cleaner when it has been started (@56quarters)

- Fix issue with unquoted install path on Windows, that could allow escalation
  or running an arbitrary executable (@mattdurham)

- Fix cAdvisor so it collects all defined metrics instead of the last
  (@pkoenig10)

- Fix panic when using 'stdout' in automatic logging (@mapno)

- Grafana Agent Operator: The /-/ready and /-/healthy endpoints will
  no longer always return 404 (@rfratto).

### Other changes

- Remove log-level flag from systemd unit file (@jpkrohling)

v0.21.2 (2021-12-08)
--------------------

### Security fixes

- This release contains a fix for
  [CVE-2021-41090](https://github.com/grafana/agent/security/advisories/GHSA-9c4x-5hgq-q3wh).

### Other changes

- This release disables the existing `/-/config` and
  `/agent/api/v1/configs/{name}` endpoints by default. Pass the
  `--config.enable-read-api` flag at the command line to opt in to these
  endpoints.

v0.21.1 (2021-11-18)
--------------------

### Bugfixes

- Fix panic when using postgres_exporter integration (@saputradharma)

- Fix panic when dnsamsq_exporter integration tried to log a warning (@rfratto)

- Statsd Integration: Adding logger instance to the statsd mapper
  instantiation. (@gaantunes)

- Statsd Integration: Fix issue where mapped metrics weren't exposed to the
  integration. (@mattdurham)

- Operator: fix bug where version was a required field (@rfratto)

- Metrics: Only run WAL cleaner when metrics are being used and a WAL is
  configured. (@rfratto)

v0.21.0 (2021-11-17)
--------------------

### Enhancements

- Update Cortex dependency to v1.10.0-92-g85c378182. (@rlankfo)

- Update Loki dependency to v2.1.0-656-g0ae0d4da1. (@rlankfo)

- Update Prometheus dependency to v2.31.0 (@rlankfo)

- Add Agent Operator Helm quickstart guide (@hjet)

- Reorg Agent Operator quickstart guides (@hjet)

### Bugfixes

- Packaging: Use correct user/group env variables in RPM %post script (@simonc6372)

- Validate logs config when using logs_instance with automatic logging processor (@mapno)

- Operator: Fix MetricsInstance Service port (@hjet)

- Operator: Create govern service per Grafana Agent (@shturman)

- Operator: Fix relabel_config directive for PodLogs resource (@hjet)

- Traces: Fix `success_logic` code in service graphs processor (@mapno)

### Other changes

- Self-scraped integrations will now use an SUO-specific value for the `instance` label. (@rfratto)

- Traces: Changed service graphs store implementation to improve CPU performance (@mapno)

v0.20.1 (2021-12-08)
--------------------

> _NOTE_: The fixes in this patch are only present in v0.20.1 and >=v0.21.2.

### Security fixes

- This release contains a fix for
  [CVE-2021-41090](https://github.com/grafana/agent/security/advisories/GHSA-9c4x-5hgq-q3wh).

### Other changes

- This release disables the existing `/-/config` and
  `/agent/api/v1/configs/{name}` endpoitns by default. Pass the
  `--config.enable-read-api` flag at the command line to opt in to these
  endpoints.

v0.20.0 (2021-10-28)
--------------------

> **BREAKING CHANGES**: This release has breaking changes. Please read entries
> carefully and consult the [upgrade guide][] for specific instructions.

### Breaking Changes

- push_config is no longer supported in trace's config (@mapno)

### Features

- Operator: The Grafana Agent Operator can now generate a Kubelet service to
  allow a ServiceMonitor to collect Kubelet and cAdvisor metrics. This requires
  passing a `--kubelet-service` flag to the Operator in `namespace/name` format
  (like `kube-system/kubelet`). (@rfratto)

- Service graphs processor (@mapno)

### Enhancements

- Updated mysqld_exporter to v0.13.0 (@gaantunes)

- Updated postgres_exporter to v0.10.0 (@gaantunes)

- Updated redis_exporter to v1.27.1 (@gaantunes)

- Updated memcached_exporter to v0.9.0 (@gaantunes)

- Updated statsd_exporter to v0.22.2 (@gaantunes)

- Updated elasticsearch_exporter to v1.2.1 (@gaantunes)

- Add remote write to silent Windows Installer  (@mattdurham)

- Updated mongodb_exporter to v0.20.7 (@rfratto)

- Updated OTel to v0.36 (@mapno)

- Updated statsd_exporter to v0.22.2 (@mattdurham)

- Update windows_exporter to v0.16.0 (@rfratto, @mattdurham)

- Add send latency to agent dashboard (@bboreham)

### Bugfixes

- Do not immediately cancel context when creating a new trace processor. This
  was preventing scrape_configs in traces from functioning. (@lheinlen)

- Sanitize autologged Loki labels by replacing invalid characters with
  underscores (@mapno)

- Traces: remove extra line feed/spaces/tabs when reading password_file content
  (@nicoche)

- Updated envsubst to v2.0.0-20210730161058-179042472c46. This version has a
  fix needed for escaping values outside of variable substitutions. (@rlankfo)

- Grafana Agent Operator should no longer delete resources matching the names
  of the resources it manages. (@rfratto)

- Grafana Agent Operator will now appropriately assign an
  `app.kubernetes.io/managed-by=grafana-agent-operator` to all created
  resources. (@rfratto)

### Other changes

- Configuration API now returns 404 instead of 400 when attempting to get or
  delete a config which does not exist. (@kgeckhart)

- The windows_exporter now disables the textfile collector by default.
  (@rfratto)

v0.19.0 (2021-09-29)
--------------------

> **BREAKING CHANGES**: This release has breaking changes. Please read entries
> carefully and consult the [upgrade guide][] for specific instructions.

### Breaking Changes

- Reduced verbosity of tracing autologging by not logging `STATUS_CODE_UNSET`
  status codes. (@mapno)

- Operator: rename `Prometheus*` CRDs to `Metrics*` and `Prometheus*` fields to
  `Metrics*`. (@rfratto)

- Operator: CRDs are no longer referenced using a hyphen in the name to be
  consistent with how Kubernetes refers to resources. (@rfratto)

- `prom_instance` in the spanmetrics config is now named `metrics_instance`.
  (@rfratto)

### Deprecations

- The `loki` key at the root of the config file has been deprecated in favor of
  `logs`. `loki`-named fields in `automatic_logging` have been renamed
  accordinly: `loki_name` is now `logs_instance_name`, `loki_tag` is now
  `logs_instance_tag`, and `backend: loki` is now `backend: logs_instance`.
  (@rfratto)

- The `prometheus` key at the root of the config file has been deprecated in
  favor of `metrics`. Flag names starting with `prometheus.` have also been
  deprecated in favor of the same flags with the `metrics.` prefix. Metrics
  prefixed with `agent_prometheus_` are now prefixed with `agent_metrics_`.
  (@rfratto)

- The `tempo` key at the root of the config file has been deprecated in favor
  of `traces`. (@mattdurham)

### Features

- Added [GitHub exporter](https://github.com/infinityworks/github-exporter)
  integration. (@rgeyer)

- Add TLS config options for tempo `remote_write`s. (@mapno)

- Support autologging span attributes as log labels (@mapno)

- Put Tests requiring Network Access behind a -online flag (@flokli)

- Add logging support to the Grafana Agent Operator. (@rfratto)

- Add `operator-detach` command to agentctl to allow zero-downtime upgrades
  when removing an Operator CRD. (@rfratto)

- The Grafana Agent Operator will now default to deploying the matching release
  version of the Grafana Agent instead of v0.14.0. (@rfratto)

### Enhancements

- Update OTel dependency to v0.30.0 (@mapno)

- Allow reloading configuration using `SIGHUP` signal. (@tharun208)

- Add HOSTNAME environment variable to service file to allow for expanding the
  $HOSTNAME variable in agent config.  (@dfrankel33)

- Update jsonnet-libs to 1.21 for Kubernetes 1.21+ compatability. (@MurzNN)

- Make method used to add k/v to spans in prom_sd processor configurable.
  (@mapno)

### Bugfixes

- Regex capture groups like `${1}` will now be kept intact when using
  `-config.expand-env`. (@rfratto)

- The directory of the logs positions file will now properly be created on
  startup for all instances. (@rfratto)

- The Linux system packages will now configure the grafana-agent user to be a
  member of the adm and systemd-journal groups. This will allow logs to read
  from journald and /var/log by default. (@rfratto)

- Fix collecting filesystem metrics on Mac OS (darwin) in the `node_exporter`
  integration default config. (@eamonryan)

- Remove v0.0.0 flags during build with no explicit release tag (@mattdurham)

- Fix issue with global scrape_interval changes not reloading integrations
  (@kgeckhart)

- Grafana Agent Operator will now detect changes to referenced ConfigMaps and
  Secrets and reload the Agent properly. (@rfratto)

- Grafana Agent Operator's object label selectors will now use Kubernetes
  defaults when undefined (i.e., default to nothing). (@rfratto)

- Fix yaml marshalling tag for cert_file in kafka exporter agent config.
  (@rgeyer)

- Fix warn-level logging of dropped targets. (@james-callahan)

- Standardize scrape_interval to 1m in examples. (@mattdurham)

v0.18.4 (2021-09-14)
--------------------

### Enhancements

- Add `agent_prometheus_configs_changed_total` metric to track instance config
  events. (@rfratto)

### Bugfixes

- Fix info logging on windows. (@mattdurham)

- Scraping service: Ensure that a reshard is scheduled every reshard
  interval. (@rfratto)

v0.18.3 (2021-09-08)
--------------------

### Bugfixes

- Register missing metric for configstore consul request duration. (@rfratto)

- Logs should contain a caller field with file and line numbers again
  (@kgeckhart)

- In scraping service mode, the polling configuration refresh should honor
  timeout. (@mattdurham)

- In scraping service mode, the lifecycle reshard should happen using a
  goroutine. (@mattdurham)

- In scraping service mode, scraping service can deadlock when reloading during
  join. (@mattdurham)

- Scraping service: prevent more than one refresh from being queued at a time.
  (@rfratto)

v0.18.2 (2021-08-12)
--------------------

### Bugfixes

- Honor the prefix and remove prefix from consul list results (@mattdurham)

v0.18.1 (2021-08-09)
--------------------

### Bugfixes

- Reduce number of consul calls when ran in scrape service mode (@mattdurham)

v0.18.0 (2021-07-29)
--------------------

### Features

- Added [GitHub exporter](https://github.com/infinityworks/github-exporter)
  integration. (@rgeyer)

- Add support for OTLP HTTP trace exporting. (@mapno)

### Enhancements

- Switch to drone for releases. (@mattdurham)

- Update postgres_exporter to a [branch of](https://github.com/grafana/postgres_exporter/tree/exporter-package-v0.10.0) v0.10.0

### Bugfixes

- Enabled flag for integrations is not being honored. (@mattdurham)

v0.17.0 (2021-07-15)
--------------------

### Features

- Added [Kafka Lag exporter](https://github.com/davidmparrott/kafka_exporter)
  integration. (@gaantunes)

### Bugfixes

- Fix race condition that may occur and result in a panic when initializing
  scraping service cluster. (@rfratto)

v0.16.1 (2021-06-22)
--------------------

### Bugfixes

- Fix issue where replaying a WAL caused incorrect metrics to be sent over
  remote write. (@rfratto)

v0.16.0 (2021-06-17)
--------------------

### Features

- (beta) A Grafana Agent Operator is now available. (@rfratto)

### Enhancements

- Error messages when installing the Grafana Agent for Grafana Cloud will now
  be shown. (@rfratto)

### Bugfixes

- Fix a leak in the shared string interner introduced in v0.14.0. This fix was
  made to a [dependency](https://github.com/grafana/prometheus/pull/21).
  (@rfratto)

- Fix issue where a target will fail to be scraped for the process lifetime if
  that target had gone down for long enough that its series were removed from
  the in-memory cache (2 GC cycles). (@rfratto)

v0.15.0 (2021-06-03)
--------------------

> **BREAKING CHANGES**: This release has breaking changes. Please read entries
> carefully and consult the [upgrade guide][] for specific instructions.

### Breaking Changes

- The configuration of Tempo Autologging has changed. (@mapno)

### Features

- Add support for exemplars. (@mapno)

### Enhancements

- Add the option to log to stdout instead of a Loki instance. (@joe-elliott)

- Update Cortex dependency to v1.8.0.

- Running the Agent as a DaemonSet with host_filter and role: pod should no
  longer cause unnecessary load against the Kubernetes SD API. (@rfratto)

- Update Prometheus to v2.27.0. (@mapno)

- Update Loki dependency to d88f3996eaa2. This is a non-release build, and was
  needed to support exemplars. (@mapno)

- Update Cortex dependency to d382e1d80eaf. This is a non-release build, and
  was needed to support exemplars. (@mapno)

### Bugfixes

- Host filter relabeling rules should now work. (@rfratto)

- Fixed issue where span metrics where being reported with wrong time unit.
  (@mapno)

### Other changes

- Intentionally order tracing processors. (@joe-elliott)

v0.14.0 (2021-05-24)
--------------------

> **BREAKING CHANGES**: This release has breaking changes. Please read entries
> carefully and consult the [upgrade guide][] for specific instructions.
>
> **STABILITY NOTICE**: As of this release, functionality that is not
> recommended for production use and is expected to change will be tagged
> interchangably as "experimental" or "beta."

### Security fixes

- The Scraping service API will now reject configs that read credentials from
  disk by default. This prevents malicious users from reading arbitrary files
  and sending their contents over the network. The old behavior can be
  re-enabled by setting `dangerous_allow_reading_files: true` in the scraping
  service config. (@rfratto)

### Breaking changes

- Configuration for SigV4 has changed. (@rfratto)

### Deprecations

- `push_config` is now supplanted by `remote_block` and `batch`. `push_config`
  will be removed in a future version (@mapno)

### Features

- (beta) New integration: windows_exporter (@mattdurham)

- (beta) Grafana Agent Windows Installer is now included as a release artifact.
  (@mattdurham)

- Official M1 Mac release builds will now be generated! Look for
  `agent-darwin-arm64` and `agentctl-darwin-arm64` in the release assets.
  (@rfratto)

- Add support for running as a Windows service (@mattdurham)

- (beta) Add /-/reload support. It is not recommended to invoke `/-/reload`
  against the main HTTP server. Instead, two new command-line flags have been
  added: `--reload-addr` and `--reload-port`. These will launch a
  `/-/reload`-only HTTP server that can be used to safely reload the Agent's
  state.  (@rfratto)

- Add a /-/config endpoint. This endpoint will return the current configuration
  file with defaults applied that the Agent has loaded from disk. (@rfratto)

- (beta) Support generating metrics and exposing them via a Prometheus exporter
  from span data. (@yeya24)

- Tail-based sampling for tracing pipelines (@mapno)

- Added Automatic Logging feature for Tempo (@joe-elliott)

- Disallow reading files from within scraping service configs by default.
  (@rfratto)

- Add remote write for span metrics (@mapno)

### Enhancements

- Support compression for trace export. (@mdisibio)

- Add global remote_write configuration that is shared between all instances
  and integrations. (@mattdurham)

- Go 1.16 is now used for all builds of the Agent. (@rfratto)

- Update Prometheus dependency to v2.26.0. (@rfratto)

- Upgrade `go.opentelemetry.io/collector` to v0.21.0 (@mapno)

- Add kafka trace receiver (@mapno)

- Support mirroring a trace pipeline to multiple backends (@mapno)

- Add `headers` field in `remote_write` config for Tempo. `headers` specifies
  HTTP headers to forward to the remote endpoint. (@alexbiehl)

- Add silent uninstall to Windows Uninstaller. (@mattdurham)

### Bugfixes

- Native Darwin arm64 builds will no longer crash when writing metrics to the
  WAL. (@rfratto)

- Remote write endpoints that never function across the lifetime of the Agent
  will no longer prevent the WAL from being truncated. (@rfratto)

- Bring back FreeBSD support. (@rfratto)

- agentctl will no longer leak WAL resources when retrieving WAL stats.
  (@rfratto)

- Ensure defaults are applied to undefined sections in config file. This fixes
  a problem where integrations didn't work if `prometheus:` wasn't configured.
  (@rfratto)

- Fixed issue where automatic logging double logged "svc". (@joe-elliott)

### Other changes

- The Grafana Cloud Agent has been renamed to the Grafana Agent. (@rfratto)

- Instance configs uploaded to the Config Store API will no longer be stored
  along with the global Prometheus defaults. This is done to allow globals to
  be updated and re-apply the new global defaults to the configs from the
  Config Store. (@rfratto)

- The User-Agent header sent for logs will now be `GrafanaAgent/<version>`
  (@rfratto)

- Add `tempo_spanmetrics` namespace in spanmetrics (@mapno)

v0.13.1 (2021-04-09)
--------------------

### Bugfixes

- Validate that incoming scraped metrics do not have an empty label set or a
  label set with duplicate labels, mirroring the behavior of Prometheus.
  (@rfratto)

v0.13.0 (2021-02-25)
--------------------

> The primary branch name has changed from `master` to `main`. You may have to
> update your local checkouts of the repository to point at the new branch name.

### Features

- postgres_exporter: Support query_path and disable_default_metrics. (@rfratto)

### Enhancements

- Support other architectures in installation script. (@rfratto)

- Allow specifying custom wal_truncate_frequency per integration. (@rfratto)

- The SigV4 region can now be inferred using the shared config (at
  `$HOME/.aws/config`) or environment variables (via `AWS_CONFIG`). (@rfratto)

- Update Prometheus dependency to v2.25.0. (@rfratto)

### Bugfixes

- Not providing an `-addr` flag for `agentctl config-sync` will no longer
  report an error and will instead use the pre-existing default value.
  (@rfratto)

- Fixed a bug from v0.12.0 where the Loki installation script failed because
  positions_directory was not set. (@rfratto)

- Reduce the likelihood of dataloss during a remote_write-side outage by
  increasing the default wal_truncation_frequency to 60m and preventing the WAL
  from being truncated if the last truncation timestamp hasn't changed. This
  change increases the size of the WAL on average, and users may configure a
  lower wal_truncation_frequency to deliberately choose a smaller WAL over
  write guarantees. (@rfratto)

- Add the ability to read and serve HTTPS integration metrics when given a set
  certificates (@mattdurham)

v0.12.0 (2021-02-05)
--------------------

> **BREAKING CHANGES**: This release has breaking changes. Please read entries
> carefully and consult the [upgrade guide][] for specific instructions.

### Breaking Changes

- The configuration format for the `loki` block has changed. (@rfratto)

- The configuration format for the `tempo` block has changed. (@rfratto)

### Features

- Support for multiple Loki Promtail instances has been added. (@rfratto)

- Support for multiple Tempo instances has been added. (@rfratto)

- Added [ElasticSearch exporter](https://github.com/justwatchcom/elasticsearch_exporter)
  integration. (@colega)

### Enhancements

- `.deb` and `.rpm` packages are now generated for all supported architectures.
  The architecture of the AMD64 package in the filename has been renamed to
  `amd64` to stay synchronized with the architecture name presented from other
  release assets. (@rfratto)

- The `/agent/api/v1/targets` API will now include discovered labels on the
  target pre-relabeling in a `discovered_labels` field. (@rfratto)

- Update Loki to 59a34f9867ce. This is a non-release build, and was needed to
  support multiple Loki instances. (@rfratto)

- Scraping service: Unhealthy Agents in the ring will no longer cause job
  distribution to fail. (@rfratto)

- Scraping service: Cortex ring metrics (prefixed with cortex_ring_) will now
  be registered for tracking the state of the hash ring. (@rfratto)

- Scraping service: instance config ownership is now determined by the hash of
  the instance config name instead of the entire config. This means that
  updating a config is guaranteed to always hash to the same Agent, reducing
  the number of metrics gaps. (@rfratto)

- Only keep a handful of K8s API server metrics by default to reduce default
  active series usage. (@hjet)

- Go 1.15.8 is now used for all distributions of the Agent. (@rfratto)

### Bugfixes

- `agentctl config-check` will now work correctly when the supplied config file
  contains integrations. (@hoenn)

v0.11.0 (2021-01-20)
--------------------

### Features

- ARMv6 builds of `agent` and `agentctl` will now be included in releases to
  expand Agent support to cover all models of Raspberry Pis. ARMv6 docker
  builds are also now available. (@rfratto)

- Added `config-check` subcommand for `agentctl` that can be used to validate
  Agent configuration files before attempting to load them in the `agent`
  itself. (@56quarters)

### Enhancements

- A sigv4 install script for Prometheus has been added. (@rfratto)

- NAMESPACE may be passed as an environment variable to the Kubernetes install
  scripts to specify an installation namespace. (@rfratto)

### Bugfixes

- The K8s API server scrape job will use the API server Service name when
  resolving IP addresses for Prometheus service discovery using the "Endpoints"
  role. (@hjet)

- The K8s manifests will no longer include the `default/kubernetes` job twice
  in both the DaemonSet and the Deployment. (@rfratto)

v0.10.0 (2021-01-13)
--------------------

### Features

- Prometheus `remote_write` now supports SigV4 authentication using the
  [AWS default credentials chain](https://docs.aws.amazon.com/sdk-for-java/v1/developer-guide/credentials.html).
  This enables the Agent to send metrics to Amazon Managed Prometheus without
  needing the [SigV4 Proxy](https://github.com/awslabs/aws-sigv4-proxy).
  (@rfratto)

### Enhancements

- Update `redis_exporter` to v1.15.0. (@rfratto)

- `memcached_exporter` has been updated to v0.8.0. (@rfratto)

- `process-exporter` has been updated to v0.7.5. (@rfratto)

- `wal_cleanup_age` and `wal_cleanup_period` have been added to the top-level
  Prometheus configuration section. These settings control how Write Ahead Logs
  (WALs) that are not associated with any instances are cleaned up. By default,
  WALs not associated with an instance that have not been written in the last
  12 hours are eligible to be cleaned up. This cleanup can be disabled by
  setting `wal_cleanup_period` to `0`. (@56quarters)

- Configuring logs to read from the systemd journal should now work on journals
  that use +ZSTD compression. (@rfratto)

### Bugfixes

- Integrations will now function if the HTTP listen address was set to a value
  other than the default. (@mattdurham)

- The default Loki installation will now be able to write its positions file.
  This was prevented by accidentally writing to a readonly volume mount.
  (@rfratto)

v0.9.1 (2021-01-04)
-------------------

### Enhancements

- agentctl will now be installed by the rpm and deb packages as
  `grafana-agentctl`. (@rfratto)

v0.9.0 (2020-12-10)
-------------------

### Features

- Add support to configure TLS config for the Tempo exporter to use
  insecure_skip_verify to disable TLS chain verification. (@bombsimon)

- Add `sample-stats` to `agentctl` to search the WAL and return a summary of
  samples of series matching the given label selector. (@simonswine)

- New integration:
  [postgres_exporter](https://github.com/wrouesnel/postgres_exporter)
  (@rfratto)

- New integration:
  [statsd_exporter](https://github.com/prometheus/statsd_exporter) (@rfratto)

- New integration:
  [consul_exporter](https://github.com/prometheus/consul_exporter) (@rfratto)

- Add optional environment variable substitution of configuration file.
  (@dcseifert)

### Enhancements

- `min_wal_time` and `max_wal_time` have been added to the instance config
  settings, guaranteeing that data in the WAL will exist for at least
  `min_wal_time` and will not exist for longer than `max_wal_time`. This change
  will increase the size of the WAL slightly but will prevent certain scenarios
  where data is deleted before it is sent. To revert back to the old behavior,
  set `min_wal_time` to `0s`. (@rfratto)

- Update `redis_exporter` to v1.13.1. (@rfratto)

- Bump OpenTelemetry-collector dependency to v0.16.0. (@bombsimon)

### Bugfixes

- Fix issue where the Tempo example manifest could not be applied because the
  port names were too long. (@rfratto)

- Fix issue where the Agent Kubernetes manifests may not load properly on AKS.
  (#279) (@rfratto)

### Other changes

- The User-Agent header sent for logs will now be `GrafanaCloudAgent/<version>`
  (@rfratto)

v0.8.0 (2020-11-06)
-------------------

### Features

- New integration: [dnsamsq_exporter](https://github.com/google/dnsamsq_exporter)
  (@rfratto).

- New integration: [memcached_exporter](https://github.com/prometheus/memcached_exporter)
  (@rfratto).

### Enhancements

- Add `<integration name>_build_info` metric to all integrations. The build
  info displayed will match the build information of the Agent and _not_ the
  embedded exporter. This metric is used by community dashboards, so adding it
  to the Agent increases compatibility with existing dashboards that depend on
  it existing. (@rfratto)

- Bump OpenTelemetry-collector dependency to 0.14.0 (@joe-elliott)

### Bugfixes

- Error messages when retrieving configs from the KV store will now be logged,
  rather than just logging a generic message saying that retrieving the config
  has failed. (@rfratto)

v0.7.2 (2020-10-29)
-------------------

### Enhancements

- Bump Prometheus dependency to 2.21. (@rfratto)

- Bump OpenTelemetry-collector dependency to 0.13.0 (@rfratto)

- Bump Promtail dependency to 2.0. (@rfratto)

- Enhance host_filtering mode to support targets from Docker Swarm and Consul.
  Also, add a `host_filter_relabel_configs` to that will apply relabeling rules
  for determining if a target should be dropped. Add a documentation section
  explaining all of this in detail. (@rfratto)

### Bugfixes

- Fix deb package prerm script so that it stops the agent on package removal.
  (@jdbaldry)

- Fix issue where the `push_config` for Tempo field was expected to be
  `remote_write`. `push_config` now works as expected. (@rfratto)

v0.7.1 (2020-10-23)
-------------------

### Bugfixes

- Fix issue where ARM binaries were not published with the GitHub release.

v0.7.0 (2020-10-23)
-------------------

### Features

- Added Tracing Support. (@joe-elliott)

- Add RPM and deb packaging. (@jdbaldry, @simon6372)

- arm64 and arm/v7 Docker containers and release builds are now available for
  `agent` and `agentctl`. (@rfratto)

- Add `wal-stats` and `target-stats` tooling to `agentctl` to discover WAL and
  cardinality issues. (@rfratto)

- [mysqld_exporter](https://github.com/prometheus/mysqld_exporter) is now
  embedded and available as an integration. (@rfratto)

- [redis_exporter](https://github.com/oliver006/redis_exporter) is now embedded
  and available as an integration. (@dafydd-t)

### Enhancements

- Resharding the cluster when using the scraping service mode now supports
  timeouts through `reshard_timeout`. The default value is `30s.` This timeout
  applies to cluster-wide reshards (performed when joining and leaving the
  cluster) and local reshards (done on the `reshard_interval`). (@rfratto)

### Bugfixes

- Fix issue where integrations crashed with instance_mode was set to `distinct`
  (@rfratto)

- Fix issue where the `agent` integration did not work on Windows (@rfratto).

- Support URL-encoded paths in the scraping service API. (@rfratto)

- The instance label written from replace_instance_label can now be overwritten
  with relabel_configs. This bugfix slightly modifies the behavior of what data
  is stored. The final instance label will now be stored in the WAL rather than
  computed by remote_write. This change should not negatively affect existing
  users. (@rfratto)

v0.6.1 (2020-04-11)
-------------------

### Bugfixes

- Fix issue where build information was empty when running the Agent with
  --version. (@rfratto)

- Fix issue where updating a config in the scraping service may fail to pick up
  new targets. (@rfratto)

- Fix deadlock that slowly prevents the Agent from scraping targets at a high
  scrape volume. (@rfratto)

v0.6.0 (2020-09-04)
-------------------

### Breaking Changes

- The Configs API will now disallow two instance configs having multiple
  `scrape_configs` with the same `job_name`. This was needed for the instance
  sharing mode, where combined instances may have duplicate `job_names` across
  their `scrape_configs`. This brings the scraping service more in line with
  Prometheus, where `job_names` must globally be unique. This change also
  disallows concurrent requests to the put/apply config API endpoint to prevent
  a race condition of two conflicting configs being applied at the same time.
  (@rfratto)

### Deprecations

- `use_hostname_label` is now supplanted by `replace_instance_label`.
  `use_hostname_label` will be removed in a future version. (@rfratto)

### Features

- The Grafana Agent can now collect logs and send to Loki. This is done by
  embedding Promtail, the official Loki log collection client. (@rfratto)

- Integrations can now be enabled without scraping. Set scrape_integrations to
  `false` at the `integrations` key or within the specific integration you
  don't want to scrape. This is useful when another Agent or Prometheus server
  will scrape the integration. (@rfratto)

- [process-exporter](https://github.com/ncabatoff/process-exporter) is now
  embedded as `process_exporter`. The hypen has been changed to an underscore
  in the config file to retain consistency with `node_exporter`. (@rfratto)

### Enhancements

- A new config option, `replace_instance_label`, is now available for use with
  integrations. When this is true, the instance label for all metrics coming
  from an integration will be replaced with the machine's hostname rather than
  127.0.0.1. (@rfratto)

- The embedded Prometheus version has been updated to 2.20.1. (@rfratto,
  @gotjosh)

- The User-Agent header written by the Agent when remote_writing will now be
  `GrafanaCloudAgent/<Version>` instead of `Prometheus/<Prometheus Version>`.
  (@rfratto)

- The subsystems of the Agent (`prometheus`, `loki`) are now made optional.
  Enabling integrations also implicitly enables the associated subsystem. For
  example, enabling the `agent` or `node_exporter` integration will force the
  `prometheus` subsystem to be enabled.  (@rfratto)

### Bugfixes

- The documentation for Tanka configs is now correct. (@amckinley)

- Minor corrections and spelling issues have been fixed in the Overview
  documentation. (@amckinley)

- The new default of `shared` instances mode broke the metric value for
  `agent_prometheus_active_configs`, which was tracking the number of combined
  configs (i.e., number of launched instances). This metric has been fixed and
  a new metric, `agent_prometheus_active_instances`, has been added to track
  the numbger of launched instances. If instance sharing is not enabled, both
  metrics will share the same value. (@rfratto)

- `remote_write` names in a group will no longer be copied from the
  remote_write names of the first instance in the group. Rather, all
  remote_write names will be generated based on the first 6 characters of the
  group hash and the first six characters of the remote_write hash. (@rfratto)

- Fix a panic that may occur during shutdown if the WAL is closed in the middle
  of the WAL being truncated. (@rfratto)

v0.5.0 (2020-08-12)
-------------------

### Features

- A [scrape targets API](https://github.com/grafana/agent/blob/main/docs/api.md#list-current-scrape-targets)
  has been added to show every target the Agent is currently scraping, when it
  was last scraped, how long it took to scrape, and errors from the last
  scrape, if any. (@rfratto)

- "Shared Instance Mode" is the new default mode for spawning Prometheus
  instances, and will improve CPU and memory usage for users of integrations
  and the scraping service. (@rfratto)

### Enhancements

- Memory stability and utilization of the WAL has been improved, and the
  reported number of active series in the WAL will stop double-counting
  recently churned series. (@rfratto)

- Changing scrape_configs and remote_write configs for an instance will now be
  dynamically applied without restarting the instance. This will result in less
  missing metrics for users of the scraping service that change a config.
  (@rfratto)

- The Tanka configuration now uses k8s-alpha. (@duologic)

### Bugfixes

- The Tanka configuration will now also deploy a single-replica deployment
  specifically for scraping the Kubernetes API. This deployment acts together
  with the Daemonset to scrape the full cluster and the control plane.
  (@gotjosh)

- The node_exporter filesystem collector will now work on Linux systems without
  needing to manually set the blocklist and allowlist of filesystems.
  (@rfratto)

v0.4.0 (2020-06-18)
-------------------

### Features

- Support for integrations has been added. Integrations can be any embedded
  tool, but are currently used for embedding exporters and generating scrape
  configs. (@rfratto)

- node_exporter has been added as an integration. This is the full version of
  node_exporter with the same configuration options. (@rfratto)

- An Agent integration that makes the Agent automatically scrape itself has
  been added. (@rfratto)

### Enhancements

- The WAL can now be truncated if running the Agent without any remote_write
  endpoints. (@rfratto)

### Bugfixes

- Prevent the Agent from crashing when a global Prometheus config stanza is not
  provided. (@robx)

- Enable agent host_filter in the Tanka configs, which was disabled by default
  by mistake. (@rfratto)

v0.3.2 (2020-05-29)
-------------------

### Features

- Tanka configs that deploy the scraping service mode are now available
  (@rfratto)

- A k3d example has been added as a counterpart to the docker-compose example.
  (@rfratto)

### Enhancements

- Labels provided by the default deployment of the Agent (Kubernetes and Tanka)
  have been changed to align with the latest changes to grafana/jsonnet-libs.
  The old `instance` label is now called `pod`, and the new `instance` label is
  unique. A `container` label has also been added. The Agent mixin has been
  subsequently updated to also incorporate these label changes. (@rfratto)

- The `remote_write` and `scrape_config` sections now share the same
  validations as Prometheus (@rfratto)

- Setting `wal_truncation_frequency` to less than the scrape interval is now
  disallowed (@rfratto)

### Bugfixes

- A deadlock in scraping service mode when updating a config that shards to the
  same node has been fixed (@rfratto)

- `remote_write` config stanzas will no longer ignore `password_file`
  (@rfratto)

- `scrape_config` client secrets (e.g., basic auth, bearer token,
  `password_file`) will now be properly retained in scraping service mode
  (@rfratto)

- Labels for CPU, RX, and TX graphs in the Agent Operational dashboard now
  correctly show the pod name of the Agent instead of the exporter name.
  (@rfratto)

v0.3.1 (2020-05-20)
-------------------

### Features

- The Agent has upgraded its vendored Prometheus to v2.18.1 (@gotjosh,
  @rfratto)

### Bugfixes

- A typo in the Tanka configs and Kubernetes manifests that prevents the Agent
  launching with v0.3.0 has been fixed (@captncraig)

- Fixed a bug where Tanka mixins could not be used due to an issue with the
  folder placement enhancement (@rfratto)

### Enhancements

- `agentctl` and the config API will now validate that the YAML they receive
  are valid instance configs. (@rfratto)

v0.3.0 (2020-05-13)
-------------------

### Features

- A third operational mode called "scraping service mode" has been added. A KV
  store is used to store instance configs which are distributed amongst a
  clustered set of Agent processes, dividing the total scrape load across each
  agent. An API is exposed on the Agents to list, create, update, and delete
  instance configurations from the KV store. (@rfratto)

- An "agentctl" binary has been released to interact with the new instance
  config management API created by the "scraping service mode." (@rfratto,
  @hoenn)

- The Agent now includes readiness and healthiness endpoints. (@rfratto)

### Enhancements

- The YAML files are now parsed strictly and an invalid YAML will generate an
  error at runtime. (@hoenn)

- The default build mode for the Docker containers is now release, not debug.
  (@rfratto)

- The Grafana Agent Tanka Mixins now are placed in an "Agent" folder within
  Grafana. (@cyriltovena)

v0.2.0 (2020-04-09)
-------------------

### Features

- The Prometheus remote write protocol will now send scraped metadata (metric
  name, help, type and unit). This results in almost negligent bytes sent
  increase as metadata is only sent every minute. It is on by default.
  (@gotjosh)

  These metrics are available to monitor metadata being sent:
  - `prometheus_remote_storage_succeeded_metadata_total`
  - `prometheus_remote_storage_failed_metadata_total`
  - `prometheus_remote_storage_retried_metadata_total`
  - `prometheus_remote_storage_sent_batch_duration_seconds` and
    `prometheus_remote_storage_sent_bytes_total` have a new label “type” with
    the values of `metadata` or `samples`.

### Enhancements

- The Agent has upgraded its vendored Prometheus to v2.17.1 (@rfratto)

### Bugfixes

- Invalid configs passed to the agent will now stop the process after they are
  logged as invalid; previously the Agent process would continue. (@rfratto)

- Enabling host_filter will now allow metrics from node role Kubernetes service
  discovery to be scraped properly (e.g., cAdvisor, Kubelet). (@rfratto)

v0.1.1 (2020-03-16)
-------------------

### Other changes

- Nits in documentation (@sh0rez)

- Fix various dashboard mixin problems from v0.1.0 (@rfratto)

- Pass through release tag to `docker build` (@rfratto)

v0.1.0 (2020-03-16)
-------------------

> First release!

### Features

- Support for scraping Prometheus metrics and sharding the agent through the
  presence of a `host_filter` flag within the Agent configuration file.

[upgrade guide]: https://grafana.com/docs/agent/latest/upgrade-guide/
[contributors guide]: ./docs/developer/contributing.md#updating-the-changelog<|MERGE_RESOLUTION|>--- conflicted
+++ resolved
@@ -26,6 +26,10 @@
 
 - Added metrics, alerts and dashboard visualisations to help diagnose issues
   with unhealthy components and components that take too long to evaluate. (@thampiotr)
+
+- The `http` config block may now reference exports from any component.
+  Previously, only `remote.*` and `local.*` components could be referenced
+  without a circular dependency. (@rfratto)
 
 ### Bugfixes
 
@@ -129,15 +133,9 @@
 
 - Improved resilience of graph evaluation in presence of slow components. (@thampiotr)
 
-<<<<<<< HEAD
-- The `http` config block may now reference exports from any component.
-  Previously, only `remote.*` and `local.*` components could be referenced
-  without a circular dependency. (@rfratto)
-=======
 - Updated windows exporter to use prometheus-community/windows_exporter commit 1836cd1. (@mattdurham)
 
 - Allow agent to start with `module.git` config if cached before. (@hainenber)
->>>>>>> fa260588
 
 ### Bugfixes
 
@@ -222,12 +220,9 @@
 - Fix a bug where reloading the configuration of a `loki.write` component lead
   to a panic. (@tpaschalis)
 
-<<<<<<< HEAD
 - Added Kubernetes service resolver to static node's loadbalancing exporter
   and to Flow's `otelcol.exporter.loadbalancing`. (@ptodev)
 
-=======
->>>>>>> fa260588
 v0.37.3 (2023-10-26)
 -----------------
 
