# Changelog

> _Contributors should read our [contributors guide][] for instructions on how
> to update the changelog._

This document contains a historical list of changes between releases. Only
changes that impact end-user behavior are listed; changes to documentation or
internal API changes are not present.

Main (unreleased)
-----------------

> **BREAKING CHANGES**: This release has breaking changes. Please read entries
> carefully and consult the [upgrade guide][] for specific instructions.

### Breaking changes

- `loki.source.file` component will no longer automatically detect and
  decompress logs from compressed files. A new configuration block is available
  to enable decompression explicitly. See the [upgrade guide][] for migration
  instructions. (@thampiotr)

- `otelcol.exporter.prometheus`: Set `include_scope_info` to `false` by default. You can set 
  it to `true` to preserve previous behavior. (@gouthamve)

### Enhancements

- Integrations: include `direct_connect`, `discovering_mode` and `tls_basic_auth_config_path` fields for MongoDB configuration. (@gaantunes)

- Better validation of config file with `grafana-agentctl config-check` cmd (@fgouteroux)

- Add [godeltaprof](https://github.com/grafana/godeltaprof) profiling types (`godeltaprof_memory`, `godeltaprof_mutex`, `godeltaprof_block`) to `pyroscope.scrape` component

- Integrations: make `udev` data path configurable in the `node_exporter` integration. (@sduranc)
- Add `log_format` configuration to eventhandler integration and the `loki.source.kubernetes_events` Flow component. (@sadovnikov)

- Clustering: Enable peer discovery with the go-discover package. (@tpaschalis)

- Flow: Allow the `logging` configuration block to tee the Agent's logs to one
  or more loki.* components. (@tpaschalis)

- Allow `loki.source.file` to define the encoding of files. (@tpaschalis)

- Added support for `promtail` configuration conversion in `grafana-agent convert` and `grafana-agent run` commands. (@thampiotr)

- Flow: Add a new stage `non_indexed_labels` to attach non-indexed labels from extracted data to log line entry. (@vlad-diachenko)

- Allow specification of `dimension_name_requirements` for Cloudwatch discovery exports. (@cvdv-au)

- `loki.write` now exposes basic WAL support. (@thepalbi)

- `loki.write` WAL now exposes a last segment reclaimed metric. (@thepalbi)

<<<<<<< HEAD
- Update `memcached_exporter` to `v0.13.0`, which includes bugfixes, new metrics,
  and the option to connect with TLS. (@spartan0x117)
=======
- Flow: Users can now define `additional_fields` in `loki.source.cloudflare` (@wildum)
>>>>>>> 718622ba

- New Grafana Agent Flow components:

  - `prometheus.exporter.gcp` - scrape GCP metrics. (@tburgessdev)
  - `otelcol.processor.span` - accepts traces telemetry data from other `otelcol`
  components and modifies the names and attributes of the spans. (@ptodev)
  - `discovery.uyuni` discovers scrape targets from a Uyuni Server. (@sparta0x117)
  - `discovery.eureka` discovers targets from a Eureka Service Registry. (@spartan0x117)
  - `discovery.openstack` - service discovery for OpenStack. (@marctc)
  - `discovery.hetzner` - service discovery for Hetzner Cloud. (@marctc)
  - `discovery.nomad` - service discovery from Nomad. (@captncraig)
  - `discovery.puppetdb` - service discovery from PuppetDB. (@captncraig)

### Bugfixes

- Update to config converter so default relabel `source_labels` are left off the river output. (@erikbaranowski)

- Rename `GrafanaAgentManagement` mixin rules to `GrafanaAgentConfig` and update individual alerts to be more accurate. (@spartan0x117)

- Fix potential goroutine leak in log file tailing in static mode. (@thampiotr)

- Fix issue on Windows where DNS short names were unresolvable. (@rfratto)

- Fix panic in `prometheus.operator.*` when no Port supplied in Monitor crds. (@captncraig)

v0.35.4 (2023-08-14)
--------------------

### Bugfixes

- Sign RPMs with SHA256 for FIPs compatbility. (@mattdurham)

- Fix issue where corrupt WAL segments lead to crash looping. (@tpaschalis)

- Clarify usage documentation surrounding `loki.source.file` (@joshuapare)

v0.35.3 (2023-08-09)
--------------------

### Bugfixes

- Fix a bug which prevented the `app_agent_receiver` integration from processing traces. (@ptodev)

- (Agent static mode) Jaeger remote sampling works again, through a new `jaeger_remote_sampling`
  entry in the traces config. It is no longer configurable through the jaeger receiver.
  Support Jaeger remote sampling was removed accidentally in v0.35, and it is now restored, 
  albeit via a different config entry.

- Clustering: Nodes take part in distributing load only after loading their
  component graph. (@tpaschalis)

- Fix graceful termination when receiving SIGTERM/CTRL_SHUTDOWN_EVENT
  signals. (@tpaschalis)

v0.35.2 (2023-07-27)
--------------------

### Bugfixes

- Fix issue where the flow mode UI would show an empty page when navigating to
  an unhealthy `prometheus.operator` component or a healthy
  `prometheus.operator` component which discovered no custom resources.
  (@rfratto)

- Fix panic when using `oauth2` without specifying `tls_config`. (@mattdurham)

- Fix issue where series records would never get written to the WAL if a scrape
  was rolled back, resulting in "dropped sample for series that was not
  explicitly dropped via relabelling" log messages. (@rfratto)

- Fix RPM file digests so that installation on FIPS-enabled systems succeeds. (@andrewimeson)

### Other changes

- Compile journald support into builds of `grafana-agentctl` so
  `grafana-agentctl test-logs` functions as expected when testing tailing the
  systemd journal. (@rfratto)

v0.35.1 (2023-07-25)
--------------------

### Bugfixes

- Fix incorrect display of trace IDs in the automatic_logging processor of static mode's traces subsystem.
  Users of the static mode's service graph processor are also advised to upgrade,
  although the bug should theoretically not affect them. (@ptodev)

v0.35.0 (2023-07-18)
--------------------

> **BREAKING CHANGES**: This release has breaking changes. Please read entries
> carefully and consult the [upgrade guide][] for specific instructions.

### Breaking changes

- The algorithm for the "hash" action of `otelcol.processor.attributes` has changed.
  The change was made in PR [#22831](https://github.com/open-telemetry/opentelemetry-collector-contrib/pull/22831) of opentelemetry-collector-contrib. (@ptodev)

- `otelcol.exporter.loki` now includes the instrumentation scope in its output. (@ptodev)

- `otelcol.extension.jaeger_remote_sampling` removes the `/` HTTP endpoint. The `/sampling` endpoint is still functional.
  The change was made in PR [#18070](https://github.com/open-telemetry/opentelemetry-collector-contrib/pull/18070) of opentelemetry-collector-contrib. (@ptodev)

- The field `version` and `auth` struct block from `walk_params` in `prometheus.exporter.snmp` and SNMP integration have been removed. The auth block now can be configured at top level, together with `modules` (@marctc)

- Rename `discovery.file` to `local.file_match` to make it more clear that it
  discovers file on the local filesystem, and so it doesn't get confused with
  Prometheus' file discovery. (@rfratto)

- Remove the `discovery_target_decode` function in favor of using discovery
  components to better match the behavior of Prometheus' service discovery.
  (@rfratto)

- In the traces subsystem for Static mode, some metrics are removed and others are renamed. (@ptodev)
  - Removed metrics:
    - "blackbox_exporter_config_last_reload_success_timestamp_seconds" (gauge)
    - "blackbox_exporter_config_last_reload_successful" (gauge)
    - "blackbox_module_unknown_total" (counter)
    - "traces_processor_tail_sampling_count_traces_sampled" (counter)
    - "traces_processor_tail_sampling_new_trace_id_received" (counter)
    - "traces_processor_tail_sampling_sampling_decision_latency" (histogram)
    - "traces_processor_tail_sampling_sampling_decision_timer_latency" (histogram)
    - "traces_processor_tail_sampling_sampling_policy_evaluation_error" (counter)
    - "traces_processor_tail_sampling_sampling_trace_dropped_too_early" (counter)
    - "traces_processor_tail_sampling_sampling_traces_on_memory" (gauge)
    - "traces_receiver_accepted_spans" (counter)
    - "traces_receiver_refused_spans" (counter)
    - "traces_exporter_enqueue_failed_log_records" (counter)
    - "traces_exporter_enqueue_failed_metric_points" (counter)
    - "traces_exporter_enqueue_failed_spans" (counter)
    - "traces_exporter_queue_capacity" (gauge)
    - "traces_exporter_queue_size" (gauge)

  - Renamed metrics:
    - "traces_receiver_refused_spans" is renamed to "traces_receiver_refused_spans_total"
    - "traces_receiver_accepted_spans" is renamed to "traces_receiver_refused_spans_total"
    - "traces_exporter_sent_metric_points" is renamed to "traces_exporter_sent_metric_points_total"

- The `remote_sampling` block has been removed from `otelcol.receiver.jaeger`. (@ptodev)

- (Agent static mode) Jaeger remote sampling used to be configured using the Jaeger receiver configuration. 
  This receiver was updated to a new version, where support for remote sampling in the receiver was removed. 
  Jaeger remote sampling is available as a separate configuration field starting in v0.35.3. (@ptodev)

### Deprecations

- `otelcol.exporter.jaeger` has been deprecated and will be removed in Agent v0.38.0. (@ptodev)

### Features

- The Pyroscope scrape component computes and sends delta profiles automatically when required to reduce bandwidth usage. (@cyriltovena)

- Support `stage.geoip` in `loki.process`. (@akselleirv)

- Integrations: Introduce the `squid` integration. (@armstrmi)

- Support custom fields in MMDB file for `stage.geoip`. (@akselleirv)

- Added json_path function to river stdlib. (@jkroepke)

- Add `format`, `join`, `tp_lower`, `replace`, `split`, `trim`, `trim_prefix`, `trim_suffix`, `trim_space`, `to_upper` functions to river stdlib. (@jkroepke)

- Flow UI: Add a view for listing the Agent's peers status when clustering is enabled. (@tpaschalis)

- Add a new CLI command `grafana-agent convert` for converting a river file from supported formats to river. (@erikbaranowski)

- Add support to the `grafana-agent run` CLI for converting a river file from supported formats to river. (@erikbaranowski)

- Add boringcrypto builds and docker images for Linux arm64 and x64. (@mattdurham)

- New Grafana Agent Flow components:

  - `discovery.file` discovers scrape targets from files. (@spartan0x117)
  - `discovery.kubelet` collect scrape targets from the Kubelet API. (@gcampbell12)
  - `module.http` runs a Grafana Agent Flow module loaded from a remote HTTP endpoint. (@spartan0x117)
  - `otelcol.processor.attributes` accepts telemetry data from other `otelcol`
    components and modifies attributes of a span, log, or metric. (@ptodev)
  - `prometheus.exporter.cloudwatch` - scrape AWS CloudWatch metrics (@thepalbi)
  - `prometheus.exporter.elasticsearch` collects metrics from Elasticsearch. (@marctc)
  - `prometheus.exporter.kafka` collects metrics from Kafka Server. (@oliver-zhang)
  - `prometheus.exporter.mongodb` collects metrics from MongoDB. (@marctc)
  - `prometheus.exporter.squid` collects metrics from a squid server. (@armstrmi)
  - `prometheus.operator.probes` - discovers Probe resources in your Kubernetes
    cluster and scrape the targets they reference. (@captncraig)
  - `pyroscope.ebpf` collects system-wide performance profiles from the current
    host (@korniltsev)
  - `otelcol.exporter.loadbalancing` - export traces and logs to multiple OTLP gRPC
    endpoints in a load-balanced way. (@ptodev)

- New Grafana Agent Flow command line utilities:

  - `grafana-agent tools prometheus.remote_write` holds a collection of remote
    write-specific tools. These have been ported over from the `agentctl` command. (@rfratto)

- A new `action` argument for `otelcol.auth.headers`. (@ptodev)

- New `metadata_keys` and `metadata_cardinality_limit` arguments for `otelcol.processor.batch`. (@ptodev)

- New `boolean_attribute` and `ottl_condition` sampling policies for `otelcol.processor.tail_sampling`. (@ptodev)

- A new `initial_offset` argument for `otelcol.receiver.kafka`. (@ptodev)

### Enhancements

- Attributes and blocks set to their default values will no longer be shown in the Flow UI. (@rfratto)

- Tanka config: retain cAdvisor metrics for system processes (Kubelet, Containerd, etc.) (@bboreham)

- Update cAdvisor dependency to v0.47.0. (@jcreixell)

- Upgrade and improve Cloudwatch exporter integration (@thepalbi)

- Update `node_exporter` dependency to v1.6.0. (@spartan0x117)

- Enable `prometheus.relabel` to work with Prometheus' Native Histograms. (@tpaschalis)

- Update `dnsmasq_exporter` to last version. (@marctc)

- Add deployment spec options to describe operator's Prometheus Config Reloader image. (@alekseybb197)

- Update `module.git` with basic and SSH key authentication support. (@djcode)

- Support `clustering` block in `prometheus.operator.servicemonitors` and `prometheus.operator.podmonitors` components to distribute
  targets amongst clustered agents. (@captncraig)

- Update `redis_exporter` dependency to v1.51.0. (@jcreixell)

- The Grafana Agent mixin now includes a dashboard for the logs pipeline. (@thampiotr)

- The Agent Operational dashboard of Grafana Agent mixin now has more descriptive panel titles, Y-axis units

- Add `write_relabel_config` to `prometheus.remote_write` (@jkroepke)

- Update OpenTelemetry Collector dependencies from v0.63.0 to v0.80.0. (@ptodev)

- Allow setting the node name for clustering with a command-line flag. (@tpaschalis)

- Allow `prometheus.exporter.snmp` and SNMP integration to be configured passing a YAML block. (@marctc)

- Some metrics have been added to the traces subsystem for Static mode. (@ptodev)
  - "traces_processor_batch_batch_send_size" (histogram)
  - "traces_processor_batch_batch_size_trigger_send_total" (counter)
  - "traces_processor_batch_metadata_cardinality" (gauge)
  - "traces_processor_batch_timeout_trigger_send_total" (counter)
  - "traces_rpc_server_duration" (histogram)
  - "traces_exporter_send_failed_metric_points_total" (counter)
  - "traces_exporter_send_failed_spans_total" (counter)
  - "traces_exporter_sent_spans_total" (counter)

- Added support for custom `length` time setting in Cloudwatch component and integration. (@thepalbi)

### Bugfixes

- Fix issue where `remote.http` incorrectly had a status of "Unknown" until the
  period specified by the polling frquency elapsed. (@rfratto)


- Add signing region to remote.s3 component for use with custom endpoints so that Authorization Headers work correctly when
  proxying requests. (@mattdurham)

- Fix oauth default scope in `loki.source.azure_event_hubs`. (@akselleirv)

- Fix bug where `otelcol.exporter.otlphttp` ignores configuration for `traces_endpoint`, `metrics_endpoint`, and `logs_endpoint` attributes. (@SimoneFalzone)

- Fix issue in `prometheus.remote_write` where the `queue_config` and
  `metadata_config` blocks used incorrect defaults when not specified in the
  config file. (@rfratto)

- Fix issue where published RPMs were not signed. (@rfratto)

- Fix issue where flow mode exports labeled as "string or secret" could not be
  used in a binary operation. (@rfratto)

- Fix Grafana Agent mixin's "Agent Operational" dashboard expecting pods to always have `grafana-agent-.*` prefix. (@thampiotr)

- Change the HTTP Path and Data Path from the controller-local ID to the global ID for components loaded from within a module loader. (@spartan0x117)

- Fix bug where `stage.timestamp` in `loki.process` wasn't able to correctly
  parse timezones. This issue only impacts the dedicated `grafana-agent-flow`
  binary. (@rfratto)

- Fix bug where JSON requests to `loki.source.api` would not be handled correctly. This adds `/loki/api/v1/raw` and `/loki/api/v1/push` endpoints to `loki.source.api` and maps the `/api/v1/push` and `/api/v1/raw` to
  the `/loki` prefixed endpoints. (@mattdurham)

- Upgrade `loki.write` dependencies to latest changes. (@thepalbi)

### Other changes

- Mongodb integration has been re-enabled. (@jcreixell, @marctc)
- Build with go 1.20.6 (@captncraig)

- Clustering for Grafana Agent in flow mode has graduated from experimental to beta.

v0.34.3 (2023-06-27)
--------------------

### Bugfixes

- Fixes a bug in conversion of OpenTelemetry histograms when exported to Prometheus. (@grcevski)
- Enforce sha256 digest signing for rpms enabling installation on FIPS-enabled OSes. (@kfriedrich123)
- Fix panic from improper startup ordering in `prometheus.operator.servicemonitors`. (@captncraig)

v0.34.2 (2023-06-20)
--------------------

### Enhancements

- Replace map cache in prometheus.relabel with an LRU cache. (@mattdurham)
- Integrations: Extend `statsd` integration to configure relay endpoint. (@arminaaki)

### Bugfixes

- Fix a bug where `prometheus.relabel` would not correctly relabel when there is a cache miss. (@thampiotr)
- Fix a bug where `prometheus.relabel` would not correctly relabel exemplars or metadata. (@tpaschalis)
- Fixes several issues with statsd exporter. (@jcreixell, @marctc)

### Other changes

- Mongodb integration has been disabled for the time being due to licensing issues. (@jcreixell)

v0.34.1 (2023-06-12)
--------------------

### Bugfixes

- Fixed application of sub-collector defaults using the `windows_exporter` integration or `prometheus.exporter.windows`. (@mattdurham)

- Fix issue where `remote.http` did not fail early if the initial request
  failed. This caused failed requests to initially export empty values, which
  could lead to propagating issues downstream to other components which expect
  the export to be non-empty. (@rfratto)

- Allow `bearerTokenFile` field to be used in ServiceMonitors. (@captncraig)

- Fix issue where metrics and traces were not recorded from components within modules. (@mattdurham)

- `service_name` label is inferred from discovery meta labels in `pyroscope.scrape` (@korniltsev)

### Other changes

- Add logging to failed requests in `remote.http`. (@rfratto)

v0.34.0 (2023-06-08)
--------------------

### Breaking changes

- The experimental dynamic configuration feature has been removed in favor of Flow mode. (@mattdurham)

- The `oracledb` integration configuration has removed a redundant field `metrics_scrape_interval`. Use the `scrape_interval` parameter of the integration if a custom scrape interval is required. (@schmikei)

- Upgrade the embedded windows_exporter to commit 79781c6. (@jkroepke)

- Prometheus exporters in Flow mode now set the `instance` label to a value similar to the one they used to have in Static mode (<hostname> by default, customized by some integrations). (@jcreixell)

- `phlare.scrape` and `phlare.write` have been renamed to `pyroscope.scrape` and `pyroscope.scrape`. (@korniltsev)

### Features

- New Grafana Agent Flow components:
  - `loki.source.api` - receive Loki log entries over HTTP (e.g. from other agents). (@thampiotr)
  - `prometheus.operator.servicemonitors` discovers ServiceMonitor resources in your Kubernetes cluster and scrape
    the targets they reference. (@captncraig, @marctc, @jcreixell)
  - `prometheus.receive_http` - receive Prometheus metrics over HTTP (e.g. from other agents). (@thampiotr)
  - `remote.vault` retrieves a secret from Vault. (@rfratto)
  - `prometheus.exporter.snowflake` collects metrics from a snowflake database (@jonathanWamsley)
  - `prometheus.exporter.mssql` collects metrics from Microsoft SQL Server (@jonathanwamsley)
  - `prometheus.exporter.oracledb` collects metrics from oracledb (@jonathanwamsley)
  - `prometheus.exporter.dnsmasq` collects metrics from a dnsmasq server. (@spartan0x117)
  - `loki.source.awsfirehose` - receive Loki log entries from AWS Firehose via HTTP (@thepalbi)
  - `discovery.http` service discovery via http. (@captncraig)

- Added new functions to the River standard library:
  - `coalesce` returns the first non-zero value from a list of arguments. (@jkroepke)
  - `nonsensitive` converts a River secret back into a string. (@rfratto)

### Enhancements

- Support to attach node metadata to pods and endpoints targets in
  `discovery.kubernetes`. (@laurovenancio)

- Support ability to add optional custom headers to `loki.write` endpoint block (@aos)

- Support in-memory HTTP traffic for Flow components. `prometheus.exporter`
  components will now export a target containing an internal HTTP address.
  `prometheus.scrape`, when given that internal HTTP address, will connect to
  the server in-memory, bypassing the network stack. Use the new
  `--server.http.memory-addr` flag to customize which address is used for
  in-memory traffic. (@rfratto)
- Disable node_exporter on Windows systems (@jkroepke)
- Operator support for OAuth 2.0 Client in LogsClientSpec (@DavidSpek)

- Support `clustering` block in `phlare.scrape` components to distribute
  targets amongst clustered agents. (@rfratto)

- Delete stale series after a single WAL truncate instead of two. (@rfratto)

- Update OracleDB Exporter dependency to 0.5.0 (@schmikei)

- Embed Google Fonts on Flow UI (@jkroepke)

- Enable Content-Security-Policies on Flow UI (@jkroepke)

- Update azure-metrics-exporter to v0.0.0-20230502203721-b2bfd97b5313 (@kgeckhart)

- Update azidentity dependency to v1.3.0. (@akselleirv)

- Add custom labels to journal entries in `loki.source.journal` (@sbhrule15)

- `prometheus.operator.podmonitors` and `prometheus.operator.servicemonitors` can now access cluster secrets for authentication to targets. (@captncraig)

### Bugfixes

- Fix `loki.source.(gcplog|heroku)` `http` and `grpc` blocks were overriding defaults with zero-values
  on non-present fields. (@thepalbi)

- Fix an issue where defining `logging` or `tracing` blocks inside of a module
  would generate a panic instead of returning an error. (@erikbaranowski)

- Fix an issue where not specifying either `http` nor `grpc` blocks could result
  in a panic for `loki.source.heroku` and `loki.source.gcplog` components. (@thampiotr)

- Fix an issue where build artifacts for IBM S390x were being built with the
  GOARCH value for the PPC64 instead. (tpaschalis)

- Fix an issue where the Grafana Agent Flow RPM used the wrong path for the
  environment file, preventing the service from loading. (@rfratto)

- Fix an issue where the cluster advertise address was overwriting the join
  addresses. (@laurovenancio)

- Fix targets deduplication when clustering mode is enabled. (@laurovenancio)

- Fix issue in operator where any version update will restart all agent pods simultaneously. (@captncraig)

- Fix an issue where `loki.source.journald` did not create the positions
  directory with the appropriate permissions. (@tpaschalis)

- Fix an issue where fanning out log entries to multiple `loki.process`
  components lead to a race condition. (@tpaschalis)

- Fix panic in `prometheus.operator.servicemonitors` from relabel rules without certain defaults. (@captncraig)

- Fix issue in modules export cache throwing uncomparable errors. (@mattdurham)

- Fix issue where the UI could not navigate to components loaded by modules. (@rfratto)

- Fix issue where using exporters inside modules failed due to not passing the in-memory address dialer. (@mattdurham)

- Add signing region to remote.s3 component for use with custom endpoints so that Authorization Headers work correctly when
  proxying requests. (@mattdurham)

- Fix missing `instance` key for `prometheus.exporter.dnsmasq` component. (@spartan0x117)

### Other changes

- Add metrics when clustering mode is enabled. (@rfratto)
- Document debug metric `loki_process_dropped_lines_by_label_total` in loki.process. (@akselleirv)

- Add `agent_wal_out_of_order_samples_total` metric to track samples received
  out of order. (@rfratto)

- Add CLI flag `--server.http.enable-pprof` to grafana-agent-flow to conditionally enable `/debug/pprof` endpoints (@jkroepke)

- Use Go 1.20.4 for builds. (@tpaschalis)

- Integrate the new ExceptionContext which was recently added to the Faro Web-SDK in the
  app_agent_receiver Payload. (@codecapitano)

- Flow clustering: clusters will now use 512 tokens per node for distributing
  work, leading to better distribution. However, rolling out this change will
  cause some incorrerct or missing assignments until all nodes are updated. (@rfratto)

- Change the Docker base image for Linux containers to `ubuntu:lunar`.
  (@rfratto)

v0.33.2 (2023-05-11)
--------------------

### Bugfixes

- Fix issue where component evaluation time was overridden by a "default
  health" message. (@rfratto)

- Honor timeout when trying to establish a connection to another agent in Flow
  clustering mode. (@rfratto)

- Fix an issue with the grafana/agent windows docker image entrypoint
  not targeting the right location for the config. (@erikbaranowski)

- Fix issue where the `node_exporter` integration and
  `prometheus.exporter.unix` `diskstat_device_include` component could not set
  the allowlist field for the diskstat collector. (@tpaschalis)

- Fix an issue in `loki.source.heroku` where updating the `labels` or `use_incoming_timestamp`
  would not take effect. (@thampiotr)

- Flow: Fix an issue within S3 Module where the S3 path was not parsed correctly when the
  path consists of a parent directory. (@jastisriradheshyam)

- Flow: Fix an issue on Windows where `prometheus.remote_write` failed to read
  WAL checkpoints. This issue led to memory leaks once the initial checkpoint
  was created, and prevented a fresh process from being able to deliver metrics
  at all. (@rfratto)

- Fix an issue where the `loki.source.kubernetes` component could lead to
  the Agent crashing due to a race condition. (@tpaschalis)

### Other changes

- The `phlare.scrape` Flow component `fetch profile failed` log has been set to
  `debug` instead of `error`. (@erikbaranowski)

v0.33.1 (2023-05-01)
--------------------

### Bugfixes

- Fix spelling of the `frequency` argument on the `local.file` component.
  (@tpaschalis)

- Fix bug where some capsule values (such as Prometheus receivers) could not
  properly be used as an argument to a module. (@rfratto)

- Fix version information not displaying correctly when passing the `--version`
  flag or in the `agent_build_info` metric. (@rfratto)

- Fix issue in `loki.source.heroku` and `loki.source.gcplog` where updating the
  component would cause Grafana Agent Flow's Prometheus metrics endpoint to
  return an error until the process is restarted. (@rfratto)

- Fix issue in `loki.source.file` where updating the component caused
  goroutines to leak. (@rfratto)

### Other changes

- Support Bundles report the status of discovered log targets. (@tpaschalis)

v0.33.0 (2023-04-25)
--------------------

### Breaking changes

- Support for 32-bit ARM builds is removed for the foreseeable future due to Go
  compiler issues. We will consider bringing back 32-bit ARM support once our Go
  compiler issues are resolved and 32-bit ARM builds are stable. (@rfratto)

- Agent Management: `agent_management.api_url` config field has been replaced by
`agent_management.host`. The API path and version is now defined by the Agent. (@jcreixell)

- Agent Management: `agent_management.protocol` config field now allows defining "http" and "https" explicitly. Previously, "http" was previously used for both, with the actual protocol used inferred from the api url, which led to confusion. When upgrading, make sure to set to "https" when replacing `api_url` with `host`. (@jcreixell)

- Agent Management: `agent_management.remote_config_cache_location` config field has been replaced by
`agent_management.remote_configuration.cache_location`. (@jcreixell)

- Remove deprecated symbolic links to to `/bin/agent*` in Docker containers,
  as planned in v0.31. (@tpaschalis)

### Deprecations

- [Dynamic Configuration](https://grafana.com/docs/agent/latest/cookbook/dynamic-configuration/) will be removed in v0.34. Grafana Agent Flow supersedes this functionality. (@mattdurham)

### Features

- New Grafana Agent Flow components:

  - `discovery.dns` DNS service discovery. (@captncraig)
  - `discovery.ec2` service discovery for aws ec2. (@captncraig)
  - `discovery.lightsail` service discovery for aws lightsail. (@captncraig)
  - `discovery.gce` discovers resources on Google Compute Engine (GCE). (@marctc)
  - `discovery.digitalocean` provides service discovery for DigitalOcean. (@spartan0x117)
  - `discovery.consul` service discovery for Consul. (@jcreixell)
  - `discovery.azure` provides service discovery for Azure. (@spartan0x117)
  - `module.file` runs a Grafana Agent Flow module loaded from a file on disk.
    (@erikbaranowski)
  - `module.git` runs a Grafana Agent Flow module loaded from a file within a
    Git repository. (@rfratto)
  - `module.string` runs a Grafana Agent Flow module passed to the component by
    an expression containing a string. (@erikbaranowski, @rfratto)
  - `otelcol.auth.oauth2` performs OAuth 2.0 authentication for HTTP and gRPC
    based OpenTelemetry exporters. (@ptodev)
  - `otelcol.extension.jaeger_remote_sampling` provides an endpoint from which to
    pull Jaeger remote sampling documents. (@joe-elliott)
  - `otelcol.exporter.logging` accepts OpenTelemetry data from other `otelcol` components and writes it to the console. (@erikbaranowski)
  - `otelcol.auth.sigv4` performs AWS Signature Version 4 (SigV4) authentication
    for making requests to AWS services via `otelcol` components that support
    authentication extensions. (@ptodev)
  - `prometheus.exporter.blackbox` collects metrics from Blackbox exporter. (@marctc)
  - `prometheus.exporter.mysql` collects metrics from a MySQL database. (@spartan0x117)
  - `prometheus.exporter.postgres` collects metrics from a PostgreSQL database. (@spartan0x117)
  - `prometheus.exporter.statsd` collects metrics from a Statsd instance. (@gaantunes)
  - `prometheus.exporter.snmp` collects metrics from SNMP exporter. (@marctc)
  - `prometheus.operator.podmonitors` discovers PodMonitor resources in your Kubernetes cluster and scrape
    the targets they reference. (@captncraig, @marctc, @jcreixell)
  - `prometheus.exporter.windows` collects metrics from a Windows instance. (@jkroepke)
  - `prometheus.exporter.memcached` collects metrics from a Memcached server. (@spartan0x117)
  - `loki.source.azure_event_hubs` reads messages from Azure Event Hub using Kafka and forwards them to other   `loki` components. (@akselleirv)

- Add support for Flow-specific system packages:

  - Flow-specific DEB packages. (@rfratto, @robigan)
  - Flow-specific RPM packages. (@rfratto, @robigan)
  - Flow-specific macOS Homebrew Formula. (@rfratto)
  - Flow-specific Windows installer. (@rfratto)

  The Flow-specific packages allow users to install and run Grafana Agent Flow
  alongside an existing installation of Grafana Agent.

- Agent Management: Add support for integration snippets. (@jcreixell)

- Flow: Introduce a gossip-over-HTTP/2 _clustered mode_. `prometheus.scrape`
  component instances can opt-in to distributing scrape load between cluster
  peers. (@tpaschalis)

### Enhancements

- Flow: Add retries with backoff logic to Phlare write component. (@cyriltovena)

- Operator: Allow setting runtimeClassName on operator-created pods. (@captncraig)

- Operator: Transparently compress agent configs to stay under size limitations. (@captncraig)

- Update Redis Exporter Dependency to v1.49.0. (@spartan0x117)

- Update Loki dependency to the k144 branch. (@andriikushch)

- Flow: Add OAUTHBEARER mechanism to `loki.source.kafka` using Azure as provider. (@akselleirv)

- Update Process Exporter dependency to v0.7.10. (@spartan0x117)

- Agent Management: Introduces backpressure mechanism for remote config fetching (obeys 429 request
  `Retry-After` header). (@spartan0x117)

- Flow: support client TLS settings (CA, client certificate, client key) being
  provided from other components for the following components:

  - `discovery.docker`
  - `discovery.kubernetes`
  - `loki.source.kafka`
  - `loki.source.kubernetes`
  - `loki.source.podlogs`
  - `loki.write`
  - `mimir.rules.kubernetes`
  - `otelcol.auth.oauth2`
  - `otelcol.exporter.jaeger`
  - `otelcol.exporter.otlp`
  - `otelcol.exporter.otlphttp`
  - `otelcol.extension.jaeger_remote_sampling`
  - `otelcol.receiver.jaeger`
  - `otelcol.receiver.kafka`
  - `phlare.scrape`
  - `phlare.write`
  - `prometheus.remote_write`
  - `prometheus.scrape`
  - `remote.http`

- Flow: support server TLS settings (client CA, server certificate, server key)
  being provided from other components for the following components:

  - `loki.source.syslog`
  - `otelcol.exporter.otlp`
  - `otelcol.extension.jaeger_remote_sampling`
  - `otelcol.receiver.jaeger`
  - `otelcol.receiver.opencensus`
  - `otelcol.receiver.zipkin`

- Flow: Define custom http method and headers in `remote.http` component (@jkroepke)

- Flow: Add config property to `prometheus.exporter.blackbox` to define the config inline (@jkroepke)

- Update Loki Dependency to k146 which includes configurable file watchers (@mattdurham)

### Bugfixes

- Flow: fix issue where Flow would return an error when trying to access a key
  of a map whose value was the zero value (`null`, `0`, `false`, `[]`, `{}`).
  Whether an error was returned depended on the internal type of the value.
  (@rfratto)

- Flow: fix issue where using the `jaeger_remote` sampler for the `tracing`
  block would fail to parse the response from the remote sampler server if it
  used strings for the strategy type. This caused sampling to fall back
  to the default rate. (@rfratto)

- Flow: fix issue where components with no arguments like `loki.echo` were not
  viewable in the UI. (@rfratto)

- Flow: fix deadlock in `loki.source.file` where terminating tailers would hang
  while flushing remaining logs, preventing `loki.source.file` from being able
  to update. (@rfratto)

- Flow: fix deadlock in `loki.process` where a component with no stages would
  hang forever on handling logs. (@rfratto)

- Fix issue where a DefaultConfig might be mutated during unmarshaling. (@jcreixell)

- Fix issues where CloudWatch Exporter cannot use FIPS Endpoints outside of USA regions (@aglees)

- Fix issue where scraping native Prometheus histograms would leak memory.
  (@rfratto)

- Flow: fix issue where `loki.source.docker` component could deadlock. (@tpaschalis)

- Flow: fix issue where `prometheus.remote_write` created unnecessary extra
  child directories to store the WAL in. (@rfratto)

- Fix internal metrics reported as invalid by promtool's linter. (@tpaschalis)

- Fix issues with cri stage which treats partial line coming from any stream as same. (@kavirajk @aglees)

- Operator: fix for running multiple operators with different `--agent-selector` flags. (@captncraig)

- Operator: respect FilterRunning on PodMonitor and ServiceMonitor resources to only scrape running pods. (@captncraig)

- Fixes a bug where the github exporter would get stuck in an infinite loop under certain conditions. (@jcreixell)

- Fix bug where `loki.source.docker` always failed to start. (@rfratto)

### Other changes

- Grafana Agent Docker containers and release binaries are now published for
  s390x. (@rfratto)

- Use Go 1.20.3 for builds. (@rfratto)

- Change the Docker base image for Linux containers to `ubuntu:kinetic`.
  (@rfratto)

- Update prometheus.remote_write defaults to match new prometheus
  remote-write defaults. (@erikbaranowski)

v0.32.1 (2023-03-06)
--------------------

### Bugfixes

- Flow: Fixes slow reloading of targets in `phlare.scrape` component. (@cyriltovena)

- Flow: add a maximum connection lifetime of one hour when tailing logs from
  `loki.source.kubernetes` and `loki.source.podlogs` to recover from an issue
  where the Kubernetes API server stops responding with logs without closing
  the TCP connection. (@rfratto)

- Flow: fix issue in `loki.source.kubernetes` where `__pod__uid__` meta label
  defaulted incorrectly to the container name, causing tailers to never
  restart. (@rfratto)

v0.32.0 (2023-02-28)
--------------------

### Breaking changes

- Support for the embedded Flow UI for 32-bit ARMv6 builds is temporarily
  removed. (@rfratto)

- Node Exporter configuration options changed to align with new upstream version (@Thor77):

  - `diskstats_ignored_devices` is now `diskstats_device_exclude` in agent configuration.
  - `ignored_devices` is now `device_exclude` in flow configuration.

- Some blocks in Flow components have been merged with their parent block to make the block hierarchy smaller:

  - `discovery.docker > http_client_config` is merged into the `discovery.docker` block. (@erikbaranowski)
  - `discovery.kubernetes > http_client_config` is merged into the `discovery.kubernetes` block. (@erikbaranowski)
  - `loki.source.kubernetes > client > http_client_config` is merged into the `client` block. (@erikbaranowski)
  - `loki.source.podlogs > client > http_client_config` is merged into the `client` block. (@erikbaranowski)
  - `loki.write > endpoint > http_client_config` is merged into the `endpoint` block. (@erikbaranowski)
  - `mimir.rules.kubernetes > http_client_config` is merged into the `mimir.rules.kubernetes` block. (@erikbaranowski)
  - `otelcol.receiver.opencensus > grpc` is merged into the `otelcol.receiver.opencensus` block. (@ptodev)
  - `otelcol.receiver.zipkin > http` is merged into the `otelcol.receiver.zipkin` block. (@ptodev)
  - `phlare.scrape > http_client_config` is merged into the `phlare.scrape` block. (@erikbaranowski)
  - `phlare.write > endpoint > http_client_config` is merged into the `endpoint` block. (@erikbaranowski)
  - `prometheus.remote_write > endpoint > http_client_config` is merged into the `endpoint` block. (@erikbaranowski)
  - `prometheus.scrape > http_client_config` is merged into the `prometheus.scrape` block. (@erikbaranowski)

- The `loki.process` component now uses a combined name for stages, simplifying
  the block hierarchy. For example, the `stage > json` block hierarchy is now a
  single block called `stage.json`. All stage blocks in `loki.process` have
  been updated to use this simplified hierarchy. (@tpaschalis)

- `remote.s3` `client_options` block has been renamed to `client`. (@mattdurham)

- Renamed `prometheus.integration.node_exporter` to `prometheus.exporter.unix`. (@jcreixell)

- As first announced in v0.30, support for the `EXPERIMENTAL_ENABLE_FLOW`
  environment variable has been removed in favor of `AGENT_MODE=flow`.
  (@rfratto)

### Features

- New integrations:

  - `oracledb` (@schmikei)
  - `mssql` (@binaryfissiongames)
  - `cloudwatch metrics` (@thepalbi)
  - `azure` (@kgeckhart)
  - `gcp` (@kgeckhart, @ferruvich)

- New Grafana Agent Flow components:

  - `loki.echo` writes received logs to stdout. (@tpaschalis, @rfratto)
  - `loki.source.docker` reads logs from Docker containers and forwards them to
    other `loki` components. (@tpaschalis)
  - `loki.source.kafka` reads logs from Kafka events and forwards them to other
    `loki` components. (@erikbaranowski)
  - `loki.source.kubernetes_events` watches for Kubernetes Events and converts
    them into log lines to forward to other `loki` components. It is the
    equivalent of the `eventhandler` integration. (@rfratto)
  - `otelcol.processor.tail_sampling` samples traces based on a set of defined
    policies from `otelcol` components before forwarding them to other
    `otelcol` components. (@erikbaranowski)
  - `prometheus.exporter.apache` collects metrics from an apache web server
    (@captncraig)
  - `prometheus.exporter.consul` collects metrics from a consul installation
    (@captncraig)
  - `prometheus.exporter.github` collects metrics from GitHub (@jcreixell)
  - `prometheus.exporter.process` aggregates and collects metrics by scraping
    `/proc`. (@spartan0x117)
  - `prometheus.exporter.redis` collects metrics from a redis database
    (@spartan0x117)

### Enhancements

- Flow: Support `keepequal` and `dropequal` actions for relabeling. (@cyriltovena)

- Update Prometheus Node Exporter integration to v1.5.0. (@Thor77)

- Grafana Agent Flow will now reload the config file when `SIGHUP` is sent to
  the process. (@rfratto)

- If using the official RPM and DEB packages for Grafana Agent, invoking
  `systemctl reload grafana-agent` will now reload the configuration file.
  (@rfratto)

- Flow: the `loki.process` component now implements all the same processing
  stages as Promtail's pipelines. (@tpaschalis)

- Flow: new metric for `prometheus.scrape` -
  `agent_prometheus_scrape_targets_gauge`. (@ptodev)

- Flow: new metric for `prometheus.scrape` and `prometheus.relabel` -
  `agent_prometheus_forwarded_samples_total`. (@ptodev)

- Flow: add `constants` into the standard library to expose the hostname, OS,
  and architecture of the system Grafana Agent is running on. (@rfratto)

- Flow: add timeout to loki.source.podlogs controller setup. (@polyrain)

### Bugfixes

- Fixed a reconciliation error in Grafana Agent Operator when using `tlsConfig`
  on `Probe`. (@supergillis)

- Fix issue where an empty `server:` config stanza would cause debug-level logging.
  An empty `server:` is considered a misconfiguration, and thus will error out.
  (@neomantra)

- Flow: fix an error where some error messages that crossed multiple lines
  added extra an extra `|` character when displaying the source file on the
  starting line. (@rfratto)

- Flow: fix issues in `agent fmt` where adding an inline comment on the same
  line as a `[` or `{` would cause indentation issues on subsequent lines.
  (@rfratto)

- Flow: fix issues in `agent fmt` where line comments in arrays would be given
  the wrong identation level. (@rfratto)

- Flow: fix issues with `loki.file` and `loki.process` where deadlock contention or
  logs fail to process. (@mattdurham)

- Flow: `oauth2 > tls_config` was documented as a block but coded incorrectly as
  an attribute. This is now a block in code. This impacted `discovery.docker`,
  `discovery.kubernetes`, `loki.source.kubernetes`, `loki.write`,
  `mimir.rules.kubernetes`, `phlare.scrape`, `phlare.write`,
  `prometheus.remote_write`, `prometheus.scrape`, and `remote.http`
  (@erikbaranowski)

- Flow: Fix issue where using `river:",label"` causes the UI to return nothing. (@mattdurham)

### Other changes

- Use Go 1.20 for builds. (@rfratto)

- The beta label from Grafana Agent Flow has been removed. A subset of Flow
  components are still marked as beta or experimental:

  - `loki.echo` is explicitly marked as beta.
  - `loki.source.kubernetes` is explicitly marked as experimental.
  - `loki.source.podlogs` is explicitly marked as experimental.
  - `mimir.rules.kubernetes` is explicitly marked as beta.
  - `otelcol.processor.tail_sampling` is explicitly marked as beta.
  - `otelcol.receiver.loki` is explicitly marked as beta.
  - `otelcol.receiver.prometheus` is explicitly marked as beta.
  - `phlare.scrape` is explicitly marked as beta.
  - `phlare.write` is explicitly marked as beta.

v0.31.3 (2023-02-13)
--------------------

### Bugfixes

- `loki.source.cloudflare`: fix issue where the `zone_id` argument
  was being ignored, and the `api_token` argument was being used for the zone
  instead. (@rfratto)

- `loki.source.cloudflare`: fix issue where `api_token` argument was not marked
  as a sensitive field. (@rfratto)

v0.31.2 (2023-02-08)
--------------------

### Other changes

- In the Agent Operator, upgrade the `prometheus-config-reloader` dependency
  from version 0.47.0 to version 0.62.0. (@ptodev)

v0.31.1 (2023-02-06)
--------------------

> **BREAKING CHANGES**: This release has breaking changes. Please read entries
> carefully and consult the [upgrade guide][] for specific instructions.

### Breaking changes

- All release Windows `.exe` files are now published as a zip archive.
  Previously, `grafana-agent-installer.exe` was unzipped. (@rfratto)

### Other changes

- Support Go 1.20 for builds. Official release binaries are still produced
  using Go 1.19. (@rfratto)

v0.31.0 (2023-01-31)
--------------------

> **BREAKING CHANGES**: This release has breaking changes. Please read entries
> carefully and consult the [upgrade guide][] for specific instructions.

### Breaking changes

- Release binaries (including inside Docker containers) have been renamed to be
  prefixed with `grafana-` (@rfratto):

  - `agent` is now `grafana-agent`.
  - `agentctl` is now `grafana-agentctl`.
  - `agent-operator` is now `grafana-agent-operator`.

### Deprecations

- A symbolic link in Docker containers from the old binary name to the new
  binary name has been added. These symbolic links will be removed in v0.33. (@rfratto)

### Features

- New Grafana Agent Flow components:

  - `loki.source.cloudflare` reads logs from Cloudflare's Logpull API and
    forwards them to other `loki` components. (@tpaschalis)
  - `loki.source.gcplog` reads logs from GCP cloud resources using Pub/Sub
    subscriptions and forwards them to other `loki` components. (@tpaschalis)
  - `loki.source.gelf` listens for Graylog logs. (@mattdurham)
  - `loki.source.heroku` listens for Heroku messages over TCP a connection and
    forwards them to other `loki` components. (@erikbaranowski)
  - `loki.source.journal` read messages from systemd journal. (@mattdurham)
  - `loki.source.kubernetes` collects logs from Kubernetes pods using the
    Kubernetes API. (@rfratto)
  - `loki.source.podlogs` discovers PodLogs resources on Kubernetes and
    uses the Kubernetes API to collect logs from the pods specified by the
    PodLogs resource. (@rfratto)
  - `loki.source.syslog` listens for Syslog messages over TCP and UDP
    connections and forwards them to other `loki` components. (@tpaschalis)
  - `loki.source.windowsevent` reads logs from Windows Event Log. (@mattdurham)
  - `otelcol.exporter.jaeger` forwards OpenTelemetry data to a Jaeger server.
    (@erikbaranowski)
  - `otelcol.exporter.loki` forwards OTLP-formatted data to compatible `loki`
    receivers. (@tpaschalis)
  - `otelcol.receiver.kafka` receives telemetry data from Kafka. (@rfratto)
  - `otelcol.receiver.loki` receives Loki logs, converts them to the OTLP log
    format and forwards them to other `otelcol` components. (@tpaschalis)
  - `otelcol.receiver.opencensus` receives OpenConsensus-formatted traces or
    metrics. (@ptodev)
  - `otelcol.receiver.zipkin` receives Zipkin-formatted traces. (@rfratto)
  - `phlare.scrape` collects application performance profiles. (@cyriltovena)
  - `phlare.write` sends application performance profiles to Grafana Phlare.
    (@cyriltovena)
  - `mimir.rules.kubernetes` discovers `PrometheusRule` Kubernetes resources and
    loads them into a Mimir instance. (@Logiraptor)

- Flow components which work with relabeling rules (`discovery.relabel`,
  `prometheus.relabel` and `loki.relabel`) now export a new value named Rules.
  This value returns a copy of the currently configured rules. (@tpaschalis)

- New experimental feature: agent-management. Polls configured remote API to fetch new configs. (@spartan0x117)

- Introduce global configuration for logs. (@jcreixell)

### Enhancements

- Handle faro-web-sdk `View` meta in app_agent_receiver. (@rlankfo)

- Flow: the targets in debug info from `loki.source.file` are now individual blocks. (@rfratto)

- Grafana Agent Operator: add [promtail limit stage](https://grafana.com/docs/loki/latest/clients/promtail/stages/limit/) to the operator. (@spartan0x117)

### Bugfixes

- Flow UI: Fix the issue with messy layout on the component list page while
  browser window resize (@xiyu95)

- Flow UI: Display the values of all attributes unless they are nil. (@ptodev)

- Flow: `prometheus.relabel` and `prometheus.remote_write` will now error if they have exited. (@ptodev)

- Flow: Fix issue where negative numbers would convert to floating-point values
  incorrectly, treating the sign flag as part of the number. (@rfratto)

- Flow: fix a goroutine leak when `loki.source.file` is passed more than one
  target with identical set of public labels. (@rfratto)

- Fix issue where removing and re-adding log instance configurations causes an
  error due to double registration of metrics (@spartan0x117, @jcreixell)

### Other changes

- Use Go 1.19.4 for builds. (@erikbaranowski)

- New windows containers for agent and agentctl. These can be found moving forward with the ${Version}-windows tags for grafana/agent and grafana/agentctl docker images (@erikbaranowski)

v0.30.2 (2023-01-11)
--------------------

### Bugfixes

- Flow: `prometheus.relabel` will no longer modify the labels of the original
  metrics, which could lead to the incorrect application of relabel rules on
  subsequent relabels. (@rfratto)

- Flow: `loki.source.file` will no longer deadlock other components if log
  lines cannot be sent to Loki. `loki.source.file` will wait for 5 seconds per
  file to finish flushing read logs to the client, after which it will drop
  them, resulting in lost logs. (@rfratto)

- Operator: Fix the handling of the enableHttp2 field as a boolean in
  `pod_monitor` and `service_monitor` templates. (@tpaschalis)

v0.30.1 (2022-12-23)
--------------------

### Bugfixes

- Fix issue where journald support was accidentally removed. (@tpaschalis)

- Fix issue where some traces' metrics where not collected. (@marctc)

v0.30.0 (2022-12-20)
--------------------

> **BREAKING CHANGES**: This release has breaking changes. Please read entries
> carefully and consult the [upgrade guide][] for specific instructions.

### Breaking changes

- The `ebpf_exporter` integration has been removed due to issues with static
  linking. It may be brought back once these are resolved. (@tpaschalis)

### Deprecations

- The `EXPERIMENTAL_ENABLE_FLOW` environment variable is deprecated in favor of
  `AGENT_MODE=flow`. Support for `EXPERIMENTAL_ENABLE_FLOW` will be removed in
  v0.32. (@rfratto)

### Features

- `grafana-agent-operator` supports oauth2 as an authentication method for
  remote_write. (@timo-42)

- Grafana Agent Flow: Add tracing instrumentation and a `tracing` block to
  forward traces to `otelcol` component. (@rfratto)

- Grafana Agent Flow: Add a `discovery_target_decode` function to decode a JSON
  array of discovery targets corresponding to Prometheus' HTTP and file service
  discovery formats. (@rfratto)

- New Grafana Agent Flow components:

  - `remote.http` polls an HTTP URL and exposes the response body as a string
    or secret to other components. (@rfratto)

  - `discovery.docker` discovers Docker containers from a Docker Engine host.
    (@rfratto)

  - `loki.source.file` reads and tails files for log entries and forwards them
    to other `loki` components. (@tpaschalis)

  - `loki.write` receives log entries from other `loki` components and sends
    them over to a Loki instance. (@tpaschalis)

  - `loki.relabel` receives log entries from other `loki` components and
    rewrites their label set. (@tpaschalis)

  - `loki.process` receives log entries from other `loki` components and runs
    one or more processing stages. (@tpaschalis)

  - `discovery.file` discovers files on the filesystem following glob
    patterns. (@mattdurham)

- Integrations: Introduce the `snowflake` integration. (@binaryfissiongames)

### Enhancements

- Update agent-loki.yaml to use environment variables in the configuration file (@go4real)

- Integrations: Always use direct connection in mongodb_exporter integration. (@v-zhuravlev)

- Update OpenTelemetry Collector dependency to v0.63.1. (@tpaschalis)

- riverfmt: Permit empty blocks with both curly braces on the same line.
  (@rfratto)

- riverfmt: Allow function arguments to persist across different lines.
  (@rfratto)

- Flow: The HTTP server will now start before the Flow controller performs the
  initial load. This allows metrics and pprof data to be collected during the
  first load. (@rfratto)

- Add support for using a [password map file](https://github.com/oliver006/redis_exporter/blob/master/contrib/sample-pwd-file.json) in `redis_exporter`. (@spartan0x117)

- Flow: Add support for exemplars in Prometheus component pipelines. (@rfratto)

- Update Prometheus dependency to v2.40.5. (@rfratto)

- Update Promtail dependency to k127. (@rfratto)

- Native histograms are now supported in the static Grafana Agent and in
  `prometheus.*` Flow components. Native histograms will be automatically
  collected from supported targets. remote_write must be configured to forward
  native histograms from the WAL to the specified endpoints. (@rfratto)

- Flow: metrics generated by upstream OpenTelemetry Collector components are
  now exposed at the `/metrics` endpoint of Grafana Agent Flow. (@rfratto)

### Bugfixes

- Fix issue where whitespace was being sent as part of password when using a
  password file for `redis_exporter`. (@spartan0x117)

- Flow UI: Fix issue where a configuration block referencing a component would
  cause the graph page to fail to load. (@rfratto)

- Remove duplicate `oauth2` key from `metricsinstances` CRD. (@daper)

- Fix issue where on checking whether to restart integrations the Integration
  Manager was comparing configs with secret values scrubbed, preventing reloads
  if only secrets were updated. (@spartan0x117)

### Other changes

- Grafana Agent Flow has graduated from experimental to beta.

v0.29.0 (2022-11-08)
--------------------

> **BREAKING CHANGES**: This release has breaking changes. Please read entries
> carefully and consult the [upgrade guide][] for specific instructions.

### Breaking changes

- JSON-encoded traces from OTLP versions earlier than 0.16.0 are no longer
  supported. (@rfratto)

### Deprecations

- The binary names `agent`, `agentctl`, and `agent-operator` have been
  deprecated and will be renamed to `grafana-agent`, `grafana-agentctl`, and
  `grafana-agent-operator` in the v0.31.0 release.

### Features

- Add `agentctl test-logs` command to allow testing log configurations by redirecting
  collected logs to standard output. This can be useful for debugging. (@jcreixell)

- New Grafana Agent Flow components:

  - `otelcol.receiver.otlp` receives OTLP-formatted traces, metrics, and logs.
    Data can then be forwarded to other `otelcol` components. (@rfratto)

  - `otelcol.processor.batch` batches data from `otelcol` components before
    forwarding it to other `otelcol` components. (@rfratto)

  - `otelcol.exporter.otlp` accepts data from `otelcol` components and sends
    it to a gRPC server using the OTLP protocol. (@rfratto)

  - `otelcol.exporter.otlphttp` accepts data from `otelcol` components and
    sends it to an HTTP server using the OTLP protocol. (@tpaschalis)

  - `otelcol.auth.basic` performs basic authentication for `otelcol`
    components that support authentication extensions. (@rfratto)

  - `otelcol.receiver.jeager` receives Jaeger-formatted traces. Data can then
    be forwarded to other `otelcol` components. (@rfratto)

  - `otelcol.processor.memory_limiter` periodically checks memory usage and
    drops data or forces a garbage collection if the defined limits are
    exceeded. (@tpaschalis)

  - `otelcol.auth.bearer` performs bearer token authentication for `otelcol`
    components that support authentication extensions. (@rfratto)

  - `otelcol.auth.headers` attaches custom request headers to `otelcol`
    components that support authentication extensions. (@rfratto)

  - `otelcol.receiver.prometheus` receives Prometheus metrics, converts them
    to the OTLP metric format and forwards them to other `otelcol` components.
    (@tpaschalis)

  - `otelcol.exporter.prometheus` forwards OTLP-formatted data to compatible
    `prometheus` components. (@rfratto)

- Flow: Allow config blocks to reference component exports. (@tpaschalis)

- Introduce `/-/support` endpoint for generating 'support bundles' in static
  agent mode. Support bundles are zip files of commonly-requested information
  that can be used to debug a running agent. (@tpaschalis)

### Enhancements

- Update OpenTelemetry Collector dependency to v0.61.0. (@rfratto)

- Add caching to Prometheus relabel component. (@mattdurham)

- Grafana Agent Flow: add `agent_resources_*` metrics which explain basic
  platform-agnostic metrics. These metrics assist with basic monitoring of
  Grafana Agent, but are not meant to act as a replacement for fully featured
  components like `prometheus.integration.node_exporter`. (@rfratto)

- Enable field label in TenantStageSpec of PodLogs pipeline. (@siiimooon)

- Enable reporting of enabled integrations. (@marctc)

- Grafana Agent Flow: `prometheus.remote_write` and `prometheus.relabel` will
  now export receivers immediately, removing the need for dependant components
  to be evaluated twice at process startup. (@rfratto)

- Add missing setting to configure instance key for Eventhandler integration. (@marctc)

- Update Prometheus dependency to v2.39.1. (@rfratto)

- Update Promtail dependency to weekly release k122. (@rfratto)

- Tracing: support the `num_traces` and `expected_new_traces_per_sec` configuration parameters in the tail_sampling processor. (@ptodev)

### Bugfixes

- Remove empty port from the `apache_http` integration's instance label. (@katepangLiu)

- Fix identifier on target creation for SNMP v2 integration. (@marctc)

- Fix bug when specifying Blackbox's modules when using Blackbox integration. (@marctc)

- Tracing: fix a panic when the required `protocols` field was not set in the `otlp` receiver. (@ptodev)

- Support Bearer tokens for metric remote writes in the Grafana Operator (@jcreixell, @marctc)

### Other changes

- Update versions of embedded Prometheus exporters used for integrations:

  - Update `github.com/prometheus/statsd_exporter` to `v0.22.8`. (@captncraig)

  - Update `github.com/prometheus-community/postgres_exporter` to `v0.11.1`. (@captncraig)

  - Update `github.com/prometheus/memcached_exporter` to `v0.10.0`. (@captncraig)

  - Update `github.com/prometheus-community/elasticsearch_exporter` to `v1.5.0`. (@captncraig)

  - Update `github.com/prometheus/mysqld_exporter` to `v0.14.0`. (@captncraig)

  - Update `github.com/prometheus/consul_exporter` to `v0.8.0`. (@captncraig)

  - Update `github.com/ncabatoff/process-exporter` to `v0.7.10`. (@captncraig)

  - Update `github.com/prometheus-community/postgres_exporter` to `v0.11.1`. (@captncraig)

- Use Go 1.19.3 for builds. (@rfratto)

v0.28.1 (2022-11-03)
--------------------

### Security

- Update Docker base image to resolve OpenSSL vulnerabilities CVE-2022-3602 and
  CVE-2022-3786. Grafana Agent does not use OpenSSL, so we do not believe it is
  vulnerable to these issues, but the base image has been updated to remove the
  report from image scanners. (@rfratto)

v0.28.0 (2022-09-29)
--------------------

### Features

- Introduce Grafana Agent Flow, an experimental "programmable pipeline" runtime
  mode which improves how to configure and debug Grafana Agent by using
  components. (@captncraig, @karengermond, @marctc, @mattdurham, @rfratto,
  @rlankfo, @tpaschalis)

- Introduce Blackbox exporter integration. (@marctc)

### Enhancements

- Update Loki dependency to v2.6.1. (@rfratto)

### Bugfixes

### Other changes

- Fix relabel configs in sample agent-operator manifests (@hjet)

- Operator no longer set the `SecurityContext.Privileged` flag in the `config-reloader` container. (@hsyed-dojo)

- Add metrics for config reloads and config hash (@jcreixell)

v0.27.1 (2022-09-09)
--------------------

> **NOTE**: ARMv6 Docker images are no longer being published.
>
> We have stopped publishing Docker images for ARMv6 platforms.
> This is due to the new Ubuntu base image we are using that does not support ARMv6.
> The new Ubuntu base image has less reported CVEs, and allows us to provide more
> secure Docker images. We will still continue to publish ARMv6 release binaries and
> deb/rpm packages.

### Other Changes

- Switch docker image base from debian to ubuntu. (@captncraig)

v0.27.0 (2022-09-01)
--------------------

### Features

- Integrations: (beta) Add vmware_exporter integration (@rlankfo)

- App agent receiver: add Event kind to payload (@domasx2)

### Enhancements

- Tracing: Introduce a periodic appender to the remotewriteexporter to control sample rate. (@mapno)

- Tracing: Update OpenTelemetry dependency to v0.55.0. (@rfratto, @mapno)

- Add base agent-operator jsonnet library and generated manifests (@hjet)

- Add full (metrics, logs, K8s events) sample agent-operator jsonnet library and gen manifests (@hjet)

- Introduce new configuration fields for disabling Keep-Alives and setting the
  IdleConnectionTimeout when scraping. (@tpaschalis)

- Add field to Operator CRD to disable report usage functionality. (@marctc)

### Bugfixes

- Tracing: Fixed issue with the PromSD processor using the `connection` method to discover the IP
  address.  It was failing to match because the port number was included in the address string. (@jphx)

- Register prometheus discovery metrics. (@mattdurham)

- Fix seg fault when no instance parameter is provided for apache_http integration, using integrations-next feature flag. (@rgeyer)

- Fix grafanacloud-install.ps1 web request internal server error when fetching config. (@rlankfo)

- Fix snmp integration not passing module or walk_params parameters when scraping. (@rgeyer)

- Fix unmarshal errors (key "<walk_param name>" already set in map) for snmp integration config when walk_params is defined, and the config is reloaded. (@rgeyer)

### Other changes

- Update several go dependencies to resolve warnings from certain security scanning tools. None of the resolved vulnerabilities were known to be exploitable through the agent. (@captncraig)

- It is now possible to compile Grafana Agent using Go 1.19. (@rfratto)

v0.26.1 (2022-07-25)
--------------------

> **BREAKING CHANGES**: This release has breaking changes. Please read entries
> carefully and consult the [upgrade guide][] for specific instructions.

### Breaking changes

- Change windows certificate store so client certificate is no longer required in store. (@mattdurham)

### Bugfixes

- Operator: Fix issue where configured `targetPort` ServiceMonitors resulted in
  generating an incorrect scrape_config. (@rfratto)

- Build the Linux/AMD64 artifacts using the opt-out flag for the ebpf_exporter. (@tpaschalis)

v0.26.0 (2022-07-18)
--------------------

> **BREAKING CHANGES**: This release has breaking changes. Please read entries
> carefully and consult the [upgrade guide][] for specific instructions.

### Breaking changes

- Deprecated `server` YAML block fields have now been removed in favor of the
  command-line flags that replaced them. These fields were originally
  deprecated in v0.24.0. (@rfratto)

- Changed tail sampling policies to be configured as in the OpenTelemetry
  Collector. (@mapno)

### Features

- Introduce Apache HTTP exporter integration. (@v-zhuravlev)

- Introduce eBPF exporter integration. (@tpaschalis)

### Enhancements

- Truncate all records in WAL if repair attempt fails. (@rlankfo)

### Bugfixes

- Relative symlinks for promtail now work as expected. (@RangerCD, @mukerjee)

- Fix rate limiting implementation for the app agent receiver integration. (@domasx2)

- Fix mongodb exporter so that it now collects all metrics. (@mattdurham)

v0.25.1 (2022-06-16)
--------------------

### Bugfixes

- Integer types fail to unmarshal correctly in operator additional scrape configs. (@rlankfo)

- Unwrap replayWAL error before attempting corruption repair. (@rlankfo)

v0.25.0 (2022-06-06)
--------------------

> **BREAKING CHANGES**: This release has breaking changes. Please read entries
> carefully and consult the [upgrade guide][] for specific instructions.

### Breaking changes

- Traces: Use `rpc.grpc.status_code` attribute to determine
  span failed in the service graph processor (@rcrowe)

### Features

- Add HTTP endpoints to fetch active instances and targets for the Logs subsystem.
  (@marctc)

- (beta) Add support for using windows certificate store for TLS connections. (@mattdurham)

- Grafana Agent Operator: add support for integrations through an `Integration`
  CRD which is discovered by `GrafanaAgent`. (@rfratto)

- (experimental) Add app agent receiver integration. This depends on integrations-next being enabled
  via the `integrations-next` feature flag. Use `-enable-features=integrations-next` to use
  this integration. (@kpelelis, @domas)

- Introduce SNMP exporter integration. (@v-zhuravlev)

- Configure the agent to report the use of feature flags to grafana.com. (@marctc)

### Enhancements

- integrations-next: Integrations using autoscrape will now autoscrape metrics
  using in-memory connections instead of connecting to themselves over the
  network. As a result of this change, the `client_config` field has been
  removed. (@rfratto)

- Enable `proxy_url` support on `oauth2` for metrics and logs (update **prometheus/common** dependency to `v0.33.0`). (@martin-jaeger-maersk)

- `extra-scrape-metrics` can now be enabled with the `--enable-features=extra-scrape-metrics` feature flag. See <https://prometheus.io/docs/prometheus/2.31/feature_flags/#extra-scrape-metrics> for details. (@rlankfo)

- Resolved issue in v2 integrations where if an instance name was a prefix of another the route handler would fail to
  match requests on the longer name (@mattdurham)

- Set `include_metadata` to true by default for OTLP traces receivers (@mapno)

### Bugfixes

- Scraping service was not honoring the new server grpc flags `server.grpc.address`.  (@mattdurham)

### Other changes

- Update base image of official Docker containers from Debian buster to Debian
  bullseye. (@rfratto)

- Use Go 1.18 for builds. (@rfratto)

- Add `metrics` prefix to the url of list instances endpoint (`GET
  /agent/api/v1/instances`) and list targets endpoint (`GET
  /agent/api/v1/metrics/targets`). (@marctc)

- Add extra identifying labels (`job`, `instance`, `agent_hostname`) to eventhandler integration. (@hjet)

- Add `extra_labels` configuration to eventhandler integration. (@hjet)

v0.24.2 (2022-05-02)
--------------------

### Bugfixes

- Added configuration watcher delay to prevent race condition in cases where scraping service mode has not gracefully exited. (@mattdurham)

### Other changes

- Update version of node_exporter to include additional metrics for osx. (@v-zhuravlev)

v0.24.1 (2022-04-14)
--------------------

### Bugfixes

- Add missing version information back into `agentctl --version`. (@rlankfo)

- Bump version of github-exporter to latest upstream SHA 284088c21e7d, which
  includes fixes from bugs found in their latest tag. This includes a fix
  where not all releases where retrieved when pulling release information.
  (@rfratto)

- Set the `Content-Type` HTTP header to `application/json` for API endpoints
  returning json objects. (@marctc)

- Operator: fix issue where a `username_file` field was incorrectly set.
  (@rfratto)

- Initialize the logger with default `log_level` and `log_format` parameters.
  (@tpaschalis)

### Other changes

- Embed timezone data to enable Promtail pipelines using the `location` field
  on Windows machines. (@tpaschalis)

v0.24.0 (2022-04-07)
--------------------

> **BREAKING CHANGES**: This release has breaking changes. Please read entries
> carefully and consult the [upgrade guide][] for specific instructions.
>
> **GRAFANA AGENT OPERATOR USERS**: As of this release, Grafana Agent Operator
> does not support versions of Grafana Agent prior to v0.24.0.

### Breaking changes

- The following metrics will now be prefixed with `agent_dskit_` instead of
  `cortex_`: `cortex_kv_request_duration_seconds`,
  `cortex_member_consul_heartbeats_total`, `cortex_member_ring_tokens_owned`,
  `cortex_member_ring_tokens_to_own`, `cortex_ring_member_ownership_percent`,
  `cortex_ring_members`, `cortex_ring_oldest_member_timestamp`,
  `cortex_ring_tokens_owned`, `cortex_ring_tokens_total`. (@rlankfo)

- Traces: the `traces_spanmetrics_calls_total_total` metric has been renamed to
  `traces_spanmetrics_calls_total` (@fredr)

- Two new flags, `-server.http.enable-tls` and `-server.grpc.enable-tls` must
  be provided to explicitly enable TLS support. This is a change of the
  previous behavior where TLS support was enabled when a certificate pair was
  provided. (@rfratto)

- Many command line flags starting with `-server.` block have been renamed.
  (@rfratto)

- The `-log.level` and `-log.format` flags are removed in favor of being set in
  the configuration file. (@rfratto)

- Flags for configuring TLS have been removed in favor of being set in the
  configuration file. (@rfratto)

- Dynamic reload is no longer supported for deprecated server block fields.
  Changing a deprecated field will be ignored and cause the reload to fail.
  (@rfratto)

- The default HTTP listen address is now `127.0.0.1:12345`. Use the
  `-server.http.address` flag to change this value. (@rfratto)

- The default gRPC listen address is now `127.0.0.1:12346`. Use the
  `-server.grpc.address` flag to change this value. (@rfratto)

- `-reload-addr` and `-reload-port` have been removed. They are no longer
  necessary as the primary HTTP server is now static and can't be shut down in
  the middle of a `/-/reload` call. (@rfratto)

- (Only impacts `integrations-next` feature flag) Many integrations have been
  renamed to better represent what they are integrating with. For example,
  `redis_exporter` is now `redis`. This change requires updating
  `integrations-next`-enabled configuration files. This change also changes
  integration names shown in metric labels. (@rfratto)

- The deprecated `-prometheus.*` flags have been removed in favor of
  their `-metrics.*` counterparts. The `-prometheus.*` flags were first
  deprecated in v0.19.0. (@rfratto)

### Deprecations

- Most fields in the `server` block of the configuration file are
  now deprecated in favor of command line flags. These fields will be removed
  in the v0.26.0 release. Please consult the upgrade guide for more information
  and rationale. (@rfratto)

### Features

- Added config read API support to GrafanaAgent Custom Resource Definition.
  (@shamsalmon)

- Added consulagent_sd to target discovery. (@chuckyz)

- Introduce EXPERIMENTAL support for dynamic configuration. (@mattdurham)

- Introduced endpoint that accepts remote_write requests and pushes metrics data directly into an instance's WAL. (@tpaschalis)

- Added builds for linux/ppc64le. (@aklyachkin)

### Enhancements

- Tracing: Exporters can now be configured to use OAuth. (@canuteson)

- Strengthen readiness check for metrics instances. (@tpaschalis)

- Parameterize namespace field in sample K8s logs manifests (@hjet)

- Upgrade to Loki k87. (@rlankfo)

- Update Prometheus dependency to v2.34.0. (@rfratto)

- Update OpenTelemetry-collector dependency to v0.46.0. (@mapno)

- Update cAdvisor dependency to v0.44.0. (@rfratto)

- Update mongodb_exporter dependency to v0.31.2 (@mukerjee)

- Use grafana-agent/v2 Tanka Jsonnet to generate K8s manifests (@hjet)

- Replace agent-bare.yaml K8s sample Deployment with StatefulSet (@hjet)

- Improve error message for `agentctl` when timeout happens calling
  `cloud-config` command (@marctc)

- Enable integrations-next by default in agent-bare.yaml. Please note #1262 (@hjet)

### Bugfixes

- Fix Kubernetes manifests to use port `4317` for OTLP instead of the previous
  `55680` in line with the default exposed port in the agent.

- Ensure singleton integrations are honored in v2 integrations (@mattdurham)

- Tracing: `const_labels` is now correctly parsed in the remote write exporter.
  (@fredr)

- integrations-next: Fix race condition where metrics endpoints for
  integrations may disappear after reloading the config file. (@rfratto)

- Removed the `server.path_prefix` field which would break various features in
  Grafana Agent when set. (@rfratto)

- Fix issue where installing the DEB/RPM packages would overwrite the existing
  config files and environment files. (@rfratto)

- Set `grafanaDashboardFolder` as top level key in the mixin. (@Duologic)

- Operator: Custom Secrets or ConfigMaps to mount will no longer collide with
  the path name of the default secret mount. As a side effect of this bugfix,
  custom Secrets will now be mounted at
  `/var/lib/grafana-agent/extra-secrets/<secret name>` and custom ConfigMaps
  will now be mounted at `/var/lib/grafana-agent/extra-configmaps/<configmap
  name>`. This is not a breaking change as it was previously impossible to
  properly provide these custom mounts. (@rfratto)

- Flags accidentally prefixed with `-metrics.service..` (two `.` in a row) have
  now been fixed to only have one `.`. (@rfratto)

- Protect concurrent writes to the WAL in the remote write exporter (@mapno)

### Other changes

- The `-metrics.wal-directory` flag and `metrics.wal_directory` config option
  will now default to `data-agent/`, the same default WAL directory as
  Prometheus Agent. (@rfratto)

v0.23.0 (2022-02-10)
--------------------

### Enhancements

- Go 1.17 is now used for all builds of the Agent. (@tpaschalis)

- integrations-next: Add `extra_labels` to add a custom set of labels to
  integration targets. (@rfratto)

- The agent no longer appends duplicate exemplars. (@tpaschalis)

- Added Kubernetes eventhandler integration (@hjet)

- Enables sending of exemplars over remote write by default. (@rlankfo)

### Bugfixes

- Fixed issue where Grafana Agent may panic if there is a very large WAL
  loading while old WALs are being deleted or the `/agent/api/v1/targets`
  endpoint is called. (@tpaschalis)

- Fix panic in prom_sd_processor when address is empty (@mapno)

- Operator: Add missing proxy_url field from generated remote_write configs.
  (@rfratto)

- Honor the specified log format in the traces subsystem (@mapno)

- Fix typo in node_exporter for runit_service_dir. (@mattdurham)

- Allow inlining credentials in remote_write url. (@tpaschalis)

- integrations-next: Wait for integrations to stop when starting new instances
  or shutting down (@rfratto).

- Fix issue with windows_exporter mssql collector crashing the agent.
  (@mattdurham)

- The deb and rpm files will now ensure the /var/lib/grafana-agent data
  directory is created with permissions set to 0770. (@rfratto)

- Make agent-traces.yaml Namespace a template-friendly variable (@hjet)

- Disable `machine-id` journal vol by default in sample logs manifest (@hjet)

v0.22.0 (2022-01-13)
--------------------

> This release has deprecations. Please read entries carefully and consult
> the [upgrade guide][] for specific instructions.

### Deprecations

- The node_exporter integration's `netdev_device_whitelist` field is deprecated
  in favor of `netdev_device_include`. Support for the old field name will be
  removed in a future version. (@rfratto)

- The node_exporter integration's `netdev_device_blacklist` field is deprecated
  in favor of `netdev_device_include`. Support for the old field name will be
  removed in a future version. (@rfratto)

- The node_exporter integration's `systemd_unit_whitelist` field is deprecated
  in favor of `systemd_unit_include`. Support for the old field name will be
  removed in a future version. (@rfratto)

- The node_exporter integration's `systemd_unit_blacklist` field is deprecated
  in favor of `systemd_unit_exclude`. Support for the old field name will be
  removed in a future version. (@rfratto)

- The node_exporter integration's `filesystem_ignored_mount_points` field is
  deprecated in favor of `filesystem_mount_points_exclude`. Support for the old
  field name will be removed in a future version. (@rfratto)

- The node_exporter integration's `filesystem_ignored_fs_types` field is
  deprecated in favor of `filesystem_fs_types_exclude`. Support for the old
  field name will be removed in a future version. (@rfratto)

### Features

- (beta) Enable experimental config urls for fetching remote configs.
  Currently, only HTTP/S is supported. Pass the
  `-enable-features=remote-configs` flag to turn this on. (@rlankfo)

- Added [cAdvisor](https://github.com/google/cadvisor) integration. (@rgeyer)

- Traces: Add `Agent Tracing Pipeline` dashboard and alerts (@mapno)

- Traces: Support jaeger/grpc exporter (@nicoche)

- (beta) Enable an experimental integrations subsystem revamp. Pass
  `integrations-next` to `-enable-features` to turn this on. Reading the
  documentation for the revamp is recommended; enabling it causes breaking
  config changes. (@rfratto)

### Enhancements

- Traces: Improved pod association in PromSD processor (@mapno)

- Updated OTel to v0.40.0 (@mapno)

- Remote write dashboard: show in and out sample rates (@bboreham)

- Remote write dashboard: add mean latency (@bboreham)

- Update node_exporter dependency to v1.3.1. (@rfratto)

- Cherry-pick Prometheus PR #10102 into our Prometheus dependency (@rfratto).

### Bugfixes

- Fix usage of POSTGRES_EXPORTER_DATA_SOURCE_NAME when using postgres_exporter
  integration (@f11r)

- Change ordering of the entrypoint for windows service so that it accepts
  commands immediately (@mattdurham)

- Only stop WAL cleaner when it has been started (@56quarters)

- Fix issue with unquoted install path on Windows, that could allow escalation
  or running an arbitrary executable (@mattdurham)

- Fix cAdvisor so it collects all defined metrics instead of the last
  (@pkoenig10)

- Fix panic when using 'stdout' in automatic logging (@mapno)

- Grafana Agent Operator: The /-/ready and /-/healthy endpoints will
  no longer always return 404 (@rfratto).

### Other changes

- Remove log-level flag from systemd unit file (@jpkrohling)

v0.21.2 (2021-12-08)
--------------------

### Security fixes

- This release contains a fix for
  [CVE-2021-41090](https://github.com/grafana/agent/security/advisories/GHSA-9c4x-5hgq-q3wh).

### Other changes

- This release disables the existing `/-/config` and
  `/agent/api/v1/configs/{name}` endpoints by default. Pass the
  `--config.enable-read-api` flag at the command line to opt in to these
  endpoints.

v0.21.1 (2021-11-18)
--------------------

### Bugfixes

- Fix panic when using postgres_exporter integration (@saputradharma)

- Fix panic when dnsamsq_exporter integration tried to log a warning (@rfratto)

- Statsd Integration: Adding logger instance to the statsd mapper
  instantiation. (@gaantunes)

- Statsd Integration: Fix issue where mapped metrics weren't exposed to the
  integration. (@mattdurham)

- Operator: fix bug where version was a required field (@rfratto)

- Metrics: Only run WAL cleaner when metrics are being used and a WAL is
  configured. (@rfratto)

v0.21.0 (2021-11-17)
--------------------

### Enhancements

- Update Cortex dependency to v1.10.0-92-g85c378182. (@rlankfo)

- Update Loki dependency to v2.1.0-656-g0ae0d4da1. (@rlankfo)

- Update Prometheus dependency to v2.31.0 (@rlankfo)

- Add Agent Operator Helm quickstart guide (@hjet)

- Reorg Agent Operator quickstart guides (@hjet)

### Bugfixes

- Packaging: Use correct user/group env variables in RPM %post script (@simonc6372)

- Validate logs config when using logs_instance with automatic logging processor (@mapno)

- Operator: Fix MetricsInstance Service port (@hjet)

- Operator: Create govern service per Grafana Agent (@shturman)

- Operator: Fix relabel_config directive for PodLogs resource (@hjet)

- Traces: Fix `success_logic` code in service graphs processor (@mapno)

### Other changes

- Self-scraped integrations will now use an SUO-specific value for the `instance` label. (@rfratto)

- Traces: Changed service graphs store implementation to improve CPU performance (@mapno)

v0.20.1 (2021-12-08)
--------------------

> _NOTE_: The fixes in this patch are only present in v0.20.1 and >=v0.21.2.

### Security fixes

- This release contains a fix for
  [CVE-2021-41090](https://github.com/grafana/agent/security/advisories/GHSA-9c4x-5hgq-q3wh).

### Other changes

- This release disables the existing `/-/config` and
  `/agent/api/v1/configs/{name}` endpoitns by default. Pass the
  `--config.enable-read-api` flag at the command line to opt in to these
  endpoints.

v0.20.0 (2021-10-28)
--------------------

> **BREAKING CHANGES**: This release has breaking changes. Please read entries
> carefully and consult the [upgrade guide][] for specific instructions.

### Breaking Changes

- push_config is no longer supported in trace's config (@mapno)

### Features

- Operator: The Grafana Agent Operator can now generate a Kubelet service to
  allow a ServiceMonitor to collect Kubelet and cAdvisor metrics. This requires
  passing a `--kubelet-service` flag to the Operator in `namespace/name` format
  (like `kube-system/kubelet`). (@rfratto)

- Service graphs processor (@mapno)

### Enhancements

- Updated mysqld_exporter to v0.13.0 (@gaantunes)

- Updated postgres_exporter to v0.10.0 (@gaantunes)

- Updated redis_exporter to v1.27.1 (@gaantunes)

- Updated memcached_exporter to v0.9.0 (@gaantunes)

- Updated statsd_exporter to v0.22.2 (@gaantunes)

- Updated elasticsearch_exporter to v1.2.1 (@gaantunes)

- Add remote write to silent Windows Installer  (@mattdurham)

- Updated mongodb_exporter to v0.20.7 (@rfratto)

- Updated OTel to v0.36 (@mapno)

- Updated statsd_exporter to v0.22.2 (@mattdurham)

- Update windows_exporter to v0.16.0 (@rfratto, @mattdurham)

- Add send latency to agent dashboard (@bboreham)

### Bugfixes

- Do not immediately cancel context when creating a new trace processor. This
  was preventing scrape_configs in traces from functioning. (@lheinlen)

- Sanitize autologged Loki labels by replacing invalid characters with
  underscores (@mapno)

- Traces: remove extra line feed/spaces/tabs when reading password_file content
  (@nicoche)

- Updated envsubst to v2.0.0-20210730161058-179042472c46. This version has a
  fix needed for escaping values outside of variable substitutions. (@rlankfo)

- Grafana Agent Operator should no longer delete resources matching the names
  of the resources it manages. (@rfratto)

- Grafana Agent Operator will now appropriately assign an
  `app.kubernetes.io/managed-by=grafana-agent-operator` to all created
  resources. (@rfratto)

### Other changes

- Configuration API now returns 404 instead of 400 when attempting to get or
  delete a config which does not exist. (@kgeckhart)

- The windows_exporter now disables the textfile collector by default.
  (@rfratto)

v0.19.0 (2021-09-29)
--------------------

> **BREAKING CHANGES**: This release has breaking changes. Please read entries
> carefully and consult the [upgrade guide][] for specific instructions.

### Breaking Changes

- Reduced verbosity of tracing autologging by not logging `STATUS_CODE_UNSET`
  status codes. (@mapno)

- Operator: rename `Prometheus*` CRDs to `Metrics*` and `Prometheus*` fields to
  `Metrics*`. (@rfratto)

- Operator: CRDs are no longer referenced using a hyphen in the name to be
  consistent with how Kubernetes refers to resources. (@rfratto)

- `prom_instance` in the spanmetrics config is now named `metrics_instance`.
  (@rfratto)

### Deprecations

- The `loki` key at the root of the config file has been deprecated in favor of
  `logs`. `loki`-named fields in `automatic_logging` have been renamed
  accordinly: `loki_name` is now `logs_instance_name`, `loki_tag` is now
  `logs_instance_tag`, and `backend: loki` is now `backend: logs_instance`.
  (@rfratto)

- The `prometheus` key at the root of the config file has been deprecated in
  favor of `metrics`. Flag names starting with `prometheus.` have also been
  deprecated in favor of the same flags with the `metrics.` prefix. Metrics
  prefixed with `agent_prometheus_` are now prefixed with `agent_metrics_`.
  (@rfratto)

- The `tempo` key at the root of the config file has been deprecated in favor
  of `traces`. (@mattdurham)

### Features

- Added [GitHub exporter](https://github.com/infinityworks/github-exporter)
  integration. (@rgeyer)

- Add TLS config options for tempo `remote_write`s. (@mapno)

- Support autologging span attributes as log labels (@mapno)

- Put Tests requiring Network Access behind a -online flag (@flokli)

- Add logging support to the Grafana Agent Operator. (@rfratto)

- Add `operator-detach` command to agentctl to allow zero-downtime upgrades
  when removing an Operator CRD. (@rfratto)

- The Grafana Agent Operator will now default to deploying the matching release
  version of the Grafana Agent instead of v0.14.0. (@rfratto)

### Enhancements

- Update OTel dependency to v0.30.0 (@mapno)

- Allow reloading configuration using `SIGHUP` signal. (@tharun208)

- Add HOSTNAME environment variable to service file to allow for expanding the
  $HOSTNAME variable in agent config.  (@dfrankel33)

- Update jsonnet-libs to 1.21 for Kubernetes 1.21+ compatability. (@MurzNN)

- Make method used to add k/v to spans in prom_sd processor configurable.
  (@mapno)

### Bugfixes

- Regex capture groups like `${1}` will now be kept intact when using
  `-config.expand-env`. (@rfratto)

- The directory of the logs positions file will now properly be created on
  startup for all instances. (@rfratto)

- The Linux system packages will now configure the grafana-agent user to be a
  member of the adm and systemd-journal groups. This will allow logs to read
  from journald and /var/log by default. (@rfratto)

- Fix collecting filesystem metrics on Mac OS (darwin) in the `node_exporter`
  integration default config. (@eamonryan)

- Remove v0.0.0 flags during build with no explicit release tag (@mattdurham)

- Fix issue with global scrape_interval changes not reloading integrations
  (@kgeckhart)

- Grafana Agent Operator will now detect changes to referenced ConfigMaps and
  Secrets and reload the Agent properly. (@rfratto)

- Grafana Agent Operator's object label selectors will now use Kubernetes
  defaults when undefined (i.e., default to nothing). (@rfratto)

- Fix yaml marshalling tag for cert_file in kafka exporter agent config.
  (@rgeyer)

- Fix warn-level logging of dropped targets. (@james-callahan)

- Standardize scrape_interval to 1m in examples. (@mattdurham)

v0.18.4 (2021-09-14)
--------------------

### Enhancements

- Add `agent_prometheus_configs_changed_total` metric to track instance config
  events. (@rfratto)

### Bugfixes

- Fix info logging on windows. (@mattdurham)

- Scraping service: Ensure that a reshard is scheduled every reshard
  interval. (@rfratto)

v0.18.3 (2021-09-08)
--------------------

### Bugfixes

- Register missing metric for configstore consul request duration. (@rfratto)

- Logs should contain a caller field with file and line numbers again
  (@kgeckhart)

- In scraping service mode, the polling configuration refresh should honor
  timeout. (@mattdurham)

- In scraping service mode, the lifecycle reshard should happen using a
  goroutine. (@mattdurham)

- In scraping service mode, scraping service can deadlock when reloading during
  join. (@mattdurham)

- Scraping service: prevent more than one refresh from being queued at a time.
  (@rfratto)

v0.18.2 (2021-08-12)
--------------------

### Bugfixes

- Honor the prefix and remove prefix from consul list results (@mattdurham)

v0.18.1 (2021-08-09)
--------------------

### Bugfixes

- Reduce number of consul calls when ran in scrape service mode (@mattdurham)

v0.18.0 (2021-07-29)
--------------------

### Features

- Added [GitHub exporter](https://github.com/infinityworks/github-exporter)
  integration. (@rgeyer)

- Add support for OTLP HTTP trace exporting. (@mapno)

### Enhancements

- Switch to drone for releases. (@mattdurham)

- Update postgres_exporter to a [branch of](https://github.com/grafana/postgres_exporter/tree/exporter-package-v0.10.0) v0.10.0

### Bugfixes

- Enabled flag for integrations is not being honored. (@mattdurham)

v0.17.0 (2021-07-15)
--------------------

### Features

- Added [Kafka Lag exporter](https://github.com/davidmparrott/kafka_exporter)
  integration. (@gaantunes)

### Bugfixes

- Fix race condition that may occur and result in a panic when initializing
  scraping service cluster. (@rfratto)

v0.16.1 (2021-06-22)
--------------------

### Bugfixes

- Fix issue where replaying a WAL caused incorrect metrics to be sent over
  remote write. (@rfratto)

v0.16.0 (2021-06-17)
--------------------

### Features

- (beta) A Grafana Agent Operator is now available. (@rfratto)

### Enhancements

- Error messages when installing the Grafana Agent for Grafana Cloud will now
  be shown. (@rfratto)

### Bugfixes

- Fix a leak in the shared string interner introduced in v0.14.0. This fix was
  made to a [dependency](https://github.com/grafana/prometheus/pull/21).
  (@rfratto)

- Fix issue where a target will fail to be scraped for the process lifetime if
  that target had gone down for long enough that its series were removed from
  the in-memory cache (2 GC cycles). (@rfratto)

v0.15.0 (2021-06-03)
--------------------

> **BREAKING CHANGES**: This release has breaking changes. Please read entries
> carefully and consult the [upgrade guide][] for specific instructions.

### Breaking Changes

- The configuration of Tempo Autologging has changed. (@mapno)

### Features

- Add support for exemplars. (@mapno)

### Enhancements

- Add the option to log to stdout instead of a Loki instance. (@joe-elliott)

- Update Cortex dependency to v1.8.0.

- Running the Agent as a DaemonSet with host_filter and role: pod should no
  longer cause unnecessary load against the Kubernetes SD API. (@rfratto)

- Update Prometheus to v2.27.0. (@mapno)

- Update Loki dependency to d88f3996eaa2. This is a non-release build, and was
  needed to support exemplars. (@mapno)

- Update Cortex dependency to d382e1d80eaf. This is a non-release build, and
  was needed to support exemplars. (@mapno)

### Bugfixes

- Host filter relabeling rules should now work. (@rfratto)

- Fixed issue where span metrics where being reported with wrong time unit.
  (@mapno)

### Other changes

- Intentionally order tracing processors. (@joe-elliott)

v0.14.0 (2021-05-24)
--------------------

> **BREAKING CHANGES**: This release has breaking changes. Please read entries
> carefully and consult the [upgrade guide][] for specific instructions.
>
> **STABILITY NOTICE**: As of this release, functionality that is not
> recommended for production use and is expected to change will be tagged
> interchangably as "experimental" or "beta."

### Security fixes

- The Scraping service API will now reject configs that read credentials from
  disk by default. This prevents malicious users from reading arbitrary files
  and sending their contents over the network. The old behavior can be
  re-enabled by setting `dangerous_allow_reading_files: true` in the scraping
  service config. (@rfratto)

### Breaking changes

- Configuration for SigV4 has changed. (@rfratto)

### Deprecations

- `push_config` is now supplanted by `remote_block` and `batch`. `push_config`
  will be removed in a future version (@mapno)

### Features

- (beta) New integration: windows_exporter (@mattdurham)

- (beta) Grafana Agent Windows Installer is now included as a release artifact.
  (@mattdurham)

- Official M1 Mac release builds will now be generated! Look for
  `agent-darwin-arm64` and `agentctl-darwin-arm64` in the release assets.
  (@rfratto)

- Add support for running as a Windows service (@mattdurham)

- (beta) Add /-/reload support. It is not recommended to invoke `/-/reload`
  against the main HTTP server. Instead, two new command-line flags have been
  added: `--reload-addr` and `--reload-port`. These will launch a
  `/-/reload`-only HTTP server that can be used to safely reload the Agent's
  state.  (@rfratto)

- Add a /-/config endpoint. This endpoint will return the current configuration
  file with defaults applied that the Agent has loaded from disk. (@rfratto)

- (beta) Support generating metrics and exposing them via a Prometheus exporter
  from span data. (@yeya24)

- Tail-based sampling for tracing pipelines (@mapno)

- Added Automatic Logging feature for Tempo (@joe-elliott)

- Disallow reading files from within scraping service configs by default.
  (@rfratto)

- Add remote write for span metrics (@mapno)

### Enhancements

- Support compression for trace export. (@mdisibio)

- Add global remote_write configuration that is shared between all instances
  and integrations. (@mattdurham)

- Go 1.16 is now used for all builds of the Agent. (@rfratto)

- Update Prometheus dependency to v2.26.0. (@rfratto)

- Upgrade `go.opentelemetry.io/collector` to v0.21.0 (@mapno)

- Add kafka trace receiver (@mapno)

- Support mirroring a trace pipeline to multiple backends (@mapno)

- Add `headers` field in `remote_write` config for Tempo. `headers` specifies
  HTTP headers to forward to the remote endpoint. (@alexbiehl)

- Add silent uninstall to Windows Uninstaller. (@mattdurham)

### Bugfixes

- Native Darwin arm64 builds will no longer crash when writing metrics to the
  WAL. (@rfratto)

- Remote write endpoints that never function across the lifetime of the Agent
  will no longer prevent the WAL from being truncated. (@rfratto)

- Bring back FreeBSD support. (@rfratto)

- agentctl will no longer leak WAL resources when retrieving WAL stats.
  (@rfratto)

- Ensure defaults are applied to undefined sections in config file. This fixes
  a problem where integrations didn't work if `prometheus:` wasn't configured.
  (@rfratto)

- Fixed issue where automatic logging double logged "svc". (@joe-elliott)

### Other changes

- The Grafana Cloud Agent has been renamed to the Grafana Agent. (@rfratto)

- Instance configs uploaded to the Config Store API will no longer be stored
  along with the global Prometheus defaults. This is done to allow globals to
  be updated and re-apply the new global defaults to the configs from the
  Config Store. (@rfratto)

- The User-Agent header sent for logs will now be `GrafanaAgent/<version>`
  (@rfratto)

- Add `tempo_spanmetrics` namespace in spanmetrics (@mapno)

v0.13.1 (2021-04-09)
--------------------

### Bugfixes

- Validate that incoming scraped metrics do not have an empty label set or a
  label set with duplicate labels, mirroring the behavior of Prometheus.
  (@rfratto)

v0.13.0 (2021-02-25)
--------------------

> The primary branch name has changed from `master` to `main`. You may have to
> update your local checkouts of the repository to point at the new branch name.

### Features

- postgres_exporter: Support query_path and disable_default_metrics. (@rfratto)

### Enhancements

- Support other architectures in installation script. (@rfratto)

- Allow specifying custom wal_truncate_frequency per integration. (@rfratto)

- The SigV4 region can now be inferred using the shared config (at
  `$HOME/.aws/config`) or environment variables (via `AWS_CONFIG`). (@rfratto)

- Update Prometheus dependency to v2.25.0. (@rfratto)

### Bugfixes

- Not providing an `-addr` flag for `agentctl config-sync` will no longer
  report an error and will instead use the pre-existing default value.
  (@rfratto)

- Fixed a bug from v0.12.0 where the Loki installation script failed because
  positions_directory was not set. (@rfratto)

- Reduce the likelihood of dataloss during a remote_write-side outage by
  increasing the default wal_truncation_frequency to 60m and preventing the WAL
  from being truncated if the last truncation timestamp hasn't changed. This
  change increases the size of the WAL on average, and users may configure a
  lower wal_truncation_frequency to deliberately choose a smaller WAL over
  write guarantees. (@rfratto)

- Add the ability to read and serve HTTPS integration metrics when given a set
  certificates (@mattdurham)

v0.12.0 (2021-02-05)
--------------------

> **BREAKING CHANGES**: This release has breaking changes. Please read entries
> carefully and consult the [upgrade guide][] for specific instructions.

### Breaking Changes

- The configuration format for the `loki` block has changed. (@rfratto)

- The configuration format for the `tempo` block has changed. (@rfratto)

### Features

- Support for multiple Loki Promtail instances has been added. (@rfratto)

- Support for multiple Tempo instances has been added. (@rfratto)

- Added [ElasticSearch exporter](https://github.com/justwatchcom/elasticsearch_exporter)
  integration. (@colega)

### Enhancements

- `.deb` and `.rpm` packages are now generated for all supported architectures.
  The architecture of the AMD64 package in the filename has been renamed to
  `amd64` to stay synchronized with the architecture name presented from other
  release assets. (@rfratto)

- The `/agent/api/v1/targets` API will now include discovered labels on the
  target pre-relabeling in a `discovered_labels` field. (@rfratto)

- Update Loki to 59a34f9867ce. This is a non-release build, and was needed to
  support multiple Loki instances. (@rfratto)

- Scraping service: Unhealthy Agents in the ring will no longer cause job
  distribution to fail. (@rfratto)

- Scraping service: Cortex ring metrics (prefixed with cortex_ring_) will now
  be registered for tracking the state of the hash ring. (@rfratto)

- Scraping service: instance config ownership is now determined by the hash of
  the instance config name instead of the entire config. This means that
  updating a config is guaranteed to always hash to the same Agent, reducing
  the number of metrics gaps. (@rfratto)

- Only keep a handful of K8s API server metrics by default to reduce default
  active series usage. (@hjet)

- Go 1.15.8 is now used for all distributions of the Agent. (@rfratto)

### Bugfixes

- `agentctl config-check` will now work correctly when the supplied config file
  contains integrations. (@hoenn)

v0.11.0 (2021-01-20)
--------------------

### Features

- ARMv6 builds of `agent` and `agentctl` will now be included in releases to
  expand Agent support to cover all models of Raspberry Pis. ARMv6 docker
  builds are also now available. (@rfratto)

- Added `config-check` subcommand for `agentctl` that can be used to validate
  Agent configuration files before attempting to load them in the `agent`
  itself. (@56quarters)

### Enhancements

- A sigv4 install script for Prometheus has been added. (@rfratto)

- NAMESPACE may be passed as an environment variable to the Kubernetes install
  scripts to specify an installation namespace. (@rfratto)

### Bugfixes

- The K8s API server scrape job will use the API server Service name when
  resolving IP addresses for Prometheus service discovery using the "Endpoints"
  role. (@hjet)

- The K8s manifests will no longer include the `default/kubernetes` job twice
  in both the DaemonSet and the Deployment. (@rfratto)

v0.10.0 (2021-01-13)
--------------------

### Features

- Prometheus `remote_write` now supports SigV4 authentication using the
  [AWS default credentials chain](https://docs.aws.amazon.com/sdk-for-java/v1/developer-guide/credentials.html).
  This enables the Agent to send metrics to Amazon Managed Prometheus without
  needing the [SigV4 Proxy](https://github.com/awslabs/aws-sigv4-proxy).
  (@rfratto)

### Enhancements

- Update `redis_exporter` to v1.15.0. (@rfratto)

- `memcached_exporter` has been updated to v0.8.0. (@rfratto)

- `process-exporter` has been updated to v0.7.5. (@rfratto)

- `wal_cleanup_age` and `wal_cleanup_period` have been added to the top-level
  Prometheus configuration section. These settings control how Write Ahead Logs
  (WALs) that are not associated with any instances are cleaned up. By default,
  WALs not associated with an instance that have not been written in the last
  12 hours are eligible to be cleaned up. This cleanup can be disabled by
  setting `wal_cleanup_period` to `0`. (@56quarters)

- Configuring logs to read from the systemd journal should now work on journals
  that use +ZSTD compression. (@rfratto)

### Bugfixes

- Integrations will now function if the HTTP listen address was set to a value
  other than the default. (@mattdurham)

- The default Loki installation will now be able to write its positions file.
  This was prevented by accidentally writing to a readonly volume mount.
  (@rfratto)

v0.9.1 (2021-01-04)
-------------------

### Enhancements

- agentctl will now be installed by the rpm and deb packages as
  `grafana-agentctl`. (@rfratto)

v0.9.0 (2020-12-10)
-------------------

### Features

- Add support to configure TLS config for the Tempo exporter to use
  insecure_skip_verify to disable TLS chain verification. (@bombsimon)

- Add `sample-stats` to `agentctl` to search the WAL and return a summary of
  samples of series matching the given label selector. (@simonswine)

- New integration:
  [postgres_exporter](https://github.com/wrouesnel/postgres_exporter)
  (@rfratto)

- New integration:
  [statsd_exporter](https://github.com/prometheus/statsd_exporter) (@rfratto)

- New integration:
  [consul_exporter](https://github.com/prometheus/consul_exporter) (@rfratto)

- Add optional environment variable substitution of configuration file.
  (@dcseifert)

### Enhancements

- `min_wal_time` and `max_wal_time` have been added to the instance config
  settings, guaranteeing that data in the WAL will exist for at least
  `min_wal_time` and will not exist for longer than `max_wal_time`. This change
  will increase the size of the WAL slightly but will prevent certain scenarios
  where data is deleted before it is sent. To revert back to the old behavior,
  set `min_wal_time` to `0s`. (@rfratto)

- Update `redis_exporter` to v1.13.1. (@rfratto)

- Bump OpenTelemetry-collector dependency to v0.16.0. (@bombsimon)

### Bugfixes

- Fix issue where the Tempo example manifest could not be applied because the
  port names were too long. (@rfratto)

- Fix issue where the Agent Kubernetes manifests may not load properly on AKS.
  (#279) (@rfratto)

### Other changes

- The User-Agent header sent for logs will now be `GrafanaCloudAgent/<version>`
  (@rfratto)

v0.8.0 (2020-11-06)
-------------------

### Features

- New integration: [dnsamsq_exporter](https://github.com/google/dnsamsq_exporter)
  (@rfratto).

- New integration: [memcached_exporter](https://github.com/prometheus/memcached_exporter)
  (@rfratto).

### Enhancements

- Add `<integration name>_build_info` metric to all integrations. The build
  info displayed will match the build information of the Agent and _not_ the
  embedded exporter. This metric is used by community dashboards, so adding it
  to the Agent increases compatibility with existing dashboards that depend on
  it existing. (@rfratto)

- Bump OpenTelemetry-collector dependency to 0.14.0 (@joe-elliott)

### Bugfixes

- Error messages when retrieving configs from the KV store will now be logged,
  rather than just logging a generic message saying that retrieving the config
  has failed. (@rfratto)

v0.7.2 (2020-10-29)
-------------------

### Enhancements

- Bump Prometheus dependency to 2.21. (@rfratto)

- Bump OpenTelemetry-collector dependency to 0.13.0 (@rfratto)

- Bump Promtail dependency to 2.0. (@rfratto)

- Enhance host_filtering mode to support targets from Docker Swarm and Consul.
  Also, add a `host_filter_relabel_configs` to that will apply relabeling rules
  for determining if a target should be dropped. Add a documentation section
  explaining all of this in detail. (@rfratto)

### Bugfixes

- Fix deb package prerm script so that it stops the agent on package removal.
  (@jdbaldry)

- Fix issue where the `push_config` for Tempo field was expected to be
  `remote_write`. `push_config` now works as expected. (@rfratto)

v0.7.1 (2020-10-23)
-------------------

### Bugfixes

- Fix issue where ARM binaries were not published with the GitHub release.

v0.7.0 (2020-10-23)
-------------------

### Features

- Added Tracing Support. (@joe-elliott)

- Add RPM and deb packaging. (@jdbaldry, @simon6372)

- arm64 and arm/v7 Docker containers and release builds are now available for
  `agent` and `agentctl`. (@rfratto)

- Add `wal-stats` and `target-stats` tooling to `agentctl` to discover WAL and
  cardinality issues. (@rfratto)

- [mysqld_exporter](https://github.com/prometheus/mysqld_exporter) is now
  embedded and available as an integration. (@rfratto)

- [redis_exporter](https://github.com/oliver006/redis_exporter) is now embedded
  and available as an integration. (@dafydd-t)

### Enhancements

- Resharding the cluster when using the scraping service mode now supports
  timeouts through `reshard_timeout`. The default value is `30s.` This timeout
  applies to cluster-wide reshards (performed when joining and leaving the
  cluster) and local reshards (done on the `reshard_interval`). (@rfratto)

### Bugfixes

- Fix issue where integrations crashed with instance_mode was set to `distinct`
  (@rfratto)

- Fix issue where the `agent` integration did not work on Windows (@rfratto).

- Support URL-encoded paths in the scraping service API. (@rfratto)

- The instance label written from replace_instance_label can now be overwritten
  with relabel_configs. This bugfix slightly modifies the behavior of what data
  is stored. The final instance label will now be stored in the WAL rather than
  computed by remote_write. This change should not negatively affect existing
  users. (@rfratto)

v0.6.1 (2020-04-11)
-------------------

### Bugfixes

- Fix issue where build information was empty when running the Agent with
  --version. (@rfratto)

- Fix issue where updating a config in the scraping service may fail to pick up
  new targets. (@rfratto)

- Fix deadlock that slowly prevents the Agent from scraping targets at a high
  scrape volume. (@rfratto)

v0.6.0 (2020-09-04)
-------------------

### Breaking Changes

- The Configs API will now disallow two instance configs having multiple
  `scrape_configs` with the same `job_name`. This was needed for the instance
  sharing mode, where combined instances may have duplicate `job_names` across
  their `scrape_configs`. This brings the scraping service more in line with
  Prometheus, where `job_names` must globally be unique. This change also
  disallows concurrent requests to the put/apply config API endpoint to prevent
  a race condition of two conflicting configs being applied at the same time.
  (@rfratto)

### Deprecations

- `use_hostname_label` is now supplanted by `replace_instance_label`.
  `use_hostname_label` will be removed in a future version. (@rfratto)

### Features

- The Grafana Agent can now collect logs and send to Loki. This is done by
  embedding Promtail, the official Loki log collection client. (@rfratto)

- Integrations can now be enabled without scraping. Set scrape_integrations to
  `false` at the `integrations` key or within the specific integration you
  don't want to scrape. This is useful when another Agent or Prometheus server
  will scrape the integration. (@rfratto)

- [process-exporter](https://github.com/ncabatoff/process-exporter) is now
  embedded as `process_exporter`. The hypen has been changed to an underscore
  in the config file to retain consistency with `node_exporter`. (@rfratto)

### Enhancements

- A new config option, `replace_instance_label`, is now available for use with
  integrations. When this is true, the instance label for all metrics coming
  from an integration will be replaced with the machine's hostname rather than
  127.0.0.1. (@rfratto)

- The embedded Prometheus version has been updated to 2.20.1. (@rfratto,
  @gotjosh)

- The User-Agent header written by the Agent when remote_writing will now be
  `GrafanaCloudAgent/<Version>` instead of `Prometheus/<Prometheus Version>`.
  (@rfratto)

- The subsystems of the Agent (`prometheus`, `loki`) are now made optional.
  Enabling integrations also implicitly enables the associated subsystem. For
  example, enabling the `agent` or `node_exporter` integration will force the
  `prometheus` subsystem to be enabled.  (@rfratto)

### Bugfixes

- The documentation for Tanka configs is now correct. (@amckinley)

- Minor corrections and spelling issues have been fixed in the Overview
  documentation. (@amckinley)

- The new default of `shared` instances mode broke the metric value for
  `agent_prometheus_active_configs`, which was tracking the number of combined
  configs (i.e., number of launched instances). This metric has been fixed and
  a new metric, `agent_prometheus_active_instances`, has been added to track
  the numbger of launched instances. If instance sharing is not enabled, both
  metrics will share the same value. (@rfratto)

- `remote_write` names in a group will no longer be copied from the
  remote_write names of the first instance in the group. Rather, all
  remote_write names will be generated based on the first 6 characters of the
  group hash and the first six characters of the remote_write hash. (@rfratto)

- Fix a panic that may occur during shutdown if the WAL is closed in the middle
  of the WAL being truncated. (@rfratto)

v0.5.0 (2020-08-12)
-------------------

### Features

- A [scrape targets API](https://github.com/grafana/agent/blob/main/docs/api.md#list-current-scrape-targets)
  has been added to show every target the Agent is currently scraping, when it
  was last scraped, how long it took to scrape, and errors from the last
  scrape, if any. (@rfratto)

- "Shared Instance Mode" is the new default mode for spawning Prometheus
  instances, and will improve CPU and memory usage for users of integrations
  and the scraping service. (@rfratto)

### Enhancements

- Memory stability and utilization of the WAL has been improved, and the
  reported number of active series in the WAL will stop double-counting
  recently churned series. (@rfratto)

- Changing scrape_configs and remote_write configs for an instance will now be
  dynamically applied without restarting the instance. This will result in less
  missing metrics for users of the scraping service that change a config.
  (@rfratto)

- The Tanka configuration now uses k8s-alpha. (@duologic)

### Bugfixes

- The Tanka configuration will now also deploy a single-replica deployment
  specifically for scraping the Kubernetes API. This deployment acts together
  with the Daemonset to scrape the full cluster and the control plane.
  (@gotjosh)

- The node_exporter filesystem collector will now work on Linux systems without
  needing to manually set the blocklist and allowlist of filesystems.
  (@rfratto)

v0.4.0 (2020-06-18)
-------------------

### Features

- Support for integrations has been added. Integrations can be any embedded
  tool, but are currently used for embedding exporters and generating scrape
  configs. (@rfratto)

- node_exporter has been added as an integration. This is the full version of
  node_exporter with the same configuration options. (@rfratto)

- An Agent integration that makes the Agent automatically scrape itself has
  been added. (@rfratto)

### Enhancements

- The WAL can now be truncated if running the Agent without any remote_write
  endpoints. (@rfratto)

### Bugfixes

- Prevent the Agent from crashing when a global Prometheus config stanza is not
  provided. (@robx)

- Enable agent host_filter in the Tanka configs, which was disabled by default
  by mistake. (@rfratto)

v0.3.2 (2020-05-29)
-------------------

### Features

- Tanka configs that deploy the scraping service mode are now available
  (@rfratto)

- A k3d example has been added as a counterpart to the docker-compose example.
  (@rfratto)

### Enhancements

- Labels provided by the default deployment of the Agent (Kubernetes and Tanka)
  have been changed to align with the latest changes to grafana/jsonnet-libs.
  The old `instance` label is now called `pod`, and the new `instance` label is
  unique. A `container` label has also been added. The Agent mixin has been
  subsequently updated to also incorporate these label changes. (@rfratto)

- The `remote_write` and `scrape_config` sections now share the same
  validations as Prometheus (@rfratto)

- Setting `wal_truncation_frequency` to less than the scrape interval is now
  disallowed (@rfratto)

### Bugfixes

- A deadlock in scraping service mode when updating a config that shards to the
  same node has been fixed (@rfratto)

- `remote_write` config stanzas will no longer ignore `password_file`
  (@rfratto)

- `scrape_config` client secrets (e.g., basic auth, bearer token,
  `password_file`) will now be properly retained in scraping service mode
  (@rfratto)

- Labels for CPU, RX, and TX graphs in the Agent Operational dashboard now
  correctly show the pod name of the Agent instead of the exporter name.
  (@rfratto)

v0.3.1 (2020-05-20)
-------------------

### Features

- The Agent has upgraded its vendored Prometheus to v2.18.1 (@gotjosh,
  @rfratto)

### Bugfixes

- A typo in the Tanka configs and Kubernetes manifests that prevents the Agent
  launching with v0.3.0 has been fixed (@captncraig)

- Fixed a bug where Tanka mixins could not be used due to an issue with the
  folder placement enhancement (@rfratto)

### Enhancements

- `agentctl` and the config API will now validate that the YAML they receive
  are valid instance configs. (@rfratto)

v0.3.0 (2020-05-13)
-------------------

### Features

- A third operational mode called "scraping service mode" has been added. A KV
  store is used to store instance configs which are distributed amongst a
  clustered set of Agent processes, dividing the total scrape load across each
  agent. An API is exposed on the Agents to list, create, update, and delete
  instance configurations from the KV store. (@rfratto)

- An "agentctl" binary has been released to interact with the new instance
  config management API created by the "scraping service mode." (@rfratto,
  @hoenn)

- The Agent now includes readiness and healthiness endpoints. (@rfratto)

### Enhancements

- The YAML files are now parsed strictly and an invalid YAML will generate an
  error at runtime. (@hoenn)

- The default build mode for the Docker containers is now release, not debug.
  (@rfratto)

- The Grafana Agent Tanka Mixins now are placed in an "Agent" folder within
  Grafana. (@cyriltovena)

v0.2.0 (2020-04-09)
-------------------

### Features

- The Prometheus remote write protocol will now send scraped metadata (metric
  name, help, type and unit). This results in almost negligent bytes sent
  increase as metadata is only sent every minute. It is on by default.
  (@gotjosh)

  These metrics are available to monitor metadata being sent:
  - `prometheus_remote_storage_succeeded_metadata_total`
  - `prometheus_remote_storage_failed_metadata_total`
  - `prometheus_remote_storage_retried_metadata_total`
  - `prometheus_remote_storage_sent_batch_duration_seconds` and
    `prometheus_remote_storage_sent_bytes_total` have a new label “type” with
    the values of `metadata` or `samples`.

### Enhancements

- The Agent has upgraded its vendored Prometheus to v2.17.1 (@rfratto)

### Bugfixes

- Invalid configs passed to the agent will now stop the process after they are
  logged as invalid; previously the Agent process would continue. (@rfratto)

- Enabling host_filter will now allow metrics from node role Kubernetes service
  discovery to be scraped properly (e.g., cAdvisor, Kubelet). (@rfratto)

v0.1.1 (2020-03-16)
-------------------

### Other changes

- Nits in documentation (@sh0rez)

- Fix various dashboard mixin problems from v0.1.0 (@rfratto)

- Pass through release tag to `docker build` (@rfratto)

v0.1.0 (2020-03-16)
-------------------

> First release!

### Features

- Support for scraping Prometheus metrics and sharding the agent through the
  presence of a `host_filter` flag within the Agent configuration file.

[upgrade guide]: https://grafana.com/docs/agent/latest/upgrade-guide/
[contributors guide]: ./docs/developer/contributing.md#updating-the-changelog<|MERGE_RESOLUTION|>--- conflicted
+++ resolved
@@ -51,12 +51,10 @@
 
 - `loki.write` WAL now exposes a last segment reclaimed metric. (@thepalbi)
 
-<<<<<<< HEAD
+- Flow: Users can now define `additional_fields` in `loki.source.cloudflare` (@wildum)
+
 - Update `memcached_exporter` to `v0.13.0`, which includes bugfixes, new metrics,
   and the option to connect with TLS. (@spartan0x117)
-=======
-- Flow: Users can now define `additional_fields` in `loki.source.cloudflare` (@wildum)
->>>>>>> 718622ba
 
 - New Grafana Agent Flow components:
 
