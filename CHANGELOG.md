--- conflicted
+++ resolved
@@ -34,9 +34,6 @@
 - Expose `physical_disk` collector from `windows_exporter` v0.24.0 to 
   Flow configuration. (@hainenber)
 
-<<<<<<< HEAD
-- `service_name` label is inferred from discovery meta labels in `pyroscope.java` (@korniltsev)
-=======
 - Renamed Grafana Agent Mixin's "prometheus.remote_write" dashboard to
   "Prometheus Components" and added charts for `prometheus.scrape` success rate
   and duration metrics. (@thampiotr)
@@ -49,7 +46,8 @@
   
 - `mimir.rules.kubernetes` has a new `prometheus_http_prefix` argument to configure 
   the HTTP endpoint on which to connect to Mimir's API. (@hainenber)
->>>>>>> 007070d6
+
+- `service_name` label is inferred from discovery meta labels in `pyroscope.java` (@korniltsev)
 
 ### Bugfixes
 
