--- conflicted
+++ resolved
@@ -29,11 +29,9 @@
 
 - Added json_path function to river stdlib. (@jkroepke)
 
-<<<<<<< HEAD
+- Flow UI: Add a view for listing the Agent's peers status when clustering is enabled. (@tpaschalis) 
+
 - Add support to the `grafana-agent fmt` CLI for converting a river file from supported formats to river. (@erikbaranowski)
-=======
-- Flow UI: Add a view for listing the Agent's peers status when clustering is enabled. (@tpaschalis) 
->>>>>>> 2fcc7a2b
 
 ### Enhancements
 
