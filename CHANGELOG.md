--- conflicted
+++ resolved
@@ -70,12 +70,10 @@
 
 - Flow: improve river config validation step in `prometheus.scrape` by comparing `scrape_timeout` with `scrape_interval`. (@wildum)
 
-<<<<<<< HEAD
 - Add support for `windows_certificate_filter` under http tls config block. (@mattdurham)
-=======
+  
 - Add `openstack` config converter to convert OpenStack yaml config (static mode) to river config (flow mode). (@wildum)
 
->>>>>>> 2a560c55
 
 ### Other changes
 
