--- conflicted
+++ resolved
@@ -38,12 +38,10 @@
 
 - Fix an issue where JSON string array elements were not parsed correctly in `loki.source.cloudflare`. (@thampiotr)
 
-<<<<<<< HEAD
+- Update gcp_exporter to a newer version with a patch for incorrect delta histograms (@kgeckhart)
+
 - Flow: Fix an issue where `faro.receiver`'s `extra_log_labels` with empty value don't
   map existing value in log line. (@hainenber)
-=======
-- Update gcp_exporter to a newer version with a patch for incorrect delta histograms (@kgeckhart)
->>>>>>> a7153e4b
 
 ### Other changes
 
