--- conflicted
+++ resolved
@@ -76,12 +76,10 @@
   This will load all River files in the directory as a single configuration;
   component names must be unique across all loaded files. (@rfratto, @hainenber)
 
-<<<<<<< HEAD
 - Added support for `static` configuration conversion in `grafana-agent convert` and `grafana-agent run` commands. (@erikbaranowski)
-=======
+
 - Flow: the `prometheus.scrape` component can now configure the scraping of
   Prometheus native histograms. (@tpaschalis)
->>>>>>> e3b58565
 
 ### Enhancements
 
