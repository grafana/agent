# Changelog

> _Contributors should read our [contributors guide][] for instructions on how
> to update the changelog._

This document contains a historical list of changes between releases. Only
changes that impact end-user behavior are listed; changes to documentation or
internal API changes are not present.

Main (unreleased)
-----------------

> **BREAKING CHANGES**: This release has breaking changes. Please read entries
> carefully and consult the [upgrade guide][] for specific instructions.

### Breaking changes

- Release binaries (including inside Docker containers) have been renamed to be
  prefixed with `grafana-` (@rfratto):

  - `agent` is now `grafana-agent`.
  - `agentctl` is now `grafana-agentctl`.
  - `agent-operator` is now `grafana-agent-operator`.

### Deprecations

- A symbolic link in Docker containers from the old binary name to the new
  binary name has been added. These symbolic links will be removed in v0.33. (@rfratto)

### Features

- New Grafana Agent Flow components:

  - `otelcol.receiver.kafka` receives telemetry data from Kafka. (@rfratto)
  - `phlare.scrape` collects application performance profiles. (@cyriltovena)
  - `phlare.write` sends application performance profiles to Grafana Phlare. (@cyriltovena)
  - `otelcol.receiver.zipkin` receives Zipkin-formatted traces. (@rfratto)
  - `otelcol.receiver.opencensus` receives OpenConsensus-formatted traces or metrics. (@ptodev)
  - `loki.source.windowsevent` reads logs from Windows Event Log. (@mattdurham)
  - `loki.source.syslog` listens for Syslog messages over TCP and UDP
    connections and forwards them to other `loki` components. (@tpaschalis)
<<<<<<< HEAD
  - `loki.source.gelf` listens for Graylog logs. (@mattdurham)
=======
  - `otelcol.exporter.loki` forwards OTLP-formatted data to compatible `loki`
    receivers. (@tpaschalis)

>>>>>>> 3925b90d

- Flow components which work with relabeling rules (`discovery.relabel`,
  `prometheus.relabel` and `loki.relabel`) now export a new value named Rules.
  This value is a function that returns the currently configured rules.
  (@tpaschalis)

- New experimental feature: agent-management. Polls configured remote API to fetch new configs. (@spartan0x117)

### Enhancements

- Handle faro-web-sdk `View` meta in app_agent_receiver. (@rlankfo)

- Flow: the targets in debug info from `loki.source.file` are now individual blocks. (@rfratto)

- Grafana Agent Operator: add [promtail limit stage](https://grafana.com/docs/loki/latest/clients/promtail/stages/limit/) to the operator. (@spartan0x117)

### Bugfixes

- Flow UI: Fix the issue with messy layout on the component list page while browser window resize. (@xiyu95)

- Flow UI: Fix the issue with long string going out of bound in the component detail page. (@xiyu95)

- Flow: `prometheus.relabel` and `prometheus.remote_write` will now error if they have exited. (@ptodev)

### Other changes

- Use Go 1.19.4 for builds. (@erikbaranowski)

- New windows containers for agent and agentctl. These can be found moving forward with the ${Version}-windows tags for grafana/agent and grafana/agentctl docker images (@erikbaranowski)

v0.30.2 (2023-01-11)
--------------------

### Bugfixes

- Flow: `prometheus.relabel` will no longer modify the labels of the original
  metrics, which could lead to the incorrect application of relabel rules on
  subsequent relabels. (@rfratto)

- Flow: `loki.source.file` will no longer deadlock other components if log
  lines cannot be sent to Loki. `loki.source.file` will wait for 5 seconds per
  file to finish flushing read logs to the client, after which it will drop
  them, resulting in lost logs. (@rfratto)

- Operator: Fix the handling of the enableHttp2 field as a boolean in
  `pod_monitor` and `service_monitor` templates. (@tpaschalis)

v0.30.1 (2022-12-23)
--------------------

### Bugfixes

- Fix issue where journald support was accidentally removed. (@tpaschalis)

- Fix issue where some traces' metrics where not collected. (@marctc)

v0.30.0 (2022-12-20)
--------------------

> **BREAKING CHANGES**: This release has breaking changes. Please read entries
> carefully and consult the [upgrade guide][] for specific instructions.

### Breaking changes

- The `ebpf_exporter` integration has been removed due to issues with static
  linking. It may be brought back once these are resolved. (@tpaschalis)

### Deprecations

- The `EXPERIMENTAL_ENABLE_FLOW` environment variable is deprecated in favor of
  `AGENT_MODE=flow`. Support for `EXPERIMENTAL_ENABLE_FLOW` will be removed in
  v0.32. (@rfratto)

### Features

- `grafana-agent-operator` supports oauth2 as an authentication method for
  remote_write. (@timo-42)

- Grafana Agent Flow: Add tracing instrumentation and a `tracing` block to
  forward traces to `otelcol` component. (@rfratto)

- Grafana Agent Flow: Add a `discovery_target_decode` function to decode a JSON
  array of discovery targets corresponding to Prometheus' HTTP and file service
  discovery formats. (@rfratto)

- New Grafana Agent Flow components:

  - `remote.http` polls an HTTP URL and exposes the response body as a string
    or secret to other components. (@rfratto)

  - `discovery.docker` discovers Docker containers from a Docker Engine host.
    (@rfratto)

  - `loki.source.file` reads and tails files for log entries and forwards them
    to other `loki` components. (@tpaschalis)

  - `loki.write` receives log entries from other `loki` components and sends
    them over to a Loki instance. (@tpaschalis)

  - `loki.relabel` receives log entries from other `loki` components and
    rewrites their label set. (@tpaschalis)

  - `loki.process` receives log entries from other `loki` components and runs
    one or more processing stages. (@tpaschalis)

  - `discovery.file` discovers files on the filesystem following glob
    patterns. (@mattdurham)

  - `mimir.rules.kubernetes` discovers `PrometheusRule` Kubernetes resources and
    loads them into a Mimir instance. (@Logiraptor)

- Integrations: Introduce the `snowflake` integration. (@binaryfissiongames)


### Enhancements

- Update agent-loki.yaml to use environment variables in the configuration file (@go4real)

- Integrations: Always use direct connection in mongodb_exporter integration. (@v-zhuravlev)

- Update OpenTelemetry Collector dependency to v0.63.1. (@tpaschalis)

- riverfmt: Permit empty blocks with both curly braces on the same line.
  (@rfratto)

- riverfmt: Allow function arguments to persist across different lines.
  (@rfratto)

- Flow: The HTTP server will now start before the Flow controller performs the
  initial load. This allows metrics and pprof data to be collected during the
  first load. (@rfratto)

- Add support for using a [password map file](https://github.com/oliver006/redis_exporter/blob/master/contrib/sample-pwd-file.json) in `redis_exporter`. (@spartan0x117)

- Flow: Add support for exemplars in Prometheus component pipelines. (@rfratto)

- Update Prometheus dependency to v2.40.5. (@rfratto)

- Update Promtail dependency to k127. (@rfratto)

- Native histograms are now supported in the static Grafana Agent and in
  `prometheus.*` Flow components. Native histograms will be automatically
  collected from supported targets. remote_write must be configured to forward
  native histograms from the WAL to the specified endpoints. (@rfratto)

- Flow: metrics generated by upstream OpenTelemetry Collector components are
  now exposed at the `/metrics` endpoint of Grafana Agent Flow. (@rfratto)

### Bugfixes

- Fix issue where whitespace was being sent as part of password when using a
  password file for `redis_exporter`. (@spartan0x117)

- Flow UI: Fix issue where a configuration block referencing a component would
  cause the graph page to fail to load. (@rfratto)

- Remove duplicate `oauth2` key from `metricsinstances` CRD. (@daper)

- Fix issue where on checking whether to restart integrations the Integration
  Manager was comparing configs with secret values scrubbed, preventing reloads
  if only secrets were updated. (@spartan0x117)

### Other changes

- Grafana Agent Flow has graduated from experimental to beta.

v0.29.0 (2022-11-08)
--------------------

> **BREAKING CHANGES**: This release has breaking changes. Please read entries
> carefully and consult the [upgrade guide][] for specific instructions.

### Breaking changes

- JSON-encoded traces from OTLP versions earlier than 0.16.0 are no longer
  supported. (@rfratto)

### Deprecations

- The binary names `agent`, `agentctl`, and `agent-operator` have been
  deprecated and will be renamed to `grafana-agent`, `grafana-agentctl`, and
  `grafana-agent-operator` in the v0.31.0 release.

### Features

- Add `agentctl test-logs` command to allow testing log configurations by redirecting
  collected logs to standard output. This can be useful for debugging. (@jcreixell)

- New Grafana Agent Flow components:

  - `otelcol.receiver.otlp` receives OTLP-formatted traces, metrics, and logs.
    Data can then be forwarded to other `otelcol` components. (@rfratto)

  - `otelcol.processor.batch` batches data from `otelcol` components before
    forwarding it to other `otelcol` components. (@rfratto)

  - `otelcol.exporter.otlp` accepts data from `otelcol` components and sends
    it to a gRPC server using the OTLP protocol. (@rfratto)

  - `otelcol.exporter.otlphttp` accepts data from `otelcol` components and
    sends it to an HTTP server using the OTLP protocol. (@tpaschalis)

  - `otelcol.auth.basic` performs basic authentication for `otelcol`
    components that support authentication extensions. (@rfratto)

  - `otelcol.receiver.jeager` receives Jaeger-formatted traces. Data can then
    be forwarded to other `otelcol` components. (@rfratto)

  - `otelcol.processor.memory_limiter` periodically checks memory usage and
    drops data or forces a garbage collection if the defined limits are
    exceeded. (@tpaschalis)

  - `otelcol.auth.bearer` performs bearer token authentication for `otelcol`
    components that support authentication extensions. (@rfratto)

  - `otelcol.auth.headers` attaches custom request headers to `otelcol`
    components that support authentication extensions. (@rfratto)

  - `otelcol.receiver.prometheus` receives Prometheus metrics, converts them
    to the OTLP metric format and forwards them to other `otelcol` components.
    (@tpaschalis)

  - `otelcol.exporter.prometheus` forwards OTLP-formatted data to compatible
    `prometheus` components. (@rfratto)

- Flow: Allow config blocks to reference component exports. (@tpaschalis)

- Introduce `/-/support` endpoint for generating 'support bundles' in static
  agent mode. Support bundles are zip files of commonly-requested information
  that can be used to debug a running agent. (@tpaschalis)

### Enhancements

- Update OpenTelemetry Collector dependency to v0.61.0. (@rfratto)

- Add caching to Prometheus relabel component. (@mattdurham)

- Grafana Agent Flow: add `agent_resources_*` metrics which explain basic
  platform-agnostic metrics. These metrics assist with basic monitoring of
  Grafana Agent, but are not meant to act as a replacement for fully featured
  components like `prometheus.integration.node_exporter`. (@rfratto)

- Enable field label in TenantStageSpec of PodLogs pipeline. (@siiimooon)

- Enable reporting of enabled integrations. (@marctc)

- Grafana Agent Flow: `prometheus.remote_write` and `prometheus.relabel` will
  now export receivers immediately, removing the need for dependant components
  to be evaluated twice at process startup. (@rfratto)

- Add missing setting to configure instance key for Eventhandler integration. (@marctc)

- Update Prometheus dependency to v2.39.1. (@rfratto)

- Update Promtail dependency to weekly release k122. (@rfratto)

- Tracing: support the `num_traces` and `expected_new_traces_per_sec` configuration parameters in the tail_sampling processor. (@ptodev)

### Bugfixes

- Remove empty port from the `apache_http` integration's instance label. (@katepangLiu)

- Fix identifier on target creation for SNMP v2 integration. (@marctc)

- Fix bug when specifying Blackbox's modules when using Blackbox integration. (@marctc)

- Tracing: fix a panic when the required `protocols` field was not set in the `otlp` receiver. (@ptodev)

- Support Bearer tokens for metric remote writes in the Grafana Operator (@jcreixell, @marctc)

### Other changes

- Update versions of embedded Prometheus exporters used for integrations:

  - Update `github.com/prometheus/statsd_exporter` to `v0.22.8`. (@captncraig)

  - Update `github.com/prometheus-community/postgres_exporter` to `v0.11.1`. (@captncraig)

  - Update `github.com/prometheus/memcached_exporter` to `v0.10.0`. (@captncraig)

  - Update `github.com/prometheus-community/elasticsearch_exporter` to `v1.5.0`. (@captncraig)

  - Update `github.com/prometheus/mysqld_exporter` to `v0.14.0`. (@captncraig)

  - Update `github.com/prometheus/consul_exporter` to `v0.8.0`. (@captncraig)

  - Update `github.com/ncabatoff/process-exporter` to `v0.7.10`. (@captncraig)

  - Update `github.com/prometheus-community/postgres_exporter` to `v0.11.1`. (@captncraig)

- Use Go 1.19.3 for builds. (@rfratto)

v0.28.1 (2022-11-03)
--------------------

### Security

- Update Docker base image to resolve OpenSSL vulnerabilities CVE-2022-3602 and
  CVE-2022-3786. Grafana Agent does not use OpenSSL, so we do not believe it is
  vulnerable to these issues, but the base image has been updated to remove the
  report from image scanners. (@rfratto)

v0.28.0 (2022-09-29)
--------------------

### Features

- Introduce Grafana Agent Flow, an experimental "programmable pipeline" runtime
  mode which improves how to configure and debug Grafana Agent by using
  components. (@captncraig, @karengermond, @marctc, @mattdurham, @rfratto,
  @rlankfo, @tpaschalis)

- Introduce Blackbox exporter integration. (@marctc)

### Enhancements

- Update Loki dependency to v2.6.1. (@rfratto)

### Bugfixes

### Other changes

- Fix relabel configs in sample agent-operator manifests (@hjet)

- Operator no longer set the `SecurityContext.Privileged` flag in the `config-reloader` container. (@hsyed-dojo)

- Add metrics for config reloads and config hash (@jcreixell)

v0.27.1 (2022-09-09)
--------------------

> **NOTE**: ARMv6 Docker images are no longer being published.
>
> We have stopped publishing Docker images for ARMv6 platforms.
> This is due to the new Ubuntu base image we are using that does not support ARMv6.
> The new Ubuntu base image has less reported CVEs, and allows us to provide more
> secure Docker images. We will still continue to publish ARMv6 release binaries and
> deb/rpm packages.

### Other Changes

- Switch docker image base from debian to ubuntu. (@captncraig)

v0.27.0 (2022-09-01)
--------------------

### Features

- Integrations: (beta) Add vmware_exporter integration (@rlankfo)

- App agent receiver: add Event kind to payload (@domasx2)

### Enhancements

- Tracing: Introduce a periodic appender to the remotewriteexporter to control sample rate. (@mapno)

- Tracing: Update OpenTelemetry dependency to v0.55.0. (@rfratto, @mapno)

- Add base agent-operator jsonnet library and generated manifests (@hjet)

- Add full (metrics, logs, K8s events) sample agent-operator jsonnet library and gen manifests (@hjet)

- Introduce new configuration fields for disabling Keep-Alives and setting the
  IdleConnectionTimeout when scraping. (@tpaschalis)

- Add field to Operator CRD to disable report usage functionality. (@marctc)

### Bugfixes

- Tracing: Fixed issue with the PromSD processor using the `connection` method to discover the IP
  address.  It was failing to match because the port number was included in the address string. (@jphx)

- Register prometheus discovery metrics. (@mattdurham)

- Fix seg fault when no instance parameter is provided for apache_http integration, using integrations-next feature flag. (@rgeyer)

- Fix grafanacloud-install.ps1 web request internal server error when fetching config. (@rlankfo)

- Fix snmp integration not passing module or walk_params parameters when scraping. (@rgeyer)

- Fix unmarshal errors (key "<walk_param name>" already set in map) for snmp integration config when walk_params is defined, and the config is reloaded. (@rgeyer)

### Other changes

- Update several go dependencies to resolve warnings from certain security scanning tools. None of the resolved vulnerabilities were known to be exploitable through the agent. (@captncraig)

- It is now possible to compile Grafana Agent using Go 1.19. (@rfratto)

v0.26.1 (2022-07-25)
--------------------

> **BREAKING CHANGES**: This release has breaking changes. Please read entries
> carefully and consult the [upgrade guide][] for specific instructions.

### Breaking changes

- Change windows certificate store so client certificate is no longer required in store. (@mattdurham)

### Bugfixes

- Operator: Fix issue where configured `targetPort` ServiceMonitors resulted in
  generating an incorrect scrape_config. (@rfratto)

- Build the Linux/AMD64 artifacts using the opt-out flag for the ebpf_exporter. (@tpaschalis)

v0.26.0 (2022-07-18)
--------------------

> **BREAKING CHANGES**: This release has breaking changes. Please read entries
> carefully and consult the [upgrade guide][] for specific instructions.

### Breaking changes

- Deprecated `server` YAML block fields have now been removed in favor of the
  command-line flags that replaced them. These fields were originally
  deprecated in v0.24.0. (@rfratto)

- Changed tail sampling policies to be configured as in the OpenTelemetry
  Collector. (@mapno)

### Features

- Introduce Apache HTTP exporter integration. (@v-zhuravlev)

- Introduce eBPF exporter integration. (@tpaschalis)

### Enhancements

- Truncate all records in WAL if repair attempt fails. (@rlankfo)

### Bugfixes

- Relative symlinks for promtail now work as expected. (@RangerCD, @mukerjee)

- Fix rate limiting implementation for the app agent receiver integration. (@domasx2)

- Fix mongodb exporter so that it now collects all metrics. (@mattdurham)

v0.25.1 (2022-06-16)
--------------------

### Bugfixes

- Integer types fail to unmarshal correctly in operator additional scrape configs. (@rlankfo)

- Unwrap replayWAL error before attempting corruption repair. (@rlankfo)

v0.25.0 (2022-06-06)
--------------------

> **BREAKING CHANGES**: This release has breaking changes. Please read entries
> carefully and consult the [upgrade guide][] for specific instructions.

### Breaking changes

- Traces: Use `rpc.grpc.status_code` attribute to determine
  span failed in the service graph processor (@rcrowe)

### Features

- Add HTTP endpoints to fetch active instances and targets for the Logs subsystem.
  (@marctc)

- (beta) Add support for using windows certificate store for TLS connections. (@mattdurham)

- Grafana Agent Operator: add support for integrations through an `Integration`
  CRD which is discovered by `GrafanaAgent`. (@rfratto)

- (experimental) Add app agent receiver integration. This depends on integrations-next being enabled
  via the `integrations-next` feature flag. Use `-enable-features=integrations-next` to use
  this integration. (@kpelelis, @domas)

- Introduce SNMP exporter integration. (@v-zhuravlev)

- Configure the agent to report the use of feature flags to grafana.com. (@marctc)

### Enhancements

- integrations-next: Integrations using autoscrape will now autoscrape metrics
  using in-memory connections instead of connecting to themselves over the
  network. As a result of this change, the `client_config` field has been
  removed. (@rfratto)

- Enable `proxy_url` support on `oauth2` for metrics and logs (update **prometheus/common** dependency to `v0.33.0`). (@martin-jaeger-maersk)

- `extra-scrape-metrics` can now be enabled with the `--enable-features=extra-scrape-metrics` feature flag. See <https://prometheus.io/docs/prometheus/2.31/feature_flags/#extra-scrape-metrics> for details. (@rlankfo)

- Resolved issue in v2 integrations where if an instance name was a prefix of another the route handler would fail to
  match requests on the longer name (@mattdurham)

- Set `include_metadata` to true by default for OTLP traces receivers (@mapno)

### Bugfixes

- Scraping service was not honoring the new server grpc flags `server.grpc.address`.  (@mattdurham)

### Other changes

- Update base image of official Docker containers from Debian buster to Debian
  bullseye. (@rfratto)

- Use Go 1.18 for builds. (@rfratto)

- Add `metrics` prefix to the url of list instances endpoint (`GET
  /agent/api/v1/instances`) and list targets endpoint (`GET
  /agent/api/v1/metrics/targets`). (@marctc)

- Add extra identifying labels (`job`, `instance`, `agent_hostname`) to eventhandler integration. (@hjet)

- Add `extra_labels` configuration to eventhandler integration. (@hjet)

v0.24.2 (2022-05-02)
--------------------

### Bugfixes

- Added configuration watcher delay to prevent race condition in cases where scraping service mode has not gracefully exited. (@mattdurham)

### Other changes

- Update version of node_exporter to include additional metrics for osx. (@v-zhuravlev)

v0.24.1 (2022-04-14)
--------------------

### Bugfixes

- Add missing version information back into `agentctl --version`. (@rlankfo)

- Bump version of github-exporter to latest upstream SHA 284088c21e7d, which
  includes fixes from bugs found in their latest tag. This includes a fix
  where not all releases where retrieved when pulling release information.
  (@rfratto)

- Set the `Content-Type` HTTP header to `application/json` for API endpoints
  returning json objects. (@marctc)

- Operator: fix issue where a `username_file` field was incorrectly set.
  (@rfratto)

- Initialize the logger with default `log_level` and `log_format` parameters.
  (@tpaschalis)

### Other changes

- Embed timezone data to enable Promtail pipelines using the `location` field
  on Windows machines. (@tpaschalis)

v0.24.0 (2022-04-07)
--------------------

> **BREAKING CHANGES**: This release has breaking changes. Please read entries
> carefully and consult the [upgrade guide][] for specific instructions.
>
> **GRAFANA AGENT OPERATOR USERS**: As of this release, Grafana Agent Operator
> does not support versions of Grafana Agent prior to v0.24.0.

### Breaking changes

- The following metrics will now be prefixed with `agent_dskit_` instead of
  `cortex_`: `cortex_kv_request_duration_seconds`,
  `cortex_member_consul_heartbeats_total`, `cortex_member_ring_tokens_owned`,
  `cortex_member_ring_tokens_to_own`, `cortex_ring_member_ownership_percent`,
  `cortex_ring_members`, `cortex_ring_oldest_member_timestamp`,
  `cortex_ring_tokens_owned`, `cortex_ring_tokens_total`. (@rlankfo)

- Traces: the `traces_spanmetrics_calls_total_total` metric has been renamed to
  `traces_spanmetrics_calls_total` (@fredr)

- Two new flags, `-server.http.enable-tls` and `-server.grpc.enable-tls` must
  be provided to explicitly enable TLS support. This is a change of the
  previous behavior where TLS support was enabled when a certificate pair was
  provided. (@rfratto)

- Many command line flags starting with `-server.` block have been renamed.
  (@rfratto)

- The `-log.level` and `-log.format` flags are removed in favor of being set in
  the configuration file. (@rfratto)

- Flags for configuring TLS have been removed in favor of being set in the
  configuration file. (@rfratto)

- Dynamic reload is no longer supported for deprecated server block fields.
  Changing a deprecated field will be ignored and cause the reload to fail.
  (@rfratto)

- The default HTTP listen address is now `127.0.0.1:12345`. Use the
  `-server.http.address` flag to change this value. (@rfratto)

- The default gRPC listen address is now `127.0.0.1:12346`. Use the
  `-server.grpc.address` flag to change this value. (@rfratto)

- `-reload-addr` and `-reload-port` have been removed. They are no longer
  necessary as the primary HTTP server is now static and can't be shut down in
  the middle of a `/-/reload` call. (@rfratto)

- (Only impacts `integrations-next` feature flag) Many integrations have been
  renamed to better represent what they are integrating with. For example,
  `redis_exporter` is now `redis`. This change requires updating
  `integrations-next`-enabled configuration files. This change also changes
  integration names shown in metric labels. (@rfratto)

- The deprecated `-prometheus.*` flags have been removed in favor of
  their `-metrics.*` counterparts. The `-prometheus.*` flags were first
  deprecated in v0.19.0. (@rfratto)

### Deprecations

- Most fields in the `server` block of the configuration file are
  now deprecated in favor of command line flags. These fields will be removed
  in the v0.26.0 release. Please consult the upgrade guide for more information
  and rationale. (@rfratto)

### Features

- Added config read API support to GrafanaAgent Custom Resource Definition.
  (@shamsalmon)

- Added consulagent_sd to target discovery. (@chuckyz)

- Introduce EXPERIMENTAL support for dynamic configuration. (@mattdurham)

- Introduced endpoint that accepts remote_write requests and pushes metrics data directly into an instance's WAL. (@tpaschalis)

- Added builds for linux/ppc64le. (@aklyachkin)

### Enhancements

- Tracing: Exporters can now be configured to use OAuth. (@canuteson)

- Strengthen readiness check for metrics instances. (@tpaschalis)

- Parameterize namespace field in sample K8s logs manifests (@hjet)

- Upgrade to Loki k87. (@rlankfo)

- Update Prometheus dependency to v2.34.0. (@rfratto)

- Update OpenTelemetry-collector dependency to v0.46.0. (@mapno)

- Update cAdvisor dependency to v0.44.0. (@rfratto)

- Update mongodb_exporter dependency to v0.31.2 (@mukerjee)

- Use grafana-agent/v2 Tanka Jsonnet to generate K8s manifests (@hjet)

- Replace agent-bare.yaml K8s sample Deployment with StatefulSet (@hjet)

- Improve error message for `agentctl` when timeout happens calling
  `cloud-config` command (@marctc)

- Enable integrations-next by default in agent-bare.yaml. Please note #1262 (@hjet)

### Bugfixes

- Fix Kubernetes manifests to use port `4317` for OTLP instead of the previous
  `55680` in line with the default exposed port in the agent.

- Ensure singleton integrations are honored in v2 integrations (@mattdurham)

- Tracing: `const_labels` is now correctly parsed in the remote write exporter.
  (@fredr)

- integrations-next: Fix race condition where metrics endpoints for
  integrations may disappear after reloading the config file. (@rfratto)

- Removed the `server.path_prefix` field which would break various features in
  Grafana Agent when set. (@rfratto)

- Fix issue where installing the DEB/RPM packages would overwrite the existing
  config files and environment files. (@rfratto)

- Set `grafanaDashboardFolder` as top level key in the mixin. (@Duologic)

- Operator: Custom Secrets or ConfigMaps to mount will no longer collide with
  the path name of the default secret mount. As a side effect of this bugfix,
  custom Secrets will now be mounted at
  `/var/lib/grafana-agent/extra-secrets/<secret name>` and custom ConfigMaps
  will now be mounted at `/var/lib/grafana-agent/extra-configmaps/<configmap
  name>`. This is not a breaking change as it was previously impossible to
  properly provide these custom mounts. (@rfratto)

- Flags accidentally prefixed with `-metrics.service..` (two `.` in a row) have
  now been fixed to only have one `.`. (@rfratto)

- Protect concurrent writes to the WAL in the remote write exporter (@mapno)

### Other changes

- The `-metrics.wal-directory` flag and `metrics.wal_directory` config option
  will now default to `data-agent/`, the same default WAL directory as
  Prometheus Agent. (@rfratto)

v0.23.0 (2022-02-10)
--------------------

### Enhancements

- Go 1.17 is now used for all builds of the Agent. (@tpaschalis)

- integrations-next: Add `extra_labels` to add a custom set of labels to
  integration targets. (@rfratto)

- The agent no longer appends duplicate exemplars. (@tpaschalis)

- Added Kubernetes eventhandler integration (@hjet)

- Enables sending of exemplars over remote write by default. (@rlankfo)

### Bugfixes

- Fixed issue where Grafana Agent may panic if there is a very large WAL
  loading while old WALs are being deleted or the `/agent/api/v1/targets`
  endpoint is called. (@tpaschalis)

- Fix panic in prom_sd_processor when address is empty (@mapno)

- Operator: Add missing proxy_url field from generated remote_write configs.
  (@rfratto)

- Honor the specified log format in the traces subsystem (@mapno)

- Fix typo in node_exporter for runit_service_dir. (@mattdurham)

- Allow inlining credentials in remote_write url. (@tpaschalis)

- integrations-next: Wait for integrations to stop when starting new instances
  or shutting down (@rfratto).

- Fix issue with windows_exporter mssql collector crashing the agent.
  (@mattdurham)

- The deb and rpm files will now ensure the /var/lib/grafana-agent data
  directory is created with permissions set to 0770. (@rfratto)

- Make agent-traces.yaml Namespace a template-friendly variable (@hjet)

- Disable `machine-id` journal vol by default in sample logs manifest (@hjet)

v0.22.0 (2022-01-13)
--------------------

> This release has deprecations. Please read entries carefully and consult
> the [upgrade guide][] for specific instructions.

### Deprecations

- The node_exporter integration's `netdev_device_whitelist` field is deprecated
  in favor of `netdev_device_include`. Support for the old field name will be
  removed in a future version. (@rfratto)

- The node_exporter integration's `netdev_device_blacklist` field is deprecated
  in favor of `netdev_device_include`. Support for the old field name will be
  removed in a future version. (@rfratto)

- The node_exporter integration's `systemd_unit_whitelist` field is deprecated
  in favor of `systemd_unit_include`. Support for the old field name will be
  removed in a future version. (@rfratto)

- The node_exporter integration's `systemd_unit_blacklist` field is deprecated
  in favor of `systemd_unit_exclude`. Support for the old field name will be
  removed in a future version. (@rfratto)

- The node_exporter integration's `filesystem_ignored_mount_points` field is
  deprecated in favor of `filesystem_mount_points_exclude`. Support for the old
  field name will be removed in a future version. (@rfratto)

- The node_exporter integration's `filesystem_ignored_fs_types` field is
  deprecated in favor of `filesystem_fs_types_exclude`. Support for the old
  field name will be removed in a future version. (@rfratto)

### Features

- (beta) Enable experimental config urls for fetching remote configs.
  Currently, only HTTP/S is supported. Pass the
  `-enable-features=remote-configs` flag to turn this on. (@rlankfo)

- Added [cAdvisor](https://github.com/google/cadvisor) integration. (@rgeyer)

- Traces: Add `Agent Tracing Pipeline` dashboard and alerts (@mapno)

- Traces: Support jaeger/grpc exporter (@nicoche)

- (beta) Enable an experimental integrations subsystem revamp. Pass
  `integrations-next` to `-enable-features` to turn this on. Reading the
  documentation for the revamp is recommended; enabling it causes breaking
  config changes. (@rfratto)

### Enhancements

- Traces: Improved pod association in PromSD processor (@mapno)

- Updated OTel to v0.40.0 (@mapno)

- Remote write dashboard: show in and out sample rates (@bboreham)

- Remote write dashboard: add mean latency (@bboreham)

- Update node_exporter dependency to v1.3.1. (@rfratto)

- Cherry-pick Prometheus PR #10102 into our Prometheus dependency (@rfratto).

### Bugfixes

- Fix usage of POSTGRES_EXPORTER_DATA_SOURCE_NAME when using postgres_exporter
  integration (@f11r)

- Change ordering of the entrypoint for windows service so that it accepts
  commands immediately (@mattdurham)

- Only stop WAL cleaner when it has been started (@56quarters)

- Fix issue with unquoted install path on Windows, that could allow escalation
  or running an arbitrary executable (@mattdurham)

- Fix cAdvisor so it collects all defined metrics instead of the last
  (@pkoenig10)

- Fix panic when using 'stdout' in automatic logging (@mapno)

- Grafana Agent Operator: The /-/ready and /-/healthy endpoints will
  no longer always return 404 (@rfratto).

### Other changes

- Remove log-level flag from systemd unit file (@jpkrohling)

v0.21.2 (2021-12-08)
--------------------

### Security fixes

- This release contains a fix for
  [CVE-2021-41090](https://github.com/grafana/agent/security/advisories/GHSA-9c4x-5hgq-q3wh).

### Other changes

- This release disables the existing `/-/config` and
  `/agent/api/v1/configs/{name}` endpoints by default. Pass the
  `--config.enable-read-api` flag at the command line to opt in to these
  endpoints.

v0.21.1 (2021-11-18)
--------------------

### Bugfixes

- Fix panic when using postgres_exporter integration (@saputradharma)

- Fix panic when dnsamsq_exporter integration tried to log a warning (@rfratto)

- Statsd Integration: Adding logger instance to the statsd mapper
  instantiation. (@gaantunes)

- Statsd Integration: Fix issue where mapped metrics weren't exposed to the
  integration. (@mattdurham)

- Operator: fix bug where version was a required field (@rfratto)

- Metrics: Only run WAL cleaner when metrics are being used and a WAL is
  configured. (@rfratto)

v0.21.0 (2021-11-17)
--------------------

### Enhancements

- Update Cortex dependency to v1.10.0-92-g85c378182. (@rlankfo)

- Update Loki dependency to v2.1.0-656-g0ae0d4da1. (@rlankfo)

- Update Prometheus dependency to v2.31.0 (@rlankfo)

- Add Agent Operator Helm quickstart guide (@hjet)

- Reorg Agent Operator quickstart guides (@hjet)

### Bugfixes

- Packaging: Use correct user/group env variables in RPM %post script (@simonc6372)

- Validate logs config when using logs_instance with automatic logging processor (@mapno)

- Operator: Fix MetricsInstance Service port (@hjet)

- Operator: Create govern service per Grafana Agent (@shturman)

- Operator: Fix relabel_config directive for PodLogs resource (@hjet)

- Traces: Fix `success_logic` code in service graphs processor (@mapno)

### Other changes

- Self-scraped integrations will now use an SUO-specific value for the `instance` label. (@rfratto)

- Traces: Changed service graphs store implementation to improve CPU performance (@mapno)

v0.20.1 (2021-12-08)
--------------------

> _NOTE_: The fixes in this patch are only present in v0.20.1 and >=v0.21.2.

### Security fixes

- This release contains a fix for
  [CVE-2021-41090](https://github.com/grafana/agent/security/advisories/GHSA-9c4x-5hgq-q3wh).

### Other changes

- This release disables the existing `/-/config` and
  `/agent/api/v1/configs/{name}` endpoitns by default. Pass the
  `--config.enable-read-api` flag at the command line to opt in to these
  endpoints.

v0.20.0 (2021-10-28)
--------------------

> **BREAKING CHANGES**: This release has breaking changes. Please read entries
> carefully and consult the [upgrade guide][] for specific instructions.

### Breaking Changes

- push_config is no longer supported in trace's config (@mapno)

### Features

- Operator: The Grafana Agent Operator can now generate a Kubelet service to
  allow a ServiceMonitor to collect Kubelet and cAdvisor metrics. This requires
  passing a `--kubelet-service` flag to the Operator in `namespace/name` format
  (like `kube-system/kubelet`). (@rfratto)

- Service graphs processor (@mapno)

### Enhancements

- Updated mysqld_exporter to v0.13.0 (@gaantunes)

- Updated postgres_exporter to v0.10.0 (@gaantunes)

- Updated redis_exporter to v1.27.1 (@gaantunes)

- Updated memcached_exporter to v0.9.0 (@gaantunes)

- Updated statsd_exporter to v0.22.2 (@gaantunes)

- Updated elasticsearch_exporter to v1.2.1 (@gaantunes)

- Add remote write to silent Windows Installer  (@mattdurham)

- Updated mongodb_exporter to v0.20.7 (@rfratto)

- Updated OTel to v0.36 (@mapno)

- Updated statsd_exporter to v0.22.2 (@mattdurham)

- Update windows_exporter to v0.16.0 (@rfratto, @mattdurham)

- Add send latency to agent dashboard (@bboreham)

### Bugfixes

- Do not immediately cancel context when creating a new trace processor. This
  was preventing scrape_configs in traces from functioning. (@lheinlen)

- Sanitize autologged Loki labels by replacing invalid characters with
  underscores (@mapno)

- Traces: remove extra line feed/spaces/tabs when reading password_file content
  (@nicoche)

- Updated envsubst to v2.0.0-20210730161058-179042472c46. This version has a
  fix needed for escaping values outside of variable substitutions. (@rlankfo)

- Grafana Agent Operator should no longer delete resources matching the names
  of the resources it manages. (@rfratto)

- Grafana Agent Operator will now appropriately assign an
  `app.kubernetes.io/managed-by=grafana-agent-operator` to all created
  resources. (@rfratto)

### Other changes

- Configuration API now returns 404 instead of 400 when attempting to get or
  delete a config which does not exist. (@kgeckhart)

- The windows_exporter now disables the textfile collector by default.
  (@rfratto)

v0.19.0 (2021-09-29)
--------------------

> **BREAKING CHANGES**: This release has breaking changes. Please read entries
> carefully and consult the [upgrade guide][] for specific instructions.

### Breaking Changes

- Reduced verbosity of tracing autologging by not logging `STATUS_CODE_UNSET`
  status codes. (@mapno)

- Operator: rename `Prometheus*` CRDs to `Metrics*` and `Prometheus*` fields to
  `Metrics*`. (@rfratto)

- Operator: CRDs are no longer referenced using a hyphen in the name to be
  consistent with how Kubernetes refers to resources. (@rfratto)

- `prom_instance` in the spanmetrics config is now named `metrics_instance`.
  (@rfratto)

### Deprecations

- The `loki` key at the root of the config file has been deprecated in favor of
  `logs`. `loki`-named fields in `automatic_logging` have been renamed
  accordinly: `loki_name` is now `logs_instance_name`, `loki_tag` is now
  `logs_instance_tag`, and `backend: loki` is now `backend: logs_instance`.
  (@rfratto)

- The `prometheus` key at the root of the config file has been deprecated in
  favor of `metrics`. Flag names starting with `prometheus.` have also been
  deprecated in favor of the same flags with the `metrics.` prefix. Metrics
  prefixed with `agent_prometheus_` are now prefixed with `agent_metrics_`.
  (@rfratto)

- The `tempo` key at the root of the config file has been deprecated in favor
  of `traces`. (@mattdurham)

### Features

- Added [Github exporter](https://github.com/infinityworks/github-exporter)
  integration. (@rgeyer)

- Add TLS config options for tempo `remote_write`s. (@mapno)

- Support autologging span attributes as log labels (@mapno)

- Put Tests requiring Network Access behind a -online flag (@flokli)

- Add logging support to the Grafana Agent Operator. (@rfratto)

- Add `operator-detach` command to agentctl to allow zero-downtime upgrades
  when removing an Operator CRD. (@rfratto)

- The Grafana Agent Operator will now default to deploying the matching release
  version of the Grafana Agent instead of v0.14.0. (@rfratto)

### Enhancements

- Update OTel dependency to v0.30.0 (@mapno)

- Allow reloading configuration using `SIGHUP` signal. (@tharun208)

- Add HOSTNAME environment variable to service file to allow for expanding the
  $HOSTNAME variable in agent config.  (@dfrankel33)

- Update jsonnet-libs to 1.21 for Kubernetes 1.21+ compatability. (@MurzNN)

- Make method used to add k/v to spans in prom_sd processor configurable.
  (@mapno)

### Bugfixes

- Regex capture groups like `${1}` will now be kept intact when using
  `-config.expand-env`. (@rfratto)

- The directory of the logs positions file will now properly be created on
  startup for all instances. (@rfratto)

- The Linux system packages will now configure the grafana-agent user to be a
  member of the adm and systemd-journal groups. This will allow logs to read
  from journald and /var/log by default. (@rfratto)

- Fix collecting filesystem metrics on Mac OS (darwin) in the `node_exporter`
  integration default config. (@eamonryan)

- Remove v0.0.0 flags during build with no explicit release tag (@mattdurham)

- Fix issue with global scrape_interval changes not reloading integrations
  (@kgeckhart)

- Grafana Agent Operator will now detect changes to referenced ConfigMaps and
  Secrets and reload the Agent properly. (@rfratto)

- Grafana Agent Operator's object label selectors will now use Kubernetes
  defaults when undefined (i.e., default to nothing). (@rfratto)

- Fix yaml marshalling tag for cert_file in kafka exporter agent config.
  (@rgeyer)

- Fix warn-level logging of dropped targets. (@james-callahan)

- Standardize scrape_interval to 1m in examples. (@mattdurham)

v0.18.4 (2021-09-14)
--------------------

### Enhancements

- Add `agent_prometheus_configs_changed_total` metric to track instance config
  events. (@rfratto)

### Bugfixes

- Fix info logging on windows. (@mattdurham)

- Scraping service: Ensure that a reshard is scheduled every reshard
  interval. (@rfratto)

v0.18.3 (2021-09-08)
--------------------

### Bugfixes

- Register missing metric for configstore consul request duration. (@rfratto)

- Logs should contain a caller field with file and line numbers again
  (@kgeckhart)

- In scraping service mode, the polling configuration refresh should honor
  timeout. (@mattdurham)

- In scraping service mode, the lifecycle reshard should happen using a
  goroutine. (@mattdurham)

- In scraping service mode, scraping service can deadlock when reloading during
  join. (@mattdurham)

- Scraping service: prevent more than one refresh from being queued at a time.
  (@rfratto)

v0.18.2 (2021-08-12)
--------------------

### Bugfixes

- Honor the prefix and remove prefix from consul list results (@mattdurham)

v0.18.1 (2021-08-09)
--------------------

### Bugfixes

- Reduce number of consul calls when ran in scrape service mode (@mattdurham)

v0.18.0 (2021-07-29)
--------------------

### Features

- Added [Github exporter](https://github.com/infinityworks/github-exporter)
  integration. (@rgeyer)

- Add support for OTLP HTTP trace exporting. (@mapno)

### Enhancements

- Switch to drone for releases. (@mattdurham)

- Update postgres_exporter to a [branch of](https://github.com/grafana/postgres_exporter/tree/exporter-package-v0.10.0) v0.10.0

### Bugfixes

- Enabled flag for integrations is not being honored. (@mattdurham)

v0.17.0 (2021-07-15)
--------------------

### Features

- Added [Kafka Lag exporter](https://github.com/davidmparrott/kafka_exporter)
  integration. (@gaantunes)

### Bugfixes

- Fix race condition that may occur and result in a panic when initializing
  scraping service cluster. (@rfratto)

v0.16.1 (2021-06-22)
--------------------

### Bugfixes

- Fix issue where replaying a WAL caused incorrect metrics to be sent over
  remote write. (@rfratto)

v0.16.0 (2021-06-17)
--------------------

### Features

- (beta) A Grafana Agent Operator is now available. (@rfratto)

### Enhancements

- Error messages when installing the Grafana Agent for Grafana Cloud will now
  be shown. (@rfratto)

### Bugfixes

- Fix a leak in the shared string interner introduced in v0.14.0. This fix was
  made to a [dependency](https://github.com/grafana/prometheus/pull/21).
  (@rfratto)

- Fix issue where a target will fail to be scraped for the process lifetime if
  that target had gone down for long enough that its series were removed from
  the in-memory cache (2 GC cycles). (@rfratto)

v0.15.0 (2021-06-03)
--------------------

> **BREAKING CHANGES**: This release has breaking changes. Please read entries
> carefully and consult the [upgrade guide][] for specific instructions.

### Breaking Changes

- The configuration of Tempo Autologging has changed. (@mapno)

### Features

- Add support for exemplars. (@mapno)

### Enhancements

- Add the option to log to stdout instead of a Loki instance. (@joe-elliott)

- Update Cortex dependency to v1.8.0.

- Running the Agent as a DaemonSet with host_filter and role: pod should no
  longer cause unnecessary load against the Kubernetes SD API. (@rfratto)

- Update Prometheus to v2.27.0. (@mapno)

- Update Loki dependency to d88f3996eaa2. This is a non-release build, and was
  needed to support exemplars. (@mapno)

- Update Cortex dependency to to d382e1d80eaf. This is a non-release build, and
  was needed to support exemplars. (@mapno)

### Bugfixes

- Host filter relabeling rules should now work. (@rfratto)

- Fixed issue where span metrics where being reported with wrong time unit.
  (@mapno)

### Other changes

- Intentionally order tracing processors. (@joe-elliott)

v0.14.0 (2021-05-24)
--------------------

> **BREAKING CHANGES**: This release has breaking changes. Please read entries
> carefully and consult the [upgrade guide][] for specific instructions.
>
> **STABILITY NOTICE**: As of this release, functionality that is not
> recommended for production use and is expected to change will be tagged
> interchangably as "experimental" or "beta."

### Security fixes

- The Scraping service API will now reject configs that read credentials from
  disk by default. This prevents malicious users from reading arbitrary files
  and sending their contents over the network. The old behavior can be
  re-enabled by setting `dangerous_allow_reading_files: true` in the scraping
  service config. (@rfratto)

### Breaking changes

- Configuration for SigV4 has changed. (@rfratto)

### Deprecations

- `push_config` is now supplanted by `remote_block` and `batch`. `push_config`
  will be removed in a future version (@mapno)

### Features

- (beta) New integration: windows_exporter (@mattdurham)

- (beta) Grafana Agent Windows Installer is now included as a release artifact.
  (@mattdurham)

- Official M1 Mac release builds will now be generated! Look for
  `agent-darwin-arm64` and `agentctl-darwin-arm64` in the release assets.
  (@rfratto)

- Add support for running as a Windows service (@mattdurham)

- (beta) Add /-/reload support. It is not recommended to invoke `/-/reload`
  against the main HTTP server. Instead, two new command-line flags have been
  added: `--reload-addr` and `--reload-port`. These will launch a
  `/-/reload`-only HTTP server that can be used to safely reload the Agent's
  state.  (@rfratto)

- Add a /-/config endpoint. This endpoint will return the current configuration
  file with defaults applied that the Agent has loaded from disk. (@rfratto)

- (beta) Support generating metrics and exposing them via a Prometheus exporter
  from span data. (@yeya24)

- Tail-based sampling for tracing pipelines (@mapno)

- Added Automatic Logging feature for Tempo (@joe-elliott)

- Disallow reading files from within scraping service configs by default.
  (@rfratto)

- Add remote write for span metrics (@mapno)

### Enhancements

- Support compression for trace export. (@mdisibio)

- Add global remote_write configuration that is shared between all instances
  and integrations. (@mattdurham)

- Go 1.16 is now used for all builds of the Agent. (@rfratto)

- Update Prometheus dependency to v2.26.0. (@rfratto)

- Upgrade `go.opentelemetry.io/collector` to v0.21.0 (@mapno)

- Add kafka trace receiver (@mapno)

- Support mirroring a trace pipeline to multiple backends (@mapno)

- Add `headers` field in `remote_write` config for Tempo. `headers` specifies
  HTTP headers to forward to the remote endpoint. (@alexbiehl)

- Add silent uninstall to Windows Uninstaller. (@mattdurham)

### Bugfixes

- Native Darwin arm64 builds will no longer crash when writing metrics to the
  WAL. (@rfratto)

- Remote write endpoints that never function across the lifetime of the Agent
  will no longer prevent the WAL from being truncated. (@rfratto)

- Bring back FreeBSD support. (@rfratto)

- agentctl will no longer leak WAL resources when retrieving WAL stats.
  (@rfratto)

- Ensure defaults are applied to undefined sections in config file. This fixes
  a problem where integrations didn't work if `prometheus:` wasn't configured.
  (@rfratto)

- Fixed issue where automatic logging double logged "svc". (@joe-elliott)

### Other changes

- The Grafana Cloud Agent has been renamed to the Grafana Agent. (@rfratto)

- Instance configs uploaded to the Config Store API will no longer be stored
  along with the global Prometheus defaults. This is done to allow globals to
  be updated and re-apply the new global defaults to the configs from the
  Config Store. (@rfratto)

- The User-Agent header sent for logs will now be `GrafanaAgent/<version>`
  (@rfratto)

- Add `tempo_spanmetrics` namespace in spanmetrics (@mapno)

v0.13.1 (2021-04-09)
--------------------

### Bugfixes

- Validate that incoming scraped metrics do not have an empty label set or a
  label set with duplicate labels, mirroring the behavior of Prometheus.
  (@rfratto)

v0.13.0 (2021-02-25)
--------------------

> The primary branch name has changed from `master` to `main`. You may have to
> update your local checkouts of the repository to point at the new branch name.

### Features

- postgres_exporter: Support query_path and disable_default_metrics. (@rfratto)

### Enhancements

- Support other architectures in installation script. (@rfratto)

- Allow specifying custom wal_truncate_frequency per integration. (@rfratto)

- The SigV4 region can now be inferred using the shared config (at
  `$HOME/.aws/config`) or environment variables (via `AWS_CONFIG`). (@rfratto)

- Update Prometheus dependency to v2.25.0. (@rfratto)

### Bugfixes

- Not providing an `-addr` flag for `agentctl config-sync` will no longer
  report an error and will instead use the pre-existing default value.
  (@rfratto)

- Fixed a bug from v0.12.0 where the Loki installation script failed because
  positions_directory was not set. (@rfratto)

- Reduce the likelihood of dataloss during a remote_write-side outage by
  increasing the default wal_truncation_frequency to 60m and preventing the WAL
  from being truncated if the last truncation timestamp hasn't changed. This
  change increases the size of the WAL on average, and users may configure a
  lower wal_truncation_frequency to deliberately choose a smaller WAL over
  write guarantees. (@rfratto)

- Add the ability to read and serve HTTPS integration metrics when given a set
  certificates (@mattdurham)

v0.12.0 (2021-02-05)
--------------------

> **BREAKING CHANGES**: This release has breaking changes. Please read entries
> carefully and consult the [upgrade guide][] for specific instructions.

### Breaking Changes

- The configuration format for the `loki` block has changed. (@rfratto)

- The configuration format for the `tempo` block has changed. (@rfratto)

### Features

- Support for multiple Loki Promtail instances has been added. (@rfratto)

- Support for multiple Tempo instances has been added. (@rfratto)

- Added [ElasticSearch exporter](https://github.com/justwatchcom/elasticsearch_exporter)
  integration. (@colega)

### Enhancements

- `.deb` and `.rpm` packages are now generated for all supported architectures.
  The architecture of the AMD64 package in the filename has been renamed to
  `amd64` to stay synchronized with the architecture name presented from other
  release assets. (@rfratto)

- The `/agent/api/v1/targets` API will now include discovered labels on the
  target pre-relabeling in a `discovered_labels` field. (@rfratto)

- Update Loki to 59a34f9867ce. This is a non-release build, and was needed to
  support multiple Loki instances. (@rfratto)

- Scraping service: Unhealthy Agents in the ring will no longer cause job
  distribution to fail. (@rfratto)

- Scraping service: Cortex ring metrics (prefixed with cortex_ring_) will now
  be registered for tracking the state of the hash ring. (@rfratto)

- Scraping service: instance config ownership is now determined by the hash of
  the instance config name instead of the entire config. This means that
  updating a config is guaranteed to always hash to the same Agent, reducing
  the number of metrics gaps. (@rfratto)

- Only keep a handful of K8s API server metrics by default to reduce default
  active series usage. (@hjet)

- Go 1.15.8 is now used for all distributions of the Agent. (@rfratto)

### Bugfixes

- `agentctl config-check` will now work correctly when the supplied config file
  contains integrations. (@hoenn)

v0.11.0 (2021-01-20)
--------------------

### Features

- ARMv6 builds of `agent` and `agentctl` will now be included in releases to
  expand Agent support to cover all models of Raspberry Pis. ARMv6 docker
  builds are also now available. (@rfratto)

- Added `config-check` subcommand for `agentctl` that can be used to validate
  Agent configuration files before attempting to load them in the `agent`
  itself. (@56quarters)

### Enhancements

- A sigv4 install script for Prometheus has been added. (@rfratto)

- NAMESPACE may be passed as an environment variable to the Kubernetes install
  scripts to specify an installation namespace. (@rfratto)

### Bugfixes

- The K8s API server scrape job will use the API server Service name when
  resolving IP addresses for Prometheus service discovery using the "Endpoints"
  role. (@hjet)

- The K8s manifests will no longer include the `default/kubernetes` job twice
  in both the DaemonSet and the Deployment. (@rfratto)

v0.10.0 (2021-01-13)
--------------------

### Features

- Prometheus `remote_write` now supports SigV4 authentication using the
  [AWS default credentials chain](https://docs.aws.amazon.com/sdk-for-java/v1/developer-guide/credentials.html).
  This enables the Agent to send metrics to Amazon Managed Prometheus without
  needing the [SigV4 Proxy](https://github.com/awslabs/aws-sigv4-proxy).
  (@rfratto)

### Enhancements

- Update `redis_exporter` to v1.15.0. (@rfratto)

- `memcached_exporter` has been updated to v0.8.0. (@rfratto)

- `process-exporter` has been updated to v0.7.5. (@rfratto)

- `wal_cleanup_age` and `wal_cleanup_period` have been added to the top-level
  Prometheus configuration section. These settings control how Write Ahead Logs
  (WALs) that are not associated with any instances are cleaned up. By default,
  WALs not associated with an instance that have not been written in the last
  12 hours are eligible to be cleaned up. This cleanup can be disabled by
  setting `wal_cleanup_period` to `0`. (@56quarters)

- Configuring logs to read from the systemd journal should now work on journals
  that use +ZSTD compression. (@rfratto)

### Bugfixes

- Integrations will now function if the HTTP listen address was set to a value
  other than the default. (@mattdurham)

- The default Loki installation will now be able to write its positions file.
  This was prevented by accidentally writing to a readonly volume mount.
  (@rfratto)

v0.9.1 (2021-01-04)
-------------------

### Enhancements

- agentctl will now be installed by the rpm and deb packages as
  `grafana-agentctl`. (@rfratto)

v0.9.0 (2020-12-10)
-------------------

### Features

- Add support to configure TLS config for the Tempo exporter to use
  insecure_skip_verify to disable TLS chain verification. (@bombsimon)

- Add `sample-stats` to `agentctl` to search the WAL and return a summary of
  samples of series matching the given label selector. (@simonswine)

- New integration:
  [postgres_exporter](https://github.com/wrouesnel/postgres_exporter)
  (@rfratto)

- New integration:
  [statsd_exporter](https://github.com/prometheus/statsd_exporter) (@rfratto)

- New integration:
  [consul_exporter](https://github.com/prometheus/consul_exporter) (@rfratto)

- Add optional environment variable substitution of configuration file.
  (@dcseifert)

### Enhancements

- `min_wal_time` and `max_wal_time` have been added to the instance config
  settings, guaranteeing that data in the WAL will exist for at least
  `min_wal_time` and will not exist for longer than `max_wal_time`. This change
  will increase the size of the WAL slightly but will prevent certain scenarios
  where data is deleted before it is sent. To revert back to the old behavior,
  set `min_wal_time` to `0s`. (@rfratto)

- Update `redis_exporter` to v1.13.1. (@rfratto)

- Bump OpenTelemetry-collector dependency to v0.16.0. (@bombsimon)

### Bugfixes

- Fix issue where the Tempo example manifest could not be applied because the
  port names were too long. (@rfratto)

- Fix issue where the Agent Kubernetes manifests may not load properly on AKS.
  (#279) (@rfratto)

### Other changes

- The User-Agent header sent for logs will now be `GrafanaCloudAgent/<version>`
  (@rfratto)

v0.8.0 (2020-11-06)
-------------------

### Features

- New integration: [dnsamsq_exporter](https://github.com/google/dnsamsq_exporter)
  (@rfratto).

- New integration: [memcached_exporter](https://github.com/prometheus/memcached_exporter)
  (@rfratto).

### Enhancements

- Add `<integration name>_build_info` metric to all integrations. The build
  info displayed will match the build information of the Agent and _not_ the
  embedded exporter. This metric is used by community dashboards, so adding it
  to the Agent increases compatibility with existing dashboards that depend on
  it existing. (@rfratto)

- Bump OpenTelemetry-collector dependency to 0.14.0 (@joe-elliott)

### Bugfixes

- Error messages when retrieving configs from the KV store will now be logged,
  rather than just logging a generic message saying that retrieving the config
  has failed. (@rfratto)

v0.7.2 (2020-10-29)
-------------------

### Enhancements

- Bump Prometheus dependency to 2.21. (@rfratto)

- Bump OpenTelemetry-collector dependency to 0.13.0 (@rfratto)

- Bump Promtail dependency to 2.0. (@rfratto)

- Enhance host_filtering mode to support targets from Docker Swarm and Consul.
  Also, add a `host_filter_relabel_configs` to that will apply relabeling rules
  for determining if a target should be dropped. Add a documentation section
  explaining all of this in detail. (@rfratto)

### Bugfixes

- Fix deb package prerm script so that it stops the agent on package removal.
  (@jdbaldry)

- Fix issue where the `push_config` for Tempo field was expected to be
  `remote_write`. `push_config` now works as expected. (@rfratto)

v0.7.1 (2020-10-23)
-------------------

### Bugfixes

- Fix issue where ARM binaries were not published with the GitHub release.

v0.7.0 (2020-10-23)
-------------------

### Features

- Added Tracing Support. (@joe-elliott)

- Add RPM and deb packaging. (@jdbaldry, @simon6372)

- arm64 and arm/v7 Docker containers and release builds are now available for
  `agent` and `agentctl`. (@rfratto)

- Add `wal-stats` and `target-stats` tooling to `agentctl` to discover WAL and
  cardinality issues. (@rfratto)

- [mysqld_exporter](https://github.com/prometheus/mysqld_exporter) is now
  embedded and available as an integration. (@rfratto)

- [redis_exporter](https://github.com/oliver006/redis_exporter) is now embedded
  and available as an integration. (@dafydd-t)

### Enhancements

- Resharding the cluster when using the scraping service mode now supports
  timeouts through `reshard_timeout`. The default value is `30s.` This timeout
  applies to cluster-wide reshards (performed when joining and leaving the
  cluster) and local reshards (done on the `reshard_interval`). (@rfratto)

### Bugfixes

- Fix issue where integrations crashed with instance_mode was set to `distinct`
  (@rfratto)

- Fix issue where the `agent` integration did not work on Windows (@rfratto).

- Support URL-encoded paths in the scraping service API. (@rfratto)

- The instance label written from replace_instance_label can now be overwritten
  with relabel_configs. This bugfix slightly modifies the behavior of what data
  is stored. The final instance label will now be stored in the WAL rather than
  computed by remote_write. This change should not negatively effect existing
  users. (@rfratto)

v0.6.1 (2020-04-11)
-------------------

### Bugfixes

- Fix issue where build information was empty when running the Agent with
  --version. (@rfratto)

- Fix issue where updating a config in the scraping service may fail to pick up
  new targets. (@rfratto)

- Fix deadlock that slowly prevents the Agent from scraping targets at a high
  scrape volume. (@rfratto)

v0.6.0 (2020-09-04)
-------------------

### Breaking Changes

- The Configs API will now disallow two instance configs having multiple
  `scrape_configs` with the same `job_name`. This was needed for the instance
  sharing mode, where combined instances may have duplicate `job_names` across
  their `scrape_configs`. This brings the scraping service more in line with
  Prometheus, where `job_names` must globally be unique. This change also
  disallows concurrent requests to the put/apply config API endpoint to prevent
  a race condition of two conflicting configs being applied at the same time.
  (@rfratto)

### Deprecations

- `use_hostname_label` is now supplanted by `replace_instance_label`.
  `use_hostname_label` will be removed in a future version. (@rfratto)

### Features

- The Grafana Agent can now collect logs and send to Loki. This is done by
  embedding Promtail, the official Loki log collection client. (@rfratto)

- Integrations can now be enabled without scraping. Set scrape_integrations to
  `false` at the `integrations` key or within the specific integration you
  don't want to scrape. This is useful when another Agent or Prometheus server
  will scrape the integration. (@rfratto)

- [process-exporter](https://github.com/ncabatoff/process-exporter) is now
  embedded as `process_exporter`. The hypen has been changed to an underscore
  in the config file to retain consistency with `node_exporter`. (@rfratto)

### Enhancements

- A new config option, `replace_instance_label`, is now available for use with
  integrations. When this is true, the instance label for all metrics coming
  from an integration will be replaced with the machine's hostname rather than
  127.0.0.1. (@rfratto)

- The embedded Prometheus version has been updated to 2.20.1. (@rfratto,
  @gotjosh)

- The User-Agent header written by the Agent when remote_writing will now be
  `GrafanaCloudAgent/<Version>` instead of `Prometheus/<Prometheus Version>`.
  (@rfratto)

- The subsystems of the Agent (`prometheus`, `loki`) are now made optional.
  Enabling integrations also implicitly enables the associated subsystem. For
  example, enabling the `agent` or `node_exporter` integration will force the
  `prometheus` subsystem to be enabled.  (@rfratto)

### Bugfixes

- The documentation for Tanka configs is now correct. (@amckinley)

- Minor corrections and spelling issues have been fixed in the Overview
  documentation. (@amckinley)

- The new default of `shared` instances mode broke the metric value for
  `agent_prometheus_active_configs`, which was tracking the number of combined
  configs (i.e., number of launched instances). This metric has been fixed and
  a new metric, `agent_prometheus_active_instances`, has been added to track
  the numbger of launched instances. If instance sharing is not enabled, both
  metrics will share the same value. (@rfratto)

- `remote_write` names in a group will no longer be copied from the
  remote_write names of the first instance in the group. Rather, all
  remote_write names will be generated based on the first 6 characters of the
  group hash and the first six characters of the remote_write hash. (@rfratto)

- Fix a panic that may occur during shutdown if the WAL is closed in the middle
  of the WAL being truncated. (@rfratto)

v0.5.0 (2020-08-12)
-------------------

### Features

- A [scrape targets API](https://github.com/grafana/agent/blob/main/docs/api.md#list-current-scrape-targets)
  has been added to show every target the Agent is currently scraping, when it
  was last scraped, how long it took to scrape, and errors from the last
  scrape, if any. (@rfratto)

- "Shared Instance Mode" is the new default mode for spawning Prometheus
  instances, and will improve CPU and memory usage for users of integrations
  and the scraping service. (@rfratto)

### Enhancements

- Memory stability and utilization of the WAL has been improved, and the
  reported number of active series in the WAL will stop double-counting
  recently churned series. (@rfratto)

- Changing scrape_configs and remote_write configs for an instance will now be
  dynamically applied without restarting the instance. This will result in less
  missing metrics for users of the scraping service that change a config.
  (@rfratto)

- The Tanka configuration now uses k8s-alpha. (@duologic)

### Bugfixes

- The Tanka configuration will now also deploy a single-replica deployment
  specifically for scraping the Kubernetes API. This deployment acts together
  with the Daemonset to scrape the full cluster and the control plane.
  (@gotjosh)

- The node_exporter filesystem collector will now work on Linux systems without
  needing to manually set the blocklist and allowlist of filesystems.
  (@rfratto)

v0.4.0 (2020-06-18)
-------------------

### Features

- Support for integrations has been added. Integrations can be any embedded
  tool, but are currently used for embedding exporters and generating scrape
  configs. (@rfratto)

- node_exporter has been added as an integration. This is the full version of
  node_exporter with the same configuration options. (@rfratto)

- An Agent integration that makes the Agent automatically scrape itself has
  been added. (@rfratto)

### Enhancements

- The WAL can now be truncated if running the Agent without any remote_write
  endpoints. (@rfratto)

### Bugfixes

- Prevent the Agent from crashing when a global Prometheus config stanza is not
  provided. (@robx)

- Enable agent host_filter in the Tanka configs, which was disabled by default
  by mistake. (@rfratto)

v0.3.2 (2020-05-29)
-------------------

### Features

- Tanka configs that deploy the scraping service mode are now available
  (@rfratto)

- A k3d example has been added as a counterpart to the docker-compose example.
  (@rfratto)

### Enhancements

- Labels provided by the default deployment of the Agent (Kubernetes and Tanka)
  have been changed to align with the latest changes to grafana/jsonnet-libs.
  The old `instance` label is now called `pod`, and the new `instance` label is
  unique. A `container` label has also been added. The Agent mixin has been
  subsequently updated to also incorporate these label changes. (@rfratto)

- The `remote_write` and `scrape_config` sections now share the same
  validations as Prometheus (@rfratto)

- Setting `wal_truncation_frequency` to less than the scrape interval is now
  disallowed (@rfratto)

### Bugfixes

- A deadlock in scraping service mode when updating a config that shards to the
  same node has been fixed (@rfratto)

- `remote_write` config stanzas will no longer ignore `password_file`
  (@rfratto)

- `scrape_config` client secrets (e.g., basic auth, bearer token,
  `password_file`) will now be properly retained in scraping service mode
  (@rfratto)

- Labels for CPU, RX, and TX graphs in the Agent Operational dashboard now
  correctly show the pod name of the Agent instead of the exporter name.
  (@rfratto)

v0.3.1 (2020-05-20)
-------------------

### Features

- The Agent has upgraded its vendored Prometheus to v2.18.1 (@gotjosh,
  @rfratto)

### Bugfixes

- A typo in the Tanka configs and Kubernetes manifests that prevents the Agent
  launching with v0.3.0 has been fixed (@captncraig)

- Fixed a bug where Tanka mixins could not be used due to an issue with the
  folder placement enhancement (@rfratto)

### Enhancements

- `agentctl` and the config API will now validate that the YAML they receive
  are valid instance configs. (@rfratto)

v0.3.0 (2020-05-13)
-------------------

### Features

- A third operational mode called "scraping service mode" has been added. A KV
  store is used to store instance configs which are distributed amongst a
  clustered set of Agent processes, dividing the total scrape load across each
  agent. An API is exposed on the Agents to list, create, update, and delete
  instance configurations from the KV store. (@rfratto)

- An "agentctl" binary has been released to interact with the new instance
  config management API created by the "scraping service mode." (@rfratto,
  @hoenn)

- The Agent now includes readiness and healthiness endpoints. (@rfratto)

### Enhancements

- The YAML files are now parsed strictly and an invalid YAML will generate an
  error at runtime. (@hoenn)

- The default build mode for the Docker containers is now release, not debug.
  (@rfratto)

- The Grafana Agent Tanka Mixins now are placed in an "Agent" folder within
  Grafana. (@cyriltovena)

v0.2.0 (2020-04-09)
-------------------

### Features

- The Prometheus remote write protocol will now send scraped metadata (metric
  name, help, type and unit). This results in almost negligent bytes sent
  increase as metadata is only sent every minute. It is on by default.
  (@gotjosh)

  These metrics are available to monitor metadata being sent:
  - `prometheus_remote_storage_succeeded_metadata_total`
  - `prometheus_remote_storage_failed_metadata_total`
  - `prometheus_remote_storage_retried_metadata_total`
  - `prometheus_remote_storage_sent_batch_duration_seconds` and
    `prometheus_remote_storage_sent_bytes_total` have a new label “type” with
    the values of `metadata` or `samples`.

### Enhancements

- The Agent has upgraded its vendored Prometheus to v2.17.1 (@rfratto)

### Bugfixes

- Invalid configs passed to the agent will now stop the process after they are
  logged as invalid; previously the Agent process would continue. (@rfratto)

- Enabling host_filter will now allow metrics from node role Kubernetes service
  discovery to be scraped properly (e.g., cAdvisor, Kubelet). (@rfratto)

v0.1.1 (2020-03-16)
-------------------

### Other changes

- Nits in documentation (@sh0rez)

- Fix various dashboard mixin problems from v0.1.0 (@rfratto)

- Pass through release tag to `docker build` (@rfratto)

v0.1.0 (2020-03-16)
-------------------

> First release!

### Features

- Support for scraping Prometheus metrics and sharding the agent through the
  presence of a `host_filter` flag within the Agent configuration file.

[upgrade guide]: https://grafana.com/docs/agent/latest/upgrade-guide/
[contributors guide]: ./docs/developer/contributing.md#updating-the-changelog<|MERGE_RESOLUTION|>--- conflicted
+++ resolved
@@ -39,13 +39,9 @@
   - `loki.source.windowsevent` reads logs from Windows Event Log. (@mattdurham)
   - `loki.source.syslog` listens for Syslog messages over TCP and UDP
     connections and forwards them to other `loki` components. (@tpaschalis)
-<<<<<<< HEAD
-  - `loki.source.gelf` listens for Graylog logs. (@mattdurham)
-=======
   - `otelcol.exporter.loki` forwards OTLP-formatted data to compatible `loki`
     receivers. (@tpaschalis)
 
->>>>>>> 3925b90d
 
 - Flow components which work with relabeling rules (`discovery.relabel`,
   `prometheus.relabel` and `loki.relabel`) now export a new value named Rules.
