# Changelog

> _Contributors should read our [contributors guide][] for instructions on how
> to update the changelog._

This document contains a historical list of changes between releases. Only
changes that impact end-user behavior are listed; changes to documentation or
internal API changes are not present.

Main (unreleased)
-----------------

### Features

- The Pyroscope scrape component computes and sends delta profiles automatically when required to reduce bandwidth usage. (@cyriltovena)
<<<<<<< HEAD
- `prometheus.exporter.kafka` collects metrics from Kafka Server (@oliver-zhang)
=======
 - Support `stage.geoip` in `loki.process`. (@akselleirv)
>>>>>>> 1f0cbd58

- Integrations: Introduce the `squid` integration. (@armstrmi)

### Enhancements

- Attributes and blocks set to their default values will no longer be shown in the Flow UI. (@rfratto)

- Integrations: Extend `statsd` integration to configure relay endpoint. (@arminaaki)

### Bugfixes

- Add signing region to remote.s3 component for use with custom endpoints so that Authorization Headers work correctly when
  proxying requests. (@mattdurham)

- Fix issue where `remote.http` did not fail early if the initial request
  failed. This caused failed requests to initially export empty values, which
  could lead to propagating issues downstream to other components which expect
  the export to be non-empty. (@rfratto)

- Fix oauth default scope in `loki.source.azure_event_hubs`. (@akselleirv)

- Allow bearerTokenFile to be used in ServiceMonitors. (@captncraig)

- Fixed application of sub-collector defaults using the `windows_exporter` integration or `prometheus.exporter.windows`. (@mattdurham)

### Other changes

- Add logging to failed requests in `remote.http`. (@rfratto)

v0.34.0 (2023-06-08)
--------------------

### Breaking changes

- The experimental dynamic configuration feature has been removed in favor of Flow mode. (@mattdurham)

- The `oracledb` integration configuration has removed a redundant field `metrics_scrape_interval`. Use the `scrape_interval` parameter of the integration if a custom scrape interval is required. (@schmikei)

- Upgrade the embedded windows_exporter to commit 79781c6. (@jkroepke)

- Prometheus exporters in Flow mode now set the `instance` label to a value similar to the one they used to have in Static mode (<hostname> by default, customized by some integrations). (@jcreixell)

- `phlare.scrape` and `phlare.write` have been renamed to `pyroscope.scrape` and `pyroscope.scrape`. (@korniltsev)

### Features

- New Grafana Agent Flow components:
  - `loki.source.api` - receive Loki log entries over HTTP (e.g. from other agents). (@thampiotr)
  - `prometheus.operator.servicemonitors` discovers ServiceMonitor resources in your Kubernetes cluster and scrape
    the targets they reference. (@captncraig, @marctc, @jcreixell)
  - `prometheus.receive_http` - receive Prometheus metrics over HTTP (e.g. from other agents). (@thampiotr)
  - `remote.vault` retrieves a secret from Vault. (@rfratto)
  - `prometheus.exporter.snowflake` collects metrics from a snowflake database (@jonathanWamsley)
  - `prometheus.exporter.mssql` collects metrics from Microsoft SQL Server (@jonathanwamsley)
  - `prometheus.exporter.oracledb` collects metrics from oracledb (@jonathanwamsley)
  - `prometheus.exporter.dnsmasq` collects metrics from a dnsmasq server. (@spartan0x117)
  - `loki.source.awsfirehose` - receive Loki log entries from AWS Firehose via HTTP (@thepalbi)

- Added new functions to the River standard library:
  - `coalesce` returns the first non-zero value from a list of arguments. (@jkroepke)
  - `nonsensitive` converts a River secret back into a string. (@rfratto)

### Enhancements

- Support to attach node metadata to pods and endpoints targets in
  `discovery.kubernetes`. (@laurovenancio)

- Support ability to add optional custom headers to `loki.write` endpoint block (@aos)

- Support in-memory HTTP traffic for Flow components. `prometheus.exporter`
  components will now export a target containing an internal HTTP address.
  `prometheus.scrape`, when given that internal HTTP address, will connect to
  the server in-memory, bypassing the network stack. Use the new
  `--server.http.memory-addr` flag to customize which address is used for
  in-memory traffic. (@rfratto)
- Disable node_exporter on Windows systems (@jkroepke)
- Operator support for OAuth 2.0 Client in LogsClientSpec (@DavidSpek)

- Support `clustering` block in `phlare.scrape` components to distribute
  targets amongst clustered agents. (@rfratto)

- Delete stale series after a single WAL truncate instead of two. (@rfratto)

- Update OracleDB Exporter dependency to 0.5.0 (@schmikei)

- Embed Google Fonts on Flow UI (@jkroepke)

- Enable Content-Security-Policies on Flow UI (@jkroepke)

- Update azure-metrics-exporter to v0.0.0-20230502203721-b2bfd97b5313 (@kgeckhart)

- Update azidentity dependency to v1.3.0. (@akselleirv)

- Add custom labels to journal entries in `loki.source.journal` (@sbhrule15)

- `prometheus.operator.podmonitors` and `prometheus.operator.servicemonitors` can now access cluster secrets for authentication to targets. (@captncraig)

### Bugfixes

- Fix `loki.source.(gcplog|heroku)` `http` and `grpc` blocks were overriding defaults with zero-values
  on non-present fields. (@thepalbi)

- Fix an issue where defining `logging` or `tracing` blocks inside of a module
  would generate a panic instead of returning an error. (@erikbaranowski)

- Fix an issue where not specifying either `http` nor `grpc` blocks could result
  in a panic for `loki.source.heroku` and `loki.source.gcplog` components. (@thampiotr)

- Fix an issue where build artifacts for IBM S390x were being built with the
  GOARCH value for the PPC64 instead. (tpaschalis)

- Fix an issue where the Grafana Agent Flow RPM used the wrong path for the
  environment file, preventing the service from loading. (@rfratto)

- Fix an issue where the cluster advertise address was overwriting the join
  addresses. (@laurovenancio)

- Fix targets deduplication when clustering mode is enabled. (@laurovenancio)

- Fix issue in operator where any version update will restart all agent pods simultaneously. (@captncraig)

- Fix an issue where `loki.source.journald` did not create the positions
  directory with the appropriate permissions. (@tpaschalis)

- Fix an issue where fanning out log entries to multiple `loki.process`
  components lead to a race condition. (@tpaschalis)

- Fix panic in `prometheus.operator.servicemonitors` from relabel rules without certain defaults. (@captncraig)

- Fix issue in modules export cache throwing uncomparable errors. (@mattdurham)

- Fix issue where the UI could not navigate to components loaded by modules. (@rfratto)

- Fix issue where using exporters inside modules failed due to not passing the in-memory address dialer. (@mattdurham)

- Add signing region to remote.s3 component for use with custom endpoints so that Authorization Headers work correctly when
  proxying requests. (@mattdurham)

- Fix missing `instance` key for `prometheus.exporter.dnsmasq` component. (@spartan0x117)

### Other changes

- Add metrics when clustering mode is enabled. (@rfratto)
- Document debug metric `loki_process_dropped_lines_by_label_total` in loki.process. (@akselleirv)

- Add `agent_wal_out_of_order_samples_total` metric to track samples received
  out of order. (@rfratto)

- Add CLI flag `--server.http.enable-pprof` to grafana-agent-flow to conditionally enable `/debug/pprof` endpoints (@jkroepke)

- Use Go 1.20.4 for builds. (@tpaschalis)

- Integrate the new ExceptionContext which was recently added to the Faro Web-SDK in the
  app_agent_receiver Payload. (@codecapitano)

- Flow clustering: clusters will now use 512 tokens per node for distributing
  work, leading to better distribution. However, rolling out this change will
  cause some incorrerct or missing assignments until all nodes are updated. (@rfratto)

- Change the Docker base image for Linux containers to `ubuntu:lunar`.
  (@rfratto)

v0.33.2 (2023-05-11)
--------------------

### Bugfixes

- Fix issue where component evaluation time was overridden by a "default
  health" message. (@rfratto)

- Honor timeout when trying to establish a connection to another agent in Flow
  clustering mode. (@rfratto)

- Fix an issue with the grafana/agent windows docker image entrypoint
  not targeting the right location for the config. (@erikbaranowski)

- Fix issue where the `node_exporter` integration and
  `prometheus.exporter.unix` `diskstat_device_include` component could not set
  the allowlist field for the diskstat collector. (@tpaschalis)

- Fix an issue in `loki.source.heroku` where updating the `labels` or `use_incoming_timestamp`
  would not take effect. (@thampiotr)

- Flow: Fix an issue within S3 Module where the S3 path was not parsed correctly when the
  path consists of a parent directory. (@jastisriradheshyam)

- Flow: Fix an issue on Windows where `prometheus.remote_write` failed to read
  WAL checkpoints. This issue led to memory leaks once the initial checkpoint
  was created, and prevented a fresh process from being able to deliver metrics
  at all. (@rfratto)

- Fix an issue where the `loki.source.kubernetes` component could lead to
  the Agent crashing due to a race condition. (@tpaschalis)

### Other changes

- The `phlare.scrape` Flow component `fetch profile failed` log has been set to
  `debug` instead of `error`. (@erikbaranowski)

v0.33.1 (2023-05-01)
--------------------

### Bugfixes

- Fix spelling of the `frequency` argument on the `local.file` component.
  (@tpaschalis)

- Fix bug where some capsule values (such as Prometheus receivers) could not
  properly be used as an argument to a module. (@rfratto)

- Fix version information not displaying correctly when passing the `--version`
  flag or in the `agent_build_info` metric. (@rfratto)

- Fix issue in `loki.source.heroku` and `loki.source.gcplog` where updating the
  component would cause Grafana Agent Flow's Prometheus metrics endpoint to
  return an error until the process is restarted. (@rfratto)

- Fix issue in `loki.source.file` where updating the component caused
  goroutines to leak. (@rfratto)

### Other changes

- Support Bundles report the status of discovered log targets. (@tpaschalis)

v0.33.0 (2023-04-25)
--------------------

### Breaking changes

- Support for 32-bit ARM builds is removed for the foreseeable future due to Go
  compiler issues. We will consider bringing back 32-bit ARM support once our Go
  compiler issues are resolved and 32-bit ARM builds are stable. (@rfratto)

- Agent Management: `agent_management.api_url` config field has been replaced by
`agent_management.host`. The API path and version is now defined by the Agent. (@jcreixell)

- Agent Management: `agent_management.protocol` config field now allows defining "http" and "https" explicitly. Previously, "http" was previously used for both, with the actual protocol used inferred from the api url, which led to confusion. When upgrading, make sure to set to "https" when replacing `api_url` with `host`. (@jcreixell)

- Agent Management: `agent_management.remote_config_cache_location` config field has been replaced by
`agent_management.remote_configuration.cache_location`. (@jcreixell)

- Remove deprecated symbolic links to to `/bin/agent*` in Docker containers,
  as planned in v0.31. (@tpaschalis)

### Deprecations

- [Dynamic Configuration](https://grafana.com/docs/agent/latest/cookbook/dynamic-configuration/) will be removed in v0.34. Grafana Agent Flow supersedes this functionality. (@mattdurham)

### Features

- New Grafana Agent Flow components:

  - `discovery.dns` DNS service discovery. (@captncraig)
  - `discovery.ec2` service discovery for aws ec2. (@captncraig)
  - `discovery.lightsail` service discovery for aws lightsail. (@captncraig)
  - `discovery.gce` discovers resources on Google Compute Engine (GCE). (@marctc)
  - `discovery.digitalocean` provides service discovery for DigitalOcean. (@spartan0x117)
  - `discovery.consul` service discovery for Consul. (@jcreixell)
  - `discovery.azure` provides service discovery for Azure. (@spartan0x117)
  - `module.file` runs a Grafana Agent Flow module loaded from a file on disk.
    (@erikbaranowski)
  - `module.git` runs a Grafana Agent Flow module loaded from a file within a
    Git repository. (@rfratto)
  - `module.string` runs a Grafana Agent Flow module passed to the component by
    an expression containing a string. (@erikbaranowski, @rfratto)
  - `otelcol.auth.oauth2` performs OAuth 2.0 authentication for HTTP and gRPC
    based OpenTelemetry exporters. (@ptodev)
  - `otelcol.extension.jaeger_remote_sampling` provides an endpoint from which to
    pull Jaeger remote sampling documents. (@joe-elliott)
  - `otelcol.exporter.logging` accepts OpenTelemetry data from other `otelcol` components and writes it to the console. (@erikbaranowski)
  - `otelcol.auth.sigv4` performs AWS Signature Version 4 (SigV4) authentication
    for making requests to AWS services via `otelcol` components that support
    authentication extensions. (@ptodev)
  - `prometheus.exporter.blackbox` collects metrics from Blackbox exporter. (@marctc)
  - `prometheus.exporter.mysql` collects metrics from a MySQL database. (@spartan0x117)
  - `prometheus.exporter.postgres` collects metrics from a PostgreSQL database. (@spartan0x117)
  - `prometheus.exporter.statsd` collects metrics from a Statsd instance. (@gaantunes)
  - `prometheus.exporter.snmp` collects metrics from SNMP exporter. (@marctc)
  - `prometheus.operator.podmonitors` discovers PodMonitor resources in your Kubernetes cluster and scrape
    the targets they reference. (@captncraig, @marctc, @jcreixell)
  - `prometheus.exporter.windows` collects metrics from a Windows instance. (@jkroepke)
  - `prometheus.exporter.memcached` collects metrics from a Memcached server. (@spartan0x117)
  - `loki.source.azure_event_hubs` reads messages from Azure Event Hub using Kafka and forwards them to other   `loki` components. (@akselleirv)

- Add support for Flow-specific system packages:

  - Flow-specific DEB packages. (@rfratto, @robigan)
  - Flow-specific RPM packages. (@rfratto, @robigan)
  - Flow-specific macOS Homebrew Formula. (@rfratto)
  - Flow-specific Windows installer. (@rfratto)

  The Flow-specific packages allow users to install and run Grafana Agent Flow
  alongside an existing installation of Grafana Agent.

- Agent Management: Add support for integration snippets. (@jcreixell)

- Flow: Introduce a gossip-over-HTTP/2 _clustered mode_. `prometheus.scrape`
  component instances can opt-in to distributing scrape load between cluster
  peers. (@tpaschalis)

### Enhancements

- Flow: Add retries with backoff logic to Phlare write component. (@cyriltovena)

- Operator: Allow setting runtimeClassName on operator-created pods. (@captncraig)

- Operator: Transparently compress agent configs to stay under size limitations. (@captncraig)

- Update Redis Exporter Dependency to v1.49.0. (@spartan0x117)

- Update Loki dependency to the k144 branch. (@andriikushch)

- Flow: Add OAUTHBEARER mechanism to `loki.source.kafka` using Azure as provider. (@akselleirv)

- Update Process Exporter dependency to v0.7.10. (@spartan0x117)

- Agent Management: Introduces backpressure mechanism for remote config fetching (obeys 429 request
  `Retry-After` header). (@spartan0x117)

- Flow: support client TLS settings (CA, client certificate, client key) being
  provided from other components for the following components:

  - `discovery.docker`
  - `discovery.kubernetes`
  - `loki.source.kafka`
  - `loki.source.kubernetes`
  - `loki.source.podlogs`
  - `loki.write`
  - `mimir.rules.kubernetes`
  - `otelcol.auth.oauth2`
  - `otelcol.exporter.jaeger`
  - `otelcol.exporter.otlp`
  - `otelcol.exporter.otlphttp`
  - `otelcol.extension.jaeger_remote_sampling`
  - `otelcol.receiver.jaeger`
  - `otelcol.receiver.kafka`
  - `phlare.scrape`
  - `phlare.write`
  - `prometheus.remote_write`
  - `prometheus.scrape`
  - `remote.http`

- Flow: support server TLS settings (client CA, server certificate, server key)
  being provided from other components for the following components:

  - `loki.source.syslog`
  - `otelcol.exporter.otlp`
  - `otelcol.extension.jaeger_remote_sampling`
  - `otelcol.receiver.jaeger`
  - `otelcol.receiver.opencensus`
  - `otelcol.receiver.zipkin`

- Flow: Define custom http method and headers in `remote.http` component (@jkroepke)

- Flow: Add config property to `prometheus.exporter.blackbox` to define the config inline (@jkroepke)

- Update Loki Dependency to k146 which includes configurable file watchers (@mattdurham)

### Bugfixes

- Flow: fix issue where Flow would return an error when trying to access a key
  of a map whose value was the zero value (`null`, `0`, `false`, `[]`, `{}`).
  Whether an error was returned depended on the internal type of the value.
  (@rfratto)

- Flow: fix issue where using the `jaeger_remote` sampler for the `tracing`
  block would fail to parse the response from the remote sampler server if it
  used strings for the strategy type. This caused sampling to fall back
  to the default rate. (@rfratto)

- Flow: fix issue where components with no arguments like `loki.echo` were not
  viewable in the UI. (@rfratto)

- Flow: fix deadlock in `loki.source.file` where terminating tailers would hang
  while flushing remaining logs, preventing `loki.source.file` from being able
  to update. (@rfratto)

- Flow: fix deadlock in `loki.process` where a component with no stages would
  hang forever on handling logs. (@rfratto)

- Fix issue where a DefaultConfig might be mutated during unmarshaling. (@jcreixell)

- Fix issues where CloudWatch Exporter cannot use FIPS Endpoints outside of USA regions (@aglees)

- Fix issue where scraping native Prometheus histograms would leak memory.
  (@rfratto)

- Flow: fix issue where `loki.source.docker` component could deadlock. (@tpaschalis)

- Flow: fix issue where `prometheus.remote_write` created unnecessary extra
  child directories to store the WAL in. (@rfratto)

- Fix internal metrics reported as invalid by promtool's linter. (@tpaschalis)

- Fix issues with cri stage which treats partial line coming from any stream as same. (@kavirajk @aglees)

- Operator: fix for running multiple operators with different `--agent-selector` flags. (@captncraig)

- Operator: respect FilterRunning on PodMonitor and ServiceMonitor resources to only scrape running pods. (@captncraig)

- Fixes a bug where the github exporter would get stuck in an infinite loop under certain conditions. (@jcreixell)

- Fix bug where `loki.source.docker` always failed to start. (@rfratto)

### Other changes

- Grafana Agent Docker containers and release binaries are now published for
  s390x. (@rfratto)

- Use Go 1.20.3 for builds. (@rfratto)

- Change the Docker base image for Linux containers to `ubuntu:kinetic`.
  (@rfratto)

- Update prometheus.remote_write defaults to match new prometheus
  remote-write defaults. (@erikbaranowski)

v0.32.1 (2023-03-06)
--------------------

### Bugfixes

- Flow: Fixes slow reloading of targets in `phlare.scrape` component. (@cyriltovena)

- Flow: add a maximum connection lifetime of one hour when tailing logs from
  `loki.source.kubernetes` and `loki.source.podlogs` to recover from an issue
  where the Kubernetes API server stops responding with logs without closing
  the TCP connection. (@rfratto)

- Flow: fix issue in `loki.source.kubernetes` where `__pod__uid__` meta label
  defaulted incorrectly to the container name, causing tailers to never
  restart. (@rfratto)

v0.32.0 (2023-02-28)
--------------------

### Breaking changes

- Support for the embedded Flow UI for 32-bit ARMv6 builds is temporarily
  removed. (@rfratto)

- Node Exporter configuration options changed to align with new upstream version (@Thor77):

  - `diskstats_ignored_devices` is now `diskstats_device_exclude` in agent configuration.
  - `ignored_devices` is now `device_exclude` in flow configuration.

- Some blocks in Flow components have been merged with their parent block to make the block hierarchy smaller:

  - `discovery.docker > http_client_config` is merged into the `discovery.docker` block. (@erikbaranowski)
  - `discovery.kubernetes > http_client_config` is merged into the `discovery.kubernetes` block. (@erikbaranowski)
  - `loki.source.kubernetes > client > http_client_config` is merged into the `client` block. (@erikbaranowski)
  - `loki.source.podlogs > client > http_client_config` is merged into the `client` block. (@erikbaranowski)
  - `loki.write > endpoint > http_client_config` is merged into the `endpoint` block. (@erikbaranowski)
  - `mimir.rules.kubernetes > http_client_config` is merged into the `mimir.rules.kubernetes` block. (@erikbaranowski)
  - `otelcol.receiver.opencensus > grpc` is merged into the `otelcol.receiver.opencensus` block. (@ptodev)
  - `otelcol.receiver.zipkin > http` is merged into the `otelcol.receiver.zipkin` block. (@ptodev)
  - `phlare.scrape > http_client_config` is merged into the `phlare.scrape` block. (@erikbaranowski)
  - `phlare.write > endpoint > http_client_config` is merged into the `endpoint` block. (@erikbaranowski)
  - `prometheus.remote_write > endpoint > http_client_config` is merged into the `endpoint` block. (@erikbaranowski)
  - `prometheus.scrape > http_client_config` is merged into the `prometheus.scrape` block. (@erikbaranowski)

- The `loki.process` component now uses a combined name for stages, simplifying
  the block hierarchy. For example, the `stage > json` block hierarchy is now a
  single block called `stage.json`. All stage blocks in `loki.process` have
  been updated to use this simplified hierarchy. (@tpaschalis)

- `remote.s3` `client_options` block has been renamed to `client`. (@mattdurham)

- Renamed `prometheus.integration.node_exporter` to `prometheus.exporter.unix`. (@jcreixell)

- As first announced in v0.30, support for the `EXPERIMENTAL_ENABLE_FLOW`
  environment variable has been removed in favor of `AGENT_MODE=flow`.
  (@rfratto)

### Features

- New integrations:

  - `oracledb` (@schmikei)
  - `mssql` (@binaryfissiongames)
  - `cloudwatch metrics` (@thepalbi)
  - `azure` (@kgeckhart)
  - `gcp` (@kgeckhart, @ferruvich)

- New Grafana Agent Flow components:

  - `loki.echo` writes received logs to stdout. (@tpaschalis, @rfratto)
  - `loki.source.docker` reads logs from Docker containers and forwards them to
    other `loki` components. (@tpaschalis)
  - `loki.source.kafka` reads logs from Kafka events and forwards them to other
    `loki` components. (@erikbaranowski)
  - `loki.source.kubernetes_events` watches for Kubernetes Events and converts
    them into log lines to forward to other `loki` components. It is the
    equivalent of the `eventhandler` integration. (@rfratto)
  - `otelcol.processor.tail_sampling` samples traces based on a set of defined
    policies from `otelcol` components before forwarding them to other
    `otelcol` components. (@erikbaranowski)
  - `prometheus.exporter.apache` collects metrics from an apache web server
    (@captncraig)
  - `prometheus.exporter.consul` collects metrics from a consul installation
    (@captncraig)
  - `prometheus.exporter.github` collects metrics from GitHub (@jcreixell)
  - `prometheus.exporter.process` aggregates and collects metrics by scraping
    `/proc`. (@spartan0x117)
  - `prometheus.exporter.redis` collects metrics from a redis database
    (@spartan0x117)

### Enhancements

- Flow: Support `keepequal` and `dropequal` actions for relabeling. (@cyriltovena)

- Update Prometheus Node Exporter integration to v1.5.0. (@Thor77)

- Grafana Agent Flow will now reload the config file when `SIGHUP` is sent to
  the process. (@rfratto)

- If using the official RPM and DEB packages for Grafana Agent, invoking
  `systemctl reload grafana-agent` will now reload the configuration file.
  (@rfratto)

- Flow: the `loki.process` component now implements all the same processing
  stages as Promtail's pipelines. (@tpaschalis)

- Flow: new metric for `prometheus.scrape` -
  `agent_prometheus_scrape_targets_gauge`. (@ptodev)

- Flow: new metric for `prometheus.scrape` and `prometheus.relabel` -
  `agent_prometheus_forwarded_samples_total`. (@ptodev)

- Flow: add `constants` into the standard library to expose the hostname, OS,
  and architecture of the system Grafana Agent is running on. (@rfratto)

- Flow: add timeout to loki.source.podlogs controller setup. (@polyrain)

### Bugfixes

- Fixed a reconciliation error in Grafana Agent Operator when using `tlsConfig`
  on `Probe`. (@supergillis)

- Fix issue where an empty `server:` config stanza would cause debug-level logging.
  An empty `server:` is considered a misconfiguration, and thus will error out.
  (@neomantra)

- Flow: fix an error where some error messages that crossed multiple lines
  added extra an extra `|` character when displaying the source file on the
  starting line. (@rfratto)

- Flow: fix issues in `agent fmt` where adding an inline comment on the same
  line as a `[` or `{` would cause indentation issues on subsequent lines.
  (@rfratto)

- Flow: fix issues in `agent fmt` where line comments in arrays would be given
  the wrong identation level. (@rfratto)

- Flow: fix issues with `loki.file` and `loki.process` where deadlock contention or
  logs fail to process. (@mattdurham)

- Flow: `oauth2 > tls_config` was documented as a block but coded incorrectly as
  an attribute. This is now a block in code. This impacted `discovery.docker`,
  `discovery.kubernetes`, `loki.source.kubernetes`, `loki.write`,
  `mimir.rules.kubernetes`, `phlare.scrape`, `phlare.write`,
  `prometheus.remote_write`, `prometheus.scrape`, and `remote.http`
  (@erikbaranowski)

- Flow: Fix issue where using `river:",label"` causes the UI to return nothing. (@mattdurham)

### Other changes

- Use Go 1.20 for builds. (@rfratto)

- The beta label from Grafana Agent Flow has been removed. A subset of Flow
  components are still marked as beta or experimental:

  - `loki.echo` is explicitly marked as beta.
  - `loki.source.kubernetes` is explicitly marked as experimental.
  - `loki.source.podlogs` is explicitly marked as experimental.
  - `mimir.rules.kubernetes` is explicitly marked as beta.
  - `otelcol.processor.tail_sampling` is explicitly marked as beta.
  - `otelcol.receiver.loki` is explicitly marked as beta.
  - `otelcol.receiver.prometheus` is explicitly marked as beta.
  - `phlare.scrape` is explicitly marked as beta.
  - `phlare.write` is explicitly marked as beta.

v0.31.3 (2023-02-13)
--------------------

### Bugfixes

- `loki.source.cloudflare`: fix issue where the `zone_id` argument
  was being ignored, and the `api_token` argument was being used for the zone
  instead. (@rfratto)

- `loki.source.cloudflare`: fix issue where `api_token` argument was not marked
  as a sensitive field. (@rfratto)

v0.31.2 (2023-02-08)
--------------------

### Other changes

- In the Agent Operator, upgrade the `prometheus-config-reloader` dependency
  from version 0.47.0 to version 0.62.0. (@ptodev)

v0.31.1 (2023-02-06)
--------------------

> **BREAKING CHANGES**: This release has breaking changes. Please read entries
> carefully and consult the [upgrade guide][] for specific instructions.

### Breaking changes

- All release Windows `.exe` files are now published as a zip archive.
  Previously, `grafana-agent-installer.exe` was unzipped. (@rfratto)

### Other changes

- Support Go 1.20 for builds. Official release binaries are still produced
  using Go 1.19. (@rfratto)

v0.31.0 (2023-01-31)
--------------------

> **BREAKING CHANGES**: This release has breaking changes. Please read entries
> carefully and consult the [upgrade guide][] for specific instructions.

### Breaking changes

- Release binaries (including inside Docker containers) have been renamed to be
  prefixed with `grafana-` (@rfratto):

  - `agent` is now `grafana-agent`.
  - `agentctl` is now `grafana-agentctl`.
  - `agent-operator` is now `grafana-agent-operator`.

### Deprecations

- A symbolic link in Docker containers from the old binary name to the new
  binary name has been added. These symbolic links will be removed in v0.33. (@rfratto)

### Features

- New Grafana Agent Flow components:

  - `loki.source.cloudflare` reads logs from Cloudflare's Logpull API and
    forwards them to other `loki` components. (@tpaschalis)
  - `loki.source.gcplog` reads logs from GCP cloud resources using Pub/Sub
    subscriptions and forwards them to other `loki` components. (@tpaschalis)
  - `loki.source.gelf` listens for Graylog logs. (@mattdurham)
  - `loki.source.heroku` listens for Heroku messages over TCP a connection and
    forwards them to other `loki` components. (@erikbaranowski)
  - `loki.source.journal` read messages from systemd journal. (@mattdurham)
  - `loki.source.kubernetes` collects logs from Kubernetes pods using the
    Kubernetes API. (@rfratto)
  - `loki.source.podlogs` discovers PodLogs resources on Kubernetes and
    uses the Kubernetes API to collect logs from the pods specified by the
    PodLogs resource. (@rfratto)
  - `loki.source.syslog` listens for Syslog messages over TCP and UDP
    connections and forwards them to other `loki` components. (@tpaschalis)
  - `loki.source.windowsevent` reads logs from Windows Event Log. (@mattdurham)
  - `otelcol.exporter.jaeger` forwards OpenTelemetry data to a Jaeger server.
    (@erikbaranowski)
  - `otelcol.exporter.loki` forwards OTLP-formatted data to compatible `loki`
    receivers. (@tpaschalis)
  - `otelcol.receiver.kafka` receives telemetry data from Kafka. (@rfratto)
  - `otelcol.receiver.loki` receives Loki logs, converts them to the OTLP log
    format and forwards them to other `otelcol` components. (@tpaschalis)
  - `otelcol.receiver.opencensus` receives OpenConsensus-formatted traces or
    metrics. (@ptodev)
  - `otelcol.receiver.zipkin` receives Zipkin-formatted traces. (@rfratto)
  - `phlare.scrape` collects application performance profiles. (@cyriltovena)
  - `phlare.write` sends application performance profiles to Grafana Phlare.
    (@cyriltovena)
  - `mimir.rules.kubernetes` discovers `PrometheusRule` Kubernetes resources and
    loads them into a Mimir instance. (@Logiraptor)

- Flow components which work with relabeling rules (`discovery.relabel`,
  `prometheus.relabel` and `loki.relabel`) now export a new value named Rules.
  This value returns a copy of the currently configured rules. (@tpaschalis)

- New experimental feature: agent-management. Polls configured remote API to fetch new configs. (@spartan0x117)

- Introduce global configuration for logs. (@jcreixell)

### Enhancements

- Handle faro-web-sdk `View` meta in app_agent_receiver. (@rlankfo)

- Flow: the targets in debug info from `loki.source.file` are now individual blocks. (@rfratto)

- Grafana Agent Operator: add [promtail limit stage](https://grafana.com/docs/loki/latest/clients/promtail/stages/limit/) to the operator. (@spartan0x117)

### Bugfixes

- Flow UI: Fix the issue with messy layout on the component list page while
  browser window resize (@xiyu95)

- Flow UI: Display the values of all attributes unless they are nil. (@ptodev)

- Flow: `prometheus.relabel` and `prometheus.remote_write` will now error if they have exited. (@ptodev)

- Flow: Fix issue where negative numbers would convert to floating-point values
  incorrectly, treating the sign flag as part of the number. (@rfratto)

- Flow: fix a goroutine leak when `loki.source.file` is passed more than one
  target with identical set of public labels. (@rfratto)

- Fix issue where removing and re-adding log instance configurations causes an
  error due to double registration of metrics (@spartan0x117, @jcreixell)

### Other changes

- Use Go 1.19.4 for builds. (@erikbaranowski)

- New windows containers for agent and agentctl. These can be found moving forward with the ${Version}-windows tags for grafana/agent and grafana/agentctl docker images (@erikbaranowski)

v0.30.2 (2023-01-11)
--------------------

### Bugfixes

- Flow: `prometheus.relabel` will no longer modify the labels of the original
  metrics, which could lead to the incorrect application of relabel rules on
  subsequent relabels. (@rfratto)

- Flow: `loki.source.file` will no longer deadlock other components if log
  lines cannot be sent to Loki. `loki.source.file` will wait for 5 seconds per
  file to finish flushing read logs to the client, after which it will drop
  them, resulting in lost logs. (@rfratto)

- Operator: Fix the handling of the enableHttp2 field as a boolean in
  `pod_monitor` and `service_monitor` templates. (@tpaschalis)

v0.30.1 (2022-12-23)
--------------------

### Bugfixes

- Fix issue where journald support was accidentally removed. (@tpaschalis)

- Fix issue where some traces' metrics where not collected. (@marctc)

v0.30.0 (2022-12-20)
--------------------

> **BREAKING CHANGES**: This release has breaking changes. Please read entries
> carefully and consult the [upgrade guide][] for specific instructions.

### Breaking changes

- The `ebpf_exporter` integration has been removed due to issues with static
  linking. It may be brought back once these are resolved. (@tpaschalis)

### Deprecations

- The `EXPERIMENTAL_ENABLE_FLOW` environment variable is deprecated in favor of
  `AGENT_MODE=flow`. Support for `EXPERIMENTAL_ENABLE_FLOW` will be removed in
  v0.32. (@rfratto)

### Features

- `grafana-agent-operator` supports oauth2 as an authentication method for
  remote_write. (@timo-42)

- Grafana Agent Flow: Add tracing instrumentation and a `tracing` block to
  forward traces to `otelcol` component. (@rfratto)

- Grafana Agent Flow: Add a `discovery_target_decode` function to decode a JSON
  array of discovery targets corresponding to Prometheus' HTTP and file service
  discovery formats. (@rfratto)

- New Grafana Agent Flow components:

  - `remote.http` polls an HTTP URL and exposes the response body as a string
    or secret to other components. (@rfratto)

  - `discovery.docker` discovers Docker containers from a Docker Engine host.
    (@rfratto)

  - `loki.source.file` reads and tails files for log entries and forwards them
    to other `loki` components. (@tpaschalis)

  - `loki.write` receives log entries from other `loki` components and sends
    them over to a Loki instance. (@tpaschalis)

  - `loki.relabel` receives log entries from other `loki` components and
    rewrites their label set. (@tpaschalis)

  - `loki.process` receives log entries from other `loki` components and runs
    one or more processing stages. (@tpaschalis)

  - `discovery.file` discovers files on the filesystem following glob
    patterns. (@mattdurham)

- Integrations: Introduce the `snowflake` integration. (@binaryfissiongames)

### Enhancements

- Update agent-loki.yaml to use environment variables in the configuration file (@go4real)

- Integrations: Always use direct connection in mongodb_exporter integration. (@v-zhuravlev)

- Update OpenTelemetry Collector dependency to v0.63.1. (@tpaschalis)

- riverfmt: Permit empty blocks with both curly braces on the same line.
  (@rfratto)

- riverfmt: Allow function arguments to persist across different lines.
  (@rfratto)

- Flow: The HTTP server will now start before the Flow controller performs the
  initial load. This allows metrics and pprof data to be collected during the
  first load. (@rfratto)

- Add support for using a [password map file](https://github.com/oliver006/redis_exporter/blob/master/contrib/sample-pwd-file.json) in `redis_exporter`. (@spartan0x117)

- Flow: Add support for exemplars in Prometheus component pipelines. (@rfratto)

- Update Prometheus dependency to v2.40.5. (@rfratto)

- Update Promtail dependency to k127. (@rfratto)

- Native histograms are now supported in the static Grafana Agent and in
  `prometheus.*` Flow components. Native histograms will be automatically
  collected from supported targets. remote_write must be configured to forward
  native histograms from the WAL to the specified endpoints. (@rfratto)

- Flow: metrics generated by upstream OpenTelemetry Collector components are
  now exposed at the `/metrics` endpoint of Grafana Agent Flow. (@rfratto)

### Bugfixes

- Fix issue where whitespace was being sent as part of password when using a
  password file for `redis_exporter`. (@spartan0x117)

- Flow UI: Fix issue where a configuration block referencing a component would
  cause the graph page to fail to load. (@rfratto)

- Remove duplicate `oauth2` key from `metricsinstances` CRD. (@daper)

- Fix issue where on checking whether to restart integrations the Integration
  Manager was comparing configs with secret values scrubbed, preventing reloads
  if only secrets were updated. (@spartan0x117)

### Other changes

- Grafana Agent Flow has graduated from experimental to beta.

v0.29.0 (2022-11-08)
--------------------

> **BREAKING CHANGES**: This release has breaking changes. Please read entries
> carefully and consult the [upgrade guide][] for specific instructions.

### Breaking changes

- JSON-encoded traces from OTLP versions earlier than 0.16.0 are no longer
  supported. (@rfratto)

### Deprecations

- The binary names `agent`, `agentctl`, and `agent-operator` have been
  deprecated and will be renamed to `grafana-agent`, `grafana-agentctl`, and
  `grafana-agent-operator` in the v0.31.0 release.

### Features

- Add `agentctl test-logs` command to allow testing log configurations by redirecting
  collected logs to standard output. This can be useful for debugging. (@jcreixell)

- New Grafana Agent Flow components:

  - `otelcol.receiver.otlp` receives OTLP-formatted traces, metrics, and logs.
    Data can then be forwarded to other `otelcol` components. (@rfratto)

  - `otelcol.processor.batch` batches data from `otelcol` components before
    forwarding it to other `otelcol` components. (@rfratto)

  - `otelcol.exporter.otlp` accepts data from `otelcol` components and sends
    it to a gRPC server using the OTLP protocol. (@rfratto)

  - `otelcol.exporter.otlphttp` accepts data from `otelcol` components and
    sends it to an HTTP server using the OTLP protocol. (@tpaschalis)

  - `otelcol.auth.basic` performs basic authentication for `otelcol`
    components that support authentication extensions. (@rfratto)

  - `otelcol.receiver.jeager` receives Jaeger-formatted traces. Data can then
    be forwarded to other `otelcol` components. (@rfratto)

  - `otelcol.processor.memory_limiter` periodically checks memory usage and
    drops data or forces a garbage collection if the defined limits are
    exceeded. (@tpaschalis)

  - `otelcol.auth.bearer` performs bearer token authentication for `otelcol`
    components that support authentication extensions. (@rfratto)

  - `otelcol.auth.headers` attaches custom request headers to `otelcol`
    components that support authentication extensions. (@rfratto)

  - `otelcol.receiver.prometheus` receives Prometheus metrics, converts them
    to the OTLP metric format and forwards them to other `otelcol` components.
    (@tpaschalis)

  - `otelcol.exporter.prometheus` forwards OTLP-formatted data to compatible
    `prometheus` components. (@rfratto)

- Flow: Allow config blocks to reference component exports. (@tpaschalis)

- Introduce `/-/support` endpoint for generating 'support bundles' in static
  agent mode. Support bundles are zip files of commonly-requested information
  that can be used to debug a running agent. (@tpaschalis)

### Enhancements

- Update OpenTelemetry Collector dependency to v0.61.0. (@rfratto)

- Add caching to Prometheus relabel component. (@mattdurham)

- Grafana Agent Flow: add `agent_resources_*` metrics which explain basic
  platform-agnostic metrics. These metrics assist with basic monitoring of
  Grafana Agent, but are not meant to act as a replacement for fully featured
  components like `prometheus.integration.node_exporter`. (@rfratto)

- Enable field label in TenantStageSpec of PodLogs pipeline. (@siiimooon)

- Enable reporting of enabled integrations. (@marctc)

- Grafana Agent Flow: `prometheus.remote_write` and `prometheus.relabel` will
  now export receivers immediately, removing the need for dependant components
  to be evaluated twice at process startup. (@rfratto)

- Add missing setting to configure instance key for Eventhandler integration. (@marctc)

- Update Prometheus dependency to v2.39.1. (@rfratto)

- Update Promtail dependency to weekly release k122. (@rfratto)

- Tracing: support the `num_traces` and `expected_new_traces_per_sec` configuration parameters in the tail_sampling processor. (@ptodev)

### Bugfixes

- Remove empty port from the `apache_http` integration's instance label. (@katepangLiu)

- Fix identifier on target creation for SNMP v2 integration. (@marctc)

- Fix bug when specifying Blackbox's modules when using Blackbox integration. (@marctc)

- Tracing: fix a panic when the required `protocols` field was not set in the `otlp` receiver. (@ptodev)

- Support Bearer tokens for metric remote writes in the Grafana Operator (@jcreixell, @marctc)

### Other changes

- Update versions of embedded Prometheus exporters used for integrations:

  - Update `github.com/prometheus/statsd_exporter` to `v0.22.8`. (@captncraig)

  - Update `github.com/prometheus-community/postgres_exporter` to `v0.11.1`. (@captncraig)

  - Update `github.com/prometheus/memcached_exporter` to `v0.10.0`. (@captncraig)

  - Update `github.com/prometheus-community/elasticsearch_exporter` to `v1.5.0`. (@captncraig)

  - Update `github.com/prometheus/mysqld_exporter` to `v0.14.0`. (@captncraig)

  - Update `github.com/prometheus/consul_exporter` to `v0.8.0`. (@captncraig)

  - Update `github.com/ncabatoff/process-exporter` to `v0.7.10`. (@captncraig)

  - Update `github.com/prometheus-community/postgres_exporter` to `v0.11.1`. (@captncraig)

- Use Go 1.19.3 for builds. (@rfratto)

v0.28.1 (2022-11-03)
--------------------

### Security

- Update Docker base image to resolve OpenSSL vulnerabilities CVE-2022-3602 and
  CVE-2022-3786. Grafana Agent does not use OpenSSL, so we do not believe it is
  vulnerable to these issues, but the base image has been updated to remove the
  report from image scanners. (@rfratto)

v0.28.0 (2022-09-29)
--------------------

### Features

- Introduce Grafana Agent Flow, an experimental "programmable pipeline" runtime
  mode which improves how to configure and debug Grafana Agent by using
  components. (@captncraig, @karengermond, @marctc, @mattdurham, @rfratto,
  @rlankfo, @tpaschalis)

- Introduce Blackbox exporter integration. (@marctc)

### Enhancements

- Update Loki dependency to v2.6.1. (@rfratto)

### Bugfixes

### Other changes

- Fix relabel configs in sample agent-operator manifests (@hjet)

- Operator no longer set the `SecurityContext.Privileged` flag in the `config-reloader` container. (@hsyed-dojo)

- Add metrics for config reloads and config hash (@jcreixell)

v0.27.1 (2022-09-09)
--------------------

> **NOTE**: ARMv6 Docker images are no longer being published.
>
> We have stopped publishing Docker images for ARMv6 platforms.
> This is due to the new Ubuntu base image we are using that does not support ARMv6.
> The new Ubuntu base image has less reported CVEs, and allows us to provide more
> secure Docker images. We will still continue to publish ARMv6 release binaries and
> deb/rpm packages.

### Other Changes

- Switch docker image base from debian to ubuntu. (@captncraig)

v0.27.0 (2022-09-01)
--------------------

### Features

- Integrations: (beta) Add vmware_exporter integration (@rlankfo)

- App agent receiver: add Event kind to payload (@domasx2)

### Enhancements

- Tracing: Introduce a periodic appender to the remotewriteexporter to control sample rate. (@mapno)

- Tracing: Update OpenTelemetry dependency to v0.55.0. (@rfratto, @mapno)

- Add base agent-operator jsonnet library and generated manifests (@hjet)

- Add full (metrics, logs, K8s events) sample agent-operator jsonnet library and gen manifests (@hjet)

- Introduce new configuration fields for disabling Keep-Alives and setting the
  IdleConnectionTimeout when scraping. (@tpaschalis)

- Add field to Operator CRD to disable report usage functionality. (@marctc)

### Bugfixes

- Tracing: Fixed issue with the PromSD processor using the `connection` method to discover the IP
  address.  It was failing to match because the port number was included in the address string. (@jphx)

- Register prometheus discovery metrics. (@mattdurham)

- Fix seg fault when no instance parameter is provided for apache_http integration, using integrations-next feature flag. (@rgeyer)

- Fix grafanacloud-install.ps1 web request internal server error when fetching config. (@rlankfo)

- Fix snmp integration not passing module or walk_params parameters when scraping. (@rgeyer)

- Fix unmarshal errors (key "<walk_param name>" already set in map) for snmp integration config when walk_params is defined, and the config is reloaded. (@rgeyer)

### Other changes

- Update several go dependencies to resolve warnings from certain security scanning tools. None of the resolved vulnerabilities were known to be exploitable through the agent. (@captncraig)

- It is now possible to compile Grafana Agent using Go 1.19. (@rfratto)

v0.26.1 (2022-07-25)
--------------------

> **BREAKING CHANGES**: This release has breaking changes. Please read entries
> carefully and consult the [upgrade guide][] for specific instructions.

### Breaking changes

- Change windows certificate store so client certificate is no longer required in store. (@mattdurham)

### Bugfixes

- Operator: Fix issue where configured `targetPort` ServiceMonitors resulted in
  generating an incorrect scrape_config. (@rfratto)

- Build the Linux/AMD64 artifacts using the opt-out flag for the ebpf_exporter. (@tpaschalis)

v0.26.0 (2022-07-18)
--------------------

> **BREAKING CHANGES**: This release has breaking changes. Please read entries
> carefully and consult the [upgrade guide][] for specific instructions.

### Breaking changes

- Deprecated `server` YAML block fields have now been removed in favor of the
  command-line flags that replaced them. These fields were originally
  deprecated in v0.24.0. (@rfratto)

- Changed tail sampling policies to be configured as in the OpenTelemetry
  Collector. (@mapno)

### Features

- Introduce Apache HTTP exporter integration. (@v-zhuravlev)

- Introduce eBPF exporter integration. (@tpaschalis)

### Enhancements

- Truncate all records in WAL if repair attempt fails. (@rlankfo)

### Bugfixes

- Relative symlinks for promtail now work as expected. (@RangerCD, @mukerjee)

- Fix rate limiting implementation for the app agent receiver integration. (@domasx2)

- Fix mongodb exporter so that it now collects all metrics. (@mattdurham)

v0.25.1 (2022-06-16)
--------------------

### Bugfixes

- Integer types fail to unmarshal correctly in operator additional scrape configs. (@rlankfo)

- Unwrap replayWAL error before attempting corruption repair. (@rlankfo)

v0.25.0 (2022-06-06)
--------------------

> **BREAKING CHANGES**: This release has breaking changes. Please read entries
> carefully and consult the [upgrade guide][] for specific instructions.

### Breaking changes

- Traces: Use `rpc.grpc.status_code` attribute to determine
  span failed in the service graph processor (@rcrowe)

### Features

- Add HTTP endpoints to fetch active instances and targets for the Logs subsystem.
  (@marctc)

- (beta) Add support for using windows certificate store for TLS connections. (@mattdurham)

- Grafana Agent Operator: add support for integrations through an `Integration`
  CRD which is discovered by `GrafanaAgent`. (@rfratto)

- (experimental) Add app agent receiver integration. This depends on integrations-next being enabled
  via the `integrations-next` feature flag. Use `-enable-features=integrations-next` to use
  this integration. (@kpelelis, @domas)

- Introduce SNMP exporter integration. (@v-zhuravlev)

- Configure the agent to report the use of feature flags to grafana.com. (@marctc)

### Enhancements

- integrations-next: Integrations using autoscrape will now autoscrape metrics
  using in-memory connections instead of connecting to themselves over the
  network. As a result of this change, the `client_config` field has been
  removed. (@rfratto)

- Enable `proxy_url` support on `oauth2` for metrics and logs (update **prometheus/common** dependency to `v0.33.0`). (@martin-jaeger-maersk)

- `extra-scrape-metrics` can now be enabled with the `--enable-features=extra-scrape-metrics` feature flag. See <https://prometheus.io/docs/prometheus/2.31/feature_flags/#extra-scrape-metrics> for details. (@rlankfo)

- Resolved issue in v2 integrations where if an instance name was a prefix of another the route handler would fail to
  match requests on the longer name (@mattdurham)

- Set `include_metadata` to true by default for OTLP traces receivers (@mapno)

### Bugfixes

- Scraping service was not honoring the new server grpc flags `server.grpc.address`.  (@mattdurham)

### Other changes

- Update base image of official Docker containers from Debian buster to Debian
  bullseye. (@rfratto)

- Use Go 1.18 for builds. (@rfratto)

- Add `metrics` prefix to the url of list instances endpoint (`GET
  /agent/api/v1/instances`) and list targets endpoint (`GET
  /agent/api/v1/metrics/targets`). (@marctc)

- Add extra identifying labels (`job`, `instance`, `agent_hostname`) to eventhandler integration. (@hjet)

- Add `extra_labels` configuration to eventhandler integration. (@hjet)

v0.24.2 (2022-05-02)
--------------------

### Bugfixes

- Added configuration watcher delay to prevent race condition in cases where scraping service mode has not gracefully exited. (@mattdurham)

### Other changes

- Update version of node_exporter to include additional metrics for osx. (@v-zhuravlev)

v0.24.1 (2022-04-14)
--------------------

### Bugfixes

- Add missing version information back into `agentctl --version`. (@rlankfo)

- Bump version of github-exporter to latest upstream SHA 284088c21e7d, which
  includes fixes from bugs found in their latest tag. This includes a fix
  where not all releases where retrieved when pulling release information.
  (@rfratto)

- Set the `Content-Type` HTTP header to `application/json` for API endpoints
  returning json objects. (@marctc)

- Operator: fix issue where a `username_file` field was incorrectly set.
  (@rfratto)

- Initialize the logger with default `log_level` and `log_format` parameters.
  (@tpaschalis)

### Other changes

- Embed timezone data to enable Promtail pipelines using the `location` field
  on Windows machines. (@tpaschalis)

v0.24.0 (2022-04-07)
--------------------

> **BREAKING CHANGES**: This release has breaking changes. Please read entries
> carefully and consult the [upgrade guide][] for specific instructions.
>
> **GRAFANA AGENT OPERATOR USERS**: As of this release, Grafana Agent Operator
> does not support versions of Grafana Agent prior to v0.24.0.

### Breaking changes

- The following metrics will now be prefixed with `agent_dskit_` instead of
  `cortex_`: `cortex_kv_request_duration_seconds`,
  `cortex_member_consul_heartbeats_total`, `cortex_member_ring_tokens_owned`,
  `cortex_member_ring_tokens_to_own`, `cortex_ring_member_ownership_percent`,
  `cortex_ring_members`, `cortex_ring_oldest_member_timestamp`,
  `cortex_ring_tokens_owned`, `cortex_ring_tokens_total`. (@rlankfo)

- Traces: the `traces_spanmetrics_calls_total_total` metric has been renamed to
  `traces_spanmetrics_calls_total` (@fredr)

- Two new flags, `-server.http.enable-tls` and `-server.grpc.enable-tls` must
  be provided to explicitly enable TLS support. This is a change of the
  previous behavior where TLS support was enabled when a certificate pair was
  provided. (@rfratto)

- Many command line flags starting with `-server.` block have been renamed.
  (@rfratto)

- The `-log.level` and `-log.format` flags are removed in favor of being set in
  the configuration file. (@rfratto)

- Flags for configuring TLS have been removed in favor of being set in the
  configuration file. (@rfratto)

- Dynamic reload is no longer supported for deprecated server block fields.
  Changing a deprecated field will be ignored and cause the reload to fail.
  (@rfratto)

- The default HTTP listen address is now `127.0.0.1:12345`. Use the
  `-server.http.address` flag to change this value. (@rfratto)

- The default gRPC listen address is now `127.0.0.1:12346`. Use the
  `-server.grpc.address` flag to change this value. (@rfratto)

- `-reload-addr` and `-reload-port` have been removed. They are no longer
  necessary as the primary HTTP server is now static and can't be shut down in
  the middle of a `/-/reload` call. (@rfratto)

- (Only impacts `integrations-next` feature flag) Many integrations have been
  renamed to better represent what they are integrating with. For example,
  `redis_exporter` is now `redis`. This change requires updating
  `integrations-next`-enabled configuration files. This change also changes
  integration names shown in metric labels. (@rfratto)

- The deprecated `-prometheus.*` flags have been removed in favor of
  their `-metrics.*` counterparts. The `-prometheus.*` flags were first
  deprecated in v0.19.0. (@rfratto)

### Deprecations

- Most fields in the `server` block of the configuration file are
  now deprecated in favor of command line flags. These fields will be removed
  in the v0.26.0 release. Please consult the upgrade guide for more information
  and rationale. (@rfratto)

### Features

- Added config read API support to GrafanaAgent Custom Resource Definition.
  (@shamsalmon)

- Added consulagent_sd to target discovery. (@chuckyz)

- Introduce EXPERIMENTAL support for dynamic configuration. (@mattdurham)

- Introduced endpoint that accepts remote_write requests and pushes metrics data directly into an instance's WAL. (@tpaschalis)

- Added builds for linux/ppc64le. (@aklyachkin)

### Enhancements

- Tracing: Exporters can now be configured to use OAuth. (@canuteson)

- Strengthen readiness check for metrics instances. (@tpaschalis)

- Parameterize namespace field in sample K8s logs manifests (@hjet)

- Upgrade to Loki k87. (@rlankfo)

- Update Prometheus dependency to v2.34.0. (@rfratto)

- Update OpenTelemetry-collector dependency to v0.46.0. (@mapno)

- Update cAdvisor dependency to v0.44.0. (@rfratto)

- Update mongodb_exporter dependency to v0.31.2 (@mukerjee)

- Use grafana-agent/v2 Tanka Jsonnet to generate K8s manifests (@hjet)

- Replace agent-bare.yaml K8s sample Deployment with StatefulSet (@hjet)

- Improve error message for `agentctl` when timeout happens calling
  `cloud-config` command (@marctc)

- Enable integrations-next by default in agent-bare.yaml. Please note #1262 (@hjet)

### Bugfixes

- Fix Kubernetes manifests to use port `4317` for OTLP instead of the previous
  `55680` in line with the default exposed port in the agent.

- Ensure singleton integrations are honored in v2 integrations (@mattdurham)

- Tracing: `const_labels` is now correctly parsed in the remote write exporter.
  (@fredr)

- integrations-next: Fix race condition where metrics endpoints for
  integrations may disappear after reloading the config file. (@rfratto)

- Removed the `server.path_prefix` field which would break various features in
  Grafana Agent when set. (@rfratto)

- Fix issue where installing the DEB/RPM packages would overwrite the existing
  config files and environment files. (@rfratto)

- Set `grafanaDashboardFolder` as top level key in the mixin. (@Duologic)

- Operator: Custom Secrets or ConfigMaps to mount will no longer collide with
  the path name of the default secret mount. As a side effect of this bugfix,
  custom Secrets will now be mounted at
  `/var/lib/grafana-agent/extra-secrets/<secret name>` and custom ConfigMaps
  will now be mounted at `/var/lib/grafana-agent/extra-configmaps/<configmap
  name>`. This is not a breaking change as it was previously impossible to
  properly provide these custom mounts. (@rfratto)

- Flags accidentally prefixed with `-metrics.service..` (two `.` in a row) have
  now been fixed to only have one `.`. (@rfratto)

- Protect concurrent writes to the WAL in the remote write exporter (@mapno)

### Other changes

- The `-metrics.wal-directory` flag and `metrics.wal_directory` config option
  will now default to `data-agent/`, the same default WAL directory as
  Prometheus Agent. (@rfratto)

v0.23.0 (2022-02-10)
--------------------

### Enhancements

- Go 1.17 is now used for all builds of the Agent. (@tpaschalis)

- integrations-next: Add `extra_labels` to add a custom set of labels to
  integration targets. (@rfratto)

- The agent no longer appends duplicate exemplars. (@tpaschalis)

- Added Kubernetes eventhandler integration (@hjet)

- Enables sending of exemplars over remote write by default. (@rlankfo)

### Bugfixes

- Fixed issue where Grafana Agent may panic if there is a very large WAL
  loading while old WALs are being deleted or the `/agent/api/v1/targets`
  endpoint is called. (@tpaschalis)

- Fix panic in prom_sd_processor when address is empty (@mapno)

- Operator: Add missing proxy_url field from generated remote_write configs.
  (@rfratto)

- Honor the specified log format in the traces subsystem (@mapno)

- Fix typo in node_exporter for runit_service_dir. (@mattdurham)

- Allow inlining credentials in remote_write url. (@tpaschalis)

- integrations-next: Wait for integrations to stop when starting new instances
  or shutting down (@rfratto).

- Fix issue with windows_exporter mssql collector crashing the agent.
  (@mattdurham)

- The deb and rpm files will now ensure the /var/lib/grafana-agent data
  directory is created with permissions set to 0770. (@rfratto)

- Make agent-traces.yaml Namespace a template-friendly variable (@hjet)

- Disable `machine-id` journal vol by default in sample logs manifest (@hjet)

v0.22.0 (2022-01-13)
--------------------

> This release has deprecations. Please read entries carefully and consult
> the [upgrade guide][] for specific instructions.

### Deprecations

- The node_exporter integration's `netdev_device_whitelist` field is deprecated
  in favor of `netdev_device_include`. Support for the old field name will be
  removed in a future version. (@rfratto)

- The node_exporter integration's `netdev_device_blacklist` field is deprecated
  in favor of `netdev_device_include`. Support for the old field name will be
  removed in a future version. (@rfratto)

- The node_exporter integration's `systemd_unit_whitelist` field is deprecated
  in favor of `systemd_unit_include`. Support for the old field name will be
  removed in a future version. (@rfratto)

- The node_exporter integration's `systemd_unit_blacklist` field is deprecated
  in favor of `systemd_unit_exclude`. Support for the old field name will be
  removed in a future version. (@rfratto)

- The node_exporter integration's `filesystem_ignored_mount_points` field is
  deprecated in favor of `filesystem_mount_points_exclude`. Support for the old
  field name will be removed in a future version. (@rfratto)

- The node_exporter integration's `filesystem_ignored_fs_types` field is
  deprecated in favor of `filesystem_fs_types_exclude`. Support for the old
  field name will be removed in a future version. (@rfratto)

### Features

- (beta) Enable experimental config urls for fetching remote configs.
  Currently, only HTTP/S is supported. Pass the
  `-enable-features=remote-configs` flag to turn this on. (@rlankfo)

- Added [cAdvisor](https://github.com/google/cadvisor) integration. (@rgeyer)

- Traces: Add `Agent Tracing Pipeline` dashboard and alerts (@mapno)

- Traces: Support jaeger/grpc exporter (@nicoche)

- (beta) Enable an experimental integrations subsystem revamp. Pass
  `integrations-next` to `-enable-features` to turn this on. Reading the
  documentation for the revamp is recommended; enabling it causes breaking
  config changes. (@rfratto)

### Enhancements

- Traces: Improved pod association in PromSD processor (@mapno)

- Updated OTel to v0.40.0 (@mapno)

- Remote write dashboard: show in and out sample rates (@bboreham)

- Remote write dashboard: add mean latency (@bboreham)

- Update node_exporter dependency to v1.3.1. (@rfratto)

- Cherry-pick Prometheus PR #10102 into our Prometheus dependency (@rfratto).

### Bugfixes

- Fix usage of POSTGRES_EXPORTER_DATA_SOURCE_NAME when using postgres_exporter
  integration (@f11r)

- Change ordering of the entrypoint for windows service so that it accepts
  commands immediately (@mattdurham)

- Only stop WAL cleaner when it has been started (@56quarters)

- Fix issue with unquoted install path on Windows, that could allow escalation
  or running an arbitrary executable (@mattdurham)

- Fix cAdvisor so it collects all defined metrics instead of the last
  (@pkoenig10)

- Fix panic when using 'stdout' in automatic logging (@mapno)

- Grafana Agent Operator: The /-/ready and /-/healthy endpoints will
  no longer always return 404 (@rfratto).

### Other changes

- Remove log-level flag from systemd unit file (@jpkrohling)

v0.21.2 (2021-12-08)
--------------------

### Security fixes

- This release contains a fix for
  [CVE-2021-41090](https://github.com/grafana/agent/security/advisories/GHSA-9c4x-5hgq-q3wh).

### Other changes

- This release disables the existing `/-/config` and
  `/agent/api/v1/configs/{name}` endpoints by default. Pass the
  `--config.enable-read-api` flag at the command line to opt in to these
  endpoints.

v0.21.1 (2021-11-18)
--------------------

### Bugfixes

- Fix panic when using postgres_exporter integration (@saputradharma)

- Fix panic when dnsamsq_exporter integration tried to log a warning (@rfratto)

- Statsd Integration: Adding logger instance to the statsd mapper
  instantiation. (@gaantunes)

- Statsd Integration: Fix issue where mapped metrics weren't exposed to the
  integration. (@mattdurham)

- Operator: fix bug where version was a required field (@rfratto)

- Metrics: Only run WAL cleaner when metrics are being used and a WAL is
  configured. (@rfratto)

v0.21.0 (2021-11-17)
--------------------

### Enhancements

- Update Cortex dependency to v1.10.0-92-g85c378182. (@rlankfo)

- Update Loki dependency to v2.1.0-656-g0ae0d4da1. (@rlankfo)

- Update Prometheus dependency to v2.31.0 (@rlankfo)

- Add Agent Operator Helm quickstart guide (@hjet)

- Reorg Agent Operator quickstart guides (@hjet)

### Bugfixes

- Packaging: Use correct user/group env variables in RPM %post script (@simonc6372)

- Validate logs config when using logs_instance with automatic logging processor (@mapno)

- Operator: Fix MetricsInstance Service port (@hjet)

- Operator: Create govern service per Grafana Agent (@shturman)

- Operator: Fix relabel_config directive for PodLogs resource (@hjet)

- Traces: Fix `success_logic` code in service graphs processor (@mapno)

### Other changes

- Self-scraped integrations will now use an SUO-specific value for the `instance` label. (@rfratto)

- Traces: Changed service graphs store implementation to improve CPU performance (@mapno)

v0.20.1 (2021-12-08)
--------------------

> _NOTE_: The fixes in this patch are only present in v0.20.1 and >=v0.21.2.

### Security fixes

- This release contains a fix for
  [CVE-2021-41090](https://github.com/grafana/agent/security/advisories/GHSA-9c4x-5hgq-q3wh).

### Other changes

- This release disables the existing `/-/config` and
  `/agent/api/v1/configs/{name}` endpoitns by default. Pass the
  `--config.enable-read-api` flag at the command line to opt in to these
  endpoints.

v0.20.0 (2021-10-28)
--------------------

> **BREAKING CHANGES**: This release has breaking changes. Please read entries
> carefully and consult the [upgrade guide][] for specific instructions.

### Breaking Changes

- push_config is no longer supported in trace's config (@mapno)

### Features

- Operator: The Grafana Agent Operator can now generate a Kubelet service to
  allow a ServiceMonitor to collect Kubelet and cAdvisor metrics. This requires
  passing a `--kubelet-service` flag to the Operator in `namespace/name` format
  (like `kube-system/kubelet`). (@rfratto)

- Service graphs processor (@mapno)

### Enhancements

- Updated mysqld_exporter to v0.13.0 (@gaantunes)

- Updated postgres_exporter to v0.10.0 (@gaantunes)

- Updated redis_exporter to v1.27.1 (@gaantunes)

- Updated memcached_exporter to v0.9.0 (@gaantunes)

- Updated statsd_exporter to v0.22.2 (@gaantunes)

- Updated elasticsearch_exporter to v1.2.1 (@gaantunes)

- Add remote write to silent Windows Installer  (@mattdurham)

- Updated mongodb_exporter to v0.20.7 (@rfratto)

- Updated OTel to v0.36 (@mapno)

- Updated statsd_exporter to v0.22.2 (@mattdurham)

- Update windows_exporter to v0.16.0 (@rfratto, @mattdurham)

- Add send latency to agent dashboard (@bboreham)

### Bugfixes

- Do not immediately cancel context when creating a new trace processor. This
  was preventing scrape_configs in traces from functioning. (@lheinlen)

- Sanitize autologged Loki labels by replacing invalid characters with
  underscores (@mapno)

- Traces: remove extra line feed/spaces/tabs when reading password_file content
  (@nicoche)

- Updated envsubst to v2.0.0-20210730161058-179042472c46. This version has a
  fix needed for escaping values outside of variable substitutions. (@rlankfo)

- Grafana Agent Operator should no longer delete resources matching the names
  of the resources it manages. (@rfratto)

- Grafana Agent Operator will now appropriately assign an
  `app.kubernetes.io/managed-by=grafana-agent-operator` to all created
  resources. (@rfratto)

### Other changes

- Configuration API now returns 404 instead of 400 when attempting to get or
  delete a config which does not exist. (@kgeckhart)

- The windows_exporter now disables the textfile collector by default.
  (@rfratto)

v0.19.0 (2021-09-29)
--------------------

> **BREAKING CHANGES**: This release has breaking changes. Please read entries
> carefully and consult the [upgrade guide][] for specific instructions.

### Breaking Changes

- Reduced verbosity of tracing autologging by not logging `STATUS_CODE_UNSET`
  status codes. (@mapno)

- Operator: rename `Prometheus*` CRDs to `Metrics*` and `Prometheus*` fields to
  `Metrics*`. (@rfratto)

- Operator: CRDs are no longer referenced using a hyphen in the name to be
  consistent with how Kubernetes refers to resources. (@rfratto)

- `prom_instance` in the spanmetrics config is now named `metrics_instance`.
  (@rfratto)

### Deprecations

- The `loki` key at the root of the config file has been deprecated in favor of
  `logs`. `loki`-named fields in `automatic_logging` have been renamed
  accordinly: `loki_name` is now `logs_instance_name`, `loki_tag` is now
  `logs_instance_tag`, and `backend: loki` is now `backend: logs_instance`.
  (@rfratto)

- The `prometheus` key at the root of the config file has been deprecated in
  favor of `metrics`. Flag names starting with `prometheus.` have also been
  deprecated in favor of the same flags with the `metrics.` prefix. Metrics
  prefixed with `agent_prometheus_` are now prefixed with `agent_metrics_`.
  (@rfratto)

- The `tempo` key at the root of the config file has been deprecated in favor
  of `traces`. (@mattdurham)

### Features

- Added [GitHub exporter](https://github.com/infinityworks/github-exporter)
  integration. (@rgeyer)

- Add TLS config options for tempo `remote_write`s. (@mapno)

- Support autologging span attributes as log labels (@mapno)

- Put Tests requiring Network Access behind a -online flag (@flokli)

- Add logging support to the Grafana Agent Operator. (@rfratto)

- Add `operator-detach` command to agentctl to allow zero-downtime upgrades
  when removing an Operator CRD. (@rfratto)

- The Grafana Agent Operator will now default to deploying the matching release
  version of the Grafana Agent instead of v0.14.0. (@rfratto)

### Enhancements

- Update OTel dependency to v0.30.0 (@mapno)

- Allow reloading configuration using `SIGHUP` signal. (@tharun208)

- Add HOSTNAME environment variable to service file to allow for expanding the
  $HOSTNAME variable in agent config.  (@dfrankel33)

- Update jsonnet-libs to 1.21 for Kubernetes 1.21+ compatability. (@MurzNN)

- Make method used to add k/v to spans in prom_sd processor configurable.
  (@mapno)

### Bugfixes

- Regex capture groups like `${1}` will now be kept intact when using
  `-config.expand-env`. (@rfratto)

- The directory of the logs positions file will now properly be created on
  startup for all instances. (@rfratto)

- The Linux system packages will now configure the grafana-agent user to be a
  member of the adm and systemd-journal groups. This will allow logs to read
  from journald and /var/log by default. (@rfratto)

- Fix collecting filesystem metrics on Mac OS (darwin) in the `node_exporter`
  integration default config. (@eamonryan)

- Remove v0.0.0 flags during build with no explicit release tag (@mattdurham)

- Fix issue with global scrape_interval changes not reloading integrations
  (@kgeckhart)

- Grafana Agent Operator will now detect changes to referenced ConfigMaps and
  Secrets and reload the Agent properly. (@rfratto)

- Grafana Agent Operator's object label selectors will now use Kubernetes
  defaults when undefined (i.e., default to nothing). (@rfratto)

- Fix yaml marshalling tag for cert_file in kafka exporter agent config.
  (@rgeyer)

- Fix warn-level logging of dropped targets. (@james-callahan)

- Standardize scrape_interval to 1m in examples. (@mattdurham)

v0.18.4 (2021-09-14)
--------------------

### Enhancements

- Add `agent_prometheus_configs_changed_total` metric to track instance config
  events. (@rfratto)

### Bugfixes

- Fix info logging on windows. (@mattdurham)

- Scraping service: Ensure that a reshard is scheduled every reshard
  interval. (@rfratto)

v0.18.3 (2021-09-08)
--------------------

### Bugfixes

- Register missing metric for configstore consul request duration. (@rfratto)

- Logs should contain a caller field with file and line numbers again
  (@kgeckhart)

- In scraping service mode, the polling configuration refresh should honor
  timeout. (@mattdurham)

- In scraping service mode, the lifecycle reshard should happen using a
  goroutine. (@mattdurham)

- In scraping service mode, scraping service can deadlock when reloading during
  join. (@mattdurham)

- Scraping service: prevent more than one refresh from being queued at a time.
  (@rfratto)

v0.18.2 (2021-08-12)
--------------------

### Bugfixes

- Honor the prefix and remove prefix from consul list results (@mattdurham)

v0.18.1 (2021-08-09)
--------------------

### Bugfixes

- Reduce number of consul calls when ran in scrape service mode (@mattdurham)

v0.18.0 (2021-07-29)
--------------------

### Features

- Added [GitHub exporter](https://github.com/infinityworks/github-exporter)
  integration. (@rgeyer)

- Add support for OTLP HTTP trace exporting. (@mapno)

### Enhancements

- Switch to drone for releases. (@mattdurham)

- Update postgres_exporter to a [branch of](https://github.com/grafana/postgres_exporter/tree/exporter-package-v0.10.0) v0.10.0

### Bugfixes

- Enabled flag for integrations is not being honored. (@mattdurham)

v0.17.0 (2021-07-15)
--------------------

### Features

- Added [Kafka Lag exporter](https://github.com/davidmparrott/kafka_exporter)
  integration. (@gaantunes)

### Bugfixes

- Fix race condition that may occur and result in a panic when initializing
  scraping service cluster. (@rfratto)

v0.16.1 (2021-06-22)
--------------------

### Bugfixes

- Fix issue where replaying a WAL caused incorrect metrics to be sent over
  remote write. (@rfratto)

v0.16.0 (2021-06-17)
--------------------

### Features

- (beta) A Grafana Agent Operator is now available. (@rfratto)

### Enhancements

- Error messages when installing the Grafana Agent for Grafana Cloud will now
  be shown. (@rfratto)

### Bugfixes

- Fix a leak in the shared string interner introduced in v0.14.0. This fix was
  made to a [dependency](https://github.com/grafana/prometheus/pull/21).
  (@rfratto)

- Fix issue where a target will fail to be scraped for the process lifetime if
  that target had gone down for long enough that its series were removed from
  the in-memory cache (2 GC cycles). (@rfratto)

v0.15.0 (2021-06-03)
--------------------

> **BREAKING CHANGES**: This release has breaking changes. Please read entries
> carefully and consult the [upgrade guide][] for specific instructions.

### Breaking Changes

- The configuration of Tempo Autologging has changed. (@mapno)

### Features

- Add support for exemplars. (@mapno)

### Enhancements

- Add the option to log to stdout instead of a Loki instance. (@joe-elliott)

- Update Cortex dependency to v1.8.0.

- Running the Agent as a DaemonSet with host_filter and role: pod should no
  longer cause unnecessary load against the Kubernetes SD API. (@rfratto)

- Update Prometheus to v2.27.0. (@mapno)

- Update Loki dependency to d88f3996eaa2. This is a non-release build, and was
  needed to support exemplars. (@mapno)

- Update Cortex dependency to d382e1d80eaf. This is a non-release build, and
  was needed to support exemplars. (@mapno)

### Bugfixes

- Host filter relabeling rules should now work. (@rfratto)

- Fixed issue where span metrics where being reported with wrong time unit.
  (@mapno)

### Other changes

- Intentionally order tracing processors. (@joe-elliott)

v0.14.0 (2021-05-24)
--------------------

> **BREAKING CHANGES**: This release has breaking changes. Please read entries
> carefully and consult the [upgrade guide][] for specific instructions.
>
> **STABILITY NOTICE**: As of this release, functionality that is not
> recommended for production use and is expected to change will be tagged
> interchangably as "experimental" or "beta."

### Security fixes

- The Scraping service API will now reject configs that read credentials from
  disk by default. This prevents malicious users from reading arbitrary files
  and sending their contents over the network. The old behavior can be
  re-enabled by setting `dangerous_allow_reading_files: true` in the scraping
  service config. (@rfratto)

### Breaking changes

- Configuration for SigV4 has changed. (@rfratto)

### Deprecations

- `push_config` is now supplanted by `remote_block` and `batch`. `push_config`
  will be removed in a future version (@mapno)

### Features

- (beta) New integration: windows_exporter (@mattdurham)

- (beta) Grafana Agent Windows Installer is now included as a release artifact.
  (@mattdurham)

- Official M1 Mac release builds will now be generated! Look for
  `agent-darwin-arm64` and `agentctl-darwin-arm64` in the release assets.
  (@rfratto)

- Add support for running as a Windows service (@mattdurham)

- (beta) Add /-/reload support. It is not recommended to invoke `/-/reload`
  against the main HTTP server. Instead, two new command-line flags have been
  added: `--reload-addr` and `--reload-port`. These will launch a
  `/-/reload`-only HTTP server that can be used to safely reload the Agent's
  state.  (@rfratto)

- Add a /-/config endpoint. This endpoint will return the current configuration
  file with defaults applied that the Agent has loaded from disk. (@rfratto)

- (beta) Support generating metrics and exposing them via a Prometheus exporter
  from span data. (@yeya24)

- Tail-based sampling for tracing pipelines (@mapno)

- Added Automatic Logging feature for Tempo (@joe-elliott)

- Disallow reading files from within scraping service configs by default.
  (@rfratto)

- Add remote write for span metrics (@mapno)

### Enhancements

- Support compression for trace export. (@mdisibio)

- Add global remote_write configuration that is shared between all instances
  and integrations. (@mattdurham)

- Go 1.16 is now used for all builds of the Agent. (@rfratto)

- Update Prometheus dependency to v2.26.0. (@rfratto)

- Upgrade `go.opentelemetry.io/collector` to v0.21.0 (@mapno)

- Add kafka trace receiver (@mapno)

- Support mirroring a trace pipeline to multiple backends (@mapno)

- Add `headers` field in `remote_write` config for Tempo. `headers` specifies
  HTTP headers to forward to the remote endpoint. (@alexbiehl)

- Add silent uninstall to Windows Uninstaller. (@mattdurham)

### Bugfixes

- Native Darwin arm64 builds will no longer crash when writing metrics to the
  WAL. (@rfratto)

- Remote write endpoints that never function across the lifetime of the Agent
  will no longer prevent the WAL from being truncated. (@rfratto)

- Bring back FreeBSD support. (@rfratto)

- agentctl will no longer leak WAL resources when retrieving WAL stats.
  (@rfratto)

- Ensure defaults are applied to undefined sections in config file. This fixes
  a problem where integrations didn't work if `prometheus:` wasn't configured.
  (@rfratto)

- Fixed issue where automatic logging double logged "svc". (@joe-elliott)

### Other changes

- The Grafana Cloud Agent has been renamed to the Grafana Agent. (@rfratto)

- Instance configs uploaded to the Config Store API will no longer be stored
  along with the global Prometheus defaults. This is done to allow globals to
  be updated and re-apply the new global defaults to the configs from the
  Config Store. (@rfratto)

- The User-Agent header sent for logs will now be `GrafanaAgent/<version>`
  (@rfratto)

- Add `tempo_spanmetrics` namespace in spanmetrics (@mapno)

v0.13.1 (2021-04-09)
--------------------

### Bugfixes

- Validate that incoming scraped metrics do not have an empty label set or a
  label set with duplicate labels, mirroring the behavior of Prometheus.
  (@rfratto)

v0.13.0 (2021-02-25)
--------------------

> The primary branch name has changed from `master` to `main`. You may have to
> update your local checkouts of the repository to point at the new branch name.

### Features

- postgres_exporter: Support query_path and disable_default_metrics. (@rfratto)

### Enhancements

- Support other architectures in installation script. (@rfratto)

- Allow specifying custom wal_truncate_frequency per integration. (@rfratto)

- The SigV4 region can now be inferred using the shared config (at
  `$HOME/.aws/config`) or environment variables (via `AWS_CONFIG`). (@rfratto)

- Update Prometheus dependency to v2.25.0. (@rfratto)

### Bugfixes

- Not providing an `-addr` flag for `agentctl config-sync` will no longer
  report an error and will instead use the pre-existing default value.
  (@rfratto)

- Fixed a bug from v0.12.0 where the Loki installation script failed because
  positions_directory was not set. (@rfratto)

- Reduce the likelihood of dataloss during a remote_write-side outage by
  increasing the default wal_truncation_frequency to 60m and preventing the WAL
  from being truncated if the last truncation timestamp hasn't changed. This
  change increases the size of the WAL on average, and users may configure a
  lower wal_truncation_frequency to deliberately choose a smaller WAL over
  write guarantees. (@rfratto)

- Add the ability to read and serve HTTPS integration metrics when given a set
  certificates (@mattdurham)

v0.12.0 (2021-02-05)
--------------------

> **BREAKING CHANGES**: This release has breaking changes. Please read entries
> carefully and consult the [upgrade guide][] for specific instructions.

### Breaking Changes

- The configuration format for the `loki` block has changed. (@rfratto)

- The configuration format for the `tempo` block has changed. (@rfratto)

### Features

- Support for multiple Loki Promtail instances has been added. (@rfratto)

- Support for multiple Tempo instances has been added. (@rfratto)

- Added [ElasticSearch exporter](https://github.com/justwatchcom/elasticsearch_exporter)
  integration. (@colega)

### Enhancements

- `.deb` and `.rpm` packages are now generated for all supported architectures.
  The architecture of the AMD64 package in the filename has been renamed to
  `amd64` to stay synchronized with the architecture name presented from other
  release assets. (@rfratto)

- The `/agent/api/v1/targets` API will now include discovered labels on the
  target pre-relabeling in a `discovered_labels` field. (@rfratto)

- Update Loki to 59a34f9867ce. This is a non-release build, and was needed to
  support multiple Loki instances. (@rfratto)

- Scraping service: Unhealthy Agents in the ring will no longer cause job
  distribution to fail. (@rfratto)

- Scraping service: Cortex ring metrics (prefixed with cortex_ring_) will now
  be registered for tracking the state of the hash ring. (@rfratto)

- Scraping service: instance config ownership is now determined by the hash of
  the instance config name instead of the entire config. This means that
  updating a config is guaranteed to always hash to the same Agent, reducing
  the number of metrics gaps. (@rfratto)

- Only keep a handful of K8s API server metrics by default to reduce default
  active series usage. (@hjet)

- Go 1.15.8 is now used for all distributions of the Agent. (@rfratto)

### Bugfixes

- `agentctl config-check` will now work correctly when the supplied config file
  contains integrations. (@hoenn)

v0.11.0 (2021-01-20)
--------------------

### Features

- ARMv6 builds of `agent` and `agentctl` will now be included in releases to
  expand Agent support to cover all models of Raspberry Pis. ARMv6 docker
  builds are also now available. (@rfratto)

- Added `config-check` subcommand for `agentctl` that can be used to validate
  Agent configuration files before attempting to load them in the `agent`
  itself. (@56quarters)

### Enhancements

- A sigv4 install script for Prometheus has been added. (@rfratto)

- NAMESPACE may be passed as an environment variable to the Kubernetes install
  scripts to specify an installation namespace. (@rfratto)

### Bugfixes

- The K8s API server scrape job will use the API server Service name when
  resolving IP addresses for Prometheus service discovery using the "Endpoints"
  role. (@hjet)

- The K8s manifests will no longer include the `default/kubernetes` job twice
  in both the DaemonSet and the Deployment. (@rfratto)

v0.10.0 (2021-01-13)
--------------------

### Features

- Prometheus `remote_write` now supports SigV4 authentication using the
  [AWS default credentials chain](https://docs.aws.amazon.com/sdk-for-java/v1/developer-guide/credentials.html).
  This enables the Agent to send metrics to Amazon Managed Prometheus without
  needing the [SigV4 Proxy](https://github.com/awslabs/aws-sigv4-proxy).
  (@rfratto)

### Enhancements

- Update `redis_exporter` to v1.15.0. (@rfratto)

- `memcached_exporter` has been updated to v0.8.0. (@rfratto)

- `process-exporter` has been updated to v0.7.5. (@rfratto)

- `wal_cleanup_age` and `wal_cleanup_period` have been added to the top-level
  Prometheus configuration section. These settings control how Write Ahead Logs
  (WALs) that are not associated with any instances are cleaned up. By default,
  WALs not associated with an instance that have not been written in the last
  12 hours are eligible to be cleaned up. This cleanup can be disabled by
  setting `wal_cleanup_period` to `0`. (@56quarters)

- Configuring logs to read from the systemd journal should now work on journals
  that use +ZSTD compression. (@rfratto)

### Bugfixes

- Integrations will now function if the HTTP listen address was set to a value
  other than the default. (@mattdurham)

- The default Loki installation will now be able to write its positions file.
  This was prevented by accidentally writing to a readonly volume mount.
  (@rfratto)

v0.9.1 (2021-01-04)
-------------------

### Enhancements

- agentctl will now be installed by the rpm and deb packages as
  `grafana-agentctl`. (@rfratto)

v0.9.0 (2020-12-10)
-------------------

### Features

- Add support to configure TLS config for the Tempo exporter to use
  insecure_skip_verify to disable TLS chain verification. (@bombsimon)

- Add `sample-stats` to `agentctl` to search the WAL and return a summary of
  samples of series matching the given label selector. (@simonswine)

- New integration:
  [postgres_exporter](https://github.com/wrouesnel/postgres_exporter)
  (@rfratto)

- New integration:
  [statsd_exporter](https://github.com/prometheus/statsd_exporter) (@rfratto)

- New integration:
  [consul_exporter](https://github.com/prometheus/consul_exporter) (@rfratto)

- Add optional environment variable substitution of configuration file.
  (@dcseifert)

### Enhancements

- `min_wal_time` and `max_wal_time` have been added to the instance config
  settings, guaranteeing that data in the WAL will exist for at least
  `min_wal_time` and will not exist for longer than `max_wal_time`. This change
  will increase the size of the WAL slightly but will prevent certain scenarios
  where data is deleted before it is sent. To revert back to the old behavior,
  set `min_wal_time` to `0s`. (@rfratto)

- Update `redis_exporter` to v1.13.1. (@rfratto)

- Bump OpenTelemetry-collector dependency to v0.16.0. (@bombsimon)

### Bugfixes

- Fix issue where the Tempo example manifest could not be applied because the
  port names were too long. (@rfratto)

- Fix issue where the Agent Kubernetes manifests may not load properly on AKS.
  (#279) (@rfratto)

### Other changes

- The User-Agent header sent for logs will now be `GrafanaCloudAgent/<version>`
  (@rfratto)

v0.8.0 (2020-11-06)
-------------------

### Features

- New integration: [dnsamsq_exporter](https://github.com/google/dnsamsq_exporter)
  (@rfratto).

- New integration: [memcached_exporter](https://github.com/prometheus/memcached_exporter)
  (@rfratto).

### Enhancements

- Add `<integration name>_build_info` metric to all integrations. The build
  info displayed will match the build information of the Agent and _not_ the
  embedded exporter. This metric is used by community dashboards, so adding it
  to the Agent increases compatibility with existing dashboards that depend on
  it existing. (@rfratto)

- Bump OpenTelemetry-collector dependency to 0.14.0 (@joe-elliott)

### Bugfixes

- Error messages when retrieving configs from the KV store will now be logged,
  rather than just logging a generic message saying that retrieving the config
  has failed. (@rfratto)

v0.7.2 (2020-10-29)
-------------------

### Enhancements

- Bump Prometheus dependency to 2.21. (@rfratto)

- Bump OpenTelemetry-collector dependency to 0.13.0 (@rfratto)

- Bump Promtail dependency to 2.0. (@rfratto)

- Enhance host_filtering mode to support targets from Docker Swarm and Consul.
  Also, add a `host_filter_relabel_configs` to that will apply relabeling rules
  for determining if a target should be dropped. Add a documentation section
  explaining all of this in detail. (@rfratto)

### Bugfixes

- Fix deb package prerm script so that it stops the agent on package removal.
  (@jdbaldry)

- Fix issue where the `push_config` for Tempo field was expected to be
  `remote_write`. `push_config` now works as expected. (@rfratto)

v0.7.1 (2020-10-23)
-------------------

### Bugfixes

- Fix issue where ARM binaries were not published with the GitHub release.

v0.7.0 (2020-10-23)
-------------------

### Features

- Added Tracing Support. (@joe-elliott)

- Add RPM and deb packaging. (@jdbaldry, @simon6372)

- arm64 and arm/v7 Docker containers and release builds are now available for
  `agent` and `agentctl`. (@rfratto)

- Add `wal-stats` and `target-stats` tooling to `agentctl` to discover WAL and
  cardinality issues. (@rfratto)

- [mysqld_exporter](https://github.com/prometheus/mysqld_exporter) is now
  embedded and available as an integration. (@rfratto)

- [redis_exporter](https://github.com/oliver006/redis_exporter) is now embedded
  and available as an integration. (@dafydd-t)

### Enhancements

- Resharding the cluster when using the scraping service mode now supports
  timeouts through `reshard_timeout`. The default value is `30s.` This timeout
  applies to cluster-wide reshards (performed when joining and leaving the
  cluster) and local reshards (done on the `reshard_interval`). (@rfratto)

### Bugfixes

- Fix issue where integrations crashed with instance_mode was set to `distinct`
  (@rfratto)

- Fix issue where the `agent` integration did not work on Windows (@rfratto).

- Support URL-encoded paths in the scraping service API. (@rfratto)

- The instance label written from replace_instance_label can now be overwritten
  with relabel_configs. This bugfix slightly modifies the behavior of what data
  is stored. The final instance label will now be stored in the WAL rather than
  computed by remote_write. This change should not negatively affect existing
  users. (@rfratto)

v0.6.1 (2020-04-11)
-------------------

### Bugfixes

- Fix issue where build information was empty when running the Agent with
  --version. (@rfratto)

- Fix issue where updating a config in the scraping service may fail to pick up
  new targets. (@rfratto)

- Fix deadlock that slowly prevents the Agent from scraping targets at a high
  scrape volume. (@rfratto)

v0.6.0 (2020-09-04)
-------------------

### Breaking Changes

- The Configs API will now disallow two instance configs having multiple
  `scrape_configs` with the same `job_name`. This was needed for the instance
  sharing mode, where combined instances may have duplicate `job_names` across
  their `scrape_configs`. This brings the scraping service more in line with
  Prometheus, where `job_names` must globally be unique. This change also
  disallows concurrent requests to the put/apply config API endpoint to prevent
  a race condition of two conflicting configs being applied at the same time.
  (@rfratto)

### Deprecations

- `use_hostname_label` is now supplanted by `replace_instance_label`.
  `use_hostname_label` will be removed in a future version. (@rfratto)

### Features

- The Grafana Agent can now collect logs and send to Loki. This is done by
  embedding Promtail, the official Loki log collection client. (@rfratto)

- Integrations can now be enabled without scraping. Set scrape_integrations to
  `false` at the `integrations` key or within the specific integration you
  don't want to scrape. This is useful when another Agent or Prometheus server
  will scrape the integration. (@rfratto)

- [process-exporter](https://github.com/ncabatoff/process-exporter) is now
  embedded as `process_exporter`. The hypen has been changed to an underscore
  in the config file to retain consistency with `node_exporter`. (@rfratto)

### Enhancements

- A new config option, `replace_instance_label`, is now available for use with
  integrations. When this is true, the instance label for all metrics coming
  from an integration will be replaced with the machine's hostname rather than
  127.0.0.1. (@rfratto)

- The embedded Prometheus version has been updated to 2.20.1. (@rfratto,
  @gotjosh)

- The User-Agent header written by the Agent when remote_writing will now be
  `GrafanaCloudAgent/<Version>` instead of `Prometheus/<Prometheus Version>`.
  (@rfratto)

- The subsystems of the Agent (`prometheus`, `loki`) are now made optional.
  Enabling integrations also implicitly enables the associated subsystem. For
  example, enabling the `agent` or `node_exporter` integration will force the
  `prometheus` subsystem to be enabled.  (@rfratto)

### Bugfixes

- The documentation for Tanka configs is now correct. (@amckinley)

- Minor corrections and spelling issues have been fixed in the Overview
  documentation. (@amckinley)

- The new default of `shared` instances mode broke the metric value for
  `agent_prometheus_active_configs`, which was tracking the number of combined
  configs (i.e., number of launched instances). This metric has been fixed and
  a new metric, `agent_prometheus_active_instances`, has been added to track
  the numbger of launched instances. If instance sharing is not enabled, both
  metrics will share the same value. (@rfratto)

- `remote_write` names in a group will no longer be copied from the
  remote_write names of the first instance in the group. Rather, all
  remote_write names will be generated based on the first 6 characters of the
  group hash and the first six characters of the remote_write hash. (@rfratto)

- Fix a panic that may occur during shutdown if the WAL is closed in the middle
  of the WAL being truncated. (@rfratto)

v0.5.0 (2020-08-12)
-------------------

### Features

- A [scrape targets API](https://github.com/grafana/agent/blob/main/docs/api.md#list-current-scrape-targets)
  has been added to show every target the Agent is currently scraping, when it
  was last scraped, how long it took to scrape, and errors from the last
  scrape, if any. (@rfratto)

- "Shared Instance Mode" is the new default mode for spawning Prometheus
  instances, and will improve CPU and memory usage for users of integrations
  and the scraping service. (@rfratto)

### Enhancements

- Memory stability and utilization of the WAL has been improved, and the
  reported number of active series in the WAL will stop double-counting
  recently churned series. (@rfratto)

- Changing scrape_configs and remote_write configs for an instance will now be
  dynamically applied without restarting the instance. This will result in less
  missing metrics for users of the scraping service that change a config.
  (@rfratto)

- The Tanka configuration now uses k8s-alpha. (@duologic)

### Bugfixes

- The Tanka configuration will now also deploy a single-replica deployment
  specifically for scraping the Kubernetes API. This deployment acts together
  with the Daemonset to scrape the full cluster and the control plane.
  (@gotjosh)

- The node_exporter filesystem collector will now work on Linux systems without
  needing to manually set the blocklist and allowlist of filesystems.
  (@rfratto)

v0.4.0 (2020-06-18)
-------------------

### Features

- Support for integrations has been added. Integrations can be any embedded
  tool, but are currently used for embedding exporters and generating scrape
  configs. (@rfratto)

- node_exporter has been added as an integration. This is the full version of
  node_exporter with the same configuration options. (@rfratto)

- An Agent integration that makes the Agent automatically scrape itself has
  been added. (@rfratto)

### Enhancements

- The WAL can now be truncated if running the Agent without any remote_write
  endpoints. (@rfratto)

### Bugfixes

- Prevent the Agent from crashing when a global Prometheus config stanza is not
  provided. (@robx)

- Enable agent host_filter in the Tanka configs, which was disabled by default
  by mistake. (@rfratto)

v0.3.2 (2020-05-29)
-------------------

### Features

- Tanka configs that deploy the scraping service mode are now available
  (@rfratto)

- A k3d example has been added as a counterpart to the docker-compose example.
  (@rfratto)

### Enhancements

- Labels provided by the default deployment of the Agent (Kubernetes and Tanka)
  have been changed to align with the latest changes to grafana/jsonnet-libs.
  The old `instance` label is now called `pod`, and the new `instance` label is
  unique. A `container` label has also been added. The Agent mixin has been
  subsequently updated to also incorporate these label changes. (@rfratto)

- The `remote_write` and `scrape_config` sections now share the same
  validations as Prometheus (@rfratto)

- Setting `wal_truncation_frequency` to less than the scrape interval is now
  disallowed (@rfratto)

### Bugfixes

- A deadlock in scraping service mode when updating a config that shards to the
  same node has been fixed (@rfratto)

- `remote_write` config stanzas will no longer ignore `password_file`
  (@rfratto)

- `scrape_config` client secrets (e.g., basic auth, bearer token,
  `password_file`) will now be properly retained in scraping service mode
  (@rfratto)

- Labels for CPU, RX, and TX graphs in the Agent Operational dashboard now
  correctly show the pod name of the Agent instead of the exporter name.
  (@rfratto)

v0.3.1 (2020-05-20)
-------------------

### Features

- The Agent has upgraded its vendored Prometheus to v2.18.1 (@gotjosh,
  @rfratto)

### Bugfixes

- A typo in the Tanka configs and Kubernetes manifests that prevents the Agent
  launching with v0.3.0 has been fixed (@captncraig)

- Fixed a bug where Tanka mixins could not be used due to an issue with the
  folder placement enhancement (@rfratto)

### Enhancements

- `agentctl` and the config API will now validate that the YAML they receive
  are valid instance configs. (@rfratto)

v0.3.0 (2020-05-13)
-------------------

### Features

- A third operational mode called "scraping service mode" has been added. A KV
  store is used to store instance configs which are distributed amongst a
  clustered set of Agent processes, dividing the total scrape load across each
  agent. An API is exposed on the Agents to list, create, update, and delete
  instance configurations from the KV store. (@rfratto)

- An "agentctl" binary has been released to interact with the new instance
  config management API created by the "scraping service mode." (@rfratto,
  @hoenn)

- The Agent now includes readiness and healthiness endpoints. (@rfratto)

### Enhancements

- The YAML files are now parsed strictly and an invalid YAML will generate an
  error at runtime. (@hoenn)

- The default build mode for the Docker containers is now release, not debug.
  (@rfratto)

- The Grafana Agent Tanka Mixins now are placed in an "Agent" folder within
  Grafana. (@cyriltovena)

v0.2.0 (2020-04-09)
-------------------

### Features

- The Prometheus remote write protocol will now send scraped metadata (metric
  name, help, type and unit). This results in almost negligent bytes sent
  increase as metadata is only sent every minute. It is on by default.
  (@gotjosh)

  These metrics are available to monitor metadata being sent:
  - `prometheus_remote_storage_succeeded_metadata_total`
  - `prometheus_remote_storage_failed_metadata_total`
  - `prometheus_remote_storage_retried_metadata_total`
  - `prometheus_remote_storage_sent_batch_duration_seconds` and
    `prometheus_remote_storage_sent_bytes_total` have a new label “type” with
    the values of `metadata` or `samples`.

### Enhancements

- The Agent has upgraded its vendored Prometheus to v2.17.1 (@rfratto)

### Bugfixes

- Invalid configs passed to the agent will now stop the process after they are
  logged as invalid; previously the Agent process would continue. (@rfratto)

- Enabling host_filter will now allow metrics from node role Kubernetes service
  discovery to be scraped properly (e.g., cAdvisor, Kubelet). (@rfratto)

v0.1.1 (2020-03-16)
-------------------

### Other changes

- Nits in documentation (@sh0rez)

- Fix various dashboard mixin problems from v0.1.0 (@rfratto)

- Pass through release tag to `docker build` (@rfratto)

v0.1.0 (2020-03-16)
-------------------

> First release!

### Features

- Support for scraping Prometheus metrics and sharding the agent through the
  presence of a `host_filter` flag within the Agent configuration file.

[upgrade guide]: https://grafana.com/docs/agent/latest/upgrade-guide/
[contributors guide]: ./docs/developer/contributing.md#updating-the-changelog<|MERGE_RESOLUTION|>--- conflicted
+++ resolved
@@ -13,11 +13,10 @@
 ### Features
 
 - The Pyroscope scrape component computes and sends delta profiles automatically when required to reduce bandwidth usage. (@cyriltovena)
-<<<<<<< HEAD
+
 - `prometheus.exporter.kafka` collects metrics from Kafka Server (@oliver-zhang)
-=======
- - Support `stage.geoip` in `loki.process`. (@akselleirv)
->>>>>>> 1f0cbd58
+
+- Support `stage.geoip` in `loki.process`. (@akselleirv)
 
 - Integrations: Introduce the `squid` integration. (@armstrmi)
 
