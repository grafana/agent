# Changelog

> _Contributors should read our [contributors guide][] for instructions on how
> to update the changelog._

This document contains a historical list of changes between releases. Only
changes that impact end-user behavior are listed; changes to documentation or
internal API changes are not present.

Main (unreleased)
-----------------

### Breaking changes

- Prohibit the configuration of services within modules. (@wildum)

- For `otelcol.exporter` components, change the default value of `disable_high_cardinality_metrics` to `true`. (@ptodev)

- Rename component `prometheus.exporter.agent` to `prometheus.exporter.self` to clear up ambiguity. (@hainenber)

### Features

- A new `discovery.process` component for discovering Linux OS processes on the current host. (@korniltsev)

- A new `pyroscope.java` component for profiling Java processes using async-profiler. (@korniltsev)

- A new `otelcol.processor.resourcedetection` component which inserts resource attributes
  to OTLP telemetry based on the host on which Grafana Agent is running. (@ptodev)

- Expose track_timestamps_staleness on Prometheus scraping, to fix the issue where container metrics live for 5 minutes after the container disappears. (@ptodev)

- Introduce the `remotecfg` service that enables loading configuration from a
  remote endpoint. (@tpaschalis) 
  
### Enhancements

- Include line numbers in profiles produced by `pyrsocope.java` component. (@korniltsev)
- Add an option to the windows static mode installer for expanding environment vars in the yaml config. (@erikbaranowski)
- Add authentication support to `loki.source.awsfirehose` (@sberz)

- Sort kubelet endpoint to reduce pressure on K8s's API server and watcher endpoints. (@hainenber)

- Expose `physical_disk` collector from `windows_exporter` v0.24.0 to
  Flow configuration. (@hainenber)

- Renamed Grafana Agent Mixin's "prometheus.remote_write" dashboard to
  "Prometheus Components" and added charts for `prometheus.scrape` success rate
  and duration metrics. (@thampiotr)

- Removed `ClusterLamportClockDrift` and `ClusterLamportClockStuck` alerts from
  Grafana Agent Mixin to focus on alerting on symptoms. (@thampiotr)

- Increased clustering alert periods to 10 minutes to improve the
  signal-to-noise ratio in Grafana Agent Mixin. (@thampiotr)

- `mimir.rules.kubernetes` has a new `prometheus_http_prefix` argument to configure
  the HTTP endpoint on which to connect to Mimir's API. (@hainenber)

- `service_name` label is inferred from discovery meta labels in `pyroscope.java` (@korniltsev)

- Mutex and block pprofs are now available via the pprof endpoint. (@mattdurham)

- Added an error log when the config fails to reload. (@kurczynski)

- Added additional http client proxy configurations to components for
  `no_proxy`, `proxy_from_environment`, and `proxy_connect_header`. (@erikbaranowski)

- Batch staleness tracking to reduce mutex contention and increase performance. (@mattdurham)

### Bugfixes

- Fix an issue in `remote.s3` where the exported content of an object would be an empty string if `remote.s3` failed to fully retrieve
  the file in a single read call. (@grafana/agent-squad)

- Utilize the `instance` Argument of `prometheus.exporter.kafka` when set. (@akhmatov-s)

- Fix a duplicate metrics registration panic when sending metrics to an static
  mode metric instance's write handler. (@tpaschalis)

- Fix issue causing duplicate logs when a docker target is restarted. (@captncraig)

- Fix an issue where blocks having the same type and the same label across
  modules could result in missed updates. (@thampiotr)

- Fix an issue with static integrations-next marshaling where non singletons
  would cause `/-/config` to fail to marshal. (@erikbaranowski)

- Fix divide-by-zero issue when sharding targets. (@hainenber) 

- Fix bug where custom headers were not actually being set in loki client. (@captncraig)

<<<<<<< HEAD
- Fix missing measurement type field in the KeyVal() conversion function for measurments. @vanugrah)
=======
- Fix `ResolveEndpointV2 not found` for AWS-related components. (@hainenber)

- Fix OTEL metrics not getting collected after reload. (@hainenber)

- Fix bug in `pyroscope.ebpf` component when elf's PT_LOAD section is not page aligned . [PR](https://github.com/grafana/pyroscope/pull/2983)  (@korniltsev)
>>>>>>> a44cd3c6

### Other changes

- Removed support for Windows 2012 in line with Microsoft end of life. (@mattdurham)

- Split instance ID and component groupings into separate panels for `remote write active series by component` in the Flow mixin. (@tristanburgess)

- Updated dependency to add support for Go 1.22 (@stefanb)

- Use Go 1.22 for builds. (@rfratto)

- Updated docs for MSSQL Integration to show additional authentication capabilities. (@StefanKurek)

- `grafana-agent` and `grafana-agent-flow` fallback to default X.509 trusted root certificates
  when the `GODEBUG=x509usefallbackroots=1` environment variable is set. (@hainenber)

v0.39.2 (2024-1-31)
--------------------

### Bugfixes

- Fix error introduced in v0.39.0 preventing remote write to Amazon Managed Prometheus. (@captncraig)

- An error will be returned in the converter from Static to Flow when `scrape_integration` is set
  to `true` but no `remote_write` is defined. (@erikbaranowski)


v0.39.1 (2024-01-19)
--------------------

### Security fixes

- Fixes following vulnerabilities (@hainenber)
  - [GO-2023-2409](https://github.com/advisories/GHSA-mhpq-9638-x6pw)
  - [GO-2023-2412](https://github.com/advisories/GHSA-7ww5-4wqc-m92c)
  - [CVE-2023-49568](https://github.com/advisories/GHSA-mw99-9chc-xw7r)

### Bugfixes

- Fix issue where installing the Windows Agent Flow installer would hang then crash. (@mattdurham)


v0.39.0 (2024-01-09)
--------------------

### Breaking changes

- `otelcol.receiver.prometheus` will drop all `otel_scope_info` metrics when converting them to OTLP. (@wildum)
  - If the `otel_scope_info` metric has labels `otel_scope_name` and `otel_scope_version`,
    their values will be used to set OTLP Instrumentation Scope name and  version respectively.
  - Labels of `otel_scope_info` metrics other than `otel_scope_name` and `otel_scope_version`
    are added as scope attributes with the matching name and version.

- The `target` block in `prometheus.exporter.blackbox` requires a mandatory `name`
  argument instead of a block label. (@hainenber)

- In the azure exporter, dimension options will no longer be validated by the Azure API. (@kgeckhart)
  - This change will not break any existing configurations and you can opt in to validation via the `validate_dimensions` configuration option.
  - Before this change, pulling metrics for azure resources with variable dimensions required one configuration per metric + dimension combination to avoid an error.
  - After this change, you can include all metrics and dimensions in a single configuration and the Azure APIs will only return dimensions which are valid for the various metrics.

### Features

- A new `discovery.ovhcloud` component for discovering scrape targets on OVHcloud. (@ptodev)

- Allow specifying additional containers to run. (@juangom)

### Enhancements

- Flow Windows service: Support environment variables. (@jkroepke)

- Allow disabling collection of root Cgroup stats in
  `prometheus.exporter.cadvisor` (flow mode) and the `cadvisor` integration
  (static mode). (@hainenber)

- Grafana Agent on Windows now automatically restarts on failure. (@hainenber)

- Added metrics, alerts and dashboard visualisations to help diagnose issues
  with unhealthy components and components that take too long to evaluate. (@thampiotr)

- The `http` config block may now reference exports from any component.
  Previously, only `remote.*` and `local.*` components could be referenced
  without a circular dependency. (@rfratto)

- Add support for Basic Auth-secured connection with Elasticsearch cluster using `prometheus.exporter.elasticsearch`. (@hainenber)

- Add a `resource_to_telemetry_conversion` argument to `otelcol.exporter.prometheus`
  for converting resource attributes to Prometheus labels. (@hainenber)

- `pyroscope.ebpf` support python on arm64 platforms. (@korniltsev)

- `otelcol.receiver.prometheus` does not drop histograms without buckets anymore. (@wildum)

- Added exemplars support to `otelcol.receiver.prometheus`. (@wildum)

- `mimir.rules.kubernetes` may now retry its startup on failure. (@hainenber)

- Added links between compatible components in the documentation to make it
  easier to discover them. (@thampiotr)

- Allow defining `HTTPClientConfig` for `discovery.ec2`. (@cmbrad)

- The `remote.http` component can optionally define a request body. (@tpaschalis)

- Added support for `loki.write` to flush WAL on agent shutdown. (@thepalbi)

- Add support for `integrations-next` static to flow config conversion. (@erikbaranowski)

- Add support for passing extra arguments to the static converter such as `-config.expand-env`. (@erikbaranowski)

- Added 'country' mmdb-type to log pipeline-stage geoip. (@superstes)

- Azure exporter enhancements for flow and static mode, (@kgeckhart)
  - Allows for pulling metrics at the Azure subscription level instead of resource by resource
  - Disable dimension validation by default to reduce the number of exporter instances needed for full dimension coverage

- Add `max_cache_size` to `prometheus.relabel` to allow configurability instead of hard coded 100,000. (@mattdurham)

- Add support for `http_sd_config` within a `scrape_config` for prometheus to flow config conversion. (@erikbaranowski)

- `discovery.lightsail` now supports additional parameters for configuring HTTP client settings. (@ptodev)
- Add `sample_age_limit` to remote_write config to drop samples older than a specified duration. (@marctc)

- Handle paths in the Kubelet URL for `discovery.kubelet`. (@petewall)

- `loki.source.docker` now deduplicates targets which report the same container
  ID. (@tpaschalis)

### Bugfixes

- Update `pyroscope.ebpf` to fix a logical bug causing to profile to many kthreads instead of regular processes https://github.com/grafana/pyroscope/pull/2778 (@korniltsev)

- Update `pyroscope.ebpf` to produce more optimal pprof profiles for python processes https://github.com/grafana/pyroscope/pull/2788 (@korniltsev)

- In Static mode's `traces` subsystem, `spanmetrics` used to be generated prior to load balancing.
  This could lead to inaccurate metrics. This issue only affects Agents using both `spanmetrics` and
  `load_balancing`, when running in a load balanced cluster with more than one Agent instance. (@ptodev)

- Fixes `loki.source.docker` a behavior that synced an incomplete list of targets to the tailer manager. (@FerdinandvHagen)

- Fixes `otelcol.connector.servicegraph` store ttl default value from 2ms to 2s. (@rlankfo)

- Add staleness tracking to labelstore to reduce memory usage. (@mattdurham)

- Fix issue where `prometheus.exporter.kafka` would crash when configuring `sasl_password`. (@rfratto)

- Fix performance issue where perf lib where clause was not being set, leading to timeouts in collecting metrics for windows_exporter. (@mattdurham)

- Fix nil panic when using the process collector with the windows exporter. (@mattdurham)

### Other changes

- Bump github.com/IBM/sarama from v1.41.2 to v1.42.1

- Attach unique Agent ID header to remote-write requests. (@captncraig)

- Update to v2.48.1 of `github.com/prometheus/prometheus`.
  Previously, a custom fork of v2.47.2 was used.
  The custom fork of v2.47.2 also contained prometheus#12729 and prometheus#12677.

v0.38.1 (2023-11-30)
--------------------

### Security fixes

- Fix CVE-2023-47108 by updating `otelgrpc` from v0.45.0 to v0.46.0. (@hainenber)

### Features

- Agent Management: Introduce support for templated configuration. (@jcreixell)

### Bugfixes

- Permit `X-Faro-Session-ID` header in CORS requests for the `faro.receiver`
  component (flow mode) and the `app_agent_receiver` integration (static mode).
  (@cedricziel)

- Fix issue with windows_exporter defaults not being set correctly. (@mattdurham)

- Fix agent crash when process null OTel's fan out consumers. (@hainenber)

- Fix issue in `prometheus.operator.*` where targets would be dropped if two crds share a common prefix in their names. (@Paul424, @captncraig)

- Fix issue where `convert` command would generate incorrect Flow Mode config
  when provided `promtail` configuration that uses `docker_sd_configs` (@thampiotr)

- Fix converter issue with `loki.relabel` and `max_cache_size` being set to 0 instead of default (10_000). (@mattdurham)

### Other changes

- Add Agent Deploy Mode to usage report. (@captncraig)

v0.38.0 (2023-11-21)
--------------------

### Breaking changes

- Remove `otelcol.exporter.jaeger` component (@hainenber)

- In the mysqld exporter integration, some metrics are removed and others are renamed. (@marctc)
  - Removed metrics:
    - "mysql_last_scrape_failed" (gauge)
    - "mysql_exporter_scrapes_total" (counter)
    - "mysql_exporter_scrape_errors_total" (counter)
  - Metric names in the `info_schema.processlist` collector have been [changed](https://github.com/prometheus/mysqld_exporter/pull/603).
  - Metric names in the `info_schema.replica_host` collector have been [changed](https://github.com/prometheus/mysqld_exporter/pull/496).
  - Changes related to `replication_group_member_stats collector`:
    - metric "transaction_in_queue" was Counter instead of Gauge
    - renamed 3 metrics starting with `mysql_perf_schema_transaction_` to start with `mysql_perf_schema_transactions_` to be consistent with column names.
    - exposing only server's own stats by matching `MEMBER_ID` with `@@server_uuid` resulting "member_id" label to be dropped.

### Features

- Added a new `stage.decolorize` stage to `loki.process` component which
  allows to strip ANSI color codes from the log lines. (@thampiotr)

- Added a new `stage.sampling` stage to `loki.process` component which
  allows to only process a fraction of logs and drop the rest. (@thampiotr)

- Added a new `stage.eventlogmessage` stage to `loki.process` component which
  allows to extract data from Windows Event Log. (@thampiotr)

- Update version of River:

    - River now supports raw strings, which are strings surrounded by backticks
      instead of double quotes. Raw strings can span multiple lines, and do not
      support any escape sequences. (@erikbaranowski)

    - River now permits using `[]` to access non-existent keys in an object.
      When this is done, the access evaluates to `null`, such that `{}["foo"]
      == null` is true. (@rfratto)

- Added support for python profiling to `pyroscope.ebpf` component. (@korniltsev)

- Added support for native Prometheus histograms to `otelcol.exporter.prometheus` (@wildum)

- Windows Flow Installer: Add /CONFIG /DISABLEPROFILING and /DISABLEREPORTING flag (@jkroepke)

- Add queueing logs remote write client for `loki.write` when WAL is enabled. (@thepalbi)

- New Grafana Agent Flow components:

  - `otelcol.processor.filter` - filters OTLP telemetry data using OpenTelemetry
    Transformation Language (OTTL). (@hainenber)
  - `otelcol.receiver.vcenter` - receives metrics telemetry data from vCenter. (@marctc)

- Agent Management: Introduce support for remotely managed external labels for logs. (@jcreixell)

### Enhancements

- The `loki.write` WAL now has snappy compression enabled by default. (@thepalbi)

- Allow converting labels to structured metadata with Loki's structured_metadata stage. (@gonzalesraul)

- Improved performance of `pyroscope.scrape` component when working with a large number of targets. (@cyriltovena)

- Added support for comma-separated list of fields in `source` option and a
  new `separator` option in `drop` stage of `loki.process`. (@thampiotr)

- The `loki.source.docker` component now allows connecting to Docker daemons
  over HTTP(S) and setting up TLS credentials. (@tpaschalis)

- Added an `exclude_event_message` option to `loki.source.windowsevent` in flow mode,
  which excludes the human-friendly event message from Windows event logs. (@ptodev)

- Improve detection of rolled log files in `loki.source.kubernetes` and
  `loki.source.podlogs` (@slim-bean).

- Support clustering in `loki.source.kubernetes` (@slim-bean).

- Support clustering in `loki.source.podlogs` (@rfratto).

- Make component list sortable in web UI. (@hainenber)

- Adds new metrics (`mssql_server_total_memory_bytes`, `mssql_server_target_memory_bytes`,
  and `mssql_available_commit_memory_bytes`) for `mssql` integration (@StefanKurek).

- Grafana Agent Operator: `config-reloader` container no longer runs as root.
  (@rootmout)

- Added support for replaying not sent data for `loki.write` when WAL is enabled. (@thepalbi)

- Make the result of 'discovery.kubelet' support pods that without ports, such as k8s control plane static pods. (@masonmei)

- Added support for unicode strings in `pyroscope.ebpf` python profiles. (@korniltsev)

- Improved resilience of graph evaluation in presence of slow components. (@thampiotr)

- Updated windows exporter to use prometheus-community/windows_exporter commit 1836cd1. (@mattdurham)

- Allow agent to start with `module.git` config if cached before. (@hainenber)

- Adds new optional config parameter `query_config` to `mssql` integration to allow for custom metrics (@StefanKurek)

### Bugfixes

- Set exit code 1 on grafana-agentctl non-runnable command. (@fgouteroux)

- Fixed an issue where `loki.process` validation for stage `metric.counter` was
  allowing invalid combination of configuration options. (@thampiotr)

- Fixed issue where adding a module after initial start, that failed to load then subsequently resolving the issue would cause the module to
  permanently fail to load with `id already exists` error. (@mattdurham)

- Allow the usage of encodings other than UTF8 to be used with environment variable expansion. (@mattdurham)

- Fixed an issue where native histogram time series were being dropped silently.  (@krajorama)

- Fix validation issue with ServiceMonitors when scrape timeout is greater than interval. (@captncraig)

- Static mode's spanmetrics processor will now prune histograms when the dimension cache is pruned.
  Dimension cache was always pruned but histograms were not being pruned. This caused metric series
  created by the spanmetrics processor to grow unbounded. Only static mode has this issue. Flow mode's
  `otelcol.connector.spanmetrics` does not have this bug. (@nijave)

- Prevent logging errors on normal shutdown in `loki.source.journal`. (@wildum)

- Break on iterate journal failure in `loki.source.journal`. (@wildum)

- Fix file descriptor leak in `loki.source.journal`. (@wildum)

- Fixed a bug in River where passing a non-string key to an object (such as
  `{}[true]`) would incorrectly report that a number type was expected instead. (@rfratto)

- Include Faro Measurement `type` field in `faro.receiver` Flow component and legacy `app_agent_receiver` integration. (@rlankfo)

- Mark `password` argument of `loki.source.kafka` as a `secret` rather than a `string`. (@harsiddhdave44)

- Fixed a bug where UDP syslog messages were never processed (@joshuapare)

- Updating configuration for `loki.write` no longer drops data. (@thepalbi)

- Fixed a bug in WAL where exemplars were recorded before the first native histogram samples for new series,
  resulting in remote write sending the exemplar first and Prometheus failing to ingest it due to missing
  series. (@krajorama)

- Fixed an issue in the static config converter where exporter instance values
  were not being mapped when translating to flow. (@erikbaranowski)

- Fix a bug which prevented Agent from running `otelcol.exporter.loadbalancing`
  with a `routing_key` of `traceID`. (@ptodev)

- Added Kubernetes service resolver to static node's loadbalancing exporter
  and to Flow's `otelcol.exporter.loadbalancing`. (@ptodev)

- Fix default configuration file `grafana-agent-flow.river` used in downstream
  packages. (@bricewge)

- Fix converter output for prometheus.exporter.windows to not unnecessarily add
  empty blocks. (@erikbaranowski)

### Other changes

- Bump `mysqld_exporter` version to v0.15.0. (@marctc)

- Bump `github-exporter` version to 1.0.6. (@marctc)

- Use Go 1.21.4 for builds. (@rfratto)

- Change User-Agent header for outbound requests to include agent-mode, goos, and deployment mode. Example `GrafanaAgent/v0.38.0 (flow; linux; docker)` (@captncraig)

- `loki.source.windowsevent` and `loki.source.*` changed to use a more robust positions file to prevent corruption on reboots when writing
  the positions file. (@mattdurham)

v0.37.4 (2023-11-06)
-----------------

### Enhancements

- Added an `add_metric_suffixes` option to `otelcol.exporter.prometheus` in flow mode,
  which configures whether to add type and unit suffixes to metrics names. (@mar4uk)

### Bugfixes

- Fix a bug where reloading the configuration of a `loki.write` component lead
  to a panic. (@tpaschalis)

- Added Kubernetes service resolver to static node's loadbalancing exporter
  and to Flow's `otelcol.exporter.loadbalancing`. (@ptodev)

v0.37.3 (2023-10-26)
-----------------

### Bugfixes

- Fixed an issue where native histogram time series were being dropped silently.  (@krajorama)

- Fix an issue where `remote.vault` ignored the `namespace` argument. (@rfratto)

- Fix an issue with static mode and `promtail` converters, where static targets
  did not correctly default to `localhost` when not provided. (@thampiotr)

- Fixed some converter diagnostics so they show as warnings rather than errors. Improve
  clarity for various diagnostics. (@erikbaranowski)

- Wire up the agent exporter integration for the static converter. (@erikbaranowski)

### Enhancements

- Upgrade OpenTelemetry Collector packages to version 0.87 (@ptodev):
  - `otelcol.receiver.kafka` has a new `header_extraction` block to extract headers from Kafka records.
  - `otelcol.receiver.kafka` has a new `version` argument to change the version of
    the SASL Protocol for SASL authentication.

v0.37.2 (2023-10-16)
-----------------

### Bugfixes

- Fix the handling of the `--cluster.join-addresses` flag causing an invalid
  comparison with the mutually-exclusive `--cluster.discover-peers`. (@tpaschalis)

- Fix an issue with the static to flow converter for blackbox exporter modules
  config not being included in the river output. (@erikbaranowski)

- Fix issue with default values in `discovery.nomad`. (@marctc)

### Enhancements

- Update Prometheus dependency to v2.47.2. (@tpaschalis)

- Allow Out of Order writing to the WAL for metrics. (@mattdurham)

- Added new config options to spanmetrics processor in static mode (@ptodev):
  - `aggregation_temporality`: configures whether to reset the metrics after flushing.
  - `metrics_flush_interval`: configures how often to flush generated metrics.

### Other changes

- Use Go 1.21.3 for builds. (@tpaschalis)

v0.37.1 (2023-10-10)
-----------------

### Bugfixes

- Fix the initialization of the default namespaces map for the operator and the
  loki.source.kubernetes component. (@wildum)

v0.37.0 (2023-10-10)
-----------------

### Breaking changes

- Set `retry_on_http_429` to `true` by default in the `queue_config` block in static mode's `remote_write`. (@wildum)

- Renamed `non_indexed_labels` Loki processing stage to `structured_metadata`. (@vlad-diachenko)

- Include `otel_scope_name` and `otel_scope_version` in all metrics for `otelcol.exporter.prometheus`
  by default using a new argument `include_scope_labels`. (@erikbaranowski)

- Static mode Windows Certificate Filter no longer restricted to TLS 1.2 and specific cipher suites. (@mattdurham)

- The `__meta_agent_integration*` and `__meta_agent_hostname` labels have been
  removed from the targets exposed by `prometheus.exporter.*` components and
  got replaced by the pair of `__meta_component_name` and `__meta_component_id`
  labels. (@tpaschalis)

- Flow: Allow `prometheus.exporter.unix` to be specified multiple times and used in modules. This now means all
  `prometheus.exporter.unix` references will need a label `prometheus.exporter.unix "example"`. (@mattdurham)

### Features

- New Grafana Agent Flow components:

  - `discovery.consulagent` discovers scrape targets from Consul Agent. (@wildum)
  - `discovery.dockerswarm` discovers scrape targets from Docker Swarm. (@wildum)
  - `discovery.ionos` discovers scrape targets from the IONOS Cloud API. (@wildum)
  - `discovery.kuma` discovers scrape targets from the Kuma control plane. (@tpaschalis)
  - `discovery.linode` discovers scrape targets from the Linode API. (@captncraig)
  - `discovery.marathon` discovers scrape targets from Marathon servers. (@wildum)
  - `discovery.nerve` discovers scrape targets from AirBnB's Nerve. (@tpaschalis)
  - `discovery.scaleway` discovers scrape targets from Scaleway virtual
    instances and bare-metal machines. (@rfratto)
  - `discovery.serverset` discovers Serversets stored in Zookeeper. (@thampiotr)
  - `discovery.triton` discovers scrape targets from Triton Container Monitor. (@erikbaranowski)
  - `faro.receiver` accepts Grafana Faro-formatted telemetry data over the
    network and forwards it to other components. (@megumish, @rfratto)
  - `otelcol.connector.servicegraph` creates service graph metrics from spans. It is the
    flow mode equivalent to static mode's `service_graphs` processor. (@ptodev)
  - `otelcol.connector.spanlogs` creates logs from spans. It is the flow mode equivalent
    to static mode's `automatic_logging` processor. (@ptodev)
  - `otelcol.processor.k8sattributes` adds Kubernetes metadata as resource attributes
    to spans, logs, and metrics. (@acr92)
  - `otelcol.processor.probabilistic_sampler` samples logs and traces based on configuration options. (@mar4uk)
  - `otelcol.processor.transform` transforms OTLP telemetry data using the
    OpenTelemetry Transformation Language (OTTL). It is most commonly used
    for transformations on attributes.
  - `prometheus.exporter.agent` exposes the agent's internal metrics. (@hainenber)
  - `prometheus.exporter.azure` collects metrics from Azure. (@wildum)
  - `prometheus.exporter.cadvisor` exposes cAdvisor metrics. (@tpaschalis)
  - `prometheus.exporter.vsphere` exposes vmware vsphere metrics. (@marctc)
  - `remote.kubernetes.configmap` loads a configmap's data for use in other components (@captncraig)
  - `remote.kubernetes.secret` loads a secret's data for use in other components (@captncraig)

- Flow: allow the HTTP server to be configured with TLS in the config file
  using the new `http` config block. (@rfratto)

- Clustering: add new flag `--cluster.max-join-peers` to limit the number of peers the system joins. (@wildum)

- Clustering: add a new flag `--cluster.name` to prevent nodes without this identifier from joining the cluster. (@wildum)

- Clustering: add IPv6 support when using advertise interfaces to assign IP addresses. (@wildum)

- Add a `file_watch` block in `loki.source.file` to configure how often to poll files from disk for changes via `min_poll_frequency` and `max_poll_frequency`.
  In static mode it can be configured in the global `file_watch_config` via `min_poll_frequency` and `max_poll_frequency`.  (@wildum)

- Flow: In `prometheus.exporter.blackbox`, allow setting labels for individual targets. (@spartan0x117)

- Add optional `nil_to_zero` config flag for `YACE` which can be set in the `static`, `discovery`, or `metric` config blocks. (@berler)

- The `cri` stage in `loki.process` can now be configured to limit line size.

- Flow: Allow `grafana-agent run` to accept a path to a directory of `*.river` files.
  This will load all River files in the directory as a single configuration;
  component names must be unique across all loaded files. (@rfratto, @hainenber)

- Added support for `static` configuration conversion in `grafana-agent convert` and `grafana-agent run` commands. (@erikbaranowski)

- Flow: the `prometheus.scrape` component can now configure the scraping of
  Prometheus native histograms. (@tpaschalis)

- Flow: the `prometheus.remote_write` component now supports SigV4 and AzureAD authentication. (@ptodev)

### Enhancements

- Clustering: allow advertise interfaces to be configurable, with the possibility to select all available interfaces. (@wildum)

- Deleted series will now be removed from the WAL sooner, allowing Prometheus
  remote_write to free memory associated with removed series sooner. (@rfratto)

- Added a `disable_high_cardinality_metrics` configuration flag to `otelcol`
  exporters and receivers to switch high cardinality debug metrics off.  (@glindstedt)

- `loki.source.kafka` component now exposes internal label `__meta_kafka_offset`
  to indicate offset of consumed message. (@hainenber)

- Add a`tail_from_end` attribute in `loki.source.file` to have the option to start tailing a file from the end if a cached position is not found.
  This is valuable when you want to tail a large file without reading its entire content. (@wildum)

- Flow: improve river config validation step in `prometheus.scrape` by comparing `scrape_timeout` with `scrape_interval`. (@wildum)

- Flow: add `randomization_factor` and `multiplier` to retry settings in
  `otelcol` components. (@rfratto)

- Add support for `windows_certificate_filter` under http tls config block. (@mattdurham)

- Add `openstack` config converter to convert OpenStack yaml config (static mode) to river config (flow mode). (@wildum)

- Some `otelcol` components will now display their debug metrics via the
  Agent's `/metrics` endpoint. Those components include `otelcol.receiver.otlp`,
  `otelcol.exporter.otlp` and `otelcol.processor.batch`. There may also be metrics
  from other components which are not documented yet. (@ptodev)

- Agent Management: Honor 503 ServiceUnavailable `Retry-After` header. (@jcreixell)

- Bump opentelemetry-collector and opentelemetry-collector-contrib versions from v0.80 to v0.85 (@wildum):
  - add `authoriy` attribute to `otelcol.exporter.loadbalancing` to override the default value in gRPC requests.
  - add `exemplars` support to `otelcol.connector.spanmetrics`.
  - add `exclude_dimensions` attribute to `otelcol.connector.spanmetrics` to exclude dimensions from the default set.
  - add `authority` attribute to `otelcol.receiver.otlp` to override the default value in gRPC requests.
  - add `disable_keep_alives` attribute to `otelcol.receiver.otlp` to disable the HTTP keep alive feature.
  - add `traces_url_path`, `metrics_url_path` and `logs_url_path` attributes to `otelcol.receiver.otlp` to specify the URl path to respectively receive traces, metrics and logs on.
  - add the value `json` to the `encoding` attribute of `otelcol.receiver.kafka`. The component is now able to decode `json` payload and to insert it into the body of a log record.

- Added `scrape` block to customize the default behavior of `prometheus.operator.podmonitors`, `prometheus.operator.probes`, and `prometheus.operator.servicemonitors`. (@sberz)

- The `instance` label of targets exposed by `prometheus.exporter.*` components
  is now more representative of what is being monitored. (@tpaschalis)

- Promtail converter will now treat `global positions configuration is not supported` as a Warning instead of Error. (@erikbaranowski)

- Add new `agent_component_dependencies_wait_seconds` histogram metric and a dashboard panel
  that measures how long components wait to be evaluated after their dependency is updated (@thampiotr)

- Add additional endpoint to debug scrape configs generated inside `prometheus.operator.*` components (@captncraig)

- Components evaluation is now performed in parallel, reducing the impact of
  slow components potentially blocking the entire telemetry pipeline.
  The `agent_component_evaluation_seconds` metric now measures evaluation time
  of each node separately, instead of all the directly and indirectly
  dependant nodes. (@thampiotr)

- Update Prometheus dependency to v2.46.0. (@tpaschalis)

- The `client_secret` config argument in the `otelcol.auth.oauth2` component is
  now of type `secret` instead of type `string`. (@ptodev)

### Bugfixes

- Fixed `otelcol.exporter.prometheus` label names for the `otel_scope_info`
  metric to match the OTLP Instrumentation Scope spec. `name` is now `otel_scope_name`
  and `version` is now `otel_version_name`. (@erikbaranowski)

- Fixed a bug where converting `YACE` cloudwatch config to river skipped converting static jobs. (@berler)

- Fixed the `agent_prometheus_scrape_targets_gauge` incorrectly reporting all discovered targets
  instead of targets that belong to current instance when clustering is enabled. (@thampiotr)

- Fixed race condition in cleaning up metrics when stopping to tail files in static mode. (@thampiotr)

- Fixed a bug where the BackOffLimit for the kubernetes tailer was always set to zero. (@anderssonw)

- Fixed a bug where Flow agent fails to load `comment` statement in `argument` block. (@hainenber)

- Fix initialization of the RAPL collector for the node_exporter integration
  and the prometheus.exporter.unix component. (@marctc)

- Set instrumentation scope attribute for traces emitted by Flow component. (@hainenber)

### Other changes

- Use Go 1.21.1 for builds. (@rfratto)

- Read contextual attributes from Faro measurements (@codecapitano)

- Rename Grafana Agent service in windows app and features to not include the description

- Correct YAML level for `multitenancy_enabled` option in Mimir's config in examples. (@hainenber)

- Operator: Update default config reloader version. (@captncraig)

- Sorting of common fields in log messages emitted by the agent in Flow mode
  have been standardized. The first fields will always be `ts`, `level`, and
  `msg`, followed by non-common fields. Previously, the position of `msg` was
  not consistent. (@rfratto)

- Documentation updated to link discovery.http and prometheus.scrape advanced configs (@proffalken)

- Bump SNMP exporter version to v0.24.1 (@marctc)

- Switch to `IBM/sarama` module. (@hainenber)

- Bump `webdevops/go-commons` to version containing `LICENSE`. (@hainenber)

- `prometheus.operator.probes` no longer ignores relabeling `rule` blocks. (@sberz)

- Documentation updated to correct default path from `prometheus.exporter.windows` `text_file` block (@timo1707)

- Bump `redis_exporter` to v1.54.0 (@spartan0x117)

- Migrate NodeJS installation in CI build image away from installation script. (@hainenber)

v0.36.2 (2023-09-22)
--------------------

### Bugfixes

- Fixed a bug where `otelcol.processor.discovery` could modify the `targets` passed by an upstream component. (@ptodev)

- Fixed a bug where `otelcol` components with a retry mechanism would not wait after the first retry. (@rfratto)

- Fixed a bug where documented default settings in `otelcol.exporter.loadbalancing` were never set. (@rfratto)

- Fix `loki.source.file` race condition in cleaning up metrics when stopping to tail files. (@thampiotr)

v0.36.1 (2023-09-06)
--------------------

### Bugfixes

- Restart managed components of a module loader only on if module content
  changes or the last load failed. This was specifically impacting `module.git`
  each time it pulls. (@erikbaranowski)

- Allow overriding default `User-Agent` for `http.remote` component (@hainenber)

- Fix panic when running `grafana-agentctl config-check` against config files
  having `integrations` block (both V1 and V2). (@hainenber)

- Fix a deadlock candidate in the `loki.process` component. (@tpaschalis)

- Fix an issue in the `eventhandler` integration where events would be
  double-logged: once by sending the event to Loki, and once by including the
  event in the Grafana Agent logs. Now, events are only ever sent to Loki. (@rfratto)

- Converters will now sanitize labels to valid River identifiers. (@erikbaranowski)

- Converters will now return an Error diagnostic for unsupported
  `scrape_classic_histograms` and `native_histogram_bucket_limit` configs. (@erikbaranowski)

- Fix an issue in converters where targets of `discovery.relabel` components
  were repeating the first target for each source target instead of the
  correct target. (@erikbaranowski)

### Other changes

- Operator: Update default config reloader version. (@captncraig)

v0.36.0 (2023-08-30)
--------------------

> **BREAKING CHANGES**: This release has breaking changes. Please read entries
> carefully and consult the [upgrade guide][] for specific instructions.

### Breaking changes

- `loki.source.file` component will no longer automatically detect and
  decompress logs from compressed files. A new configuration block is available
  to enable decompression explicitly. See the [upgrade guide][] for migration
  instructions. (@thampiotr)

- `otelcol.exporter.prometheus`: Set `include_scope_info` to `false` by default. You can set
  it to `true` to preserve previous behavior. (@gouthamve)

- Set `retry_on_http_429` to `true` by default in the `queue_config` block in flow mode's `prometheus.remote_write`. (@wildum)

### Features

- Add [godeltaprof](https://github.com/grafana/godeltaprof) profiling types (`godeltaprof_memory`, `godeltaprof_mutex`, `godeltaprof_block`) to `pyroscope.scrape` component

- Flow: Allow the `logging` configuration block to tee the Agent's logs to one
  or more loki.* components. (@tpaschalis)

- Added support for `promtail` configuration conversion in `grafana-agent convert` and `grafana-agent run` commands. (@thampiotr)

- Flow: Add a new stage `non_indexed_labels` to attach non-indexed labels from extracted data to log line entry. (@vlad-diachenko)

- `loki.write` now exposes basic WAL support. (@thepalbi)

- Flow: Users can now define `additional_fields` in `loki.source.cloudflare` (@wildum)

- Flow: Added exemplar support for the `otelcol.exporter.prometheus`. (@wildum)

- Add a `labels` argument in `loki.source.windowsevent` to associate additional labels with incoming logs. (@wildum)

- New Grafana Agent Flow components:

  - `prometheus.exporter.gcp` - scrape GCP metrics. (@tburgessdev)
  - `otelcol.processor.span` - accepts traces telemetry data from other `otelcol`
    components and modifies the names and attributes of the spans. (@ptodev)
  - `discovery.uyuni` discovers scrape targets from a Uyuni Server. (@sparta0x117)
  - `discovery.eureka` discovers targets from a Eureka Service Registry. (@spartan0x117)
  - `discovery.openstack` - service discovery for OpenStack. (@marctc)
  - `discovery.hetzner` - service discovery for Hetzner Cloud. (@marctc)
  - `discovery.nomad` - service discovery from Nomad. (@captncraig)
  - `discovery.puppetdb` - service discovery from PuppetDB. (@captncraig)
  - `otelcol.processor.discovery` adds resource attributes to spans, where the attributes
    keys and values are sourced from `discovery.*` components. (@ptodev)
  - `otelcol.connector.spanmetrics` - creates OpenTelemetry metrics from traces. (@ptodev)


### Enhancements

- Integrations: include `direct_connect`, `discovering_mode` and `tls_basic_auth_config_path` fields for MongoDB configuration. (@gaantunes)

- Better validation of config file with `grafana-agentctl config-check` cmd (@fgouteroux)

- Integrations: make `udev` data path configurable in the `node_exporter` integration. (@sduranc)

- Clustering: Enable peer discovery with the go-discover package. (@tpaschalis)

- Add `log_format` configuration to eventhandler integration and the `loki.source.kubernetes_events` Flow component. (@sadovnikov)

- Allow `loki.source.file` to define the encoding of files. (@tpaschalis)

- Allow specification of `dimension_name_requirements` for Cloudwatch discovery exports. (@cvdv-au)

- Clustering: Enable nodes to periodically rediscover and rejoin peers. (@tpaschalis)

- `loki.write` WAL now exposes a last segment reclaimed metric. (@thepalbi)

- Update `memcached_exporter` to `v0.13.0`, which includes bugfixes, new metrics,
  and the option to connect with TLS. (@spartan0x117)

- `loki.write` now supports configuring retries on HTTP status code 429. (@wildum)

- Update `YACE` to `v0.54.0`, which includes bugfixes for FIPS support. (@ashrayjain)

- Support decoupled scraping in the cloudwatch_exporter integration (@dtrejod).

- Agent Management: Enable proxying support (@spartan0x117)

### Bugfixes

- Update to config converter so default relabel `source_labels` are left off the river output. (@erikbaranowski)

- Rename `GrafanaAgentManagement` mixin rules to `GrafanaAgentConfig` and update individual alerts to be more accurate. (@spartan0x117)

- Fix potential goroutine leak in log file tailing in static mode. (@thampiotr)

- Fix issue on Windows where DNS short names were unresolvable. (@rfratto)

- Fix panic in `prometheus.operator.*` when no Port supplied in Monitor crds. (@captncraig)

- Fix issue where Agent crashes when a blackbox modules config file is specified for blackbox integration. (@marctc)

- Fix issue where the code from agent would not return to the Windows Service Manager (@jkroepke)

- Fix issue where getting the support bundle failed due to using an HTTP Client that was not able to access the agent in-memory address. (@spartan0x117)

- Fix an issue that lead the `loki.source.docker` container to use excessive
  CPU and memory. (@tpaschalis)

- Fix issue where `otelcol.exporter.loki` was not normalizing label names
  to comply with Prometheus conventions. (@ptodev)

- Agent Management: Fix issue where an integration defined multiple times could lead to undefined behaviour. (@jcreixell)

v0.35.4 (2023-08-14)
--------------------

### Bugfixes

- Sign RPMs with SHA256 for FIPs compatbility. (@mattdurham)

- Fix issue where corrupt WAL segments lead to crash looping. (@tpaschalis)

- Clarify usage documentation surrounding `loki.source.file` (@joshuapare)

v0.35.3 (2023-08-09)
--------------------

### Bugfixes

- Fix a bug which prevented the `app_agent_receiver` integration from processing traces. (@ptodev)

- (Agent static mode) Jaeger remote sampling works again, through a new `jaeger_remote_sampling`
  entry in the traces config. It is no longer configurable through the jaeger receiver.
  Support Jaeger remote sampling was removed accidentally in v0.35, and it is now restored,
  albeit via a different config entry.

- Clustering: Nodes take part in distributing load only after loading their
  component graph. (@tpaschalis)

- Fix graceful termination when receiving SIGTERM/CTRL_SHUTDOWN_EVENT
  signals. (@tpaschalis)

v0.35.2 (2023-07-27)
--------------------

### Bugfixes

- Fix issue where the flow mode UI would show an empty page when navigating to
  an unhealthy `prometheus.operator` component or a healthy
  `prometheus.operator` component which discovered no custom resources.
  (@rfratto)

- Fix panic when using `oauth2` without specifying `tls_config`. (@mattdurham)

- Fix issue where series records would never get written to the WAL if a scrape
  was rolled back, resulting in "dropped sample for series that was not
  explicitly dropped via relabelling" log messages. (@rfratto)

- Fix RPM file digests so that installation on FIPS-enabled systems succeeds. (@andrewimeson)

### Other changes

- Compile journald support into builds of `grafana-agentctl` so
  `grafana-agentctl test-logs` functions as expected when testing tailing the
  systemd journal. (@rfratto)

v0.35.1 (2023-07-25)
--------------------

### Bugfixes

- Fix incorrect display of trace IDs in the automatic_logging processor of static mode's traces subsystem.
  Users of the static mode's service graph processor are also advised to upgrade,
  although the bug should theoretically not affect them. (@ptodev)

v0.35.0 (2023-07-18)
--------------------

> **BREAKING CHANGES**: This release has breaking changes. Please read entries
> carefully and consult the [upgrade guide][] for specific instructions.

### Breaking changes

- The algorithm for the "hash" action of `otelcol.processor.attributes` has changed.
  The change was made in PR [#22831](https://github.com/open-telemetry/opentelemetry-collector-contrib/pull/22831) of opentelemetry-collector-contrib. (@ptodev)

- `otelcol.exporter.loki` now includes the instrumentation scope in its output. (@ptodev)

- `otelcol.extension.jaeger_remote_sampling` removes the `/` HTTP endpoint. The `/sampling` endpoint is still functional.
  The change was made in PR [#18070](https://github.com/open-telemetry/opentelemetry-collector-contrib/pull/18070) of opentelemetry-collector-contrib. (@ptodev)

- The field `version` and `auth` struct block from `walk_params` in `prometheus.exporter.snmp` and SNMP integration have been removed. The auth block now can be configured at top level, together with `modules` (@marctc)

- Rename `discovery.file` to `local.file_match` to make it more clear that it
  discovers file on the local filesystem, and so it doesn't get confused with
  Prometheus' file discovery. (@rfratto)

- Remove the `discovery_target_decode` function in favor of using discovery
  components to better match the behavior of Prometheus' service discovery.
  (@rfratto)

- In the traces subsystem for Static mode, some metrics are removed and others are renamed. (@ptodev)
  - Removed metrics:
    - "blackbox_exporter_config_last_reload_success_timestamp_seconds" (gauge)
    - "blackbox_exporter_config_last_reload_successful" (gauge)
    - "blackbox_module_unknown_total" (counter)
    - "traces_processor_tail_sampling_count_traces_sampled" (counter)
    - "traces_processor_tail_sampling_new_trace_id_received" (counter)
    - "traces_processor_tail_sampling_sampling_decision_latency" (histogram)
    - "traces_processor_tail_sampling_sampling_decision_timer_latency" (histogram)
    - "traces_processor_tail_sampling_sampling_policy_evaluation_error" (counter)
    - "traces_processor_tail_sampling_sampling_trace_dropped_too_early" (counter)
    - "traces_processor_tail_sampling_sampling_traces_on_memory" (gauge)
    - "traces_receiver_accepted_spans" (counter)
    - "traces_receiver_refused_spans" (counter)
    - "traces_exporter_enqueue_failed_log_records" (counter)
    - "traces_exporter_enqueue_failed_metric_points" (counter)
    - "traces_exporter_enqueue_failed_spans" (counter)
    - "traces_exporter_queue_capacity" (gauge)
    - "traces_exporter_queue_size" (gauge)

  - Renamed metrics:
    - "traces_receiver_refused_spans" is renamed to "traces_receiver_refused_spans_total"
    - "traces_receiver_accepted_spans" is renamed to "traces_receiver_refused_spans_total"
    - "traces_exporter_sent_metric_points" is renamed to "traces_exporter_sent_metric_points_total"

- The `remote_sampling` block has been removed from `otelcol.receiver.jaeger`. (@ptodev)

- (Agent static mode) Jaeger remote sampling used to be configured using the Jaeger receiver configuration.
  This receiver was updated to a new version, where support for remote sampling in the receiver was removed.
  Jaeger remote sampling is available as a separate configuration field starting in v0.35.3. (@ptodev)

### Deprecations

- `otelcol.exporter.jaeger` has been deprecated and will be removed in Agent v0.38.0. (@ptodev)

### Features

- The Pyroscope scrape component computes and sends delta profiles automatically when required to reduce bandwidth usage. (@cyriltovena)

- Support `stage.geoip` in `loki.process`. (@akselleirv)

- Integrations: Introduce the `squid` integration. (@armstrmi)

- Support custom fields in MMDB file for `stage.geoip`. (@akselleirv)

- Added json_path function to river stdlib. (@jkroepke)

- Add `format`, `join`, `tp_lower`, `replace`, `split`, `trim`, `trim_prefix`, `trim_suffix`, `trim_space`, `to_upper` functions to river stdlib. (@jkroepke)

- Flow UI: Add a view for listing the Agent's peers status when clustering is enabled. (@tpaschalis)

- Add a new CLI command `grafana-agent convert` for converting a river file from supported formats to river. (@erikbaranowski)

- Add support to the `grafana-agent run` CLI for converting a river file from supported formats to river. (@erikbaranowski)

- Add boringcrypto builds and docker images for Linux arm64 and x64. (@mattdurham)

- New Grafana Agent Flow components:

  - `discovery.file` discovers scrape targets from files. (@spartan0x117)
  - `discovery.kubelet` collect scrape targets from the Kubelet API. (@gcampbell12)
  - `module.http` runs a Grafana Agent Flow module loaded from a remote HTTP endpoint. (@spartan0x117)
  - `otelcol.processor.attributes` accepts telemetry data from other `otelcol`
    components and modifies attributes of a span, log, or metric. (@ptodev)
  - `prometheus.exporter.cloudwatch` - scrape AWS CloudWatch metrics (@thepalbi)
  - `prometheus.exporter.elasticsearch` collects metrics from Elasticsearch. (@marctc)
  - `prometheus.exporter.kafka` collects metrics from Kafka Server. (@oliver-zhang)
  - `prometheus.exporter.mongodb` collects metrics from MongoDB. (@marctc)
  - `prometheus.exporter.squid` collects metrics from a squid server. (@armstrmi)
  - `prometheus.operator.probes` - discovers Probe resources in your Kubernetes
    cluster and scrape the targets they reference. (@captncraig)
  - `pyroscope.ebpf` collects system-wide performance profiles from the current
    host (@korniltsev)
  - `otelcol.exporter.loadbalancing` - export traces and logs to multiple OTLP gRPC
    endpoints in a load-balanced way. (@ptodev)

- New Grafana Agent Flow command line utilities:

  - `grafana-agent tools prometheus.remote_write` holds a collection of remote
    write-specific tools. These have been ported over from the `agentctl` command. (@rfratto)

- A new `action` argument for `otelcol.auth.headers`. (@ptodev)

- New `metadata_keys` and `metadata_cardinality_limit` arguments for `otelcol.processor.batch`. (@ptodev)

- New `boolean_attribute` and `ottl_condition` sampling policies for `otelcol.processor.tail_sampling`. (@ptodev)

- A new `initial_offset` argument for `otelcol.receiver.kafka`. (@ptodev)

### Enhancements

- Attributes and blocks set to their default values will no longer be shown in the Flow UI. (@rfratto)

- Tanka config: retain cAdvisor metrics for system processes (Kubelet, Containerd, etc.) (@bboreham)

- Update cAdvisor dependency to v0.47.0. (@jcreixell)

- Upgrade and improve Cloudwatch exporter integration (@thepalbi)

- Update `node_exporter` dependency to v1.6.0. (@spartan0x117)

- Enable `prometheus.relabel` to work with Prometheus' Native Histograms. (@tpaschalis)

- Update `dnsmasq_exporter` to last version. (@marctc)

- Add deployment spec options to describe operator's Prometheus Config Reloader image. (@alekseybb197)

- Update `module.git` with basic and SSH key authentication support. (@djcode)

- Support `clustering` block in `prometheus.operator.servicemonitors` and `prometheus.operator.podmonitors` components to distribute
  targets amongst clustered agents. (@captncraig)

- Update `redis_exporter` dependency to v1.51.0. (@jcreixell)

- The Grafana Agent mixin now includes a dashboard for the logs pipeline. (@thampiotr)

- The Agent Operational dashboard of Grafana Agent mixin now has more descriptive panel titles, Y-axis units

- Add `write_relabel_config` to `prometheus.remote_write` (@jkroepke)

- Update OpenTelemetry Collector dependencies from v0.63.0 to v0.80.0. (@ptodev)

- Allow setting the node name for clustering with a command-line flag. (@tpaschalis)

- Allow `prometheus.exporter.snmp` and SNMP integration to be configured passing a YAML block. (@marctc)

- Some metrics have been added to the traces subsystem for Static mode. (@ptodev)
  - "traces_processor_batch_batch_send_size" (histogram)
  - "traces_processor_batch_batch_size_trigger_send_total" (counter)
  - "traces_processor_batch_metadata_cardinality" (gauge)
  - "traces_processor_batch_timeout_trigger_send_total" (counter)
  - "traces_rpc_server_duration" (histogram)
  - "traces_exporter_send_failed_metric_points_total" (counter)
  - "traces_exporter_send_failed_spans_total" (counter)
  - "traces_exporter_sent_spans_total" (counter)

- Added support for custom `length` time setting in Cloudwatch component and integration. (@thepalbi)

### Bugfixes

- Fix issue where `remote.http` incorrectly had a status of "Unknown" until the
  period specified by the polling frquency elapsed. (@rfratto)


- Add signing region to remote.s3 component for use with custom endpoints so that Authorization Headers work correctly when
  proxying requests. (@mattdurham)

- Fix oauth default scope in `loki.source.azure_event_hubs`. (@akselleirv)

- Fix bug where `otelcol.exporter.otlphttp` ignores configuration for `traces_endpoint`, `metrics_endpoint`, and `logs_endpoint` attributes. (@SimoneFalzone)

- Fix issue in `prometheus.remote_write` where the `queue_config` and
  `metadata_config` blocks used incorrect defaults when not specified in the
  config file. (@rfratto)

- Fix issue where published RPMs were not signed. (@rfratto)

- Fix issue where flow mode exports labeled as "string or secret" could not be
  used in a binary operation. (@rfratto)

- Fix Grafana Agent mixin's "Agent Operational" dashboard expecting pods to always have `grafana-agent-.*` prefix. (@thampiotr)

- Change the HTTP Path and Data Path from the controller-local ID to the global ID for components loaded from within a module loader. (@spartan0x117)

- Fix bug where `stage.timestamp` in `loki.process` wasn't able to correctly
  parse timezones. This issue only impacts the dedicated `grafana-agent-flow`
  binary. (@rfratto)

- Fix bug where JSON requests to `loki.source.api` would not be handled correctly. This adds `/loki/api/v1/raw` and `/loki/api/v1/push` endpoints to `loki.source.api` and maps the `/api/v1/push` and `/api/v1/raw` to
  the `/loki` prefixed endpoints. (@mattdurham)

- Upgrade `loki.write` dependencies to latest changes. (@thepalbi)

### Other changes

- Mongodb integration has been re-enabled. (@jcreixell, @marctc)
- Build with go 1.20.6 (@captncraig)

- Clustering for Grafana Agent in flow mode has graduated from experimental to beta.

v0.34.3 (2023-06-27)
--------------------

### Bugfixes

- Fixes a bug in conversion of OpenTelemetry histograms when exported to Prometheus. (@grcevski)
- Enforce sha256 digest signing for rpms enabling installation on FIPS-enabled OSes. (@kfriedrich123)
- Fix panic from improper startup ordering in `prometheus.operator.servicemonitors`. (@captncraig)

v0.34.2 (2023-06-20)
--------------------

### Enhancements

- Replace map cache in prometheus.relabel with an LRU cache. (@mattdurham)
- Integrations: Extend `statsd` integration to configure relay endpoint. (@arminaaki)

### Bugfixes

- Fix a bug where `prometheus.relabel` would not correctly relabel when there is a cache miss. (@thampiotr)
- Fix a bug where `prometheus.relabel` would not correctly relabel exemplars or metadata. (@tpaschalis)
- Fixes several issues with statsd exporter. (@jcreixell, @marctc)

### Other changes

- Mongodb integration has been disabled for the time being due to licensing issues. (@jcreixell)

v0.34.1 (2023-06-12)
--------------------

### Bugfixes

- Fixed application of sub-collector defaults using the `windows_exporter` integration or `prometheus.exporter.windows`. (@mattdurham)

- Fix issue where `remote.http` did not fail early if the initial request
  failed. This caused failed requests to initially export empty values, which
  could lead to propagating issues downstream to other components which expect
  the export to be non-empty. (@rfratto)

- Allow `bearerTokenFile` field to be used in ServiceMonitors. (@captncraig)

- Fix issue where metrics and traces were not recorded from components within modules. (@mattdurham)

- `service_name` label is inferred from discovery meta labels in `pyroscope.scrape` (@korniltsev)

### Other changes

- Add logging to failed requests in `remote.http`. (@rfratto)

v0.34.0 (2023-06-08)
--------------------

### Breaking changes

- The experimental dynamic configuration feature has been removed in favor of Flow mode. (@mattdurham)

- The `oracledb` integration configuration has removed a redundant field `metrics_scrape_interval`. Use the `scrape_interval` parameter of the integration if a custom scrape interval is required. (@schmikei)

- Upgrade the embedded windows_exporter to commit 79781c6. (@jkroepke)

- Prometheus exporters in Flow mode now set the `instance` label to a value similar to the one they used to have in Static mode (<hostname> by default, customized by some integrations). (@jcreixell)

- `phlare.scrape` and `phlare.write` have been renamed to `pyroscope.scrape` and `pyroscope.scrape`. (@korniltsev)

### Features

- New Grafana Agent Flow components:
  - `loki.source.api` - receive Loki log entries over HTTP (e.g. from other agents). (@thampiotr)
  - `prometheus.operator.servicemonitors` discovers ServiceMonitor resources in your Kubernetes cluster and scrape
    the targets they reference. (@captncraig, @marctc, @jcreixell)
  - `prometheus.receive_http` - receive Prometheus metrics over HTTP (e.g. from other agents). (@thampiotr)
  - `remote.vault` retrieves a secret from Vault. (@rfratto)
  - `prometheus.exporter.snowflake` collects metrics from a snowflake database (@jonathanWamsley)
  - `prometheus.exporter.mssql` collects metrics from Microsoft SQL Server (@jonathanwamsley)
  - `prometheus.exporter.oracledb` collects metrics from oracledb (@jonathanwamsley)
  - `prometheus.exporter.dnsmasq` collects metrics from a dnsmasq server. (@spartan0x117)
  - `loki.source.awsfirehose` - receive Loki log entries from AWS Firehose via HTTP (@thepalbi)
  - `discovery.http` service discovery via http. (@captncraig)

- Added new functions to the River standard library:
  - `coalesce` returns the first non-zero value from a list of arguments. (@jkroepke)
  - `nonsensitive` converts a River secret back into a string. (@rfratto)

### Enhancements

- Support to attach node metadata to pods and endpoints targets in
  `discovery.kubernetes`. (@laurovenancio)

- Support ability to add optional custom headers to `loki.write` endpoint block (@aos)

- Support in-memory HTTP traffic for Flow components. `prometheus.exporter`
  components will now export a target containing an internal HTTP address.
  `prometheus.scrape`, when given that internal HTTP address, will connect to
  the server in-memory, bypassing the network stack. Use the new
  `--server.http.memory-addr` flag to customize which address is used for
  in-memory traffic. (@rfratto)
- Disable node_exporter on Windows systems (@jkroepke)
- Operator support for OAuth 2.0 Client in LogsClientSpec (@DavidSpek)

- Support `clustering` block in `phlare.scrape` components to distribute
  targets amongst clustered agents. (@rfratto)

- Delete stale series after a single WAL truncate instead of two. (@rfratto)

- Update OracleDB Exporter dependency to 0.5.0 (@schmikei)

- Embed Google Fonts on Flow UI (@jkroepke)

- Enable Content-Security-Policies on Flow UI (@jkroepke)

- Update azure-metrics-exporter to v0.0.0-20230502203721-b2bfd97b5313 (@kgeckhart)

- Update azidentity dependency to v1.3.0. (@akselleirv)

- Add custom labels to journal entries in `loki.source.journal` (@sbhrule15)

- `prometheus.operator.podmonitors` and `prometheus.operator.servicemonitors` can now access cluster secrets for authentication to targets. (@captncraig)

### Bugfixes

- Fix `loki.source.(gcplog|heroku)` `http` and `grpc` blocks were overriding defaults with zero-values
  on non-present fields. (@thepalbi)

- Fix an issue where defining `logging` or `tracing` blocks inside of a module
  would generate a panic instead of returning an error. (@erikbaranowski)

- Fix an issue where not specifying either `http` nor `grpc` blocks could result
  in a panic for `loki.source.heroku` and `loki.source.gcplog` components. (@thampiotr)

- Fix an issue where build artifacts for IBM S390x were being built with the
  GOARCH value for the PPC64 instead. (tpaschalis)

- Fix an issue where the Grafana Agent Flow RPM used the wrong path for the
  environment file, preventing the service from loading. (@rfratto)

- Fix an issue where the cluster advertise address was overwriting the join
  addresses. (@laurovenancio)

- Fix targets deduplication when clustering mode is enabled. (@laurovenancio)

- Fix issue in operator where any version update will restart all agent pods simultaneously. (@captncraig)

- Fix an issue where `loki.source.journald` did not create the positions
  directory with the appropriate permissions. (@tpaschalis)

- Fix an issue where fanning out log entries to multiple `loki.process`
  components lead to a race condition. (@tpaschalis)

- Fix panic in `prometheus.operator.servicemonitors` from relabel rules without certain defaults. (@captncraig)

- Fix issue in modules export cache throwing uncomparable errors. (@mattdurham)

- Fix issue where the UI could not navigate to components loaded by modules. (@rfratto)

- Fix issue where using exporters inside modules failed due to not passing the in-memory address dialer. (@mattdurham)

- Add signing region to remote.s3 component for use with custom endpoints so that Authorization Headers work correctly when
  proxying requests. (@mattdurham)

- Fix missing `instance` key for `prometheus.exporter.dnsmasq` component. (@spartan0x117)

### Other changes

- Add metrics when clustering mode is enabled. (@rfratto)
- Document debug metric `loki_process_dropped_lines_by_label_total` in loki.process. (@akselleirv)

- Add `agent_wal_out_of_order_samples_total` metric to track samples received
  out of order. (@rfratto)

- Add CLI flag `--server.http.enable-pprof` to grafana-agent-flow to conditionally enable `/debug/pprof` endpoints (@jkroepke)

- Use Go 1.20.4 for builds. (@tpaschalis)

- Integrate the new ExceptionContext which was recently added to the Faro Web-SDK in the
  app_agent_receiver Payload. (@codecapitano)

- Flow clustering: clusters will now use 512 tokens per node for distributing
  work, leading to better distribution. However, rolling out this change will
  cause some incorrerct or missing assignments until all nodes are updated. (@rfratto)

- Change the Docker base image for Linux containers to `ubuntu:lunar`.
  (@rfratto)

v0.33.2 (2023-05-11)
--------------------

### Bugfixes

- Fix issue where component evaluation time was overridden by a "default
  health" message. (@rfratto)

- Honor timeout when trying to establish a connection to another agent in Flow
  clustering mode. (@rfratto)

- Fix an issue with the grafana/agent windows docker image entrypoint
  not targeting the right location for the config. (@erikbaranowski)

- Fix issue where the `node_exporter` integration and
  `prometheus.exporter.unix` `diskstat_device_include` component could not set
  the allowlist field for the diskstat collector. (@tpaschalis)

- Fix an issue in `loki.source.heroku` where updating the `labels` or `use_incoming_timestamp`
  would not take effect. (@thampiotr)

- Flow: Fix an issue within S3 Module where the S3 path was not parsed correctly when the
  path consists of a parent directory. (@jastisriradheshyam)

- Flow: Fix an issue on Windows where `prometheus.remote_write` failed to read
  WAL checkpoints. This issue led to memory leaks once the initial checkpoint
  was created, and prevented a fresh process from being able to deliver metrics
  at all. (@rfratto)

- Fix an issue where the `loki.source.kubernetes` component could lead to
  the Agent crashing due to a race condition. (@tpaschalis)

### Other changes

- The `phlare.scrape` Flow component `fetch profile failed` log has been set to
  `debug` instead of `error`. (@erikbaranowski)

v0.33.1 (2023-05-01)
--------------------

### Bugfixes

- Fix spelling of the `frequency` argument on the `local.file` component.
  (@tpaschalis)

- Fix bug where some capsule values (such as Prometheus receivers) could not
  properly be used as an argument to a module. (@rfratto)

- Fix version information not displaying correctly when passing the `--version`
  flag or in the `agent_build_info` metric. (@rfratto)

- Fix issue in `loki.source.heroku` and `loki.source.gcplog` where updating the
  component would cause Grafana Agent Flow's Prometheus metrics endpoint to
  return an error until the process is restarted. (@rfratto)

- Fix issue in `loki.source.file` where updating the component caused
  goroutines to leak. (@rfratto)

### Other changes

- Support Bundles report the status of discovered log targets. (@tpaschalis)

v0.33.0 (2023-04-25)
--------------------

### Breaking changes

- Support for 32-bit ARM builds is removed for the foreseeable future due to Go
  compiler issues. We will consider bringing back 32-bit ARM support once our Go
  compiler issues are resolved and 32-bit ARM builds are stable. (@rfratto)

- Agent Management: `agent_management.api_url` config field has been replaced by
`agent_management.host`. The API path and version is now defined by the Agent. (@jcreixell)

- Agent Management: `agent_management.protocol` config field now allows defining "http" and "https" explicitly. Previously, "http" was previously used for both, with the actual protocol used inferred from the api url, which led to confusion. When upgrading, make sure to set to "https" when replacing `api_url` with `host`. (@jcreixell)

- Agent Management: `agent_management.remote_config_cache_location` config field has been replaced by
`agent_management.remote_configuration.cache_location`. (@jcreixell)

- Remove deprecated symbolic links to to `/bin/agent*` in Docker containers,
  as planned in v0.31. (@tpaschalis)

### Deprecations

- [Dynamic Configuration](https://grafana.com/docs/agent/latest/cookbook/dynamic-configuration/) will be removed in v0.34. Grafana Agent Flow supersedes this functionality. (@mattdurham)

### Features

- New Grafana Agent Flow components:

  - `discovery.dns` DNS service discovery. (@captncraig)
  - `discovery.ec2` service discovery for aws ec2. (@captncraig)
  - `discovery.lightsail` service discovery for aws lightsail. (@captncraig)
  - `discovery.gce` discovers resources on Google Compute Engine (GCE). (@marctc)
  - `discovery.digitalocean` provides service discovery for DigitalOcean. (@spartan0x117)
  - `discovery.consul` service discovery for Consul. (@jcreixell)
  - `discovery.azure` provides service discovery for Azure. (@spartan0x117)
  - `module.file` runs a Grafana Agent Flow module loaded from a file on disk.
    (@erikbaranowski)
  - `module.git` runs a Grafana Agent Flow module loaded from a file within a
    Git repository. (@rfratto)
  - `module.string` runs a Grafana Agent Flow module passed to the component by
    an expression containing a string. (@erikbaranowski, @rfratto)
  - `otelcol.auth.oauth2` performs OAuth 2.0 authentication for HTTP and gRPC
    based OpenTelemetry exporters. (@ptodev)
  - `otelcol.extension.jaeger_remote_sampling` provides an endpoint from which to
    pull Jaeger remote sampling documents. (@joe-elliott)
  - `otelcol.exporter.logging` accepts OpenTelemetry data from other `otelcol` components and writes it to the console. (@erikbaranowski)
  - `otelcol.auth.sigv4` performs AWS Signature Version 4 (SigV4) authentication
    for making requests to AWS services via `otelcol` components that support
    authentication extensions. (@ptodev)
  - `prometheus.exporter.blackbox` collects metrics from Blackbox exporter. (@marctc)
  - `prometheus.exporter.mysql` collects metrics from a MySQL database. (@spartan0x117)
  - `prometheus.exporter.postgres` collects metrics from a PostgreSQL database. (@spartan0x117)
  - `prometheus.exporter.statsd` collects metrics from a Statsd instance. (@gaantunes)
  - `prometheus.exporter.snmp` collects metrics from SNMP exporter. (@marctc)
  - `prometheus.operator.podmonitors` discovers PodMonitor resources in your Kubernetes cluster and scrape
    the targets they reference. (@captncraig, @marctc, @jcreixell)
  - `prometheus.exporter.windows` collects metrics from a Windows instance. (@jkroepke)
  - `prometheus.exporter.memcached` collects metrics from a Memcached server. (@spartan0x117)
  - `loki.source.azure_event_hubs` reads messages from Azure Event Hub using Kafka and forwards them to other   `loki` components. (@akselleirv)

- Add support for Flow-specific system packages:

  - Flow-specific DEB packages. (@rfratto, @robigan)
  - Flow-specific RPM packages. (@rfratto, @robigan)
  - Flow-specific macOS Homebrew Formula. (@rfratto)
  - Flow-specific Windows installer. (@rfratto)

  The Flow-specific packages allow users to install and run Grafana Agent Flow
  alongside an existing installation of Grafana Agent.

- Agent Management: Add support for integration snippets. (@jcreixell)

- Flow: Introduce a gossip-over-HTTP/2 _clustered mode_. `prometheus.scrape`
  component instances can opt-in to distributing scrape load between cluster
  peers. (@tpaschalis)

### Enhancements

- Flow: Add retries with backoff logic to Phlare write component. (@cyriltovena)

- Operator: Allow setting runtimeClassName on operator-created pods. (@captncraig)

- Operator: Transparently compress agent configs to stay under size limitations. (@captncraig)

- Update Redis Exporter Dependency to v1.49.0. (@spartan0x117)

- Update Loki dependency to the k144 branch. (@andriikushch)

- Flow: Add OAUTHBEARER mechanism to `loki.source.kafka` using Azure as provider. (@akselleirv)

- Update Process Exporter dependency to v0.7.10. (@spartan0x117)

- Agent Management: Introduces backpressure mechanism for remote config fetching (obeys 429 request
  `Retry-After` header). (@spartan0x117)

- Flow: support client TLS settings (CA, client certificate, client key) being
  provided from other components for the following components:

  - `discovery.docker`
  - `discovery.kubernetes`
  - `loki.source.kafka`
  - `loki.source.kubernetes`
  - `loki.source.podlogs`
  - `loki.write`
  - `mimir.rules.kubernetes`
  - `otelcol.auth.oauth2`
  - `otelcol.exporter.jaeger`
  - `otelcol.exporter.otlp`
  - `otelcol.exporter.otlphttp`
  - `otelcol.extension.jaeger_remote_sampling`
  - `otelcol.receiver.jaeger`
  - `otelcol.receiver.kafka`
  - `phlare.scrape`
  - `phlare.write`
  - `prometheus.remote_write`
  - `prometheus.scrape`
  - `remote.http`

- Flow: support server TLS settings (client CA, server certificate, server key)
  being provided from other components for the following components:

  - `loki.source.syslog`
  - `otelcol.exporter.otlp`
  - `otelcol.extension.jaeger_remote_sampling`
  - `otelcol.receiver.jaeger`
  - `otelcol.receiver.opencensus`
  - `otelcol.receiver.zipkin`

- Flow: Define custom http method and headers in `remote.http` component (@jkroepke)

- Flow: Add config property to `prometheus.exporter.blackbox` to define the config inline (@jkroepke)

- Update Loki Dependency to k146 which includes configurable file watchers (@mattdurham)

### Bugfixes

- Flow: fix issue where Flow would return an error when trying to access a key
  of a map whose value was the zero value (`null`, `0`, `false`, `[]`, `{}`).
  Whether an error was returned depended on the internal type of the value.
  (@rfratto)

- Flow: fix issue where using the `jaeger_remote` sampler for the `tracing`
  block would fail to parse the response from the remote sampler server if it
  used strings for the strategy type. This caused sampling to fall back
  to the default rate. (@rfratto)

- Flow: fix issue where components with no arguments like `loki.echo` were not
  viewable in the UI. (@rfratto)

- Flow: fix deadlock in `loki.source.file` where terminating tailers would hang
  while flushing remaining logs, preventing `loki.source.file` from being able
  to update. (@rfratto)

- Flow: fix deadlock in `loki.process` where a component with no stages would
  hang forever on handling logs. (@rfratto)

- Fix issue where a DefaultConfig might be mutated during unmarshaling. (@jcreixell)

- Fix issues where CloudWatch Exporter cannot use FIPS Endpoints outside of USA regions (@aglees)

- Fix issue where scraping native Prometheus histograms would leak memory.
  (@rfratto)

- Flow: fix issue where `loki.source.docker` component could deadlock. (@tpaschalis)

- Flow: fix issue where `prometheus.remote_write` created unnecessary extra
  child directories to store the WAL in. (@rfratto)

- Fix internal metrics reported as invalid by promtool's linter. (@tpaschalis)

- Fix issues with cri stage which treats partial line coming from any stream as same. (@kavirajk @aglees)

- Operator: fix for running multiple operators with different `--agent-selector` flags. (@captncraig)

- Operator: respect FilterRunning on PodMonitor and ServiceMonitor resources to only scrape running pods. (@captncraig)

- Fixes a bug where the github exporter would get stuck in an infinite loop under certain conditions. (@jcreixell)

- Fix bug where `loki.source.docker` always failed to start. (@rfratto)

### Other changes

- Grafana Agent Docker containers and release binaries are now published for
  s390x. (@rfratto)

- Use Go 1.20.3 for builds. (@rfratto)

- Change the Docker base image for Linux containers to `ubuntu:kinetic`.
  (@rfratto)

- Update prometheus.remote_write defaults to match new prometheus
  remote-write defaults. (@erikbaranowski)

v0.32.1 (2023-03-06)
--------------------

### Bugfixes

- Flow: Fixes slow reloading of targets in `phlare.scrape` component. (@cyriltovena)

- Flow: add a maximum connection lifetime of one hour when tailing logs from
  `loki.source.kubernetes` and `loki.source.podlogs` to recover from an issue
  where the Kubernetes API server stops responding with logs without closing
  the TCP connection. (@rfratto)

- Flow: fix issue in `loki.source.kubernetes` where `__pod__uid__` meta label
  defaulted incorrectly to the container name, causing tailers to never
  restart. (@rfratto)

v0.32.0 (2023-02-28)
--------------------

### Breaking changes

- Support for the embedded Flow UI for 32-bit ARMv6 builds is temporarily
  removed. (@rfratto)

- Node Exporter configuration options changed to align with new upstream version (@Thor77):

  - `diskstats_ignored_devices` is now `diskstats_device_exclude` in agent configuration.
  - `ignored_devices` is now `device_exclude` in flow configuration.

- Some blocks in Flow components have been merged with their parent block to make the block hierarchy smaller:

  - `discovery.docker > http_client_config` is merged into the `discovery.docker` block. (@erikbaranowski)
  - `discovery.kubernetes > http_client_config` is merged into the `discovery.kubernetes` block. (@erikbaranowski)
  - `loki.source.kubernetes > client > http_client_config` is merged into the `client` block. (@erikbaranowski)
  - `loki.source.podlogs > client > http_client_config` is merged into the `client` block. (@erikbaranowski)
  - `loki.write > endpoint > http_client_config` is merged into the `endpoint` block. (@erikbaranowski)
  - `mimir.rules.kubernetes > http_client_config` is merged into the `mimir.rules.kubernetes` block. (@erikbaranowski)
  - `otelcol.receiver.opencensus > grpc` is merged into the `otelcol.receiver.opencensus` block. (@ptodev)
  - `otelcol.receiver.zipkin > http` is merged into the `otelcol.receiver.zipkin` block. (@ptodev)
  - `phlare.scrape > http_client_config` is merged into the `phlare.scrape` block. (@erikbaranowski)
  - `phlare.write > endpoint > http_client_config` is merged into the `endpoint` block. (@erikbaranowski)
  - `prometheus.remote_write > endpoint > http_client_config` is merged into the `endpoint` block. (@erikbaranowski)
  - `prometheus.scrape > http_client_config` is merged into the `prometheus.scrape` block. (@erikbaranowski)

- The `loki.process` component now uses a combined name for stages, simplifying
  the block hierarchy. For example, the `stage > json` block hierarchy is now a
  single block called `stage.json`. All stage blocks in `loki.process` have
  been updated to use this simplified hierarchy. (@tpaschalis)

- `remote.s3` `client_options` block has been renamed to `client`. (@mattdurham)

- Renamed `prometheus.integration.node_exporter` to `prometheus.exporter.unix`. (@jcreixell)

- As first announced in v0.30, support for the `EXPERIMENTAL_ENABLE_FLOW`
  environment variable has been removed in favor of `AGENT_MODE=flow`.
  (@rfratto)

### Features

- New integrations:

  - `oracledb` (@schmikei)
  - `mssql` (@binaryfissiongames)
  - `cloudwatch metrics` (@thepalbi)
  - `azure` (@kgeckhart)
  - `gcp` (@kgeckhart, @ferruvich)

- New Grafana Agent Flow components:

  - `loki.echo` writes received logs to stdout. (@tpaschalis, @rfratto)
  - `loki.source.docker` reads logs from Docker containers and forwards them to
    other `loki` components. (@tpaschalis)
  - `loki.source.kafka` reads logs from Kafka events and forwards them to other
    `loki` components. (@erikbaranowski)
  - `loki.source.kubernetes_events` watches for Kubernetes Events and converts
    them into log lines to forward to other `loki` components. It is the
    equivalent of the `eventhandler` integration. (@rfratto)
  - `otelcol.processor.tail_sampling` samples traces based on a set of defined
    policies from `otelcol` components before forwarding them to other
    `otelcol` components. (@erikbaranowski)
  - `prometheus.exporter.apache` collects metrics from an apache web server
    (@captncraig)
  - `prometheus.exporter.consul` collects metrics from a consul installation
    (@captncraig)
  - `prometheus.exporter.github` collects metrics from GitHub (@jcreixell)
  - `prometheus.exporter.process` aggregates and collects metrics by scraping
    `/proc`. (@spartan0x117)
  - `prometheus.exporter.redis` collects metrics from a redis database
    (@spartan0x117)

### Enhancements

- Flow: Support `keepequal` and `dropequal` actions for relabeling. (@cyriltovena)

- Update Prometheus Node Exporter integration to v1.5.0. (@Thor77)

- Grafana Agent Flow will now reload the config file when `SIGHUP` is sent to
  the process. (@rfratto)

- If using the official RPM and DEB packages for Grafana Agent, invoking
  `systemctl reload grafana-agent` will now reload the configuration file.
  (@rfratto)

- Flow: the `loki.process` component now implements all the same processing
  stages as Promtail's pipelines. (@tpaschalis)

- Flow: new metric for `prometheus.scrape` -
  `agent_prometheus_scrape_targets_gauge`. (@ptodev)

- Flow: new metric for `prometheus.scrape` and `prometheus.relabel` -
  `agent_prometheus_forwarded_samples_total`. (@ptodev)

- Flow: add `constants` into the standard library to expose the hostname, OS,
  and architecture of the system Grafana Agent is running on. (@rfratto)

- Flow: add timeout to loki.source.podlogs controller setup. (@polyrain)

### Bugfixes

- Fixed a reconciliation error in Grafana Agent Operator when using `tlsConfig`
  on `Probe`. (@supergillis)

- Fix issue where an empty `server:` config stanza would cause debug-level logging.
  An empty `server:` is considered a misconfiguration, and thus will error out.
  (@neomantra)

- Flow: fix an error where some error messages that crossed multiple lines
  added extra an extra `|` character when displaying the source file on the
  starting line. (@rfratto)

- Flow: fix issues in `agent fmt` where adding an inline comment on the same
  line as a `[` or `{` would cause indentation issues on subsequent lines.
  (@rfratto)

- Flow: fix issues in `agent fmt` where line comments in arrays would be given
  the wrong identation level. (@rfratto)

- Flow: fix issues with `loki.file` and `loki.process` where deadlock contention or
  logs fail to process. (@mattdurham)

- Flow: `oauth2 > tls_config` was documented as a block but coded incorrectly as
  an attribute. This is now a block in code. This impacted `discovery.docker`,
  `discovery.kubernetes`, `loki.source.kubernetes`, `loki.write`,
  `mimir.rules.kubernetes`, `phlare.scrape`, `phlare.write`,
  `prometheus.remote_write`, `prometheus.scrape`, and `remote.http`
  (@erikbaranowski)

- Flow: Fix issue where using `river:",label"` causes the UI to return nothing. (@mattdurham)

### Other changes

- Use Go 1.20 for builds. (@rfratto)

- The beta label from Grafana Agent Flow has been removed. A subset of Flow
  components are still marked as beta or experimental:

  - `loki.echo` is explicitly marked as beta.
  - `loki.source.kubernetes` is explicitly marked as experimental.
  - `loki.source.podlogs` is explicitly marked as experimental.
  - `mimir.rules.kubernetes` is explicitly marked as beta.
  - `otelcol.processor.tail_sampling` is explicitly marked as beta.
  - `otelcol.receiver.loki` is explicitly marked as beta.
  - `otelcol.receiver.prometheus` is explicitly marked as beta.
  - `phlare.scrape` is explicitly marked as beta.
  - `phlare.write` is explicitly marked as beta.

v0.31.3 (2023-02-13)
--------------------

### Bugfixes

- `loki.source.cloudflare`: fix issue where the `zone_id` argument
  was being ignored, and the `api_token` argument was being used for the zone
  instead. (@rfratto)

- `loki.source.cloudflare`: fix issue where `api_token` argument was not marked
  as a sensitive field. (@rfratto)

v0.31.2 (2023-02-08)
--------------------

### Other changes

- In the Agent Operator, upgrade the `prometheus-config-reloader` dependency
  from version 0.47.0 to version 0.62.0. (@ptodev)

v0.31.1 (2023-02-06)
--------------------

> **BREAKING CHANGES**: This release has breaking changes. Please read entries
> carefully and consult the [upgrade guide][] for specific instructions.

### Breaking changes

- All release Windows `.exe` files are now published as a zip archive.
  Previously, `grafana-agent-installer.exe` was unzipped. (@rfratto)

### Other changes

- Support Go 1.20 for builds. Official release binaries are still produced
  using Go 1.19. (@rfratto)

v0.31.0 (2023-01-31)
--------------------

> **BREAKING CHANGES**: This release has breaking changes. Please read entries
> carefully and consult the [upgrade guide][] for specific instructions.

### Breaking changes

- Release binaries (including inside Docker containers) have been renamed to be
  prefixed with `grafana-` (@rfratto):

  - `agent` is now `grafana-agent`.
  - `agentctl` is now `grafana-agentctl`.
  - `agent-operator` is now `grafana-agent-operator`.

### Deprecations

- A symbolic link in Docker containers from the old binary name to the new
  binary name has been added. These symbolic links will be removed in v0.33. (@rfratto)

### Features

- New Grafana Agent Flow components:

  - `loki.source.cloudflare` reads logs from Cloudflare's Logpull API and
    forwards them to other `loki` components. (@tpaschalis)
  - `loki.source.gcplog` reads logs from GCP cloud resources using Pub/Sub
    subscriptions and forwards them to other `loki` components. (@tpaschalis)
  - `loki.source.gelf` listens for Graylog logs. (@mattdurham)
  - `loki.source.heroku` listens for Heroku messages over TCP a connection and
    forwards them to other `loki` components. (@erikbaranowski)
  - `loki.source.journal` read messages from systemd journal. (@mattdurham)
  - `loki.source.kubernetes` collects logs from Kubernetes pods using the
    Kubernetes API. (@rfratto)
  - `loki.source.podlogs` discovers PodLogs resources on Kubernetes and
    uses the Kubernetes API to collect logs from the pods specified by the
    PodLogs resource. (@rfratto)
  - `loki.source.syslog` listens for Syslog messages over TCP and UDP
    connections and forwards them to other `loki` components. (@tpaschalis)
  - `loki.source.windowsevent` reads logs from Windows Event Log. (@mattdurham)
  - `otelcol.exporter.jaeger` forwards OpenTelemetry data to a Jaeger server.
    (@erikbaranowski)
  - `otelcol.exporter.loki` forwards OTLP-formatted data to compatible `loki`
    receivers. (@tpaschalis)
  - `otelcol.receiver.kafka` receives telemetry data from Kafka. (@rfratto)
  - `otelcol.receiver.loki` receives Loki logs, converts them to the OTLP log
    format and forwards them to other `otelcol` components. (@tpaschalis)
  - `otelcol.receiver.opencensus` receives OpenConsensus-formatted traces or
    metrics. (@ptodev)
  - `otelcol.receiver.zipkin` receives Zipkin-formatted traces. (@rfratto)
  - `phlare.scrape` collects application performance profiles. (@cyriltovena)
  - `phlare.write` sends application performance profiles to Grafana Phlare.
    (@cyriltovena)
  - `mimir.rules.kubernetes` discovers `PrometheusRule` Kubernetes resources and
    loads them into a Mimir instance. (@Logiraptor)

- Flow components which work with relabeling rules (`discovery.relabel`,
  `prometheus.relabel` and `loki.relabel`) now export a new value named Rules.
  This value returns a copy of the currently configured rules. (@tpaschalis)

- New experimental feature: agent-management. Polls configured remote API to fetch new configs. (@spartan0x117)

- Introduce global configuration for logs. (@jcreixell)

### Enhancements

- Handle faro-web-sdk `View` meta in app_agent_receiver. (@rlankfo)

- Flow: the targets in debug info from `loki.source.file` are now individual blocks. (@rfratto)

- Grafana Agent Operator: add [promtail limit stage](https://grafana.com/docs/loki/latest/clients/promtail/stages/limit/) to the operator. (@spartan0x117)

### Bugfixes

- Flow UI: Fix the issue with messy layout on the component list page while
  browser window resize (@xiyu95)

- Flow UI: Display the values of all attributes unless they are nil. (@ptodev)

- Flow: `prometheus.relabel` and `prometheus.remote_write` will now error if they have exited. (@ptodev)

- Flow: Fix issue where negative numbers would convert to floating-point values
  incorrectly, treating the sign flag as part of the number. (@rfratto)

- Flow: fix a goroutine leak when `loki.source.file` is passed more than one
  target with identical set of public labels. (@rfratto)

- Fix issue where removing and re-adding log instance configurations causes an
  error due to double registration of metrics (@spartan0x117, @jcreixell)

### Other changes

- Use Go 1.19.4 for builds. (@erikbaranowski)

- New windows containers for agent and agentctl. These can be found moving forward with the ${Version}-windows tags for grafana/agent and grafana/agentctl docker images (@erikbaranowski)

v0.30.2 (2023-01-11)
--------------------

### Bugfixes

- Flow: `prometheus.relabel` will no longer modify the labels of the original
  metrics, which could lead to the incorrect application of relabel rules on
  subsequent relabels. (@rfratto)

- Flow: `loki.source.file` will no longer deadlock other components if log
  lines cannot be sent to Loki. `loki.source.file` will wait for 5 seconds per
  file to finish flushing read logs to the client, after which it will drop
  them, resulting in lost logs. (@rfratto)

- Operator: Fix the handling of the enableHttp2 field as a boolean in
  `pod_monitor` and `service_monitor` templates. (@tpaschalis)

v0.30.1 (2022-12-23)
--------------------

### Bugfixes

- Fix issue where journald support was accidentally removed. (@tpaschalis)

- Fix issue where some traces' metrics where not collected. (@marctc)

v0.30.0 (2022-12-20)
--------------------

> **BREAKING CHANGES**: This release has breaking changes. Please read entries
> carefully and consult the [upgrade guide][] for specific instructions.

### Breaking changes

- The `ebpf_exporter` integration has been removed due to issues with static
  linking. It may be brought back once these are resolved. (@tpaschalis)

### Deprecations

- The `EXPERIMENTAL_ENABLE_FLOW` environment variable is deprecated in favor of
  `AGENT_MODE=flow`. Support for `EXPERIMENTAL_ENABLE_FLOW` will be removed in
  v0.32. (@rfratto)

### Features

- `grafana-agent-operator` supports oauth2 as an authentication method for
  remote_write. (@timo-42)

- Grafana Agent Flow: Add tracing instrumentation and a `tracing` block to
  forward traces to `otelcol` component. (@rfratto)

- Grafana Agent Flow: Add a `discovery_target_decode` function to decode a JSON
  array of discovery targets corresponding to Prometheus' HTTP and file service
  discovery formats. (@rfratto)

- New Grafana Agent Flow components:

  - `remote.http` polls an HTTP URL and exposes the response body as a string
    or secret to other components. (@rfratto)

  - `discovery.docker` discovers Docker containers from a Docker Engine host.
    (@rfratto)

  - `loki.source.file` reads and tails files for log entries and forwards them
    to other `loki` components. (@tpaschalis)

  - `loki.write` receives log entries from other `loki` components and sends
    them over to a Loki instance. (@tpaschalis)

  - `loki.relabel` receives log entries from other `loki` components and
    rewrites their label set. (@tpaschalis)

  - `loki.process` receives log entries from other `loki` components and runs
    one or more processing stages. (@tpaschalis)

  - `discovery.file` discovers files on the filesystem following glob
    patterns. (@mattdurham)

- Integrations: Introduce the `snowflake` integration. (@binaryfissiongames)

### Enhancements

- Update agent-loki.yaml to use environment variables in the configuration file (@go4real)

- Integrations: Always use direct connection in mongodb_exporter integration. (@v-zhuravlev)

- Update OpenTelemetry Collector dependency to v0.63.1. (@tpaschalis)

- riverfmt: Permit empty blocks with both curly braces on the same line.
  (@rfratto)

- riverfmt: Allow function arguments to persist across different lines.
  (@rfratto)

- Flow: The HTTP server will now start before the Flow controller performs the
  initial load. This allows metrics and pprof data to be collected during the
  first load. (@rfratto)

- Add support for using a [password map file](https://github.com/oliver006/redis_exporter/blob/master/contrib/sample-pwd-file.json) in `redis_exporter`. (@spartan0x117)

- Flow: Add support for exemplars in Prometheus component pipelines. (@rfratto)

- Update Prometheus dependency to v2.40.5. (@rfratto)

- Update Promtail dependency to k127. (@rfratto)

- Native histograms are now supported in the static Grafana Agent and in
  `prometheus.*` Flow components. Native histograms will be automatically
  collected from supported targets. remote_write must be configured to forward
  native histograms from the WAL to the specified endpoints. (@rfratto)

- Flow: metrics generated by upstream OpenTelemetry Collector components are
  now exposed at the `/metrics` endpoint of Grafana Agent Flow. (@rfratto)

### Bugfixes

- Fix issue where whitespace was being sent as part of password when using a
  password file for `redis_exporter`. (@spartan0x117)

- Flow UI: Fix issue where a configuration block referencing a component would
  cause the graph page to fail to load. (@rfratto)

- Remove duplicate `oauth2` key from `metricsinstances` CRD. (@daper)

- Fix issue where on checking whether to restart integrations the Integration
  Manager was comparing configs with secret values scrubbed, preventing reloads
  if only secrets were updated. (@spartan0x117)

### Other changes

- Grafana Agent Flow has graduated from experimental to beta.

v0.29.0 (2022-11-08)
--------------------

> **BREAKING CHANGES**: This release has breaking changes. Please read entries
> carefully and consult the [upgrade guide][] for specific instructions.

### Breaking changes

- JSON-encoded traces from OTLP versions earlier than 0.16.0 are no longer
  supported. (@rfratto)

### Deprecations

- The binary names `agent`, `agentctl`, and `agent-operator` have been
  deprecated and will be renamed to `grafana-agent`, `grafana-agentctl`, and
  `grafana-agent-operator` in the v0.31.0 release.

### Features

- Add `agentctl test-logs` command to allow testing log configurations by redirecting
  collected logs to standard output. This can be useful for debugging. (@jcreixell)

- New Grafana Agent Flow components:

  - `otelcol.receiver.otlp` receives OTLP-formatted traces, metrics, and logs.
    Data can then be forwarded to other `otelcol` components. (@rfratto)

  - `otelcol.processor.batch` batches data from `otelcol` components before
    forwarding it to other `otelcol` components. (@rfratto)

  - `otelcol.exporter.otlp` accepts data from `otelcol` components and sends
    it to a gRPC server using the OTLP protocol. (@rfratto)

  - `otelcol.exporter.otlphttp` accepts data from `otelcol` components and
    sends it to an HTTP server using the OTLP protocol. (@tpaschalis)

  - `otelcol.auth.basic` performs basic authentication for `otelcol`
    components that support authentication extensions. (@rfratto)

  - `otelcol.receiver.jeager` receives Jaeger-formatted traces. Data can then
    be forwarded to other `otelcol` components. (@rfratto)

  - `otelcol.processor.memory_limiter` periodically checks memory usage and
    drops data or forces a garbage collection if the defined limits are
    exceeded. (@tpaschalis)

  - `otelcol.auth.bearer` performs bearer token authentication for `otelcol`
    components that support authentication extensions. (@rfratto)

  - `otelcol.auth.headers` attaches custom request headers to `otelcol`
    components that support authentication extensions. (@rfratto)

  - `otelcol.receiver.prometheus` receives Prometheus metrics, converts them
    to the OTLP metric format and forwards them to other `otelcol` components.
    (@tpaschalis)

  - `otelcol.exporter.prometheus` forwards OTLP-formatted data to compatible
    `prometheus` components. (@rfratto)

- Flow: Allow config blocks to reference component exports. (@tpaschalis)

- Introduce `/-/support` endpoint for generating 'support bundles' in static
  agent mode. Support bundles are zip files of commonly-requested information
  that can be used to debug a running agent. (@tpaschalis)

### Enhancements

- Update OpenTelemetry Collector dependency to v0.61.0. (@rfratto)

- Add caching to Prometheus relabel component. (@mattdurham)

- Grafana Agent Flow: add `agent_resources_*` metrics which explain basic
  platform-agnostic metrics. These metrics assist with basic monitoring of
  Grafana Agent, but are not meant to act as a replacement for fully featured
  components like `prometheus.integration.node_exporter`. (@rfratto)

- Enable field label in TenantStageSpec of PodLogs pipeline. (@siiimooon)

- Enable reporting of enabled integrations. (@marctc)

- Grafana Agent Flow: `prometheus.remote_write` and `prometheus.relabel` will
  now export receivers immediately, removing the need for dependant components
  to be evaluated twice at process startup. (@rfratto)

- Add missing setting to configure instance key for Eventhandler integration. (@marctc)

- Update Prometheus dependency to v2.39.1. (@rfratto)

- Update Promtail dependency to weekly release k122. (@rfratto)

- Tracing: support the `num_traces` and `expected_new_traces_per_sec` configuration parameters in the tail_sampling processor. (@ptodev)

### Bugfixes

- Remove empty port from the `apache_http` integration's instance label. (@katepangLiu)

- Fix identifier on target creation for SNMP v2 integration. (@marctc)

- Fix bug when specifying Blackbox's modules when using Blackbox integration. (@marctc)

- Tracing: fix a panic when the required `protocols` field was not set in the `otlp` receiver. (@ptodev)

- Support Bearer tokens for metric remote writes in the Grafana Operator (@jcreixell, @marctc)

### Other changes

- Update versions of embedded Prometheus exporters used for integrations:

  - Update `github.com/prometheus/statsd_exporter` to `v0.22.8`. (@captncraig)

  - Update `github.com/prometheus-community/postgres_exporter` to `v0.11.1`. (@captncraig)

  - Update `github.com/prometheus/memcached_exporter` to `v0.10.0`. (@captncraig)

  - Update `github.com/prometheus-community/elasticsearch_exporter` to `v1.5.0`. (@captncraig)

  - Update `github.com/prometheus/mysqld_exporter` to `v0.14.0`. (@captncraig)

  - Update `github.com/prometheus/consul_exporter` to `v0.8.0`. (@captncraig)

  - Update `github.com/ncabatoff/process-exporter` to `v0.7.10`. (@captncraig)

  - Update `github.com/prometheus-community/postgres_exporter` to `v0.11.1`. (@captncraig)

- Use Go 1.19.3 for builds. (@rfratto)

v0.28.1 (2022-11-03)
--------------------

### Security

- Update Docker base image to resolve OpenSSL vulnerabilities CVE-2022-3602 and
  CVE-2022-3786. Grafana Agent does not use OpenSSL, so we do not believe it is
  vulnerable to these issues, but the base image has been updated to remove the
  report from image scanners. (@rfratto)

v0.28.0 (2022-09-29)
--------------------

### Features

- Introduce Grafana Agent Flow, an experimental "programmable pipeline" runtime
  mode which improves how to configure and debug Grafana Agent by using
  components. (@captncraig, @karengermond, @marctc, @mattdurham, @rfratto,
  @rlankfo, @tpaschalis)

- Introduce Blackbox exporter integration. (@marctc)

### Enhancements

- Update Loki dependency to v2.6.1. (@rfratto)

### Bugfixes

### Other changes

- Fix relabel configs in sample agent-operator manifests (@hjet)

- Operator no longer set the `SecurityContext.Privileged` flag in the `config-reloader` container. (@hsyed-dojo)

- Add metrics for config reloads and config hash (@jcreixell)

v0.27.1 (2022-09-09)
--------------------

> **NOTE**: ARMv6 Docker images are no longer being published.
>
> We have stopped publishing Docker images for ARMv6 platforms.
> This is due to the new Ubuntu base image we are using that does not support ARMv6.
> The new Ubuntu base image has less reported CVEs, and allows us to provide more
> secure Docker images. We will still continue to publish ARMv6 release binaries and
> deb/rpm packages.

### Other Changes

- Switch docker image base from debian to ubuntu. (@captncraig)

v0.27.0 (2022-09-01)
--------------------

### Features

- Integrations: (beta) Add vmware_exporter integration (@rlankfo)

- App agent receiver: add Event kind to payload (@domasx2)

### Enhancements

- Tracing: Introduce a periodic appender to the remotewriteexporter to control sample rate. (@mapno)

- Tracing: Update OpenTelemetry dependency to v0.55.0. (@rfratto, @mapno)

- Add base agent-operator jsonnet library and generated manifests (@hjet)

- Add full (metrics, logs, K8s events) sample agent-operator jsonnet library and gen manifests (@hjet)

- Introduce new configuration fields for disabling Keep-Alives and setting the
  IdleConnectionTimeout when scraping. (@tpaschalis)

- Add field to Operator CRD to disable report usage functionality. (@marctc)

### Bugfixes

- Tracing: Fixed issue with the PromSD processor using the `connection` method to discover the IP
  address.  It was failing to match because the port number was included in the address string. (@jphx)

- Register prometheus discovery metrics. (@mattdurham)

- Fix seg fault when no instance parameter is provided for apache_http integration, using integrations-next feature flag. (@rgeyer)

- Fix grafanacloud-install.ps1 web request internal server error when fetching config. (@rlankfo)

- Fix snmp integration not passing module or walk_params parameters when scraping. (@rgeyer)

- Fix unmarshal errors (key "<walk_param name>" already set in map) for snmp integration config when walk_params is defined, and the config is reloaded. (@rgeyer)

### Other changes

- Update several go dependencies to resolve warnings from certain security scanning tools. None of the resolved vulnerabilities were known to be exploitable through the agent. (@captncraig)

- It is now possible to compile Grafana Agent using Go 1.19. (@rfratto)

v0.26.1 (2022-07-25)
--------------------

> **BREAKING CHANGES**: This release has breaking changes. Please read entries
> carefully and consult the [upgrade guide][] for specific instructions.

### Breaking changes

- Change windows certificate store so client certificate is no longer required in store. (@mattdurham)

### Bugfixes

- Operator: Fix issue where configured `targetPort` ServiceMonitors resulted in
  generating an incorrect scrape_config. (@rfratto)

- Build the Linux/AMD64 artifacts using the opt-out flag for the ebpf_exporter. (@tpaschalis)

v0.26.0 (2022-07-18)
--------------------

> **BREAKING CHANGES**: This release has breaking changes. Please read entries
> carefully and consult the [upgrade guide][] for specific instructions.

### Breaking changes

- Deprecated `server` YAML block fields have now been removed in favor of the
  command-line flags that replaced them. These fields were originally
  deprecated in v0.24.0. (@rfratto)

- Changed tail sampling policies to be configured as in the OpenTelemetry
  Collector. (@mapno)

### Features

- Introduce Apache HTTP exporter integration. (@v-zhuravlev)

- Introduce eBPF exporter integration. (@tpaschalis)

### Enhancements

- Truncate all records in WAL if repair attempt fails. (@rlankfo)

### Bugfixes

- Relative symlinks for promtail now work as expected. (@RangerCD, @mukerjee)

- Fix rate limiting implementation for the app agent receiver integration. (@domasx2)

- Fix mongodb exporter so that it now collects all metrics. (@mattdurham)

v0.25.1 (2022-06-16)
--------------------

### Bugfixes

- Integer types fail to unmarshal correctly in operator additional scrape configs. (@rlankfo)

- Unwrap replayWAL error before attempting corruption repair. (@rlankfo)

v0.25.0 (2022-06-06)
--------------------

> **BREAKING CHANGES**: This release has breaking changes. Please read entries
> carefully and consult the [upgrade guide][] for specific instructions.

### Breaking changes

- Traces: Use `rpc.grpc.status_code` attribute to determine
  span failed in the service graph processor (@rcrowe)

### Features

- Add HTTP endpoints to fetch active instances and targets for the Logs subsystem.
  (@marctc)

- (beta) Add support for using windows certificate store for TLS connections. (@mattdurham)

- Grafana Agent Operator: add support for integrations through an `Integration`
  CRD which is discovered by `GrafanaAgent`. (@rfratto)

- (experimental) Add app agent receiver integration. This depends on integrations-next being enabled
  via the `integrations-next` feature flag. Use `-enable-features=integrations-next` to use
  this integration. (@kpelelis, @domas)

- Introduce SNMP exporter integration. (@v-zhuravlev)

- Configure the agent to report the use of feature flags to grafana.com. (@marctc)

### Enhancements

- integrations-next: Integrations using autoscrape will now autoscrape metrics
  using in-memory connections instead of connecting to themselves over the
  network. As a result of this change, the `client_config` field has been
  removed. (@rfratto)

- Enable `proxy_url` support on `oauth2` for metrics and logs (update **prometheus/common** dependency to `v0.33.0`). (@martin-jaeger-maersk)

- `extra-scrape-metrics` can now be enabled with the `--enable-features=extra-scrape-metrics` feature flag. See <https://prometheus.io/docs/prometheus/2.31/feature_flags/#extra-scrape-metrics> for details. (@rlankfo)

- Resolved issue in v2 integrations where if an instance name was a prefix of another the route handler would fail to
  match requests on the longer name (@mattdurham)

- Set `include_metadata` to true by default for OTLP traces receivers (@mapno)

### Bugfixes

- Scraping service was not honoring the new server grpc flags `server.grpc.address`.  (@mattdurham)

### Other changes

- Update base image of official Docker containers from Debian buster to Debian
  bullseye. (@rfratto)

- Use Go 1.18 for builds. (@rfratto)

- Add `metrics` prefix to the url of list instances endpoint (`GET
  /agent/api/v1/instances`) and list targets endpoint (`GET
  /agent/api/v1/metrics/targets`). (@marctc)

- Add extra identifying labels (`job`, `instance`, `agent_hostname`) to eventhandler integration. (@hjet)

- Add `extra_labels` configuration to eventhandler integration. (@hjet)

v0.24.2 (2022-05-02)
--------------------

### Bugfixes

- Added configuration watcher delay to prevent race condition in cases where scraping service mode has not gracefully exited. (@mattdurham)

### Other changes

- Update version of node_exporter to include additional metrics for osx. (@v-zhuravlev)

v0.24.1 (2022-04-14)
--------------------

### Bugfixes

- Add missing version information back into `agentctl --version`. (@rlankfo)

- Bump version of github-exporter to latest upstream SHA 284088c21e7d, which
  includes fixes from bugs found in their latest tag. This includes a fix
  where not all releases where retrieved when pulling release information.
  (@rfratto)

- Set the `Content-Type` HTTP header to `application/json` for API endpoints
  returning json objects. (@marctc)

- Operator: fix issue where a `username_file` field was incorrectly set.
  (@rfratto)

- Initialize the logger with default `log_level` and `log_format` parameters.
  (@tpaschalis)

### Other changes

- Embed timezone data to enable Promtail pipelines using the `location` field
  on Windows machines. (@tpaschalis)

v0.24.0 (2022-04-07)
--------------------

> **BREAKING CHANGES**: This release has breaking changes. Please read entries
> carefully and consult the [upgrade guide][] for specific instructions.
>
> **GRAFANA AGENT OPERATOR USERS**: As of this release, Grafana Agent Operator
> does not support versions of Grafana Agent prior to v0.24.0.

### Breaking changes

- The following metrics will now be prefixed with `agent_dskit_` instead of
  `cortex_`: `cortex_kv_request_duration_seconds`,
  `cortex_member_consul_heartbeats_total`, `cortex_member_ring_tokens_owned`,
  `cortex_member_ring_tokens_to_own`, `cortex_ring_member_ownership_percent`,
  `cortex_ring_members`, `cortex_ring_oldest_member_timestamp`,
  `cortex_ring_tokens_owned`, `cortex_ring_tokens_total`. (@rlankfo)

- Traces: the `traces_spanmetrics_calls_total_total` metric has been renamed to
  `traces_spanmetrics_calls_total` (@fredr)

- Two new flags, `-server.http.enable-tls` and `-server.grpc.enable-tls` must
  be provided to explicitly enable TLS support. This is a change of the
  previous behavior where TLS support was enabled when a certificate pair was
  provided. (@rfratto)

- Many command line flags starting with `-server.` block have been renamed.
  (@rfratto)

- The `-log.level` and `-log.format` flags are removed in favor of being set in
  the configuration file. (@rfratto)

- Flags for configuring TLS have been removed in favor of being set in the
  configuration file. (@rfratto)

- Dynamic reload is no longer supported for deprecated server block fields.
  Changing a deprecated field will be ignored and cause the reload to fail.
  (@rfratto)

- The default HTTP listen address is now `127.0.0.1:12345`. Use the
  `-server.http.address` flag to change this value. (@rfratto)

- The default gRPC listen address is now `127.0.0.1:12346`. Use the
  `-server.grpc.address` flag to change this value. (@rfratto)

- `-reload-addr` and `-reload-port` have been removed. They are no longer
  necessary as the primary HTTP server is now static and can't be shut down in
  the middle of a `/-/reload` call. (@rfratto)

- (Only impacts `integrations-next` feature flag) Many integrations have been
  renamed to better represent what they are integrating with. For example,
  `redis_exporter` is now `redis`. This change requires updating
  `integrations-next`-enabled configuration files. This change also changes
  integration names shown in metric labels. (@rfratto)

- The deprecated `-prometheus.*` flags have been removed in favor of
  their `-metrics.*` counterparts. The `-prometheus.*` flags were first
  deprecated in v0.19.0. (@rfratto)

### Deprecations

- Most fields in the `server` block of the configuration file are
  now deprecated in favor of command line flags. These fields will be removed
  in the v0.26.0 release. Please consult the upgrade guide for more information
  and rationale. (@rfratto)

### Features

- Added config read API support to GrafanaAgent Custom Resource Definition.
  (@shamsalmon)

- Added consulagent_sd to target discovery. (@chuckyz)

- Introduce EXPERIMENTAL support for dynamic configuration. (@mattdurham)

- Introduced endpoint that accepts remote_write requests and pushes metrics data directly into an instance's WAL. (@tpaschalis)

- Added builds for linux/ppc64le. (@aklyachkin)

### Enhancements

- Tracing: Exporters can now be configured to use OAuth. (@canuteson)

- Strengthen readiness check for metrics instances. (@tpaschalis)

- Parameterize namespace field in sample K8s logs manifests (@hjet)

- Upgrade to Loki k87. (@rlankfo)

- Update Prometheus dependency to v2.34.0. (@rfratto)

- Update OpenTelemetry-collector dependency to v0.46.0. (@mapno)

- Update cAdvisor dependency to v0.44.0. (@rfratto)

- Update mongodb_exporter dependency to v0.31.2 (@mukerjee)

- Use grafana-agent/v2 Tanka Jsonnet to generate K8s manifests (@hjet)

- Replace agent-bare.yaml K8s sample Deployment with StatefulSet (@hjet)

- Improve error message for `agentctl` when timeout happens calling
  `cloud-config` command (@marctc)

- Enable integrations-next by default in agent-bare.yaml. Please note #1262 (@hjet)

### Bugfixes

- Fix Kubernetes manifests to use port `4317` for OTLP instead of the previous
  `55680` in line with the default exposed port in the agent.

- Ensure singleton integrations are honored in v2 integrations (@mattdurham)

- Tracing: `const_labels` is now correctly parsed in the remote write exporter.
  (@fredr)

- integrations-next: Fix race condition where metrics endpoints for
  integrations may disappear after reloading the config file. (@rfratto)

- Removed the `server.path_prefix` field which would break various features in
  Grafana Agent when set. (@rfratto)

- Fix issue where installing the DEB/RPM packages would overwrite the existing
  config files and environment files. (@rfratto)

- Set `grafanaDashboardFolder` as top level key in the mixin. (@Duologic)

- Operator: Custom Secrets or ConfigMaps to mount will no longer collide with
  the path name of the default secret mount. As a side effect of this bugfix,
  custom Secrets will now be mounted at
  `/var/lib/grafana-agent/extra-secrets/<secret name>` and custom ConfigMaps
  will now be mounted at `/var/lib/grafana-agent/extra-configmaps/<configmap
  name>`. This is not a breaking change as it was previously impossible to
  properly provide these custom mounts. (@rfratto)

- Flags accidentally prefixed with `-metrics.service..` (two `.` in a row) have
  now been fixed to only have one `.`. (@rfratto)

- Protect concurrent writes to the WAL in the remote write exporter (@mapno)

### Other changes

- The `-metrics.wal-directory` flag and `metrics.wal_directory` config option
  will now default to `data-agent/`, the same default WAL directory as
  Prometheus Agent. (@rfratto)

v0.23.0 (2022-02-10)
--------------------

### Enhancements

- Go 1.17 is now used for all builds of the Agent. (@tpaschalis)

- integrations-next: Add `extra_labels` to add a custom set of labels to
  integration targets. (@rfratto)

- The agent no longer appends duplicate exemplars. (@tpaschalis)

- Added Kubernetes eventhandler integration (@hjet)

- Enables sending of exemplars over remote write by default. (@rlankfo)

### Bugfixes

- Fixed issue where Grafana Agent may panic if there is a very large WAL
  loading while old WALs are being deleted or the `/agent/api/v1/targets`
  endpoint is called. (@tpaschalis)

- Fix panic in prom_sd_processor when address is empty (@mapno)

- Operator: Add missing proxy_url field from generated remote_write configs.
  (@rfratto)

- Honor the specified log format in the traces subsystem (@mapno)

- Fix typo in node_exporter for runit_service_dir. (@mattdurham)

- Allow inlining credentials in remote_write url. (@tpaschalis)

- integrations-next: Wait for integrations to stop when starting new instances
  or shutting down (@rfratto).

- Fix issue with windows_exporter mssql collector crashing the agent.
  (@mattdurham)

- The deb and rpm files will now ensure the /var/lib/grafana-agent data
  directory is created with permissions set to 0770. (@rfratto)

- Make agent-traces.yaml Namespace a template-friendly variable (@hjet)

- Disable `machine-id` journal vol by default in sample logs manifest (@hjet)

v0.22.0 (2022-01-13)
--------------------

> This release has deprecations. Please read entries carefully and consult
> the [upgrade guide][] for specific instructions.

### Deprecations

- The node_exporter integration's `netdev_device_whitelist` field is deprecated
  in favor of `netdev_device_include`. Support for the old field name will be
  removed in a future version. (@rfratto)

- The node_exporter integration's `netdev_device_blacklist` field is deprecated
  in favor of `netdev_device_include`. Support for the old field name will be
  removed in a future version. (@rfratto)

- The node_exporter integration's `systemd_unit_whitelist` field is deprecated
  in favor of `systemd_unit_include`. Support for the old field name will be
  removed in a future version. (@rfratto)

- The node_exporter integration's `systemd_unit_blacklist` field is deprecated
  in favor of `systemd_unit_exclude`. Support for the old field name will be
  removed in a future version. (@rfratto)

- The node_exporter integration's `filesystem_ignored_mount_points` field is
  deprecated in favor of `filesystem_mount_points_exclude`. Support for the old
  field name will be removed in a future version. (@rfratto)

- The node_exporter integration's `filesystem_ignored_fs_types` field is
  deprecated in favor of `filesystem_fs_types_exclude`. Support for the old
  field name will be removed in a future version. (@rfratto)

### Features

- (beta) Enable experimental config urls for fetching remote configs.
  Currently, only HTTP/S is supported. Pass the
  `-enable-features=remote-configs` flag to turn this on. (@rlankfo)

- Added [cAdvisor](https://github.com/google/cadvisor) integration. (@rgeyer)

- Traces: Add `Agent Tracing Pipeline` dashboard and alerts (@mapno)

- Traces: Support jaeger/grpc exporter (@nicoche)

- (beta) Enable an experimental integrations subsystem revamp. Pass
  `integrations-next` to `-enable-features` to turn this on. Reading the
  documentation for the revamp is recommended; enabling it causes breaking
  config changes. (@rfratto)

### Enhancements

- Traces: Improved pod association in PromSD processor (@mapno)

- Updated OTel to v0.40.0 (@mapno)

- Remote write dashboard: show in and out sample rates (@bboreham)

- Remote write dashboard: add mean latency (@bboreham)

- Update node_exporter dependency to v1.3.1. (@rfratto)

- Cherry-pick Prometheus PR #10102 into our Prometheus dependency (@rfratto).

### Bugfixes

- Fix usage of POSTGRES_EXPORTER_DATA_SOURCE_NAME when using postgres_exporter
  integration (@f11r)

- Change ordering of the entrypoint for windows service so that it accepts
  commands immediately (@mattdurham)

- Only stop WAL cleaner when it has been started (@56quarters)

- Fix issue with unquoted install path on Windows, that could allow escalation
  or running an arbitrary executable (@mattdurham)

- Fix cAdvisor so it collects all defined metrics instead of the last
  (@pkoenig10)

- Fix panic when using 'stdout' in automatic logging (@mapno)

- Grafana Agent Operator: The /-/ready and /-/healthy endpoints will
  no longer always return 404 (@rfratto).

### Other changes

- Remove log-level flag from systemd unit file (@jpkrohling)

v0.21.2 (2021-12-08)
--------------------

### Security fixes

- This release contains a fix for
  [CVE-2021-41090](https://github.com/grafana/agent/security/advisories/GHSA-9c4x-5hgq-q3wh).

### Other changes

- This release disables the existing `/-/config` and
  `/agent/api/v1/configs/{name}` endpoints by default. Pass the
  `--config.enable-read-api` flag at the command line to opt in to these
  endpoints.

v0.21.1 (2021-11-18)
--------------------

### Bugfixes

- Fix panic when using postgres_exporter integration (@saputradharma)

- Fix panic when dnsamsq_exporter integration tried to log a warning (@rfratto)

- Statsd Integration: Adding logger instance to the statsd mapper
  instantiation. (@gaantunes)

- Statsd Integration: Fix issue where mapped metrics weren't exposed to the
  integration. (@mattdurham)

- Operator: fix bug where version was a required field (@rfratto)

- Metrics: Only run WAL cleaner when metrics are being used and a WAL is
  configured. (@rfratto)

v0.21.0 (2021-11-17)
--------------------

### Enhancements

- Update Cortex dependency to v1.10.0-92-g85c378182. (@rlankfo)

- Update Loki dependency to v2.1.0-656-g0ae0d4da1. (@rlankfo)

- Update Prometheus dependency to v2.31.0 (@rlankfo)

- Add Agent Operator Helm quickstart guide (@hjet)

- Reorg Agent Operator quickstart guides (@hjet)

### Bugfixes

- Packaging: Use correct user/group env variables in RPM %post script (@simonc6372)

- Validate logs config when using logs_instance with automatic logging processor (@mapno)

- Operator: Fix MetricsInstance Service port (@hjet)

- Operator: Create govern service per Grafana Agent (@shturman)

- Operator: Fix relabel_config directive for PodLogs resource (@hjet)

- Traces: Fix `success_logic` code in service graphs processor (@mapno)

### Other changes

- Self-scraped integrations will now use an SUO-specific value for the `instance` label. (@rfratto)

- Traces: Changed service graphs store implementation to improve CPU performance (@mapno)

v0.20.1 (2021-12-08)
--------------------

> _NOTE_: The fixes in this patch are only present in v0.20.1 and >=v0.21.2.

### Security fixes

- This release contains a fix for
  [CVE-2021-41090](https://github.com/grafana/agent/security/advisories/GHSA-9c4x-5hgq-q3wh).

### Other changes

- This release disables the existing `/-/config` and
  `/agent/api/v1/configs/{name}` endpoitns by default. Pass the
  `--config.enable-read-api` flag at the command line to opt in to these
  endpoints.

v0.20.0 (2021-10-28)
--------------------

> **BREAKING CHANGES**: This release has breaking changes. Please read entries
> carefully and consult the [upgrade guide][] for specific instructions.

### Breaking Changes

- push_config is no longer supported in trace's config (@mapno)

### Features

- Operator: The Grafana Agent Operator can now generate a Kubelet service to
  allow a ServiceMonitor to collect Kubelet and cAdvisor metrics. This requires
  passing a `--kubelet-service` flag to the Operator in `namespace/name` format
  (like `kube-system/kubelet`). (@rfratto)

- Service graphs processor (@mapno)

### Enhancements

- Updated mysqld_exporter to v0.13.0 (@gaantunes)

- Updated postgres_exporter to v0.10.0 (@gaantunes)

- Updated redis_exporter to v1.27.1 (@gaantunes)

- Updated memcached_exporter to v0.9.0 (@gaantunes)

- Updated statsd_exporter to v0.22.2 (@gaantunes)

- Updated elasticsearch_exporter to v1.2.1 (@gaantunes)

- Add remote write to silent Windows Installer  (@mattdurham)

- Updated mongodb_exporter to v0.20.7 (@rfratto)

- Updated OTel to v0.36 (@mapno)

- Updated statsd_exporter to v0.22.2 (@mattdurham)

- Update windows_exporter to v0.16.0 (@rfratto, @mattdurham)

- Add send latency to agent dashboard (@bboreham)

### Bugfixes

- Do not immediately cancel context when creating a new trace processor. This
  was preventing scrape_configs in traces from functioning. (@lheinlen)

- Sanitize autologged Loki labels by replacing invalid characters with
  underscores (@mapno)

- Traces: remove extra line feed/spaces/tabs when reading password_file content
  (@nicoche)

- Updated envsubst to v2.0.0-20210730161058-179042472c46. This version has a
  fix needed for escaping values outside of variable substitutions. (@rlankfo)

- Grafana Agent Operator should no longer delete resources matching the names
  of the resources it manages. (@rfratto)

- Grafana Agent Operator will now appropriately assign an
  `app.kubernetes.io/managed-by=grafana-agent-operator` to all created
  resources. (@rfratto)

### Other changes

- Configuration API now returns 404 instead of 400 when attempting to get or
  delete a config which does not exist. (@kgeckhart)

- The windows_exporter now disables the textfile collector by default.
  (@rfratto)

v0.19.0 (2021-09-29)
--------------------

> **BREAKING CHANGES**: This release has breaking changes. Please read entries
> carefully and consult the [upgrade guide][] for specific instructions.

### Breaking Changes

- Reduced verbosity of tracing autologging by not logging `STATUS_CODE_UNSET`
  status codes. (@mapno)

- Operator: rename `Prometheus*` CRDs to `Metrics*` and `Prometheus*` fields to
  `Metrics*`. (@rfratto)

- Operator: CRDs are no longer referenced using a hyphen in the name to be
  consistent with how Kubernetes refers to resources. (@rfratto)

- `prom_instance` in the spanmetrics config is now named `metrics_instance`.
  (@rfratto)

### Deprecations

- The `loki` key at the root of the config file has been deprecated in favor of
  `logs`. `loki`-named fields in `automatic_logging` have been renamed
  accordinly: `loki_name` is now `logs_instance_name`, `loki_tag` is now
  `logs_instance_tag`, and `backend: loki` is now `backend: logs_instance`.
  (@rfratto)

- The `prometheus` key at the root of the config file has been deprecated in
  favor of `metrics`. Flag names starting with `prometheus.` have also been
  deprecated in favor of the same flags with the `metrics.` prefix. Metrics
  prefixed with `agent_prometheus_` are now prefixed with `agent_metrics_`.
  (@rfratto)

- The `tempo` key at the root of the config file has been deprecated in favor
  of `traces`. (@mattdurham)

### Features

- Added [GitHub exporter](https://github.com/infinityworks/github-exporter)
  integration. (@rgeyer)

- Add TLS config options for tempo `remote_write`s. (@mapno)

- Support autologging span attributes as log labels (@mapno)

- Put Tests requiring Network Access behind a -online flag (@flokli)

- Add logging support to the Grafana Agent Operator. (@rfratto)

- Add `operator-detach` command to agentctl to allow zero-downtime upgrades
  when removing an Operator CRD. (@rfratto)

- The Grafana Agent Operator will now default to deploying the matching release
  version of the Grafana Agent instead of v0.14.0. (@rfratto)

### Enhancements

- Update OTel dependency to v0.30.0 (@mapno)

- Allow reloading configuration using `SIGHUP` signal. (@tharun208)

- Add HOSTNAME environment variable to service file to allow for expanding the
  $HOSTNAME variable in agent config.  (@dfrankel33)

- Update jsonnet-libs to 1.21 for Kubernetes 1.21+ compatability. (@MurzNN)

- Make method used to add k/v to spans in prom_sd processor configurable.
  (@mapno)

### Bugfixes

- Regex capture groups like `${1}` will now be kept intact when using
  `-config.expand-env`. (@rfratto)

- The directory of the logs positions file will now properly be created on
  startup for all instances. (@rfratto)

- The Linux system packages will now configure the grafana-agent user to be a
  member of the adm and systemd-journal groups. This will allow logs to read
  from journald and /var/log by default. (@rfratto)

- Fix collecting filesystem metrics on Mac OS (darwin) in the `node_exporter`
  integration default config. (@eamonryan)

- Remove v0.0.0 flags during build with no explicit release tag (@mattdurham)

- Fix issue with global scrape_interval changes not reloading integrations
  (@kgeckhart)

- Grafana Agent Operator will now detect changes to referenced ConfigMaps and
  Secrets and reload the Agent properly. (@rfratto)

- Grafana Agent Operator's object label selectors will now use Kubernetes
  defaults when undefined (i.e., default to nothing). (@rfratto)

- Fix yaml marshalling tag for cert_file in kafka exporter agent config.
  (@rgeyer)

- Fix warn-level logging of dropped targets. (@james-callahan)

- Standardize scrape_interval to 1m in examples. (@mattdurham)

v0.18.4 (2021-09-14)
--------------------

### Enhancements

- Add `agent_prometheus_configs_changed_total` metric to track instance config
  events. (@rfratto)

### Bugfixes

- Fix info logging on windows. (@mattdurham)

- Scraping service: Ensure that a reshard is scheduled every reshard
  interval. (@rfratto)

v0.18.3 (2021-09-08)
--------------------

### Bugfixes

- Register missing metric for configstore consul request duration. (@rfratto)

- Logs should contain a caller field with file and line numbers again
  (@kgeckhart)

- In scraping service mode, the polling configuration refresh should honor
  timeout. (@mattdurham)

- In scraping service mode, the lifecycle reshard should happen using a
  goroutine. (@mattdurham)

- In scraping service mode, scraping service can deadlock when reloading during
  join. (@mattdurham)

- Scraping service: prevent more than one refresh from being queued at a time.
  (@rfratto)

v0.18.2 (2021-08-12)
--------------------

### Bugfixes

- Honor the prefix and remove prefix from consul list results (@mattdurham)

v0.18.1 (2021-08-09)
--------------------

### Bugfixes

- Reduce number of consul calls when ran in scrape service mode (@mattdurham)

v0.18.0 (2021-07-29)
--------------------

### Features

- Added [GitHub exporter](https://github.com/infinityworks/github-exporter)
  integration. (@rgeyer)

- Add support for OTLP HTTP trace exporting. (@mapno)

### Enhancements

- Switch to drone for releases. (@mattdurham)

- Update postgres_exporter to a [branch of](https://github.com/grafana/postgres_exporter/tree/exporter-package-v0.10.0) v0.10.0

### Bugfixes

- Enabled flag for integrations is not being honored. (@mattdurham)

v0.17.0 (2021-07-15)
--------------------

### Features

- Added [Kafka Lag exporter](https://github.com/davidmparrott/kafka_exporter)
  integration. (@gaantunes)

### Bugfixes

- Fix race condition that may occur and result in a panic when initializing
  scraping service cluster. (@rfratto)

v0.16.1 (2021-06-22)
--------------------

### Bugfixes

- Fix issue where replaying a WAL caused incorrect metrics to be sent over
  remote write. (@rfratto)

v0.16.0 (2021-06-17)
--------------------

### Features

- (beta) A Grafana Agent Operator is now available. (@rfratto)

### Enhancements

- Error messages when installing the Grafana Agent for Grafana Cloud will now
  be shown. (@rfratto)

### Bugfixes

- Fix a leak in the shared string interner introduced in v0.14.0. This fix was
  made to a [dependency](https://github.com/grafana/prometheus/pull/21).
  (@rfratto)

- Fix issue where a target will fail to be scraped for the process lifetime if
  that target had gone down for long enough that its series were removed from
  the in-memory cache (2 GC cycles). (@rfratto)

v0.15.0 (2021-06-03)
--------------------

> **BREAKING CHANGES**: This release has breaking changes. Please read entries
> carefully and consult the [upgrade guide][] for specific instructions.

### Breaking Changes

- The configuration of Tempo Autologging has changed. (@mapno)

### Features

- Add support for exemplars. (@mapno)

### Enhancements

- Add the option to log to stdout instead of a Loki instance. (@joe-elliott)

- Update Cortex dependency to v1.8.0.

- Running the Agent as a DaemonSet with host_filter and role: pod should no
  longer cause unnecessary load against the Kubernetes SD API. (@rfratto)

- Update Prometheus to v2.27.0. (@mapno)

- Update Loki dependency to d88f3996eaa2. This is a non-release build, and was
  needed to support exemplars. (@mapno)

- Update Cortex dependency to d382e1d80eaf. This is a non-release build, and
  was needed to support exemplars. (@mapno)

### Bugfixes

- Host filter relabeling rules should now work. (@rfratto)

- Fixed issue where span metrics where being reported with wrong time unit.
  (@mapno)

### Other changes

- Intentionally order tracing processors. (@joe-elliott)

v0.14.0 (2021-05-24)
--------------------

> **BREAKING CHANGES**: This release has breaking changes. Please read entries
> carefully and consult the [upgrade guide][] for specific instructions.
>
> **STABILITY NOTICE**: As of this release, functionality that is not
> recommended for production use and is expected to change will be tagged
> interchangably as "experimental" or "beta."

### Security fixes

- The Scraping service API will now reject configs that read credentials from
  disk by default. This prevents malicious users from reading arbitrary files
  and sending their contents over the network. The old behavior can be
  re-enabled by setting `dangerous_allow_reading_files: true` in the scraping
  service config. (@rfratto)

### Breaking changes

- Configuration for SigV4 has changed. (@rfratto)

### Deprecations

- `push_config` is now supplanted by `remote_block` and `batch`. `push_config`
  will be removed in a future version (@mapno)

### Features

- (beta) New integration: windows_exporter (@mattdurham)

- (beta) Grafana Agent Windows Installer is now included as a release artifact.
  (@mattdurham)

- Official M1 Mac release builds will now be generated! Look for
  `agent-darwin-arm64` and `agentctl-darwin-arm64` in the release assets.
  (@rfratto)

- Add support for running as a Windows service (@mattdurham)

- (beta) Add /-/reload support. It is not recommended to invoke `/-/reload`
  against the main HTTP server. Instead, two new command-line flags have been
  added: `--reload-addr` and `--reload-port`. These will launch a
  `/-/reload`-only HTTP server that can be used to safely reload the Agent's
  state.  (@rfratto)

- Add a /-/config endpoint. This endpoint will return the current configuration
  file with defaults applied that the Agent has loaded from disk. (@rfratto)

- (beta) Support generating metrics and exposing them via a Prometheus exporter
  from span data. (@yeya24)

- Tail-based sampling for tracing pipelines (@mapno)

- Added Automatic Logging feature for Tempo (@joe-elliott)

- Disallow reading files from within scraping service configs by default.
  (@rfratto)

- Add remote write for span metrics (@mapno)

### Enhancements

- Support compression for trace export. (@mdisibio)

- Add global remote_write configuration that is shared between all instances
  and integrations. (@mattdurham)

- Go 1.16 is now used for all builds of the Agent. (@rfratto)

- Update Prometheus dependency to v2.26.0. (@rfratto)

- Upgrade `go.opentelemetry.io/collector` to v0.21.0 (@mapno)

- Add kafka trace receiver (@mapno)

- Support mirroring a trace pipeline to multiple backends (@mapno)

- Add `headers` field in `remote_write` config for Tempo. `headers` specifies
  HTTP headers to forward to the remote endpoint. (@alexbiehl)

- Add silent uninstall to Windows Uninstaller. (@mattdurham)

### Bugfixes

- Native Darwin arm64 builds will no longer crash when writing metrics to the
  WAL. (@rfratto)

- Remote write endpoints that never function across the lifetime of the Agent
  will no longer prevent the WAL from being truncated. (@rfratto)

- Bring back FreeBSD support. (@rfratto)

- agentctl will no longer leak WAL resources when retrieving WAL stats.
  (@rfratto)

- Ensure defaults are applied to undefined sections in config file. This fixes
  a problem where integrations didn't work if `prometheus:` wasn't configured.
  (@rfratto)

- Fixed issue where automatic logging double logged "svc". (@joe-elliott)

### Other changes

- The Grafana Cloud Agent has been renamed to the Grafana Agent. (@rfratto)

- Instance configs uploaded to the Config Store API will no longer be stored
  along with the global Prometheus defaults. This is done to allow globals to
  be updated and re-apply the new global defaults to the configs from the
  Config Store. (@rfratto)

- The User-Agent header sent for logs will now be `GrafanaAgent/<version>`
  (@rfratto)

- Add `tempo_spanmetrics` namespace in spanmetrics (@mapno)

v0.13.1 (2021-04-09)
--------------------

### Bugfixes

- Validate that incoming scraped metrics do not have an empty label set or a
  label set with duplicate labels, mirroring the behavior of Prometheus.
  (@rfratto)

v0.13.0 (2021-02-25)
--------------------

> The primary branch name has changed from `master` to `main`. You may have to
> update your local checkouts of the repository to point at the new branch name.

### Features

- postgres_exporter: Support query_path and disable_default_metrics. (@rfratto)

### Enhancements

- Support other architectures in installation script. (@rfratto)

- Allow specifying custom wal_truncate_frequency per integration. (@rfratto)

- The SigV4 region can now be inferred using the shared config (at
  `$HOME/.aws/config`) or environment variables (via `AWS_CONFIG`). (@rfratto)

- Update Prometheus dependency to v2.25.0. (@rfratto)

### Bugfixes

- Not providing an `-addr` flag for `agentctl config-sync` will no longer
  report an error and will instead use the pre-existing default value.
  (@rfratto)

- Fixed a bug from v0.12.0 where the Loki installation script failed because
  positions_directory was not set. (@rfratto)

- Reduce the likelihood of dataloss during a remote_write-side outage by
  increasing the default wal_truncation_frequency to 60m and preventing the WAL
  from being truncated if the last truncation timestamp hasn't changed. This
  change increases the size of the WAL on average, and users may configure a
  lower wal_truncation_frequency to deliberately choose a smaller WAL over
  write guarantees. (@rfratto)

- Add the ability to read and serve HTTPS integration metrics when given a set
  certificates (@mattdurham)

v0.12.0 (2021-02-05)
--------------------

> **BREAKING CHANGES**: This release has breaking changes. Please read entries
> carefully and consult the [upgrade guide][] for specific instructions.

### Breaking Changes

- The configuration format for the `loki` block has changed. (@rfratto)

- The configuration format for the `tempo` block has changed. (@rfratto)

### Features

- Support for multiple Loki Promtail instances has been added. (@rfratto)

- Support for multiple Tempo instances has been added. (@rfratto)

- Added [ElasticSearch exporter](https://github.com/justwatchcom/elasticsearch_exporter)
  integration. (@colega)

### Enhancements

- `.deb` and `.rpm` packages are now generated for all supported architectures.
  The architecture of the AMD64 package in the filename has been renamed to
  `amd64` to stay synchronized with the architecture name presented from other
  release assets. (@rfratto)

- The `/agent/api/v1/targets` API will now include discovered labels on the
  target pre-relabeling in a `discovered_labels` field. (@rfratto)

- Update Loki to 59a34f9867ce. This is a non-release build, and was needed to
  support multiple Loki instances. (@rfratto)

- Scraping service: Unhealthy Agents in the ring will no longer cause job
  distribution to fail. (@rfratto)

- Scraping service: Cortex ring metrics (prefixed with cortex_ring_) will now
  be registered for tracking the state of the hash ring. (@rfratto)

- Scraping service: instance config ownership is now determined by the hash of
  the instance config name instead of the entire config. This means that
  updating a config is guaranteed to always hash to the same Agent, reducing
  the number of metrics gaps. (@rfratto)

- Only keep a handful of K8s API server metrics by default to reduce default
  active series usage. (@hjet)

- Go 1.15.8 is now used for all distributions of the Agent. (@rfratto)

### Bugfixes

- `agentctl config-check` will now work correctly when the supplied config file
  contains integrations. (@hoenn)

v0.11.0 (2021-01-20)
--------------------

### Features

- ARMv6 builds of `agent` and `agentctl` will now be included in releases to
  expand Agent support to cover all models of Raspberry Pis. ARMv6 docker
  builds are also now available. (@rfratto)

- Added `config-check` subcommand for `agentctl` that can be used to validate
  Agent configuration files before attempting to load them in the `agent`
  itself. (@56quarters)

### Enhancements

- A sigv4 install script for Prometheus has been added. (@rfratto)

- NAMESPACE may be passed as an environment variable to the Kubernetes install
  scripts to specify an installation namespace. (@rfratto)

### Bugfixes

- The K8s API server scrape job will use the API server Service name when
  resolving IP addresses for Prometheus service discovery using the "Endpoints"
  role. (@hjet)

- The K8s manifests will no longer include the `default/kubernetes` job twice
  in both the DaemonSet and the Deployment. (@rfratto)

v0.10.0 (2021-01-13)
--------------------

### Features

- Prometheus `remote_write` now supports SigV4 authentication using the
  [AWS default credentials chain](https://docs.aws.amazon.com/sdk-for-java/v1/developer-guide/credentials.html).
  This enables the Agent to send metrics to Amazon Managed Prometheus without
  needing the [SigV4 Proxy](https://github.com/awslabs/aws-sigv4-proxy).
  (@rfratto)

### Enhancements

- Update `redis_exporter` to v1.15.0. (@rfratto)

- `memcached_exporter` has been updated to v0.8.0. (@rfratto)

- `process-exporter` has been updated to v0.7.5. (@rfratto)

- `wal_cleanup_age` and `wal_cleanup_period` have been added to the top-level
  Prometheus configuration section. These settings control how Write Ahead Logs
  (WALs) that are not associated with any instances are cleaned up. By default,
  WALs not associated with an instance that have not been written in the last
  12 hours are eligible to be cleaned up. This cleanup can be disabled by
  setting `wal_cleanup_period` to `0`. (@56quarters)

- Configuring logs to read from the systemd journal should now work on journals
  that use +ZSTD compression. (@rfratto)

### Bugfixes

- Integrations will now function if the HTTP listen address was set to a value
  other than the default. (@mattdurham)

- The default Loki installation will now be able to write its positions file.
  This was prevented by accidentally writing to a readonly volume mount.
  (@rfratto)

v0.9.1 (2021-01-04)
-------------------

### Enhancements

- agentctl will now be installed by the rpm and deb packages as
  `grafana-agentctl`. (@rfratto)

v0.9.0 (2020-12-10)
-------------------

### Features

- Add support to configure TLS config for the Tempo exporter to use
  insecure_skip_verify to disable TLS chain verification. (@bombsimon)

- Add `sample-stats` to `agentctl` to search the WAL and return a summary of
  samples of series matching the given label selector. (@simonswine)

- New integration:
  [postgres_exporter](https://github.com/wrouesnel/postgres_exporter)
  (@rfratto)

- New integration:
  [statsd_exporter](https://github.com/prometheus/statsd_exporter) (@rfratto)

- New integration:
  [consul_exporter](https://github.com/prometheus/consul_exporter) (@rfratto)

- Add optional environment variable substitution of configuration file.
  (@dcseifert)

### Enhancements

- `min_wal_time` and `max_wal_time` have been added to the instance config
  settings, guaranteeing that data in the WAL will exist for at least
  `min_wal_time` and will not exist for longer than `max_wal_time`. This change
  will increase the size of the WAL slightly but will prevent certain scenarios
  where data is deleted before it is sent. To revert back to the old behavior,
  set `min_wal_time` to `0s`. (@rfratto)

- Update `redis_exporter` to v1.13.1. (@rfratto)

- Bump OpenTelemetry-collector dependency to v0.16.0. (@bombsimon)

### Bugfixes

- Fix issue where the Tempo example manifest could not be applied because the
  port names were too long. (@rfratto)

- Fix issue where the Agent Kubernetes manifests may not load properly on AKS.
  (#279) (@rfratto)

### Other changes

- The User-Agent header sent for logs will now be `GrafanaCloudAgent/<version>`
  (@rfratto)

v0.8.0 (2020-11-06)
-------------------

### Features

- New integration: [dnsamsq_exporter](https://github.com/google/dnsamsq_exporter)
  (@rfratto).

- New integration: [memcached_exporter](https://github.com/prometheus/memcached_exporter)
  (@rfratto).

### Enhancements

- Add `<integration name>_build_info` metric to all integrations. The build
  info displayed will match the build information of the Agent and _not_ the
  embedded exporter. This metric is used by community dashboards, so adding it
  to the Agent increases compatibility with existing dashboards that depend on
  it existing. (@rfratto)

- Bump OpenTelemetry-collector dependency to 0.14.0 (@joe-elliott)

### Bugfixes

- Error messages when retrieving configs from the KV store will now be logged,
  rather than just logging a generic message saying that retrieving the config
  has failed. (@rfratto)

v0.7.2 (2020-10-29)
-------------------

### Enhancements

- Bump Prometheus dependency to 2.21. (@rfratto)

- Bump OpenTelemetry-collector dependency to 0.13.0 (@rfratto)

- Bump Promtail dependency to 2.0. (@rfratto)

- Enhance host_filtering mode to support targets from Docker Swarm and Consul.
  Also, add a `host_filter_relabel_configs` to that will apply relabeling rules
  for determining if a target should be dropped. Add a documentation section
  explaining all of this in detail. (@rfratto)

### Bugfixes

- Fix deb package prerm script so that it stops the agent on package removal.
  (@jdbaldry)

- Fix issue where the `push_config` for Tempo field was expected to be
  `remote_write`. `push_config` now works as expected. (@rfratto)

v0.7.1 (2020-10-23)
-------------------

### Bugfixes

- Fix issue where ARM binaries were not published with the GitHub release.

v0.7.0 (2020-10-23)
-------------------

### Features

- Added Tracing Support. (@joe-elliott)

- Add RPM and deb packaging. (@jdbaldry, @simon6372)

- arm64 and arm/v7 Docker containers and release builds are now available for
  `agent` and `agentctl`. (@rfratto)

- Add `wal-stats` and `target-stats` tooling to `agentctl` to discover WAL and
  cardinality issues. (@rfratto)

- [mysqld_exporter](https://github.com/prometheus/mysqld_exporter) is now
  embedded and available as an integration. (@rfratto)

- [redis_exporter](https://github.com/oliver006/redis_exporter) is now embedded
  and available as an integration. (@dafydd-t)

### Enhancements

- Resharding the cluster when using the scraping service mode now supports
  timeouts through `reshard_timeout`. The default value is `30s.` This timeout
  applies to cluster-wide reshards (performed when joining and leaving the
  cluster) and local reshards (done on the `reshard_interval`). (@rfratto)

### Bugfixes

- Fix issue where integrations crashed with instance_mode was set to `distinct`
  (@rfratto)

- Fix issue where the `agent` integration did not work on Windows (@rfratto).

- Support URL-encoded paths in the scraping service API. (@rfratto)

- The instance label written from replace_instance_label can now be overwritten
  with relabel_configs. This bugfix slightly modifies the behavior of what data
  is stored. The final instance label will now be stored in the WAL rather than
  computed by remote_write. This change should not negatively affect existing
  users. (@rfratto)

v0.6.1 (2020-04-11)
-------------------

### Bugfixes

- Fix issue where build information was empty when running the Agent with
  --version. (@rfratto)

- Fix issue where updating a config in the scraping service may fail to pick up
  new targets. (@rfratto)

- Fix deadlock that slowly prevents the Agent from scraping targets at a high
  scrape volume. (@rfratto)

v0.6.0 (2020-09-04)
-------------------

### Breaking Changes

- The Configs API will now disallow two instance configs having multiple
  `scrape_configs` with the same `job_name`. This was needed for the instance
  sharing mode, where combined instances may have duplicate `job_names` across
  their `scrape_configs`. This brings the scraping service more in line with
  Prometheus, where `job_names` must globally be unique. This change also
  disallows concurrent requests to the put/apply config API endpoint to prevent
  a race condition of two conflicting configs being applied at the same time.
  (@rfratto)

### Deprecations

- `use_hostname_label` is now supplanted by `replace_instance_label`.
  `use_hostname_label` will be removed in a future version. (@rfratto)

### Features

- The Grafana Agent can now collect logs and send to Loki. This is done by
  embedding Promtail, the official Loki log collection client. (@rfratto)

- Integrations can now be enabled without scraping. Set scrape_integrations to
  `false` at the `integrations` key or within the specific integration you
  don't want to scrape. This is useful when another Agent or Prometheus server
  will scrape the integration. (@rfratto)

- [process-exporter](https://github.com/ncabatoff/process-exporter) is now
  embedded as `process_exporter`. The hypen has been changed to an underscore
  in the config file to retain consistency with `node_exporter`. (@rfratto)

### Enhancements

- A new config option, `replace_instance_label`, is now available for use with
  integrations. When this is true, the instance label for all metrics coming
  from an integration will be replaced with the machine's hostname rather than
  127.0.0.1. (@rfratto)

- The embedded Prometheus version has been updated to 2.20.1. (@rfratto,
  @gotjosh)

- The User-Agent header written by the Agent when remote_writing will now be
  `GrafanaCloudAgent/<Version>` instead of `Prometheus/<Prometheus Version>`.
  (@rfratto)

- The subsystems of the Agent (`prometheus`, `loki`) are now made optional.
  Enabling integrations also implicitly enables the associated subsystem. For
  example, enabling the `agent` or `node_exporter` integration will force the
  `prometheus` subsystem to be enabled.  (@rfratto)

### Bugfixes

- The documentation for Tanka configs is now correct. (@amckinley)

- Minor corrections and spelling issues have been fixed in the Overview
  documentation. (@amckinley)

- The new default of `shared` instances mode broke the metric value for
  `agent_prometheus_active_configs`, which was tracking the number of combined
  configs (i.e., number of launched instances). This metric has been fixed and
  a new metric, `agent_prometheus_active_instances`, has been added to track
  the numbger of launched instances. If instance sharing is not enabled, both
  metrics will share the same value. (@rfratto)

- `remote_write` names in a group will no longer be copied from the
  remote_write names of the first instance in the group. Rather, all
  remote_write names will be generated based on the first 6 characters of the
  group hash and the first six characters of the remote_write hash. (@rfratto)

- Fix a panic that may occur during shutdown if the WAL is closed in the middle
  of the WAL being truncated. (@rfratto)

v0.5.0 (2020-08-12)
-------------------

### Features

- A [scrape targets API](https://github.com/grafana/agent/blob/main/docs/api.md#list-current-scrape-targets)
  has been added to show every target the Agent is currently scraping, when it
  was last scraped, how long it took to scrape, and errors from the last
  scrape, if any. (@rfratto)

- "Shared Instance Mode" is the new default mode for spawning Prometheus
  instances, and will improve CPU and memory usage for users of integrations
  and the scraping service. (@rfratto)

### Enhancements

- Memory stability and utilization of the WAL has been improved, and the
  reported number of active series in the WAL will stop double-counting
  recently churned series. (@rfratto)

- Changing scrape_configs and remote_write configs for an instance will now be
  dynamically applied without restarting the instance. This will result in less
  missing metrics for users of the scraping service that change a config.
  (@rfratto)

- The Tanka configuration now uses k8s-alpha. (@duologic)

### Bugfixes

- The Tanka configuration will now also deploy a single-replica deployment
  specifically for scraping the Kubernetes API. This deployment acts together
  with the Daemonset to scrape the full cluster and the control plane.
  (@gotjosh)

- The node_exporter filesystem collector will now work on Linux systems without
  needing to manually set the blocklist and allowlist of filesystems.
  (@rfratto)

v0.4.0 (2020-06-18)
-------------------

### Features

- Support for integrations has been added. Integrations can be any embedded
  tool, but are currently used for embedding exporters and generating scrape
  configs. (@rfratto)

- node_exporter has been added as an integration. This is the full version of
  node_exporter with the same configuration options. (@rfratto)

- An Agent integration that makes the Agent automatically scrape itself has
  been added. (@rfratto)

### Enhancements

- The WAL can now be truncated if running the Agent without any remote_write
  endpoints. (@rfratto)

### Bugfixes

- Prevent the Agent from crashing when a global Prometheus config stanza is not
  provided. (@robx)

- Enable agent host_filter in the Tanka configs, which was disabled by default
  by mistake. (@rfratto)

v0.3.2 (2020-05-29)
-------------------

### Features

- Tanka configs that deploy the scraping service mode are now available
  (@rfratto)

- A k3d example has been added as a counterpart to the docker-compose example.
  (@rfratto)

### Enhancements

- Labels provided by the default deployment of the Agent (Kubernetes and Tanka)
  have been changed to align with the latest changes to grafana/jsonnet-libs.
  The old `instance` label is now called `pod`, and the new `instance` label is
  unique. A `container` label has also been added. The Agent mixin has been
  subsequently updated to also incorporate these label changes. (@rfratto)

- The `remote_write` and `scrape_config` sections now share the same
  validations as Prometheus (@rfratto)

- Setting `wal_truncation_frequency` to less than the scrape interval is now
  disallowed (@rfratto)

### Bugfixes

- A deadlock in scraping service mode when updating a config that shards to the
  same node has been fixed (@rfratto)

- `remote_write` config stanzas will no longer ignore `password_file`
  (@rfratto)

- `scrape_config` client secrets (e.g., basic auth, bearer token,
  `password_file`) will now be properly retained in scraping service mode
  (@rfratto)

- Labels for CPU, RX, and TX graphs in the Agent Operational dashboard now
  correctly show the pod name of the Agent instead of the exporter name.
  (@rfratto)

v0.3.1 (2020-05-20)
-------------------

### Features

- The Agent has upgraded its vendored Prometheus to v2.18.1 (@gotjosh,
  @rfratto)

### Bugfixes

- A typo in the Tanka configs and Kubernetes manifests that prevents the Agent
  launching with v0.3.0 has been fixed (@captncraig)

- Fixed a bug where Tanka mixins could not be used due to an issue with the
  folder placement enhancement (@rfratto)

### Enhancements

- `agentctl` and the config API will now validate that the YAML they receive
  are valid instance configs. (@rfratto)

v0.3.0 (2020-05-13)
-------------------

### Features

- A third operational mode called "scraping service mode" has been added. A KV
  store is used to store instance configs which are distributed amongst a
  clustered set of Agent processes, dividing the total scrape load across each
  agent. An API is exposed on the Agents to list, create, update, and delete
  instance configurations from the KV store. (@rfratto)

- An "agentctl" binary has been released to interact with the new instance
  config management API created by the "scraping service mode." (@rfratto,
  @hoenn)

- The Agent now includes readiness and healthiness endpoints. (@rfratto)

### Enhancements

- The YAML files are now parsed strictly and an invalid YAML will generate an
  error at runtime. (@hoenn)

- The default build mode for the Docker containers is now release, not debug.
  (@rfratto)

- The Grafana Agent Tanka Mixins now are placed in an "Agent" folder within
  Grafana. (@cyriltovena)

v0.2.0 (2020-04-09)
-------------------

### Features

- The Prometheus remote write protocol will now send scraped metadata (metric
  name, help, type and unit). This results in almost negligent bytes sent
  increase as metadata is only sent every minute. It is on by default.
  (@gotjosh)

  These metrics are available to monitor metadata being sent:
  - `prometheus_remote_storage_succeeded_metadata_total`
  - `prometheus_remote_storage_failed_metadata_total`
  - `prometheus_remote_storage_retried_metadata_total`
  - `prometheus_remote_storage_sent_batch_duration_seconds` and
    `prometheus_remote_storage_sent_bytes_total` have a new label “type” with
    the values of `metadata` or `samples`.

### Enhancements

- The Agent has upgraded its vendored Prometheus to v2.17.1 (@rfratto)

### Bugfixes

- Invalid configs passed to the agent will now stop the process after they are
  logged as invalid; previously the Agent process would continue. (@rfratto)

- Enabling host_filter will now allow metrics from node role Kubernetes service
  discovery to be scraped properly (e.g., cAdvisor, Kubelet). (@rfratto)

v0.1.1 (2020-03-16)
-------------------

### Other changes

- Nits in documentation (@sh0rez)

- Fix various dashboard mixin problems from v0.1.0 (@rfratto)

- Pass through release tag to `docker build` (@rfratto)

v0.1.0 (2020-03-16)
-------------------

> First release!

### Features

- Support for scraping Prometheus metrics and sharding the agent through the
  presence of a `host_filter` flag within the Agent configuration file.

[upgrade guide]: https://grafana.com/docs/agent/latest/upgrade-guide/
[contributors guide]: ./docs/developer/contributing.md#updating-the-changelog<|MERGE_RESOLUTION|>--- conflicted
+++ resolved
@@ -89,15 +89,13 @@
 
 - Fix bug where custom headers were not actually being set in loki client. (@captncraig)
 
-<<<<<<< HEAD
 - Fix missing measurement type field in the KeyVal() conversion function for measurments. @vanugrah)
-=======
+
 - Fix `ResolveEndpointV2 not found` for AWS-related components. (@hainenber)
 
 - Fix OTEL metrics not getting collected after reload. (@hainenber)
 
 - Fix bug in `pyroscope.ebpf` component when elf's PT_LOAD section is not page aligned . [PR](https://github.com/grafana/pyroscope/pull/2983)  (@korniltsev)
->>>>>>> a44cd3c6
 
 ### Other changes
 
