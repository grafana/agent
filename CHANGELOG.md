--- conflicted
+++ resolved
@@ -20,9 +20,7 @@
 
   - `otelcol.connector.spanlogs` creates logs from spans. It is the flow mode equivalent
   to static mode's `automatic_logging` processor. (@ptodev)
-<<<<<<< HEAD
-  - `discovery.consulagent` - service discovery for Consul Agent. (@wildum)
-=======
+  - `discovery.consulagent` - discovers scrape targets from Consul Agent. (@wildum)
   - `discovery.kuma` discovers scrape targets from the Kuma control plane. (@tpaschalis)
   - `discovery.marathon` discovers scrape targets from Marathon servers. (@wildum)
   - `discovery.ionos` discovers scrape targets from the IONOS Cloud API. (@wildum)
@@ -31,7 +29,6 @@
   - `discovery.serverset` discovers Serversets stored in Zookeeper. (@thampiotr)
   - `discovery.scaleway` discovers scrape targets from Scaleway virtual
     instances and bare-metal machines. (@rfratto)
->>>>>>> da3a4acc
 
 - Flow: allow the HTTP server to be configured with TLS in the config file
   using the new `http` config block. (@rfratto)
