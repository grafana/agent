--- conflicted
+++ resolved
@@ -10,18 +10,12 @@
 Main (unreleased)
 -----------------
 
-<<<<<<< HEAD
 ### Enhancements
 
 - Add support for importing folders as single module to `import.file`. (@wildum)
 
-v0.40.0 (2024-2-22)
---------------------
-=======
-
 v0.40.0-rc.2 (2024-02-26)
--------------------------
->>>>>>> 412a503f
+--------------------
 
 ### Breaking changes
 
