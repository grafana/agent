# Main (unreleased)

- [FEATURE] (beta) Enable experimental config urls for fetching remote configs. Currently,
   only HTTP/S is supported. Pass the `-enable-features=remote-configs` flag to turn this on. (@rlankfo)

- [FEATURE] Added [cAdvisor](https://github.com/google/cadvisor) integration. (@rgeyer)

- [FEATURE] Traces: Add `Agent Tracing Pipeline` dashboard and alerts (@mapno)

- [FEATURE] Traces: Support jaeger/grpc exporter (@nicoche)

- [ENHANCEMENT] Traces: Improved pod association in PromSD processor (@mapno)

- [ENHANCEMENT] Updated OTel to v0.40.0 (@mapno)

<<<<<<< HEAD
- [ENHANCEMENT] Remote write dashboard: show in and out sample rates (@bboreham)
=======
- [ENHANCEMENT] Remote write dashboard: add mean latency (@bboreham)
>>>>>>> 76b3c610

- [BUGFIX] Fix usage of POSTGRES_EXPORTER_DATA_SOURCE_NAME when using postgres_exporter integration (@f11r)

- [BUGFIX] Change ordering of the entrypoint for windows service so that it accepts commands immediately (@mattdurham)

- [BUGFIX] Only stop WAL cleaner when it has been started (@56quarters)

- [BUGFIX] Fix issue with unquoted install path on Windows, that could allow escalation or running an arbitrary executable (@mattdurham)  

- [CHANGE] Remove log-level flag from systemd unit file (@jpkrohling)

- [BUGFIX] Fix cAdvisor so it collects all defined metrics instead of the last (@pkoenig10)

# v0.21.2 (2021-12-08)

- [SECURITY] This release contains a fix for
  [CVE-2021-41090](https://github.com/grafana/agent/security/advisories/GHSA-9c4x-5hgq-q3wh).

- [CHANGE] This release disables the existing `/-/config` and
  `/agent/api/v1/configs/{name}` endpoitns by default. Pass the
  `--config.enable-read-api` flag at the command line to opt in to these
  endpoints.

# v0.21.1 (2021-11-18)

- [BUGFIX] Fix panic when using postgres_exporter integration (@saputradharma)

- [BUGFIX] Fix panic when dnsamsq_exporter integration tried to log a warning (@rfratto)

- [BUGFIX] Statsd Integration: Adding logger instance to the statsd mapper instantiation. (@gaantunes)

- [BUGFIX] Statsd Integration: Fix issue where mapped metrics weren't exposed to the integration. (@mattdurham)

- [BUGFIX] Operator: fix bug where version was a required field (@rfratto)

- [BUGFIX] Metrics: Only run WAL cleaner when metrics are being used and a WAL is configured. (@rfratto)

# v0.21.0 (2021-11-17)

- [ENHANCEMENT] Update Cortex dependency to v1.10.0-92-g85c378182. (@rlankfo)

- [ENHANCEMENT] Update Loki dependency to v2.1.0-656-g0ae0d4da1. (@rlankfo)

- [ENHANCEMENT] Update Prometheus dependency to v2.31.0 (@rlankfo)

- [ENHANCEMENT] Add Agent Operator Helm quickstart guide (@hjet)

- [ENHANCEMENT] Reorg Agent Operator quickstart guides (@hjet)

- [BUGFIX] Packaging: Use correct user/group env variables in RPM %post script (@simonc6372)

- [BUGFIX] Validate logs config when using logs_instance with automatic logging processor (@mapno)

- [BUGFIX] Operator: Fix MetricsInstance Service port (@hjet)

- [BUGFIX] Operator: Create govern service per Grafana Agent (@shturman)

- [BUGFIX] Operator: Fix relabel_config directive for PodLogs resource (@hjet)

- [BUGFIX] Traces: Fix `success_logic` code in service graphs processor (@mapno)

- [CHANGE] Self-scraped integrations will now use an SUO-specific value for the `instance` label. (@rfratto)

- [CHANGE] Traces: Changed service graphs store implementation to improve CPU performance (@mapno)

# v0.20.1 (2021-12-08)

*NOTE*: The fixes in this patch are only present in v0.20.1 and >=v0.21.2.

- [SECURITY] This release contains a fix for
  [CVE-2021-41090](https://github.com/grafana/agent/security/advisories/GHSA-9c4x-5hgq-q3wh).

- [CHANGE] This release disables the existing `/-/config` and
  `/agent/api/v1/configs/{name}` endpoitns by default. Pass the
  `--config.enable-read-api` flag at the command line to opt in to these
  endpoints.

# v0.20.0 (2021-10-28)

- [FEATURE] Operator: The Grafana Agent Operator can now generate a Kubelet
  service to allow a ServiceMonitor to collect Kubelet and cAdvisor metrics.
  This requires passing a `--kubelet-service` flag to the Operator in
  `namespace/name` format (like `kube-system/kubelet`). (@rfratto)

- [FEATURE] Service graphs processor (@mapno)

- [ENHANCEMENT] Updated mysqld_exporter to v0.13.0 (@gaantunes)

- [ENHANCEMENT] Updated postgres_exporter to v0.10.0 (@gaantunes)

- [ENHANCEMENT] Updated redis_exporter to v1.27.1 (@gaantunes)

- [ENHANCEMENT] Updated memcached_exporter to v0.9.0 (@gaantunes)

- [ENHANCEMENT] Updated statsd_exporter to v0.22.2 (@gaantunes)

- [ENHANCEMENT] Updated elasticsearch_exporter to v1.2.1 (@gaantunes)

- [ENHANCEMENT] Add remote write to silent Windows Installer  (@mattdurham)

- [ENHANCEMENT] Updated mongodb_exporter to v0.20.7 (@rfratto)

- [ENHANCEMENT] Updated OTel to v0.36 (@mapno)

- [ENHANCEMENT] Updated statsd_exporter to v0.22.2 (@mattdurham)

- [ENHANCEMENT] Update windows_exporter to v0.16.0 (@rfratto, @mattdurham)

- [ENHANCEMENT] Add send latency to agent dashboard (@bboreham)

- [BUGFIX] Do not immediately cancel context when creating a new trace
  processor. This was preventing scrape_configs in traces from
  functioning. (@lheinlen)

- [BUGFIX] Sanitize autologged Loki labels by replacing invalid characters with underscores (@mapno)

- [BUGFIX] Traces: remove extra line feed/spaces/tabs when reading password_file content (@nicoche)

- [BUGFIX] Updated envsubst to v2.0.0-20210730161058-179042472c46. This version has a fix needed for escaping values
  outside of variable substitutions. (@rlankfo)

- [BUGFIX] Grafana Agent Operator should no longer delete resources matching
  the names of the resources it manages. (@rfratto)

- [BUGFIX] Grafana Agent Operator will now appropriately assign an
  `app.kubernetes.io/managed-by=grafana-agent-operator` to all created
  resources.

- [CHANGE] Configuration API now returns 404 instead of 400 when attempting to get or delete a config
  which does not exist. (@kgeckhart)

- [CHANGE] The windows_exporter now disables the textfile collector by default. (@rfratto)

- [CHANGE] **Breaking change** push_config is no longer supported in trace's config (@mapno)

# v0.19.0 (2021-09-29)

This release has breaking changes. Please read [CHANGE] entries carefully and
consult the
[upgrade guide](https://github.com/grafana/agent/blob/main/docs/upgrade-guide/_index.md)
for specific instructions.


- [FEATURE] Added [Github exporter](https://github.com/infinityworks/github-exporter) integration. (@rgeyer)

- [FEATURE] Add TLS config options for tempo `remote_write`s. (@mapno)

- [FEATURE] Support autologging span attributes as log labels (@mapno)

- [FEATURE] Put Tests requiring Network Access behind a -online flag (@flokli)

- [FEATURE] Add logging support to the Grafana Agent Operator. (@rfratto)

- [FEATURE] Add `operator-detach` command to agentctl to allow zero-downtime
  upgrades when removing an Operator CRD. (@rfratto)

- [ENHANCEMENT] The Grafana Agent Operator will now default to deploying
  the matching release version of the Grafana Agent instead of v0.14.0.
  (@rfratto)

- [ENHANCEMENT] Update OTel dependency to v0.30.0 (@mapno)

- [ENHANCEMENT] Allow reloading configuration using `SIGHUP` signal. (@tharun208)

- [ENHANCEMENT] Add HOSTNAME environment variable to service file to allow for expanding
  the $HOSTNAME variable in agent config.  (@dfrankel33)

- [ENHANCEMENT] Update jsonnet-libs to 1.21 for Kubernetes 1.21+ compatability. (@MurzNN)

- [ENHANCEMENT] Make method used to add k/v to spans in prom_sd processor
  configurable. (@mapno)

- [BUGFIX] Regex capture groups like `${1}` will now be kept intact when
  using `-config.expand-env`. (@rfratto)

- [BUGFIX] The directory of the logs positions file will now properly be created
  on startup for all instances. (@rfratto)

- [BUGFIX] The Linux system packages will now configure the grafana-agent user
  to be a member of the adm and systemd-journal groups. This will allow logs to
  read from journald and /var/log by default. (@rfratto)

- [BUGFIX] Fix collecting filesystem metrics on Mac OS (darwin) in the
  `node_exporter` integration default config. (@eamonryan)

- [BUGFIX] Remove v0.0.0 flags during build with no explicit release tag (@mattdurham)

- [BUGFIX] Fix issue with global scrape_interval changes not reloading integrations (@kgeckhart)

- [BUGFIX] Grafana Agent Operator will now detect changes to referenced
  ConfigMaps and Secrets and reload the Agent properly. (@rfratto)

- [BUGFIX] Grafana Agent Operator's object label selectors will now use
  Kubernetes defaults when undefined (i.e., default to nothing). (@rfratto)

- [BUGFIX] Fix yaml marshalling tag for cert_file in kafka exporter agent config. (@rgeyer)

- [BUGFIX] Fix warn-level logging of dropped targets. (@james-callahan)

- [BUGFIX] Standardize scrape_interval to 1m in examples. (@mattdurham)

- [CHANGE] Breaking change: reduced verbosity of tracing autologging
  by not logging `STATUS_CODE_UNSET` status codes. (@mapno)

- [CHANGE] Breaking change: Operator: rename Prometheus* CRDs to Metrics* and
  Prometheus* fields to Metrics*. (@rfratto)

- [CHANGE] Breaking change: Operator: CRDs are no longer referenced using a
  hyphen in the name to be consistent with how Kubernetes refers to resources.
  (@rfratto)

- [CHANGE] Breaking change: `prom_instance` in the spanmetrics config is now
  named `metrics_instance`. (@rfratto)

- [DEPRECATION] The `loki` key at the root of the config file has been
  deprecated in favor of `logs`. `loki`-named fields in `automatic_logging`
  have been renamed accordinly: `loki_name` is now `logs_instance_name`,
  `loki_tag` is now `logs_instance_tag`, and `backend: loki` is now
  `backend: logs_instance`. (@rfratto)

- [DEPRECATION] The `prometheus` key at the root of the config file has been
  deprecated in favor of `metrics`. Flag names starting with `prometheus.` have
  also been deprecated in favor of the same flags with the `metrics.` prefix.
  Metrics prefixed with `agent_prometheus_` are now prefixed with
  `agent_metrics_`. (@rfratto)

- [DEPRECATION] The `tempo` key at the root of the config file has been
  deprecated in favor of `traces`. (@mattdurham)

# v0.18.4 (2021-09-14)

- [BUGFIX] Fix info logging on windows. (@mattdurham)

- [BUGFIX] Scraping service: Ensure that a reshard is scheduled every reshard
  interval. (@rfratto)

- [CHANGE] Add `agent_prometheus_configs_changed_total` metric to track instance
  config events. (@rfratto)

# v0.18.3 (2021-09-08)

- [BUGFIX] Register missing metric for configstore consul request duration.
  (@rfratto)

- [BUGFIX] Logs should contain a caller field with file and line numbers again
  (@kgeckhart)

- [BUGFIX] In scraping service mode, the polling configuration refresh should
  honor timeout. (@mattdurham)

- [BUGFIX] In scraping service mode, the lifecycle reshard should happen using a
  goroutine. (@mattdurham)

- [BUGFIX] In scraping service mode, scraping service can deadlock when
  reloading during join. (@mattdurham)

- [BUGFIX] Scraping service: prevent more than one refresh from being queued at
  a time. (@rfratto)

# v0.18.2 (2021-08-12)

- [BUGFIX] Honor the prefix and remove prefix from consul list results (@mattdurham)

# v0.18.1 (2021-08-09)

- [BUGFIX] Reduce number of consul calls when ran in scrape service mode (@mattdurham)

# v0.18.0 (2021-07-29)

- [FEATURE] Added [Github exporter](https://github.com/infinityworks/github-exporter) integration. (@rgeyer)

- [FEATURE] Add support for OTLP HTTP trace exporting. (@mapno)

- [ENHANCEMENT] Switch to drone for releases. (@mattdurham)

- [ENHANCEMENT] Update postgres_exporter to a [branch of](https://github.com/grafana/postgres_exporter/tree/exporter-package-v0.10.0) v0.10.0

- [BUGFIX]  Enabled flag is not being honored. (@mattdurham)

# v0.17.0 (2021-07-15)

- [FEATURE] Added [Kafka Lag exporter](https://github.com/davidmparrott/kafka_exporter)
  integration. (@gaantunes)

- [BUGFIX] Fix race condition that may occur and result in a panic when
  initializing scraping service cluster. (@rfratto)

# v0.16.1 (2021-06-22)

- [BUGFIX] Fix issue where replaying a WAL caused incorrect metrics to be sent
  over remote write. (@rfratto)

# v0.16.0 (2021-06-17)

- [FEATURE] (beta) A Grafana Agent Operator is now available. (@rfratto)

- [ENHANCEMENT] Error messages when installing the Grafana Agent for Grafana
  Cloud will now be shown. (@rfratto)

- [BUGFIX] Fix a leak in the shared string interner introduced in v0.14.0.
  This fix was made to a [dependency](https://github.com/grafana/prometheus/pull/21).
  (@rfratto)

- [BUGFIX] Fix issue where a target will fail to be scraped for the process lifetime
  if that target had gone down for long enough that its series were removed from
  the in-memory cache (2 GC cycles). (@rfratto)

# v0.15.0 (2021-06-03)

BREAKING CHANGE: Configuration of Tempo Autologging changed in this release.
Please review the [migration
guide](./docs/migration-guide.md) for details.

- [FEATURE] Add support for exemplars. (@mapno)

- [ENHANCEMENT] Add the option to log to stdout instead of a Loki instance. (@joe-elliott)

- [ENHANCEMENT] Update Cortex dependency to v1.8.0.

- [ENHANCEMENT] Running the Agent as a DaemonSet with host_filter and role: pod
  should no longer cause unnecessary load against the Kubernetes SD API.
  (@rfratto)

- [ENHANCEMENT] Update Prometheus to v2.27.0. (@mapno)

- [ENHANCEMENT] Update Loki dependency to d88f3996eaa2. This is a non-release
  build, and was needed to support exemplars. (@mapno)

- [ENHANCEMENT] Update Cortex dependency to to d382e1d80eaf. This is a
  non-release build, and was needed to support exemplars. (@mapno)

- [BUGFIX] Host filter relabeling rules should now work. (@rfratto)

- [BUGFIX] Fixed issue where span metrics where being reported with wrong time unit. (@mapno)

- [CHANGE] Intentionally order tracing processors. (@joe-elliott)

# v0.14.0 (2021-05-24)

BREAKING CHANGE: This release has a breaking change for SigV4 support. Please
read the release notes carefully and our [migration
guide](./docs/migration-guide.md) to help migrate your configuration files to
the new format.

BREAKING CHANGE: For security, the scraping service config API will reject
configs that read credentials from disk to prevent malicious users from reading
artbirary files and sending their contents over the network. The old behavior
can be achieved by enabling `dangerous_allow_reading_files` in the scraping
service config.

As of this release, functionality that is not recommended for production use
and is expected to change will be tagged interchangably as "experimental" or
"beta."

- [FEATURE] (beta) New integration: windows_exporter (@mattdurham)

- [FEATURE] (beta) Grafana Agent Windows Installer is now included as a release
  artifact. (@mattdurham)

- [FEATURE] Official M1 Mac release builds will now be generated! Look for
  `agent-darwin-arm64` and `agentctl-darwin-arm64` in the release assets.
  (@rfratto)

- [FEATURE] Add support for running as a Windows service (@mattdurham)

- [FEATURE] (beta) Add /-/reload support. It is not recommended to invoke
  `/-/reload` against the main HTTP server. Instead, two new command-line flags
  have been added: `--reload-addr` and `--reload-port`. These will launch a
  `/-/reload`-only HTTP server that can be used to safely reload the Agent's
  state.  (@rfratto)

- [FEATURE] Add a /-/config endpoint. This endpoint will return the current
  configuration file with defaults applied that the Agent has loaded from disk.
  (@rfratto)

- [FEATURE] (beta) Support generating metrics and exposing them via a Prometheus exporter
  from span data. (@yeya24)

- [FEATURE] Tail-based sampling for tracing pipelines (@mapno)

- [FEATURE] Added Automatic Logging feature for Tempo (@joe-elliott)

- [FEATURE] Disallow reading files from within scraping service configs by
  default. (@rfratto)

- [FEATURE] Add remote write for span metrics (@mapno)

- [ENHANCEMENT] Support compression for trace export. (@mdisibio)

- [ENHANCEMENT] Add global remote_write configuration that is shared between all
  instances and integrations. (@mattdurham)

- [ENHANCEMENT] Go 1.16 is now used for all builds of the Agent. (@rfratto)

- [ENHANCEMENT] Update Prometheus dependency to v2.26.0. (@rfratto)

- [ENHANCEMENT] Upgrade `go.opentelemetry.io/collector` to v0.21.0 (@mapno)

- [ENHANCEMENT] Add kafka trace receiver (@mapno)

- [ENHANCEMENT] Support mirroring a trace pipeline to multiple backends (@mapno)

- [ENHANCEMENT] Add  `headers` field in `remote_write` config for Tempo. `headers`
  specifies HTTP headers to forward to the remote endpoint. (@alexbiehl)

- [ENHANCEMENT] Add silent uninstall to Windows Uninstaller. (@mattdurham)

- [BUGFIX] Native Darwin arm64 builds will no longer crash when writing metrics
  to the WAL. (@rfratto)

- [BUGFIX] Remote write endpoints that never function across the lifetime of the
  Agent will no longer prevent the WAL from being truncated. (@rfratto)

- [BUGFIX] Bring back FreeBSD support. (@rfratto)

- [BUGFIX] agentctl will no longer leak WAL resources when retrieving WAL stats. (@rfratto)

- [BUGFIX] Ensure defaults are applied to undefined sections in config file.
  This fixes a problem where integrations didn't work if `prometheus:` wasn't
  configured. (@rfratto)

- [BUGFIX] Fixed issue where automatic logging double logged "svc". (@joe-elliott)

- [CHANGE] The Grafana Cloud Agent has been renamed to the Grafana Agent.
  (@rfratto)

- [CHANGE] Instance configs uploaded to the Config Store API will no longer be
  stored along with the global Prometheus defaults. This is done to allow
  globals to be updated and re-apply the new global defaults to the configs from
  the Config Store. (@rfratto)

- [CHANGE] The User-Agent header sent for logs will now be
  `GrafanaAgent/<version>` (@rfratto)

- [CHANGE] Add `tempo_spanmetrics` namespace in spanmetrics (@mapno)

- [DEPRECATION] `push_config` is now supplanted by `remote_block` and `batch`.
  `push_config` will be removed in a future version (@mapno)

# v0.13.1 (2021-04-09)

- [BUGFIX] Validate that incoming scraped metrics do not have an empty label
  set or a label set with duplicate labels, mirroring the behavior of
  Prometheus. (@rfratto)

# v0.13.0 (2021-02-25)

The primary branch name has changed from `master` to `main`. You may have to
update your local checkouts of the repository to point at the new branch name.

- [FEATURE] postgres_exporter: Support query_path and disable_default_metrics. (@rfratto)

- [ENHANCEMENT] Support other architectures in installation script. (@rfratto)

- [ENHANCEMENT] Allow specifying custom wal_truncate_frequency per integration.
  (@rfratto)

- [ENHANCEMENT] The SigV4 region can now be inferred using the shared config
  (at `$HOME/.aws/config`) or environment variables (via `AWS_CONFIG`).
  (@rfratto)

- [ENHANCEMENT] Update Prometheus dependency to v2.25.0. (@rfratto)

- [BUGFIX] Not providing an `-addr` flag for `agentctl config-sync` will no
  longer report an error and will instead use the pre-existing default value.
  (@rfratto)

- [BUGFIX] Fixed a bug from v0.12.0 where the Loki installation script failed
  because positions_directory was not set. (@rfratto)

- [BUGFIX] (#400) Reduce the likelihood of dataloss during a remote_write-side
  outage by increasing the default wal_truncation_frequency to 60m and preventing
  the WAL from being truncated if the last truncation timestamp hasn't changed.
  This change increases the size of the WAL on average, and users may configure
  a lower wal_truncation_frequency to deliberately choose a smaller WAL over
  write guarantees. (@rfratto)

- [BUGFIX] (#368) Add the ability to read and serve HTTPS integration metrics when
  given a set certificates (@mattdurham)

# v0.12.0 (2021-02-05)

BREAKING CHANGES: This release has two breaking changes in the configuration
file. Please read the release notes carefully and our
[migration guide](./docs/migration-guide.md) to help migrate your configuration
files to the new format.

- [FEATURE] BREAKING CHANGE: Support for multiple Loki Promtail instances has
  been added, using the same `configs` array used by the Prometheus subsystem.
  (@rfratto)

- [FEATURE] BREAKING CHANGE: Support for multiple Tempo instances has
  been added, using the same `configs` array used by the Prometheus subsystem.
  (@rfratto)

- [FEATURE] Added [ElasticSearch exporter](https://github.com/justwatchcom/elasticsearch_exporter)
  integration. (@colega)

- [ENHANCEMENT] `.deb` and `.rpm` packages are now generated for all supported
  architectures. The architecture of the AMD64 package in the filename has
  been renamed to `amd64` to stay synchronized with the architecture name
  presented from other release assets. (@rfratto)

- [ENHANCEMENT] The `/agent/api/v1/targets` API will now include discovered labels
  on the target pre-relabeling in a `discovered_labels` field. (@rfratto)

- [ENHANCEMENT] Update Loki to 59a34f9867ce. This is a non-release build, and was needed
  to support multiple Loki instances. (@rfratto)

- [ENHANCEMENT] Scraping service: Unhealthy Agents in the ring will no longer
  cause job distribution to fail. (@rfratto)

- [ENHANCEMENT] Scraping service: Cortex ring metrics (prefixed with
  cortex_ring_) will now be registered for tracking the state of the hash
  ring. (@rfratto)

- [ENHANCEMENT] Scraping service: instance config ownership is now determined by
  the hash of the instance config name instead of the entire config. This means
  that updating a config is guaranteed to always hash to the same Agent,
  reducing the number of metrics gaps. (@rfratto)

- [ENHANCEMENT] Only keep a handful of K8s API server metrics by default to reduce
  default active series usage. (@hjet)

- [ENHANCEMENT] Go 1.15.8 is now used for all distributions of the Agent.
  (@rfratto)

- [BUGFIX] `agentctl config-check` will now work correctly when the supplied
  config file contains integrations. (@hoenn)

# v0.11.0 (2021-01-20)

- [FEATURE] ARMv6 builds of `agent` and `agentctl` will now be included in
  releases to expand Agent support to cover all models of Raspberry Pis.
  ARMv6 docker builds are also now available.
  (@rfratto)

- [FEATURE] Added `config-check` subcommand for `agentctl` that can be used
  to validate Agent configuration files before attempting to load them in the
  `agent` itself. (@56quarters)

- [ENHANCEMENT] A sigv4 install script for Prometheus has been added. (@rfratto)

- [ENHANCEMENT] NAMESPACE may be passed as an environment variable to the
  Kubernetes install scripts to specify an installation namespace. (@rfratto)

- [BUGFIX] The K8s API server scrape job will use the API server Service name
  when resolving IP addresses for Prometheus service discovery using the
  "Endpoints" role. (@hjet)

- [BUGFIX] The K8s manifests will no longer include the `default/kubernetes` job
  twice in both the DaemonSet and the Deployment. (@rfratto)

# v0.10.0 (2021-01-13)

- [FEATURE] Prometheus `remote_write` now supports SigV4 authentication using
  the [AWS default credentials
  chain](https://docs.aws.amazon.com/sdk-for-java/v1/developer-guide/credentials.html).
  This enables the Agent to send metrics to Amazon Managed Prometheus without
  needing the [SigV4 Proxy](https://github.com/awslabs/aws-sigv4-proxy).
  (@rfratto)

- [ENHANCEMENT] Update `redis_exporter` to v1.15.0. (@rfratto)

- [ENHANCEMENT] `memcached_exporter` has been updated to v0.8.0. (@rfratto)

- [ENHANCEMENT] `process-exporter` has been updated to v0.7.5. (@rfratto)

- [ENHANCEMENT] `wal_cleanup_age` and `wal_cleanup_period` have been added to the
  top-level Prometheus configuration section. These settings control how Write Ahead
  Logs (WALs) that are not associated with any instances are cleaned up. By default,
  WALs not associated with an instance that have not been written in the last 12 hours
  are eligible to be cleaned up. This cleanup can be disabled by setting `wal_cleanup_period`
  to `0`. (#304) (@56quarters)

- [ENHANCEMENT] Configuring logs to read from the systemd journal should now
  work on journals that use +ZSTD compression. (@rfratto)

- [BUGFIX] Integrations will now function if the HTTP listen address was set to
  a value other than the default. ([#206](https://github.com/grafana/agent/issues/206)) (@mattdurham)

- [BUGFIX] The default Loki installation will now be able to write its positions
  file. This was prevented by accidentally writing to a readonly volume mount.
  (@rfratto)

# v0.9.1 (2021-01-04)

- [ENHANCEMENT] agentctl will now be installed by the rpm and deb packages as
  `grafana-agentctl`. (@rfratto)

# v0.9.0 (2020-12-10)

- [FEATURE] Add support to configure TLS config for the Tempo exporter to use
  insecure_skip_verify to disable TLS chain verification. (@bombsimon)

- [FEATURE] Add `sample-stats` to `agentctl` to search the WAL and return a
  summary of samples of series matching the given label selector. (@simonswine)

- [FEATURE] New integration:
  [postgres_exporter](https://github.com/wrouesnel/postgres_exporter) (@rfratto)

- [FEATURE] New integration:
  [statsd_exporter](https://github.com/prometheus/statsd_exporter) (@rfratto)

- [FEATURE] New integration:
  [consul_exporter](https://github.com/prometheus/consul_exporter) (@rfratto)

- [FEATURE] Add optional environment variable substitution of configuration
  file. (@dcseifert)

- [ENHANCEMENT] `min_wal_time` and `max_wal_time` have been added to the
  instance config settings, guaranteeing that data in the WAL will exist for at
  least `min_wal_time` and will not exist for longer than `max_wal_time`. This
  change will increase the size of the WAL slightly but will prevent certain
  scenarios where data is deleted before it is sent. To revert back to the old
  behavior, set `min_wal_time` to `0s`. (@rfratto)

- [ENHANCEMENT] Update `redis_exporter` to v1.13.1. (@rfratto)

- [ENHANCEMENT] Bump OpenTelemetry-collector dependency to v0.16.0. (@bombsimon)

- [BUGFIX] Fix issue where the Tempo example manifest could not be applied
  because the port names were too long. (@rfratto)

- [BUGFIX] Fix issue where the Agent Kubernetes manifests may not load properly
  on AKS. (#279) (@rfratto)

- [CHANGE] The User-Agent header sent for logs will now be
  `GrafanaCloudAgent/<version>` (@rfratto)

# v0.8.0 (2020-11-06)

- [FEATURE] New integration: [dnsamsq_exporter](https://github.com/google/dnsamsq_exporter)
  (@rfratto).

- [FEATURE] New integration: [memcached_exporter](https://github.com/prometheus/memcached_exporter)
  (@rfratto).

- [ENHANCEMENT] Add `<integration name>_build_info` metric to all integrations.
  The build info displayed will match the build information of the Agent and
  *not* the embedded exporter. This metric is used by community dashboards, so
  adding it to the Agent increases compatibility with existing dashboards that
  depend on it existing. (@rfratto)

- [ENHANCEMENT] Bump OpenTelemetry-collector dependency to 0.14.0 (@joe-elliott)

- [BUGFIX] Error messages when retrieving configs from the KV store will
  now be logged, rather than just logging a generic message saying that
  retrieving the config has failed. (@rfratto)

# v0.7.2 (2020-10-29)

- [ENHANCEMENT] Bump Prometheus dependency to 2.21. (@rfratto)

- [ENHANCEMENT] Bump OpenTelemetry-collector dependency to 0.13.0 (@rfratto)

- [ENHANCEMENT] Bump Promtail dependency to 2.0. (@rfratto)

- [ENHANCEMENT] Enhance host_filtering mode to support targets from Docker Swarm
  and Consul. Also, add a `host_filter_relabel_configs` to that will apply relabeling
  rules for determining if a target should be dropped. Add a documentation
  section explaining all of this in detail. (@rfratto)

- [BUGFIX] Fix deb package prerm script so that it stops the agent on package removal. (@jdbaldry)

- [BUGFIX] Fix issue where the `push_config` for Tempo field was expected to be
  `remote_write`. `push_config` now works as expected. (@rfratto)

# v0.7.1 (2020-10-23)

- [BUGFIX] Fix issue where ARM binaries were not published with the GitHub
  release.

# v0.7.0 (2020-10-23)

- [FEATURE] Added Tracing Support. (@joe-elliott)

- [FEATURE] Add RPM and deb packaging. (@jdbaldry) (@simon6372)

- [FEATURE] arm64 and arm/v7 Docker containers and release builds are now
  available for `agent` and `agentctl`. (@rfratto)

- [FEATURE] Add `wal-stats` and `target-stats` tooling to `agentctl` to discover
  WAL and cardinality issues. (@rfratto)

- [FEATURE] [mysqld_exporter](https://github.com/prometheus/mysqld_exporter) is
  now embedded and available as an integration. (@rfratto)

- [FEATURE] [redis_exporter](https://github.com/oliver006/redis_exporter) is
  now embedded and available as an integration. (@dafydd-t)

- [ENHANCEMENT] Resharding the cluster when using the scraping service mode now
  supports timeouts through `reshard_timeout`. The default value is `30s.` This
  timeout applies to cluster-wide reshards (performed when joining and leaving
  the cluster) and local reshards (done on the `reshard_interval`). (@rfratto)

- [BUGFIX] Fix issue where integrations crashed with instance_mode was set to
  `distinct` (@rfratto)

- [BUGFIX] Fix issue where the `agent` integration did not work on Windows
  (@rfratto).

- [BUGFIX] Support URL-encoded paths in the scraping service API. (@rfratto)

- [BUGFIX] The instance label written from replace_instance_label can now be
  overwritten with relabel_configs. This bugfix slightly modifies the behavior
  of what data is stored. The final instance label will now be stored in the WAL
  rather than computed by remote_write. This change should not negatively effect
  existing users. (@rfratto)

# v0.6.1 (2020-04-11)

- [BUGFIX] Fix issue where build information was empty when running the Agent
  with --version. (@rfratto)

- [BUGFIX] Fix issue where updating a config in the scraping service may fail to
  pick up new targets. (@rfratto)

- [BUGFIX] Fix deadlock that slowly prevents the Agent from scraping targets at
  a high scrape volume. (@rfratto)

# v0.6.0 (2020-09-04)

- [FEATURE] The Grafana Agent can now collect logs and send to Loki. This
  is done by embedding Promtail, the official Loki log collection client.
  (@rfratto)

- [FEATURE] Integrations can now be enabled without scraping. Set
  scrape_integrations to `false` at the `integrations` key or within the
  specific integration you don't want to scrape. This is useful when another
  Agent or Prometheus server will scrape the integration. (@rfratto)

- [FEATURE] [process-exporter](https://github.com/ncabatoff/process-exporter) is
  now embedded as `process_exporter`. The hypen has been changed to an
  underscore in the config file to retain consistency with `node_exporter`.
  (@rfratto)

- [ENHANCEMENT] A new config option, `replace_instance_label`, is now available
  for use with integrations. When this is true, the instance label for all
  metrics coming from an integration will be replaced with the machine's
  hostname rather than 127.0.0.1. (@rfratto)

- [EHANCEMENT] The embedded Prometheus version has been updated to 2.20.1.
  (@rfratto, @gotjosh)

- [ENHANCEMENT] The User-Agent header written by the Agent when remote_writing
  will now be `GrafanaCloudAgent/<Version>` instead of `Prometheus/<Prometheus Version>`.
  (@rfratto)

- [ENHANCEMENT] The subsystems of the Agent (`prometheus`, `loki`) are now made
  optional. Enabling integrations also implicitly enables the associated
  subsystem. For example, enabling the `agent` or `node_exporter` integration will
  force the `prometheus` subsystem to be enabled.  (@rfratto)

- [BUGFIX] The documentation for Tanka configs is now correct. (@amckinley)

- [BUGFIX] Minor corrections and spelling issues have been fixed in the Overview
  documentation. (@amckinley)

- [BUGFIX] The new default of `shared` instances mode broke the metric value for
  `agent_prometheus_active_configs`, which was tracking the number of combined
  configs (i.e., number of launched instances). This metric has been fixed and
  a new metric, `agent_prometheus_active_instances`, has been added to track
  the numbger of launched instances. If instance sharing is not enabled, both
  metrics will share the same value. (@rfratto)

- [BUGFIX] The Configs API will now disallow two instance configs having
  multiple `scrape_configs` with the same `job_name`. THIS IS A BREAKING CHANGE.
  This was needed for the instance sharing mode, where combined instances may
  have duplicate `job_names` across their `scrape_configs`. This brings the
  scraping service more in line with Prometheus, where `job_names` must globally
  be unique. This change also disallows concurrent requests to the put/apply
  config API endpoint to prevent a race condition of two conflicting configs
  being applied at the same time. (@rfratto)

- [BUGFIX] `remote_write` names in a group will no longer be copied from the
  remote_write names of the first instance in the group. Rather, all
  remote_write names will be generated based on the first 6 characters of the
  group hash and the first six characters of the remote_write hash. (@rfratto)

- [BUGFIX] Fix a panic that may occur during shutdown if the WAL is closed in
  the middle of the WAL being truncated. (@rfratto)

- [DEPRECATION] `use_hostname_label` is now supplanted by
  `replace_instance_label`. `use_hostname_label` will be removed in a future
  version. (@rfratto)

# v0.5.0 (2020-08-12)

- [FEATURE] A [scrape targets API](https://github.com/grafana/agent/blob/main/docs/api.md#list-current-scrape-targets)
  has been added to show every target the Agent is currently scraping, when it
  was last scraped, how long it took to scrape, and errors from the last scrape,
  if any. (@rfratto)

- [FEATURE]  "Shared Instance Mode" is the new default mode for spawning
  Prometheus instances, and will improve CPU and memory usage for users of
  integrations and the scraping service. (@rfratto)

- [ENHANCEMENT] Memory stability and utilization of the WAL has been improved,
  and the reported number of active series in the WAL will stop double-counting
  recently churned series. (@rfratto)

- [ENHANCEMENT] Changing scrape_configs and remote_write configs for an instance
  will now be dynamically applied without restarting the instance. This will
  result in less missing metrics for users of the scraping service that change a
  config. (@rfratto)

- [ENHANCEMENT] The Tanka configuration now uses k8s-alpha. (@duologic)

- [BUGFIX] The Tanka configuration will now also deploy a single-replica
  deployment specifically for scraping the Kubernetes API. This deployment acts
  together with the Daemonset to scrape the full cluster and the control plane.
  (@gotjosh)

- [BUGFIX] The node_exporter filesystem collector will now work on Linux systems
  without needing to manually set the blocklist and allowlist of filesystems.
  (@rfratto)

# v0.4.0 (2020-06-18)

- [FEATURE] Support for integrations has been added. Integrations can be any
  embedded tool, but are currently used for embedding exporters and generating
  scrape configs. (@rfratto)

- [FEATURE] node_exporter has been added as an integration. This is the full
  version of node_exporter with the same configuration options. (@rfratto)

- [FEATURE] An Agent integration that makes the Agent automatically scrape
  itself has been added. (@rfratto)

- [ENHANCEMENT] The WAL can now be truncated if running the Agent without any
  remote_write endpoints. (@rfratto)

- [ENHANCEMENT] Clarify server_config description in documentation. (@rfratto)

- [ENHANCEMENT] Clarify wal_truncate_frequency and remote_flush_deadline in
  documentation. (@rfratto)

- [ENHANCEMENT] Document /agent/api/v1/instances endpoint (@rfratto)

- [ENHANCEMENT] Be explicit about envsubst requirement for Kubernetes install
  script. (@robx)

- [BUGFIX] Prevent the Agent from crashing when a global Prometheus config
  stanza is not provided. (@robx)

- [BUGFIX] Enable agent host_filter in the Tanka configs, which was disabled by
  default by mistake. (@rfratto)

# v0.3.2 (2020-05-29)

- [FEATURE] Tanka configs that deploy the scraping service mode are now
  available (@rfratto)

- [FEATURE] A k3d example has been added as a counterpart to the docker-compose
  example. (@rfratto)

- [ENHANCEMENT] Labels provided by the default deployment of the Agent
  (Kubernetes and Tanka) have been changed to align with the latest changes to
  grafana/jsonnet-libs. The old `instance` label is now called `pod`, and the
  new `instance` label is unique. A `container` label has also been added. The
  Agent mixin has been subsequently updated to also incorporate these label
  changes. (@rfratto)

- [ENHANCEMENT] The `remote_write` and `scrape_config` sections now share the
  same validations as Prometheus (@rfratto)

- [ENHANCEMENT] Setting `wal_truncation_frequency` to less than the scrape
  interval is now disallowed (@rfratto)

- [BUGFIX] A deadlock in scraping service mode when updating a config that
  shards to the same node has been fixed (@rfratto)

- [BUGFIX] `remote_write` config stanzas will no longer ignore `password_file`
  (@rfratto)

- [BUGFIX] `scrape_config` client secrets (e.g., basic auth, bearer token,
  `password_file`) will now be properly retained in scraping service mode
  (@rfratto)

- [BUGFIX] Labels for CPU, RX, and TX graphs in the Agent Operational dashboard
  now correctly show the pod name of the Agent instead of the exporter name.
  (@rfratto)

# v0.3.1 (2020-05-20)

- [BUGFIX] A typo in the Tanka configs and Kubernetes manifests that prevents
  the Agent launching with v0.3.0 has been fixed (@captncraig)

- [BUGFIX] Fixed a bug where Tanka mixins could not be used due to an issue with
  the folder placement enhancement (@rfratto)

- [ENHANCEMENT] `agentctl` and the config API will now validate that the YAML
  they receive are valid instance configs. (@rfratto)

- [FEATURE] The Agent has upgraded its vendored Prometheus to v2.18.1
  (@gotjosh, @rfratto)

# v0.3.0 (2020-05-13)

- [FEATURE] A third operational mode called "scraping service mode" has been
  added. A KV store is used to store instance configs which are distributed
  amongst a clustered set of Agent processes, dividing the total scrape load
  across each agent. An API is exposed on the Agents to list, create, update,
  and delete instance configurations from the KV store. (@rfratto)

- [FEATURE] An "agentctl" binary has been released to interact with the new
  instance config management API created by the "scraping service mode."
  (@rfratto, @hoenn)

- [FEATURE] The Agent now includes readiness and healthiness endpoints.
  (@rfratto)

- [ENHANCEMENT] The YAML files are now parsed strictly and an invalid YAML will
  generate an error at runtime. (@hoenn)

- [ENHANCEMENT] The default build mode for the Docker containers is now release,
  not debug. (@rfratto)

- [ENHANCEMENT] The Grafana Agent Tanka Mixins now are placed in an "Agent"
  folder within Grafana. (@cyriltovena)

# v0.2.0 (2020-04-09)

- [FEATURE] The Prometheus remote write protocol will now send scraped metadata (metric name, help, type and unit). This results in almost negligent bytes sent increase as metadata is only sent every minute. It is on by default. (@gotjosh)

  These metrics are available to monitor metadata being sent:
    - `prometheus_remote_storage_succeeded_metadata_total`
    - `prometheus_remote_storage_failed_metadata_total`
    - `prometheus_remote_storage_retried_metadata_total`
    - `prometheus_remote_storage_sent_batch_duration_seconds` and
      `prometheus_remote_storage_sent_bytes_total` have a new label “type” with
      the values of `metadata` or `samples`.

- [FEATURE] The Agent has upgraded its vendored Prometheus to v2.17.1 (@rfratto)

- [BUGFIX] Invalid configs passed to the agent will now stop the process after they are logged as invalid; previously the Agent process would continue. (@rfratto)

- [BUGFIX] Enabling host_filter will now allow metrics from node role Kubernetes service discovery to be scraped properly (e.g., cAdvisor, Kubelet). (@rfratto)

# v0.1.1 (2020-03-16)

- Nits in documentation (@sh0rez)
- Fix various dashboard mixin problems from v0.1.0 (@rfratto)
- Pass through release tag to `docker build` (@rfratto)

# v0.1.0 (2020-03-16)

First (beta) release!

This release comes with support for scraping Prometheus metrics and
sharding the agent through the presence of a `host_filter` flag within the
Agent configuration file.

Note that enabling the `host_filter` flag currently works best when using our
preferred Kubernetes deployment, as it deploys the agent as a DaemonSet.<|MERGE_RESOLUTION|>--- conflicted
+++ resolved
@@ -13,11 +13,9 @@
 
 - [ENHANCEMENT] Updated OTel to v0.40.0 (@mapno)
 
-<<<<<<< HEAD
 - [ENHANCEMENT] Remote write dashboard: show in and out sample rates (@bboreham)
-=======
+
 - [ENHANCEMENT] Remote write dashboard: add mean latency (@bboreham)
->>>>>>> 76b3c610
 
 - [BUGFIX] Fix usage of POSTGRES_EXPORTER_DATA_SOURCE_NAME when using postgres_exporter integration (@f11r)
 
