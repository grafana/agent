--- conflicted
+++ resolved
@@ -103,11 +103,8 @@
   have been standardized. The first fields will always be `ts`, `level`, and
   `msg`, followed by non-common fields. Previously, the position of `msg` was
   not consistent. (@rfratto)
-<<<<<<< HEAD
+- Documentation updated to link discovery.http and prometheus.scrape advanced configs (@proffalken)
 - Bump SNMP exporter version to v0.23 (@marctc)
-=======
-- Documentation updated to link discovery.http and prometheus.scrape advanced configs (@proffalken)
->>>>>>> 397de721
 
 ### Bugfixes
 
