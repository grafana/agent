# Changelog

> _Contributors should read our [contributors guide][] for instructions on how
> to update the changelog._

This document contains a historical list of changes between releases. Only
changes that impact end-user behavior are listed; changes to documentation or
internal API changes are not present.

Main (unreleased)
-----------------

> **BREAKING CHANGES**: This release has breaking changes. Please read entries
> carefully and consult the [upgrade guide][] for specific instructions.

### Breaking changes

- Release binaries (including inside Docker containers) have been renamed to be
  prefixed with `grafana-` (@rfratto):

  - `agent` is now `grafana-agent`.
  - `agentctl` is now `grafana-agentctl`.
  - `agent-operator` is now `grafana-agent-operator`.

### Deprecations

- A symbolic link in Docker containers from the old binary name to the new
  binary name has been added. These symbolic links will be removed in v0.33. (@rfratto)

### Features

- New Grafana Agent Flow components:

  - `otelcol.receiver.kafka` receives telemetry data from Kafka. (@rfratto)
  - `phlare.scrape` collects application performance profiles. (@cyriltovena)
  - `phlare.write` sends application performance profiles to Grafana Phlare. (@cyriltovena)
  - `otelcol.receiver.zipkin` receives Zipkin-formatted traces. (@rfratto)
  - `loki.source.windowsevent` reads logs from Windows Event Log. (@mattdurham)
  - `loki.source.syslog` listens for Syslog messages over TCP and UDP
    connections and forwards them to other `loki` components. (@tpaschalis)

- Flow components which work with relabeling rules (`discovery.relabel`,
  `prometheus.relabel` and `loki.relabel`) now export a new value named Rules.
  This value is a function that returns the currently configured rules.
  (@tpaschalis)

### Enhancements

- Handle faro-web-sdk `View` meta in app_agent_receiver. (@rlankfo)

- Flow: the targets in debug info from `loki.source.file` are now individual blocks. (@rfratto)

### Bugfixes

- Flow UI: Fix the issue with messy layout on the component list page while browser window resize. (@xiyu95)

- Flow UI: Fix the issue with long string going out of bound in the component detail page. (@xiyu95)

### Other changes

- Use Go 1.19.4 for builds. (@erikbaranowski)

<<<<<<< HEAD
- New windows containers for agent and agentctl. These can be found moving forward with the ${Version}-windows tags for grafana/agent and grafana/agentctl docker images (@erikbaranowski)
=======
v0.30.2 (2023-01-11)
--------------------

### Bugfixes

- Flow: `prometheus.relabel` will no longer modify the labels of the original
  metrics, which could lead to the incorrect application of relabel rules on
  subsequent relabels. (@rfratto)

- Flow: `loki.source.file` will no longer deadlock other components if log
  lines cannot be sent to Loki. `loki.source.file` will wait for 5 seconds per
  file to finish flushing read logs to the client, after which it will drop
  them, resulting in lost logs. (@rfratto)

- Operator: Fix the handling of the enableHttp2 field as a boolean in
  `pod_monitor` and `service_monitor` templates. (@tpaschalis)
>>>>>>> 5bbde1c0

v0.30.1 (2022-12-23)
--------------------

### Bugfixes

- Fix issue where journald support was accidentally removed. (@tpaschalis)

- Fix issue where some traces' metrics where not collected. (@marctc)

v0.30.0 (2022-12-20)
--------------------

> **BREAKING CHANGES**: This release has breaking changes. Please read entries
> carefully and consult the [upgrade guide][] for specific instructions.

### Breaking changes

- The `ebpf_exporter` integration has been removed due to issues with static
  linking. It may be brought back once these are resolved. (@tpaschalis)

### Deprecations

- The `EXPERIMENTAL_ENABLE_FLOW` environment variable is deprecated in favor of
  `AGENT_MODE=flow`. Support for `EXPERIMENTAL_ENABLE_FLOW` will be removed in
  v0.32. (@rfratto)

### Features

- `grafana-agent-operator` supports oauth2 as an authentication method for
  remote_write. (@timo-42)

- Grafana Agent Flow: Add tracing instrumentation and a `tracing` block to
  forward traces to `otelcol` component. (@rfratto)

- Grafana Agent Flow: Add a `discovery_target_decode` function to decode a JSON
  array of discovery targets corresponding to Prometheus' HTTP and file service
  discovery formats. (@rfratto)

- New Grafana Agent Flow components:

  - `remote.http` polls an HTTP URL and exposes the response body as a string
    or secret to other components. (@rfratto)

  - `discovery.docker` discovers Docker containers from a Docker Engine host.
    (@rfratto)

  - `loki.source.file` reads and tails files for log entries and forwards them
    to other `loki` components. (@tpaschalis)

  - `loki.write` receives log entries from other `loki` components and sends
    them over to a Loki instance. (@tpaschalis)

  - `loki.relabel` receives log entries from other `loki` components and
    rewrites their label set. (@tpaschalis)

  - `loki.process` receives log entries from other `loki` components and runs
    one or more processing stages. (@tpaschalis)

  - `discovery.file` discovers files on the filesystem following glob
    patterns. (@mattdurham)

  - `mimir.rules.kubernetes` discovers `PrometheusRule` Kubernetes resources and
    loads them into a Mimir instance. (@Logiraptor)

- Integrations: Introduce the `snowflake` integration. (@binaryfissiongames)


### Enhancements

- Update agent-loki.yaml to use environment variables in the configuration file (@go4real)

- Integrations: Always use direct connection in mongodb_exporter integration. (@v-zhuravlev)

- Update OpenTelemetry Collector dependency to v0.63.1. (@tpaschalis)

- riverfmt: Permit empty blocks with both curly braces on the same line.
  (@rfratto)

- riverfmt: Allow function arguments to persist across different lines.
  (@rfratto)

- Flow: The HTTP server will now start before the Flow controller performs the
  initial load. This allows metrics and pprof data to be collected during the
  first load. (@rfratto)

- Add support for using a [password map file](https://github.com/oliver006/redis_exporter/blob/master/contrib/sample-pwd-file.json) in `redis_exporter`. (@spartan0x117)

- Flow: Add support for exemplars in Prometheus component pipelines. (@rfratto)

- Update Prometheus dependency to v2.40.5. (@rfratto)

- Update Promtail dependency to k127. (@rfratto)

- Native histograms are now supported in the static Grafana Agent and in
  `prometheus.*` Flow components. Native histograms will be automatically
  collected from supported targets. remote_write must be configured to forward
  native histograms from the WAL to the specified endpoints. (@rfratto)

- Flow: metrics generated by upstream OpenTelemetry Collector components are
  now exposed at the `/metrics` endpoint of Grafana Agent Flow. (@rfratto)

### Bugfixes

- Fix issue where whitespace was being sent as part of password when using a
  password file for `redis_exporter`. (@spartan0x117)

- Flow UI: Fix issue where a configuration block referencing a component would
  cause the graph page to fail to load. (@rfratto)

- Remove duplicate `oauth2` key from `metricsinstances` CRD. (@daper)

- Fix issue where on checking whether to restart integrations the Integration
  Manager was comparing configs with secret values scrubbed, preventing reloads
  if only secrets were updated. (@spartan0x117)

### Other changes

- Grafana Agent Flow has graduated from experimental to beta.

v0.29.0 (2022-11-08)
--------------------

> **BREAKING CHANGES**: This release has breaking changes. Please read entries
> carefully and consult the [upgrade guide][] for specific instructions.

### Breaking changes

- JSON-encoded traces from OTLP versions earlier than 0.16.0 are no longer
  supported. (@rfratto)

### Deprecations

- The binary names `agent`, `agentctl`, and `agent-operator` have been
  deprecated and will be renamed to `grafana-agent`, `grafana-agentctl`, and
  `grafana-agent-operator` in the v0.31.0 release.

### Features

- Add `agentctl test-logs` command to allow testing log configurations by redirecting
  collected logs to standard output. This can be useful for debugging. (@jcreixell)

- New Grafana Agent Flow components:

  - `otelcol.receiver.otlp` receives OTLP-formatted traces, metrics, and logs.
    Data can then be forwarded to other `otelcol` components. (@rfratto)

  - `otelcol.processor.batch` batches data from `otelcol` components before
    forwarding it to other `otelcol` components. (@rfratto)

  - `otelcol.exporter.otlp` accepts data from `otelcol` components and sends
    it to a gRPC server using the OTLP protocol. (@rfratto)

  - `otelcol.exporter.otlphttp` accepts data from `otelcol` components and
    sends it to an HTTP server using the OTLP protocol. (@tpaschalis)

  - `otelcol.auth.basic` performs basic authentication for `otelcol`
    components that support authentication extensions. (@rfratto)

  - `otelcol.receiver.jeager` receives Jaeger-formatted traces. Data can then
    be forwarded to other `otelcol` components. (@rfratto)

  - `otelcol.processor.memory_limiter` periodically checks memory usage and
    drops data or forces a garbage collection if the defined limits are
    exceeded. (@tpaschalis)

  - `otelcol.auth.bearer` performs bearer token authentication for `otelcol`
    components that support authentication extensions. (@rfratto)

  - `otelcol.auth.headers` attaches custom request headers to `otelcol`
    components that support authentication extensions. (@rfratto)

  - `otelcol.receiver.prometheus` receives Prometheus metrics, converts them
    to the OTLP metric format and forwards them to other `otelcol` components.
    (@tpaschalis)

  - `otelcol.exporter.prometheus` forwards OTLP-formatted data to compatible
    `prometheus` components. (@rfratto)

- Flow: Allow config blocks to reference component exports. (@tpaschalis)

- Introduce `/-/support` endpoint for generating 'support bundles' in static
  agent mode. Support bundles are zip files of commonly-requested information
  that can be used to debug a running agent. (@tpaschalis)

### Enhancements

- Update OpenTelemetry Collector dependency to v0.61.0. (@rfratto)

- Add caching to Prometheus relabel component. (@mattdurham)

- Grafana Agent Flow: add `agent_resources_*` metrics which explain basic
  platform-agnostic metrics. These metrics assist with basic monitoring of
  Grafana Agent, but are not meant to act as a replacement for fully featured
  components like `prometheus.integration.node_exporter`. (@rfratto)

- Enable field label in TenantStageSpec of PodLogs pipeline. (@siiimooon)

- Enable reporting of enabled integrations. (@marctc)

- Grafana Agent Flow: `prometheus.remote_write` and `prometheus.relabel` will
  now export receivers immediately, removing the need for dependant components
  to be evaluated twice at process startup. (@rfratto)

- Add missing setting to configure instance key for Eventhandler integration. (@marctc)

- Update Prometheus dependency to v2.39.1. (@rfratto)

- Update Promtail dependency to weekly release k122. (@rfratto)

- Tracing: support the `num_traces` and `expected_new_traces_per_sec` configuration parameters in the tail_sampling processor. (@ptodev)

### Bugfixes

- Remove empty port from the `apache_http` integration's instance label. (@katepangLiu)

- Fix identifier on target creation for SNMP v2 integration. (@marctc)

- Fix bug when specifying Blackbox's modules when using Blackbox integration. (@marctc)

- Tracing: fix a panic when the required `protocols` field was not set in the `otlp` receiver. (@ptodev)

- Support Bearer tokens for metric remote writes in the Grafana Operator (@jcreixell, @marctc)

### Other changes

- Update versions of embedded Prometheus exporters used for integrations:

  - Update `github.com/prometheus/statsd_exporter` to `v0.22.8`. (@captncraig)

  - Update `github.com/prometheus-community/postgres_exporter` to `v0.11.1`. (@captncraig)

  - Update `github.com/prometheus/memcached_exporter` to `v0.10.0`. (@captncraig)

  - Update `github.com/prometheus-community/elasticsearch_exporter` to `v1.5.0`. (@captncraig)

  - Update `github.com/prometheus/mysqld_exporter` to `v0.14.0`. (@captncraig)

  - Update `github.com/prometheus/consul_exporter` to `v0.8.0`. (@captncraig)

  - Update `github.com/ncabatoff/process-exporter` to `v0.7.10`. (@captncraig)

  - Update `github.com/prometheus-community/postgres_exporter` to `v0.11.1`. (@captncraig)

- Use Go 1.19.3 for builds. (@rfratto)

v0.28.1 (2022-11-03)
--------------------

### Security

- Update Docker base image to resolve OpenSSL vulnerabilities CVE-2022-3602 and
  CVE-2022-3786. Grafana Agent does not use OpenSSL, so we do not believe it is
  vulnerable to these issues, but the base image has been updated to remove the
  report from image scanners. (@rfratto)

v0.28.0 (2022-09-29)
--------------------

### Features

- Introduce Grafana Agent Flow, an experimental "programmable pipeline" runtime
  mode which improves how to configure and debug Grafana Agent by using
  components. (@captncraig, @karengermond, @marctc, @mattdurham, @rfratto,
  @rlankfo, @tpaschalis)

- Introduce Blackbox exporter integration. (@marctc)

### Enhancements

- Update Loki dependency to v2.6.1. (@rfratto)

### Bugfixes

### Other changes

- Fix relabel configs in sample agent-operator manifests (@hjet)

- Operator no longer set the `SecurityContext.Privileged` flag in the `config-reloader` container. (@hsyed-dojo)

- Add metrics for config reloads and config hash (@jcreixell)

v0.27.1 (2022-09-09)
--------------------

> **NOTE**: ARMv6 Docker images are no longer being published.
>
> We have stopped publishing Docker images for ARMv6 platforms.
> This is due to the new Ubuntu base image we are using that does not support ARMv6.
> The new Ubuntu base image has less reported CVEs, and allows us to provide more
> secure Docker images. We will still continue to publish ARMv6 release binaries and
> deb/rpm packages.

### Other Changes

- Switch docker image base from debian to ubuntu. (@captncraig)

v0.27.0 (2022-09-01)
--------------------

### Features

- Integrations: (beta) Add vmware_exporter integration (@rlankfo)

- App agent receiver: add Event kind to payload (@domasx2)

### Enhancements

- Tracing: Introduce a periodic appender to the remotewriteexporter to control sample rate. (@mapno)

- Tracing: Update OpenTelemetry dependency to v0.55.0. (@rfratto, @mapno)

- Add base agent-operator jsonnet library and generated manifests (@hjet)

- Add full (metrics, logs, K8s events) sample agent-operator jsonnet library and gen manifests (@hjet)

- Introduce new configuration fields for disabling Keep-Alives and setting the
  IdleConnectionTimeout when scraping. (@tpaschalis)

- Add field to Operator CRD to disable report usage functionality. (@marctc)

### Bugfixes

- Tracing: Fixed issue with the PromSD processor using the `connection` method to discover the IP
  address.  It was failing to match because the port number was included in the address string. (@jphx)

- Register prometheus discovery metrics. (@mattdurham)

- Fix seg fault when no instance parameter is provided for apache_http integration, using integrations-next feature flag. (@rgeyer)

- Fix grafanacloud-install.ps1 web request internal server error when fetching config. (@rlankfo)

- Fix snmp integration not passing module or walk_params parameters when scraping. (@rgeyer)

- Fix unmarshal errors (key "<walk_param name>" already set in map) for snmp integration config when walk_params is defined, and the config is reloaded. (@rgeyer)

### Other changes

- Update several go dependencies to resolve warnings from certain security scanning tools. None of the resolved vulnerabilities were known to be exploitable through the agent. (@captncraig)

- It is now possible to compile Grafana Agent using Go 1.19. (@rfratto)

v0.26.1 (2022-07-25)
--------------------

> **BREAKING CHANGES**: This release has breaking changes. Please read entries
> carefully and consult the [upgrade guide][] for specific instructions.

### Breaking changes

- Change windows certificate store so client certificate is no longer required in store. (@mattdurham)

### Bugfixes

- Operator: Fix issue where configured `targetPort` ServiceMonitors resulted in
  generating an incorrect scrape_config. (@rfratto)

- Build the Linux/AMD64 artifacts using the opt-out flag for the ebpf_exporter. (@tpaschalis)

v0.26.0 (2022-07-18)
--------------------

> **BREAKING CHANGES**: This release has breaking changes. Please read entries
> carefully and consult the [upgrade guide][] for specific instructions.

### Breaking changes

- Deprecated `server` YAML block fields have now been removed in favor of the
  command-line flags that replaced them. These fields were originally
  deprecated in v0.24.0. (@rfratto)

- Changed tail sampling policies to be configured as in the OpenTelemetry
  Collector. (@mapno)

### Features

- Introduce Apache HTTP exporter integration. (@v-zhuravlev)

- Introduce eBPF exporter integration. (@tpaschalis)

### Enhancements

- Truncate all records in WAL if repair attempt fails. (@rlankfo)

### Bugfixes

- Relative symlinks for promtail now work as expected. (@RangerCD, @mukerjee)

- Fix rate limiting implementation for the app agent receiver integration. (@domasx2)

- Fix mongodb exporter so that it now collects all metrics. (@mattdurham)

v0.25.1 (2022-06-16)
--------------------

### Bugfixes

- Integer types fail to unmarshal correctly in operator additional scrape configs. (@rlankfo)

- Unwrap replayWAL error before attempting corruption repair. (@rlankfo)

v0.25.0 (2022-06-06)
--------------------

> **BREAKING CHANGES**: This release has breaking changes. Please read entries
> carefully and consult the [upgrade guide][] for specific instructions.

### Breaking changes

- Traces: Use `rpc.grpc.status_code` attribute to determine
  span failed in the service graph processor (@rcrowe)

### Features

- Add HTTP endpoints to fetch active instances and targets for the Logs subsystem.
  (@marctc)

- (beta) Add support for using windows certificate store for TLS connections. (@mattdurham)

- Grafana Agent Operator: add support for integrations through an `Integration`
  CRD which is discovered by `GrafanaAgent`. (@rfratto)

- (experimental) Add app agent receiver integration. This depends on integrations-next being enabled
  via the `integrations-next` feature flag. Use `-enable-features=integrations-next` to use
  this integration. (@kpelelis, @domas)

- Introduce SNMP exporter integration. (@v-zhuravlev)

- Configure the agent to report the use of feature flags to grafana.com. (@marctc)

### Enhancements

- integrations-next: Integrations using autoscrape will now autoscrape metrics
  using in-memory connections instead of connecting to themselves over the
  network. As a result of this change, the `client_config` field has been
  removed. (@rfratto)

- Enable `proxy_url` support on `oauth2` for metrics and logs (update **prometheus/common** dependency to `v0.33.0`). (@martin-jaeger-maersk)

- `extra-scrape-metrics` can now be enabled with the `--enable-features=extra-scrape-metrics` feature flag. See <https://prometheus.io/docs/prometheus/2.31/feature_flags/#extra-scrape-metrics> for details. (@rlankfo)

- Resolved issue in v2 integrations where if an instance name was a prefix of another the route handler would fail to
  match requests on the longer name (@mattdurham)

- Set `include_metadata` to true by default for OTLP traces receivers (@mapno)

### Bugfixes

- Scraping service was not honoring the new server grpc flags `server.grpc.address`.  (@mattdurham)

### Other changes

- Update base image of official Docker containers from Debian buster to Debian
  bullseye. (@rfratto)

- Use Go 1.18 for builds. (@rfratto)

- Add `metrics` prefix to the url of list instances endpoint (`GET
  /agent/api/v1/instances`) and list targets endpoint (`GET
  /agent/api/v1/metrics/targets`). (@marctc)

- Add extra identifying labels (`job`, `instance`, `agent_hostname`) to eventhandler integration. (@hjet)

- Add `extra_labels` configuration to eventhandler integration. (@hjet)

v0.24.2 (2022-05-02)
--------------------

### Bugfixes

- Added configuration watcher delay to prevent race condition in cases where scraping service mode has not gracefully exited. (@mattdurham)

### Other changes

- Update version of node_exporter to include additional metrics for osx. (@v-zhuravlev)

v0.24.1 (2022-04-14)
--------------------

### Bugfixes

- Add missing version information back into `agentctl --version`. (@rlankfo)

- Bump version of github-exporter to latest upstream SHA 284088c21e7d, which
  includes fixes from bugs found in their latest tag. This includes a fix
  where not all releases where retrieved when pulling release information.
  (@rfratto)

- Set the `Content-Type` HTTP header to `application/json` for API endpoints
  returning json objects. (@marctc)

- Operator: fix issue where a `username_file` field was incorrectly set.
  (@rfratto)

- Initialize the logger with default `log_level` and `log_format` parameters.
  (@tpaschalis)

### Other changes

- Embed timezone data to enable Promtail pipelines using the `location` field
  on Windows machines. (@tpaschalis)

v0.24.0 (2022-04-07)
--------------------

> **BREAKING CHANGES**: This release has breaking changes. Please read entries
> carefully and consult the [upgrade guide][] for specific instructions.
>
> **GRAFANA AGENT OPERATOR USERS**: As of this release, Grafana Agent Operator
> does not support versions of Grafana Agent prior to v0.24.0.

### Breaking changes

- The following metrics will now be prefixed with `agent_dskit_` instead of
  `cortex_`: `cortex_kv_request_duration_seconds`,
  `cortex_member_consul_heartbeats_total`, `cortex_member_ring_tokens_owned`,
  `cortex_member_ring_tokens_to_own`, `cortex_ring_member_ownership_percent`,
  `cortex_ring_members`, `cortex_ring_oldest_member_timestamp`,
  `cortex_ring_tokens_owned`, `cortex_ring_tokens_total`. (@rlankfo)

- Traces: the `traces_spanmetrics_calls_total_total` metric has been renamed to
  `traces_spanmetrics_calls_total` (@fredr)

- Two new flags, `-server.http.enable-tls` and `-server.grpc.enable-tls` must
  be provided to explicitly enable TLS support. This is a change of the
  previous behavior where TLS support was enabled when a certificate pair was
  provided. (@rfratto)

- Many command line flags starting with `-server.` block have been renamed.
  (@rfratto)

- The `-log.level` and `-log.format` flags are removed in favor of being set in
  the configuration file. (@rfratto)

- Flags for configuring TLS have been removed in favor of being set in the
  configuration file. (@rfratto)

- Dynamic reload is no longer supported for deprecated server block fields.
  Changing a deprecated field will be ignored and cause the reload to fail.
  (@rfratto)

- The default HTTP listen address is now `127.0.0.1:12345`. Use the
  `-server.http.address` flag to change this value. (@rfratto)

- The default gRPC listen address is now `127.0.0.1:12346`. Use the
  `-server.grpc.address` flag to change this value. (@rfratto)

- `-reload-addr` and `-reload-port` have been removed. They are no longer
  necessary as the primary HTTP server is now static and can't be shut down in
  the middle of a `/-/reload` call. (@rfratto)

- (Only impacts `integrations-next` feature flag) Many integrations have been
  renamed to better represent what they are integrating with. For example,
  `redis_exporter` is now `redis`. This change requires updating
  `integrations-next`-enabled configuration files. This change also changes
  integration names shown in metric labels. (@rfratto)

- The deprecated `-prometheus.*` flags have been removed in favor of
  their `-metrics.*` counterparts. The `-prometheus.*` flags were first
  deprecated in v0.19.0. (@rfratto)

### Deprecations

- Most fields in the `server` block of the configuration file are
  now deprecated in favor of command line flags. These fields will be removed
  in the v0.26.0 release. Please consult the upgrade guide for more information
  and rationale. (@rfratto)

### Features

- Added config read API support to GrafanaAgent Custom Resource Definition.
  (@shamsalmon)

- Added consulagent_sd to target discovery. (@chuckyz)

- Introduce EXPERIMENTAL support for dynamic configuration. (@mattdurham)

- Introduced endpoint that accepts remote_write requests and pushes metrics data directly into an instance's WAL. (@tpaschalis)

- Added builds for linux/ppc64le. (@aklyachkin)

### Enhancements

- Tracing: Exporters can now be configured to use OAuth. (@canuteson)

- Strengthen readiness check for metrics instances. (@tpaschalis)

- Parameterize namespace field in sample K8s logs manifests (@hjet)

- Upgrade to Loki k87. (@rlankfo)

- Update Prometheus dependency to v2.34.0. (@rfratto)

- Update OpenTelemetry-collector dependency to v0.46.0. (@mapno)

- Update cAdvisor dependency to v0.44.0. (@rfratto)

- Update mongodb_exporter dependency to v0.31.2 (@mukerjee)

- Use grafana-agent/v2 Tanka Jsonnet to generate K8s manifests (@hjet)

- Replace agent-bare.yaml K8s sample Deployment with StatefulSet (@hjet)

- Improve error message for `agentctl` when timeout happens calling
  `cloud-config` command (@marctc)

- Enable integrations-next by default in agent-bare.yaml. Please note #1262 (@hjet)

### Bugfixes

- Fix Kubernetes manifests to use port `4317` for OTLP instead of the previous
  `55680` in line with the default exposed port in the agent.

- Ensure singleton integrations are honored in v2 integrations (@mattdurham)

- Tracing: `const_labels` is now correctly parsed in the remote write exporter.
  (@fredr)

- integrations-next: Fix race condition where metrics endpoints for
  integrations may disappear after reloading the config file. (@rfratto)

- Removed the `server.path_prefix` field which would break various features in
  Grafana Agent when set. (@rfratto)

- Fix issue where installing the DEB/RPM packages would overwrite the existing
  config files and environment files. (@rfratto)

- Set `grafanaDashboardFolder` as top level key in the mixin. (@Duologic)

- Operator: Custom Secrets or ConfigMaps to mount will no longer collide with
  the path name of the default secret mount. As a side effect of this bugfix,
  custom Secrets will now be mounted at
  `/var/lib/grafana-agent/extra-secrets/<secret name>` and custom ConfigMaps
  will now be mounted at `/var/lib/grafana-agent/extra-configmaps/<configmap
  name>`. This is not a breaking change as it was previously impossible to
  properly provide these custom mounts. (@rfratto)

- Flags accidentally prefixed with `-metrics.service..` (two `.` in a row) have
  now been fixed to only have one `.`. (@rfratto)

- Protect concurrent writes to the WAL in the remote write exporter (@mapno)

### Other changes

- The `-metrics.wal-directory` flag and `metrics.wal_directory` config option
  will now default to `data-agent/`, the same default WAL directory as
  Prometheus Agent. (@rfratto)

v0.23.0 (2022-02-10)
--------------------

### Enhancements

- Go 1.17 is now used for all builds of the Agent. (@tpaschalis)

- integrations-next: Add `extra_labels` to add a custom set of labels to
  integration targets. (@rfratto)

- The agent no longer appends duplicate exemplars. (@tpaschalis)

- Added Kubernetes eventhandler integration (@hjet)

- Enables sending of exemplars over remote write by default. (@rlankfo)

### Bugfixes

- Fixed issue where Grafana Agent may panic if there is a very large WAL
  loading while old WALs are being deleted or the `/agent/api/v1/targets`
  endpoint is called. (@tpaschalis)

- Fix panic in prom_sd_processor when address is empty (@mapno)

- Operator: Add missing proxy_url field from generated remote_write configs.
  (@rfratto)

- Honor the specified log format in the traces subsystem (@mapno)

- Fix typo in node_exporter for runit_service_dir. (@mattdurham)

- Allow inlining credentials in remote_write url. (@tpaschalis)

- integrations-next: Wait for integrations to stop when starting new instances
  or shutting down (@rfratto).

- Fix issue with windows_exporter mssql collector crashing the agent.
  (@mattdurham)

- The deb and rpm files will now ensure the /var/lib/grafana-agent data
  directory is created with permissions set to 0770. (@rfratto)

- Make agent-traces.yaml Namespace a template-friendly variable (@hjet)

- Disable `machine-id` journal vol by default in sample logs manifest (@hjet)

v0.22.0 (2022-01-13)
--------------------

> This release has deprecations. Please read entries carefully and consult
> the [upgrade guide][] for specific instructions.

### Deprecations

- The node_exporter integration's `netdev_device_whitelist` field is deprecated
  in favor of `netdev_device_include`. Support for the old field name will be
  removed in a future version. (@rfratto)

- The node_exporter integration's `netdev_device_blacklist` field is deprecated
  in favor of `netdev_device_include`. Support for the old field name will be
  removed in a future version. (@rfratto)

- The node_exporter integration's `systemd_unit_whitelist` field is deprecated
  in favor of `systemd_unit_include`. Support for the old field name will be
  removed in a future version. (@rfratto)

- The node_exporter integration's `systemd_unit_blacklist` field is deprecated
  in favor of `systemd_unit_exclude`. Support for the old field name will be
  removed in a future version. (@rfratto)

- The node_exporter integration's `filesystem_ignored_mount_points` field is
  deprecated in favor of `filesystem_mount_points_exclude`. Support for the old
  field name will be removed in a future version. (@rfratto)

- The node_exporter integration's `filesystem_ignored_fs_types` field is
  deprecated in favor of `filesystem_fs_types_exclude`. Support for the old
  field name will be removed in a future version. (@rfratto)

### Features

- (beta) Enable experimental config urls for fetching remote configs.
  Currently, only HTTP/S is supported. Pass the
  `-enable-features=remote-configs` flag to turn this on. (@rlankfo)

- Added [cAdvisor](https://github.com/google/cadvisor) integration. (@rgeyer)

- Traces: Add `Agent Tracing Pipeline` dashboard and alerts (@mapno)

- Traces: Support jaeger/grpc exporter (@nicoche)

- (beta) Enable an experimental integrations subsystem revamp. Pass
  `integrations-next` to `-enable-features` to turn this on. Reading the
  documentation for the revamp is recommended; enabling it causes breaking
  config changes. (@rfratto)

### Enhancements

- Traces: Improved pod association in PromSD processor (@mapno)

- Updated OTel to v0.40.0 (@mapno)

- Remote write dashboard: show in and out sample rates (@bboreham)

- Remote write dashboard: add mean latency (@bboreham)

- Update node_exporter dependency to v1.3.1. (@rfratto)

- Cherry-pick Prometheus PR #10102 into our Prometheus dependency (@rfratto).

### Bugfixes

- Fix usage of POSTGRES_EXPORTER_DATA_SOURCE_NAME when using postgres_exporter
  integration (@f11r)

- Change ordering of the entrypoint for windows service so that it accepts
  commands immediately (@mattdurham)

- Only stop WAL cleaner when it has been started (@56quarters)

- Fix issue with unquoted install path on Windows, that could allow escalation
  or running an arbitrary executable (@mattdurham)

- Fix cAdvisor so it collects all defined metrics instead of the last
  (@pkoenig10)

- Fix panic when using 'stdout' in automatic logging (@mapno)

- Grafana Agent Operator: The /-/ready and /-/healthy endpoints will
  no longer always return 404 (@rfratto).

### Other changes

- Remove log-level flag from systemd unit file (@jpkrohling)

v0.21.2 (2021-12-08)
--------------------

### Security fixes

- This release contains a fix for
  [CVE-2021-41090](https://github.com/grafana/agent/security/advisories/GHSA-9c4x-5hgq-q3wh).

### Other changes

- This release disables the existing `/-/config` and
  `/agent/api/v1/configs/{name}` endpoints by default. Pass the
  `--config.enable-read-api` flag at the command line to opt in to these
  endpoints.

v0.21.1 (2021-11-18)
--------------------

### Bugfixes

- Fix panic when using postgres_exporter integration (@saputradharma)

- Fix panic when dnsamsq_exporter integration tried to log a warning (@rfratto)

- Statsd Integration: Adding logger instance to the statsd mapper
  instantiation. (@gaantunes)

- Statsd Integration: Fix issue where mapped metrics weren't exposed to the
  integration. (@mattdurham)

- Operator: fix bug where version was a required field (@rfratto)

- Metrics: Only run WAL cleaner when metrics are being used and a WAL is
  configured. (@rfratto)

v0.21.0 (2021-11-17)
--------------------

### Enhancements

- Update Cortex dependency to v1.10.0-92-g85c378182. (@rlankfo)

- Update Loki dependency to v2.1.0-656-g0ae0d4da1. (@rlankfo)

- Update Prometheus dependency to v2.31.0 (@rlankfo)

- Add Agent Operator Helm quickstart guide (@hjet)

- Reorg Agent Operator quickstart guides (@hjet)

### Bugfixes

- Packaging: Use correct user/group env variables in RPM %post script (@simonc6372)

- Validate logs config when using logs_instance with automatic logging processor (@mapno)

- Operator: Fix MetricsInstance Service port (@hjet)

- Operator: Create govern service per Grafana Agent (@shturman)

- Operator: Fix relabel_config directive for PodLogs resource (@hjet)

- Traces: Fix `success_logic` code in service graphs processor (@mapno)

### Other changes

- Self-scraped integrations will now use an SUO-specific value for the `instance` label. (@rfratto)

- Traces: Changed service graphs store implementation to improve CPU performance (@mapno)

v0.20.1 (2021-12-08)
--------------------

> _NOTE_: The fixes in this patch are only present in v0.20.1 and >=v0.21.2.

### Security fixes

- This release contains a fix for
  [CVE-2021-41090](https://github.com/grafana/agent/security/advisories/GHSA-9c4x-5hgq-q3wh).

### Other changes

- This release disables the existing `/-/config` and
  `/agent/api/v1/configs/{name}` endpoitns by default. Pass the
  `--config.enable-read-api` flag at the command line to opt in to these
  endpoints.

v0.20.0 (2021-10-28)
--------------------

> **BREAKING CHANGES**: This release has breaking changes. Please read entries
> carefully and consult the [upgrade guide][] for specific instructions.

### Breaking Changes

- push_config is no longer supported in trace's config (@mapno)

### Features

- Operator: The Grafana Agent Operator can now generate a Kubelet service to
  allow a ServiceMonitor to collect Kubelet and cAdvisor metrics. This requires
  passing a `--kubelet-service` flag to the Operator in `namespace/name` format
  (like `kube-system/kubelet`). (@rfratto)

- Service graphs processor (@mapno)

### Enhancements

- Updated mysqld_exporter to v0.13.0 (@gaantunes)

- Updated postgres_exporter to v0.10.0 (@gaantunes)

- Updated redis_exporter to v1.27.1 (@gaantunes)

- Updated memcached_exporter to v0.9.0 (@gaantunes)

- Updated statsd_exporter to v0.22.2 (@gaantunes)

- Updated elasticsearch_exporter to v1.2.1 (@gaantunes)

- Add remote write to silent Windows Installer  (@mattdurham)

- Updated mongodb_exporter to v0.20.7 (@rfratto)

- Updated OTel to v0.36 (@mapno)

- Updated statsd_exporter to v0.22.2 (@mattdurham)

- Update windows_exporter to v0.16.0 (@rfratto, @mattdurham)

- Add send latency to agent dashboard (@bboreham)

### Bugfixes

- Do not immediately cancel context when creating a new trace processor. This
  was preventing scrape_configs in traces from functioning. (@lheinlen)

- Sanitize autologged Loki labels by replacing invalid characters with
  underscores (@mapno)

- Traces: remove extra line feed/spaces/tabs when reading password_file content
  (@nicoche)

- Updated envsubst to v2.0.0-20210730161058-179042472c46. This version has a
  fix needed for escaping values outside of variable substitutions. (@rlankfo)

- Grafana Agent Operator should no longer delete resources matching the names
  of the resources it manages. (@rfratto)

- Grafana Agent Operator will now appropriately assign an
  `app.kubernetes.io/managed-by=grafana-agent-operator` to all created
  resources. (@rfratto)

### Other changes

- Configuration API now returns 404 instead of 400 when attempting to get or
  delete a config which does not exist. (@kgeckhart)

- The windows_exporter now disables the textfile collector by default.
  (@rfratto)

v0.19.0 (2021-09-29)
--------------------

> **BREAKING CHANGES**: This release has breaking changes. Please read entries
> carefully and consult the [upgrade guide][] for specific instructions.

### Breaking Changes

- Reduced verbosity of tracing autologging by not logging `STATUS_CODE_UNSET`
  status codes. (@mapno)

- Operator: rename `Prometheus*` CRDs to `Metrics*` and `Prometheus*` fields to
  `Metrics*`. (@rfratto)

- Operator: CRDs are no longer referenced using a hyphen in the name to be
  consistent with how Kubernetes refers to resources. (@rfratto)

- `prom_instance` in the spanmetrics config is now named `metrics_instance`.
  (@rfratto)

### Deprecations

- The `loki` key at the root of the config file has been deprecated in favor of
  `logs`. `loki`-named fields in `automatic_logging` have been renamed
  accordinly: `loki_name` is now `logs_instance_name`, `loki_tag` is now
  `logs_instance_tag`, and `backend: loki` is now `backend: logs_instance`.
  (@rfratto)

- The `prometheus` key at the root of the config file has been deprecated in
  favor of `metrics`. Flag names starting with `prometheus.` have also been
  deprecated in favor of the same flags with the `metrics.` prefix. Metrics
  prefixed with `agent_prometheus_` are now prefixed with `agent_metrics_`.
  (@rfratto)

- The `tempo` key at the root of the config file has been deprecated in favor
  of `traces`. (@mattdurham)

### Features

- Added [Github exporter](https://github.com/infinityworks/github-exporter)
  integration. (@rgeyer)

- Add TLS config options for tempo `remote_write`s. (@mapno)

- Support autologging span attributes as log labels (@mapno)

- Put Tests requiring Network Access behind a -online flag (@flokli)

- Add logging support to the Grafana Agent Operator. (@rfratto)

- Add `operator-detach` command to agentctl to allow zero-downtime upgrades
  when removing an Operator CRD. (@rfratto)

- The Grafana Agent Operator will now default to deploying the matching release
  version of the Grafana Agent instead of v0.14.0. (@rfratto)

### Enhancements

- Update OTel dependency to v0.30.0 (@mapno)

- Allow reloading configuration using `SIGHUP` signal. (@tharun208)

- Add HOSTNAME environment variable to service file to allow for expanding the
  $HOSTNAME variable in agent config.  (@dfrankel33)

- Update jsonnet-libs to 1.21 for Kubernetes 1.21+ compatability. (@MurzNN)

- Make method used to add k/v to spans in prom_sd processor configurable.
  (@mapno)

### Bugfixes

- Regex capture groups like `${1}` will now be kept intact when using
  `-config.expand-env`. (@rfratto)

- The directory of the logs positions file will now properly be created on
  startup for all instances. (@rfratto)

- The Linux system packages will now configure the grafana-agent user to be a
  member of the adm and systemd-journal groups. This will allow logs to read
  from journald and /var/log by default. (@rfratto)

- Fix collecting filesystem metrics on Mac OS (darwin) in the `node_exporter`
  integration default config. (@eamonryan)

- Remove v0.0.0 flags during build with no explicit release tag (@mattdurham)

- Fix issue with global scrape_interval changes not reloading integrations
  (@kgeckhart)

- Grafana Agent Operator will now detect changes to referenced ConfigMaps and
  Secrets and reload the Agent properly. (@rfratto)

- Grafana Agent Operator's object label selectors will now use Kubernetes
  defaults when undefined (i.e., default to nothing). (@rfratto)

- Fix yaml marshalling tag for cert_file in kafka exporter agent config.
  (@rgeyer)

- Fix warn-level logging of dropped targets. (@james-callahan)

- Standardize scrape_interval to 1m in examples. (@mattdurham)

v0.18.4 (2021-09-14)
--------------------

### Enhancements

- Add `agent_prometheus_configs_changed_total` metric to track instance config
  events. (@rfratto)

### Bugfixes

- Fix info logging on windows. (@mattdurham)

- Scraping service: Ensure that a reshard is scheduled every reshard
  interval. (@rfratto)

v0.18.3 (2021-09-08)
--------------------

### Bugfixes

- Register missing metric for configstore consul request duration. (@rfratto)

- Logs should contain a caller field with file and line numbers again
  (@kgeckhart)

- In scraping service mode, the polling configuration refresh should honor
  timeout. (@mattdurham)

- In scraping service mode, the lifecycle reshard should happen using a
  goroutine. (@mattdurham)

- In scraping service mode, scraping service can deadlock when reloading during
  join. (@mattdurham)

- Scraping service: prevent more than one refresh from being queued at a time.
  (@rfratto)

v0.18.2 (2021-08-12)
--------------------

### Bugfixes

- Honor the prefix and remove prefix from consul list results (@mattdurham)

v0.18.1 (2021-08-09)
--------------------

### Bugfixes

- Reduce number of consul calls when ran in scrape service mode (@mattdurham)

v0.18.0 (2021-07-29)
--------------------

### Features

- Added [Github exporter](https://github.com/infinityworks/github-exporter)
  integration. (@rgeyer)

- Add support for OTLP HTTP trace exporting. (@mapno)

### Enhancements

- Switch to drone for releases. (@mattdurham)

- Update postgres_exporter to a [branch of](https://github.com/grafana/postgres_exporter/tree/exporter-package-v0.10.0) v0.10.0

### Bugfixes

- Enabled flag for integrations is not being honored. (@mattdurham)

v0.17.0 (2021-07-15)
--------------------

### Features

- Added [Kafka Lag exporter](https://github.com/davidmparrott/kafka_exporter)
  integration. (@gaantunes)

### Bugfixes

- Fix race condition that may occur and result in a panic when initializing
  scraping service cluster. (@rfratto)

v0.16.1 (2021-06-22)
--------------------

### Bugfixes

- Fix issue where replaying a WAL caused incorrect metrics to be sent over
  remote write. (@rfratto)

v0.16.0 (2021-06-17)
--------------------

### Features

- (beta) A Grafana Agent Operator is now available. (@rfratto)

### Enhancements

- Error messages when installing the Grafana Agent for Grafana Cloud will now
  be shown. (@rfratto)

### Bugfixes

- Fix a leak in the shared string interner introduced in v0.14.0. This fix was
  made to a [dependency](https://github.com/grafana/prometheus/pull/21).
  (@rfratto)

- Fix issue where a target will fail to be scraped for the process lifetime if
  that target had gone down for long enough that its series were removed from
  the in-memory cache (2 GC cycles). (@rfratto)

v0.15.0 (2021-06-03)
--------------------

> **BREAKING CHANGES**: This release has breaking changes. Please read entries
> carefully and consult the [upgrade guide][] for specific instructions.

### Breaking Changes

- The configuration of Tempo Autologging has changed. (@mapno)

### Features

- Add support for exemplars. (@mapno)

### Enhancements

- Add the option to log to stdout instead of a Loki instance. (@joe-elliott)

- Update Cortex dependency to v1.8.0.

- Running the Agent as a DaemonSet with host_filter and role: pod should no
  longer cause unnecessary load against the Kubernetes SD API. (@rfratto)

- Update Prometheus to v2.27.0. (@mapno)

- Update Loki dependency to d88f3996eaa2. This is a non-release build, and was
  needed to support exemplars. (@mapno)

- Update Cortex dependency to to d382e1d80eaf. This is a non-release build, and
  was needed to support exemplars. (@mapno)

### Bugfixes

- Host filter relabeling rules should now work. (@rfratto)

- Fixed issue where span metrics where being reported with wrong time unit.
  (@mapno)

### Other changes

- Intentionally order tracing processors. (@joe-elliott)

v0.14.0 (2021-05-24)
--------------------

> **BREAKING CHANGES**: This release has breaking changes. Please read entries
> carefully and consult the [upgrade guide][] for specific instructions.
>
> **STABILITY NOTICE**: As of this release, functionality that is not
> recommended for production use and is expected to change will be tagged
> interchangably as "experimental" or "beta."

### Security fixes

- The Scraping service API will now reject configs that read credentials from
  disk by default. This prevents malicious users from reading arbitrary files
  and sending their contents over the network. The old behavior can be
  re-enabled by setting `dangerous_allow_reading_files: true` in the scraping
  service config. (@rfratto)

### Breaking changes

- Configuration for SigV4 has changed. (@rfratto)

### Deprecations

- `push_config` is now supplanted by `remote_block` and `batch`. `push_config`
  will be removed in a future version (@mapno)

### Features

- (beta) New integration: windows_exporter (@mattdurham)

- (beta) Grafana Agent Windows Installer is now included as a release artifact.
  (@mattdurham)

- Official M1 Mac release builds will now be generated! Look for
  `agent-darwin-arm64` and `agentctl-darwin-arm64` in the release assets.
  (@rfratto)

- Add support for running as a Windows service (@mattdurham)

- (beta) Add /-/reload support. It is not recommended to invoke `/-/reload`
  against the main HTTP server. Instead, two new command-line flags have been
  added: `--reload-addr` and `--reload-port`. These will launch a
  `/-/reload`-only HTTP server that can be used to safely reload the Agent's
  state.  (@rfratto)

- Add a /-/config endpoint. This endpoint will return the current configuration
  file with defaults applied that the Agent has loaded from disk. (@rfratto)

- (beta) Support generating metrics and exposing them via a Prometheus exporter
  from span data. (@yeya24)

- Tail-based sampling for tracing pipelines (@mapno)

- Added Automatic Logging feature for Tempo (@joe-elliott)

- Disallow reading files from within scraping service configs by default.
  (@rfratto)

- Add remote write for span metrics (@mapno)

### Enhancements

- Support compression for trace export. (@mdisibio)

- Add global remote_write configuration that is shared between all instances
  and integrations. (@mattdurham)

- Go 1.16 is now used for all builds of the Agent. (@rfratto)

- Update Prometheus dependency to v2.26.0. (@rfratto)

- Upgrade `go.opentelemetry.io/collector` to v0.21.0 (@mapno)

- Add kafka trace receiver (@mapno)

- Support mirroring a trace pipeline to multiple backends (@mapno)

- Add `headers` field in `remote_write` config for Tempo. `headers` specifies
  HTTP headers to forward to the remote endpoint. (@alexbiehl)

- Add silent uninstall to Windows Uninstaller. (@mattdurham)

### Bugfixes

- Native Darwin arm64 builds will no longer crash when writing metrics to the
  WAL. (@rfratto)

- Remote write endpoints that never function across the lifetime of the Agent
  will no longer prevent the WAL from being truncated. (@rfratto)

- Bring back FreeBSD support. (@rfratto)

- agentctl will no longer leak WAL resources when retrieving WAL stats.
  (@rfratto)

- Ensure defaults are applied to undefined sections in config file. This fixes
  a problem where integrations didn't work if `prometheus:` wasn't configured.
  (@rfratto)

- Fixed issue where automatic logging double logged "svc". (@joe-elliott)

### Other changes

- The Grafana Cloud Agent has been renamed to the Grafana Agent. (@rfratto)

- Instance configs uploaded to the Config Store API will no longer be stored
  along with the global Prometheus defaults. This is done to allow globals to
  be updated and re-apply the new global defaults to the configs from the
  Config Store. (@rfratto)

- The User-Agent header sent for logs will now be `GrafanaAgent/<version>`
  (@rfratto)

- Add `tempo_spanmetrics` namespace in spanmetrics (@mapno)

v0.13.1 (2021-04-09)
--------------------

### Bugfixes

- Validate that incoming scraped metrics do not have an empty label set or a
  label set with duplicate labels, mirroring the behavior of Prometheus.
  (@rfratto)

v0.13.0 (2021-02-25)
--------------------

> The primary branch name has changed from `master` to `main`. You may have to
> update your local checkouts of the repository to point at the new branch name.

### Features

- postgres_exporter: Support query_path and disable_default_metrics. (@rfratto)

### Enhancements

- Support other architectures in installation script. (@rfratto)

- Allow specifying custom wal_truncate_frequency per integration. (@rfratto)

- The SigV4 region can now be inferred using the shared config (at
  `$HOME/.aws/config`) or environment variables (via `AWS_CONFIG`). (@rfratto)

- Update Prometheus dependency to v2.25.0. (@rfratto)

### Bugfixes

- Not providing an `-addr` flag for `agentctl config-sync` will no longer
  report an error and will instead use the pre-existing default value.
  (@rfratto)

- Fixed a bug from v0.12.0 where the Loki installation script failed because
  positions_directory was not set. (@rfratto)

- Reduce the likelihood of dataloss during a remote_write-side outage by
  increasing the default wal_truncation_frequency to 60m and preventing the WAL
  from being truncated if the last truncation timestamp hasn't changed. This
  change increases the size of the WAL on average, and users may configure a
  lower wal_truncation_frequency to deliberately choose a smaller WAL over
  write guarantees. (@rfratto)

- Add the ability to read and serve HTTPS integration metrics when given a set
  certificates (@mattdurham)

v0.12.0 (2021-02-05)
--------------------

> **BREAKING CHANGES**: This release has breaking changes. Please read entries
> carefully and consult the [upgrade guide][] for specific instructions.

### Breaking Changes

- The configuration format for the `loki` block has changed. (@rfratto)

- The configuration format for the `tempo` block has changed. (@rfratto)

### Features

- Support for multiple Loki Promtail instances has been added. (@rfratto)

- Support for multiple Tempo instances has been added. (@rfratto)

- Added [ElasticSearch exporter](https://github.com/justwatchcom/elasticsearch_exporter)
  integration. (@colega)

### Enhancements

- `.deb` and `.rpm` packages are now generated for all supported architectures.
  The architecture of the AMD64 package in the filename has been renamed to
  `amd64` to stay synchronized with the architecture name presented from other
  release assets. (@rfratto)

- The `/agent/api/v1/targets` API will now include discovered labels on the
  target pre-relabeling in a `discovered_labels` field. (@rfratto)

- Update Loki to 59a34f9867ce. This is a non-release build, and was needed to
  support multiple Loki instances. (@rfratto)

- Scraping service: Unhealthy Agents in the ring will no longer cause job
  distribution to fail. (@rfratto)

- Scraping service: Cortex ring metrics (prefixed with cortex_ring_) will now
  be registered for tracking the state of the hash ring. (@rfratto)

- Scraping service: instance config ownership is now determined by the hash of
  the instance config name instead of the entire config. This means that
  updating a config is guaranteed to always hash to the same Agent, reducing
  the number of metrics gaps. (@rfratto)

- Only keep a handful of K8s API server metrics by default to reduce default
  active series usage. (@hjet)

- Go 1.15.8 is now used for all distributions of the Agent. (@rfratto)

### Bugfixes

- `agentctl config-check` will now work correctly when the supplied config file
  contains integrations. (@hoenn)

v0.11.0 (2021-01-20)
--------------------

### Features

- ARMv6 builds of `agent` and `agentctl` will now be included in releases to
  expand Agent support to cover all models of Raspberry Pis. ARMv6 docker
  builds are also now available. (@rfratto)

- Added `config-check` subcommand for `agentctl` that can be used to validate
  Agent configuration files before attempting to load them in the `agent`
  itself. (@56quarters)

### Enhancements

- A sigv4 install script for Prometheus has been added. (@rfratto)

- NAMESPACE may be passed as an environment variable to the Kubernetes install
  scripts to specify an installation namespace. (@rfratto)

### Bugfixes

- The K8s API server scrape job will use the API server Service name when
  resolving IP addresses for Prometheus service discovery using the "Endpoints"
  role. (@hjet)

- The K8s manifests will no longer include the `default/kubernetes` job twice
  in both the DaemonSet and the Deployment. (@rfratto)

v0.10.0 (2021-01-13)
--------------------

### Features

- Prometheus `remote_write` now supports SigV4 authentication using the
  [AWS default credentials chain](https://docs.aws.amazon.com/sdk-for-java/v1/developer-guide/credentials.html).
  This enables the Agent to send metrics to Amazon Managed Prometheus without
  needing the [SigV4 Proxy](https://github.com/awslabs/aws-sigv4-proxy).
  (@rfratto)

### Enhancements

- Update `redis_exporter` to v1.15.0. (@rfratto)

- `memcached_exporter` has been updated to v0.8.0. (@rfratto)

- `process-exporter` has been updated to v0.7.5. (@rfratto)

- `wal_cleanup_age` and `wal_cleanup_period` have been added to the top-level
  Prometheus configuration section. These settings control how Write Ahead Logs
  (WALs) that are not associated with any instances are cleaned up. By default,
  WALs not associated with an instance that have not been written in the last
  12 hours are eligible to be cleaned up. This cleanup can be disabled by
  setting `wal_cleanup_period` to `0`. (@56quarters)

- Configuring logs to read from the systemd journal should now work on journals
  that use +ZSTD compression. (@rfratto)

### Bugfixes

- Integrations will now function if the HTTP listen address was set to a value
  other than the default. (@mattdurham)

- The default Loki installation will now be able to write its positions file.
  This was prevented by accidentally writing to a readonly volume mount.
  (@rfratto)

v0.9.1 (2021-01-04)
-------------------

### Enhancements

- agentctl will now be installed by the rpm and deb packages as
  `grafana-agentctl`. (@rfratto)

v0.9.0 (2020-12-10)
-------------------

### Features

- Add support to configure TLS config for the Tempo exporter to use
  insecure_skip_verify to disable TLS chain verification. (@bombsimon)

- Add `sample-stats` to `agentctl` to search the WAL and return a summary of
  samples of series matching the given label selector. (@simonswine)

- New integration:
  [postgres_exporter](https://github.com/wrouesnel/postgres_exporter)
  (@rfratto)

- New integration:
  [statsd_exporter](https://github.com/prometheus/statsd_exporter) (@rfratto)

- New integration:
  [consul_exporter](https://github.com/prometheus/consul_exporter) (@rfratto)

- Add optional environment variable substitution of configuration file.
  (@dcseifert)

### Enhancements

- `min_wal_time` and `max_wal_time` have been added to the instance config
  settings, guaranteeing that data in the WAL will exist for at least
  `min_wal_time` and will not exist for longer than `max_wal_time`. This change
  will increase the size of the WAL slightly but will prevent certain scenarios
  where data is deleted before it is sent. To revert back to the old behavior,
  set `min_wal_time` to `0s`. (@rfratto)

- Update `redis_exporter` to v1.13.1. (@rfratto)

- Bump OpenTelemetry-collector dependency to v0.16.0. (@bombsimon)

### Bugfixes

- Fix issue where the Tempo example manifest could not be applied because the
  port names were too long. (@rfratto)

- Fix issue where the Agent Kubernetes manifests may not load properly on AKS.
  (#279) (@rfratto)

### Other changes

- The User-Agent header sent for logs will now be `GrafanaCloudAgent/<version>`
  (@rfratto)

v0.8.0 (2020-11-06)
-------------------

### Features

- New integration: [dnsamsq_exporter](https://github.com/google/dnsamsq_exporter)
  (@rfratto).

- New integration: [memcached_exporter](https://github.com/prometheus/memcached_exporter)
  (@rfratto).

### Enhancements

- Add `<integration name>_build_info` metric to all integrations. The build
  info displayed will match the build information of the Agent and _not_ the
  embedded exporter. This metric is used by community dashboards, so adding it
  to the Agent increases compatibility with existing dashboards that depend on
  it existing. (@rfratto)

- Bump OpenTelemetry-collector dependency to 0.14.0 (@joe-elliott)

### Bugfixes

- Error messages when retrieving configs from the KV store will now be logged,
  rather than just logging a generic message saying that retrieving the config
  has failed. (@rfratto)

v0.7.2 (2020-10-29)
-------------------

### Enhancements

- Bump Prometheus dependency to 2.21. (@rfratto)

- Bump OpenTelemetry-collector dependency to 0.13.0 (@rfratto)

- Bump Promtail dependency to 2.0. (@rfratto)

- Enhance host_filtering mode to support targets from Docker Swarm and Consul.
  Also, add a `host_filter_relabel_configs` to that will apply relabeling rules
  for determining if a target should be dropped. Add a documentation section
  explaining all of this in detail. (@rfratto)

### Bugfixes

- Fix deb package prerm script so that it stops the agent on package removal.
  (@jdbaldry)

- Fix issue where the `push_config` for Tempo field was expected to be
  `remote_write`. `push_config` now works as expected. (@rfratto)

v0.7.1 (2020-10-23)
-------------------

### Bugfixes

- Fix issue where ARM binaries were not published with the GitHub release.

v0.7.0 (2020-10-23)
-------------------

### Features

- Added Tracing Support. (@joe-elliott)

- Add RPM and deb packaging. (@jdbaldry, @simon6372)

- arm64 and arm/v7 Docker containers and release builds are now available for
  `agent` and `agentctl`. (@rfratto)

- Add `wal-stats` and `target-stats` tooling to `agentctl` to discover WAL and
  cardinality issues. (@rfratto)

- [mysqld_exporter](https://github.com/prometheus/mysqld_exporter) is now
  embedded and available as an integration. (@rfratto)

- [redis_exporter](https://github.com/oliver006/redis_exporter) is now embedded
  and available as an integration. (@dafydd-t)

### Enhancements

- Resharding the cluster when using the scraping service mode now supports
  timeouts through `reshard_timeout`. The default value is `30s.` This timeout
  applies to cluster-wide reshards (performed when joining and leaving the
  cluster) and local reshards (done on the `reshard_interval`). (@rfratto)

### Bugfixes

- Fix issue where integrations crashed with instance_mode was set to `distinct`
  (@rfratto)

- Fix issue where the `agent` integration did not work on Windows (@rfratto).

- Support URL-encoded paths in the scraping service API. (@rfratto)

- The instance label written from replace_instance_label can now be overwritten
  with relabel_configs. This bugfix slightly modifies the behavior of what data
  is stored. The final instance label will now be stored in the WAL rather than
  computed by remote_write. This change should not negatively effect existing
  users. (@rfratto)

v0.6.1 (2020-04-11)
-------------------

### Bugfixes

- Fix issue where build information was empty when running the Agent with
  --version. (@rfratto)

- Fix issue where updating a config in the scraping service may fail to pick up
  new targets. (@rfratto)

- Fix deadlock that slowly prevents the Agent from scraping targets at a high
  scrape volume. (@rfratto)

v0.6.0 (2020-09-04)
-------------------

### Breaking Changes

- The Configs API will now disallow two instance configs having multiple
  `scrape_configs` with the same `job_name`. This was needed for the instance
  sharing mode, where combined instances may have duplicate `job_names` across
  their `scrape_configs`. This brings the scraping service more in line with
  Prometheus, where `job_names` must globally be unique. This change also
  disallows concurrent requests to the put/apply config API endpoint to prevent
  a race condition of two conflicting configs being applied at the same time.
  (@rfratto)

### Deprecations

- `use_hostname_label` is now supplanted by `replace_instance_label`.
  `use_hostname_label` will be removed in a future version. (@rfratto)

### Features

- The Grafana Agent can now collect logs and send to Loki. This is done by
  embedding Promtail, the official Loki log collection client. (@rfratto)

- Integrations can now be enabled without scraping. Set scrape_integrations to
  `false` at the `integrations` key or within the specific integration you
  don't want to scrape. This is useful when another Agent or Prometheus server
  will scrape the integration. (@rfratto)

- [process-exporter](https://github.com/ncabatoff/process-exporter) is now
  embedded as `process_exporter`. The hypen has been changed to an underscore
  in the config file to retain consistency with `node_exporter`. (@rfratto)

### Enhancements

- A new config option, `replace_instance_label`, is now available for use with
  integrations. When this is true, the instance label for all metrics coming
  from an integration will be replaced with the machine's hostname rather than
  127.0.0.1. (@rfratto)

- The embedded Prometheus version has been updated to 2.20.1. (@rfratto,
  @gotjosh)

- The User-Agent header written by the Agent when remote_writing will now be
  `GrafanaCloudAgent/<Version>` instead of `Prometheus/<Prometheus Version>`.
  (@rfratto)

- The subsystems of the Agent (`prometheus`, `loki`) are now made optional.
  Enabling integrations also implicitly enables the associated subsystem. For
  example, enabling the `agent` or `node_exporter` integration will force the
  `prometheus` subsystem to be enabled.  (@rfratto)

### Bugfixes

- The documentation for Tanka configs is now correct. (@amckinley)

- Minor corrections and spelling issues have been fixed in the Overview
  documentation. (@amckinley)

- The new default of `shared` instances mode broke the metric value for
  `agent_prometheus_active_configs`, which was tracking the number of combined
  configs (i.e., number of launched instances). This metric has been fixed and
  a new metric, `agent_prometheus_active_instances`, has been added to track
  the numbger of launched instances. If instance sharing is not enabled, both
  metrics will share the same value. (@rfratto)

- `remote_write` names in a group will no longer be copied from the
  remote_write names of the first instance in the group. Rather, all
  remote_write names will be generated based on the first 6 characters of the
  group hash and the first six characters of the remote_write hash. (@rfratto)

- Fix a panic that may occur during shutdown if the WAL is closed in the middle
  of the WAL being truncated. (@rfratto)

v0.5.0 (2020-08-12)
-------------------

### Features

- A [scrape targets API](https://github.com/grafana/agent/blob/main/docs/api.md#list-current-scrape-targets)
  has been added to show every target the Agent is currently scraping, when it
  was last scraped, how long it took to scrape, and errors from the last
  scrape, if any. (@rfratto)

- "Shared Instance Mode" is the new default mode for spawning Prometheus
  instances, and will improve CPU and memory usage for users of integrations
  and the scraping service. (@rfratto)

### Enhancements

- Memory stability and utilization of the WAL has been improved, and the
  reported number of active series in the WAL will stop double-counting
  recently churned series. (@rfratto)

- Changing scrape_configs and remote_write configs for an instance will now be
  dynamically applied without restarting the instance. This will result in less
  missing metrics for users of the scraping service that change a config.
  (@rfratto)

- The Tanka configuration now uses k8s-alpha. (@duologic)

### Bugfixes

- The Tanka configuration will now also deploy a single-replica deployment
  specifically for scraping the Kubernetes API. This deployment acts together
  with the Daemonset to scrape the full cluster and the control plane.
  (@gotjosh)

- The node_exporter filesystem collector will now work on Linux systems without
  needing to manually set the blocklist and allowlist of filesystems.
  (@rfratto)

v0.4.0 (2020-06-18)
-------------------

### Features

- Support for integrations has been added. Integrations can be any embedded
  tool, but are currently used for embedding exporters and generating scrape
  configs. (@rfratto)

- node_exporter has been added as an integration. This is the full version of
  node_exporter with the same configuration options. (@rfratto)

- An Agent integration that makes the Agent automatically scrape itself has
  been added. (@rfratto)

### Enhancements

- The WAL can now be truncated if running the Agent without any remote_write
  endpoints. (@rfratto)

### Bugfixes

- Prevent the Agent from crashing when a global Prometheus config stanza is not
  provided. (@robx)

- Enable agent host_filter in the Tanka configs, which was disabled by default
  by mistake. (@rfratto)

v0.3.2 (2020-05-29)
-------------------

### Features

- Tanka configs that deploy the scraping service mode are now available
  (@rfratto)

- A k3d example has been added as a counterpart to the docker-compose example.
  (@rfratto)

### Enhancements

- Labels provided by the default deployment of the Agent (Kubernetes and Tanka)
  have been changed to align with the latest changes to grafana/jsonnet-libs.
  The old `instance` label is now called `pod`, and the new `instance` label is
  unique. A `container` label has also been added. The Agent mixin has been
  subsequently updated to also incorporate these label changes. (@rfratto)

- The `remote_write` and `scrape_config` sections now share the same
  validations as Prometheus (@rfratto)

- Setting `wal_truncation_frequency` to less than the scrape interval is now
  disallowed (@rfratto)

### Bugfixes

- A deadlock in scraping service mode when updating a config that shards to the
  same node has been fixed (@rfratto)

- `remote_write` config stanzas will no longer ignore `password_file`
  (@rfratto)

- `scrape_config` client secrets (e.g., basic auth, bearer token,
  `password_file`) will now be properly retained in scraping service mode
  (@rfratto)

- Labels for CPU, RX, and TX graphs in the Agent Operational dashboard now
  correctly show the pod name of the Agent instead of the exporter name.
  (@rfratto)

v0.3.1 (2020-05-20)
-------------------

### Features

- The Agent has upgraded its vendored Prometheus to v2.18.1 (@gotjosh,
  @rfratto)

### Bugfixes

- A typo in the Tanka configs and Kubernetes manifests that prevents the Agent
  launching with v0.3.0 has been fixed (@captncraig)

- Fixed a bug where Tanka mixins could not be used due to an issue with the
  folder placement enhancement (@rfratto)

### Enhancements

- `agentctl` and the config API will now validate that the YAML they receive
  are valid instance configs. (@rfratto)

v0.3.0 (2020-05-13)
-------------------

### Features

- A third operational mode called "scraping service mode" has been added. A KV
  store is used to store instance configs which are distributed amongst a
  clustered set of Agent processes, dividing the total scrape load across each
  agent. An API is exposed on the Agents to list, create, update, and delete
  instance configurations from the KV store. (@rfratto)

- An "agentctl" binary has been released to interact with the new instance
  config management API created by the "scraping service mode." (@rfratto,
  @hoenn)

- The Agent now includes readiness and healthiness endpoints. (@rfratto)

### Enhancements

- The YAML files are now parsed strictly and an invalid YAML will generate an
  error at runtime. (@hoenn)

- The default build mode for the Docker containers is now release, not debug.
  (@rfratto)

- The Grafana Agent Tanka Mixins now are placed in an "Agent" folder within
  Grafana. (@cyriltovena)

v0.2.0 (2020-04-09)
-------------------

### Features

- The Prometheus remote write protocol will now send scraped metadata (metric
  name, help, type and unit). This results in almost negligent bytes sent
  increase as metadata is only sent every minute. It is on by default.
  (@gotjosh)

  These metrics are available to monitor metadata being sent:
  - `prometheus_remote_storage_succeeded_metadata_total`
  - `prometheus_remote_storage_failed_metadata_total`
  - `prometheus_remote_storage_retried_metadata_total`
  - `prometheus_remote_storage_sent_batch_duration_seconds` and
    `prometheus_remote_storage_sent_bytes_total` have a new label “type” with
    the values of `metadata` or `samples`.

### Enhancements

- The Agent has upgraded its vendored Prometheus to v2.17.1 (@rfratto)

### Bugfixes

- Invalid configs passed to the agent will now stop the process after they are
  logged as invalid; previously the Agent process would continue. (@rfratto)

- Enabling host_filter will now allow metrics from node role Kubernetes service
  discovery to be scraped properly (e.g., cAdvisor, Kubelet). (@rfratto)

v0.1.1 (2020-03-16)
-------------------

### Other changes

- Nits in documentation (@sh0rez)

- Fix various dashboard mixin problems from v0.1.0 (@rfratto)

- Pass through release tag to `docker build` (@rfratto)

v0.1.0 (2020-03-16)
-------------------

> First release!

### Features

- Support for scraping Prometheus metrics and sharding the agent through the
  presence of a `host_filter` flag within the Agent configuration file.

[upgrade guide]: https://grafana.com/docs/agent/latest/upgrade-guide/
[contributors guide]: ./docs/developer/contributing.md#updating-the-changelog<|MERGE_RESOLUTION|>--- conflicted
+++ resolved
@@ -60,9 +60,8 @@
 
 - Use Go 1.19.4 for builds. (@erikbaranowski)
 
-<<<<<<< HEAD
 - New windows containers for agent and agentctl. These can be found moving forward with the ${Version}-windows tags for grafana/agent and grafana/agentctl docker images (@erikbaranowski)
-=======
+
 v0.30.2 (2023-01-11)
 --------------------
 
@@ -79,7 +78,6 @@
 
 - Operator: Fix the handling of the enableHttp2 field as a boolean in
   `pod_monitor` and `service_monitor` templates. (@tpaschalis)
->>>>>>> 5bbde1c0
 
 v0.30.1 (2022-12-23)
 --------------------
