--- conflicted
+++ resolved
@@ -71,15 +71,13 @@
   Grafana Agent, but are not meant to act as a replacement for fully featured
   components like `prometheus.integration.node_exporter`. (@rfratto)
 
-<<<<<<< HEAD
 - Enable field label in TenantStageSpec of PodLogs pipeline. (@siiimooon)
-=======
+
 - Enable reporting of enabled integrations. (@marctc)
 
 - Grafana Agent Flow: `prometheus.remote_write` and `prometheus.relabel` will
   now export receivers immediately, removing the need for dependant components
   to be evaluated twice at process startup. (@rfratto)
->>>>>>> 7c1fb2c8
 
 ### Bugfixes
 
