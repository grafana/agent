# Changelog

> _Contributors should read our [contributors guide][] for instructions on how
> to update the changelog._

This document contains a historical list of changes between releases. Only
changes that impact end-user behavior are listed; changes to documentation or
internal API changes are not present.

Main (unreleased)
-----------------

### Breaking changes

- Node Exporter configuration options changed to align with new upstream version (@Thor77):
  - `diskstats_ignored_devices` is now `diskstats_device_exclude` in agent configuration.
  - `ignored_devices` is now `device_exclude` in flow configuration.

- Some blocks in Flow components have been merged with their parent block to make the block hierarchy smaller:
  - `prometheus.scrape > client > http_client_config` is merged into the `client` block. (@erikbaranowski)

### Features

- New integrations:

  - `oracledb` (@schmikei)
  - `mssql` (@binaryfissiongames)
  - `cloudwatch metrics` (@thepalbi)
  - `azure` (@kgeckhart)
  - `gcp` (@kgeckhart, @ferruvich)

- New Grafana Agent Flow components:
  - `otelcol.processor.tail_sampling` samples traces based on a set of defined policies from `otelcol` components before
    forwarding them to other `otelcol` components. (@erikbaranowski)
  - `loki.source.docker` reads logs from Docker containers and forwards them to
    other `loki` components. (@tpaschalis)
  - `prometheus.integration.apache` collects metrics from an apache web server (@captncraig)
  - `prometheus.integration.consul` collects metrics from a consul installation (@captncraig)

### Enhancements

- Update Prometheus Node Exporter integration to v1.5.0. (@Thor77)

- Grafana Agent Flow will now reload the config file when `SIGHUP` is sent to
  the process. (@rfratto)

- If using the official RPM and DEB packages for Grafana Agent, invoking
  `systemctl reload grafana-agent` will now reload the configuration file.
  (@rfratto)

- Flow: the `loki.process` component now implements all the same processing
  stages as Promtail's pipelines. (@tpaschalis)

- Flow: new metric for `prometheus.scrape` -
  `agent_prometheus_scrape_targets_gauge`. (@ptodev)

- Flow: new metric for `prometheus.scrape` and `prometheus.relabel` -
  `agent_prometheus_forwarded_samples_total`. (@ptodev)

- Flow: add `constants` into the standard library to expose the hostname, OS,
  and architecture of the system Grafana Agent is running on. (@rfratto)

- Flow: add timeout to loki.source.podlogs controller setup. (@polyrain)

<<<<<<< HEAD
### Bugfixes

- Flow: fix an error where some error messages that crossed multiple lines
  added extra an extra `|` character when displaying the source file on the
  starting line. (@rfratto)
=======
- Flow: fix issues in `river fmt` where adding an inline comment on the same
  line as a `[` or `{` would cause indentation issues on subsequent lines.
  (@rfratto)

- Flow: fix issues in `river fmt` where line comments in arrays would be given
  the wrong identation level. (@rfratto)

### Bugfixes

- Fixed a reconciliation error in Grafana Agent Operator when using `tlsConfig` on `Probe`. (@supergillis)
>>>>>>> e5e44f78

### Other changes

- Use Go 1.20 for builds. Official release binaries are still produced using Go
  1.19. (@rfratto)

v0.31.3 (2023-02-13)
--------------------

### Bugfixes

- `loki.source.cloudflare`: fix issue where the `zone_id` argument
  was being ignored, and the `api_token` argument was being used for the zone
  instead. (@rfratto)

- `loki.source.cloudflare`: fix issue where `api_token` argument was not marked
  as a sensitive field. (@rfratto)

- `oath2 > tls_config` was documented as a block but coded incorrectly as an attribute. This is now a block in code. This impacted `discovery.docker`, `discovery.kubernetes`, `loki.source.kubernetes`, `loki.write`, `mimir.rules.kubernetes`, `phlare.scrape`, `phlare.write`, `prometheus.remote_write`, `prometheus.scrape`, and `remote.http`  (@erikbaranowski)

v0.31.2 (2023-02-08)
--------------------

### Other changes

- In the Agent Operator, upgrade the `prometheus-config-reloader` dependency
  from version 0.47.0 to version 0.62.0. (@ptodev)

v0.31.1 (2023-02-06)
--------------------

> **BREAKING CHANGES**: This release has breaking changes. Please read entries
> carefully and consult the [upgrade guide][] for specific instructions.

### Breaking changes

- All release Windows `.exe` files are now published as a zip archive.
  Previously, `grafana-agent-installer.exe` was unzipped. (@rfratto)

### Other changes

- Support Go 1.20 for builds. (@rfratto)

v0.31.0 (2023-01-31)
--------------------

> **BREAKING CHANGES**: This release has breaking changes. Please read entries
> carefully and consult the [upgrade guide][] for specific instructions.

### Breaking changes

- Release binaries (including inside Docker containers) have been renamed to be
  prefixed with `grafana-` (@rfratto):

  - `agent` is now `grafana-agent`.
  - `agentctl` is now `grafana-agentctl`.
  - `agent-operator` is now `grafana-agent-operator`.

### Deprecations

- A symbolic link in Docker containers from the old binary name to the new
  binary name has been added. These symbolic links will be removed in v0.33. (@rfratto)

### Features

- New Grafana Agent Flow components:

  - `loki.source.cloudflare` reads logs from Cloudflare's Logpull API and
    forwards them to other `loki` components. (@tpaschalis)
  - `loki.source.gcplog` reads logs from GCP cloud resources using Pub/Sub
    subscriptions and forwards them to other `loki` components. (@tpaschalis)
  - `loki.source.gelf` listens for Graylog logs. (@mattdurham)
  - `loki.source.heroku` listens for Heroku messages over TCP a connection and
    forwards them to other `loki` components. (@erikbaranowski)
  - `loki.source.journal` read messages from systemd journal. (@mattdurham)
  - `loki.source.kubernetes` collects logs from Kubernetes pods using the
    Kubernetes API. (@rfratto)
  - `loki.source.podlogs` discovers PodLogs resources on Kubernetes and
    uses the Kubernetes API to collect logs from the pods specified by the
    PodLogs resource. (@rfratto)
  - `loki.source.syslog` listens for Syslog messages over TCP and UDP
    connections and forwards them to other `loki` components. (@tpaschalis)
  - `loki.source.windowsevent` reads logs from Windows Event Log. (@mattdurham)
  - `otelcol.exporter.jaeger` forwards OpenTelemetry data to a Jaeger server.
    (@erikbaranowski)
  - `otelcol.exporter.loki` forwards OTLP-formatted data to compatible `loki`
    receivers. (@tpaschalis)
  - `otelcol.receiver.kafka` receives telemetry data from Kafka. (@rfratto)
  - `otelcol.receiver.loki` receives Loki logs, converts them to the OTLP log
    format and forwards them to other `otelcol` components. (@tpaschalis)
  - `otelcol.receiver.opencensus` receives OpenConsensus-formatted traces or
    metrics. (@ptodev)
  - `otelcol.receiver.zipkin` receives Zipkin-formatted traces. (@rfratto)
  - `phlare.scrape` collects application performance profiles. (@cyriltovena)
  - `phlare.write` sends application performance profiles to Grafana Phlare.
    (@cyriltovena)
  - `mimir.rules.kubernetes` discovers `PrometheusRule` Kubernetes resources and
    loads them into a Mimir instance. (@Logiraptor)

- Flow components which work with relabeling rules (`discovery.relabel`,
  `prometheus.relabel` and `loki.relabel`) now export a new value named Rules.
  This value returns a copy of the currently configured rules. (@tpaschalis)

- New experimental feature: agent-management. Polls configured remote API to fetch new configs. (@spartan0x117)

- Introduce global configuration for logs. (@jcreixell)

### Enhancements

- Handle faro-web-sdk `View` meta in app_agent_receiver. (@rlankfo)

- Flow: the targets in debug info from `loki.source.file` are now individual blocks. (@rfratto)

- Grafana Agent Operator: add [promtail limit stage](https://grafana.com/docs/loki/latest/clients/promtail/stages/limit/) to the operator. (@spartan0x117)

### Bugfixes

- Flow UI: Fix the issue with messy layout on the component list page while browser window resize. (@xiyu95)

- Flow UI: Fix the issue with long string going out of bound in the component detail page. (@xiyu95)

- Flow UI: Display the values of all attributes unless they are nil. (@ptodev)

- Flow: `prometheus.relabel` and `prometheus.remote_write` will now error if they have exited. (@ptodev)

- Flow: Fix issue where negative numbers would convert to floating-point values
  incorrectly, treating the sign flag as part of the number. (@rfratto)

- Flow: fix a goroutine leak when `loki.source.file` is passed more than one
  target with identical set of public labels. (@rfratto)

- Fix issue where removing and re-adding log instance configurations causes an
  error due to double registration of metrics (@spartan0x117, @jcreixell)

### Other changes

- Use Go 1.19.4 for builds. (@erikbaranowski)

- New windows containers for agent and agentctl. These can be found moving forward with the ${Version}-windows tags for grafana/agent and grafana/agentctl docker images (@erikbaranowski)

v0.30.2 (2023-01-11)
--------------------

### Bugfixes

- Flow: `prometheus.relabel` will no longer modify the labels of the original
  metrics, which could lead to the incorrect application of relabel rules on
  subsequent relabels. (@rfratto)

- Flow: `loki.source.file` will no longer deadlock other components if log
  lines cannot be sent to Loki. `loki.source.file` will wait for 5 seconds per
  file to finish flushing read logs to the client, after which it will drop
  them, resulting in lost logs. (@rfratto)

- Operator: Fix the handling of the enableHttp2 field as a boolean in
  `pod_monitor` and `service_monitor` templates. (@tpaschalis)

v0.30.1 (2022-12-23)
--------------------

### Bugfixes

- Fix issue where journald support was accidentally removed. (@tpaschalis)

- Fix issue where some traces' metrics where not collected. (@marctc)

v0.30.0 (2022-12-20)
--------------------

> **BREAKING CHANGES**: This release has breaking changes. Please read entries
> carefully and consult the [upgrade guide][] for specific instructions.

### Breaking changes

- The `ebpf_exporter` integration has been removed due to issues with static
  linking. It may be brought back once these are resolved. (@tpaschalis)

### Deprecations

- The `EXPERIMENTAL_ENABLE_FLOW` environment variable is deprecated in favor of
  `AGENT_MODE=flow`. Support for `EXPERIMENTAL_ENABLE_FLOW` will be removed in
  v0.32. (@rfratto)

### Features

- `grafana-agent-operator` supports oauth2 as an authentication method for
  remote_write. (@timo-42)

- Grafana Agent Flow: Add tracing instrumentation and a `tracing` block to
  forward traces to `otelcol` component. (@rfratto)

- Grafana Agent Flow: Add a `discovery_target_decode` function to decode a JSON
  array of discovery targets corresponding to Prometheus' HTTP and file service
  discovery formats. (@rfratto)

- New Grafana Agent Flow components:

  - `remote.http` polls an HTTP URL and exposes the response body as a string
    or secret to other components. (@rfratto)

  - `discovery.docker` discovers Docker containers from a Docker Engine host.
    (@rfratto)

  - `loki.source.file` reads and tails files for log entries and forwards them
    to other `loki` components. (@tpaschalis)

  - `loki.write` receives log entries from other `loki` components and sends
    them over to a Loki instance. (@tpaschalis)

  - `loki.relabel` receives log entries from other `loki` components and
    rewrites their label set. (@tpaschalis)

  - `loki.process` receives log entries from other `loki` components and runs
    one or more processing stages. (@tpaschalis)

  - `discovery.file` discovers files on the filesystem following glob
    patterns. (@mattdurham)

- Integrations: Introduce the `snowflake` integration. (@binaryfissiongames)


### Enhancements

- Update agent-loki.yaml to use environment variables in the configuration file (@go4real)

- Integrations: Always use direct connection in mongodb_exporter integration. (@v-zhuravlev)

- Update OpenTelemetry Collector dependency to v0.63.1. (@tpaschalis)

- riverfmt: Permit empty blocks with both curly braces on the same line.
  (@rfratto)

- riverfmt: Allow function arguments to persist across different lines.
  (@rfratto)

- Flow: The HTTP server will now start before the Flow controller performs the
  initial load. This allows metrics and pprof data to be collected during the
  first load. (@rfratto)

- Add support for using a [password map file](https://github.com/oliver006/redis_exporter/blob/master/contrib/sample-pwd-file.json) in `redis_exporter`. (@spartan0x117)

- Flow: Add support for exemplars in Prometheus component pipelines. (@rfratto)

- Update Prometheus dependency to v2.40.5. (@rfratto)

- Update Promtail dependency to k127. (@rfratto)

- Native histograms are now supported in the static Grafana Agent and in
  `prometheus.*` Flow components. Native histograms will be automatically
  collected from supported targets. remote_write must be configured to forward
  native histograms from the WAL to the specified endpoints. (@rfratto)

- Flow: metrics generated by upstream OpenTelemetry Collector components are
  now exposed at the `/metrics` endpoint of Grafana Agent Flow. (@rfratto)

### Bugfixes

- Fix issue where an empty `server:` config stanza would cause debug-level logging.
  An empty `server:` is considered a misconfiguration, and thus will error out. (@neomantra)

- Fix issue where whitespace was being sent as part of password when using a
  password file for `redis_exporter`. (@spartan0x117)

- Flow UI: Fix issue where a configuration block referencing a component would
  cause the graph page to fail to load. (@rfratto)

- Remove duplicate `oauth2` key from `metricsinstances` CRD. (@daper)

- Fix issue where on checking whether to restart integrations the Integration
  Manager was comparing configs with secret values scrubbed, preventing reloads
  if only secrets were updated. (@spartan0x117)

### Other changes

- Grafana Agent Flow has graduated from experimental to beta.

v0.29.0 (2022-11-08)
--------------------

> **BREAKING CHANGES**: This release has breaking changes. Please read entries
> carefully and consult the [upgrade guide][] for specific instructions.

### Breaking changes

- JSON-encoded traces from OTLP versions earlier than 0.16.0 are no longer
  supported. (@rfratto)

### Deprecations

- The binary names `agent`, `agentctl`, and `agent-operator` have been
  deprecated and will be renamed to `grafana-agent`, `grafana-agentctl`, and
  `grafana-agent-operator` in the v0.31.0 release.

### Features

- Add `agentctl test-logs` command to allow testing log configurations by redirecting
  collected logs to standard output. This can be useful for debugging. (@jcreixell)

- New Grafana Agent Flow components:

  - `otelcol.receiver.otlp` receives OTLP-formatted traces, metrics, and logs.
    Data can then be forwarded to other `otelcol` components. (@rfratto)

  - `otelcol.processor.batch` batches data from `otelcol` components before
    forwarding it to other `otelcol` components. (@rfratto)

  - `otelcol.exporter.otlp` accepts data from `otelcol` components and sends
    it to a gRPC server using the OTLP protocol. (@rfratto)

  - `otelcol.exporter.otlphttp` accepts data from `otelcol` components and
    sends it to an HTTP server using the OTLP protocol. (@tpaschalis)

  - `otelcol.auth.basic` performs basic authentication for `otelcol`
    components that support authentication extensions. (@rfratto)

  - `otelcol.receiver.jeager` receives Jaeger-formatted traces. Data can then
    be forwarded to other `otelcol` components. (@rfratto)

  - `otelcol.processor.memory_limiter` periodically checks memory usage and
    drops data or forces a garbage collection if the defined limits are
    exceeded. (@tpaschalis)

  - `otelcol.auth.bearer` performs bearer token authentication for `otelcol`
    components that support authentication extensions. (@rfratto)

  - `otelcol.auth.headers` attaches custom request headers to `otelcol`
    components that support authentication extensions. (@rfratto)

  - `otelcol.receiver.prometheus` receives Prometheus metrics, converts them
    to the OTLP metric format and forwards them to other `otelcol` components.
    (@tpaschalis)

  - `otelcol.exporter.prometheus` forwards OTLP-formatted data to compatible
    `prometheus` components. (@rfratto)

- Flow: Allow config blocks to reference component exports. (@tpaschalis)

- Introduce `/-/support` endpoint for generating 'support bundles' in static
  agent mode. Support bundles are zip files of commonly-requested information
  that can be used to debug a running agent. (@tpaschalis)

### Enhancements

- Update OpenTelemetry Collector dependency to v0.61.0. (@rfratto)

- Add caching to Prometheus relabel component. (@mattdurham)

- Grafana Agent Flow: add `agent_resources_*` metrics which explain basic
  platform-agnostic metrics. These metrics assist with basic monitoring of
  Grafana Agent, but are not meant to act as a replacement for fully featured
  components like `prometheus.integration.node_exporter`. (@rfratto)

- Enable field label in TenantStageSpec of PodLogs pipeline. (@siiimooon)

- Enable reporting of enabled integrations. (@marctc)

- Grafana Agent Flow: `prometheus.remote_write` and `prometheus.relabel` will
  now export receivers immediately, removing the need for dependant components
  to be evaluated twice at process startup. (@rfratto)

- Add missing setting to configure instance key for Eventhandler integration. (@marctc)

- Update Prometheus dependency to v2.39.1. (@rfratto)

- Update Promtail dependency to weekly release k122. (@rfratto)

- Tracing: support the `num_traces` and `expected_new_traces_per_sec` configuration parameters in the tail_sampling processor. (@ptodev)

### Bugfixes

- Remove empty port from the `apache_http` integration's instance label. (@katepangLiu)

- Fix identifier on target creation for SNMP v2 integration. (@marctc)

- Fix bug when specifying Blackbox's modules when using Blackbox integration. (@marctc)

- Tracing: fix a panic when the required `protocols` field was not set in the `otlp` receiver. (@ptodev)

- Support Bearer tokens for metric remote writes in the Grafana Operator (@jcreixell, @marctc)

### Other changes

- Update versions of embedded Prometheus exporters used for integrations:

  - Update `github.com/prometheus/statsd_exporter` to `v0.22.8`. (@captncraig)

  - Update `github.com/prometheus-community/postgres_exporter` to `v0.11.1`. (@captncraig)

  - Update `github.com/prometheus/memcached_exporter` to `v0.10.0`. (@captncraig)

  - Update `github.com/prometheus-community/elasticsearch_exporter` to `v1.5.0`. (@captncraig)

  - Update `github.com/prometheus/mysqld_exporter` to `v0.14.0`. (@captncraig)

  - Update `github.com/prometheus/consul_exporter` to `v0.8.0`. (@captncraig)

  - Update `github.com/ncabatoff/process-exporter` to `v0.7.10`. (@captncraig)

  - Update `github.com/prometheus-community/postgres_exporter` to `v0.11.1`. (@captncraig)

- Use Go 1.19.3 for builds. (@rfratto)

v0.28.1 (2022-11-03)
--------------------

### Security

- Update Docker base image to resolve OpenSSL vulnerabilities CVE-2022-3602 and
  CVE-2022-3786. Grafana Agent does not use OpenSSL, so we do not believe it is
  vulnerable to these issues, but the base image has been updated to remove the
  report from image scanners. (@rfratto)

v0.28.0 (2022-09-29)
--------------------

### Features

- Introduce Grafana Agent Flow, an experimental "programmable pipeline" runtime
  mode which improves how to configure and debug Grafana Agent by using
  components. (@captncraig, @karengermond, @marctc, @mattdurham, @rfratto,
  @rlankfo, @tpaschalis)

- Introduce Blackbox exporter integration. (@marctc)

### Enhancements

- Update Loki dependency to v2.6.1. (@rfratto)

### Bugfixes

### Other changes

- Fix relabel configs in sample agent-operator manifests (@hjet)

- Operator no longer set the `SecurityContext.Privileged` flag in the `config-reloader` container. (@hsyed-dojo)

- Add metrics for config reloads and config hash (@jcreixell)

v0.27.1 (2022-09-09)
--------------------

> **NOTE**: ARMv6 Docker images are no longer being published.
>
> We have stopped publishing Docker images for ARMv6 platforms.
> This is due to the new Ubuntu base image we are using that does not support ARMv6.
> The new Ubuntu base image has less reported CVEs, and allows us to provide more
> secure Docker images. We will still continue to publish ARMv6 release binaries and
> deb/rpm packages.

### Other Changes

- Switch docker image base from debian to ubuntu. (@captncraig)

v0.27.0 (2022-09-01)
--------------------

### Features

- Integrations: (beta) Add vmware_exporter integration (@rlankfo)

- App agent receiver: add Event kind to payload (@domasx2)

### Enhancements

- Tracing: Introduce a periodic appender to the remotewriteexporter to control sample rate. (@mapno)

- Tracing: Update OpenTelemetry dependency to v0.55.0. (@rfratto, @mapno)

- Add base agent-operator jsonnet library and generated manifests (@hjet)

- Add full (metrics, logs, K8s events) sample agent-operator jsonnet library and gen manifests (@hjet)

- Introduce new configuration fields for disabling Keep-Alives and setting the
  IdleConnectionTimeout when scraping. (@tpaschalis)

- Add field to Operator CRD to disable report usage functionality. (@marctc)

### Bugfixes

- Tracing: Fixed issue with the PromSD processor using the `connection` method to discover the IP
  address.  It was failing to match because the port number was included in the address string. (@jphx)

- Register prometheus discovery metrics. (@mattdurham)

- Fix seg fault when no instance parameter is provided for apache_http integration, using integrations-next feature flag. (@rgeyer)

- Fix grafanacloud-install.ps1 web request internal server error when fetching config. (@rlankfo)

- Fix snmp integration not passing module or walk_params parameters when scraping. (@rgeyer)

- Fix unmarshal errors (key "<walk_param name>" already set in map) for snmp integration config when walk_params is defined, and the config is reloaded. (@rgeyer)

### Other changes

- Update several go dependencies to resolve warnings from certain security scanning tools. None of the resolved vulnerabilities were known to be exploitable through the agent. (@captncraig)

- It is now possible to compile Grafana Agent using Go 1.19. (@rfratto)

v0.26.1 (2022-07-25)
--------------------

> **BREAKING CHANGES**: This release has breaking changes. Please read entries
> carefully and consult the [upgrade guide][] for specific instructions.

### Breaking changes

- Change windows certificate store so client certificate is no longer required in store. (@mattdurham)

### Bugfixes

- Operator: Fix issue where configured `targetPort` ServiceMonitors resulted in
  generating an incorrect scrape_config. (@rfratto)

- Build the Linux/AMD64 artifacts using the opt-out flag for the ebpf_exporter. (@tpaschalis)

v0.26.0 (2022-07-18)
--------------------

> **BREAKING CHANGES**: This release has breaking changes. Please read entries
> carefully and consult the [upgrade guide][] for specific instructions.

### Breaking changes

- Deprecated `server` YAML block fields have now been removed in favor of the
  command-line flags that replaced them. These fields were originally
  deprecated in v0.24.0. (@rfratto)

- Changed tail sampling policies to be configured as in the OpenTelemetry
  Collector. (@mapno)

### Features

- Introduce Apache HTTP exporter integration. (@v-zhuravlev)

- Introduce eBPF exporter integration. (@tpaschalis)

### Enhancements

- Truncate all records in WAL if repair attempt fails. (@rlankfo)

### Bugfixes

- Relative symlinks for promtail now work as expected. (@RangerCD, @mukerjee)

- Fix rate limiting implementation for the app agent receiver integration. (@domasx2)

- Fix mongodb exporter so that it now collects all metrics. (@mattdurham)

v0.25.1 (2022-06-16)
--------------------

### Bugfixes

- Integer types fail to unmarshal correctly in operator additional scrape configs. (@rlankfo)

- Unwrap replayWAL error before attempting corruption repair. (@rlankfo)

v0.25.0 (2022-06-06)
--------------------

> **BREAKING CHANGES**: This release has breaking changes. Please read entries
> carefully and consult the [upgrade guide][] for specific instructions.

### Breaking changes

- Traces: Use `rpc.grpc.status_code` attribute to determine
  span failed in the service graph processor (@rcrowe)

### Features

- Add HTTP endpoints to fetch active instances and targets for the Logs subsystem.
  (@marctc)

- (beta) Add support for using windows certificate store for TLS connections. (@mattdurham)

- Grafana Agent Operator: add support for integrations through an `Integration`
  CRD which is discovered by `GrafanaAgent`. (@rfratto)

- (experimental) Add app agent receiver integration. This depends on integrations-next being enabled
  via the `integrations-next` feature flag. Use `-enable-features=integrations-next` to use
  this integration. (@kpelelis, @domas)

- Introduce SNMP exporter integration. (@v-zhuravlev)

- Configure the agent to report the use of feature flags to grafana.com. (@marctc)

### Enhancements

- integrations-next: Integrations using autoscrape will now autoscrape metrics
  using in-memory connections instead of connecting to themselves over the
  network. As a result of this change, the `client_config` field has been
  removed. (@rfratto)

- Enable `proxy_url` support on `oauth2` for metrics and logs (update **prometheus/common** dependency to `v0.33.0`). (@martin-jaeger-maersk)

- `extra-scrape-metrics` can now be enabled with the `--enable-features=extra-scrape-metrics` feature flag. See <https://prometheus.io/docs/prometheus/2.31/feature_flags/#extra-scrape-metrics> for details. (@rlankfo)

- Resolved issue in v2 integrations where if an instance name was a prefix of another the route handler would fail to
  match requests on the longer name (@mattdurham)

- Set `include_metadata` to true by default for OTLP traces receivers (@mapno)

### Bugfixes

- Scraping service was not honoring the new server grpc flags `server.grpc.address`.  (@mattdurham)

### Other changes

- Update base image of official Docker containers from Debian buster to Debian
  bullseye. (@rfratto)

- Use Go 1.18 for builds. (@rfratto)

- Add `metrics` prefix to the url of list instances endpoint (`GET
  /agent/api/v1/instances`) and list targets endpoint (`GET
  /agent/api/v1/metrics/targets`). (@marctc)

- Add extra identifying labels (`job`, `instance`, `agent_hostname`) to eventhandler integration. (@hjet)

- Add `extra_labels` configuration to eventhandler integration. (@hjet)

v0.24.2 (2022-05-02)
--------------------

### Bugfixes

- Added configuration watcher delay to prevent race condition in cases where scraping service mode has not gracefully exited. (@mattdurham)

### Other changes

- Update version of node_exporter to include additional metrics for osx. (@v-zhuravlev)

v0.24.1 (2022-04-14)
--------------------

### Bugfixes

- Add missing version information back into `agentctl --version`. (@rlankfo)

- Bump version of github-exporter to latest upstream SHA 284088c21e7d, which
  includes fixes from bugs found in their latest tag. This includes a fix
  where not all releases where retrieved when pulling release information.
  (@rfratto)

- Set the `Content-Type` HTTP header to `application/json` for API endpoints
  returning json objects. (@marctc)

- Operator: fix issue where a `username_file` field was incorrectly set.
  (@rfratto)

- Initialize the logger with default `log_level` and `log_format` parameters.
  (@tpaschalis)

### Other changes

- Embed timezone data to enable Promtail pipelines using the `location` field
  on Windows machines. (@tpaschalis)

v0.24.0 (2022-04-07)
--------------------

> **BREAKING CHANGES**: This release has breaking changes. Please read entries
> carefully and consult the [upgrade guide][] for specific instructions.
>
> **GRAFANA AGENT OPERATOR USERS**: As of this release, Grafana Agent Operator
> does not support versions of Grafana Agent prior to v0.24.0.

### Breaking changes

- The following metrics will now be prefixed with `agent_dskit_` instead of
  `cortex_`: `cortex_kv_request_duration_seconds`,
  `cortex_member_consul_heartbeats_total`, `cortex_member_ring_tokens_owned`,
  `cortex_member_ring_tokens_to_own`, `cortex_ring_member_ownership_percent`,
  `cortex_ring_members`, `cortex_ring_oldest_member_timestamp`,
  `cortex_ring_tokens_owned`, `cortex_ring_tokens_total`. (@rlankfo)

- Traces: the `traces_spanmetrics_calls_total_total` metric has been renamed to
  `traces_spanmetrics_calls_total` (@fredr)

- Two new flags, `-server.http.enable-tls` and `-server.grpc.enable-tls` must
  be provided to explicitly enable TLS support. This is a change of the
  previous behavior where TLS support was enabled when a certificate pair was
  provided. (@rfratto)

- Many command line flags starting with `-server.` block have been renamed.
  (@rfratto)

- The `-log.level` and `-log.format` flags are removed in favor of being set in
  the configuration file. (@rfratto)

- Flags for configuring TLS have been removed in favor of being set in the
  configuration file. (@rfratto)

- Dynamic reload is no longer supported for deprecated server block fields.
  Changing a deprecated field will be ignored and cause the reload to fail.
  (@rfratto)

- The default HTTP listen address is now `127.0.0.1:12345`. Use the
  `-server.http.address` flag to change this value. (@rfratto)

- The default gRPC listen address is now `127.0.0.1:12346`. Use the
  `-server.grpc.address` flag to change this value. (@rfratto)

- `-reload-addr` and `-reload-port` have been removed. They are no longer
  necessary as the primary HTTP server is now static and can't be shut down in
  the middle of a `/-/reload` call. (@rfratto)

- (Only impacts `integrations-next` feature flag) Many integrations have been
  renamed to better represent what they are integrating with. For example,
  `redis_exporter` is now `redis`. This change requires updating
  `integrations-next`-enabled configuration files. This change also changes
  integration names shown in metric labels. (@rfratto)

- The deprecated `-prometheus.*` flags have been removed in favor of
  their `-metrics.*` counterparts. The `-prometheus.*` flags were first
  deprecated in v0.19.0. (@rfratto)

### Deprecations

- Most fields in the `server` block of the configuration file are
  now deprecated in favor of command line flags. These fields will be removed
  in the v0.26.0 release. Please consult the upgrade guide for more information
  and rationale. (@rfratto)

### Features

- Added config read API support to GrafanaAgent Custom Resource Definition.
  (@shamsalmon)

- Added consulagent_sd to target discovery. (@chuckyz)

- Introduce EXPERIMENTAL support for dynamic configuration. (@mattdurham)

- Introduced endpoint that accepts remote_write requests and pushes metrics data directly into an instance's WAL. (@tpaschalis)

- Added builds for linux/ppc64le. (@aklyachkin)

### Enhancements

- Tracing: Exporters can now be configured to use OAuth. (@canuteson)

- Strengthen readiness check for metrics instances. (@tpaschalis)

- Parameterize namespace field in sample K8s logs manifests (@hjet)

- Upgrade to Loki k87. (@rlankfo)

- Update Prometheus dependency to v2.34.0. (@rfratto)

- Update OpenTelemetry-collector dependency to v0.46.0. (@mapno)

- Update cAdvisor dependency to v0.44.0. (@rfratto)

- Update mongodb_exporter dependency to v0.31.2 (@mukerjee)

- Use grafana-agent/v2 Tanka Jsonnet to generate K8s manifests (@hjet)

- Replace agent-bare.yaml K8s sample Deployment with StatefulSet (@hjet)

- Improve error message for `agentctl` when timeout happens calling
  `cloud-config` command (@marctc)

- Enable integrations-next by default in agent-bare.yaml. Please note #1262 (@hjet)

### Bugfixes

- Fix Kubernetes manifests to use port `4317` for OTLP instead of the previous
  `55680` in line with the default exposed port in the agent.

- Ensure singleton integrations are honored in v2 integrations (@mattdurham)

- Tracing: `const_labels` is now correctly parsed in the remote write exporter.
  (@fredr)

- integrations-next: Fix race condition where metrics endpoints for
  integrations may disappear after reloading the config file. (@rfratto)

- Removed the `server.path_prefix` field which would break various features in
  Grafana Agent when set. (@rfratto)

- Fix issue where installing the DEB/RPM packages would overwrite the existing
  config files and environment files. (@rfratto)

- Set `grafanaDashboardFolder` as top level key in the mixin. (@Duologic)

- Operator: Custom Secrets or ConfigMaps to mount will no longer collide with
  the path name of the default secret mount. As a side effect of this bugfix,
  custom Secrets will now be mounted at
  `/var/lib/grafana-agent/extra-secrets/<secret name>` and custom ConfigMaps
  will now be mounted at `/var/lib/grafana-agent/extra-configmaps/<configmap
  name>`. This is not a breaking change as it was previously impossible to
  properly provide these custom mounts. (@rfratto)

- Flags accidentally prefixed with `-metrics.service..` (two `.` in a row) have
  now been fixed to only have one `.`. (@rfratto)

- Protect concurrent writes to the WAL in the remote write exporter (@mapno)

### Other changes

- The `-metrics.wal-directory` flag and `metrics.wal_directory` config option
  will now default to `data-agent/`, the same default WAL directory as
  Prometheus Agent. (@rfratto)

v0.23.0 (2022-02-10)
--------------------

### Enhancements

- Go 1.17 is now used for all builds of the Agent. (@tpaschalis)

- integrations-next: Add `extra_labels` to add a custom set of labels to
  integration targets. (@rfratto)

- The agent no longer appends duplicate exemplars. (@tpaschalis)

- Added Kubernetes eventhandler integration (@hjet)

- Enables sending of exemplars over remote write by default. (@rlankfo)

### Bugfixes

- Fixed issue where Grafana Agent may panic if there is a very large WAL
  loading while old WALs are being deleted or the `/agent/api/v1/targets`
  endpoint is called. (@tpaschalis)

- Fix panic in prom_sd_processor when address is empty (@mapno)

- Operator: Add missing proxy_url field from generated remote_write configs.
  (@rfratto)

- Honor the specified log format in the traces subsystem (@mapno)

- Fix typo in node_exporter for runit_service_dir. (@mattdurham)

- Allow inlining credentials in remote_write url. (@tpaschalis)

- integrations-next: Wait for integrations to stop when starting new instances
  or shutting down (@rfratto).

- Fix issue with windows_exporter mssql collector crashing the agent.
  (@mattdurham)

- The deb and rpm files will now ensure the /var/lib/grafana-agent data
  directory is created with permissions set to 0770. (@rfratto)

- Make agent-traces.yaml Namespace a template-friendly variable (@hjet)

- Disable `machine-id` journal vol by default in sample logs manifest (@hjet)

v0.22.0 (2022-01-13)
--------------------

> This release has deprecations. Please read entries carefully and consult
> the [upgrade guide][] for specific instructions.

### Deprecations

- The node_exporter integration's `netdev_device_whitelist` field is deprecated
  in favor of `netdev_device_include`. Support for the old field name will be
  removed in a future version. (@rfratto)

- The node_exporter integration's `netdev_device_blacklist` field is deprecated
  in favor of `netdev_device_include`. Support for the old field name will be
  removed in a future version. (@rfratto)

- The node_exporter integration's `systemd_unit_whitelist` field is deprecated
  in favor of `systemd_unit_include`. Support for the old field name will be
  removed in a future version. (@rfratto)

- The node_exporter integration's `systemd_unit_blacklist` field is deprecated
  in favor of `systemd_unit_exclude`. Support for the old field name will be
  removed in a future version. (@rfratto)

- The node_exporter integration's `filesystem_ignored_mount_points` field is
  deprecated in favor of `filesystem_mount_points_exclude`. Support for the old
  field name will be removed in a future version. (@rfratto)

- The node_exporter integration's `filesystem_ignored_fs_types` field is
  deprecated in favor of `filesystem_fs_types_exclude`. Support for the old
  field name will be removed in a future version. (@rfratto)

### Features

- (beta) Enable experimental config urls for fetching remote configs.
  Currently, only HTTP/S is supported. Pass the
  `-enable-features=remote-configs` flag to turn this on. (@rlankfo)

- Added [cAdvisor](https://github.com/google/cadvisor) integration. (@rgeyer)

- Traces: Add `Agent Tracing Pipeline` dashboard and alerts (@mapno)

- Traces: Support jaeger/grpc exporter (@nicoche)

- (beta) Enable an experimental integrations subsystem revamp. Pass
  `integrations-next` to `-enable-features` to turn this on. Reading the
  documentation for the revamp is recommended; enabling it causes breaking
  config changes. (@rfratto)

### Enhancements

- Traces: Improved pod association in PromSD processor (@mapno)

- Updated OTel to v0.40.0 (@mapno)

- Remote write dashboard: show in and out sample rates (@bboreham)

- Remote write dashboard: add mean latency (@bboreham)

- Update node_exporter dependency to v1.3.1. (@rfratto)

- Cherry-pick Prometheus PR #10102 into our Prometheus dependency (@rfratto).

### Bugfixes

- Fix usage of POSTGRES_EXPORTER_DATA_SOURCE_NAME when using postgres_exporter
  integration (@f11r)

- Change ordering of the entrypoint for windows service so that it accepts
  commands immediately (@mattdurham)

- Only stop WAL cleaner when it has been started (@56quarters)

- Fix issue with unquoted install path on Windows, that could allow escalation
  or running an arbitrary executable (@mattdurham)

- Fix cAdvisor so it collects all defined metrics instead of the last
  (@pkoenig10)

- Fix panic when using 'stdout' in automatic logging (@mapno)

- Grafana Agent Operator: The /-/ready and /-/healthy endpoints will
  no longer always return 404 (@rfratto).

### Other changes

- Remove log-level flag from systemd unit file (@jpkrohling)

v0.21.2 (2021-12-08)
--------------------

### Security fixes

- This release contains a fix for
  [CVE-2021-41090](https://github.com/grafana/agent/security/advisories/GHSA-9c4x-5hgq-q3wh).

### Other changes

- This release disables the existing `/-/config` and
  `/agent/api/v1/configs/{name}` endpoints by default. Pass the
  `--config.enable-read-api` flag at the command line to opt in to these
  endpoints.

v0.21.1 (2021-11-18)
--------------------

### Bugfixes

- Fix panic when using postgres_exporter integration (@saputradharma)

- Fix panic when dnsamsq_exporter integration tried to log a warning (@rfratto)

- Statsd Integration: Adding logger instance to the statsd mapper
  instantiation. (@gaantunes)

- Statsd Integration: Fix issue where mapped metrics weren't exposed to the
  integration. (@mattdurham)

- Operator: fix bug where version was a required field (@rfratto)

- Metrics: Only run WAL cleaner when metrics are being used and a WAL is
  configured. (@rfratto)

v0.21.0 (2021-11-17)
--------------------

### Enhancements

- Update Cortex dependency to v1.10.0-92-g85c378182. (@rlankfo)

- Update Loki dependency to v2.1.0-656-g0ae0d4da1. (@rlankfo)

- Update Prometheus dependency to v2.31.0 (@rlankfo)

- Add Agent Operator Helm quickstart guide (@hjet)

- Reorg Agent Operator quickstart guides (@hjet)

### Bugfixes

- Packaging: Use correct user/group env variables in RPM %post script (@simonc6372)

- Validate logs config when using logs_instance with automatic logging processor (@mapno)

- Operator: Fix MetricsInstance Service port (@hjet)

- Operator: Create govern service per Grafana Agent (@shturman)

- Operator: Fix relabel_config directive for PodLogs resource (@hjet)

- Traces: Fix `success_logic` code in service graphs processor (@mapno)

### Other changes

- Self-scraped integrations will now use an SUO-specific value for the `instance` label. (@rfratto)

- Traces: Changed service graphs store implementation to improve CPU performance (@mapno)

v0.20.1 (2021-12-08)
--------------------

> _NOTE_: The fixes in this patch are only present in v0.20.1 and >=v0.21.2.

### Security fixes

- This release contains a fix for
  [CVE-2021-41090](https://github.com/grafana/agent/security/advisories/GHSA-9c4x-5hgq-q3wh).

### Other changes

- This release disables the existing `/-/config` and
  `/agent/api/v1/configs/{name}` endpoitns by default. Pass the
  `--config.enable-read-api` flag at the command line to opt in to these
  endpoints.

v0.20.0 (2021-10-28)
--------------------

> **BREAKING CHANGES**: This release has breaking changes. Please read entries
> carefully and consult the [upgrade guide][] for specific instructions.

### Breaking Changes

- push_config is no longer supported in trace's config (@mapno)

### Features

- Operator: The Grafana Agent Operator can now generate a Kubelet service to
  allow a ServiceMonitor to collect Kubelet and cAdvisor metrics. This requires
  passing a `--kubelet-service` flag to the Operator in `namespace/name` format
  (like `kube-system/kubelet`). (@rfratto)

- Service graphs processor (@mapno)

### Enhancements

- Updated mysqld_exporter to v0.13.0 (@gaantunes)

- Updated postgres_exporter to v0.10.0 (@gaantunes)

- Updated redis_exporter to v1.27.1 (@gaantunes)

- Updated memcached_exporter to v0.9.0 (@gaantunes)

- Updated statsd_exporter to v0.22.2 (@gaantunes)

- Updated elasticsearch_exporter to v1.2.1 (@gaantunes)

- Add remote write to silent Windows Installer  (@mattdurham)

- Updated mongodb_exporter to v0.20.7 (@rfratto)

- Updated OTel to v0.36 (@mapno)

- Updated statsd_exporter to v0.22.2 (@mattdurham)

- Update windows_exporter to v0.16.0 (@rfratto, @mattdurham)

- Add send latency to agent dashboard (@bboreham)

### Bugfixes

- Do not immediately cancel context when creating a new trace processor. This
  was preventing scrape_configs in traces from functioning. (@lheinlen)

- Sanitize autologged Loki labels by replacing invalid characters with
  underscores (@mapno)

- Traces: remove extra line feed/spaces/tabs when reading password_file content
  (@nicoche)

- Updated envsubst to v2.0.0-20210730161058-179042472c46. This version has a
  fix needed for escaping values outside of variable substitutions. (@rlankfo)

- Grafana Agent Operator should no longer delete resources matching the names
  of the resources it manages. (@rfratto)

- Grafana Agent Operator will now appropriately assign an
  `app.kubernetes.io/managed-by=grafana-agent-operator` to all created
  resources. (@rfratto)

### Other changes

- Configuration API now returns 404 instead of 400 when attempting to get or
  delete a config which does not exist. (@kgeckhart)

- The windows_exporter now disables the textfile collector by default.
  (@rfratto)

v0.19.0 (2021-09-29)
--------------------

> **BREAKING CHANGES**: This release has breaking changes. Please read entries
> carefully and consult the [upgrade guide][] for specific instructions.

### Breaking Changes

- Reduced verbosity of tracing autologging by not logging `STATUS_CODE_UNSET`
  status codes. (@mapno)

- Operator: rename `Prometheus*` CRDs to `Metrics*` and `Prometheus*` fields to
  `Metrics*`. (@rfratto)

- Operator: CRDs are no longer referenced using a hyphen in the name to be
  consistent with how Kubernetes refers to resources. (@rfratto)

- `prom_instance` in the spanmetrics config is now named `metrics_instance`.
  (@rfratto)

### Deprecations

- The `loki` key at the root of the config file has been deprecated in favor of
  `logs`. `loki`-named fields in `automatic_logging` have been renamed
  accordinly: `loki_name` is now `logs_instance_name`, `loki_tag` is now
  `logs_instance_tag`, and `backend: loki` is now `backend: logs_instance`.
  (@rfratto)

- The `prometheus` key at the root of the config file has been deprecated in
  favor of `metrics`. Flag names starting with `prometheus.` have also been
  deprecated in favor of the same flags with the `metrics.` prefix. Metrics
  prefixed with `agent_prometheus_` are now prefixed with `agent_metrics_`.
  (@rfratto)

- The `tempo` key at the root of the config file has been deprecated in favor
  of `traces`. (@mattdurham)

### Features

- Added [Github exporter](https://github.com/infinityworks/github-exporter)
  integration. (@rgeyer)

- Add TLS config options for tempo `remote_write`s. (@mapno)

- Support autologging span attributes as log labels (@mapno)

- Put Tests requiring Network Access behind a -online flag (@flokli)

- Add logging support to the Grafana Agent Operator. (@rfratto)

- Add `operator-detach` command to agentctl to allow zero-downtime upgrades
  when removing an Operator CRD. (@rfratto)

- The Grafana Agent Operator will now default to deploying the matching release
  version of the Grafana Agent instead of v0.14.0. (@rfratto)

### Enhancements

- Update OTel dependency to v0.30.0 (@mapno)

- Allow reloading configuration using `SIGHUP` signal. (@tharun208)

- Add HOSTNAME environment variable to service file to allow for expanding the
  $HOSTNAME variable in agent config.  (@dfrankel33)

- Update jsonnet-libs to 1.21 for Kubernetes 1.21+ compatability. (@MurzNN)

- Make method used to add k/v to spans in prom_sd processor configurable.
  (@mapno)

### Bugfixes

- Regex capture groups like `${1}` will now be kept intact when using
  `-config.expand-env`. (@rfratto)

- The directory of the logs positions file will now properly be created on
  startup for all instances. (@rfratto)

- The Linux system packages will now configure the grafana-agent user to be a
  member of the adm and systemd-journal groups. This will allow logs to read
  from journald and /var/log by default. (@rfratto)

- Fix collecting filesystem metrics on Mac OS (darwin) in the `node_exporter`
  integration default config. (@eamonryan)

- Remove v0.0.0 flags during build with no explicit release tag (@mattdurham)

- Fix issue with global scrape_interval changes not reloading integrations
  (@kgeckhart)

- Grafana Agent Operator will now detect changes to referenced ConfigMaps and
  Secrets and reload the Agent properly. (@rfratto)

- Grafana Agent Operator's object label selectors will now use Kubernetes
  defaults when undefined (i.e., default to nothing). (@rfratto)

- Fix yaml marshalling tag for cert_file in kafka exporter agent config.
  (@rgeyer)

- Fix warn-level logging of dropped targets. (@james-callahan)

- Standardize scrape_interval to 1m in examples. (@mattdurham)

v0.18.4 (2021-09-14)
--------------------

### Enhancements

- Add `agent_prometheus_configs_changed_total` metric to track instance config
  events. (@rfratto)

### Bugfixes

- Fix info logging on windows. (@mattdurham)

- Scraping service: Ensure that a reshard is scheduled every reshard
  interval. (@rfratto)

v0.18.3 (2021-09-08)
--------------------

### Bugfixes

- Register missing metric for configstore consul request duration. (@rfratto)

- Logs should contain a caller field with file and line numbers again
  (@kgeckhart)

- In scraping service mode, the polling configuration refresh should honor
  timeout. (@mattdurham)

- In scraping service mode, the lifecycle reshard should happen using a
  goroutine. (@mattdurham)

- In scraping service mode, scraping service can deadlock when reloading during
  join. (@mattdurham)

- Scraping service: prevent more than one refresh from being queued at a time.
  (@rfratto)

v0.18.2 (2021-08-12)
--------------------

### Bugfixes

- Honor the prefix and remove prefix from consul list results (@mattdurham)

v0.18.1 (2021-08-09)
--------------------

### Bugfixes

- Reduce number of consul calls when ran in scrape service mode (@mattdurham)

v0.18.0 (2021-07-29)
--------------------

### Features

- Added [Github exporter](https://github.com/infinityworks/github-exporter)
  integration. (@rgeyer)

- Add support for OTLP HTTP trace exporting. (@mapno)

### Enhancements

- Switch to drone for releases. (@mattdurham)

- Update postgres_exporter to a [branch of](https://github.com/grafana/postgres_exporter/tree/exporter-package-v0.10.0) v0.10.0

### Bugfixes

- Enabled flag for integrations is not being honored. (@mattdurham)

v0.17.0 (2021-07-15)
--------------------

### Features

- Added [Kafka Lag exporter](https://github.com/davidmparrott/kafka_exporter)
  integration. (@gaantunes)

### Bugfixes

- Fix race condition that may occur and result in a panic when initializing
  scraping service cluster. (@rfratto)

v0.16.1 (2021-06-22)
--------------------

### Bugfixes

- Fix issue where replaying a WAL caused incorrect metrics to be sent over
  remote write. (@rfratto)

v0.16.0 (2021-06-17)
--------------------

### Features

- (beta) A Grafana Agent Operator is now available. (@rfratto)

### Enhancements

- Error messages when installing the Grafana Agent for Grafana Cloud will now
  be shown. (@rfratto)

### Bugfixes

- Fix a leak in the shared string interner introduced in v0.14.0. This fix was
  made to a [dependency](https://github.com/grafana/prometheus/pull/21).
  (@rfratto)

- Fix issue where a target will fail to be scraped for the process lifetime if
  that target had gone down for long enough that its series were removed from
  the in-memory cache (2 GC cycles). (@rfratto)

v0.15.0 (2021-06-03)
--------------------

> **BREAKING CHANGES**: This release has breaking changes. Please read entries
> carefully and consult the [upgrade guide][] for specific instructions.

### Breaking Changes

- The configuration of Tempo Autologging has changed. (@mapno)

### Features

- Add support for exemplars. (@mapno)

### Enhancements

- Add the option to log to stdout instead of a Loki instance. (@joe-elliott)

- Update Cortex dependency to v1.8.0.

- Running the Agent as a DaemonSet with host_filter and role: pod should no
  longer cause unnecessary load against the Kubernetes SD API. (@rfratto)

- Update Prometheus to v2.27.0. (@mapno)

- Update Loki dependency to d88f3996eaa2. This is a non-release build, and was
  needed to support exemplars. (@mapno)

- Update Cortex dependency to to d382e1d80eaf. This is a non-release build, and
  was needed to support exemplars. (@mapno)

### Bugfixes

- Host filter relabeling rules should now work. (@rfratto)

- Fixed issue where span metrics where being reported with wrong time unit.
  (@mapno)

### Other changes

- Intentionally order tracing processors. (@joe-elliott)

v0.14.0 (2021-05-24)
--------------------

> **BREAKING CHANGES**: This release has breaking changes. Please read entries
> carefully and consult the [upgrade guide][] for specific instructions.
>
> **STABILITY NOTICE**: As of this release, functionality that is not
> recommended for production use and is expected to change will be tagged
> interchangably as "experimental" or "beta."

### Security fixes

- The Scraping service API will now reject configs that read credentials from
  disk by default. This prevents malicious users from reading arbitrary files
  and sending their contents over the network. The old behavior can be
  re-enabled by setting `dangerous_allow_reading_files: true` in the scraping
  service config. (@rfratto)

### Breaking changes

- Configuration for SigV4 has changed. (@rfratto)

### Deprecations

- `push_config` is now supplanted by `remote_block` and `batch`. `push_config`
  will be removed in a future version (@mapno)

### Features

- (beta) New integration: windows_exporter (@mattdurham)

- (beta) Grafana Agent Windows Installer is now included as a release artifact.
  (@mattdurham)

- Official M1 Mac release builds will now be generated! Look for
  `agent-darwin-arm64` and `agentctl-darwin-arm64` in the release assets.
  (@rfratto)

- Add support for running as a Windows service (@mattdurham)

- (beta) Add /-/reload support. It is not recommended to invoke `/-/reload`
  against the main HTTP server. Instead, two new command-line flags have been
  added: `--reload-addr` and `--reload-port`. These will launch a
  `/-/reload`-only HTTP server that can be used to safely reload the Agent's
  state.  (@rfratto)

- Add a /-/config endpoint. This endpoint will return the current configuration
  file with defaults applied that the Agent has loaded from disk. (@rfratto)

- (beta) Support generating metrics and exposing them via a Prometheus exporter
  from span data. (@yeya24)

- Tail-based sampling for tracing pipelines (@mapno)

- Added Automatic Logging feature for Tempo (@joe-elliott)

- Disallow reading files from within scraping service configs by default.
  (@rfratto)

- Add remote write for span metrics (@mapno)

### Enhancements

- Support compression for trace export. (@mdisibio)

- Add global remote_write configuration that is shared between all instances
  and integrations. (@mattdurham)

- Go 1.16 is now used for all builds of the Agent. (@rfratto)

- Update Prometheus dependency to v2.26.0. (@rfratto)

- Upgrade `go.opentelemetry.io/collector` to v0.21.0 (@mapno)

- Add kafka trace receiver (@mapno)

- Support mirroring a trace pipeline to multiple backends (@mapno)

- Add `headers` field in `remote_write` config for Tempo. `headers` specifies
  HTTP headers to forward to the remote endpoint. (@alexbiehl)

- Add silent uninstall to Windows Uninstaller. (@mattdurham)

### Bugfixes

- Native Darwin arm64 builds will no longer crash when writing metrics to the
  WAL. (@rfratto)

- Remote write endpoints that never function across the lifetime of the Agent
  will no longer prevent the WAL from being truncated. (@rfratto)

- Bring back FreeBSD support. (@rfratto)

- agentctl will no longer leak WAL resources when retrieving WAL stats.
  (@rfratto)

- Ensure defaults are applied to undefined sections in config file. This fixes
  a problem where integrations didn't work if `prometheus:` wasn't configured.
  (@rfratto)

- Fixed issue where automatic logging double logged "svc". (@joe-elliott)

### Other changes

- The Grafana Cloud Agent has been renamed to the Grafana Agent. (@rfratto)

- Instance configs uploaded to the Config Store API will no longer be stored
  along with the global Prometheus defaults. This is done to allow globals to
  be updated and re-apply the new global defaults to the configs from the
  Config Store. (@rfratto)

- The User-Agent header sent for logs will now be `GrafanaAgent/<version>`
  (@rfratto)

- Add `tempo_spanmetrics` namespace in spanmetrics (@mapno)

v0.13.1 (2021-04-09)
--------------------

### Bugfixes

- Validate that incoming scraped metrics do not have an empty label set or a
  label set with duplicate labels, mirroring the behavior of Prometheus.
  (@rfratto)

v0.13.0 (2021-02-25)
--------------------

> The primary branch name has changed from `master` to `main`. You may have to
> update your local checkouts of the repository to point at the new branch name.

### Features

- postgres_exporter: Support query_path and disable_default_metrics. (@rfratto)

### Enhancements

- Support other architectures in installation script. (@rfratto)

- Allow specifying custom wal_truncate_frequency per integration. (@rfratto)

- The SigV4 region can now be inferred using the shared config (at
  `$HOME/.aws/config`) or environment variables (via `AWS_CONFIG`). (@rfratto)

- Update Prometheus dependency to v2.25.0. (@rfratto)

### Bugfixes

- Not providing an `-addr` flag for `agentctl config-sync` will no longer
  report an error and will instead use the pre-existing default value.
  (@rfratto)

- Fixed a bug from v0.12.0 where the Loki installation script failed because
  positions_directory was not set. (@rfratto)

- Reduce the likelihood of dataloss during a remote_write-side outage by
  increasing the default wal_truncation_frequency to 60m and preventing the WAL
  from being truncated if the last truncation timestamp hasn't changed. This
  change increases the size of the WAL on average, and users may configure a
  lower wal_truncation_frequency to deliberately choose a smaller WAL over
  write guarantees. (@rfratto)

- Add the ability to read and serve HTTPS integration metrics when given a set
  certificates (@mattdurham)

v0.12.0 (2021-02-05)
--------------------

> **BREAKING CHANGES**: This release has breaking changes. Please read entries
> carefully and consult the [upgrade guide][] for specific instructions.

### Breaking Changes

- The configuration format for the `loki` block has changed. (@rfratto)

- The configuration format for the `tempo` block has changed. (@rfratto)

### Features

- Support for multiple Loki Promtail instances has been added. (@rfratto)

- Support for multiple Tempo instances has been added. (@rfratto)

- Added [ElasticSearch exporter](https://github.com/justwatchcom/elasticsearch_exporter)
  integration. (@colega)

### Enhancements

- `.deb` and `.rpm` packages are now generated for all supported architectures.
  The architecture of the AMD64 package in the filename has been renamed to
  `amd64` to stay synchronized with the architecture name presented from other
  release assets. (@rfratto)

- The `/agent/api/v1/targets` API will now include discovered labels on the
  target pre-relabeling in a `discovered_labels` field. (@rfratto)

- Update Loki to 59a34f9867ce. This is a non-release build, and was needed to
  support multiple Loki instances. (@rfratto)

- Scraping service: Unhealthy Agents in the ring will no longer cause job
  distribution to fail. (@rfratto)

- Scraping service: Cortex ring metrics (prefixed with cortex_ring_) will now
  be registered for tracking the state of the hash ring. (@rfratto)

- Scraping service: instance config ownership is now determined by the hash of
  the instance config name instead of the entire config. This means that
  updating a config is guaranteed to always hash to the same Agent, reducing
  the number of metrics gaps. (@rfratto)

- Only keep a handful of K8s API server metrics by default to reduce default
  active series usage. (@hjet)

- Go 1.15.8 is now used for all distributions of the Agent. (@rfratto)

### Bugfixes

- `agentctl config-check` will now work correctly when the supplied config file
  contains integrations. (@hoenn)

v0.11.0 (2021-01-20)
--------------------

### Features

- ARMv6 builds of `agent` and `agentctl` will now be included in releases to
  expand Agent support to cover all models of Raspberry Pis. ARMv6 docker
  builds are also now available. (@rfratto)

- Added `config-check` subcommand for `agentctl` that can be used to validate
  Agent configuration files before attempting to load them in the `agent`
  itself. (@56quarters)

### Enhancements

- A sigv4 install script for Prometheus has been added. (@rfratto)

- NAMESPACE may be passed as an environment variable to the Kubernetes install
  scripts to specify an installation namespace. (@rfratto)

### Bugfixes

- The K8s API server scrape job will use the API server Service name when
  resolving IP addresses for Prometheus service discovery using the "Endpoints"
  role. (@hjet)

- The K8s manifests will no longer include the `default/kubernetes` job twice
  in both the DaemonSet and the Deployment. (@rfratto)

v0.10.0 (2021-01-13)
--------------------

### Features

- Prometheus `remote_write` now supports SigV4 authentication using the
  [AWS default credentials chain](https://docs.aws.amazon.com/sdk-for-java/v1/developer-guide/credentials.html).
  This enables the Agent to send metrics to Amazon Managed Prometheus without
  needing the [SigV4 Proxy](https://github.com/awslabs/aws-sigv4-proxy).
  (@rfratto)

### Enhancements

- Update `redis_exporter` to v1.15.0. (@rfratto)

- `memcached_exporter` has been updated to v0.8.0. (@rfratto)

- `process-exporter` has been updated to v0.7.5. (@rfratto)

- `wal_cleanup_age` and `wal_cleanup_period` have been added to the top-level
  Prometheus configuration section. These settings control how Write Ahead Logs
  (WALs) that are not associated with any instances are cleaned up. By default,
  WALs not associated with an instance that have not been written in the last
  12 hours are eligible to be cleaned up. This cleanup can be disabled by
  setting `wal_cleanup_period` to `0`. (@56quarters)

- Configuring logs to read from the systemd journal should now work on journals
  that use +ZSTD compression. (@rfratto)

### Bugfixes

- Integrations will now function if the HTTP listen address was set to a value
  other than the default. (@mattdurham)

- The default Loki installation will now be able to write its positions file.
  This was prevented by accidentally writing to a readonly volume mount.
  (@rfratto)

v0.9.1 (2021-01-04)
-------------------

### Enhancements

- agentctl will now be installed by the rpm and deb packages as
  `grafana-agentctl`. (@rfratto)

v0.9.0 (2020-12-10)
-------------------

### Features

- Add support to configure TLS config for the Tempo exporter to use
  insecure_skip_verify to disable TLS chain verification. (@bombsimon)

- Add `sample-stats` to `agentctl` to search the WAL and return a summary of
  samples of series matching the given label selector. (@simonswine)

- New integration:
  [postgres_exporter](https://github.com/wrouesnel/postgres_exporter)
  (@rfratto)

- New integration:
  [statsd_exporter](https://github.com/prometheus/statsd_exporter) (@rfratto)

- New integration:
  [consul_exporter](https://github.com/prometheus/consul_exporter) (@rfratto)

- Add optional environment variable substitution of configuration file.
  (@dcseifert)

### Enhancements

- `min_wal_time` and `max_wal_time` have been added to the instance config
  settings, guaranteeing that data in the WAL will exist for at least
  `min_wal_time` and will not exist for longer than `max_wal_time`. This change
  will increase the size of the WAL slightly but will prevent certain scenarios
  where data is deleted before it is sent. To revert back to the old behavior,
  set `min_wal_time` to `0s`. (@rfratto)

- Update `redis_exporter` to v1.13.1. (@rfratto)

- Bump OpenTelemetry-collector dependency to v0.16.0. (@bombsimon)

### Bugfixes

- Fix issue where the Tempo example manifest could not be applied because the
  port names were too long. (@rfratto)

- Fix issue where the Agent Kubernetes manifests may not load properly on AKS.
  (#279) (@rfratto)

### Other changes

- The User-Agent header sent for logs will now be `GrafanaCloudAgent/<version>`
  (@rfratto)

v0.8.0 (2020-11-06)
-------------------

### Features

- New integration: [dnsamsq_exporter](https://github.com/google/dnsamsq_exporter)
  (@rfratto).

- New integration: [memcached_exporter](https://github.com/prometheus/memcached_exporter)
  (@rfratto).

### Enhancements

- Add `<integration name>_build_info` metric to all integrations. The build
  info displayed will match the build information of the Agent and _not_ the
  embedded exporter. This metric is used by community dashboards, so adding it
  to the Agent increases compatibility with existing dashboards that depend on
  it existing. (@rfratto)

- Bump OpenTelemetry-collector dependency to 0.14.0 (@joe-elliott)

### Bugfixes

- Error messages when retrieving configs from the KV store will now be logged,
  rather than just logging a generic message saying that retrieving the config
  has failed. (@rfratto)

v0.7.2 (2020-10-29)
-------------------

### Enhancements

- Bump Prometheus dependency to 2.21. (@rfratto)

- Bump OpenTelemetry-collector dependency to 0.13.0 (@rfratto)

- Bump Promtail dependency to 2.0. (@rfratto)

- Enhance host_filtering mode to support targets from Docker Swarm and Consul.
  Also, add a `host_filter_relabel_configs` to that will apply relabeling rules
  for determining if a target should be dropped. Add a documentation section
  explaining all of this in detail. (@rfratto)

### Bugfixes

- Fix deb package prerm script so that it stops the agent on package removal.
  (@jdbaldry)

- Fix issue where the `push_config` for Tempo field was expected to be
  `remote_write`. `push_config` now works as expected. (@rfratto)

v0.7.1 (2020-10-23)
-------------------

### Bugfixes

- Fix issue where ARM binaries were not published with the GitHub release.

v0.7.0 (2020-10-23)
-------------------

### Features

- Added Tracing Support. (@joe-elliott)

- Add RPM and deb packaging. (@jdbaldry, @simon6372)

- arm64 and arm/v7 Docker containers and release builds are now available for
  `agent` and `agentctl`. (@rfratto)

- Add `wal-stats` and `target-stats` tooling to `agentctl` to discover WAL and
  cardinality issues. (@rfratto)

- [mysqld_exporter](https://github.com/prometheus/mysqld_exporter) is now
  embedded and available as an integration. (@rfratto)

- [redis_exporter](https://github.com/oliver006/redis_exporter) is now embedded
  and available as an integration. (@dafydd-t)

### Enhancements

- Resharding the cluster when using the scraping service mode now supports
  timeouts through `reshard_timeout`. The default value is `30s.` This timeout
  applies to cluster-wide reshards (performed when joining and leaving the
  cluster) and local reshards (done on the `reshard_interval`). (@rfratto)

### Bugfixes

- Fix issue where integrations crashed with instance_mode was set to `distinct`
  (@rfratto)

- Fix issue where the `agent` integration did not work on Windows (@rfratto).

- Support URL-encoded paths in the scraping service API. (@rfratto)

- The instance label written from replace_instance_label can now be overwritten
  with relabel_configs. This bugfix slightly modifies the behavior of what data
  is stored. The final instance label will now be stored in the WAL rather than
  computed by remote_write. This change should not negatively effect existing
  users. (@rfratto)

v0.6.1 (2020-04-11)
-------------------

### Bugfixes

- Fix issue where build information was empty when running the Agent with
  --version. (@rfratto)

- Fix issue where updating a config in the scraping service may fail to pick up
  new targets. (@rfratto)

- Fix deadlock that slowly prevents the Agent from scraping targets at a high
  scrape volume. (@rfratto)

v0.6.0 (2020-09-04)
-------------------

### Breaking Changes

- The Configs API will now disallow two instance configs having multiple
  `scrape_configs` with the same `job_name`. This was needed for the instance
  sharing mode, where combined instances may have duplicate `job_names` across
  their `scrape_configs`. This brings the scraping service more in line with
  Prometheus, where `job_names` must globally be unique. This change also
  disallows concurrent requests to the put/apply config API endpoint to prevent
  a race condition of two conflicting configs being applied at the same time.
  (@rfratto)

### Deprecations

- `use_hostname_label` is now supplanted by `replace_instance_label`.
  `use_hostname_label` will be removed in a future version. (@rfratto)

### Features

- The Grafana Agent can now collect logs and send to Loki. This is done by
  embedding Promtail, the official Loki log collection client. (@rfratto)

- Integrations can now be enabled without scraping. Set scrape_integrations to
  `false` at the `integrations` key or within the specific integration you
  don't want to scrape. This is useful when another Agent or Prometheus server
  will scrape the integration. (@rfratto)

- [process-exporter](https://github.com/ncabatoff/process-exporter) is now
  embedded as `process_exporter`. The hypen has been changed to an underscore
  in the config file to retain consistency with `node_exporter`. (@rfratto)

### Enhancements

- A new config option, `replace_instance_label`, is now available for use with
  integrations. When this is true, the instance label for all metrics coming
  from an integration will be replaced with the machine's hostname rather than
  127.0.0.1. (@rfratto)

- The embedded Prometheus version has been updated to 2.20.1. (@rfratto,
  @gotjosh)

- The User-Agent header written by the Agent when remote_writing will now be
  `GrafanaCloudAgent/<Version>` instead of `Prometheus/<Prometheus Version>`.
  (@rfratto)

- The subsystems of the Agent (`prometheus`, `loki`) are now made optional.
  Enabling integrations also implicitly enables the associated subsystem. For
  example, enabling the `agent` or `node_exporter` integration will force the
  `prometheus` subsystem to be enabled.  (@rfratto)

### Bugfixes

- The documentation for Tanka configs is now correct. (@amckinley)

- Minor corrections and spelling issues have been fixed in the Overview
  documentation. (@amckinley)

- The new default of `shared` instances mode broke the metric value for
  `agent_prometheus_active_configs`, which was tracking the number of combined
  configs (i.e., number of launched instances). This metric has been fixed and
  a new metric, `agent_prometheus_active_instances`, has been added to track
  the numbger of launched instances. If instance sharing is not enabled, both
  metrics will share the same value. (@rfratto)

- `remote_write` names in a group will no longer be copied from the
  remote_write names of the first instance in the group. Rather, all
  remote_write names will be generated based on the first 6 characters of the
  group hash and the first six characters of the remote_write hash. (@rfratto)

- Fix a panic that may occur during shutdown if the WAL is closed in the middle
  of the WAL being truncated. (@rfratto)

v0.5.0 (2020-08-12)
-------------------

### Features

- A [scrape targets API](https://github.com/grafana/agent/blob/main/docs/api.md#list-current-scrape-targets)
  has been added to show every target the Agent is currently scraping, when it
  was last scraped, how long it took to scrape, and errors from the last
  scrape, if any. (@rfratto)

- "Shared Instance Mode" is the new default mode for spawning Prometheus
  instances, and will improve CPU and memory usage for users of integrations
  and the scraping service. (@rfratto)

### Enhancements

- Memory stability and utilization of the WAL has been improved, and the
  reported number of active series in the WAL will stop double-counting
  recently churned series. (@rfratto)

- Changing scrape_configs and remote_write configs for an instance will now be
  dynamically applied without restarting the instance. This will result in less
  missing metrics for users of the scraping service that change a config.
  (@rfratto)

- The Tanka configuration now uses k8s-alpha. (@duologic)

### Bugfixes

- The Tanka configuration will now also deploy a single-replica deployment
  specifically for scraping the Kubernetes API. This deployment acts together
  with the Daemonset to scrape the full cluster and the control plane.
  (@gotjosh)

- The node_exporter filesystem collector will now work on Linux systems without
  needing to manually set the blocklist and allowlist of filesystems.
  (@rfratto)

v0.4.0 (2020-06-18)
-------------------

### Features

- Support for integrations has been added. Integrations can be any embedded
  tool, but are currently used for embedding exporters and generating scrape
  configs. (@rfratto)

- node_exporter has been added as an integration. This is the full version of
  node_exporter with the same configuration options. (@rfratto)

- An Agent integration that makes the Agent automatically scrape itself has
  been added. (@rfratto)

### Enhancements

- The WAL can now be truncated if running the Agent without any remote_write
  endpoints. (@rfratto)

### Bugfixes

- Prevent the Agent from crashing when a global Prometheus config stanza is not
  provided. (@robx)

- Enable agent host_filter in the Tanka configs, which was disabled by default
  by mistake. (@rfratto)

v0.3.2 (2020-05-29)
-------------------

### Features

- Tanka configs that deploy the scraping service mode are now available
  (@rfratto)

- A k3d example has been added as a counterpart to the docker-compose example.
  (@rfratto)

### Enhancements

- Labels provided by the default deployment of the Agent (Kubernetes and Tanka)
  have been changed to align with the latest changes to grafana/jsonnet-libs.
  The old `instance` label is now called `pod`, and the new `instance` label is
  unique. A `container` label has also been added. The Agent mixin has been
  subsequently updated to also incorporate these label changes. (@rfratto)

- The `remote_write` and `scrape_config` sections now share the same
  validations as Prometheus (@rfratto)

- Setting `wal_truncation_frequency` to less than the scrape interval is now
  disallowed (@rfratto)

### Bugfixes

- A deadlock in scraping service mode when updating a config that shards to the
  same node has been fixed (@rfratto)

- `remote_write` config stanzas will no longer ignore `password_file`
  (@rfratto)

- `scrape_config` client secrets (e.g., basic auth, bearer token,
  `password_file`) will now be properly retained in scraping service mode
  (@rfratto)

- Labels for CPU, RX, and TX graphs in the Agent Operational dashboard now
  correctly show the pod name of the Agent instead of the exporter name.
  (@rfratto)

v0.3.1 (2020-05-20)
-------------------

### Features

- The Agent has upgraded its vendored Prometheus to v2.18.1 (@gotjosh,
  @rfratto)

### Bugfixes

- A typo in the Tanka configs and Kubernetes manifests that prevents the Agent
  launching with v0.3.0 has been fixed (@captncraig)

- Fixed a bug where Tanka mixins could not be used due to an issue with the
  folder placement enhancement (@rfratto)

### Enhancements

- `agentctl` and the config API will now validate that the YAML they receive
  are valid instance configs. (@rfratto)

v0.3.0 (2020-05-13)
-------------------

### Features

- A third operational mode called "scraping service mode" has been added. A KV
  store is used to store instance configs which are distributed amongst a
  clustered set of Agent processes, dividing the total scrape load across each
  agent. An API is exposed on the Agents to list, create, update, and delete
  instance configurations from the KV store. (@rfratto)

- An "agentctl" binary has been released to interact with the new instance
  config management API created by the "scraping service mode." (@rfratto,
  @hoenn)

- The Agent now includes readiness and healthiness endpoints. (@rfratto)

### Enhancements

- The YAML files are now parsed strictly and an invalid YAML will generate an
  error at runtime. (@hoenn)

- The default build mode for the Docker containers is now release, not debug.
  (@rfratto)

- The Grafana Agent Tanka Mixins now are placed in an "Agent" folder within
  Grafana. (@cyriltovena)

v0.2.0 (2020-04-09)
-------------------

### Features

- The Prometheus remote write protocol will now send scraped metadata (metric
  name, help, type and unit). This results in almost negligent bytes sent
  increase as metadata is only sent every minute. It is on by default.
  (@gotjosh)

  These metrics are available to monitor metadata being sent:
  - `prometheus_remote_storage_succeeded_metadata_total`
  - `prometheus_remote_storage_failed_metadata_total`
  - `prometheus_remote_storage_retried_metadata_total`
  - `prometheus_remote_storage_sent_batch_duration_seconds` and
    `prometheus_remote_storage_sent_bytes_total` have a new label “type” with
    the values of `metadata` or `samples`.

### Enhancements

- The Agent has upgraded its vendored Prometheus to v2.17.1 (@rfratto)

### Bugfixes

- Invalid configs passed to the agent will now stop the process after they are
  logged as invalid; previously the Agent process would continue. (@rfratto)

- Enabling host_filter will now allow metrics from node role Kubernetes service
  discovery to be scraped properly (e.g., cAdvisor, Kubelet). (@rfratto)

v0.1.1 (2020-03-16)
-------------------

### Other changes

- Nits in documentation (@sh0rez)

- Fix various dashboard mixin problems from v0.1.0 (@rfratto)

- Pass through release tag to `docker build` (@rfratto)

v0.1.0 (2020-03-16)
-------------------

> First release!

### Features

- Support for scraping Prometheus metrics and sharding the agent through the
  presence of a `host_filter` flag within the Agent configuration file.

[upgrade guide]: https://grafana.com/docs/agent/latest/upgrade-guide/
[contributors guide]: ./docs/developer/contributing.md#updating-the-changelog<|MERGE_RESOLUTION|>--- conflicted
+++ resolved
@@ -62,24 +62,21 @@
 
 - Flow: add timeout to loki.source.podlogs controller setup. (@polyrain)
 
-<<<<<<< HEAD
-### Bugfixes
+### Bugfixes
+
+- Fixed a reconciliation error in Grafana Agent Operator when using `tlsConfig`
+  on `Probe`. (@supergillis)
 
 - Flow: fix an error where some error messages that crossed multiple lines
   added extra an extra `|` character when displaying the source file on the
   starting line. (@rfratto)
-=======
+
 - Flow: fix issues in `river fmt` where adding an inline comment on the same
   line as a `[` or `{` would cause indentation issues on subsequent lines.
   (@rfratto)
 
 - Flow: fix issues in `river fmt` where line comments in arrays would be given
   the wrong identation level. (@rfratto)
-
-### Bugfixes
-
-- Fixed a reconciliation error in Grafana Agent Operator when using `tlsConfig` on `Probe`. (@supergillis)
->>>>>>> e5e44f78
 
 ### Other changes
 
