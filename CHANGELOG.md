--- conflicted
+++ resolved
@@ -27,7 +27,7 @@
 - [ENHANCEMENT] Allow reloading configuration using `SIGHUP` signal. (@tharun208)
 
 - [ENHANCEMENT] Add HOSTNAME environment variable to service file to allow for expanding
-  the $HOSTNAME variable in agent config.  (@dfrankel33) 
+  the $HOSTNAME variable in agent config.  (@dfrankel33)
 
 - [BUGFIX] Regex capture groups like `${1}` will now be kept intact when
   using `-config.expand-env`. (@rfratto)
@@ -79,10 +79,9 @@
   deprecated in favor of `metrics`. Flag names starting with `prometheus.` have
   also been deprecated in favor of the same flags with the `metrics.` prefix.
   (@rfratto)
-
-<<<<<<< HEAD
+  
 - [DEPRECATION] Rename Tempo to Traces (@mattdurham)
-=======
+
 # v0.18.4 (2021-09-14)
 
 - [BUGFIX] Fix info logging on windows. (@mattdurham)
@@ -92,7 +91,6 @@
 
 - [CHANGE] Add `agent_prometheus_configs_changed_total` metric to track instance
   config events. (@rfratto)
->>>>>>> b350d2da
 
 # v0.18.3 (2021-09-08)
 
