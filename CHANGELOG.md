# Changelog

> _Contributors should read our [contributors guide][] for instructions on how
> to update the changelog._

This document contains a historical list of changes between releases. Only
changes that impact end-user behavior are listed; changes to documentation or
internal API changes are not present.

Main (unreleased)
-----------------

### Enhancements

- Flow Windows service: Support environment variables. (@jkroepke)

- Allow disabling collection of root Cgroup stats in
  `prometheus.exporter.cadvisor` (flow mode) and the `cadvisor` integration
  (static mode). (@hainenber)

- Grafana Agent on Windows now automatically restarts on failure. (@hainenber)

- Added metrics, alerts and dashboard visualisations to help diagnose issues
  with unhealthy components and components that take too long to evaluate. (@thampiotr)

- The `http` config block may now reference exports from any component.
  Previously, only `remote.*` and `local.*` components could be referenced
  without a circular dependency. (@rfratto)

- Add a `resource_to_telemetry_conversion` argument to `otelcol.exporter.prometheus`
  for converting resource attributes to Prometheus labels. (@hainenber)

- `pyroscope.ebpf` support python on arm64 platforms. (@korniltsev)

<<<<<<< HEAD
- `mimir.rules.kubernetes` may now retry its startup on failure. (@hainenber)
=======
- Added links between compatible components in the documentation to make it
  easier to discover them. (@thampiotr)
  
- Allow defining `HTTPClientConfig` for `discovery.ec2`. (@cmbrad)
>>>>>>> e961c170

### Bugfixes

- Update `pyroscope.ebpf` to fix a logical bug causing to profile to many kthreads instead of regular processes https://github.com/grafana/pyroscope/pull/2778 (@korniltsev)
 
- Update `pyroscope.ebpf` to produce more optimal pprof profiles for python processes https://github.com/grafana/pyroscope/pull/2788 (@korniltsev)

- Fixes `loki.source.docker` a behavior that synced an incomplete list of targets to the tailer manager. (@FerdinandvHagen)

v0.38.1 (2023-11-30)
--------------------

### Security fixes

- Fix CVE-2023-47108 by updating `otelgrpc` from v0.45.0 to v0.46.0. (@hainenber)

### Features

- Agent Management: Introduce support for templated configuration. (@jcreixell)

### Bugfixes

- Permit `X-Faro-Session-ID` header in CORS requests for the `faro.receiver`
  component (flow mode) and the `app_agent_receiver` integration (static mode).
  (@cedricziel)

- Fix issue with windows_exporter defaults not being set correctly. (@mattdurham)

- Fix agent crash when process null OTel's fan out consumers. (@hainenber)

- Fix issue in `prometheus.operator.*` where targets would be dropped if two crds share a common prefix in their names. (@Paul424, @captncraig)

- Fix issue where `convert` command would generate incorrect Flow Mode config
  when provided `promtail` configuration that uses `docker_sd_configs` (@thampiotr)

- Fix converter issue with `loki.relabel` and `max_cache_size` being set to 0 instead of default (10_000). (@mattdurham)

### Other changes

- Add Agent Deploy Mode to usage report. (@captncraig)

v0.38.0 (2023-11-21)
--------------------

### Breaking changes

- Remove `otelcol.exporter.jaeger` component (@hainenber)

- In the mysqld exporter integration, some metrics are removed and others are renamed. (@marctc)
  - Removed metrics:
    - "mysql_last_scrape_failed" (gauge)
    - "mysql_exporter_scrapes_total" (counter)
    - "mysql_exporter_scrape_errors_total" (counter)
  - Metric names in the `info_schema.processlist` collector have been [changed](https://github.com/prometheus/mysqld_exporter/pull/603).
  - Metric names in the `info_schema.replica_host` collector have been [changed](https://github.com/prometheus/mysqld_exporter/pull/496).
  - Changes related to `replication_group_member_stats collector`:
    - metric "transaction_in_queue" was Counter instead of Gauge
    - renamed 3 metrics starting with `mysql_perf_schema_transaction_` to start with `mysql_perf_schema_transactions_` to be consistent with column names.
    - exposing only server's own stats by matching `MEMBER_ID` with `@@server_uuid` resulting "member_id" label to be dropped.

### Features

- Added a new `stage.decolorize` stage to `loki.process` component which
  allows to strip ANSI color codes from the log lines. (@thampiotr)

- Added a new `stage.sampling` stage to `loki.process` component which
  allows to only process a fraction of logs and drop the rest. (@thampiotr)

- Added a new `stage.eventlogmessage` stage to `loki.process` component which
  allows to extract data from Windows Event Log. (@thampiotr)

- Update version of River:

    - River now supports raw strings, which are strings surrounded by backticks
      instead of double quotes. Raw strings can span multiple lines, and do not
      support any escape sequences. (@erikbaranowski)

    - River now permits using `[]` to access non-existent keys in an object.
      When this is done, the access evaluates to `null`, such that `{}["foo"]
      == null` is true. (@rfratto)

- Added support for python profiling to `pyroscope.ebpf` component. (@korniltsev)

- Windows Flow Installer: Add /CONFIG /DISABLEPROFILING and /DISABLEREPORTING flag (@jkroepke)

- Add queueing logs remote write client for `loki.write` when WAL is enabled. (@thepalbi)

- New Grafana Agent Flow components:

  - `otelcol.processor.filter` - filters OTLP telemetry data using OpenTelemetry
    Transformation Language (OTTL). (@hainenber)
  - `otelcol.receiver.vcenter` - receives metrics telemetry data from vCenter. (@marctc)

- Agent Management: Introduce support for remotely managed external labels for logs. (@jcreixell)

### Enhancements

- The `loki.write` WAL now has snappy compression enabled by default. (@thepalbi)

- Allow converting labels to structured metadata with Loki's structured_metadata stage. (@gonzalesraul)

- Improved performance of `pyroscope.scrape` component when working with a large number of targets. (@cyriltovena)

- Added support for comma-separated list of fields in `source` option and a
  new `separator` option in `drop` stage of `loki.process`. (@thampiotr)

- The `loki.source.docker` component now allows connecting to Docker daemons
  over HTTP(S) and setting up TLS credentials. (@tpaschalis)

- Added an `exclude_event_message` option to `loki.source.windowsevent` in flow mode,
  which excludes the human-friendly event message from Windows event logs. (@ptodev)

- Improve detection of rolled log files in `loki.source.kubernetes` and
  `loki.source.podlogs` (@slim-bean).

- Support clustering in `loki.source.kubernetes` (@slim-bean).

- Support clustering in `loki.source.podlogs` (@rfratto).

- Make component list sortable in web UI. (@hainenber)

- Adds new metrics (`mssql_server_total_memory_bytes`, `mssql_server_target_memory_bytes`,
  and `mssql_available_commit_memory_bytes`) for `mssql` integration (@StefanKurek).

- Grafana Agent Operator: `config-reloader` container no longer runs as root.
  (@rootmout)

- Added support for replaying not sent data for `loki.write` when WAL is enabled. (@thepalbi)

- Make the result of 'discovery.kubelet' support pods that without ports, such as k8s control plane static pods. (@masonmei)

- Added support for unicode strings in `pyroscope.ebpf` python profiles. (@korniltsev)

- Improved resilience of graph evaluation in presence of slow components. (@thampiotr)

- Updated windows exporter to use prometheus-community/windows_exporter commit 1836cd1. (@mattdurham)

- Allow agent to start with `module.git` config if cached before. (@hainenber)

- Adds new optional config parameter `query_config` to `mssql` integration to allow for custom metrics (@StefanKurek)

### Bugfixes

- Set exit code 1 on grafana-agentctl non-runnable command. (@fgouteroux)

- Fixed an issue where `loki.process` validation for stage `metric.counter` was
  allowing invalid combination of configuration options. (@thampiotr)

- Fixed issue where adding a module after initial start, that failed to load then subsequently resolving the issue would cause the module to
  permanently fail to load with `id already exists` error. (@mattdurham)

- Allow the usage of encodings other than UTF8 to be used with environment variable expansion. (@mattdurham)

- Fixed an issue where native histogram time series were being dropped silently.  (@krajorama)

- Fix validation issue with ServiceMonitors when scrape timeout is greater than interval. (@captncraig)

- Static mode's spanmetrics processor will now prune histograms when the dimension cache is pruned.
  Dimension cache was always pruned but histograms were not being pruned. This caused metric series
  created by the spanmetrics processor to grow unbounded. Only static mode has this issue. Flow mode's
  `otelcol.connector.spanmetrics` does not have this bug. (@nijave)

- Prevent logging errors on normal shutdown in `loki.source.journal`. (@wildum)

- Break on iterate journal failure in `loki.source.journal`. (@wildum)

- Fix file descriptor leak in `loki.source.journal`. (@wildum)

- Fixed a bug in River where passing a non-string key to an object (such as
  `{}[true]`) would incorrectly report that a number type was expected instead. (@rfratto)

- Include Faro Measurement `type` field in `faro.receiver` Flow component and legacy `app_agent_receiver` integration. (@rlankfo)

- Mark `password` argument of `loki.source.kafka` as a `secret` rather than a `string`. (@harsiddhdave44)

- Fixed a bug where UDP syslog messages were never processed (@joshuapare)

- Updating configuration for `loki.write` no longer drops data. (@thepalbi)

- Fixed a bug in WAL where exemplars were recorded before the first native histogram samples for new series,
  resulting in remote write sending the exemplar first and Prometheus failing to ingest it due to missing
  series. (@krajorama)

- Fixed an issue in the static config converter where exporter instance values
  were not being mapped when translating to flow. (@erikbaranowski)

- Fix a bug which prevented Agent from running `otelcol.exporter.loadbalancing`
  with a `routing_key` of `traceID`. (@ptodev)

- Added Kubernetes service resolver to static node's loadbalancing exporter
  and to Flow's `otelcol.exporter.loadbalancing`. (@ptodev)

- Fix default configuration file `grafana-agent-flow.river` used in downstream
  packages. (@bricewge)

- Fix converter output for prometheus.exporter.windows to not unnecessarily add
  empty blocks. (@erikbaranowski)

### Other changes

- Bump `mysqld_exporter` version to v0.15.0. (@marctc)

- Bump `github-exporter` version to 1.0.6. (@marctc)

- Use Go 1.21.4 for builds. (@rfratto)

- Change User-Agent header for outbound requests to include agent-mode, goos, and deployment mode. Example `GrafanaAgent/v0.38.0 (flow; linux; docker)` (@captncraig)

- `loki.source.windowsevent` and `loki.source.*` changed to use a more robust positions file to prevent corruption on reboots when writing
  the positions file. (@mattdurham)

v0.37.4 (2023-11-06)
-----------------

### Enhancements

- Added an `add_metric_suffixes` option to `otelcol.exporter.prometheus` in flow mode,
  which configures whether to add type and unit suffixes to metrics names. (@mar4uk)

### Bugfixes

- Fix a bug where reloading the configuration of a `loki.write` component lead
  to a panic. (@tpaschalis)

- Added Kubernetes service resolver to static node's loadbalancing exporter
  and to Flow's `otelcol.exporter.loadbalancing`. (@ptodev)

v0.37.3 (2023-10-26)
-----------------

### Bugfixes

- Fixed an issue where native histogram time series were being dropped silently.  (@krajorama)

- Fix an issue where `remote.vault` ignored the `namespace` argument. (@rfratto)

- Fix an issue with static mode and `promtail` converters, where static targets
  did not correctly default to `localhost` when not provided. (@thampiotr)

- Fixed some converter diagnostics so they show as warnings rather than errors. Improve
  clarity for various diagnostics. (@erikbaranowski)

- Wire up the agent exporter integration for the static converter. (@erikbaranowski)

### Enhancements

- Upgrade OpenTelemetry Collector packages to version 0.87 (@ptodev):
  - `otelcol.receiver.kafka` has a new `header_extraction` block to extract headers from Kafka records.
  - `otelcol.receiver.kafka` has a new `version` argument to change the version of
    the SASL Protocol for SASL authentication.

v0.37.2 (2023-10-16)
-----------------

### Bugfixes

- Fix the handling of the `--cluster.join-addresses` flag causing an invalid
  comparison with the mutually-exclusive `--cluster.discover-peers`. (@tpaschalis)

- Fix an issue with the static to flow converter for blackbox exporter modules
  config not being included in the river output. (@erikbaranowski)

- Fix issue with default values in `discovery.nomad`. (@marctc)

### Enhancements

- Update Prometheus dependency to v2.47.2. (@tpaschalis)

- Allow Out of Order writing to the WAL for metrics. (@mattdurham)

- Added new config options to spanmetrics processor in static mode (@ptodev):
  - `aggregation_temporality`: configures whether to reset the metrics after flushing.
  - `metrics_flush_interval`: configures how often to flush generated metrics.

### Other changes

- Use Go 1.21.3 for builds. (@tpaschalis)

v0.37.1 (2023-10-10)
-----------------

### Bugfixes

- Fix the initialization of the default namespaces map for the operator and the
  loki.source.kubernetes component. (@wildum)

v0.37.0 (2023-10-10)
-----------------

### Breaking changes

- Set `retry_on_http_429` to `true` by default in the `queue_config` block in static mode's `remote_write`. (@wildum)

- Renamed `non_indexed_labels` Loki processing stage to `structured_metadata`. (@vlad-diachenko)

- Include `otel_scope_name` and `otel_scope_version` in all metrics for `otelcol.exporter.prometheus`
  by default using a new argument `include_scope_labels`. (@erikbaranowski)

- Static mode Windows Certificate Filter no longer restricted to TLS 1.2 and specific cipher suites. (@mattdurham)

- The `__meta_agent_integration*` and `__meta_agent_hostname` labels have been
  removed from the targets exposed by `prometheus.exporter.*` components and
  got replaced by the pair of `__meta_component_name` and `__meta_component_id`
  labels. (@tpaschalis)

- Flow: Allow `prometheus.exporter.unix` to be specified multiple times and used in modules. This now means all
  `prometheus.exporter.unix` references will need a label `prometheus.exporter.unix "example"`. (@mattdurham)

### Features

- New Grafana Agent Flow components:

  - `discovery.consulagent` discovers scrape targets from Consul Agent. (@wildum)
  - `discovery.dockerswarm` discovers scrape targets from Docker Swarm. (@wildum)
  - `discovery.ionos` discovers scrape targets from the IONOS Cloud API. (@wildum)
  - `discovery.kuma` discovers scrape targets from the Kuma control plane. (@tpaschalis)
  - `discovery.linode` discovers scrape targets from the Linode API. (@captncraig)
  - `discovery.marathon` discovers scrape targets from Marathon servers. (@wildum)
  - `discovery.nerve` discovers scrape targets from AirBnB's Nerve. (@tpaschalis)
  - `discovery.scaleway` discovers scrape targets from Scaleway virtual
    instances and bare-metal machines. (@rfratto)
  - `discovery.serverset` discovers Serversets stored in Zookeeper. (@thampiotr)
  - `discovery.triton` discovers scrape targets from Triton Container Monitor. (@erikbaranowski)
  - `faro.receiver` accepts Grafana Faro-formatted telemetry data over the
    network and forwards it to other components. (@megumish, @rfratto)
  - `otelcol.connector.servicegraph` creates service graph metrics from spans. It is the
    flow mode equivalent to static mode's `service_graphs` processor. (@ptodev)
  - `otelcol.connector.spanlogs` creates logs from spans. It is the flow mode equivalent
    to static mode's `automatic_logging` processor. (@ptodev)
  - `otelcol.processor.k8sattributes` adds Kubernetes metadata as resource attributes
    to spans, logs, and metrics. (@acr92)
  - `otelcol.processor.probabilistic_sampler` samples logs and traces based on configuration options. (@mar4uk)
  - `otelcol.processor.transform` transforms OTLP telemetry data using the
    OpenTelemetry Transformation Language (OTTL). It is most commonly used
    for transformations on attributes.
  - `prometheus.exporter.agent` exposes the agent's internal metrics. (@hainenber)
  - `prometheus.exporter.azure` collects metrics from Azure. (@wildum)
  - `prometheus.exporter.cadvisor` exposes cAdvisor metrics. (@tpaschalis)
  - `prometheus.exporter.vsphere` exposes vmware vsphere metrics. (@marctc)
  - `remote.kubernetes.configmap` loads a configmap's data for use in other components (@captncraig)
  - `remote.kubernetes.secret` loads a secret's data for use in other components (@captncraig)

- Flow: allow the HTTP server to be configured with TLS in the config file
  using the new `http` config block. (@rfratto)

- Clustering: add new flag `--cluster.max-join-peers` to limit the number of peers the system joins. (@wildum)

- Clustering: add a new flag `--cluster.name` to prevent nodes without this identifier from joining the cluster. (@wildum)

- Clustering: add IPv6 support when using advertise interfaces to assign IP addresses. (@wildum)

- Add a `file_watch` block in `loki.source.file` to configure how often to poll files from disk for changes via `min_poll_frequency` and `max_poll_frequency`.
  In static mode it can be configured in the global `file_watch_config` via `min_poll_frequency` and `max_poll_frequency`.  (@wildum)

- Flow: In `prometheus.exporter.blackbox`, allow setting labels for individual targets. (@spartan0x117)

- Add optional `nil_to_zero` config flag for `YACE` which can be set in the `static`, `discovery`, or `metric` config blocks. (@berler)

- The `cri` stage in `loki.process` can now be configured to limit line size.

- Flow: Allow `grafana-agent run` to accept a path to a directory of `*.river` files.
  This will load all River files in the directory as a single configuration;
  component names must be unique across all loaded files. (@rfratto, @hainenber)

- Added support for `static` configuration conversion in `grafana-agent convert` and `grafana-agent run` commands. (@erikbaranowski)

- Flow: the `prometheus.scrape` component can now configure the scraping of
  Prometheus native histograms. (@tpaschalis)

- Flow: the `prometheus.remote_write` component now supports SigV4 and AzureAD authentication. (@ptodev)

### Enhancements

- Clustering: allow advertise interfaces to be configurable, with the possibility to select all available interfaces. (@wildum)

- Deleted series will now be removed from the WAL sooner, allowing Prometheus
  remote_write to free memory associated with removed series sooner. (@rfratto)

- Added a `disable_high_cardinality_metrics` configuration flag to `otelcol`
  exporters and receivers to switch high cardinality debug metrics off.  (@glindstedt)

- `loki.source.kafka` component now exposes internal label `__meta_kafka_offset`
  to indicate offset of consumed message. (@hainenber)

- Add a`tail_from_end` attribute in `loki.source.file` to have the option to start tailing a file from the end if a cached position is not found.
  This is valuable when you want to tail a large file without reading its entire content. (@wildum)

- Flow: improve river config validation step in `prometheus.scrape` by comparing `scrape_timeout` with `scrape_interval`. (@wildum)

- Flow: add `randomization_factor` and `multiplier` to retry settings in
  `otelcol` components. (@rfratto)

- Add support for `windows_certificate_filter` under http tls config block. (@mattdurham)

- Add `openstack` config converter to convert OpenStack yaml config (static mode) to river config (flow mode). (@wildum)

- Some `otelcol` components will now display their debug metrics via the
  Agent's `/metrics` endpoint. Those components include `otelcol.receiver.otlp`,
  `otelcol.exporter.otlp` and `otelcol.processor.batch`. There may also be metrics
  from other components which are not documented yet. (@ptodev)

- Agent Management: Honor 503 ServiceUnavailable `Retry-After` header. (@jcreixell)

- Bump opentelemetry-collector and opentelemetry-collector-contrib versions from v0.80 to v0.85 (@wildum):
  - add `authoriy` attribute to `otelcol.exporter.loadbalancing` to override the default value in gRPC requests.
  - add `exemplars` support to `otelcol.connector.spanmetrics`.
  - add `exclude_dimensions` attribute to `otelcol.connector.spanmetrics` to exclude dimensions from the default set.
  - add `authority` attribute to `otelcol.receiver.otlp` to override the default value in gRPC requests.
  - add `disable_keep_alives` attribute to `otelcol.receiver.otlp` to disable the HTTP keep alive feature.
  - add `traces_url_path`, `metrics_url_path` and `logs_url_path` attributes to `otelcol.receiver.otlp` to specify the URl path to respectively receive traces, metrics and logs on.
  - add the value `json` to the `encoding` attribute of `otelcol.receiver.kafka`. The component is now able to decode `json` payload and to insert it into the body of a log record.

- Added `scrape` block to customize the default behavior of `prometheus.operator.podmonitors`, `prometheus.operator.probes`, and `prometheus.operator.servicemonitors`. (@sberz)

- The `instance` label of targets exposed by `prometheus.exporter.*` components
  is now more representative of what is being monitored. (@tpaschalis)

- Promtail converter will now treat `global positions configuration is not supported` as a Warning instead of Error. (@erikbaranowski)

- Add new `agent_component_dependencies_wait_seconds` histogram metric and a dashboard panel
  that measures how long components wait to be evaluated after their dependency is updated (@thampiotr)

- Add additional endpoint to debug scrape configs generated inside `prometheus.operator.*` components (@captncraig)

- Components evaluation is now performed in parallel, reducing the impact of
  slow components potentially blocking the entire telemetry pipeline.
  The `agent_component_evaluation_seconds` metric now measures evaluation time
  of each node separately, instead of all the directly and indirectly
  dependant nodes. (@thampiotr)

- Update Prometheus dependency to v2.46.0. (@tpaschalis)

- The `client_secret` config argument in the `otelcol.auth.oauth2` component is
  now of type `secret` instead of type `string`. (@ptodev)

### Bugfixes

- Fixed `otelcol.exporter.prometheus` label names for the `otel_scope_info`
  metric to match the OTLP Instrumentation Scope spec. `name` is now `otel_scope_name`
  and `version` is now `otel_version_name`. (@erikbaranowski)

- Fixed a bug where converting `YACE` cloudwatch config to river skipped converting static jobs. (@berler)

- Fixed the `agent_prometheus_scrape_targets_gauge` incorrectly reporting all discovered targets
  instead of targets that belong to current instance when clustering is enabled. (@thampiotr)

- Fixed race condition in cleaning up metrics when stopping to tail files in static mode. (@thampiotr)

- Fixed a bug where the BackOffLimit for the kubernetes tailer was always set to zero. (@anderssonw)

- Fixed a bug where Flow agent fails to load `comment` statement in `argument` block. (@hainenber)

- Fix initialization of the RAPL collector for the node_exporter integration
  and the prometheus.exporter.unix component. (@marctc)

- Set instrumentation scope attribute for traces emitted by Flow component. (@hainenber)

### Other changes

- Use Go 1.21.1 for builds. (@rfratto)

- Read contextual attributes from Faro measurements (@codecapitano)

- Rename Grafana Agent service in windows app and features to not include the description

- Correct YAML level for `multitenancy_enabled` option in Mimir's config in examples. (@hainenber)

- Operator: Update default config reloader version. (@captncraig)

- Sorting of common fields in log messages emitted by the agent in Flow mode
  have been standardized. The first fields will always be `ts`, `level`, and
  `msg`, followed by non-common fields. Previously, the position of `msg` was
  not consistent. (@rfratto)

- Documentation updated to link discovery.http and prometheus.scrape advanced configs (@proffalken)

- Bump SNMP exporter version to v0.24.1 (@marctc)

- Switch to `IBM/sarama` module. (@hainenber)

- Bump `webdevops/go-commons` to version containing `LICENSE`. (@hainenber)

- `prometheus.operator.probes` no longer ignores relabeling `rule` blocks. (@sberz)

- Documentation updated to correct default path from `prometheus.exporter.windows` `text_file` block (@timo1707)

- Bump `redis_exporter` to v1.54.0 (@spartan0x117)

- Migrate NodeJS installation in CI build image away from installation script. (@hainenber)

v0.36.2 (2023-09-22)
--------------------

### Bugfixes

- Fixed a bug where `otelcol.processor.discovery` could modify the `targets` passed by an upstream component. (@ptodev)

- Fixed a bug where `otelcol` components with a retry mechanism would not wait after the first retry. (@rfratto)

- Fixed a bug where documented default settings in `otelcol.exporter.loadbalancing` were never set. (@rfratto)

- Fix `loki.source.file` race condition in cleaning up metrics when stopping to tail files. (@thampiotr)

v0.36.1 (2023-09-06)
--------------------

### Bugfixes

- Restart managed components of a module loader only on if module content
  changes or the last load failed. This was specifically impacting `module.git`
  each time it pulls. (@erikbaranowski)

- Allow overriding default `User-Agent` for `http.remote` component (@hainenber)

- Fix panic when running `grafana-agentctl config-check` against config files
  having `integrations` block (both V1 and V2). (@hainenber)

- Fix a deadlock candidate in the `loki.process` component. (@tpaschalis)

- Fix an issue in the `eventhandler` integration where events would be
  double-logged: once by sending the event to Loki, and once by including the
  event in the Grafana Agent logs. Now, events are only ever sent to Loki. (@rfratto)

- Converters will now sanitize labels to valid River identifiers. (@erikbaranowski)

- Converters will now return an Error diagnostic for unsupported
  `scrape_classic_histograms` and `native_histogram_bucket_limit` configs. (@erikbaranowski)

- Fix an issue in converters where targets of `discovery.relabel` components
  were repeating the first target for each source target instead of the
  correct target. (@erikbaranowski)

### Other changes

- Operator: Update default config reloader version. (@captncraig)

v0.36.0 (2023-08-30)
--------------------

> **BREAKING CHANGES**: This release has breaking changes. Please read entries
> carefully and consult the [upgrade guide][] for specific instructions.

### Breaking changes

- `loki.source.file` component will no longer automatically detect and
  decompress logs from compressed files. A new configuration block is available
  to enable decompression explicitly. See the [upgrade guide][] for migration
  instructions. (@thampiotr)

- `otelcol.exporter.prometheus`: Set `include_scope_info` to `false` by default. You can set
  it to `true` to preserve previous behavior. (@gouthamve)

- Set `retry_on_http_429` to `true` by default in the `queue_config` block in flow mode's `prometheus.remote_write`. (@wildum)

### Features

- Add [godeltaprof](https://github.com/grafana/godeltaprof) profiling types (`godeltaprof_memory`, `godeltaprof_mutex`, `godeltaprof_block`) to `pyroscope.scrape` component

- Flow: Allow the `logging` configuration block to tee the Agent's logs to one
  or more loki.* components. (@tpaschalis)

- Added support for `promtail` configuration conversion in `grafana-agent convert` and `grafana-agent run` commands. (@thampiotr)

- Flow: Add a new stage `non_indexed_labels` to attach non-indexed labels from extracted data to log line entry. (@vlad-diachenko)

- `loki.write` now exposes basic WAL support. (@thepalbi)

- Flow: Users can now define `additional_fields` in `loki.source.cloudflare` (@wildum)

- Flow: Added exemplar support for the `otelcol.exporter.prometheus`. (@wildum)

- Add a `labels` argument in `loki.source.windowsevent` to associate additional labels with incoming logs. (@wildum)

- New Grafana Agent Flow components:

  - `prometheus.exporter.gcp` - scrape GCP metrics. (@tburgessdev)
  - `otelcol.processor.span` - accepts traces telemetry data from other `otelcol`
    components and modifies the names and attributes of the spans. (@ptodev)
  - `discovery.uyuni` discovers scrape targets from a Uyuni Server. (@sparta0x117)
  - `discovery.eureka` discovers targets from a Eureka Service Registry. (@spartan0x117)
  - `discovery.openstack` - service discovery for OpenStack. (@marctc)
  - `discovery.hetzner` - service discovery for Hetzner Cloud. (@marctc)
  - `discovery.nomad` - service discovery from Nomad. (@captncraig)
  - `discovery.puppetdb` - service discovery from PuppetDB. (@captncraig)
  - `otelcol.processor.discovery` adds resource attributes to spans, where the attributes
    keys and values are sourced from `discovery.*` components. (@ptodev)
  - `otelcol.connector.spanmetrics` - creates OpenTelemetry metrics from traces. (@ptodev)


### Enhancements

- Integrations: include `direct_connect`, `discovering_mode` and `tls_basic_auth_config_path` fields for MongoDB configuration. (@gaantunes)

- Better validation of config file with `grafana-agentctl config-check` cmd (@fgouteroux)

- Integrations: make `udev` data path configurable in the `node_exporter` integration. (@sduranc)

- Clustering: Enable peer discovery with the go-discover package. (@tpaschalis)

- Add `log_format` configuration to eventhandler integration and the `loki.source.kubernetes_events` Flow component. (@sadovnikov)

- Allow `loki.source.file` to define the encoding of files. (@tpaschalis)

- Allow specification of `dimension_name_requirements` for Cloudwatch discovery exports. (@cvdv-au)

- Clustering: Enable nodes to periodically rediscover and rejoin peers. (@tpaschalis)

- `loki.write` WAL now exposes a last segment reclaimed metric. (@thepalbi)

- Update `memcached_exporter` to `v0.13.0`, which includes bugfixes, new metrics,
  and the option to connect with TLS. (@spartan0x117)

- `loki.write` now supports configuring retries on HTTP status code 429. (@wildum)

- Update `YACE` to `v0.54.0`, which includes bugfixes for FIPS support. (@ashrayjain)

- Support decoupled scraping in the cloudwatch_exporter integration (@dtrejod).

- Agent Management: Enable proxying support (@spartan0x117)

### Bugfixes

- Update to config converter so default relabel `source_labels` are left off the river output. (@erikbaranowski)

- Rename `GrafanaAgentManagement` mixin rules to `GrafanaAgentConfig` and update individual alerts to be more accurate. (@spartan0x117)

- Fix potential goroutine leak in log file tailing in static mode. (@thampiotr)

- Fix issue on Windows where DNS short names were unresolvable. (@rfratto)

- Fix panic in `prometheus.operator.*` when no Port supplied in Monitor crds. (@captncraig)

- Fix issue where Agent crashes when a blackbox modules config file is specified for blackbox integration. (@marctc)

- Fix issue where the code from agent would not return to the Windows Service Manager (@jkroepke)

- Fix issue where getting the support bundle failed due to using an HTTP Client that was not able to access the agent in-memory address. (@spartan0x117)

- Fix an issue that lead the `loki.source.docker` container to use excessive
  CPU and memory. (@tpaschalis)

- Fix issue where `otelcol.exporter.loki` was not normalizing label names
  to comply with Prometheus conventions. (@ptodev)

- Agent Management: Fix issue where an integration defined multiple times could lead to undefined behaviour. (@jcreixell)

v0.35.4 (2023-08-14)
--------------------

### Bugfixes

- Sign RPMs with SHA256 for FIPs compatbility. (@mattdurham)

- Fix issue where corrupt WAL segments lead to crash looping. (@tpaschalis)

- Clarify usage documentation surrounding `loki.source.file` (@joshuapare)

v0.35.3 (2023-08-09)
--------------------

### Bugfixes

- Fix a bug which prevented the `app_agent_receiver` integration from processing traces. (@ptodev)

- (Agent static mode) Jaeger remote sampling works again, through a new `jaeger_remote_sampling`
  entry in the traces config. It is no longer configurable through the jaeger receiver.
  Support Jaeger remote sampling was removed accidentally in v0.35, and it is now restored,
  albeit via a different config entry.

- Clustering: Nodes take part in distributing load only after loading their
  component graph. (@tpaschalis)

- Fix graceful termination when receiving SIGTERM/CTRL_SHUTDOWN_EVENT
  signals. (@tpaschalis)

v0.35.2 (2023-07-27)
--------------------

### Bugfixes

- Fix issue where the flow mode UI would show an empty page when navigating to
  an unhealthy `prometheus.operator` component or a healthy
  `prometheus.operator` component which discovered no custom resources.
  (@rfratto)

- Fix panic when using `oauth2` without specifying `tls_config`. (@mattdurham)

- Fix issue where series records would never get written to the WAL if a scrape
  was rolled back, resulting in "dropped sample for series that was not
  explicitly dropped via relabelling" log messages. (@rfratto)

- Fix RPM file digests so that installation on FIPS-enabled systems succeeds. (@andrewimeson)

### Other changes

- Compile journald support into builds of `grafana-agentctl` so
  `grafana-agentctl test-logs` functions as expected when testing tailing the
  systemd journal. (@rfratto)

v0.35.1 (2023-07-25)
--------------------

### Bugfixes

- Fix incorrect display of trace IDs in the automatic_logging processor of static mode's traces subsystem.
  Users of the static mode's service graph processor are also advised to upgrade,
  although the bug should theoretically not affect them. (@ptodev)

v0.35.0 (2023-07-18)
--------------------

> **BREAKING CHANGES**: This release has breaking changes. Please read entries
> carefully and consult the [upgrade guide][] for specific instructions.

### Breaking changes

- The algorithm for the "hash" action of `otelcol.processor.attributes` has changed.
  The change was made in PR [#22831](https://github.com/open-telemetry/opentelemetry-collector-contrib/pull/22831) of opentelemetry-collector-contrib. (@ptodev)

- `otelcol.exporter.loki` now includes the instrumentation scope in its output. (@ptodev)

- `otelcol.extension.jaeger_remote_sampling` removes the `/` HTTP endpoint. The `/sampling` endpoint is still functional.
  The change was made in PR [#18070](https://github.com/open-telemetry/opentelemetry-collector-contrib/pull/18070) of opentelemetry-collector-contrib. (@ptodev)

- The field `version` and `auth` struct block from `walk_params` in `prometheus.exporter.snmp` and SNMP integration have been removed. The auth block now can be configured at top level, together with `modules` (@marctc)

- Rename `discovery.file` to `local.file_match` to make it more clear that it
  discovers file on the local filesystem, and so it doesn't get confused with
  Prometheus' file discovery. (@rfratto)

- Remove the `discovery_target_decode` function in favor of using discovery
  components to better match the behavior of Prometheus' service discovery.
  (@rfratto)

- In the traces subsystem for Static mode, some metrics are removed and others are renamed. (@ptodev)
  - Removed metrics:
    - "blackbox_exporter_config_last_reload_success_timestamp_seconds" (gauge)
    - "blackbox_exporter_config_last_reload_successful" (gauge)
    - "blackbox_module_unknown_total" (counter)
    - "traces_processor_tail_sampling_count_traces_sampled" (counter)
    - "traces_processor_tail_sampling_new_trace_id_received" (counter)
    - "traces_processor_tail_sampling_sampling_decision_latency" (histogram)
    - "traces_processor_tail_sampling_sampling_decision_timer_latency" (histogram)
    - "traces_processor_tail_sampling_sampling_policy_evaluation_error" (counter)
    - "traces_processor_tail_sampling_sampling_trace_dropped_too_early" (counter)
    - "traces_processor_tail_sampling_sampling_traces_on_memory" (gauge)
    - "traces_receiver_accepted_spans" (counter)
    - "traces_receiver_refused_spans" (counter)
    - "traces_exporter_enqueue_failed_log_records" (counter)
    - "traces_exporter_enqueue_failed_metric_points" (counter)
    - "traces_exporter_enqueue_failed_spans" (counter)
    - "traces_exporter_queue_capacity" (gauge)
    - "traces_exporter_queue_size" (gauge)

  - Renamed metrics:
    - "traces_receiver_refused_spans" is renamed to "traces_receiver_refused_spans_total"
    - "traces_receiver_accepted_spans" is renamed to "traces_receiver_refused_spans_total"
    - "traces_exporter_sent_metric_points" is renamed to "traces_exporter_sent_metric_points_total"

- The `remote_sampling` block has been removed from `otelcol.receiver.jaeger`. (@ptodev)

- (Agent static mode) Jaeger remote sampling used to be configured using the Jaeger receiver configuration.
  This receiver was updated to a new version, where support for remote sampling in the receiver was removed.
  Jaeger remote sampling is available as a separate configuration field starting in v0.35.3. (@ptodev)

### Deprecations

- `otelcol.exporter.jaeger` has been deprecated and will be removed in Agent v0.38.0. (@ptodev)

### Features

- The Pyroscope scrape component computes and sends delta profiles automatically when required to reduce bandwidth usage. (@cyriltovena)

- Support `stage.geoip` in `loki.process`. (@akselleirv)

- Integrations: Introduce the `squid` integration. (@armstrmi)

- Support custom fields in MMDB file for `stage.geoip`. (@akselleirv)

- Added json_path function to river stdlib. (@jkroepke)

- Add `format`, `join`, `tp_lower`, `replace`, `split`, `trim`, `trim_prefix`, `trim_suffix`, `trim_space`, `to_upper` functions to river stdlib. (@jkroepke)

- Flow UI: Add a view for listing the Agent's peers status when clustering is enabled. (@tpaschalis)

- Add a new CLI command `grafana-agent convert` for converting a river file from supported formats to river. (@erikbaranowski)

- Add support to the `grafana-agent run` CLI for converting a river file from supported formats to river. (@erikbaranowski)

- Add boringcrypto builds and docker images for Linux arm64 and x64. (@mattdurham)

- New Grafana Agent Flow components:

  - `discovery.file` discovers scrape targets from files. (@spartan0x117)
  - `discovery.kubelet` collect scrape targets from the Kubelet API. (@gcampbell12)
  - `module.http` runs a Grafana Agent Flow module loaded from a remote HTTP endpoint. (@spartan0x117)
  - `otelcol.processor.attributes` accepts telemetry data from other `otelcol`
    components and modifies attributes of a span, log, or metric. (@ptodev)
  - `prometheus.exporter.cloudwatch` - scrape AWS CloudWatch metrics (@thepalbi)
  - `prometheus.exporter.elasticsearch` collects metrics from Elasticsearch. (@marctc)
  - `prometheus.exporter.kafka` collects metrics from Kafka Server. (@oliver-zhang)
  - `prometheus.exporter.mongodb` collects metrics from MongoDB. (@marctc)
  - `prometheus.exporter.squid` collects metrics from a squid server. (@armstrmi)
  - `prometheus.operator.probes` - discovers Probe resources in your Kubernetes
    cluster and scrape the targets they reference. (@captncraig)
  - `pyroscope.ebpf` collects system-wide performance profiles from the current
    host (@korniltsev)
  - `otelcol.exporter.loadbalancing` - export traces and logs to multiple OTLP gRPC
    endpoints in a load-balanced way. (@ptodev)

- New Grafana Agent Flow command line utilities:

  - `grafana-agent tools prometheus.remote_write` holds a collection of remote
    write-specific tools. These have been ported over from the `agentctl` command. (@rfratto)

- A new `action` argument for `otelcol.auth.headers`. (@ptodev)

- New `metadata_keys` and `metadata_cardinality_limit` arguments for `otelcol.processor.batch`. (@ptodev)

- New `boolean_attribute` and `ottl_condition` sampling policies for `otelcol.processor.tail_sampling`. (@ptodev)

- A new `initial_offset` argument for `otelcol.receiver.kafka`. (@ptodev)

### Enhancements

- Attributes and blocks set to their default values will no longer be shown in the Flow UI. (@rfratto)

- Tanka config: retain cAdvisor metrics for system processes (Kubelet, Containerd, etc.) (@bboreham)

- Update cAdvisor dependency to v0.47.0. (@jcreixell)

- Upgrade and improve Cloudwatch exporter integration (@thepalbi)

- Update `node_exporter` dependency to v1.6.0. (@spartan0x117)

- Enable `prometheus.relabel` to work with Prometheus' Native Histograms. (@tpaschalis)

- Update `dnsmasq_exporter` to last version. (@marctc)

- Add deployment spec options to describe operator's Prometheus Config Reloader image. (@alekseybb197)

- Update `module.git` with basic and SSH key authentication support. (@djcode)

- Support `clustering` block in `prometheus.operator.servicemonitors` and `prometheus.operator.podmonitors` components to distribute
  targets amongst clustered agents. (@captncraig)

- Update `redis_exporter` dependency to v1.51.0. (@jcreixell)

- The Grafana Agent mixin now includes a dashboard for the logs pipeline. (@thampiotr)

- The Agent Operational dashboard of Grafana Agent mixin now has more descriptive panel titles, Y-axis units

- Add `write_relabel_config` to `prometheus.remote_write` (@jkroepke)

- Update OpenTelemetry Collector dependencies from v0.63.0 to v0.80.0. (@ptodev)

- Allow setting the node name for clustering with a command-line flag. (@tpaschalis)

- Allow `prometheus.exporter.snmp` and SNMP integration to be configured passing a YAML block. (@marctc)

- Some metrics have been added to the traces subsystem for Static mode. (@ptodev)
  - "traces_processor_batch_batch_send_size" (histogram)
  - "traces_processor_batch_batch_size_trigger_send_total" (counter)
  - "traces_processor_batch_metadata_cardinality" (gauge)
  - "traces_processor_batch_timeout_trigger_send_total" (counter)
  - "traces_rpc_server_duration" (histogram)
  - "traces_exporter_send_failed_metric_points_total" (counter)
  - "traces_exporter_send_failed_spans_total" (counter)
  - "traces_exporter_sent_spans_total" (counter)

- Added support for custom `length` time setting in Cloudwatch component and integration. (@thepalbi)

### Bugfixes

- Fix issue where `remote.http` incorrectly had a status of "Unknown" until the
  period specified by the polling frquency elapsed. (@rfratto)


- Add signing region to remote.s3 component for use with custom endpoints so that Authorization Headers work correctly when
  proxying requests. (@mattdurham)

- Fix oauth default scope in `loki.source.azure_event_hubs`. (@akselleirv)

- Fix bug where `otelcol.exporter.otlphttp` ignores configuration for `traces_endpoint`, `metrics_endpoint`, and `logs_endpoint` attributes. (@SimoneFalzone)

- Fix issue in `prometheus.remote_write` where the `queue_config` and
  `metadata_config` blocks used incorrect defaults when not specified in the
  config file. (@rfratto)

- Fix issue where published RPMs were not signed. (@rfratto)

- Fix issue where flow mode exports labeled as "string or secret" could not be
  used in a binary operation. (@rfratto)

- Fix Grafana Agent mixin's "Agent Operational" dashboard expecting pods to always have `grafana-agent-.*` prefix. (@thampiotr)

- Change the HTTP Path and Data Path from the controller-local ID to the global ID for components loaded from within a module loader. (@spartan0x117)

- Fix bug where `stage.timestamp` in `loki.process` wasn't able to correctly
  parse timezones. This issue only impacts the dedicated `grafana-agent-flow`
  binary. (@rfratto)

- Fix bug where JSON requests to `loki.source.api` would not be handled correctly. This adds `/loki/api/v1/raw` and `/loki/api/v1/push` endpoints to `loki.source.api` and maps the `/api/v1/push` and `/api/v1/raw` to
  the `/loki` prefixed endpoints. (@mattdurham)

- Upgrade `loki.write` dependencies to latest changes. (@thepalbi)

### Other changes

- Mongodb integration has been re-enabled. (@jcreixell, @marctc)
- Build with go 1.20.6 (@captncraig)

- Clustering for Grafana Agent in flow mode has graduated from experimental to beta.

v0.34.3 (2023-06-27)
--------------------

### Bugfixes

- Fixes a bug in conversion of OpenTelemetry histograms when exported to Prometheus. (@grcevski)
- Enforce sha256 digest signing for rpms enabling installation on FIPS-enabled OSes. (@kfriedrich123)
- Fix panic from improper startup ordering in `prometheus.operator.servicemonitors`. (@captncraig)

v0.34.2 (2023-06-20)
--------------------

### Enhancements

- Replace map cache in prometheus.relabel with an LRU cache. (@mattdurham)
- Integrations: Extend `statsd` integration to configure relay endpoint. (@arminaaki)

### Bugfixes

- Fix a bug where `prometheus.relabel` would not correctly relabel when there is a cache miss. (@thampiotr)
- Fix a bug where `prometheus.relabel` would not correctly relabel exemplars or metadata. (@tpaschalis)
- Fixes several issues with statsd exporter. (@jcreixell, @marctc)

### Other changes

- Mongodb integration has been disabled for the time being due to licensing issues. (@jcreixell)

v0.34.1 (2023-06-12)
--------------------

### Bugfixes

- Fixed application of sub-collector defaults using the `windows_exporter` integration or `prometheus.exporter.windows`. (@mattdurham)

- Fix issue where `remote.http` did not fail early if the initial request
  failed. This caused failed requests to initially export empty values, which
  could lead to propagating issues downstream to other components which expect
  the export to be non-empty. (@rfratto)

- Allow `bearerTokenFile` field to be used in ServiceMonitors. (@captncraig)

- Fix issue where metrics and traces were not recorded from components within modules. (@mattdurham)

- `service_name` label is inferred from discovery meta labels in `pyroscope.scrape` (@korniltsev)

### Other changes

- Add logging to failed requests in `remote.http`. (@rfratto)

v0.34.0 (2023-06-08)
--------------------

### Breaking changes

- The experimental dynamic configuration feature has been removed in favor of Flow mode. (@mattdurham)

- The `oracledb` integration configuration has removed a redundant field `metrics_scrape_interval`. Use the `scrape_interval` parameter of the integration if a custom scrape interval is required. (@schmikei)

- Upgrade the embedded windows_exporter to commit 79781c6. (@jkroepke)

- Prometheus exporters in Flow mode now set the `instance` label to a value similar to the one they used to have in Static mode (<hostname> by default, customized by some integrations). (@jcreixell)

- `phlare.scrape` and `phlare.write` have been renamed to `pyroscope.scrape` and `pyroscope.scrape`. (@korniltsev)

### Features

- New Grafana Agent Flow components:
  - `loki.source.api` - receive Loki log entries over HTTP (e.g. from other agents). (@thampiotr)
  - `prometheus.operator.servicemonitors` discovers ServiceMonitor resources in your Kubernetes cluster and scrape
    the targets they reference. (@captncraig, @marctc, @jcreixell)
  - `prometheus.receive_http` - receive Prometheus metrics over HTTP (e.g. from other agents). (@thampiotr)
  - `remote.vault` retrieves a secret from Vault. (@rfratto)
  - `prometheus.exporter.snowflake` collects metrics from a snowflake database (@jonathanWamsley)
  - `prometheus.exporter.mssql` collects metrics from Microsoft SQL Server (@jonathanwamsley)
  - `prometheus.exporter.oracledb` collects metrics from oracledb (@jonathanwamsley)
  - `prometheus.exporter.dnsmasq` collects metrics from a dnsmasq server. (@spartan0x117)
  - `loki.source.awsfirehose` - receive Loki log entries from AWS Firehose via HTTP (@thepalbi)
  - `discovery.http` service discovery via http. (@captncraig)

- Added new functions to the River standard library:
  - `coalesce` returns the first non-zero value from a list of arguments. (@jkroepke)
  - `nonsensitive` converts a River secret back into a string. (@rfratto)

### Enhancements

- Support to attach node metadata to pods and endpoints targets in
  `discovery.kubernetes`. (@laurovenancio)

- Support ability to add optional custom headers to `loki.write` endpoint block (@aos)

- Support in-memory HTTP traffic for Flow components. `prometheus.exporter`
  components will now export a target containing an internal HTTP address.
  `prometheus.scrape`, when given that internal HTTP address, will connect to
  the server in-memory, bypassing the network stack. Use the new
  `--server.http.memory-addr` flag to customize which address is used for
  in-memory traffic. (@rfratto)
- Disable node_exporter on Windows systems (@jkroepke)
- Operator support for OAuth 2.0 Client in LogsClientSpec (@DavidSpek)

- Support `clustering` block in `phlare.scrape` components to distribute
  targets amongst clustered agents. (@rfratto)

- Delete stale series after a single WAL truncate instead of two. (@rfratto)

- Update OracleDB Exporter dependency to 0.5.0 (@schmikei)

- Embed Google Fonts on Flow UI (@jkroepke)

- Enable Content-Security-Policies on Flow UI (@jkroepke)

- Update azure-metrics-exporter to v0.0.0-20230502203721-b2bfd97b5313 (@kgeckhart)

- Update azidentity dependency to v1.3.0. (@akselleirv)

- Add custom labels to journal entries in `loki.source.journal` (@sbhrule15)

- `prometheus.operator.podmonitors` and `prometheus.operator.servicemonitors` can now access cluster secrets for authentication to targets. (@captncraig)

### Bugfixes

- Fix `loki.source.(gcplog|heroku)` `http` and `grpc` blocks were overriding defaults with zero-values
  on non-present fields. (@thepalbi)

- Fix an issue where defining `logging` or `tracing` blocks inside of a module
  would generate a panic instead of returning an error. (@erikbaranowski)

- Fix an issue where not specifying either `http` nor `grpc` blocks could result
  in a panic for `loki.source.heroku` and `loki.source.gcplog` components. (@thampiotr)

- Fix an issue where build artifacts for IBM S390x were being built with the
  GOARCH value for the PPC64 instead. (tpaschalis)

- Fix an issue where the Grafana Agent Flow RPM used the wrong path for the
  environment file, preventing the service from loading. (@rfratto)

- Fix an issue where the cluster advertise address was overwriting the join
  addresses. (@laurovenancio)

- Fix targets deduplication when clustering mode is enabled. (@laurovenancio)

- Fix issue in operator where any version update will restart all agent pods simultaneously. (@captncraig)

- Fix an issue where `loki.source.journald` did not create the positions
  directory with the appropriate permissions. (@tpaschalis)

- Fix an issue where fanning out log entries to multiple `loki.process`
  components lead to a race condition. (@tpaschalis)

- Fix panic in `prometheus.operator.servicemonitors` from relabel rules without certain defaults. (@captncraig)

- Fix issue in modules export cache throwing uncomparable errors. (@mattdurham)

- Fix issue where the UI could not navigate to components loaded by modules. (@rfratto)

- Fix issue where using exporters inside modules failed due to not passing the in-memory address dialer. (@mattdurham)

- Add signing region to remote.s3 component for use with custom endpoints so that Authorization Headers work correctly when
  proxying requests. (@mattdurham)

- Fix missing `instance` key for `prometheus.exporter.dnsmasq` component. (@spartan0x117)

### Other changes

- Add metrics when clustering mode is enabled. (@rfratto)
- Document debug metric `loki_process_dropped_lines_by_label_total` in loki.process. (@akselleirv)

- Add `agent_wal_out_of_order_samples_total` metric to track samples received
  out of order. (@rfratto)

- Add CLI flag `--server.http.enable-pprof` to grafana-agent-flow to conditionally enable `/debug/pprof` endpoints (@jkroepke)

- Use Go 1.20.4 for builds. (@tpaschalis)

- Integrate the new ExceptionContext which was recently added to the Faro Web-SDK in the
  app_agent_receiver Payload. (@codecapitano)

- Flow clustering: clusters will now use 512 tokens per node for distributing
  work, leading to better distribution. However, rolling out this change will
  cause some incorrerct or missing assignments until all nodes are updated. (@rfratto)

- Change the Docker base image for Linux containers to `ubuntu:lunar`.
  (@rfratto)

v0.33.2 (2023-05-11)
--------------------

### Bugfixes

- Fix issue where component evaluation time was overridden by a "default
  health" message. (@rfratto)

- Honor timeout when trying to establish a connection to another agent in Flow
  clustering mode. (@rfratto)

- Fix an issue with the grafana/agent windows docker image entrypoint
  not targeting the right location for the config. (@erikbaranowski)

- Fix issue where the `node_exporter` integration and
  `prometheus.exporter.unix` `diskstat_device_include` component could not set
  the allowlist field for the diskstat collector. (@tpaschalis)

- Fix an issue in `loki.source.heroku` where updating the `labels` or `use_incoming_timestamp`
  would not take effect. (@thampiotr)

- Flow: Fix an issue within S3 Module where the S3 path was not parsed correctly when the
  path consists of a parent directory. (@jastisriradheshyam)

- Flow: Fix an issue on Windows where `prometheus.remote_write` failed to read
  WAL checkpoints. This issue led to memory leaks once the initial checkpoint
  was created, and prevented a fresh process from being able to deliver metrics
  at all. (@rfratto)

- Fix an issue where the `loki.source.kubernetes` component could lead to
  the Agent crashing due to a race condition. (@tpaschalis)

### Other changes

- The `phlare.scrape` Flow component `fetch profile failed` log has been set to
  `debug` instead of `error`. (@erikbaranowski)

v0.33.1 (2023-05-01)
--------------------

### Bugfixes

- Fix spelling of the `frequency` argument on the `local.file` component.
  (@tpaschalis)

- Fix bug where some capsule values (such as Prometheus receivers) could not
  properly be used as an argument to a module. (@rfratto)

- Fix version information not displaying correctly when passing the `--version`
  flag or in the `agent_build_info` metric. (@rfratto)

- Fix issue in `loki.source.heroku` and `loki.source.gcplog` where updating the
  component would cause Grafana Agent Flow's Prometheus metrics endpoint to
  return an error until the process is restarted. (@rfratto)

- Fix issue in `loki.source.file` where updating the component caused
  goroutines to leak. (@rfratto)

### Other changes

- Support Bundles report the status of discovered log targets. (@tpaschalis)

v0.33.0 (2023-04-25)
--------------------

### Breaking changes

- Support for 32-bit ARM builds is removed for the foreseeable future due to Go
  compiler issues. We will consider bringing back 32-bit ARM support once our Go
  compiler issues are resolved and 32-bit ARM builds are stable. (@rfratto)

- Agent Management: `agent_management.api_url` config field has been replaced by
`agent_management.host`. The API path and version is now defined by the Agent. (@jcreixell)

- Agent Management: `agent_management.protocol` config field now allows defining "http" and "https" explicitly. Previously, "http" was previously used for both, with the actual protocol used inferred from the api url, which led to confusion. When upgrading, make sure to set to "https" when replacing `api_url` with `host`. (@jcreixell)

- Agent Management: `agent_management.remote_config_cache_location` config field has been replaced by
`agent_management.remote_configuration.cache_location`. (@jcreixell)

- Remove deprecated symbolic links to to `/bin/agent*` in Docker containers,
  as planned in v0.31. (@tpaschalis)

### Deprecations

- [Dynamic Configuration](https://grafana.com/docs/agent/latest/cookbook/dynamic-configuration/) will be removed in v0.34. Grafana Agent Flow supersedes this functionality. (@mattdurham)

### Features

- New Grafana Agent Flow components:

  - `discovery.dns` DNS service discovery. (@captncraig)
  - `discovery.ec2` service discovery for aws ec2. (@captncraig)
  - `discovery.lightsail` service discovery for aws lightsail. (@captncraig)
  - `discovery.gce` discovers resources on Google Compute Engine (GCE). (@marctc)
  - `discovery.digitalocean` provides service discovery for DigitalOcean. (@spartan0x117)
  - `discovery.consul` service discovery for Consul. (@jcreixell)
  - `discovery.azure` provides service discovery for Azure. (@spartan0x117)
  - `module.file` runs a Grafana Agent Flow module loaded from a file on disk.
    (@erikbaranowski)
  - `module.git` runs a Grafana Agent Flow module loaded from a file within a
    Git repository. (@rfratto)
  - `module.string` runs a Grafana Agent Flow module passed to the component by
    an expression containing a string. (@erikbaranowski, @rfratto)
  - `otelcol.auth.oauth2` performs OAuth 2.0 authentication for HTTP and gRPC
    based OpenTelemetry exporters. (@ptodev)
  - `otelcol.extension.jaeger_remote_sampling` provides an endpoint from which to
    pull Jaeger remote sampling documents. (@joe-elliott)
  - `otelcol.exporter.logging` accepts OpenTelemetry data from other `otelcol` components and writes it to the console. (@erikbaranowski)
  - `otelcol.auth.sigv4` performs AWS Signature Version 4 (SigV4) authentication
    for making requests to AWS services via `otelcol` components that support
    authentication extensions. (@ptodev)
  - `prometheus.exporter.blackbox` collects metrics from Blackbox exporter. (@marctc)
  - `prometheus.exporter.mysql` collects metrics from a MySQL database. (@spartan0x117)
  - `prometheus.exporter.postgres` collects metrics from a PostgreSQL database. (@spartan0x117)
  - `prometheus.exporter.statsd` collects metrics from a Statsd instance. (@gaantunes)
  - `prometheus.exporter.snmp` collects metrics from SNMP exporter. (@marctc)
  - `prometheus.operator.podmonitors` discovers PodMonitor resources in your Kubernetes cluster and scrape
    the targets they reference. (@captncraig, @marctc, @jcreixell)
  - `prometheus.exporter.windows` collects metrics from a Windows instance. (@jkroepke)
  - `prometheus.exporter.memcached` collects metrics from a Memcached server. (@spartan0x117)
  - `loki.source.azure_event_hubs` reads messages from Azure Event Hub using Kafka and forwards them to other   `loki` components. (@akselleirv)

- Add support for Flow-specific system packages:

  - Flow-specific DEB packages. (@rfratto, @robigan)
  - Flow-specific RPM packages. (@rfratto, @robigan)
  - Flow-specific macOS Homebrew Formula. (@rfratto)
  - Flow-specific Windows installer. (@rfratto)

  The Flow-specific packages allow users to install and run Grafana Agent Flow
  alongside an existing installation of Grafana Agent.

- Agent Management: Add support for integration snippets. (@jcreixell)

- Flow: Introduce a gossip-over-HTTP/2 _clustered mode_. `prometheus.scrape`
  component instances can opt-in to distributing scrape load between cluster
  peers. (@tpaschalis)

### Enhancements

- Flow: Add retries with backoff logic to Phlare write component. (@cyriltovena)

- Operator: Allow setting runtimeClassName on operator-created pods. (@captncraig)

- Operator: Transparently compress agent configs to stay under size limitations. (@captncraig)

- Update Redis Exporter Dependency to v1.49.0. (@spartan0x117)

- Update Loki dependency to the k144 branch. (@andriikushch)

- Flow: Add OAUTHBEARER mechanism to `loki.source.kafka` using Azure as provider. (@akselleirv)

- Update Process Exporter dependency to v0.7.10. (@spartan0x117)

- Agent Management: Introduces backpressure mechanism for remote config fetching (obeys 429 request
  `Retry-After` header). (@spartan0x117)

- Flow: support client TLS settings (CA, client certificate, client key) being
  provided from other components for the following components:

  - `discovery.docker`
  - `discovery.kubernetes`
  - `loki.source.kafka`
  - `loki.source.kubernetes`
  - `loki.source.podlogs`
  - `loki.write`
  - `mimir.rules.kubernetes`
  - `otelcol.auth.oauth2`
  - `otelcol.exporter.jaeger`
  - `otelcol.exporter.otlp`
  - `otelcol.exporter.otlphttp`
  - `otelcol.extension.jaeger_remote_sampling`
  - `otelcol.receiver.jaeger`
  - `otelcol.receiver.kafka`
  - `phlare.scrape`
  - `phlare.write`
  - `prometheus.remote_write`
  - `prometheus.scrape`
  - `remote.http`

- Flow: support server TLS settings (client CA, server certificate, server key)
  being provided from other components for the following components:

  - `loki.source.syslog`
  - `otelcol.exporter.otlp`
  - `otelcol.extension.jaeger_remote_sampling`
  - `otelcol.receiver.jaeger`
  - `otelcol.receiver.opencensus`
  - `otelcol.receiver.zipkin`

- Flow: Define custom http method and headers in `remote.http` component (@jkroepke)

- Flow: Add config property to `prometheus.exporter.blackbox` to define the config inline (@jkroepke)

- Update Loki Dependency to k146 which includes configurable file watchers (@mattdurham)

### Bugfixes

- Flow: fix issue where Flow would return an error when trying to access a key
  of a map whose value was the zero value (`null`, `0`, `false`, `[]`, `{}`).
  Whether an error was returned depended on the internal type of the value.
  (@rfratto)

- Flow: fix issue where using the `jaeger_remote` sampler for the `tracing`
  block would fail to parse the response from the remote sampler server if it
  used strings for the strategy type. This caused sampling to fall back
  to the default rate. (@rfratto)

- Flow: fix issue where components with no arguments like `loki.echo` were not
  viewable in the UI. (@rfratto)

- Flow: fix deadlock in `loki.source.file` where terminating tailers would hang
  while flushing remaining logs, preventing `loki.source.file` from being able
  to update. (@rfratto)

- Flow: fix deadlock in `loki.process` where a component with no stages would
  hang forever on handling logs. (@rfratto)

- Fix issue where a DefaultConfig might be mutated during unmarshaling. (@jcreixell)

- Fix issues where CloudWatch Exporter cannot use FIPS Endpoints outside of USA regions (@aglees)

- Fix issue where scraping native Prometheus histograms would leak memory.
  (@rfratto)

- Flow: fix issue where `loki.source.docker` component could deadlock. (@tpaschalis)

- Flow: fix issue where `prometheus.remote_write` created unnecessary extra
  child directories to store the WAL in. (@rfratto)

- Fix internal metrics reported as invalid by promtool's linter. (@tpaschalis)

- Fix issues with cri stage which treats partial line coming from any stream as same. (@kavirajk @aglees)

- Operator: fix for running multiple operators with different `--agent-selector` flags. (@captncraig)

- Operator: respect FilterRunning on PodMonitor and ServiceMonitor resources to only scrape running pods. (@captncraig)

- Fixes a bug where the github exporter would get stuck in an infinite loop under certain conditions. (@jcreixell)

- Fix bug where `loki.source.docker` always failed to start. (@rfratto)

### Other changes

- Grafana Agent Docker containers and release binaries are now published for
  s390x. (@rfratto)

- Use Go 1.20.3 for builds. (@rfratto)

- Change the Docker base image for Linux containers to `ubuntu:kinetic`.
  (@rfratto)

- Update prometheus.remote_write defaults to match new prometheus
  remote-write defaults. (@erikbaranowski)

v0.32.1 (2023-03-06)
--------------------

### Bugfixes

- Flow: Fixes slow reloading of targets in `phlare.scrape` component. (@cyriltovena)

- Flow: add a maximum connection lifetime of one hour when tailing logs from
  `loki.source.kubernetes` and `loki.source.podlogs` to recover from an issue
  where the Kubernetes API server stops responding with logs without closing
  the TCP connection. (@rfratto)

- Flow: fix issue in `loki.source.kubernetes` where `__pod__uid__` meta label
  defaulted incorrectly to the container name, causing tailers to never
  restart. (@rfratto)

v0.32.0 (2023-02-28)
--------------------

### Breaking changes

- Support for the embedded Flow UI for 32-bit ARMv6 builds is temporarily
  removed. (@rfratto)

- Node Exporter configuration options changed to align with new upstream version (@Thor77):

  - `diskstats_ignored_devices` is now `diskstats_device_exclude` in agent configuration.
  - `ignored_devices` is now `device_exclude` in flow configuration.

- Some blocks in Flow components have been merged with their parent block to make the block hierarchy smaller:

  - `discovery.docker > http_client_config` is merged into the `discovery.docker` block. (@erikbaranowski)
  - `discovery.kubernetes > http_client_config` is merged into the `discovery.kubernetes` block. (@erikbaranowski)
  - `loki.source.kubernetes > client > http_client_config` is merged into the `client` block. (@erikbaranowski)
  - `loki.source.podlogs > client > http_client_config` is merged into the `client` block. (@erikbaranowski)
  - `loki.write > endpoint > http_client_config` is merged into the `endpoint` block. (@erikbaranowski)
  - `mimir.rules.kubernetes > http_client_config` is merged into the `mimir.rules.kubernetes` block. (@erikbaranowski)
  - `otelcol.receiver.opencensus > grpc` is merged into the `otelcol.receiver.opencensus` block. (@ptodev)
  - `otelcol.receiver.zipkin > http` is merged into the `otelcol.receiver.zipkin` block. (@ptodev)
  - `phlare.scrape > http_client_config` is merged into the `phlare.scrape` block. (@erikbaranowski)
  - `phlare.write > endpoint > http_client_config` is merged into the `endpoint` block. (@erikbaranowski)
  - `prometheus.remote_write > endpoint > http_client_config` is merged into the `endpoint` block. (@erikbaranowski)
  - `prometheus.scrape > http_client_config` is merged into the `prometheus.scrape` block. (@erikbaranowski)

- The `loki.process` component now uses a combined name for stages, simplifying
  the block hierarchy. For example, the `stage > json` block hierarchy is now a
  single block called `stage.json`. All stage blocks in `loki.process` have
  been updated to use this simplified hierarchy. (@tpaschalis)

- `remote.s3` `client_options` block has been renamed to `client`. (@mattdurham)

- Renamed `prometheus.integration.node_exporter` to `prometheus.exporter.unix`. (@jcreixell)

- As first announced in v0.30, support for the `EXPERIMENTAL_ENABLE_FLOW`
  environment variable has been removed in favor of `AGENT_MODE=flow`.
  (@rfratto)

### Features

- New integrations:

  - `oracledb` (@schmikei)
  - `mssql` (@binaryfissiongames)
  - `cloudwatch metrics` (@thepalbi)
  - `azure` (@kgeckhart)
  - `gcp` (@kgeckhart, @ferruvich)

- New Grafana Agent Flow components:

  - `loki.echo` writes received logs to stdout. (@tpaschalis, @rfratto)
  - `loki.source.docker` reads logs from Docker containers and forwards them to
    other `loki` components. (@tpaschalis)
  - `loki.source.kafka` reads logs from Kafka events and forwards them to other
    `loki` components. (@erikbaranowski)
  - `loki.source.kubernetes_events` watches for Kubernetes Events and converts
    them into log lines to forward to other `loki` components. It is the
    equivalent of the `eventhandler` integration. (@rfratto)
  - `otelcol.processor.tail_sampling` samples traces based on a set of defined
    policies from `otelcol` components before forwarding them to other
    `otelcol` components. (@erikbaranowski)
  - `prometheus.exporter.apache` collects metrics from an apache web server
    (@captncraig)
  - `prometheus.exporter.consul` collects metrics from a consul installation
    (@captncraig)
  - `prometheus.exporter.github` collects metrics from GitHub (@jcreixell)
  - `prometheus.exporter.process` aggregates and collects metrics by scraping
    `/proc`. (@spartan0x117)
  - `prometheus.exporter.redis` collects metrics from a redis database
    (@spartan0x117)

### Enhancements

- Flow: Support `keepequal` and `dropequal` actions for relabeling. (@cyriltovena)

- Update Prometheus Node Exporter integration to v1.5.0. (@Thor77)

- Grafana Agent Flow will now reload the config file when `SIGHUP` is sent to
  the process. (@rfratto)

- If using the official RPM and DEB packages for Grafana Agent, invoking
  `systemctl reload grafana-agent` will now reload the configuration file.
  (@rfratto)

- Flow: the `loki.process` component now implements all the same processing
  stages as Promtail's pipelines. (@tpaschalis)

- Flow: new metric for `prometheus.scrape` -
  `agent_prometheus_scrape_targets_gauge`. (@ptodev)

- Flow: new metric for `prometheus.scrape` and `prometheus.relabel` -
  `agent_prometheus_forwarded_samples_total`. (@ptodev)

- Flow: add `constants` into the standard library to expose the hostname, OS,
  and architecture of the system Grafana Agent is running on. (@rfratto)

- Flow: add timeout to loki.source.podlogs controller setup. (@polyrain)

### Bugfixes

- Fixed a reconciliation error in Grafana Agent Operator when using `tlsConfig`
  on `Probe`. (@supergillis)

- Fix issue where an empty `server:` config stanza would cause debug-level logging.
  An empty `server:` is considered a misconfiguration, and thus will error out.
  (@neomantra)

- Flow: fix an error where some error messages that crossed multiple lines
  added extra an extra `|` character when displaying the source file on the
  starting line. (@rfratto)

- Flow: fix issues in `agent fmt` where adding an inline comment on the same
  line as a `[` or `{` would cause indentation issues on subsequent lines.
  (@rfratto)

- Flow: fix issues in `agent fmt` where line comments in arrays would be given
  the wrong identation level. (@rfratto)

- Flow: fix issues with `loki.file` and `loki.process` where deadlock contention or
  logs fail to process. (@mattdurham)

- Flow: `oauth2 > tls_config` was documented as a block but coded incorrectly as
  an attribute. This is now a block in code. This impacted `discovery.docker`,
  `discovery.kubernetes`, `loki.source.kubernetes`, `loki.write`,
  `mimir.rules.kubernetes`, `phlare.scrape`, `phlare.write`,
  `prometheus.remote_write`, `prometheus.scrape`, and `remote.http`
  (@erikbaranowski)

- Flow: Fix issue where using `river:",label"` causes the UI to return nothing. (@mattdurham)

### Other changes

- Use Go 1.20 for builds. (@rfratto)

- The beta label from Grafana Agent Flow has been removed. A subset of Flow
  components are still marked as beta or experimental:

  - `loki.echo` is explicitly marked as beta.
  - `loki.source.kubernetes` is explicitly marked as experimental.
  - `loki.source.podlogs` is explicitly marked as experimental.
  - `mimir.rules.kubernetes` is explicitly marked as beta.
  - `otelcol.processor.tail_sampling` is explicitly marked as beta.
  - `otelcol.receiver.loki` is explicitly marked as beta.
  - `otelcol.receiver.prometheus` is explicitly marked as beta.
  - `phlare.scrape` is explicitly marked as beta.
  - `phlare.write` is explicitly marked as beta.

v0.31.3 (2023-02-13)
--------------------

### Bugfixes

- `loki.source.cloudflare`: fix issue where the `zone_id` argument
  was being ignored, and the `api_token` argument was being used for the zone
  instead. (@rfratto)

- `loki.source.cloudflare`: fix issue where `api_token` argument was not marked
  as a sensitive field. (@rfratto)

v0.31.2 (2023-02-08)
--------------------

### Other changes

- In the Agent Operator, upgrade the `prometheus-config-reloader` dependency
  from version 0.47.0 to version 0.62.0. (@ptodev)

v0.31.1 (2023-02-06)
--------------------

> **BREAKING CHANGES**: This release has breaking changes. Please read entries
> carefully and consult the [upgrade guide][] for specific instructions.

### Breaking changes

- All release Windows `.exe` files are now published as a zip archive.
  Previously, `grafana-agent-installer.exe` was unzipped. (@rfratto)

### Other changes

- Support Go 1.20 for builds. Official release binaries are still produced
  using Go 1.19. (@rfratto)

v0.31.0 (2023-01-31)
--------------------

> **BREAKING CHANGES**: This release has breaking changes. Please read entries
> carefully and consult the [upgrade guide][] for specific instructions.

### Breaking changes

- Release binaries (including inside Docker containers) have been renamed to be
  prefixed with `grafana-` (@rfratto):

  - `agent` is now `grafana-agent`.
  - `agentctl` is now `grafana-agentctl`.
  - `agent-operator` is now `grafana-agent-operator`.

### Deprecations

- A symbolic link in Docker containers from the old binary name to the new
  binary name has been added. These symbolic links will be removed in v0.33. (@rfratto)

### Features

- New Grafana Agent Flow components:

  - `loki.source.cloudflare` reads logs from Cloudflare's Logpull API and
    forwards them to other `loki` components. (@tpaschalis)
  - `loki.source.gcplog` reads logs from GCP cloud resources using Pub/Sub
    subscriptions and forwards them to other `loki` components. (@tpaschalis)
  - `loki.source.gelf` listens for Graylog logs. (@mattdurham)
  - `loki.source.heroku` listens for Heroku messages over TCP a connection and
    forwards them to other `loki` components. (@erikbaranowski)
  - `loki.source.journal` read messages from systemd journal. (@mattdurham)
  - `loki.source.kubernetes` collects logs from Kubernetes pods using the
    Kubernetes API. (@rfratto)
  - `loki.source.podlogs` discovers PodLogs resources on Kubernetes and
    uses the Kubernetes API to collect logs from the pods specified by the
    PodLogs resource. (@rfratto)
  - `loki.source.syslog` listens for Syslog messages over TCP and UDP
    connections and forwards them to other `loki` components. (@tpaschalis)
  - `loki.source.windowsevent` reads logs from Windows Event Log. (@mattdurham)
  - `otelcol.exporter.jaeger` forwards OpenTelemetry data to a Jaeger server.
    (@erikbaranowski)
  - `otelcol.exporter.loki` forwards OTLP-formatted data to compatible `loki`
    receivers. (@tpaschalis)
  - `otelcol.receiver.kafka` receives telemetry data from Kafka. (@rfratto)
  - `otelcol.receiver.loki` receives Loki logs, converts them to the OTLP log
    format and forwards them to other `otelcol` components. (@tpaschalis)
  - `otelcol.receiver.opencensus` receives OpenConsensus-formatted traces or
    metrics. (@ptodev)
  - `otelcol.receiver.zipkin` receives Zipkin-formatted traces. (@rfratto)
  - `phlare.scrape` collects application performance profiles. (@cyriltovena)
  - `phlare.write` sends application performance profiles to Grafana Phlare.
    (@cyriltovena)
  - `mimir.rules.kubernetes` discovers `PrometheusRule` Kubernetes resources and
    loads them into a Mimir instance. (@Logiraptor)

- Flow components which work with relabeling rules (`discovery.relabel`,
  `prometheus.relabel` and `loki.relabel`) now export a new value named Rules.
  This value returns a copy of the currently configured rules. (@tpaschalis)

- New experimental feature: agent-management. Polls configured remote API to fetch new configs. (@spartan0x117)

- Introduce global configuration for logs. (@jcreixell)

### Enhancements

- Handle faro-web-sdk `View` meta in app_agent_receiver. (@rlankfo)

- Flow: the targets in debug info from `loki.source.file` are now individual blocks. (@rfratto)

- Grafana Agent Operator: add [promtail limit stage](https://grafana.com/docs/loki/latest/clients/promtail/stages/limit/) to the operator. (@spartan0x117)

### Bugfixes

- Flow UI: Fix the issue with messy layout on the component list page while
  browser window resize (@xiyu95)

- Flow UI: Display the values of all attributes unless they are nil. (@ptodev)

- Flow: `prometheus.relabel` and `prometheus.remote_write` will now error if they have exited. (@ptodev)

- Flow: Fix issue where negative numbers would convert to floating-point values
  incorrectly, treating the sign flag as part of the number. (@rfratto)

- Flow: fix a goroutine leak when `loki.source.file` is passed more than one
  target with identical set of public labels. (@rfratto)

- Fix issue where removing and re-adding log instance configurations causes an
  error due to double registration of metrics (@spartan0x117, @jcreixell)

### Other changes

- Use Go 1.19.4 for builds. (@erikbaranowski)

- New windows containers for agent and agentctl. These can be found moving forward with the ${Version}-windows tags for grafana/agent and grafana/agentctl docker images (@erikbaranowski)

v0.30.2 (2023-01-11)
--------------------

### Bugfixes

- Flow: `prometheus.relabel` will no longer modify the labels of the original
  metrics, which could lead to the incorrect application of relabel rules on
  subsequent relabels. (@rfratto)

- Flow: `loki.source.file` will no longer deadlock other components if log
  lines cannot be sent to Loki. `loki.source.file` will wait for 5 seconds per
  file to finish flushing read logs to the client, after which it will drop
  them, resulting in lost logs. (@rfratto)

- Operator: Fix the handling of the enableHttp2 field as a boolean in
  `pod_monitor` and `service_monitor` templates. (@tpaschalis)

v0.30.1 (2022-12-23)
--------------------

### Bugfixes

- Fix issue where journald support was accidentally removed. (@tpaschalis)

- Fix issue where some traces' metrics where not collected. (@marctc)

v0.30.0 (2022-12-20)
--------------------

> **BREAKING CHANGES**: This release has breaking changes. Please read entries
> carefully and consult the [upgrade guide][] for specific instructions.

### Breaking changes

- The `ebpf_exporter` integration has been removed due to issues with static
  linking. It may be brought back once these are resolved. (@tpaschalis)

### Deprecations

- The `EXPERIMENTAL_ENABLE_FLOW` environment variable is deprecated in favor of
  `AGENT_MODE=flow`. Support for `EXPERIMENTAL_ENABLE_FLOW` will be removed in
  v0.32. (@rfratto)

### Features

- `grafana-agent-operator` supports oauth2 as an authentication method for
  remote_write. (@timo-42)

- Grafana Agent Flow: Add tracing instrumentation and a `tracing` block to
  forward traces to `otelcol` component. (@rfratto)

- Grafana Agent Flow: Add a `discovery_target_decode` function to decode a JSON
  array of discovery targets corresponding to Prometheus' HTTP and file service
  discovery formats. (@rfratto)

- New Grafana Agent Flow components:

  - `remote.http` polls an HTTP URL and exposes the response body as a string
    or secret to other components. (@rfratto)

  - `discovery.docker` discovers Docker containers from a Docker Engine host.
    (@rfratto)

  - `loki.source.file` reads and tails files for log entries and forwards them
    to other `loki` components. (@tpaschalis)

  - `loki.write` receives log entries from other `loki` components and sends
    them over to a Loki instance. (@tpaschalis)

  - `loki.relabel` receives log entries from other `loki` components and
    rewrites their label set. (@tpaschalis)

  - `loki.process` receives log entries from other `loki` components and runs
    one or more processing stages. (@tpaschalis)

  - `discovery.file` discovers files on the filesystem following glob
    patterns. (@mattdurham)

- Integrations: Introduce the `snowflake` integration. (@binaryfissiongames)

### Enhancements

- Update agent-loki.yaml to use environment variables in the configuration file (@go4real)

- Integrations: Always use direct connection in mongodb_exporter integration. (@v-zhuravlev)

- Update OpenTelemetry Collector dependency to v0.63.1. (@tpaschalis)

- riverfmt: Permit empty blocks with both curly braces on the same line.
  (@rfratto)

- riverfmt: Allow function arguments to persist across different lines.
  (@rfratto)

- Flow: The HTTP server will now start before the Flow controller performs the
  initial load. This allows metrics and pprof data to be collected during the
  first load. (@rfratto)

- Add support for using a [password map file](https://github.com/oliver006/redis_exporter/blob/master/contrib/sample-pwd-file.json) in `redis_exporter`. (@spartan0x117)

- Flow: Add support for exemplars in Prometheus component pipelines. (@rfratto)

- Update Prometheus dependency to v2.40.5. (@rfratto)

- Update Promtail dependency to k127. (@rfratto)

- Native histograms are now supported in the static Grafana Agent and in
  `prometheus.*` Flow components. Native histograms will be automatically
  collected from supported targets. remote_write must be configured to forward
  native histograms from the WAL to the specified endpoints. (@rfratto)

- Flow: metrics generated by upstream OpenTelemetry Collector components are
  now exposed at the `/metrics` endpoint of Grafana Agent Flow. (@rfratto)

### Bugfixes

- Fix issue where whitespace was being sent as part of password when using a
  password file for `redis_exporter`. (@spartan0x117)

- Flow UI: Fix issue where a configuration block referencing a component would
  cause the graph page to fail to load. (@rfratto)

- Remove duplicate `oauth2` key from `metricsinstances` CRD. (@daper)

- Fix issue where on checking whether to restart integrations the Integration
  Manager was comparing configs with secret values scrubbed, preventing reloads
  if only secrets were updated. (@spartan0x117)

### Other changes

- Grafana Agent Flow has graduated from experimental to beta.

v0.29.0 (2022-11-08)
--------------------

> **BREAKING CHANGES**: This release has breaking changes. Please read entries
> carefully and consult the [upgrade guide][] for specific instructions.

### Breaking changes

- JSON-encoded traces from OTLP versions earlier than 0.16.0 are no longer
  supported. (@rfratto)

### Deprecations

- The binary names `agent`, `agentctl`, and `agent-operator` have been
  deprecated and will be renamed to `grafana-agent`, `grafana-agentctl`, and
  `grafana-agent-operator` in the v0.31.0 release.

### Features

- Add `agentctl test-logs` command to allow testing log configurations by redirecting
  collected logs to standard output. This can be useful for debugging. (@jcreixell)

- New Grafana Agent Flow components:

  - `otelcol.receiver.otlp` receives OTLP-formatted traces, metrics, and logs.
    Data can then be forwarded to other `otelcol` components. (@rfratto)

  - `otelcol.processor.batch` batches data from `otelcol` components before
    forwarding it to other `otelcol` components. (@rfratto)

  - `otelcol.exporter.otlp` accepts data from `otelcol` components and sends
    it to a gRPC server using the OTLP protocol. (@rfratto)

  - `otelcol.exporter.otlphttp` accepts data from `otelcol` components and
    sends it to an HTTP server using the OTLP protocol. (@tpaschalis)

  - `otelcol.auth.basic` performs basic authentication for `otelcol`
    components that support authentication extensions. (@rfratto)

  - `otelcol.receiver.jeager` receives Jaeger-formatted traces. Data can then
    be forwarded to other `otelcol` components. (@rfratto)

  - `otelcol.processor.memory_limiter` periodically checks memory usage and
    drops data or forces a garbage collection if the defined limits are
    exceeded. (@tpaschalis)

  - `otelcol.auth.bearer` performs bearer token authentication for `otelcol`
    components that support authentication extensions. (@rfratto)

  - `otelcol.auth.headers` attaches custom request headers to `otelcol`
    components that support authentication extensions. (@rfratto)

  - `otelcol.receiver.prometheus` receives Prometheus metrics, converts them
    to the OTLP metric format and forwards them to other `otelcol` components.
    (@tpaschalis)

  - `otelcol.exporter.prometheus` forwards OTLP-formatted data to compatible
    `prometheus` components. (@rfratto)

- Flow: Allow config blocks to reference component exports. (@tpaschalis)

- Introduce `/-/support` endpoint for generating 'support bundles' in static
  agent mode. Support bundles are zip files of commonly-requested information
  that can be used to debug a running agent. (@tpaschalis)

### Enhancements

- Update OpenTelemetry Collector dependency to v0.61.0. (@rfratto)

- Add caching to Prometheus relabel component. (@mattdurham)

- Grafana Agent Flow: add `agent_resources_*` metrics which explain basic
  platform-agnostic metrics. These metrics assist with basic monitoring of
  Grafana Agent, but are not meant to act as a replacement for fully featured
  components like `prometheus.integration.node_exporter`. (@rfratto)

- Enable field label in TenantStageSpec of PodLogs pipeline. (@siiimooon)

- Enable reporting of enabled integrations. (@marctc)

- Grafana Agent Flow: `prometheus.remote_write` and `prometheus.relabel` will
  now export receivers immediately, removing the need for dependant components
  to be evaluated twice at process startup. (@rfratto)

- Add missing setting to configure instance key for Eventhandler integration. (@marctc)

- Update Prometheus dependency to v2.39.1. (@rfratto)

- Update Promtail dependency to weekly release k122. (@rfratto)

- Tracing: support the `num_traces` and `expected_new_traces_per_sec` configuration parameters in the tail_sampling processor. (@ptodev)

### Bugfixes

- Remove empty port from the `apache_http` integration's instance label. (@katepangLiu)

- Fix identifier on target creation for SNMP v2 integration. (@marctc)

- Fix bug when specifying Blackbox's modules when using Blackbox integration. (@marctc)

- Tracing: fix a panic when the required `protocols` field was not set in the `otlp` receiver. (@ptodev)

- Support Bearer tokens for metric remote writes in the Grafana Operator (@jcreixell, @marctc)

### Other changes

- Update versions of embedded Prometheus exporters used for integrations:

  - Update `github.com/prometheus/statsd_exporter` to `v0.22.8`. (@captncraig)

  - Update `github.com/prometheus-community/postgres_exporter` to `v0.11.1`. (@captncraig)

  - Update `github.com/prometheus/memcached_exporter` to `v0.10.0`. (@captncraig)

  - Update `github.com/prometheus-community/elasticsearch_exporter` to `v1.5.0`. (@captncraig)

  - Update `github.com/prometheus/mysqld_exporter` to `v0.14.0`. (@captncraig)

  - Update `github.com/prometheus/consul_exporter` to `v0.8.0`. (@captncraig)

  - Update `github.com/ncabatoff/process-exporter` to `v0.7.10`. (@captncraig)

  - Update `github.com/prometheus-community/postgres_exporter` to `v0.11.1`. (@captncraig)

- Use Go 1.19.3 for builds. (@rfratto)

v0.28.1 (2022-11-03)
--------------------

### Security

- Update Docker base image to resolve OpenSSL vulnerabilities CVE-2022-3602 and
  CVE-2022-3786. Grafana Agent does not use OpenSSL, so we do not believe it is
  vulnerable to these issues, but the base image has been updated to remove the
  report from image scanners. (@rfratto)

v0.28.0 (2022-09-29)
--------------------

### Features

- Introduce Grafana Agent Flow, an experimental "programmable pipeline" runtime
  mode which improves how to configure and debug Grafana Agent by using
  components. (@captncraig, @karengermond, @marctc, @mattdurham, @rfratto,
  @rlankfo, @tpaschalis)

- Introduce Blackbox exporter integration. (@marctc)

### Enhancements

- Update Loki dependency to v2.6.1. (@rfratto)

### Bugfixes

### Other changes

- Fix relabel configs in sample agent-operator manifests (@hjet)

- Operator no longer set the `SecurityContext.Privileged` flag in the `config-reloader` container. (@hsyed-dojo)

- Add metrics for config reloads and config hash (@jcreixell)

v0.27.1 (2022-09-09)
--------------------

> **NOTE**: ARMv6 Docker images are no longer being published.
>
> We have stopped publishing Docker images for ARMv6 platforms.
> This is due to the new Ubuntu base image we are using that does not support ARMv6.
> The new Ubuntu base image has less reported CVEs, and allows us to provide more
> secure Docker images. We will still continue to publish ARMv6 release binaries and
> deb/rpm packages.

### Other Changes

- Switch docker image base from debian to ubuntu. (@captncraig)

v0.27.0 (2022-09-01)
--------------------

### Features

- Integrations: (beta) Add vmware_exporter integration (@rlankfo)

- App agent receiver: add Event kind to payload (@domasx2)

### Enhancements

- Tracing: Introduce a periodic appender to the remotewriteexporter to control sample rate. (@mapno)

- Tracing: Update OpenTelemetry dependency to v0.55.0. (@rfratto, @mapno)

- Add base agent-operator jsonnet library and generated manifests (@hjet)

- Add full (metrics, logs, K8s events) sample agent-operator jsonnet library and gen manifests (@hjet)

- Introduce new configuration fields for disabling Keep-Alives and setting the
  IdleConnectionTimeout when scraping. (@tpaschalis)

- Add field to Operator CRD to disable report usage functionality. (@marctc)

### Bugfixes

- Tracing: Fixed issue with the PromSD processor using the `connection` method to discover the IP
  address.  It was failing to match because the port number was included in the address string. (@jphx)

- Register prometheus discovery metrics. (@mattdurham)

- Fix seg fault when no instance parameter is provided for apache_http integration, using integrations-next feature flag. (@rgeyer)

- Fix grafanacloud-install.ps1 web request internal server error when fetching config. (@rlankfo)

- Fix snmp integration not passing module or walk_params parameters when scraping. (@rgeyer)

- Fix unmarshal errors (key "<walk_param name>" already set in map) for snmp integration config when walk_params is defined, and the config is reloaded. (@rgeyer)

### Other changes

- Update several go dependencies to resolve warnings from certain security scanning tools. None of the resolved vulnerabilities were known to be exploitable through the agent. (@captncraig)

- It is now possible to compile Grafana Agent using Go 1.19. (@rfratto)

v0.26.1 (2022-07-25)
--------------------

> **BREAKING CHANGES**: This release has breaking changes. Please read entries
> carefully and consult the [upgrade guide][] for specific instructions.

### Breaking changes

- Change windows certificate store so client certificate is no longer required in store. (@mattdurham)

### Bugfixes

- Operator: Fix issue where configured `targetPort` ServiceMonitors resulted in
  generating an incorrect scrape_config. (@rfratto)

- Build the Linux/AMD64 artifacts using the opt-out flag for the ebpf_exporter. (@tpaschalis)

v0.26.0 (2022-07-18)
--------------------

> **BREAKING CHANGES**: This release has breaking changes. Please read entries
> carefully and consult the [upgrade guide][] for specific instructions.

### Breaking changes

- Deprecated `server` YAML block fields have now been removed in favor of the
  command-line flags that replaced them. These fields were originally
  deprecated in v0.24.0. (@rfratto)

- Changed tail sampling policies to be configured as in the OpenTelemetry
  Collector. (@mapno)

### Features

- Introduce Apache HTTP exporter integration. (@v-zhuravlev)

- Introduce eBPF exporter integration. (@tpaschalis)

### Enhancements

- Truncate all records in WAL if repair attempt fails. (@rlankfo)

### Bugfixes

- Relative symlinks for promtail now work as expected. (@RangerCD, @mukerjee)

- Fix rate limiting implementation for the app agent receiver integration. (@domasx2)

- Fix mongodb exporter so that it now collects all metrics. (@mattdurham)

v0.25.1 (2022-06-16)
--------------------

### Bugfixes

- Integer types fail to unmarshal correctly in operator additional scrape configs. (@rlankfo)

- Unwrap replayWAL error before attempting corruption repair. (@rlankfo)

v0.25.0 (2022-06-06)
--------------------

> **BREAKING CHANGES**: This release has breaking changes. Please read entries
> carefully and consult the [upgrade guide][] for specific instructions.

### Breaking changes

- Traces: Use `rpc.grpc.status_code` attribute to determine
  span failed in the service graph processor (@rcrowe)

### Features

- Add HTTP endpoints to fetch active instances and targets for the Logs subsystem.
  (@marctc)

- (beta) Add support for using windows certificate store for TLS connections. (@mattdurham)

- Grafana Agent Operator: add support for integrations through an `Integration`
  CRD which is discovered by `GrafanaAgent`. (@rfratto)

- (experimental) Add app agent receiver integration. This depends on integrations-next being enabled
  via the `integrations-next` feature flag. Use `-enable-features=integrations-next` to use
  this integration. (@kpelelis, @domas)

- Introduce SNMP exporter integration. (@v-zhuravlev)

- Configure the agent to report the use of feature flags to grafana.com. (@marctc)

### Enhancements

- integrations-next: Integrations using autoscrape will now autoscrape metrics
  using in-memory connections instead of connecting to themselves over the
  network. As a result of this change, the `client_config` field has been
  removed. (@rfratto)

- Enable `proxy_url` support on `oauth2` for metrics and logs (update **prometheus/common** dependency to `v0.33.0`). (@martin-jaeger-maersk)

- `extra-scrape-metrics` can now be enabled with the `--enable-features=extra-scrape-metrics` feature flag. See <https://prometheus.io/docs/prometheus/2.31/feature_flags/#extra-scrape-metrics> for details. (@rlankfo)

- Resolved issue in v2 integrations where if an instance name was a prefix of another the route handler would fail to
  match requests on the longer name (@mattdurham)

- Set `include_metadata` to true by default for OTLP traces receivers (@mapno)

### Bugfixes

- Scraping service was not honoring the new server grpc flags `server.grpc.address`.  (@mattdurham)

### Other changes

- Update base image of official Docker containers from Debian buster to Debian
  bullseye. (@rfratto)

- Use Go 1.18 for builds. (@rfratto)

- Add `metrics` prefix to the url of list instances endpoint (`GET
  /agent/api/v1/instances`) and list targets endpoint (`GET
  /agent/api/v1/metrics/targets`). (@marctc)

- Add extra identifying labels (`job`, `instance`, `agent_hostname`) to eventhandler integration. (@hjet)

- Add `extra_labels` configuration to eventhandler integration. (@hjet)

v0.24.2 (2022-05-02)
--------------------

### Bugfixes

- Added configuration watcher delay to prevent race condition in cases where scraping service mode has not gracefully exited. (@mattdurham)

### Other changes

- Update version of node_exporter to include additional metrics for osx. (@v-zhuravlev)

v0.24.1 (2022-04-14)
--------------------

### Bugfixes

- Add missing version information back into `agentctl --version`. (@rlankfo)

- Bump version of github-exporter to latest upstream SHA 284088c21e7d, which
  includes fixes from bugs found in their latest tag. This includes a fix
  where not all releases where retrieved when pulling release information.
  (@rfratto)

- Set the `Content-Type` HTTP header to `application/json` for API endpoints
  returning json objects. (@marctc)

- Operator: fix issue where a `username_file` field was incorrectly set.
  (@rfratto)

- Initialize the logger with default `log_level` and `log_format` parameters.
  (@tpaschalis)

### Other changes

- Embed timezone data to enable Promtail pipelines using the `location` field
  on Windows machines. (@tpaschalis)

v0.24.0 (2022-04-07)
--------------------

> **BREAKING CHANGES**: This release has breaking changes. Please read entries
> carefully and consult the [upgrade guide][] for specific instructions.
>
> **GRAFANA AGENT OPERATOR USERS**: As of this release, Grafana Agent Operator
> does not support versions of Grafana Agent prior to v0.24.0.

### Breaking changes

- The following metrics will now be prefixed with `agent_dskit_` instead of
  `cortex_`: `cortex_kv_request_duration_seconds`,
  `cortex_member_consul_heartbeats_total`, `cortex_member_ring_tokens_owned`,
  `cortex_member_ring_tokens_to_own`, `cortex_ring_member_ownership_percent`,
  `cortex_ring_members`, `cortex_ring_oldest_member_timestamp`,
  `cortex_ring_tokens_owned`, `cortex_ring_tokens_total`. (@rlankfo)

- Traces: the `traces_spanmetrics_calls_total_total` metric has been renamed to
  `traces_spanmetrics_calls_total` (@fredr)

- Two new flags, `-server.http.enable-tls` and `-server.grpc.enable-tls` must
  be provided to explicitly enable TLS support. This is a change of the
  previous behavior where TLS support was enabled when a certificate pair was
  provided. (@rfratto)

- Many command line flags starting with `-server.` block have been renamed.
  (@rfratto)

- The `-log.level` and `-log.format` flags are removed in favor of being set in
  the configuration file. (@rfratto)

- Flags for configuring TLS have been removed in favor of being set in the
  configuration file. (@rfratto)

- Dynamic reload is no longer supported for deprecated server block fields.
  Changing a deprecated field will be ignored and cause the reload to fail.
  (@rfratto)

- The default HTTP listen address is now `127.0.0.1:12345`. Use the
  `-server.http.address` flag to change this value. (@rfratto)

- The default gRPC listen address is now `127.0.0.1:12346`. Use the
  `-server.grpc.address` flag to change this value. (@rfratto)

- `-reload-addr` and `-reload-port` have been removed. They are no longer
  necessary as the primary HTTP server is now static and can't be shut down in
  the middle of a `/-/reload` call. (@rfratto)

- (Only impacts `integrations-next` feature flag) Many integrations have been
  renamed to better represent what they are integrating with. For example,
  `redis_exporter` is now `redis`. This change requires updating
  `integrations-next`-enabled configuration files. This change also changes
  integration names shown in metric labels. (@rfratto)

- The deprecated `-prometheus.*` flags have been removed in favor of
  their `-metrics.*` counterparts. The `-prometheus.*` flags were first
  deprecated in v0.19.0. (@rfratto)

### Deprecations

- Most fields in the `server` block of the configuration file are
  now deprecated in favor of command line flags. These fields will be removed
  in the v0.26.0 release. Please consult the upgrade guide for more information
  and rationale. (@rfratto)

### Features

- Added config read API support to GrafanaAgent Custom Resource Definition.
  (@shamsalmon)

- Added consulagent_sd to target discovery. (@chuckyz)

- Introduce EXPERIMENTAL support for dynamic configuration. (@mattdurham)

- Introduced endpoint that accepts remote_write requests and pushes metrics data directly into an instance's WAL. (@tpaschalis)

- Added builds for linux/ppc64le. (@aklyachkin)

### Enhancements

- Tracing: Exporters can now be configured to use OAuth. (@canuteson)

- Strengthen readiness check for metrics instances. (@tpaschalis)

- Parameterize namespace field in sample K8s logs manifests (@hjet)

- Upgrade to Loki k87. (@rlankfo)

- Update Prometheus dependency to v2.34.0. (@rfratto)

- Update OpenTelemetry-collector dependency to v0.46.0. (@mapno)

- Update cAdvisor dependency to v0.44.0. (@rfratto)

- Update mongodb_exporter dependency to v0.31.2 (@mukerjee)

- Use grafana-agent/v2 Tanka Jsonnet to generate K8s manifests (@hjet)

- Replace agent-bare.yaml K8s sample Deployment with StatefulSet (@hjet)

- Improve error message for `agentctl` when timeout happens calling
  `cloud-config` command (@marctc)

- Enable integrations-next by default in agent-bare.yaml. Please note #1262 (@hjet)

### Bugfixes

- Fix Kubernetes manifests to use port `4317` for OTLP instead of the previous
  `55680` in line with the default exposed port in the agent.

- Ensure singleton integrations are honored in v2 integrations (@mattdurham)

- Tracing: `const_labels` is now correctly parsed in the remote write exporter.
  (@fredr)

- integrations-next: Fix race condition where metrics endpoints for
  integrations may disappear after reloading the config file. (@rfratto)

- Removed the `server.path_prefix` field which would break various features in
  Grafana Agent when set. (@rfratto)

- Fix issue where installing the DEB/RPM packages would overwrite the existing
  config files and environment files. (@rfratto)

- Set `grafanaDashboardFolder` as top level key in the mixin. (@Duologic)

- Operator: Custom Secrets or ConfigMaps to mount will no longer collide with
  the path name of the default secret mount. As a side effect of this bugfix,
  custom Secrets will now be mounted at
  `/var/lib/grafana-agent/extra-secrets/<secret name>` and custom ConfigMaps
  will now be mounted at `/var/lib/grafana-agent/extra-configmaps/<configmap
  name>`. This is not a breaking change as it was previously impossible to
  properly provide these custom mounts. (@rfratto)

- Flags accidentally prefixed with `-metrics.service..` (two `.` in a row) have
  now been fixed to only have one `.`. (@rfratto)

- Protect concurrent writes to the WAL in the remote write exporter (@mapno)

### Other changes

- The `-metrics.wal-directory` flag and `metrics.wal_directory` config option
  will now default to `data-agent/`, the same default WAL directory as
  Prometheus Agent. (@rfratto)

v0.23.0 (2022-02-10)
--------------------

### Enhancements

- Go 1.17 is now used for all builds of the Agent. (@tpaschalis)

- integrations-next: Add `extra_labels` to add a custom set of labels to
  integration targets. (@rfratto)

- The agent no longer appends duplicate exemplars. (@tpaschalis)

- Added Kubernetes eventhandler integration (@hjet)

- Enables sending of exemplars over remote write by default. (@rlankfo)

### Bugfixes

- Fixed issue where Grafana Agent may panic if there is a very large WAL
  loading while old WALs are being deleted or the `/agent/api/v1/targets`
  endpoint is called. (@tpaschalis)

- Fix panic in prom_sd_processor when address is empty (@mapno)

- Operator: Add missing proxy_url field from generated remote_write configs.
  (@rfratto)

- Honor the specified log format in the traces subsystem (@mapno)

- Fix typo in node_exporter for runit_service_dir. (@mattdurham)

- Allow inlining credentials in remote_write url. (@tpaschalis)

- integrations-next: Wait for integrations to stop when starting new instances
  or shutting down (@rfratto).

- Fix issue with windows_exporter mssql collector crashing the agent.
  (@mattdurham)

- The deb and rpm files will now ensure the /var/lib/grafana-agent data
  directory is created with permissions set to 0770. (@rfratto)

- Make agent-traces.yaml Namespace a template-friendly variable (@hjet)

- Disable `machine-id` journal vol by default in sample logs manifest (@hjet)

v0.22.0 (2022-01-13)
--------------------

> This release has deprecations. Please read entries carefully and consult
> the [upgrade guide][] for specific instructions.

### Deprecations

- The node_exporter integration's `netdev_device_whitelist` field is deprecated
  in favor of `netdev_device_include`. Support for the old field name will be
  removed in a future version. (@rfratto)

- The node_exporter integration's `netdev_device_blacklist` field is deprecated
  in favor of `netdev_device_include`. Support for the old field name will be
  removed in a future version. (@rfratto)

- The node_exporter integration's `systemd_unit_whitelist` field is deprecated
  in favor of `systemd_unit_include`. Support for the old field name will be
  removed in a future version. (@rfratto)

- The node_exporter integration's `systemd_unit_blacklist` field is deprecated
  in favor of `systemd_unit_exclude`. Support for the old field name will be
  removed in a future version. (@rfratto)

- The node_exporter integration's `filesystem_ignored_mount_points` field is
  deprecated in favor of `filesystem_mount_points_exclude`. Support for the old
  field name will be removed in a future version. (@rfratto)

- The node_exporter integration's `filesystem_ignored_fs_types` field is
  deprecated in favor of `filesystem_fs_types_exclude`. Support for the old
  field name will be removed in a future version. (@rfratto)

### Features

- (beta) Enable experimental config urls for fetching remote configs.
  Currently, only HTTP/S is supported. Pass the
  `-enable-features=remote-configs` flag to turn this on. (@rlankfo)

- Added [cAdvisor](https://github.com/google/cadvisor) integration. (@rgeyer)

- Traces: Add `Agent Tracing Pipeline` dashboard and alerts (@mapno)

- Traces: Support jaeger/grpc exporter (@nicoche)

- (beta) Enable an experimental integrations subsystem revamp. Pass
  `integrations-next` to `-enable-features` to turn this on. Reading the
  documentation for the revamp is recommended; enabling it causes breaking
  config changes. (@rfratto)

### Enhancements

- Traces: Improved pod association in PromSD processor (@mapno)

- Updated OTel to v0.40.0 (@mapno)

- Remote write dashboard: show in and out sample rates (@bboreham)

- Remote write dashboard: add mean latency (@bboreham)

- Update node_exporter dependency to v1.3.1. (@rfratto)

- Cherry-pick Prometheus PR #10102 into our Prometheus dependency (@rfratto).

### Bugfixes

- Fix usage of POSTGRES_EXPORTER_DATA_SOURCE_NAME when using postgres_exporter
  integration (@f11r)

- Change ordering of the entrypoint for windows service so that it accepts
  commands immediately (@mattdurham)

- Only stop WAL cleaner when it has been started (@56quarters)

- Fix issue with unquoted install path on Windows, that could allow escalation
  or running an arbitrary executable (@mattdurham)

- Fix cAdvisor so it collects all defined metrics instead of the last
  (@pkoenig10)

- Fix panic when using 'stdout' in automatic logging (@mapno)

- Grafana Agent Operator: The /-/ready and /-/healthy endpoints will
  no longer always return 404 (@rfratto).

### Other changes

- Remove log-level flag from systemd unit file (@jpkrohling)

v0.21.2 (2021-12-08)
--------------------

### Security fixes

- This release contains a fix for
  [CVE-2021-41090](https://github.com/grafana/agent/security/advisories/GHSA-9c4x-5hgq-q3wh).

### Other changes

- This release disables the existing `/-/config` and
  `/agent/api/v1/configs/{name}` endpoints by default. Pass the
  `--config.enable-read-api` flag at the command line to opt in to these
  endpoints.

v0.21.1 (2021-11-18)
--------------------

### Bugfixes

- Fix panic when using postgres_exporter integration (@saputradharma)

- Fix panic when dnsamsq_exporter integration tried to log a warning (@rfratto)

- Statsd Integration: Adding logger instance to the statsd mapper
  instantiation. (@gaantunes)

- Statsd Integration: Fix issue where mapped metrics weren't exposed to the
  integration. (@mattdurham)

- Operator: fix bug where version was a required field (@rfratto)

- Metrics: Only run WAL cleaner when metrics are being used and a WAL is
  configured. (@rfratto)

v0.21.0 (2021-11-17)
--------------------

### Enhancements

- Update Cortex dependency to v1.10.0-92-g85c378182. (@rlankfo)

- Update Loki dependency to v2.1.0-656-g0ae0d4da1. (@rlankfo)

- Update Prometheus dependency to v2.31.0 (@rlankfo)

- Add Agent Operator Helm quickstart guide (@hjet)

- Reorg Agent Operator quickstart guides (@hjet)

### Bugfixes

- Packaging: Use correct user/group env variables in RPM %post script (@simonc6372)

- Validate logs config when using logs_instance with automatic logging processor (@mapno)

- Operator: Fix MetricsInstance Service port (@hjet)

- Operator: Create govern service per Grafana Agent (@shturman)

- Operator: Fix relabel_config directive for PodLogs resource (@hjet)

- Traces: Fix `success_logic` code in service graphs processor (@mapno)

### Other changes

- Self-scraped integrations will now use an SUO-specific value for the `instance` label. (@rfratto)

- Traces: Changed service graphs store implementation to improve CPU performance (@mapno)

v0.20.1 (2021-12-08)
--------------------

> _NOTE_: The fixes in this patch are only present in v0.20.1 and >=v0.21.2.

### Security fixes

- This release contains a fix for
  [CVE-2021-41090](https://github.com/grafana/agent/security/advisories/GHSA-9c4x-5hgq-q3wh).

### Other changes

- This release disables the existing `/-/config` and
  `/agent/api/v1/configs/{name}` endpoitns by default. Pass the
  `--config.enable-read-api` flag at the command line to opt in to these
  endpoints.

v0.20.0 (2021-10-28)
--------------------

> **BREAKING CHANGES**: This release has breaking changes. Please read entries
> carefully and consult the [upgrade guide][] for specific instructions.

### Breaking Changes

- push_config is no longer supported in trace's config (@mapno)

### Features

- Operator: The Grafana Agent Operator can now generate a Kubelet service to
  allow a ServiceMonitor to collect Kubelet and cAdvisor metrics. This requires
  passing a `--kubelet-service` flag to the Operator in `namespace/name` format
  (like `kube-system/kubelet`). (@rfratto)

- Service graphs processor (@mapno)

### Enhancements

- Updated mysqld_exporter to v0.13.0 (@gaantunes)

- Updated postgres_exporter to v0.10.0 (@gaantunes)

- Updated redis_exporter to v1.27.1 (@gaantunes)

- Updated memcached_exporter to v0.9.0 (@gaantunes)

- Updated statsd_exporter to v0.22.2 (@gaantunes)

- Updated elasticsearch_exporter to v1.2.1 (@gaantunes)

- Add remote write to silent Windows Installer  (@mattdurham)

- Updated mongodb_exporter to v0.20.7 (@rfratto)

- Updated OTel to v0.36 (@mapno)

- Updated statsd_exporter to v0.22.2 (@mattdurham)

- Update windows_exporter to v0.16.0 (@rfratto, @mattdurham)

- Add send latency to agent dashboard (@bboreham)

### Bugfixes

- Do not immediately cancel context when creating a new trace processor. This
  was preventing scrape_configs in traces from functioning. (@lheinlen)

- Sanitize autologged Loki labels by replacing invalid characters with
  underscores (@mapno)

- Traces: remove extra line feed/spaces/tabs when reading password_file content
  (@nicoche)

- Updated envsubst to v2.0.0-20210730161058-179042472c46. This version has a
  fix needed for escaping values outside of variable substitutions. (@rlankfo)

- Grafana Agent Operator should no longer delete resources matching the names
  of the resources it manages. (@rfratto)

- Grafana Agent Operator will now appropriately assign an
  `app.kubernetes.io/managed-by=grafana-agent-operator` to all created
  resources. (@rfratto)

### Other changes

- Configuration API now returns 404 instead of 400 when attempting to get or
  delete a config which does not exist. (@kgeckhart)

- The windows_exporter now disables the textfile collector by default.
  (@rfratto)

v0.19.0 (2021-09-29)
--------------------

> **BREAKING CHANGES**: This release has breaking changes. Please read entries
> carefully and consult the [upgrade guide][] for specific instructions.

### Breaking Changes

- Reduced verbosity of tracing autologging by not logging `STATUS_CODE_UNSET`
  status codes. (@mapno)

- Operator: rename `Prometheus*` CRDs to `Metrics*` and `Prometheus*` fields to
  `Metrics*`. (@rfratto)

- Operator: CRDs are no longer referenced using a hyphen in the name to be
  consistent with how Kubernetes refers to resources. (@rfratto)

- `prom_instance` in the spanmetrics config is now named `metrics_instance`.
  (@rfratto)

### Deprecations

- The `loki` key at the root of the config file has been deprecated in favor of
  `logs`. `loki`-named fields in `automatic_logging` have been renamed
  accordinly: `loki_name` is now `logs_instance_name`, `loki_tag` is now
  `logs_instance_tag`, and `backend: loki` is now `backend: logs_instance`.
  (@rfratto)

- The `prometheus` key at the root of the config file has been deprecated in
  favor of `metrics`. Flag names starting with `prometheus.` have also been
  deprecated in favor of the same flags with the `metrics.` prefix. Metrics
  prefixed with `agent_prometheus_` are now prefixed with `agent_metrics_`.
  (@rfratto)

- The `tempo` key at the root of the config file has been deprecated in favor
  of `traces`. (@mattdurham)

### Features

- Added [GitHub exporter](https://github.com/infinityworks/github-exporter)
  integration. (@rgeyer)

- Add TLS config options for tempo `remote_write`s. (@mapno)

- Support autologging span attributes as log labels (@mapno)

- Put Tests requiring Network Access behind a -online flag (@flokli)

- Add logging support to the Grafana Agent Operator. (@rfratto)

- Add `operator-detach` command to agentctl to allow zero-downtime upgrades
  when removing an Operator CRD. (@rfratto)

- The Grafana Agent Operator will now default to deploying the matching release
  version of the Grafana Agent instead of v0.14.0. (@rfratto)

### Enhancements

- Update OTel dependency to v0.30.0 (@mapno)

- Allow reloading configuration using `SIGHUP` signal. (@tharun208)

- Add HOSTNAME environment variable to service file to allow for expanding the
  $HOSTNAME variable in agent config.  (@dfrankel33)

- Update jsonnet-libs to 1.21 for Kubernetes 1.21+ compatability. (@MurzNN)

- Make method used to add k/v to spans in prom_sd processor configurable.
  (@mapno)

### Bugfixes

- Regex capture groups like `${1}` will now be kept intact when using
  `-config.expand-env`. (@rfratto)

- The directory of the logs positions file will now properly be created on
  startup for all instances. (@rfratto)

- The Linux system packages will now configure the grafana-agent user to be a
  member of the adm and systemd-journal groups. This will allow logs to read
  from journald and /var/log by default. (@rfratto)

- Fix collecting filesystem metrics on Mac OS (darwin) in the `node_exporter`
  integration default config. (@eamonryan)

- Remove v0.0.0 flags during build with no explicit release tag (@mattdurham)

- Fix issue with global scrape_interval changes not reloading integrations
  (@kgeckhart)

- Grafana Agent Operator will now detect changes to referenced ConfigMaps and
  Secrets and reload the Agent properly. (@rfratto)

- Grafana Agent Operator's object label selectors will now use Kubernetes
  defaults when undefined (i.e., default to nothing). (@rfratto)

- Fix yaml marshalling tag for cert_file in kafka exporter agent config.
  (@rgeyer)

- Fix warn-level logging of dropped targets. (@james-callahan)

- Standardize scrape_interval to 1m in examples. (@mattdurham)

v0.18.4 (2021-09-14)
--------------------

### Enhancements

- Add `agent_prometheus_configs_changed_total` metric to track instance config
  events. (@rfratto)

### Bugfixes

- Fix info logging on windows. (@mattdurham)

- Scraping service: Ensure that a reshard is scheduled every reshard
  interval. (@rfratto)

v0.18.3 (2021-09-08)
--------------------

### Bugfixes

- Register missing metric for configstore consul request duration. (@rfratto)

- Logs should contain a caller field with file and line numbers again
  (@kgeckhart)

- In scraping service mode, the polling configuration refresh should honor
  timeout. (@mattdurham)

- In scraping service mode, the lifecycle reshard should happen using a
  goroutine. (@mattdurham)

- In scraping service mode, scraping service can deadlock when reloading during
  join. (@mattdurham)

- Scraping service: prevent more than one refresh from being queued at a time.
  (@rfratto)

v0.18.2 (2021-08-12)
--------------------

### Bugfixes

- Honor the prefix and remove prefix from consul list results (@mattdurham)

v0.18.1 (2021-08-09)
--------------------

### Bugfixes

- Reduce number of consul calls when ran in scrape service mode (@mattdurham)

v0.18.0 (2021-07-29)
--------------------

### Features

- Added [GitHub exporter](https://github.com/infinityworks/github-exporter)
  integration. (@rgeyer)

- Add support for OTLP HTTP trace exporting. (@mapno)

### Enhancements

- Switch to drone for releases. (@mattdurham)

- Update postgres_exporter to a [branch of](https://github.com/grafana/postgres_exporter/tree/exporter-package-v0.10.0) v0.10.0

### Bugfixes

- Enabled flag for integrations is not being honored. (@mattdurham)

v0.17.0 (2021-07-15)
--------------------

### Features

- Added [Kafka Lag exporter](https://github.com/davidmparrott/kafka_exporter)
  integration. (@gaantunes)

### Bugfixes

- Fix race condition that may occur and result in a panic when initializing
  scraping service cluster. (@rfratto)

v0.16.1 (2021-06-22)
--------------------

### Bugfixes

- Fix issue where replaying a WAL caused incorrect metrics to be sent over
  remote write. (@rfratto)

v0.16.0 (2021-06-17)
--------------------

### Features

- (beta) A Grafana Agent Operator is now available. (@rfratto)

### Enhancements

- Error messages when installing the Grafana Agent for Grafana Cloud will now
  be shown. (@rfratto)

### Bugfixes

- Fix a leak in the shared string interner introduced in v0.14.0. This fix was
  made to a [dependency](https://github.com/grafana/prometheus/pull/21).
  (@rfratto)

- Fix issue where a target will fail to be scraped for the process lifetime if
  that target had gone down for long enough that its series were removed from
  the in-memory cache (2 GC cycles). (@rfratto)

v0.15.0 (2021-06-03)
--------------------

> **BREAKING CHANGES**: This release has breaking changes. Please read entries
> carefully and consult the [upgrade guide][] for specific instructions.

### Breaking Changes

- The configuration of Tempo Autologging has changed. (@mapno)

### Features

- Add support for exemplars. (@mapno)

### Enhancements

- Add the option to log to stdout instead of a Loki instance. (@joe-elliott)

- Update Cortex dependency to v1.8.0.

- Running the Agent as a DaemonSet with host_filter and role: pod should no
  longer cause unnecessary load against the Kubernetes SD API. (@rfratto)

- Update Prometheus to v2.27.0. (@mapno)

- Update Loki dependency to d88f3996eaa2. This is a non-release build, and was
  needed to support exemplars. (@mapno)

- Update Cortex dependency to d382e1d80eaf. This is a non-release build, and
  was needed to support exemplars. (@mapno)

### Bugfixes

- Host filter relabeling rules should now work. (@rfratto)

- Fixed issue where span metrics where being reported with wrong time unit.
  (@mapno)

### Other changes

- Intentionally order tracing processors. (@joe-elliott)

v0.14.0 (2021-05-24)
--------------------

> **BREAKING CHANGES**: This release has breaking changes. Please read entries
> carefully and consult the [upgrade guide][] for specific instructions.
>
> **STABILITY NOTICE**: As of this release, functionality that is not
> recommended for production use and is expected to change will be tagged
> interchangably as "experimental" or "beta."

### Security fixes

- The Scraping service API will now reject configs that read credentials from
  disk by default. This prevents malicious users from reading arbitrary files
  and sending their contents over the network. The old behavior can be
  re-enabled by setting `dangerous_allow_reading_files: true` in the scraping
  service config. (@rfratto)

### Breaking changes

- Configuration for SigV4 has changed. (@rfratto)

### Deprecations

- `push_config` is now supplanted by `remote_block` and `batch`. `push_config`
  will be removed in a future version (@mapno)

### Features

- (beta) New integration: windows_exporter (@mattdurham)

- (beta) Grafana Agent Windows Installer is now included as a release artifact.
  (@mattdurham)

- Official M1 Mac release builds will now be generated! Look for
  `agent-darwin-arm64` and `agentctl-darwin-arm64` in the release assets.
  (@rfratto)

- Add support for running as a Windows service (@mattdurham)

- (beta) Add /-/reload support. It is not recommended to invoke `/-/reload`
  against the main HTTP server. Instead, two new command-line flags have been
  added: `--reload-addr` and `--reload-port`. These will launch a
  `/-/reload`-only HTTP server that can be used to safely reload the Agent's
  state.  (@rfratto)

- Add a /-/config endpoint. This endpoint will return the current configuration
  file with defaults applied that the Agent has loaded from disk. (@rfratto)

- (beta) Support generating metrics and exposing them via a Prometheus exporter
  from span data. (@yeya24)

- Tail-based sampling for tracing pipelines (@mapno)

- Added Automatic Logging feature for Tempo (@joe-elliott)

- Disallow reading files from within scraping service configs by default.
  (@rfratto)

- Add remote write for span metrics (@mapno)

### Enhancements

- Support compression for trace export. (@mdisibio)

- Add global remote_write configuration that is shared between all instances
  and integrations. (@mattdurham)

- Go 1.16 is now used for all builds of the Agent. (@rfratto)

- Update Prometheus dependency to v2.26.0. (@rfratto)

- Upgrade `go.opentelemetry.io/collector` to v0.21.0 (@mapno)

- Add kafka trace receiver (@mapno)

- Support mirroring a trace pipeline to multiple backends (@mapno)

- Add `headers` field in `remote_write` config for Tempo. `headers` specifies
  HTTP headers to forward to the remote endpoint. (@alexbiehl)

- Add silent uninstall to Windows Uninstaller. (@mattdurham)

### Bugfixes

- Native Darwin arm64 builds will no longer crash when writing metrics to the
  WAL. (@rfratto)

- Remote write endpoints that never function across the lifetime of the Agent
  will no longer prevent the WAL from being truncated. (@rfratto)

- Bring back FreeBSD support. (@rfratto)

- agentctl will no longer leak WAL resources when retrieving WAL stats.
  (@rfratto)

- Ensure defaults are applied to undefined sections in config file. This fixes
  a problem where integrations didn't work if `prometheus:` wasn't configured.
  (@rfratto)

- Fixed issue where automatic logging double logged "svc". (@joe-elliott)

### Other changes

- The Grafana Cloud Agent has been renamed to the Grafana Agent. (@rfratto)

- Instance configs uploaded to the Config Store API will no longer be stored
  along with the global Prometheus defaults. This is done to allow globals to
  be updated and re-apply the new global defaults to the configs from the
  Config Store. (@rfratto)

- The User-Agent header sent for logs will now be `GrafanaAgent/<version>`
  (@rfratto)

- Add `tempo_spanmetrics` namespace in spanmetrics (@mapno)

v0.13.1 (2021-04-09)
--------------------

### Bugfixes

- Validate that incoming scraped metrics do not have an empty label set or a
  label set with duplicate labels, mirroring the behavior of Prometheus.
  (@rfratto)

v0.13.0 (2021-02-25)
--------------------

> The primary branch name has changed from `master` to `main`. You may have to
> update your local checkouts of the repository to point at the new branch name.

### Features

- postgres_exporter: Support query_path and disable_default_metrics. (@rfratto)

### Enhancements

- Support other architectures in installation script. (@rfratto)

- Allow specifying custom wal_truncate_frequency per integration. (@rfratto)

- The SigV4 region can now be inferred using the shared config (at
  `$HOME/.aws/config`) or environment variables (via `AWS_CONFIG`). (@rfratto)

- Update Prometheus dependency to v2.25.0. (@rfratto)

### Bugfixes

- Not providing an `-addr` flag for `agentctl config-sync` will no longer
  report an error and will instead use the pre-existing default value.
  (@rfratto)

- Fixed a bug from v0.12.0 where the Loki installation script failed because
  positions_directory was not set. (@rfratto)

- Reduce the likelihood of dataloss during a remote_write-side outage by
  increasing the default wal_truncation_frequency to 60m and preventing the WAL
  from being truncated if the last truncation timestamp hasn't changed. This
  change increases the size of the WAL on average, and users may configure a
  lower wal_truncation_frequency to deliberately choose a smaller WAL over
  write guarantees. (@rfratto)

- Add the ability to read and serve HTTPS integration metrics when given a set
  certificates (@mattdurham)

v0.12.0 (2021-02-05)
--------------------

> **BREAKING CHANGES**: This release has breaking changes. Please read entries
> carefully and consult the [upgrade guide][] for specific instructions.

### Breaking Changes

- The configuration format for the `loki` block has changed. (@rfratto)

- The configuration format for the `tempo` block has changed. (@rfratto)

### Features

- Support for multiple Loki Promtail instances has been added. (@rfratto)

- Support for multiple Tempo instances has been added. (@rfratto)

- Added [ElasticSearch exporter](https://github.com/justwatchcom/elasticsearch_exporter)
  integration. (@colega)

### Enhancements

- `.deb` and `.rpm` packages are now generated for all supported architectures.
  The architecture of the AMD64 package in the filename has been renamed to
  `amd64` to stay synchronized with the architecture name presented from other
  release assets. (@rfratto)

- The `/agent/api/v1/targets` API will now include discovered labels on the
  target pre-relabeling in a `discovered_labels` field. (@rfratto)

- Update Loki to 59a34f9867ce. This is a non-release build, and was needed to
  support multiple Loki instances. (@rfratto)

- Scraping service: Unhealthy Agents in the ring will no longer cause job
  distribution to fail. (@rfratto)

- Scraping service: Cortex ring metrics (prefixed with cortex_ring_) will now
  be registered for tracking the state of the hash ring. (@rfratto)

- Scraping service: instance config ownership is now determined by the hash of
  the instance config name instead of the entire config. This means that
  updating a config is guaranteed to always hash to the same Agent, reducing
  the number of metrics gaps. (@rfratto)

- Only keep a handful of K8s API server metrics by default to reduce default
  active series usage. (@hjet)

- Go 1.15.8 is now used for all distributions of the Agent. (@rfratto)

### Bugfixes

- `agentctl config-check` will now work correctly when the supplied config file
  contains integrations. (@hoenn)

v0.11.0 (2021-01-20)
--------------------

### Features

- ARMv6 builds of `agent` and `agentctl` will now be included in releases to
  expand Agent support to cover all models of Raspberry Pis. ARMv6 docker
  builds are also now available. (@rfratto)

- Added `config-check` subcommand for `agentctl` that can be used to validate
  Agent configuration files before attempting to load them in the `agent`
  itself. (@56quarters)

### Enhancements

- A sigv4 install script for Prometheus has been added. (@rfratto)

- NAMESPACE may be passed as an environment variable to the Kubernetes install
  scripts to specify an installation namespace. (@rfratto)

### Bugfixes

- The K8s API server scrape job will use the API server Service name when
  resolving IP addresses for Prometheus service discovery using the "Endpoints"
  role. (@hjet)

- The K8s manifests will no longer include the `default/kubernetes` job twice
  in both the DaemonSet and the Deployment. (@rfratto)

v0.10.0 (2021-01-13)
--------------------

### Features

- Prometheus `remote_write` now supports SigV4 authentication using the
  [AWS default credentials chain](https://docs.aws.amazon.com/sdk-for-java/v1/developer-guide/credentials.html).
  This enables the Agent to send metrics to Amazon Managed Prometheus without
  needing the [SigV4 Proxy](https://github.com/awslabs/aws-sigv4-proxy).
  (@rfratto)

### Enhancements

- Update `redis_exporter` to v1.15.0. (@rfratto)

- `memcached_exporter` has been updated to v0.8.0. (@rfratto)

- `process-exporter` has been updated to v0.7.5. (@rfratto)

- `wal_cleanup_age` and `wal_cleanup_period` have been added to the top-level
  Prometheus configuration section. These settings control how Write Ahead Logs
  (WALs) that are not associated with any instances are cleaned up. By default,
  WALs not associated with an instance that have not been written in the last
  12 hours are eligible to be cleaned up. This cleanup can be disabled by
  setting `wal_cleanup_period` to `0`. (@56quarters)

- Configuring logs to read from the systemd journal should now work on journals
  that use +ZSTD compression. (@rfratto)

### Bugfixes

- Integrations will now function if the HTTP listen address was set to a value
  other than the default. (@mattdurham)

- The default Loki installation will now be able to write its positions file.
  This was prevented by accidentally writing to a readonly volume mount.
  (@rfratto)

v0.9.1 (2021-01-04)
-------------------

### Enhancements

- agentctl will now be installed by the rpm and deb packages as
  `grafana-agentctl`. (@rfratto)

v0.9.0 (2020-12-10)
-------------------

### Features

- Add support to configure TLS config for the Tempo exporter to use
  insecure_skip_verify to disable TLS chain verification. (@bombsimon)

- Add `sample-stats` to `agentctl` to search the WAL and return a summary of
  samples of series matching the given label selector. (@simonswine)

- New integration:
  [postgres_exporter](https://github.com/wrouesnel/postgres_exporter)
  (@rfratto)

- New integration:
  [statsd_exporter](https://github.com/prometheus/statsd_exporter) (@rfratto)

- New integration:
  [consul_exporter](https://github.com/prometheus/consul_exporter) (@rfratto)

- Add optional environment variable substitution of configuration file.
  (@dcseifert)

### Enhancements

- `min_wal_time` and `max_wal_time` have been added to the instance config
  settings, guaranteeing that data in the WAL will exist for at least
  `min_wal_time` and will not exist for longer than `max_wal_time`. This change
  will increase the size of the WAL slightly but will prevent certain scenarios
  where data is deleted before it is sent. To revert back to the old behavior,
  set `min_wal_time` to `0s`. (@rfratto)

- Update `redis_exporter` to v1.13.1. (@rfratto)

- Bump OpenTelemetry-collector dependency to v0.16.0. (@bombsimon)

### Bugfixes

- Fix issue where the Tempo example manifest could not be applied because the
  port names were too long. (@rfratto)

- Fix issue where the Agent Kubernetes manifests may not load properly on AKS.
  (#279) (@rfratto)

### Other changes

- The User-Agent header sent for logs will now be `GrafanaCloudAgent/<version>`
  (@rfratto)

v0.8.0 (2020-11-06)
-------------------

### Features

- New integration: [dnsamsq_exporter](https://github.com/google/dnsamsq_exporter)
  (@rfratto).

- New integration: [memcached_exporter](https://github.com/prometheus/memcached_exporter)
  (@rfratto).

### Enhancements

- Add `<integration name>_build_info` metric to all integrations. The build
  info displayed will match the build information of the Agent and _not_ the
  embedded exporter. This metric is used by community dashboards, so adding it
  to the Agent increases compatibility with existing dashboards that depend on
  it existing. (@rfratto)

- Bump OpenTelemetry-collector dependency to 0.14.0 (@joe-elliott)

### Bugfixes

- Error messages when retrieving configs from the KV store will now be logged,
  rather than just logging a generic message saying that retrieving the config
  has failed. (@rfratto)

v0.7.2 (2020-10-29)
-------------------

### Enhancements

- Bump Prometheus dependency to 2.21. (@rfratto)

- Bump OpenTelemetry-collector dependency to 0.13.0 (@rfratto)

- Bump Promtail dependency to 2.0. (@rfratto)

- Enhance host_filtering mode to support targets from Docker Swarm and Consul.
  Also, add a `host_filter_relabel_configs` to that will apply relabeling rules
  for determining if a target should be dropped. Add a documentation section
  explaining all of this in detail. (@rfratto)

### Bugfixes

- Fix deb package prerm script so that it stops the agent on package removal.
  (@jdbaldry)

- Fix issue where the `push_config` for Tempo field was expected to be
  `remote_write`. `push_config` now works as expected. (@rfratto)

v0.7.1 (2020-10-23)
-------------------

### Bugfixes

- Fix issue where ARM binaries were not published with the GitHub release.

v0.7.0 (2020-10-23)
-------------------

### Features

- Added Tracing Support. (@joe-elliott)

- Add RPM and deb packaging. (@jdbaldry, @simon6372)

- arm64 and arm/v7 Docker containers and release builds are now available for
  `agent` and `agentctl`. (@rfratto)

- Add `wal-stats` and `target-stats` tooling to `agentctl` to discover WAL and
  cardinality issues. (@rfratto)

- [mysqld_exporter](https://github.com/prometheus/mysqld_exporter) is now
  embedded and available as an integration. (@rfratto)

- [redis_exporter](https://github.com/oliver006/redis_exporter) is now embedded
  and available as an integration. (@dafydd-t)

### Enhancements

- Resharding the cluster when using the scraping service mode now supports
  timeouts through `reshard_timeout`. The default value is `30s.` This timeout
  applies to cluster-wide reshards (performed when joining and leaving the
  cluster) and local reshards (done on the `reshard_interval`). (@rfratto)

### Bugfixes

- Fix issue where integrations crashed with instance_mode was set to `distinct`
  (@rfratto)

- Fix issue where the `agent` integration did not work on Windows (@rfratto).

- Support URL-encoded paths in the scraping service API. (@rfratto)

- The instance label written from replace_instance_label can now be overwritten
  with relabel_configs. This bugfix slightly modifies the behavior of what data
  is stored. The final instance label will now be stored in the WAL rather than
  computed by remote_write. This change should not negatively affect existing
  users. (@rfratto)

v0.6.1 (2020-04-11)
-------------------

### Bugfixes

- Fix issue where build information was empty when running the Agent with
  --version. (@rfratto)

- Fix issue where updating a config in the scraping service may fail to pick up
  new targets. (@rfratto)

- Fix deadlock that slowly prevents the Agent from scraping targets at a high
  scrape volume. (@rfratto)

v0.6.0 (2020-09-04)
-------------------

### Breaking Changes

- The Configs API will now disallow two instance configs having multiple
  `scrape_configs` with the same `job_name`. This was needed for the instance
  sharing mode, where combined instances may have duplicate `job_names` across
  their `scrape_configs`. This brings the scraping service more in line with
  Prometheus, where `job_names` must globally be unique. This change also
  disallows concurrent requests to the put/apply config API endpoint to prevent
  a race condition of two conflicting configs being applied at the same time.
  (@rfratto)

### Deprecations

- `use_hostname_label` is now supplanted by `replace_instance_label`.
  `use_hostname_label` will be removed in a future version. (@rfratto)

### Features

- The Grafana Agent can now collect logs and send to Loki. This is done by
  embedding Promtail, the official Loki log collection client. (@rfratto)

- Integrations can now be enabled without scraping. Set scrape_integrations to
  `false` at the `integrations` key or within the specific integration you
  don't want to scrape. This is useful when another Agent or Prometheus server
  will scrape the integration. (@rfratto)

- [process-exporter](https://github.com/ncabatoff/process-exporter) is now
  embedded as `process_exporter`. The hypen has been changed to an underscore
  in the config file to retain consistency with `node_exporter`. (@rfratto)

### Enhancements

- A new config option, `replace_instance_label`, is now available for use with
  integrations. When this is true, the instance label for all metrics coming
  from an integration will be replaced with the machine's hostname rather than
  127.0.0.1. (@rfratto)

- The embedded Prometheus version has been updated to 2.20.1. (@rfratto,
  @gotjosh)

- The User-Agent header written by the Agent when remote_writing will now be
  `GrafanaCloudAgent/<Version>` instead of `Prometheus/<Prometheus Version>`.
  (@rfratto)

- The subsystems of the Agent (`prometheus`, `loki`) are now made optional.
  Enabling integrations also implicitly enables the associated subsystem. For
  example, enabling the `agent` or `node_exporter` integration will force the
  `prometheus` subsystem to be enabled.  (@rfratto)

### Bugfixes

- The documentation for Tanka configs is now correct. (@amckinley)

- Minor corrections and spelling issues have been fixed in the Overview
  documentation. (@amckinley)

- The new default of `shared` instances mode broke the metric value for
  `agent_prometheus_active_configs`, which was tracking the number of combined
  configs (i.e., number of launched instances). This metric has been fixed and
  a new metric, `agent_prometheus_active_instances`, has been added to track
  the numbger of launched instances. If instance sharing is not enabled, both
  metrics will share the same value. (@rfratto)

- `remote_write` names in a group will no longer be copied from the
  remote_write names of the first instance in the group. Rather, all
  remote_write names will be generated based on the first 6 characters of the
  group hash and the first six characters of the remote_write hash. (@rfratto)

- Fix a panic that may occur during shutdown if the WAL is closed in the middle
  of the WAL being truncated. (@rfratto)

v0.5.0 (2020-08-12)
-------------------

### Features

- A [scrape targets API](https://github.com/grafana/agent/blob/main/docs/api.md#list-current-scrape-targets)
  has been added to show every target the Agent is currently scraping, when it
  was last scraped, how long it took to scrape, and errors from the last
  scrape, if any. (@rfratto)

- "Shared Instance Mode" is the new default mode for spawning Prometheus
  instances, and will improve CPU and memory usage for users of integrations
  and the scraping service. (@rfratto)

### Enhancements

- Memory stability and utilization of the WAL has been improved, and the
  reported number of active series in the WAL will stop double-counting
  recently churned series. (@rfratto)

- Changing scrape_configs and remote_write configs for an instance will now be
  dynamically applied without restarting the instance. This will result in less
  missing metrics for users of the scraping service that change a config.
  (@rfratto)

- The Tanka configuration now uses k8s-alpha. (@duologic)

### Bugfixes

- The Tanka configuration will now also deploy a single-replica deployment
  specifically for scraping the Kubernetes API. This deployment acts together
  with the Daemonset to scrape the full cluster and the control plane.
  (@gotjosh)

- The node_exporter filesystem collector will now work on Linux systems without
  needing to manually set the blocklist and allowlist of filesystems.
  (@rfratto)

v0.4.0 (2020-06-18)
-------------------

### Features

- Support for integrations has been added. Integrations can be any embedded
  tool, but are currently used for embedding exporters and generating scrape
  configs. (@rfratto)

- node_exporter has been added as an integration. This is the full version of
  node_exporter with the same configuration options. (@rfratto)

- An Agent integration that makes the Agent automatically scrape itself has
  been added. (@rfratto)

### Enhancements

- The WAL can now be truncated if running the Agent without any remote_write
  endpoints. (@rfratto)

### Bugfixes

- Prevent the Agent from crashing when a global Prometheus config stanza is not
  provided. (@robx)

- Enable agent host_filter in the Tanka configs, which was disabled by default
  by mistake. (@rfratto)

v0.3.2 (2020-05-29)
-------------------

### Features

- Tanka configs that deploy the scraping service mode are now available
  (@rfratto)

- A k3d example has been added as a counterpart to the docker-compose example.
  (@rfratto)

### Enhancements

- Labels provided by the default deployment of the Agent (Kubernetes and Tanka)
  have been changed to align with the latest changes to grafana/jsonnet-libs.
  The old `instance` label is now called `pod`, and the new `instance` label is
  unique. A `container` label has also been added. The Agent mixin has been
  subsequently updated to also incorporate these label changes. (@rfratto)

- The `remote_write` and `scrape_config` sections now share the same
  validations as Prometheus (@rfratto)

- Setting `wal_truncation_frequency` to less than the scrape interval is now
  disallowed (@rfratto)

### Bugfixes

- A deadlock in scraping service mode when updating a config that shards to the
  same node has been fixed (@rfratto)

- `remote_write` config stanzas will no longer ignore `password_file`
  (@rfratto)

- `scrape_config` client secrets (e.g., basic auth, bearer token,
  `password_file`) will now be properly retained in scraping service mode
  (@rfratto)

- Labels for CPU, RX, and TX graphs in the Agent Operational dashboard now
  correctly show the pod name of the Agent instead of the exporter name.
  (@rfratto)

v0.3.1 (2020-05-20)
-------------------

### Features

- The Agent has upgraded its vendored Prometheus to v2.18.1 (@gotjosh,
  @rfratto)

### Bugfixes

- A typo in the Tanka configs and Kubernetes manifests that prevents the Agent
  launching with v0.3.0 has been fixed (@captncraig)

- Fixed a bug where Tanka mixins could not be used due to an issue with the
  folder placement enhancement (@rfratto)

### Enhancements

- `agentctl` and the config API will now validate that the YAML they receive
  are valid instance configs. (@rfratto)

v0.3.0 (2020-05-13)
-------------------

### Features

- A third operational mode called "scraping service mode" has been added. A KV
  store is used to store instance configs which are distributed amongst a
  clustered set of Agent processes, dividing the total scrape load across each
  agent. An API is exposed on the Agents to list, create, update, and delete
  instance configurations from the KV store. (@rfratto)

- An "agentctl" binary has been released to interact with the new instance
  config management API created by the "scraping service mode." (@rfratto,
  @hoenn)

- The Agent now includes readiness and healthiness endpoints. (@rfratto)

### Enhancements

- The YAML files are now parsed strictly and an invalid YAML will generate an
  error at runtime. (@hoenn)

- The default build mode for the Docker containers is now release, not debug.
  (@rfratto)

- The Grafana Agent Tanka Mixins now are placed in an "Agent" folder within
  Grafana. (@cyriltovena)

v0.2.0 (2020-04-09)
-------------------

### Features

- The Prometheus remote write protocol will now send scraped metadata (metric
  name, help, type and unit). This results in almost negligent bytes sent
  increase as metadata is only sent every minute. It is on by default.
  (@gotjosh)

  These metrics are available to monitor metadata being sent:
  - `prometheus_remote_storage_succeeded_metadata_total`
  - `prometheus_remote_storage_failed_metadata_total`
  - `prometheus_remote_storage_retried_metadata_total`
  - `prometheus_remote_storage_sent_batch_duration_seconds` and
    `prometheus_remote_storage_sent_bytes_total` have a new label “type” with
    the values of `metadata` or `samples`.

### Enhancements

- The Agent has upgraded its vendored Prometheus to v2.17.1 (@rfratto)

### Bugfixes

- Invalid configs passed to the agent will now stop the process after they are
  logged as invalid; previously the Agent process would continue. (@rfratto)

- Enabling host_filter will now allow metrics from node role Kubernetes service
  discovery to be scraped properly (e.g., cAdvisor, Kubelet). (@rfratto)

v0.1.1 (2020-03-16)
-------------------

### Other changes

- Nits in documentation (@sh0rez)

- Fix various dashboard mixin problems from v0.1.0 (@rfratto)

- Pass through release tag to `docker build` (@rfratto)

v0.1.0 (2020-03-16)
-------------------

> First release!

### Features

- Support for scraping Prometheus metrics and sharding the agent through the
  presence of a `host_filter` flag within the Agent configuration file.

[upgrade guide]: https://grafana.com/docs/agent/latest/upgrade-guide/
[contributors guide]: ./docs/developer/contributing.md#updating-the-changelog<|MERGE_RESOLUTION|>--- conflicted
+++ resolved
@@ -32,14 +32,12 @@
 
 - `pyroscope.ebpf` support python on arm64 platforms. (@korniltsev)
 
-<<<<<<< HEAD
 - `mimir.rules.kubernetes` may now retry its startup on failure. (@hainenber)
-=======
+
 - Added links between compatible components in the documentation to make it
   easier to discover them. (@thampiotr)
   
 - Allow defining `HTTPClientConfig` for `discovery.ec2`. (@cmbrad)
->>>>>>> e961c170
 
 ### Bugfixes
 
