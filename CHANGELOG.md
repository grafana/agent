--- conflicted
+++ resolved
@@ -31,9 +31,8 @@
 
 - Flow: Add retries with backoff logic to Phlare write component. (@cyriltovena)
 
-<<<<<<< HEAD
 - Update Redis Exporter Dependency to v1.48.0. (@spartan0x117)
-=======
+
 ### Bugfixes
 
 - Flow: fix issue where Flow would return an error when trying to access a key
@@ -45,7 +44,6 @@
   block would fail to parse the response from the remote sampler server if it
   used strings for the strategy type. This caused sampling to fall back
   to the default rate. (@rfratto)
->>>>>>> 3afc90d3
 
 ### Other changes
 
