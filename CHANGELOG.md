# Changelog

> _Contributors should read our [contributors guide][] for instructions on how
> to update the changelog._

This document contains a historical list of changes between releases. Only
changes that impact end-user behavior are listed; changes to documentation or
internal API changes are not present.

Main (unreleased)
-----------------

### Breaking changes

- The experimental dynamic configuration feature has been removed in favor of Flow mode. (@mattdurham)
 
- The `oracledb` integration configuration has removed a redundant field `metrics_scrape_interval`. Use the `scrape_interval` parameter of the integration if a custom scrape interval is required. (@schmikei)

- Upgrade the embedded windows_exporter to commit 79781c6. (@jkroepke)

### Features

- New Grafana Agent Flow components:
  - `loki.source.api` - receive Loki log entries over HTTP (e.g. from other agents). (@thampiotr)
  - `prometheus.operator.servicemonitors` discovers ServiceMonitor resources in your Kubernetes cluster and scrape
    the targets they reference. (@captncraig, @marctc, @jcreixell)
  - `prometheus.receive_http` - receive Prometheus metrics over HTTP (e.g. from other agents). (@thampiotr)
  - `remote.vault` retrieves a secret from Vault. (@rfratto)

- Added new functions to the River standard library:
  - `coalesce` returns the first non-zero value from a list of arguments. (@jkroepke)
  - `nonsensitive` converts a River secret back into a string. (@rfratto)


### Enhancements

- Support in-memory HTTP traffic for Flow components. `prometheus.exporter`
  components will now export a target containing an internal HTTP address.
  `prometheus.scrape`, when given that internal HTTP address, will connect to
  the server in-memory, bypassing the network stack. Use the new
  `--server.http.memory-addr` flag to customize which address is used for
  in-memory traffic. (@rfratto)

- Disable node_exporter on Windows systems (@jkroepke)

- Support `clustering` block in `phlare.scrape` components to distribute
  targets amongst clustered agents. (@rfratto)

- Delete stale series after a single WAL truncate instead of two. (@rfratto)

- Update OracleDB Exporter dependency to 0.5.0 (@schmikei)

### Bugfixes

- Fix issue where component evaluation time was overridden by a "default
  health" message. (@rfratto)

- Fix an issue where defining `logging` or `tracing` blocks inside of a module
  would generate a panic instead of returning an error. (@erikbaranowski)

- Honor timeout when trying to establish a connection to another agent in Flow
  clustering mode. (@rfratto)

- Fix an issue where not specifying either `http` nor `grpc` blocks could result
  in a panic for `loki.source.heroku` and `loki.source.gcplog` components. (@thampiotr)

- Fix an issue with the grafana/agent windows docker image entrypoint
  not targeting the right location for the config. (@erikbaranowski)

- Fix issue where the `node_exporter` integration and
  `prometheus.exporter.unix` `diskstat_device_include` component could not set
  the allowlist field for the diskstat collector. (@tpaschalis)

<<<<<<< HEAD
- Fix an issue in `loki.source.heroku` where updating the `labels` or `use_incoming_timestamp`
  would not take effect. (@thampiotr)
=======
- Flow: Fix an issue within S3 Module where the S3 path was not parsed correctly when the
  path consists of a parent directory. (@jastisriradheshyam)
>>>>>>> 4d5d4b0a

### Other changes

- Add metrics when clustering mode is enabled. (@rfratto)
- Document debug metric `loki_process_dropped_lines_by_label_total` in loki.process. (@akselleirv)

- Add `agent_wal_out_of_order_samples_total` metric to track samples received
  out of order. (@rfratto)

- The `phlare.scrape` Flow component `fetch profile failed` log has been set to
  `debug` instead of `error`. (@erikbaranowski)

v0.33.1 (2023-05-01)
--------------------

### Bugfixes

- Fix spelling of the `frequency` argument on the `local.file` component.
  (@tpaschalis)

- Fix bug where some capsule values (such as Prometheus receivers) could not
  properly be used as an argument to a module. (@rfratto)

- Fix version information not displaying correctly when passing the `--version`
  flag or in the `agent_build_info` metric. (@rfratto)

- Fix issue in `loki.source.heroku` and `loki.source.gcplog` where updating the
  component would cause Grafana Agent Flow's Prometheus metrics endpoint to
  return an error until the process is restarted. (@rfratto)

- Fix issue in `loki.source.file` where updating the component caused
  goroutines to leak. (@rfratto)

### Other changes

- Support Bundles report the status of discovered log targets. (@tpaschalis)

v0.33.0 (2023-04-25)
--------------------

### Breaking changes

- Support for 32-bit ARM builds is removed for the foreseeable future due to Go
  compiler issues. We will consider bringing back 32-bit ARM support once our Go
  compiler issues are resolved and 32-bit ARM builds are stable. (@rfratto)

- Agent Management: `agent_management.api_url` config field has been replaced by
`agent_management.host`. The API path and version is now defined by the Agent. (@jcreixell)

- Agent Management: `agent_management.protocol` config field now allows defining "http" and "https" explicitly. Previously, "http" was previously used for both, with the actual protocol used inferred from the api url, which led to confusion. When upgrading, make sure to set to "https" when replacing `api_url` with `host`. (@jcreixell)

- Agent Management: `agent_management.remote_config_cache_location` config field has been replaced by
`agent_management.remote_configuration.cache_location`. (@jcreixell)

- Remove deprecated symbolic links to to `/bin/agent*` in Docker containers,
  as planned in v0.31. (@tpaschalis)

### Deprecations

- [Dynamic Configuration](https://grafana.com/docs/agent/latest/cookbook/dynamic-configuration/) will be removed in v0.34. Grafana Agent Flow supersedes this functionality. (@mattdurham)

### Features

- New Grafana Agent Flow components:

  - `discovery.dns` DNS service discovery. (@captncraig)
  - `discovery.ec2` service discovery for aws ec2. (@captncraig)
  - `discovery.lightsail` service discovery for aws lightsail. (@captncraig)
  - `discovery.gce` discovers resources on Google Compute Engine (GCE). (@marctc)
  - `discovery.digitalocean` provides service discovery for DigitalOcean. (@spartan0x117)
  - `discovery.consul` service discovery for Consul. (@jcreixell)
  - `discovery.azure` provides service discovery for Azure. (@spartan0x117)
  - `module.file` runs a Grafana Agent Flow module loaded from a file on disk.
    (@erikbaranowski)
  - `module.git` runs a Grafana Agent Flow module loaded from a file within a
    Git repository. (@rfratto)
  - `module.string` runs a Grafana Agent Flow module passed to the component by
    an expression containing a string. (@erikbaranowski, @rfratto)
  - `otelcol.auth.oauth2` performs OAuth 2.0 authentication for HTTP and gRPC
    based OpenTelemetry exporters. (@ptodev)
  - `otelcol.extension.jaeger_remote_sampling` provides an endpoint from which to
    pull Jaeger remote sampling documents. (@joe-elliott)
  - `otelcol.exporter.logging` accepts OpenTelemetry data from other `otelcol` components and writes it to the console. (@erikbaranowski)
  - `otelcol.auth.sigv4` performs AWS Signature Version 4 (SigV4) authentication
    for making requests to AWS services via `otelcol` components that support
    authentication extensions. (@ptodev)
  - `prometheus.exporter.blackbox` collects metrics from Blackbox exporter. (@marctc)
  - `prometheus.exporter.mysql` collects metrics from a MySQL database. (@spartan0x117)
  - `prometheus.exporter.postgres` collects metrics from a PostgreSQL database. (@spartan0x117)
  - `prometheus.exporter.statsd` collects metrics from a Statsd instance. (@gaantunes)
  - `prometheus.exporter.snmp` collects metrics from SNMP exporter. (@marctc)
  - `prometheus.operator.podmonitors` discovers PodMonitor resources in your Kubernetes cluster and scrape
    the targets they reference. (@captncraig, @marctc, @jcreixell)
  - `prometheus.exporter.windows` collects metrics from a Windows instance. (@jkroepke)
  - `prometheus.exporter.memcached` collects metrics from a Memcached server. (@spartan0x117)
  - `loki.source.azure_event_hubs` reads messages from Azure Event Hub using Kafka and forwards them to other   `loki` components. (@akselleirv)


- Add support for Flow-specific system packages:

  - Flow-specific DEB packages. (@rfratto, @robigan)
  - Flow-specific RPM packages. (@rfratto, @robigan)
  - Flow-specific macOS Homebrew Formula. (@rfratto)
  - Flow-specific Windows installer. (@rfratto)

  The Flow-specific packages allow users to install and run Grafana Agent Flow
  alongside an existing installation of Grafana Agent.

- Agent Management: Add support for integration snippets. (@jcreixell)

- Flow: Introduce a gossip-over-HTTP/2 _clustered mode_. `prometheus.scrape`
  component instances can opt-in to distributing scrape load between cluster
  peers. (@tpaschalis)

### Enhancements

- Flow: Add retries with backoff logic to Phlare write component. (@cyriltovena)

- Operator: Allow setting runtimeClassName on operator-created pods. (@captncraig)

- Operator: Transparently compress agent configs to stay under size limitations. (@captncraig)

- Update Redis Exporter Dependency to v1.49.0. (@spartan0x117)

- Update Loki dependency to the k144 branch. (@andriikushch)

- Flow: Add OAUTHBEARER mechanism to `loki.source.kafka` using Azure as provider. (@akselleirv)

- Update Process Exporter dependency to v0.7.10. (@spartan0x117)

- Agent Management: Introduces backpressure mechanism for remote config fetching (obeys 429 request
  `Retry-After` header). (@spartan0x117)

- Flow: support client TLS settings (CA, client certificate, client key) being
  provided from other components for the following components:

  - `discovery.docker`
  - `discovery.kubernetes`
  - `loki.source.kafka`
  - `loki.source.kubernetes`
  - `loki.source.podlogs`
  - `loki.write`
  - `mimir.rules.kubernetes`
  - `otelcol.auth.oauth2`
  - `otelcol.exporter.jaeger`
  - `otelcol.exporter.otlp`
  - `otelcol.exporter.otlphttp`
  - `otelcol.extension.jaeger_remote_sampling`
  - `otelcol.receiver.jaeger`
  - `otelcol.receiver.kafka`
  - `phlare.scrape`
  - `phlare.write`
  - `prometheus.remote_write`
  - `prometheus.scrape`
  - `remote.http`

- Flow: support server TLS settings (client CA, server certificate, server key)
  being provided from other components for the following components:

  - `loki.source.syslog`
  - `otelcol.exporter.otlp`
  - `otelcol.extension.jaeger_remote_sampling`
  - `otelcol.receiver.jaeger`
  - `otelcol.receiver.opencensus`
  - `otelcol.receiver.zipkin`

- Flow: Define custom http method and headers in `remote.http` component (@jkroepke)

- Flow: Add config property to `prometheus.exporter.blackbox` to define the config inline (@jkroepke)

- Update Loki Dependency to k146 which includes configurable file watchers (@mattdurham)

### Bugfixes

- Flow: fix issue where Flow would return an error when trying to access a key
  of a map whose value was the zero value (`null`, `0`, `false`, `[]`, `{}`).
  Whether an error was returned depended on the internal type of the value.
  (@rfratto)

- Flow: fix issue where using the `jaeger_remote` sampler for the `tracing`
  block would fail to parse the response from the remote sampler server if it
  used strings for the strategy type. This caused sampling to fall back
  to the default rate. (@rfratto)

- Flow: fix issue where components with no arguments like `loki.echo` were not
  viewable in the UI. (@rfratto)

- Flow: fix deadlock in `loki.source.file` where terminating tailers would hang
  while flushing remaining logs, preventing `loki.source.file` from being able
  to update. (@rfratto)

- Flow: fix deadlock in `loki.process` where a component with no stages would
  hang forever on handling logs. (@rfratto)

- Fix issue where a DefaultConfig might be mutated during unmarshaling. (@jcreixell)

- Fix issues where CloudWatch Exporter cannot use FIPS Endpoints outside of USA regions (@aglees)

- Fix issue where scraping native Prometheus histograms would leak memory.
  (@rfratto)

- Flow: fix issue where `loki.source.docker` component could deadlock. (@tpaschalis)

- Flow: fix issue where `prometheus.remote_write` created unnecessary extra
  child directories to store the WAL in. (@rfratto)

- Fix internal metrics reported as invalid by promtool's linter. (@tpaschalis)

- Fix issues with cri stage which treats partial line coming from any stream as same. (@kavirajk @aglees)

- Operator: fix for running multiple operators with different `--agent-selector` flags. (@captncraig)

- Operator: respect FilterRunning on PodMonitor and ServiceMonitor resources to only scrape running pods. (@captncraig)

- Fixes a bug where the github exporter would get stuck in an infinite loop under certain conditions. (@jcreixell)

- Fix bug where `loki.source.docker` always failed to start. (@rfratto)

### Other changes

- Grafana Agent Docker containers and release binaries are now published for
  s390x. (@rfratto)

- Use Go 1.20.3 for builds. (@rfratto)

- Change the Docker base image for Linux containers to `ubuntu:kinetic`.
  (@rfratto)

- Update prometheus.remote_write defaults to match new prometheus
  remote-write defaults. (@erikbaranowski)

v0.32.1 (2023-03-06)
--------------------

### Bugfixes

- Flow: Fixes slow reloading of targets in `phlare.scrape` component. (@cyriltovena)

- Flow: add a maximum connection lifetime of one hour when tailing logs from
  `loki.source.kubernetes` and `loki.source.podlogs` to recover from an issue
  where the Kubernetes API server stops responding with logs without closing
  the TCP connection. (@rfratto)

- Flow: fix issue in `loki.source.kubernetes` where `__pod__uid__` meta label
  defaulted incorrectly to the container name, causing tailers to never
  restart. (@rfratto)

v0.32.0 (2023-02-28)
--------------------

### Breaking changes

- Support for the embedded Flow UI for 32-bit ARMv6 builds is temporarily
  removed. (@rfratto)

- Node Exporter configuration options changed to align with new upstream version (@Thor77):

  - `diskstats_ignored_devices` is now `diskstats_device_exclude` in agent configuration.
  - `ignored_devices` is now `device_exclude` in flow configuration.

- Some blocks in Flow components have been merged with their parent block to make the block hierarchy smaller:

  - `discovery.docker > http_client_config` is merged into the `discovery.docker` block. (@erikbaranowski)
  - `discovery.kubernetes > http_client_config` is merged into the `discovery.kubernetes` block. (@erikbaranowski)
  - `loki.source.kubernetes > client > http_client_config` is merged into the `client` block. (@erikbaranowski)
  - `loki.source.podlogs > client > http_client_config` is merged into the `client` block. (@erikbaranowski)
  - `loki.write > endpoint > http_client_config` is merged into the `endpoint` block. (@erikbaranowski)
  - `mimir.rules.kubernetes > http_client_config` is merged into the `mimir.rules.kubernetes` block. (@erikbaranowski)
  - `otelcol.receiver.opencensus > grpc` is merged into the `otelcol.receiver.opencensus` block. (@ptodev)
  - `otelcol.receiver.zipkin > http` is merged into the `otelcol.receiver.zipkin` block. (@ptodev)
  - `phlare.scrape > http_client_config` is merged into the `phlare.scrape` block. (@erikbaranowski)
  - `phlare.write > endpoint > http_client_config` is merged into the `endpoint` block. (@erikbaranowski)
  - `prometheus.remote_write > endpoint > http_client_config` is merged into the `endpoint` block. (@erikbaranowski)
  - `prometheus.scrape > http_client_config` is merged into the `prometheus.scrape` block. (@erikbaranowski)

- The `loki.process` component now uses a combined name for stages, simplifying
  the block hierarchy. For example, the `stage > json` block hierarchy is now a
  single block called `stage.json`. All stage blocks in `loki.process` have
  been updated to use this simplified hierarchy. (@tpaschalis)

- `remote.s3` `client_options` block has been renamed to `client`. (@mattdurham)

- Renamed `prometheus.integration.node_exporter` to `prometheus.exporter.unix`. (@jcreixell)

- As first announced in v0.30, support for the `EXPERIMENTAL_ENABLE_FLOW`
  environment variable has been removed in favor of `AGENT_MODE=flow`.
  (@rfratto)

### Features

- New integrations:

  - `oracledb` (@schmikei)
  - `mssql` (@binaryfissiongames)
  - `cloudwatch metrics` (@thepalbi)
  - `azure` (@kgeckhart)
  - `gcp` (@kgeckhart, @ferruvich)

- New Grafana Agent Flow components:

  - `loki.echo` writes received logs to stdout. (@tpaschalis, @rfratto)
  - `loki.source.docker` reads logs from Docker containers and forwards them to
    other `loki` components. (@tpaschalis)
  - `loki.source.kafka` reads logs from Kafka events and forwards them to other
    `loki` components. (@erikbaranowski)
  - `loki.source.kubernetes_events` watches for Kubernetes Events and converts
    them into log lines to forward to other `loki` components. It is the
    equivalent of the `eventhandler` integration. (@rfratto)
  - `otelcol.processor.tail_sampling` samples traces based on a set of defined
    policies from `otelcol` components before forwarding them to other
    `otelcol` components. (@erikbaranowski)
  - `prometheus.exporter.apache` collects metrics from an apache web server
    (@captncraig)
  - `prometheus.exporter.consul` collects metrics from a consul installation
    (@captncraig)
  - `prometheus.exporter.github` collects metrics from GitHub (@jcreixell)
  - `prometheus.exporter.process` aggregates and collects metrics by scraping
    `/proc`. (@spartan0x117)
  - `prometheus.exporter.redis` collects metrics from a redis database
    (@spartan0x117)

### Enhancements

- Flow: Support `keepequal` and `dropequal` actions for relabeling. (@cyriltovena)

- Update Prometheus Node Exporter integration to v1.5.0. (@Thor77)

- Grafana Agent Flow will now reload the config file when `SIGHUP` is sent to
  the process. (@rfratto)

- If using the official RPM and DEB packages for Grafana Agent, invoking
  `systemctl reload grafana-agent` will now reload the configuration file.
  (@rfratto)

- Flow: the `loki.process` component now implements all the same processing
  stages as Promtail's pipelines. (@tpaschalis)

- Flow: new metric for `prometheus.scrape` -
  `agent_prometheus_scrape_targets_gauge`. (@ptodev)

- Flow: new metric for `prometheus.scrape` and `prometheus.relabel` -
  `agent_prometheus_forwarded_samples_total`. (@ptodev)

- Flow: add `constants` into the standard library to expose the hostname, OS,
  and architecture of the system Grafana Agent is running on. (@rfratto)

- Flow: add timeout to loki.source.podlogs controller setup. (@polyrain)

### Bugfixes

- Fixed a reconciliation error in Grafana Agent Operator when using `tlsConfig`
  on `Probe`. (@supergillis)

- Fix issue where an empty `server:` config stanza would cause debug-level logging.
  An empty `server:` is considered a misconfiguration, and thus will error out.
  (@neomantra)

- Flow: fix an error where some error messages that crossed multiple lines
  added extra an extra `|` character when displaying the source file on the
  starting line. (@rfratto)

- Flow: fix issues in `agent fmt` where adding an inline comment on the same
  line as a `[` or `{` would cause indentation issues on subsequent lines.
  (@rfratto)

- Flow: fix issues in `agent fmt` where line comments in arrays would be given
  the wrong identation level. (@rfratto)

- Flow: fix issues with `loki.file` and `loki.process` where deadlock contention or
  logs fail to process. (@mattdurham)

- Flow: `oauth2 > tls_config` was documented as a block but coded incorrectly as
  an attribute. This is now a block in code. This impacted `discovery.docker`,
  `discovery.kubernetes`, `loki.source.kubernetes`, `loki.write`,
  `mimir.rules.kubernetes`, `phlare.scrape`, `phlare.write`,
  `prometheus.remote_write`, `prometheus.scrape`, and `remote.http`
  (@erikbaranowski)

- Flow: Fix issue where using `river:",label"` causes the UI to return nothing. (@mattdurham)

### Other changes

- Use Go 1.20 for builds. (@rfratto)

- The beta label from Grafana Agent Flow has been removed. A subset of Flow
  components are still marked as beta or experimental:

  - `loki.echo` is explicitly marked as beta.
  - `loki.source.kubernetes` is explicitly marked as experimental.
  - `loki.source.podlogs` is explicitly marked as experimental.
  - `mimir.rules.kubernetes` is explicitly marked as beta.
  - `otelcol.processor.tail_sampling` is explicitly marked as beta.
  - `otelcol.receiver.loki` is explicitly marked as beta.
  - `otelcol.receiver.prometheus` is explicitly marked as beta.
  - `phlare.scrape` is explicitly marked as beta.
  - `phlare.write` is explicitly marked as beta.

v0.31.3 (2023-02-13)
--------------------

### Bugfixes

- `loki.source.cloudflare`: fix issue where the `zone_id` argument
  was being ignored, and the `api_token` argument was being used for the zone
  instead. (@rfratto)

- `loki.source.cloudflare`: fix issue where `api_token` argument was not marked
  as a sensitive field. (@rfratto)

v0.31.2 (2023-02-08)
--------------------

### Other changes

- In the Agent Operator, upgrade the `prometheus-config-reloader` dependency
  from version 0.47.0 to version 0.62.0. (@ptodev)

v0.31.1 (2023-02-06)
--------------------

> **BREAKING CHANGES**: This release has breaking changes. Please read entries
> carefully and consult the [upgrade guide][] for specific instructions.

### Breaking changes

- All release Windows `.exe` files are now published as a zip archive.
  Previously, `grafana-agent-installer.exe` was unzipped. (@rfratto)

### Other changes

- Support Go 1.20 for builds. Official release binaries are still produced
  using Go 1.19. (@rfratto)

v0.31.0 (2023-01-31)
--------------------

> **BREAKING CHANGES**: This release has breaking changes. Please read entries
> carefully and consult the [upgrade guide][] for specific instructions.

### Breaking changes

- Release binaries (including inside Docker containers) have been renamed to be
  prefixed with `grafana-` (@rfratto):

  - `agent` is now `grafana-agent`.
  - `agentctl` is now `grafana-agentctl`.
  - `agent-operator` is now `grafana-agent-operator`.

### Deprecations

- A symbolic link in Docker containers from the old binary name to the new
  binary name has been added. These symbolic links will be removed in v0.33. (@rfratto)

### Features

- New Grafana Agent Flow components:

  - `loki.source.cloudflare` reads logs from Cloudflare's Logpull API and
    forwards them to other `loki` components. (@tpaschalis)
  - `loki.source.gcplog` reads logs from GCP cloud resources using Pub/Sub
    subscriptions and forwards them to other `loki` components. (@tpaschalis)
  - `loki.source.gelf` listens for Graylog logs. (@mattdurham)
  - `loki.source.heroku` listens for Heroku messages over TCP a connection and
    forwards them to other `loki` components. (@erikbaranowski)
  - `loki.source.journal` read messages from systemd journal. (@mattdurham)
  - `loki.source.kubernetes` collects logs from Kubernetes pods using the
    Kubernetes API. (@rfratto)
  - `loki.source.podlogs` discovers PodLogs resources on Kubernetes and
    uses the Kubernetes API to collect logs from the pods specified by the
    PodLogs resource. (@rfratto)
  - `loki.source.syslog` listens for Syslog messages over TCP and UDP
    connections and forwards them to other `loki` components. (@tpaschalis)
  - `loki.source.windowsevent` reads logs from Windows Event Log. (@mattdurham)
  - `otelcol.exporter.jaeger` forwards OpenTelemetry data to a Jaeger server.
    (@erikbaranowski)
  - `otelcol.exporter.loki` forwards OTLP-formatted data to compatible `loki`
    receivers. (@tpaschalis)
  - `otelcol.receiver.kafka` receives telemetry data from Kafka. (@rfratto)
  - `otelcol.receiver.loki` receives Loki logs, converts them to the OTLP log
    format and forwards them to other `otelcol` components. (@tpaschalis)
  - `otelcol.receiver.opencensus` receives OpenConsensus-formatted traces or
    metrics. (@ptodev)
  - `otelcol.receiver.zipkin` receives Zipkin-formatted traces. (@rfratto)
  - `phlare.scrape` collects application performance profiles. (@cyriltovena)
  - `phlare.write` sends application performance profiles to Grafana Phlare.
    (@cyriltovena)
  - `mimir.rules.kubernetes` discovers `PrometheusRule` Kubernetes resources and
    loads them into a Mimir instance. (@Logiraptor)

- Flow components which work with relabeling rules (`discovery.relabel`,
  `prometheus.relabel` and `loki.relabel`) now export a new value named Rules.
  This value returns a copy of the currently configured rules. (@tpaschalis)

- New experimental feature: agent-management. Polls configured remote API to fetch new configs. (@spartan0x117)

- Introduce global configuration for logs. (@jcreixell)

### Enhancements

- Handle faro-web-sdk `View` meta in app_agent_receiver. (@rlankfo)

- Flow: the targets in debug info from `loki.source.file` are now individual blocks. (@rfratto)

- Grafana Agent Operator: add [promtail limit stage](https://grafana.com/docs/loki/latest/clients/promtail/stages/limit/) to the operator. (@spartan0x117)

### Bugfixes

- Flow UI: Fix the issue with messy layout on the component list page while
  browser window resize (@xiyu95)

- Flow UI: Display the values of all attributes unless they are nil. (@ptodev)

- Flow: `prometheus.relabel` and `prometheus.remote_write` will now error if they have exited. (@ptodev)

- Flow: Fix issue where negative numbers would convert to floating-point values
  incorrectly, treating the sign flag as part of the number. (@rfratto)

- Flow: fix a goroutine leak when `loki.source.file` is passed more than one
  target with identical set of public labels. (@rfratto)

- Fix issue where removing and re-adding log instance configurations causes an
  error due to double registration of metrics (@spartan0x117, @jcreixell)

### Other changes

- Use Go 1.19.4 for builds. (@erikbaranowski)

- New windows containers for agent and agentctl. These can be found moving forward with the ${Version}-windows tags for grafana/agent and grafana/agentctl docker images (@erikbaranowski)

v0.30.2 (2023-01-11)
--------------------

### Bugfixes

- Flow: `prometheus.relabel` will no longer modify the labels of the original
  metrics, which could lead to the incorrect application of relabel rules on
  subsequent relabels. (@rfratto)

- Flow: `loki.source.file` will no longer deadlock other components if log
  lines cannot be sent to Loki. `loki.source.file` will wait for 5 seconds per
  file to finish flushing read logs to the client, after which it will drop
  them, resulting in lost logs. (@rfratto)

- Operator: Fix the handling of the enableHttp2 field as a boolean in
  `pod_monitor` and `service_monitor` templates. (@tpaschalis)

v0.30.1 (2022-12-23)
--------------------

### Bugfixes

- Fix issue where journald support was accidentally removed. (@tpaschalis)

- Fix issue where some traces' metrics where not collected. (@marctc)

v0.30.0 (2022-12-20)
--------------------

> **BREAKING CHANGES**: This release has breaking changes. Please read entries
> carefully and consult the [upgrade guide][] for specific instructions.

### Breaking changes

- The `ebpf_exporter` integration has been removed due to issues with static
  linking. It may be brought back once these are resolved. (@tpaschalis)

### Deprecations

- The `EXPERIMENTAL_ENABLE_FLOW` environment variable is deprecated in favor of
  `AGENT_MODE=flow`. Support for `EXPERIMENTAL_ENABLE_FLOW` will be removed in
  v0.32. (@rfratto)

### Features

- `grafana-agent-operator` supports oauth2 as an authentication method for
  remote_write. (@timo-42)

- Grafana Agent Flow: Add tracing instrumentation and a `tracing` block to
  forward traces to `otelcol` component. (@rfratto)

- Grafana Agent Flow: Add a `discovery_target_decode` function to decode a JSON
  array of discovery targets corresponding to Prometheus' HTTP and file service
  discovery formats. (@rfratto)

- New Grafana Agent Flow components:

  - `remote.http` polls an HTTP URL and exposes the response body as a string
    or secret to other components. (@rfratto)

  - `discovery.docker` discovers Docker containers from a Docker Engine host.
    (@rfratto)

  - `loki.source.file` reads and tails files for log entries and forwards them
    to other `loki` components. (@tpaschalis)

  - `loki.write` receives log entries from other `loki` components and sends
    them over to a Loki instance. (@tpaschalis)

  - `loki.relabel` receives log entries from other `loki` components and
    rewrites their label set. (@tpaschalis)

  - `loki.process` receives log entries from other `loki` components and runs
    one or more processing stages. (@tpaschalis)

  - `discovery.file` discovers files on the filesystem following glob
    patterns. (@mattdurham)

- Integrations: Introduce the `snowflake` integration. (@binaryfissiongames)

### Enhancements

- Update agent-loki.yaml to use environment variables in the configuration file (@go4real)

- Integrations: Always use direct connection in mongodb_exporter integration. (@v-zhuravlev)

- Update OpenTelemetry Collector dependency to v0.63.1. (@tpaschalis)

- riverfmt: Permit empty blocks with both curly braces on the same line.
  (@rfratto)

- riverfmt: Allow function arguments to persist across different lines.
  (@rfratto)

- Flow: The HTTP server will now start before the Flow controller performs the
  initial load. This allows metrics and pprof data to be collected during the
  first load. (@rfratto)

- Add support for using a [password map file](https://github.com/oliver006/redis_exporter/blob/master/contrib/sample-pwd-file.json) in `redis_exporter`. (@spartan0x117)

- Flow: Add support for exemplars in Prometheus component pipelines. (@rfratto)

- Update Prometheus dependency to v2.40.5. (@rfratto)

- Update Promtail dependency to k127. (@rfratto)

- Native histograms are now supported in the static Grafana Agent and in
  `prometheus.*` Flow components. Native histograms will be automatically
  collected from supported targets. remote_write must be configured to forward
  native histograms from the WAL to the specified endpoints. (@rfratto)

- Flow: metrics generated by upstream OpenTelemetry Collector components are
  now exposed at the `/metrics` endpoint of Grafana Agent Flow. (@rfratto)

### Bugfixes

- Fix issue where whitespace was being sent as part of password when using a
  password file for `redis_exporter`. (@spartan0x117)

- Flow UI: Fix issue where a configuration block referencing a component would
  cause the graph page to fail to load. (@rfratto)

- Remove duplicate `oauth2` key from `metricsinstances` CRD. (@daper)

- Fix issue where on checking whether to restart integrations the Integration
  Manager was comparing configs with secret values scrubbed, preventing reloads
  if only secrets were updated. (@spartan0x117)

### Other changes

- Grafana Agent Flow has graduated from experimental to beta.

v0.29.0 (2022-11-08)
--------------------

> **BREAKING CHANGES**: This release has breaking changes. Please read entries
> carefully and consult the [upgrade guide][] for specific instructions.

### Breaking changes

- JSON-encoded traces from OTLP versions earlier than 0.16.0 are no longer
  supported. (@rfratto)

### Deprecations

- The binary names `agent`, `agentctl`, and `agent-operator` have been
  deprecated and will be renamed to `grafana-agent`, `grafana-agentctl`, and
  `grafana-agent-operator` in the v0.31.0 release.

### Features

- Add `agentctl test-logs` command to allow testing log configurations by redirecting
  collected logs to standard output. This can be useful for debugging. (@jcreixell)

- New Grafana Agent Flow components:

  - `otelcol.receiver.otlp` receives OTLP-formatted traces, metrics, and logs.
    Data can then be forwarded to other `otelcol` components. (@rfratto)

  - `otelcol.processor.batch` batches data from `otelcol` components before
    forwarding it to other `otelcol` components. (@rfratto)

  - `otelcol.exporter.otlp` accepts data from `otelcol` components and sends
    it to a gRPC server using the OTLP protocol. (@rfratto)

  - `otelcol.exporter.otlphttp` accepts data from `otelcol` components and
    sends it to an HTTP server using the OTLP protocol. (@tpaschalis)

  - `otelcol.auth.basic` performs basic authentication for `otelcol`
    components that support authentication extensions. (@rfratto)

  - `otelcol.receiver.jeager` receives Jaeger-formatted traces. Data can then
    be forwarded to other `otelcol` components. (@rfratto)

  - `otelcol.processor.memory_limiter` periodically checks memory usage and
    drops data or forces a garbage collection if the defined limits are
    exceeded. (@tpaschalis)

  - `otelcol.auth.bearer` performs bearer token authentication for `otelcol`
    components that support authentication extensions. (@rfratto)

  - `otelcol.auth.headers` attaches custom request headers to `otelcol`
    components that support authentication extensions. (@rfratto)

  - `otelcol.receiver.prometheus` receives Prometheus metrics, converts them
    to the OTLP metric format and forwards them to other `otelcol` components.
    (@tpaschalis)

  - `otelcol.exporter.prometheus` forwards OTLP-formatted data to compatible
    `prometheus` components. (@rfratto)

- Flow: Allow config blocks to reference component exports. (@tpaschalis)

- Introduce `/-/support` endpoint for generating 'support bundles' in static
  agent mode. Support bundles are zip files of commonly-requested information
  that can be used to debug a running agent. (@tpaschalis)

### Enhancements

- Update OpenTelemetry Collector dependency to v0.61.0. (@rfratto)

- Add caching to Prometheus relabel component. (@mattdurham)

- Grafana Agent Flow: add `agent_resources_*` metrics which explain basic
  platform-agnostic metrics. These metrics assist with basic monitoring of
  Grafana Agent, but are not meant to act as a replacement for fully featured
  components like `prometheus.integration.node_exporter`. (@rfratto)

- Enable field label in TenantStageSpec of PodLogs pipeline. (@siiimooon)

- Enable reporting of enabled integrations. (@marctc)

- Grafana Agent Flow: `prometheus.remote_write` and `prometheus.relabel` will
  now export receivers immediately, removing the need for dependant components
  to be evaluated twice at process startup. (@rfratto)

- Add missing setting to configure instance key for Eventhandler integration. (@marctc)

- Update Prometheus dependency to v2.39.1. (@rfratto)

- Update Promtail dependency to weekly release k122. (@rfratto)

- Tracing: support the `num_traces` and `expected_new_traces_per_sec` configuration parameters in the tail_sampling processor. (@ptodev)

### Bugfixes

- Remove empty port from the `apache_http` integration's instance label. (@katepangLiu)

- Fix identifier on target creation for SNMP v2 integration. (@marctc)

- Fix bug when specifying Blackbox's modules when using Blackbox integration. (@marctc)

- Tracing: fix a panic when the required `protocols` field was not set in the `otlp` receiver. (@ptodev)

- Support Bearer tokens for metric remote writes in the Grafana Operator (@jcreixell, @marctc)

### Other changes

- Update versions of embedded Prometheus exporters used for integrations:

  - Update `github.com/prometheus/statsd_exporter` to `v0.22.8`. (@captncraig)

  - Update `github.com/prometheus-community/postgres_exporter` to `v0.11.1`. (@captncraig)

  - Update `github.com/prometheus/memcached_exporter` to `v0.10.0`. (@captncraig)

  - Update `github.com/prometheus-community/elasticsearch_exporter` to `v1.5.0`. (@captncraig)

  - Update `github.com/prometheus/mysqld_exporter` to `v0.14.0`. (@captncraig)

  - Update `github.com/prometheus/consul_exporter` to `v0.8.0`. (@captncraig)

  - Update `github.com/ncabatoff/process-exporter` to `v0.7.10`. (@captncraig)

  - Update `github.com/prometheus-community/postgres_exporter` to `v0.11.1`. (@captncraig)

- Use Go 1.19.3 for builds. (@rfratto)

v0.28.1 (2022-11-03)
--------------------

### Security

- Update Docker base image to resolve OpenSSL vulnerabilities CVE-2022-3602 and
  CVE-2022-3786. Grafana Agent does not use OpenSSL, so we do not believe it is
  vulnerable to these issues, but the base image has been updated to remove the
  report from image scanners. (@rfratto)

v0.28.0 (2022-09-29)
--------------------

### Features

- Introduce Grafana Agent Flow, an experimental "programmable pipeline" runtime
  mode which improves how to configure and debug Grafana Agent by using
  components. (@captncraig, @karengermond, @marctc, @mattdurham, @rfratto,
  @rlankfo, @tpaschalis)

- Introduce Blackbox exporter integration. (@marctc)

### Enhancements

- Update Loki dependency to v2.6.1. (@rfratto)

### Bugfixes

### Other changes

- Fix relabel configs in sample agent-operator manifests (@hjet)

- Operator no longer set the `SecurityContext.Privileged` flag in the `config-reloader` container. (@hsyed-dojo)

- Add metrics for config reloads and config hash (@jcreixell)

v0.27.1 (2022-09-09)
--------------------

> **NOTE**: ARMv6 Docker images are no longer being published.
>
> We have stopped publishing Docker images for ARMv6 platforms.
> This is due to the new Ubuntu base image we are using that does not support ARMv6.
> The new Ubuntu base image has less reported CVEs, and allows us to provide more
> secure Docker images. We will still continue to publish ARMv6 release binaries and
> deb/rpm packages.

### Other Changes

- Switch docker image base from debian to ubuntu. (@captncraig)

v0.27.0 (2022-09-01)
--------------------

### Features

- Integrations: (beta) Add vmware_exporter integration (@rlankfo)

- App agent receiver: add Event kind to payload (@domasx2)

### Enhancements

- Tracing: Introduce a periodic appender to the remotewriteexporter to control sample rate. (@mapno)

- Tracing: Update OpenTelemetry dependency to v0.55.0. (@rfratto, @mapno)

- Add base agent-operator jsonnet library and generated manifests (@hjet)

- Add full (metrics, logs, K8s events) sample agent-operator jsonnet library and gen manifests (@hjet)

- Introduce new configuration fields for disabling Keep-Alives and setting the
  IdleConnectionTimeout when scraping. (@tpaschalis)

- Add field to Operator CRD to disable report usage functionality. (@marctc)

### Bugfixes

- Tracing: Fixed issue with the PromSD processor using the `connection` method to discover the IP
  address.  It was failing to match because the port number was included in the address string. (@jphx)

- Register prometheus discovery metrics. (@mattdurham)

- Fix seg fault when no instance parameter is provided for apache_http integration, using integrations-next feature flag. (@rgeyer)

- Fix grafanacloud-install.ps1 web request internal server error when fetching config. (@rlankfo)

- Fix snmp integration not passing module or walk_params parameters when scraping. (@rgeyer)

- Fix unmarshal errors (key "<walk_param name>" already set in map) for snmp integration config when walk_params is defined, and the config is reloaded. (@rgeyer)

### Other changes

- Update several go dependencies to resolve warnings from certain security scanning tools. None of the resolved vulnerabilities were known to be exploitable through the agent. (@captncraig)

- It is now possible to compile Grafana Agent using Go 1.19. (@rfratto)

v0.26.1 (2022-07-25)
--------------------

> **BREAKING CHANGES**: This release has breaking changes. Please read entries
> carefully and consult the [upgrade guide][] for specific instructions.

### Breaking changes

- Change windows certificate store so client certificate is no longer required in store. (@mattdurham)

### Bugfixes

- Operator: Fix issue where configured `targetPort` ServiceMonitors resulted in
  generating an incorrect scrape_config. (@rfratto)

- Build the Linux/AMD64 artifacts using the opt-out flag for the ebpf_exporter. (@tpaschalis)

v0.26.0 (2022-07-18)
--------------------

> **BREAKING CHANGES**: This release has breaking changes. Please read entries
> carefully and consult the [upgrade guide][] for specific instructions.

### Breaking changes

- Deprecated `server` YAML block fields have now been removed in favor of the
  command-line flags that replaced them. These fields were originally
  deprecated in v0.24.0. (@rfratto)

- Changed tail sampling policies to be configured as in the OpenTelemetry
  Collector. (@mapno)

### Features

- Introduce Apache HTTP exporter integration. (@v-zhuravlev)

- Introduce eBPF exporter integration. (@tpaschalis)

### Enhancements

- Truncate all records in WAL if repair attempt fails. (@rlankfo)

### Bugfixes

- Relative symlinks for promtail now work as expected. (@RangerCD, @mukerjee)

- Fix rate limiting implementation for the app agent receiver integration. (@domasx2)

- Fix mongodb exporter so that it now collects all metrics. (@mattdurham)

v0.25.1 (2022-06-16)
--------------------

### Bugfixes

- Integer types fail to unmarshal correctly in operator additional scrape configs. (@rlankfo)

- Unwrap replayWAL error before attempting corruption repair. (@rlankfo)

v0.25.0 (2022-06-06)
--------------------

> **BREAKING CHANGES**: This release has breaking changes. Please read entries
> carefully and consult the [upgrade guide][] for specific instructions.

### Breaking changes

- Traces: Use `rpc.grpc.status_code` attribute to determine
  span failed in the service graph processor (@rcrowe)

### Features

- Add HTTP endpoints to fetch active instances and targets for the Logs subsystem.
  (@marctc)

- (beta) Add support for using windows certificate store for TLS connections. (@mattdurham)

- Grafana Agent Operator: add support for integrations through an `Integration`
  CRD which is discovered by `GrafanaAgent`. (@rfratto)

- (experimental) Add app agent receiver integration. This depends on integrations-next being enabled
  via the `integrations-next` feature flag. Use `-enable-features=integrations-next` to use
  this integration. (@kpelelis, @domas)

- Introduce SNMP exporter integration. (@v-zhuravlev)

- Configure the agent to report the use of feature flags to grafana.com. (@marctc)

### Enhancements

- integrations-next: Integrations using autoscrape will now autoscrape metrics
  using in-memory connections instead of connecting to themselves over the
  network. As a result of this change, the `client_config` field has been
  removed. (@rfratto)

- Enable `proxy_url` support on `oauth2` for metrics and logs (update **prometheus/common** dependency to `v0.33.0`). (@martin-jaeger-maersk)

- `extra-scrape-metrics` can now be enabled with the `--enable-features=extra-scrape-metrics` feature flag. See <https://prometheus.io/docs/prometheus/2.31/feature_flags/#extra-scrape-metrics> for details. (@rlankfo)

- Resolved issue in v2 integrations where if an instance name was a prefix of another the route handler would fail to
  match requests on the longer name (@mattdurham)

- Set `include_metadata` to true by default for OTLP traces receivers (@mapno)

### Bugfixes

- Scraping service was not honoring the new server grpc flags `server.grpc.address`.  (@mattdurham)

### Other changes

- Update base image of official Docker containers from Debian buster to Debian
  bullseye. (@rfratto)

- Use Go 1.18 for builds. (@rfratto)

- Add `metrics` prefix to the url of list instances endpoint (`GET
  /agent/api/v1/instances`) and list targets endpoint (`GET
  /agent/api/v1/metrics/targets`). (@marctc)

- Add extra identifying labels (`job`, `instance`, `agent_hostname`) to eventhandler integration. (@hjet)

- Add `extra_labels` configuration to eventhandler integration. (@hjet)

v0.24.2 (2022-05-02)
--------------------

### Bugfixes

- Added configuration watcher delay to prevent race condition in cases where scraping service mode has not gracefully exited. (@mattdurham)

### Other changes

- Update version of node_exporter to include additional metrics for osx. (@v-zhuravlev)

v0.24.1 (2022-04-14)
--------------------

### Bugfixes

- Add missing version information back into `agentctl --version`. (@rlankfo)

- Bump version of github-exporter to latest upstream SHA 284088c21e7d, which
  includes fixes from bugs found in their latest tag. This includes a fix
  where not all releases where retrieved when pulling release information.
  (@rfratto)

- Set the `Content-Type` HTTP header to `application/json` for API endpoints
  returning json objects. (@marctc)

- Operator: fix issue where a `username_file` field was incorrectly set.
  (@rfratto)

- Initialize the logger with default `log_level` and `log_format` parameters.
  (@tpaschalis)

### Other changes

- Embed timezone data to enable Promtail pipelines using the `location` field
  on Windows machines. (@tpaschalis)

v0.24.0 (2022-04-07)
--------------------

> **BREAKING CHANGES**: This release has breaking changes. Please read entries
> carefully and consult the [upgrade guide][] for specific instructions.
>
> **GRAFANA AGENT OPERATOR USERS**: As of this release, Grafana Agent Operator
> does not support versions of Grafana Agent prior to v0.24.0.

### Breaking changes

- The following metrics will now be prefixed with `agent_dskit_` instead of
  `cortex_`: `cortex_kv_request_duration_seconds`,
  `cortex_member_consul_heartbeats_total`, `cortex_member_ring_tokens_owned`,
  `cortex_member_ring_tokens_to_own`, `cortex_ring_member_ownership_percent`,
  `cortex_ring_members`, `cortex_ring_oldest_member_timestamp`,
  `cortex_ring_tokens_owned`, `cortex_ring_tokens_total`. (@rlankfo)

- Traces: the `traces_spanmetrics_calls_total_total` metric has been renamed to
  `traces_spanmetrics_calls_total` (@fredr)

- Two new flags, `-server.http.enable-tls` and `-server.grpc.enable-tls` must
  be provided to explicitly enable TLS support. This is a change of the
  previous behavior where TLS support was enabled when a certificate pair was
  provided. (@rfratto)

- Many command line flags starting with `-server.` block have been renamed.
  (@rfratto)

- The `-log.level` and `-log.format` flags are removed in favor of being set in
  the configuration file. (@rfratto)

- Flags for configuring TLS have been removed in favor of being set in the
  configuration file. (@rfratto)

- Dynamic reload is no longer supported for deprecated server block fields.
  Changing a deprecated field will be ignored and cause the reload to fail.
  (@rfratto)

- The default HTTP listen address is now `127.0.0.1:12345`. Use the
  `-server.http.address` flag to change this value. (@rfratto)

- The default gRPC listen address is now `127.0.0.1:12346`. Use the
  `-server.grpc.address` flag to change this value. (@rfratto)

- `-reload-addr` and `-reload-port` have been removed. They are no longer
  necessary as the primary HTTP server is now static and can't be shut down in
  the middle of a `/-/reload` call. (@rfratto)

- (Only impacts `integrations-next` feature flag) Many integrations have been
  renamed to better represent what they are integrating with. For example,
  `redis_exporter` is now `redis`. This change requires updating
  `integrations-next`-enabled configuration files. This change also changes
  integration names shown in metric labels. (@rfratto)

- The deprecated `-prometheus.*` flags have been removed in favor of
  their `-metrics.*` counterparts. The `-prometheus.*` flags were first
  deprecated in v0.19.0. (@rfratto)

### Deprecations

- Most fields in the `server` block of the configuration file are
  now deprecated in favor of command line flags. These fields will be removed
  in the v0.26.0 release. Please consult the upgrade guide for more information
  and rationale. (@rfratto)

### Features

- Added config read API support to GrafanaAgent Custom Resource Definition.
  (@shamsalmon)

- Added consulagent_sd to target discovery. (@chuckyz)

- Introduce EXPERIMENTAL support for dynamic configuration. (@mattdurham)

- Introduced endpoint that accepts remote_write requests and pushes metrics data directly into an instance's WAL. (@tpaschalis)

- Added builds for linux/ppc64le. (@aklyachkin)

### Enhancements

- Tracing: Exporters can now be configured to use OAuth. (@canuteson)

- Strengthen readiness check for metrics instances. (@tpaschalis)

- Parameterize namespace field in sample K8s logs manifests (@hjet)

- Upgrade to Loki k87. (@rlankfo)

- Update Prometheus dependency to v2.34.0. (@rfratto)

- Update OpenTelemetry-collector dependency to v0.46.0. (@mapno)

- Update cAdvisor dependency to v0.44.0. (@rfratto)

- Update mongodb_exporter dependency to v0.31.2 (@mukerjee)

- Use grafana-agent/v2 Tanka Jsonnet to generate K8s manifests (@hjet)

- Replace agent-bare.yaml K8s sample Deployment with StatefulSet (@hjet)

- Improve error message for `agentctl` when timeout happens calling
  `cloud-config` command (@marctc)

- Enable integrations-next by default in agent-bare.yaml. Please note #1262 (@hjet)

### Bugfixes

- Fix Kubernetes manifests to use port `4317` for OTLP instead of the previous
  `55680` in line with the default exposed port in the agent.

- Ensure singleton integrations are honored in v2 integrations (@mattdurham)

- Tracing: `const_labels` is now correctly parsed in the remote write exporter.
  (@fredr)

- integrations-next: Fix race condition where metrics endpoints for
  integrations may disappear after reloading the config file. (@rfratto)

- Removed the `server.path_prefix` field which would break various features in
  Grafana Agent when set. (@rfratto)

- Fix issue where installing the DEB/RPM packages would overwrite the existing
  config files and environment files. (@rfratto)

- Set `grafanaDashboardFolder` as top level key in the mixin. (@Duologic)

- Operator: Custom Secrets or ConfigMaps to mount will no longer collide with
  the path name of the default secret mount. As a side effect of this bugfix,
  custom Secrets will now be mounted at
  `/var/lib/grafana-agent/extra-secrets/<secret name>` and custom ConfigMaps
  will now be mounted at `/var/lib/grafana-agent/extra-configmaps/<configmap
  name>`. This is not a breaking change as it was previously impossible to
  properly provide these custom mounts. (@rfratto)

- Flags accidentally prefixed with `-metrics.service..` (two `.` in a row) have
  now been fixed to only have one `.`. (@rfratto)

- Protect concurrent writes to the WAL in the remote write exporter (@mapno)

### Other changes

- The `-metrics.wal-directory` flag and `metrics.wal_directory` config option
  will now default to `data-agent/`, the same default WAL directory as
  Prometheus Agent. (@rfratto)

v0.23.0 (2022-02-10)
--------------------

### Enhancements

- Go 1.17 is now used for all builds of the Agent. (@tpaschalis)

- integrations-next: Add `extra_labels` to add a custom set of labels to
  integration targets. (@rfratto)

- The agent no longer appends duplicate exemplars. (@tpaschalis)

- Added Kubernetes eventhandler integration (@hjet)

- Enables sending of exemplars over remote write by default. (@rlankfo)

### Bugfixes

- Fixed issue where Grafana Agent may panic if there is a very large WAL
  loading while old WALs are being deleted or the `/agent/api/v1/targets`
  endpoint is called. (@tpaschalis)

- Fix panic in prom_sd_processor when address is empty (@mapno)

- Operator: Add missing proxy_url field from generated remote_write configs.
  (@rfratto)

- Honor the specified log format in the traces subsystem (@mapno)

- Fix typo in node_exporter for runit_service_dir. (@mattdurham)

- Allow inlining credentials in remote_write url. (@tpaschalis)

- integrations-next: Wait for integrations to stop when starting new instances
  or shutting down (@rfratto).

- Fix issue with windows_exporter mssql collector crashing the agent.
  (@mattdurham)

- The deb and rpm files will now ensure the /var/lib/grafana-agent data
  directory is created with permissions set to 0770. (@rfratto)

- Make agent-traces.yaml Namespace a template-friendly variable (@hjet)

- Disable `machine-id` journal vol by default in sample logs manifest (@hjet)

v0.22.0 (2022-01-13)
--------------------

> This release has deprecations. Please read entries carefully and consult
> the [upgrade guide][] for specific instructions.

### Deprecations

- The node_exporter integration's `netdev_device_whitelist` field is deprecated
  in favor of `netdev_device_include`. Support for the old field name will be
  removed in a future version. (@rfratto)

- The node_exporter integration's `netdev_device_blacklist` field is deprecated
  in favor of `netdev_device_include`. Support for the old field name will be
  removed in a future version. (@rfratto)

- The node_exporter integration's `systemd_unit_whitelist` field is deprecated
  in favor of `systemd_unit_include`. Support for the old field name will be
  removed in a future version. (@rfratto)

- The node_exporter integration's `systemd_unit_blacklist` field is deprecated
  in favor of `systemd_unit_exclude`. Support for the old field name will be
  removed in a future version. (@rfratto)

- The node_exporter integration's `filesystem_ignored_mount_points` field is
  deprecated in favor of `filesystem_mount_points_exclude`. Support for the old
  field name will be removed in a future version. (@rfratto)

- The node_exporter integration's `filesystem_ignored_fs_types` field is
  deprecated in favor of `filesystem_fs_types_exclude`. Support for the old
  field name will be removed in a future version. (@rfratto)

### Features

- (beta) Enable experimental config urls for fetching remote configs.
  Currently, only HTTP/S is supported. Pass the
  `-enable-features=remote-configs` flag to turn this on. (@rlankfo)

- Added [cAdvisor](https://github.com/google/cadvisor) integration. (@rgeyer)

- Traces: Add `Agent Tracing Pipeline` dashboard and alerts (@mapno)

- Traces: Support jaeger/grpc exporter (@nicoche)

- (beta) Enable an experimental integrations subsystem revamp. Pass
  `integrations-next` to `-enable-features` to turn this on. Reading the
  documentation for the revamp is recommended; enabling it causes breaking
  config changes. (@rfratto)

### Enhancements

- Traces: Improved pod association in PromSD processor (@mapno)

- Updated OTel to v0.40.0 (@mapno)

- Remote write dashboard: show in and out sample rates (@bboreham)

- Remote write dashboard: add mean latency (@bboreham)

- Update node_exporter dependency to v1.3.1. (@rfratto)

- Cherry-pick Prometheus PR #10102 into our Prometheus dependency (@rfratto).

### Bugfixes

- Fix usage of POSTGRES_EXPORTER_DATA_SOURCE_NAME when using postgres_exporter
  integration (@f11r)

- Change ordering of the entrypoint for windows service so that it accepts
  commands immediately (@mattdurham)

- Only stop WAL cleaner when it has been started (@56quarters)

- Fix issue with unquoted install path on Windows, that could allow escalation
  or running an arbitrary executable (@mattdurham)

- Fix cAdvisor so it collects all defined metrics instead of the last
  (@pkoenig10)

- Fix panic when using 'stdout' in automatic logging (@mapno)

- Grafana Agent Operator: The /-/ready and /-/healthy endpoints will
  no longer always return 404 (@rfratto).

### Other changes

- Remove log-level flag from systemd unit file (@jpkrohling)

v0.21.2 (2021-12-08)
--------------------

### Security fixes

- This release contains a fix for
  [CVE-2021-41090](https://github.com/grafana/agent/security/advisories/GHSA-9c4x-5hgq-q3wh).

### Other changes

- This release disables the existing `/-/config` and
  `/agent/api/v1/configs/{name}` endpoints by default. Pass the
  `--config.enable-read-api` flag at the command line to opt in to these
  endpoints.

v0.21.1 (2021-11-18)
--------------------

### Bugfixes

- Fix panic when using postgres_exporter integration (@saputradharma)

- Fix panic when dnsamsq_exporter integration tried to log a warning (@rfratto)

- Statsd Integration: Adding logger instance to the statsd mapper
  instantiation. (@gaantunes)

- Statsd Integration: Fix issue where mapped metrics weren't exposed to the
  integration. (@mattdurham)

- Operator: fix bug where version was a required field (@rfratto)

- Metrics: Only run WAL cleaner when metrics are being used and a WAL is
  configured. (@rfratto)

v0.21.0 (2021-11-17)
--------------------

### Enhancements

- Update Cortex dependency to v1.10.0-92-g85c378182. (@rlankfo)

- Update Loki dependency to v2.1.0-656-g0ae0d4da1. (@rlankfo)

- Update Prometheus dependency to v2.31.0 (@rlankfo)

- Add Agent Operator Helm quickstart guide (@hjet)

- Reorg Agent Operator quickstart guides (@hjet)

### Bugfixes

- Packaging: Use correct user/group env variables in RPM %post script (@simonc6372)

- Validate logs config when using logs_instance with automatic logging processor (@mapno)

- Operator: Fix MetricsInstance Service port (@hjet)

- Operator: Create govern service per Grafana Agent (@shturman)

- Operator: Fix relabel_config directive for PodLogs resource (@hjet)

- Traces: Fix `success_logic` code in service graphs processor (@mapno)

### Other changes

- Self-scraped integrations will now use an SUO-specific value for the `instance` label. (@rfratto)

- Traces: Changed service graphs store implementation to improve CPU performance (@mapno)

v0.20.1 (2021-12-08)
--------------------

> _NOTE_: The fixes in this patch are only present in v0.20.1 and >=v0.21.2.

### Security fixes

- This release contains a fix for
  [CVE-2021-41090](https://github.com/grafana/agent/security/advisories/GHSA-9c4x-5hgq-q3wh).

### Other changes

- This release disables the existing `/-/config` and
  `/agent/api/v1/configs/{name}` endpoitns by default. Pass the
  `--config.enable-read-api` flag at the command line to opt in to these
  endpoints.

v0.20.0 (2021-10-28)
--------------------

> **BREAKING CHANGES**: This release has breaking changes. Please read entries
> carefully and consult the [upgrade guide][] for specific instructions.

### Breaking Changes

- push_config is no longer supported in trace's config (@mapno)

### Features

- Operator: The Grafana Agent Operator can now generate a Kubelet service to
  allow a ServiceMonitor to collect Kubelet and cAdvisor metrics. This requires
  passing a `--kubelet-service` flag to the Operator in `namespace/name` format
  (like `kube-system/kubelet`). (@rfratto)

- Service graphs processor (@mapno)

### Enhancements

- Updated mysqld_exporter to v0.13.0 (@gaantunes)

- Updated postgres_exporter to v0.10.0 (@gaantunes)

- Updated redis_exporter to v1.27.1 (@gaantunes)

- Updated memcached_exporter to v0.9.0 (@gaantunes)

- Updated statsd_exporter to v0.22.2 (@gaantunes)

- Updated elasticsearch_exporter to v1.2.1 (@gaantunes)

- Add remote write to silent Windows Installer  (@mattdurham)

- Updated mongodb_exporter to v0.20.7 (@rfratto)

- Updated OTel to v0.36 (@mapno)

- Updated statsd_exporter to v0.22.2 (@mattdurham)

- Update windows_exporter to v0.16.0 (@rfratto, @mattdurham)

- Add send latency to agent dashboard (@bboreham)

### Bugfixes

- Do not immediately cancel context when creating a new trace processor. This
  was preventing scrape_configs in traces from functioning. (@lheinlen)

- Sanitize autologged Loki labels by replacing invalid characters with
  underscores (@mapno)

- Traces: remove extra line feed/spaces/tabs when reading password_file content
  (@nicoche)

- Updated envsubst to v2.0.0-20210730161058-179042472c46. This version has a
  fix needed for escaping values outside of variable substitutions. (@rlankfo)

- Grafana Agent Operator should no longer delete resources matching the names
  of the resources it manages. (@rfratto)

- Grafana Agent Operator will now appropriately assign an
  `app.kubernetes.io/managed-by=grafana-agent-operator` to all created
  resources. (@rfratto)

### Other changes

- Configuration API now returns 404 instead of 400 when attempting to get or
  delete a config which does not exist. (@kgeckhart)

- The windows_exporter now disables the textfile collector by default.
  (@rfratto)

v0.19.0 (2021-09-29)
--------------------

> **BREAKING CHANGES**: This release has breaking changes. Please read entries
> carefully and consult the [upgrade guide][] for specific instructions.

### Breaking Changes

- Reduced verbosity of tracing autologging by not logging `STATUS_CODE_UNSET`
  status codes. (@mapno)

- Operator: rename `Prometheus*` CRDs to `Metrics*` and `Prometheus*` fields to
  `Metrics*`. (@rfratto)

- Operator: CRDs are no longer referenced using a hyphen in the name to be
  consistent with how Kubernetes refers to resources. (@rfratto)

- `prom_instance` in the spanmetrics config is now named `metrics_instance`.
  (@rfratto)

### Deprecations

- The `loki` key at the root of the config file has been deprecated in favor of
  `logs`. `loki`-named fields in `automatic_logging` have been renamed
  accordinly: `loki_name` is now `logs_instance_name`, `loki_tag` is now
  `logs_instance_tag`, and `backend: loki` is now `backend: logs_instance`.
  (@rfratto)

- The `prometheus` key at the root of the config file has been deprecated in
  favor of `metrics`. Flag names starting with `prometheus.` have also been
  deprecated in favor of the same flags with the `metrics.` prefix. Metrics
  prefixed with `agent_prometheus_` are now prefixed with `agent_metrics_`.
  (@rfratto)

- The `tempo` key at the root of the config file has been deprecated in favor
  of `traces`. (@mattdurham)

### Features

- Added [GitHub exporter](https://github.com/infinityworks/github-exporter)
  integration. (@rgeyer)

- Add TLS config options for tempo `remote_write`s. (@mapno)

- Support autologging span attributes as log labels (@mapno)

- Put Tests requiring Network Access behind a -online flag (@flokli)

- Add logging support to the Grafana Agent Operator. (@rfratto)

- Add `operator-detach` command to agentctl to allow zero-downtime upgrades
  when removing an Operator CRD. (@rfratto)

- The Grafana Agent Operator will now default to deploying the matching release
  version of the Grafana Agent instead of v0.14.0. (@rfratto)

### Enhancements

- Update OTel dependency to v0.30.0 (@mapno)

- Allow reloading configuration using `SIGHUP` signal. (@tharun208)

- Add HOSTNAME environment variable to service file to allow for expanding the
  $HOSTNAME variable in agent config.  (@dfrankel33)

- Update jsonnet-libs to 1.21 for Kubernetes 1.21+ compatability. (@MurzNN)

- Make method used to add k/v to spans in prom_sd processor configurable.
  (@mapno)

### Bugfixes

- Regex capture groups like `${1}` will now be kept intact when using
  `-config.expand-env`. (@rfratto)

- The directory of the logs positions file will now properly be created on
  startup for all instances. (@rfratto)

- The Linux system packages will now configure the grafana-agent user to be a
  member of the adm and systemd-journal groups. This will allow logs to read
  from journald and /var/log by default. (@rfratto)

- Fix collecting filesystem metrics on Mac OS (darwin) in the `node_exporter`
  integration default config. (@eamonryan)

- Remove v0.0.0 flags during build with no explicit release tag (@mattdurham)

- Fix issue with global scrape_interval changes not reloading integrations
  (@kgeckhart)

- Grafana Agent Operator will now detect changes to referenced ConfigMaps and
  Secrets and reload the Agent properly. (@rfratto)

- Grafana Agent Operator's object label selectors will now use Kubernetes
  defaults when undefined (i.e., default to nothing). (@rfratto)

- Fix yaml marshalling tag for cert_file in kafka exporter agent config.
  (@rgeyer)

- Fix warn-level logging of dropped targets. (@james-callahan)

- Standardize scrape_interval to 1m in examples. (@mattdurham)

v0.18.4 (2021-09-14)
--------------------

### Enhancements

- Add `agent_prometheus_configs_changed_total` metric to track instance config
  events. (@rfratto)

### Bugfixes

- Fix info logging on windows. (@mattdurham)

- Scraping service: Ensure that a reshard is scheduled every reshard
  interval. (@rfratto)

v0.18.3 (2021-09-08)
--------------------

### Bugfixes

- Register missing metric for configstore consul request duration. (@rfratto)

- Logs should contain a caller field with file and line numbers again
  (@kgeckhart)

- In scraping service mode, the polling configuration refresh should honor
  timeout. (@mattdurham)

- In scraping service mode, the lifecycle reshard should happen using a
  goroutine. (@mattdurham)

- In scraping service mode, scraping service can deadlock when reloading during
  join. (@mattdurham)

- Scraping service: prevent more than one refresh from being queued at a time.
  (@rfratto)

v0.18.2 (2021-08-12)
--------------------

### Bugfixes

- Honor the prefix and remove prefix from consul list results (@mattdurham)

v0.18.1 (2021-08-09)
--------------------

### Bugfixes

- Reduce number of consul calls when ran in scrape service mode (@mattdurham)

v0.18.0 (2021-07-29)
--------------------

### Features

- Added [GitHub exporter](https://github.com/infinityworks/github-exporter)
  integration. (@rgeyer)

- Add support for OTLP HTTP trace exporting. (@mapno)

### Enhancements

- Switch to drone for releases. (@mattdurham)

- Update postgres_exporter to a [branch of](https://github.com/grafana/postgres_exporter/tree/exporter-package-v0.10.0) v0.10.0

### Bugfixes

- Enabled flag for integrations is not being honored. (@mattdurham)

v0.17.0 (2021-07-15)
--------------------

### Features

- Added [Kafka Lag exporter](https://github.com/davidmparrott/kafka_exporter)
  integration. (@gaantunes)

### Bugfixes

- Fix race condition that may occur and result in a panic when initializing
  scraping service cluster. (@rfratto)

v0.16.1 (2021-06-22)
--------------------

### Bugfixes

- Fix issue where replaying a WAL caused incorrect metrics to be sent over
  remote write. (@rfratto)

v0.16.0 (2021-06-17)
--------------------

### Features

- (beta) A Grafana Agent Operator is now available. (@rfratto)

### Enhancements

- Error messages when installing the Grafana Agent for Grafana Cloud will now
  be shown. (@rfratto)

### Bugfixes

- Fix a leak in the shared string interner introduced in v0.14.0. This fix was
  made to a [dependency](https://github.com/grafana/prometheus/pull/21).
  (@rfratto)

- Fix issue where a target will fail to be scraped for the process lifetime if
  that target had gone down for long enough that its series were removed from
  the in-memory cache (2 GC cycles). (@rfratto)

v0.15.0 (2021-06-03)
--------------------

> **BREAKING CHANGES**: This release has breaking changes. Please read entries
> carefully and consult the [upgrade guide][] for specific instructions.

### Breaking Changes

- The configuration of Tempo Autologging has changed. (@mapno)

### Features

- Add support for exemplars. (@mapno)

### Enhancements

- Add the option to log to stdout instead of a Loki instance. (@joe-elliott)

- Update Cortex dependency to v1.8.0.

- Running the Agent as a DaemonSet with host_filter and role: pod should no
  longer cause unnecessary load against the Kubernetes SD API. (@rfratto)

- Update Prometheus to v2.27.0. (@mapno)

- Update Loki dependency to d88f3996eaa2. This is a non-release build, and was
  needed to support exemplars. (@mapno)

- Update Cortex dependency to d382e1d80eaf. This is a non-release build, and
  was needed to support exemplars. (@mapno)

### Bugfixes

- Host filter relabeling rules should now work. (@rfratto)

- Fixed issue where span metrics where being reported with wrong time unit.
  (@mapno)

### Other changes

- Intentionally order tracing processors. (@joe-elliott)

v0.14.0 (2021-05-24)
--------------------

> **BREAKING CHANGES**: This release has breaking changes. Please read entries
> carefully and consult the [upgrade guide][] for specific instructions.
>
> **STABILITY NOTICE**: As of this release, functionality that is not
> recommended for production use and is expected to change will be tagged
> interchangably as "experimental" or "beta."

### Security fixes

- The Scraping service API will now reject configs that read credentials from
  disk by default. This prevents malicious users from reading arbitrary files
  and sending their contents over the network. The old behavior can be
  re-enabled by setting `dangerous_allow_reading_files: true` in the scraping
  service config. (@rfratto)

### Breaking changes

- Configuration for SigV4 has changed. (@rfratto)

### Deprecations

- `push_config` is now supplanted by `remote_block` and `batch`. `push_config`
  will be removed in a future version (@mapno)

### Features

- (beta) New integration: windows_exporter (@mattdurham)

- (beta) Grafana Agent Windows Installer is now included as a release artifact.
  (@mattdurham)

- Official M1 Mac release builds will now be generated! Look for
  `agent-darwin-arm64` and `agentctl-darwin-arm64` in the release assets.
  (@rfratto)

- Add support for running as a Windows service (@mattdurham)

- (beta) Add /-/reload support. It is not recommended to invoke `/-/reload`
  against the main HTTP server. Instead, two new command-line flags have been
  added: `--reload-addr` and `--reload-port`. These will launch a
  `/-/reload`-only HTTP server that can be used to safely reload the Agent's
  state.  (@rfratto)

- Add a /-/config endpoint. This endpoint will return the current configuration
  file with defaults applied that the Agent has loaded from disk. (@rfratto)

- (beta) Support generating metrics and exposing them via a Prometheus exporter
  from span data. (@yeya24)

- Tail-based sampling for tracing pipelines (@mapno)

- Added Automatic Logging feature for Tempo (@joe-elliott)

- Disallow reading files from within scraping service configs by default.
  (@rfratto)

- Add remote write for span metrics (@mapno)

### Enhancements

- Support compression for trace export. (@mdisibio)

- Add global remote_write configuration that is shared between all instances
  and integrations. (@mattdurham)

- Go 1.16 is now used for all builds of the Agent. (@rfratto)

- Update Prometheus dependency to v2.26.0. (@rfratto)

- Upgrade `go.opentelemetry.io/collector` to v0.21.0 (@mapno)

- Add kafka trace receiver (@mapno)

- Support mirroring a trace pipeline to multiple backends (@mapno)

- Add `headers` field in `remote_write` config for Tempo. `headers` specifies
  HTTP headers to forward to the remote endpoint. (@alexbiehl)

- Add silent uninstall to Windows Uninstaller. (@mattdurham)

### Bugfixes

- Native Darwin arm64 builds will no longer crash when writing metrics to the
  WAL. (@rfratto)

- Remote write endpoints that never function across the lifetime of the Agent
  will no longer prevent the WAL from being truncated. (@rfratto)

- Bring back FreeBSD support. (@rfratto)

- agentctl will no longer leak WAL resources when retrieving WAL stats.
  (@rfratto)

- Ensure defaults are applied to undefined sections in config file. This fixes
  a problem where integrations didn't work if `prometheus:` wasn't configured.
  (@rfratto)

- Fixed issue where automatic logging double logged "svc". (@joe-elliott)

### Other changes

- The Grafana Cloud Agent has been renamed to the Grafana Agent. (@rfratto)

- Instance configs uploaded to the Config Store API will no longer be stored
  along with the global Prometheus defaults. This is done to allow globals to
  be updated and re-apply the new global defaults to the configs from the
  Config Store. (@rfratto)

- The User-Agent header sent for logs will now be `GrafanaAgent/<version>`
  (@rfratto)

- Add `tempo_spanmetrics` namespace in spanmetrics (@mapno)

v0.13.1 (2021-04-09)
--------------------

### Bugfixes

- Validate that incoming scraped metrics do not have an empty label set or a
  label set with duplicate labels, mirroring the behavior of Prometheus.
  (@rfratto)

v0.13.0 (2021-02-25)
--------------------

> The primary branch name has changed from `master` to `main`. You may have to
> update your local checkouts of the repository to point at the new branch name.

### Features

- postgres_exporter: Support query_path and disable_default_metrics. (@rfratto)

### Enhancements

- Support other architectures in installation script. (@rfratto)

- Allow specifying custom wal_truncate_frequency per integration. (@rfratto)

- The SigV4 region can now be inferred using the shared config (at
  `$HOME/.aws/config`) or environment variables (via `AWS_CONFIG`). (@rfratto)

- Update Prometheus dependency to v2.25.0. (@rfratto)

### Bugfixes

- Not providing an `-addr` flag for `agentctl config-sync` will no longer
  report an error and will instead use the pre-existing default value.
  (@rfratto)

- Fixed a bug from v0.12.0 where the Loki installation script failed because
  positions_directory was not set. (@rfratto)

- Reduce the likelihood of dataloss during a remote_write-side outage by
  increasing the default wal_truncation_frequency to 60m and preventing the WAL
  from being truncated if the last truncation timestamp hasn't changed. This
  change increases the size of the WAL on average, and users may configure a
  lower wal_truncation_frequency to deliberately choose a smaller WAL over
  write guarantees. (@rfratto)

- Add the ability to read and serve HTTPS integration metrics when given a set
  certificates (@mattdurham)

v0.12.0 (2021-02-05)
--------------------

> **BREAKING CHANGES**: This release has breaking changes. Please read entries
> carefully and consult the [upgrade guide][] for specific instructions.

### Breaking Changes

- The configuration format for the `loki` block has changed. (@rfratto)

- The configuration format for the `tempo` block has changed. (@rfratto)

### Features

- Support for multiple Loki Promtail instances has been added. (@rfratto)

- Support for multiple Tempo instances has been added. (@rfratto)

- Added [ElasticSearch exporter](https://github.com/justwatchcom/elasticsearch_exporter)
  integration. (@colega)

### Enhancements

- `.deb` and `.rpm` packages are now generated for all supported architectures.
  The architecture of the AMD64 package in the filename has been renamed to
  `amd64` to stay synchronized with the architecture name presented from other
  release assets. (@rfratto)

- The `/agent/api/v1/targets` API will now include discovered labels on the
  target pre-relabeling in a `discovered_labels` field. (@rfratto)

- Update Loki to 59a34f9867ce. This is a non-release build, and was needed to
  support multiple Loki instances. (@rfratto)

- Scraping service: Unhealthy Agents in the ring will no longer cause job
  distribution to fail. (@rfratto)

- Scraping service: Cortex ring metrics (prefixed with cortex_ring_) will now
  be registered for tracking the state of the hash ring. (@rfratto)

- Scraping service: instance config ownership is now determined by the hash of
  the instance config name instead of the entire config. This means that
  updating a config is guaranteed to always hash to the same Agent, reducing
  the number of metrics gaps. (@rfratto)

- Only keep a handful of K8s API server metrics by default to reduce default
  active series usage. (@hjet)

- Go 1.15.8 is now used for all distributions of the Agent. (@rfratto)

### Bugfixes

- `agentctl config-check` will now work correctly when the supplied config file
  contains integrations. (@hoenn)

v0.11.0 (2021-01-20)
--------------------

### Features

- ARMv6 builds of `agent` and `agentctl` will now be included in releases to
  expand Agent support to cover all models of Raspberry Pis. ARMv6 docker
  builds are also now available. (@rfratto)

- Added `config-check` subcommand for `agentctl` that can be used to validate
  Agent configuration files before attempting to load them in the `agent`
  itself. (@56quarters)

### Enhancements

- A sigv4 install script for Prometheus has been added. (@rfratto)

- NAMESPACE may be passed as an environment variable to the Kubernetes install
  scripts to specify an installation namespace. (@rfratto)

### Bugfixes

- The K8s API server scrape job will use the API server Service name when
  resolving IP addresses for Prometheus service discovery using the "Endpoints"
  role. (@hjet)

- The K8s manifests will no longer include the `default/kubernetes` job twice
  in both the DaemonSet and the Deployment. (@rfratto)

v0.10.0 (2021-01-13)
--------------------

### Features

- Prometheus `remote_write` now supports SigV4 authentication using the
  [AWS default credentials chain](https://docs.aws.amazon.com/sdk-for-java/v1/developer-guide/credentials.html).
  This enables the Agent to send metrics to Amazon Managed Prometheus without
  needing the [SigV4 Proxy](https://github.com/awslabs/aws-sigv4-proxy).
  (@rfratto)

### Enhancements

- Update `redis_exporter` to v1.15.0. (@rfratto)

- `memcached_exporter` has been updated to v0.8.0. (@rfratto)

- `process-exporter` has been updated to v0.7.5. (@rfratto)

- `wal_cleanup_age` and `wal_cleanup_period` have been added to the top-level
  Prometheus configuration section. These settings control how Write Ahead Logs
  (WALs) that are not associated with any instances are cleaned up. By default,
  WALs not associated with an instance that have not been written in the last
  12 hours are eligible to be cleaned up. This cleanup can be disabled by
  setting `wal_cleanup_period` to `0`. (@56quarters)

- Configuring logs to read from the systemd journal should now work on journals
  that use +ZSTD compression. (@rfratto)

### Bugfixes

- Integrations will now function if the HTTP listen address was set to a value
  other than the default. (@mattdurham)

- The default Loki installation will now be able to write its positions file.
  This was prevented by accidentally writing to a readonly volume mount.
  (@rfratto)

v0.9.1 (2021-01-04)
-------------------

### Enhancements

- agentctl will now be installed by the rpm and deb packages as
  `grafana-agentctl`. (@rfratto)

v0.9.0 (2020-12-10)
-------------------

### Features

- Add support to configure TLS config for the Tempo exporter to use
  insecure_skip_verify to disable TLS chain verification. (@bombsimon)

- Add `sample-stats` to `agentctl` to search the WAL and return a summary of
  samples of series matching the given label selector. (@simonswine)

- New integration:
  [postgres_exporter](https://github.com/wrouesnel/postgres_exporter)
  (@rfratto)

- New integration:
  [statsd_exporter](https://github.com/prometheus/statsd_exporter) (@rfratto)

- New integration:
  [consul_exporter](https://github.com/prometheus/consul_exporter) (@rfratto)

- Add optional environment variable substitution of configuration file.
  (@dcseifert)

### Enhancements

- `min_wal_time` and `max_wal_time` have been added to the instance config
  settings, guaranteeing that data in the WAL will exist for at least
  `min_wal_time` and will not exist for longer than `max_wal_time`. This change
  will increase the size of the WAL slightly but will prevent certain scenarios
  where data is deleted before it is sent. To revert back to the old behavior,
  set `min_wal_time` to `0s`. (@rfratto)

- Update `redis_exporter` to v1.13.1. (@rfratto)

- Bump OpenTelemetry-collector dependency to v0.16.0. (@bombsimon)

### Bugfixes

- Fix issue where the Tempo example manifest could not be applied because the
  port names were too long. (@rfratto)

- Fix issue where the Agent Kubernetes manifests may not load properly on AKS.
  (#279) (@rfratto)

### Other changes

- The User-Agent header sent for logs will now be `GrafanaCloudAgent/<version>`
  (@rfratto)

v0.8.0 (2020-11-06)
-------------------

### Features

- New integration: [dnsamsq_exporter](https://github.com/google/dnsamsq_exporter)
  (@rfratto).

- New integration: [memcached_exporter](https://github.com/prometheus/memcached_exporter)
  (@rfratto).

### Enhancements

- Add `<integration name>_build_info` metric to all integrations. The build
  info displayed will match the build information of the Agent and _not_ the
  embedded exporter. This metric is used by community dashboards, so adding it
  to the Agent increases compatibility with existing dashboards that depend on
  it existing. (@rfratto)

- Bump OpenTelemetry-collector dependency to 0.14.0 (@joe-elliott)

### Bugfixes

- Error messages when retrieving configs from the KV store will now be logged,
  rather than just logging a generic message saying that retrieving the config
  has failed. (@rfratto)

v0.7.2 (2020-10-29)
-------------------

### Enhancements

- Bump Prometheus dependency to 2.21. (@rfratto)

- Bump OpenTelemetry-collector dependency to 0.13.0 (@rfratto)

- Bump Promtail dependency to 2.0. (@rfratto)

- Enhance host_filtering mode to support targets from Docker Swarm and Consul.
  Also, add a `host_filter_relabel_configs` to that will apply relabeling rules
  for determining if a target should be dropped. Add a documentation section
  explaining all of this in detail. (@rfratto)

### Bugfixes

- Fix deb package prerm script so that it stops the agent on package removal.
  (@jdbaldry)

- Fix issue where the `push_config` for Tempo field was expected to be
  `remote_write`. `push_config` now works as expected. (@rfratto)

v0.7.1 (2020-10-23)
-------------------

### Bugfixes

- Fix issue where ARM binaries were not published with the GitHub release.

v0.7.0 (2020-10-23)
-------------------

### Features

- Added Tracing Support. (@joe-elliott)

- Add RPM and deb packaging. (@jdbaldry, @simon6372)

- arm64 and arm/v7 Docker containers and release builds are now available for
  `agent` and `agentctl`. (@rfratto)

- Add `wal-stats` and `target-stats` tooling to `agentctl` to discover WAL and
  cardinality issues. (@rfratto)

- [mysqld_exporter](https://github.com/prometheus/mysqld_exporter) is now
  embedded and available as an integration. (@rfratto)

- [redis_exporter](https://github.com/oliver006/redis_exporter) is now embedded
  and available as an integration. (@dafydd-t)

### Enhancements

- Resharding the cluster when using the scraping service mode now supports
  timeouts through `reshard_timeout`. The default value is `30s.` This timeout
  applies to cluster-wide reshards (performed when joining and leaving the
  cluster) and local reshards (done on the `reshard_interval`). (@rfratto)

### Bugfixes

- Fix issue where integrations crashed with instance_mode was set to `distinct`
  (@rfratto)

- Fix issue where the `agent` integration did not work on Windows (@rfratto).

- Support URL-encoded paths in the scraping service API. (@rfratto)

- The instance label written from replace_instance_label can now be overwritten
  with relabel_configs. This bugfix slightly modifies the behavior of what data
  is stored. The final instance label will now be stored in the WAL rather than
  computed by remote_write. This change should not negatively affect existing
  users. (@rfratto)

v0.6.1 (2020-04-11)
-------------------

### Bugfixes

- Fix issue where build information was empty when running the Agent with
  --version. (@rfratto)

- Fix issue where updating a config in the scraping service may fail to pick up
  new targets. (@rfratto)

- Fix deadlock that slowly prevents the Agent from scraping targets at a high
  scrape volume. (@rfratto)

v0.6.0 (2020-09-04)
-------------------

### Breaking Changes

- The Configs API will now disallow two instance configs having multiple
  `scrape_configs` with the same `job_name`. This was needed for the instance
  sharing mode, where combined instances may have duplicate `job_names` across
  their `scrape_configs`. This brings the scraping service more in line with
  Prometheus, where `job_names` must globally be unique. This change also
  disallows concurrent requests to the put/apply config API endpoint to prevent
  a race condition of two conflicting configs being applied at the same time.
  (@rfratto)

### Deprecations

- `use_hostname_label` is now supplanted by `replace_instance_label`.
  `use_hostname_label` will be removed in a future version. (@rfratto)

### Features

- The Grafana Agent can now collect logs and send to Loki. This is done by
  embedding Promtail, the official Loki log collection client. (@rfratto)

- Integrations can now be enabled without scraping. Set scrape_integrations to
  `false` at the `integrations` key or within the specific integration you
  don't want to scrape. This is useful when another Agent or Prometheus server
  will scrape the integration. (@rfratto)

- [process-exporter](https://github.com/ncabatoff/process-exporter) is now
  embedded as `process_exporter`. The hypen has been changed to an underscore
  in the config file to retain consistency with `node_exporter`. (@rfratto)

### Enhancements

- A new config option, `replace_instance_label`, is now available for use with
  integrations. When this is true, the instance label for all metrics coming
  from an integration will be replaced with the machine's hostname rather than
  127.0.0.1. (@rfratto)

- The embedded Prometheus version has been updated to 2.20.1. (@rfratto,
  @gotjosh)

- The User-Agent header written by the Agent when remote_writing will now be
  `GrafanaCloudAgent/<Version>` instead of `Prometheus/<Prometheus Version>`.
  (@rfratto)

- The subsystems of the Agent (`prometheus`, `loki`) are now made optional.
  Enabling integrations also implicitly enables the associated subsystem. For
  example, enabling the `agent` or `node_exporter` integration will force the
  `prometheus` subsystem to be enabled.  (@rfratto)

### Bugfixes

- The documentation for Tanka configs is now correct. (@amckinley)

- Minor corrections and spelling issues have been fixed in the Overview
  documentation. (@amckinley)

- The new default of `shared` instances mode broke the metric value for
  `agent_prometheus_active_configs`, which was tracking the number of combined
  configs (i.e., number of launched instances). This metric has been fixed and
  a new metric, `agent_prometheus_active_instances`, has been added to track
  the numbger of launched instances. If instance sharing is not enabled, both
  metrics will share the same value. (@rfratto)

- `remote_write` names in a group will no longer be copied from the
  remote_write names of the first instance in the group. Rather, all
  remote_write names will be generated based on the first 6 characters of the
  group hash and the first six characters of the remote_write hash. (@rfratto)

- Fix a panic that may occur during shutdown if the WAL is closed in the middle
  of the WAL being truncated. (@rfratto)

v0.5.0 (2020-08-12)
-------------------

### Features

- A [scrape targets API](https://github.com/grafana/agent/blob/main/docs/api.md#list-current-scrape-targets)
  has been added to show every target the Agent is currently scraping, when it
  was last scraped, how long it took to scrape, and errors from the last
  scrape, if any. (@rfratto)

- "Shared Instance Mode" is the new default mode for spawning Prometheus
  instances, and will improve CPU and memory usage for users of integrations
  and the scraping service. (@rfratto)

### Enhancements

- Memory stability and utilization of the WAL has been improved, and the
  reported number of active series in the WAL will stop double-counting
  recently churned series. (@rfratto)

- Changing scrape_configs and remote_write configs for an instance will now be
  dynamically applied without restarting the instance. This will result in less
  missing metrics for users of the scraping service that change a config.
  (@rfratto)

- The Tanka configuration now uses k8s-alpha. (@duologic)

### Bugfixes

- The Tanka configuration will now also deploy a single-replica deployment
  specifically for scraping the Kubernetes API. This deployment acts together
  with the Daemonset to scrape the full cluster and the control plane.
  (@gotjosh)

- The node_exporter filesystem collector will now work on Linux systems without
  needing to manually set the blocklist and allowlist of filesystems.
  (@rfratto)

v0.4.0 (2020-06-18)
-------------------

### Features

- Support for integrations has been added. Integrations can be any embedded
  tool, but are currently used for embedding exporters and generating scrape
  configs. (@rfratto)

- node_exporter has been added as an integration. This is the full version of
  node_exporter with the same configuration options. (@rfratto)

- An Agent integration that makes the Agent automatically scrape itself has
  been added. (@rfratto)

### Enhancements

- The WAL can now be truncated if running the Agent without any remote_write
  endpoints. (@rfratto)

### Bugfixes

- Prevent the Agent from crashing when a global Prometheus config stanza is not
  provided. (@robx)

- Enable agent host_filter in the Tanka configs, which was disabled by default
  by mistake. (@rfratto)

v0.3.2 (2020-05-29)
-------------------

### Features

- Tanka configs that deploy the scraping service mode are now available
  (@rfratto)

- A k3d example has been added as a counterpart to the docker-compose example.
  (@rfratto)

### Enhancements

- Labels provided by the default deployment of the Agent (Kubernetes and Tanka)
  have been changed to align with the latest changes to grafana/jsonnet-libs.
  The old `instance` label is now called `pod`, and the new `instance` label is
  unique. A `container` label has also been added. The Agent mixin has been
  subsequently updated to also incorporate these label changes. (@rfratto)

- The `remote_write` and `scrape_config` sections now share the same
  validations as Prometheus (@rfratto)

- Setting `wal_truncation_frequency` to less than the scrape interval is now
  disallowed (@rfratto)

### Bugfixes

- A deadlock in scraping service mode when updating a config that shards to the
  same node has been fixed (@rfratto)

- `remote_write` config stanzas will no longer ignore `password_file`
  (@rfratto)

- `scrape_config` client secrets (e.g., basic auth, bearer token,
  `password_file`) will now be properly retained in scraping service mode
  (@rfratto)

- Labels for CPU, RX, and TX graphs in the Agent Operational dashboard now
  correctly show the pod name of the Agent instead of the exporter name.
  (@rfratto)

v0.3.1 (2020-05-20)
-------------------

### Features

- The Agent has upgraded its vendored Prometheus to v2.18.1 (@gotjosh,
  @rfratto)

### Bugfixes

- A typo in the Tanka configs and Kubernetes manifests that prevents the Agent
  launching with v0.3.0 has been fixed (@captncraig)

- Fixed a bug where Tanka mixins could not be used due to an issue with the
  folder placement enhancement (@rfratto)

### Enhancements

- `agentctl` and the config API will now validate that the YAML they receive
  are valid instance configs. (@rfratto)

v0.3.0 (2020-05-13)
-------------------

### Features

- A third operational mode called "scraping service mode" has been added. A KV
  store is used to store instance configs which are distributed amongst a
  clustered set of Agent processes, dividing the total scrape load across each
  agent. An API is exposed on the Agents to list, create, update, and delete
  instance configurations from the KV store. (@rfratto)

- An "agentctl" binary has been released to interact with the new instance
  config management API created by the "scraping service mode." (@rfratto,
  @hoenn)

- The Agent now includes readiness and healthiness endpoints. (@rfratto)

### Enhancements

- The YAML files are now parsed strictly and an invalid YAML will generate an
  error at runtime. (@hoenn)

- The default build mode for the Docker containers is now release, not debug.
  (@rfratto)

- The Grafana Agent Tanka Mixins now are placed in an "Agent" folder within
  Grafana. (@cyriltovena)

v0.2.0 (2020-04-09)
-------------------

### Features

- The Prometheus remote write protocol will now send scraped metadata (metric
  name, help, type and unit). This results in almost negligent bytes sent
  increase as metadata is only sent every minute. It is on by default.
  (@gotjosh)

  These metrics are available to monitor metadata being sent:
  - `prometheus_remote_storage_succeeded_metadata_total`
  - `prometheus_remote_storage_failed_metadata_total`
  - `prometheus_remote_storage_retried_metadata_total`
  - `prometheus_remote_storage_sent_batch_duration_seconds` and
    `prometheus_remote_storage_sent_bytes_total` have a new label “type” with
    the values of `metadata` or `samples`.

### Enhancements

- The Agent has upgraded its vendored Prometheus to v2.17.1 (@rfratto)

### Bugfixes

- Invalid configs passed to the agent will now stop the process after they are
  logged as invalid; previously the Agent process would continue. (@rfratto)

- Enabling host_filter will now allow metrics from node role Kubernetes service
  discovery to be scraped properly (e.g., cAdvisor, Kubelet). (@rfratto)

v0.1.1 (2020-03-16)
-------------------

### Other changes

- Nits in documentation (@sh0rez)

- Fix various dashboard mixin problems from v0.1.0 (@rfratto)

- Pass through release tag to `docker build` (@rfratto)

v0.1.0 (2020-03-16)
-------------------

> First release!

### Features

- Support for scraping Prometheus metrics and sharding the agent through the
  presence of a `host_filter` flag within the Agent configuration file.

[upgrade guide]: https://grafana.com/docs/agent/latest/upgrade-guide/
[contributors guide]: ./docs/developer/contributing.md#updating-the-changelog<|MERGE_RESOLUTION|>--- conflicted
+++ resolved
@@ -71,13 +71,11 @@
   `prometheus.exporter.unix` `diskstat_device_include` component could not set
   the allowlist field for the diskstat collector. (@tpaschalis)
 
-<<<<<<< HEAD
 - Fix an issue in `loki.source.heroku` where updating the `labels` or `use_incoming_timestamp`
   would not take effect. (@thampiotr)
-=======
+
 - Flow: Fix an issue within S3 Module where the S3 path was not parsed correctly when the
   path consists of a parent directory. (@jastisriradheshyam)
->>>>>>> 4d5d4b0a
 
 ### Other changes
 
