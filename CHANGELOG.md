# Changelog

> _Contributors should read our [contributors guide][] for instructions on how
> to update the changelog._

This document contains a historical list of changes between releases. Only
changes that impact end-user behavior are listed; changes to documentation or
internal API changes are not present.

Main (unreleased)
-----------------

### Breaking changes

- Remove `otelcol.exporter.jaeger` component (@hainenber)

- In the mysqld exporter integration, some metrics are removed and others are renamed. (@marctc)
  - Removed metrics:
    - "mysql_last_scrape_failed" (gauge)
    - "mysql_exporter_scrapes_total" (counter)
    - "mysql_exporter_scrape_errors_total" (counter)
  - Metric names in the `info_schema.processlist` collector have been [changed](https://github.com/prometheus/mysqld_exporter/pull/603).
  - Metric names in the `info_schema.replica_host` collector have been [changed](https://github.com/prometheus/mysqld_exporter/pull/496).
  - Changes related to `replication_group_member_stats collector`:
    - metric "transaction_in_queue" was Counter instead of Gauge
    - renamed 3 metrics starting with `mysql_perf_schema_transaction_` to start with `mysql_perf_schema_transactions_` to be consistent with column names.
    - exposing only server's own stats by matching `MEMBER_ID` with `@@server_uuid` resulting "member_id" label to be dropped.

- Use a more durable bookmark file for windows event log to prevent corruption on unexpected reboots. (@mattdurham)

### Other changes

- Bump `mysqld_exporter` version to v0.15.0. (@marctc)

### Features

- Added a new `stage.decolorize` stage to `loki.process` component which 
  allows to strip ANSI color codes from the log lines. (@thampiotr)

- Added a new `stage.sampling` stage to `loki.process` component which
  allows to only process a fraction of logs and drop the rest. (@thampiotr)

- Added a new `stage.eventlogmessage` stage to `loki.process` component which
  allows to extract data from Windows Event Log. (@thampiotr)

### Bugfixes

- Fixed an issue where `loki.process` validation for stage `metric.counter` was 
  allowing invalid combination of configuration options. (@thampiotr)

- Fixed issue where adding a module after initial start, that failed to load then subsequently resolving the issue would cause the module to
  permanently fail to load with `id already exists` error. (@mattdurham)

- Allow the usage of encodings other than UTF8 to be used with environment variable expansion. (@mattdurham)
<<<<<<< HEAD
 
=======

- Fixed an issue where native histogram time series were being dropped silently.  (@krajorama)

>>>>>>> 08b9a234
### Enhancements

- The `loki.write` WAL now has snappy compression enabled by default. (@thepalbi)

- Allow converting labels to structured metadata with Loki's structured_metadata stage. (@gonzalesraul)

v0.37.2 (2023-10-16)
-----------------

### Bugfixes

- Fix the handling of the `--cluster.join-addresses` flag causing an invalid
  comparison with the mutually-exclusive `--cluster.discover-peers`. (@tpaschalis)

- Fix an issue with the static to flow converter for blackbox exporter modules
  config not being included in the river output. (@erikbaranowski)

- Fix issue with default values in `discovery.nomad`. (@marctc)
  
### Enhancements

- Update Prometheus dependency to v2.47.2. (@tpaschalis)

- Allow Out of Order writing to the WAL for metrics. (@mattdurham)

- Added new config options to spanmetrics processor in static mode (@ptodev):
  - `aggregation_temporality`: configures whether to reset the metrics after flushing.
  - `metrics_flush_interval`: configures how often to flush generated metrics.

### Other changes

- Use Go 1.21.3 for builds. (@tpaschalis)

v0.37.1 (2023-10-10)
-----------------

### Bugfixes

- Fix the initialization of the default namespaces map for the operator and the
  loki.source.kubernetes component. (@wildum)

v0.37.0 (2023-10-10)
-----------------

### Breaking changes

- Set `retry_on_http_429` to `true` by default in the `queue_config` block in static mode's `remote_write`. (@wildum)

- Renamed `non_indexed_labels` Loki processing stage to `structured_metadata`. (@vlad-diachenko)

- Include `otel_scope_name` and `otel_scope_version` in all metrics for `otelcol.exporter.prometheus`
  by default using a new argument `include_scope_labels`. (@erikbaranowski)

- Static mode Windows Certificate Filter no longer restricted to TLS 1.2 and specific cipher suites. (@mattdurham)

- The `__meta_agent_integration*` and `__meta_agent_hostname` labels have been
  removed from the targets exposed by `prometheus.exporter.*` components and
  got replaced by the pair of `__meta_component_name` and `__meta_component_id`
  labels. (@tpaschalis)

- Flow: Allow `prometheus.exporter.unix` to be specified multiple times and used in modules. This now means all
  `prometheus.exporter.unix` references will need a label `prometheus.exporter.unix "example"`. (@mattdurham)

### Features

- New Grafana Agent Flow components:

  - `discovery.consulagent` discovers scrape targets from Consul Agent. (@wildum)
  - `discovery.dockerswarm` discovers scrape targets from Docker Swarm. (@wildum)
  - `discovery.ionos` discovers scrape targets from the IONOS Cloud API. (@wildum)
  - `discovery.kuma` discovers scrape targets from the Kuma control plane. (@tpaschalis)
  - `discovery.linode` discovers scrape targets from the Linode API. (@captncraig)
  - `discovery.marathon` discovers scrape targets from Marathon servers. (@wildum)
  - `discovery.nerve` discovers scrape targets from AirBnB's Nerve. (@tpaschalis)
  - `discovery.scaleway` discovers scrape targets from Scaleway virtual
    instances and bare-metal machines. (@rfratto)
  - `discovery.serverset` discovers Serversets stored in Zookeeper. (@thampiotr)
  - `discovery.triton` discovers scrape targets from Triton Container Monitor. (@erikbaranowski)
  - `faro.receiver` accepts Grafana Faro-formatted telemetry data over the
    network and forwards it to other components. (@megumish, @rfratto)
  - `otelcol.connector.servicegraph` creates service graph metrics from spans. It is the
    flow mode equivalent to static mode's `service_graphs` processor. (@ptodev)
  - `otelcol.connector.spanlogs` creates logs from spans. It is the flow mode equivalent
    to static mode's `automatic_logging` processor. (@ptodev)
  - `otelcol.processor.k8sattributes` adds Kubernetes metadata as resource attributes
    to spans, logs, and metrics. (@acr92)
  - `otelcol.processor.probabilistic_sampler` samples logs and traces based on configuration options. (@mar4uk)
  - `otelcol.processor.transform` transforms OTLP telemetry data using the
    OpenTelemetry Transformation Language (OTTL). It is most commonly used
    for transformations on attributes.
  - `prometheus.exporter.agent` exposes the agent's internal metrics. (@hainenber)
  - `prometheus.exporter.azure` collects metrics from Azure. (@wildum)
  - `prometheus.exporter.cadvisor` exposes cAdvisor metrics. (@tpaschalis)
  - `prometheus.exporter.vsphere` exposes vmware vsphere metrics. (@marctc)
  - `remote.kubernetes.configmap` loads a configmap's data for use in other components (@captncraig)
  - `remote.kubernetes.secret` loads a secret's data for use in other components (@captncraig)

- Flow: allow the HTTP server to be configured with TLS in the config file
  using the new `http` config block. (@rfratto)

- Clustering: add new flag `--cluster.max-join-peers` to limit the number of peers the system joins. (@wildum)

- Clustering: add a new flag `--cluster.name` to prevent nodes without this identifier from joining the cluster. (@wildum)

- Clustering: add IPv6 support when using advertise interfaces to assign IP addresses. (@wildum)

- Add a `file_watch` block in `loki.source.file` to configure how often to poll files from disk for changes via `min_poll_frequency` and `max_poll_frequency`.
  In static mode it can be configured in the global `file_watch_config` via `min_poll_frequency` and `max_poll_frequency`.  (@wildum)

- Flow: In `prometheus.exporter.blackbox`, allow setting labels for individual targets. (@spartan0x117)

- Add optional `nil_to_zero` config flag for `YACE` which can be set in the `static`, `discovery`, or `metric` config blocks. (@berler)

- The `cri` stage in `loki.process` can now be configured to limit line size.

- Flow: Allow `grafana-agent run` to accept a path to a directory of `*.river` files.
  This will load all River files in the directory as a single configuration;
  component names must be unique across all loaded files. (@rfratto, @hainenber)

- Added support for `static` configuration conversion in `grafana-agent convert` and `grafana-agent run` commands. (@erikbaranowski)

- Flow: the `prometheus.scrape` component can now configure the scraping of
  Prometheus native histograms. (@tpaschalis)

- Flow: the `prometheus.remote_write` component now supports SigV4 and AzureAD authentication. (@ptodev)

### Enhancements

- Clustering: allow advertise interfaces to be configurable, with the possibility to select all available interfaces. (@wildum)

- Deleted series will now be removed from the WAL sooner, allowing Prometheus
  remote_write to free memory associated with removed series sooner. (@rfratto)

- Added a `disable_high_cardinality_metrics` configuration flag to `otelcol`
  exporters and receivers to switch high cardinality debug metrics off.  (@glindstedt)

- `loki.source.kafka` component now exposes internal label `__meta_kafka_offset`
  to indicate offset of consumed message. (@hainenber)

- Add a`tail_from_end` attribute in `loki.source.file` to have the option to start tailing a file from the end if a cached position is not found.
  This is valuable when you want to tail a large file without reading its entire content. (@wildum)

- Flow: improve river config validation step in `prometheus.scrape` by comparing `scrape_timeout` with `scrape_interval`. (@wildum)

- Flow: add `randomization_factor` and `multiplier` to retry settings in
  `otelcol` components. (@rfratto)

- Add support for `windows_certificate_filter` under http tls config block. (@mattdurham)

- Add `openstack` config converter to convert OpenStack yaml config (static mode) to river config (flow mode). (@wildum)

- Some `otelcol` components will now display their debug metrics via the
  Agent's `/metrics` endpoint. Those components include `otelcol.receiver.otlp`,
  `otelcol.exporter.otlp` and `otelcol.processor.batch`. There may also be metrics
  from other components which are not documented yet. (@ptodev)

- Agent Management: Honor 503 ServiceUnavailable `Retry-After` header. (@jcreixell)

- Bump opentelemetry-collector and opentelemetry-collector-contrib versions from v0.80 to v0.85 (@wildum):
  - add `authoriy` attribute to `otelcol.exporter.loadbalancing` to override the default value in gRPC requests.
  - add `exemplars` support to `otelcol.connector.spanmetrics`.
  - add `exclude_dimensions` attribute to `otelcol.connector.spanmetrics` to exclude dimensions from the default set.
  - add `authority` attribute to `otelcol.receiver.otlp` to override the default value in gRPC requests.
  - add `disable_keep_alives` attribute to `otelcol.receiver.otlp` to disable the HTTP keep alive feature.
  - add `traces_url_path`, `metrics_url_path` and `logs_url_path` attributes to `otelcol.receiver.otlp` to specify the URl path to respectively receive traces, metrics and logs on.
  - add the value `json` to the `encoding` attribute of `otelcol.receiver.kafka`. The component is now able to decode `json` payload and to insert it into the body of a log record.

- Added `scrape` block to customize the default behavior of `prometheus.operator.podmonitors`, `prometheus.operator.probes`, and `prometheus.operator.servicemonitors`. (@sberz)

- The `instance` label of targets exposed by `prometheus.exporter.*` components
  is now more representative of what is being monitored. (@tpaschalis)

- Promtail converter will now treat `global positions configuration is not supported` as a Warning instead of Error. (@erikbaranowski)

- Add new `agent_component_dependencies_wait_seconds` histogram metric and a dashboard panel
  that measures how long components wait to be evaluated after their dependency is updated (@thampiotr)

- Add additional endpoint to debug scrape configs generated inside `prometheus.operator.*` components (@captncraig)

- Components evaluation is now performed in parallel, reducing the impact of
  slow components potentially blocking the entire telemetry pipeline.
  The `agent_component_evaluation_seconds` metric now measures evaluation time
  of each node separately, instead of all the directly and indirectly
  dependant nodes. (@thampiotr)

- Update Prometheus dependency to v2.46.0. (@tpaschalis)

- The `client_secret` config argument in the `otelcol.auth.oauth2` component is
  now of type `secret` instead of type `string`. (@ptodev)

### Bugfixes

- Fixed `otelcol.exporter.prometheus` label names for the `otel_scope_info`
  metric to match the OTLP Instrumentation Scope spec. `name` is now `otel_scope_name`
  and `version` is now `otel_version_name`. (@erikbaranowski)

- Fixed a bug where converting `YACE` cloudwatch config to river skipped converting static jobs. (@berler)

- Fixed the `agent_prometheus_scrape_targets_gauge` incorrectly reporting all discovered targets
  instead of targets that belong to current instance when clustering is enabled. (@thampiotr)

- Fixed race condition in cleaning up metrics when stopping to tail files in static mode. (@thampiotr)

- Fixed a bug where the BackOffLimit for the kubernetes tailer was always set to zero. (@anderssonw)

- Fixed a bug where Flow agent fails to load `comment` statement in `argument` block. (@hainenber)

- Fix initialization of the RAPL collector for the node_exporter integration
  and the prometheus.exporter.unix component. (@marctc)

- Set instrumentation scope attribute for traces emitted by Flow component. (@hainenber)

### Other changes

- Use Go 1.21.1 for builds. (@rfratto)

- Read contextual attributes from Faro measurements (@codecapitano)

- Rename Grafana Agent service in windows app and features to not include the description

- Correct YAML level for `multitenancy_enabled` option in Mimir's config in examples. (@hainenber)

- Operator: Update default config reloader version. (@captncraig)

- Sorting of common fields in log messages emitted by the agent in Flow mode
  have been standardized. The first fields will always be `ts`, `level`, and
  `msg`, followed by non-common fields. Previously, the position of `msg` was
  not consistent. (@rfratto)

- Documentation updated to link discovery.http and prometheus.scrape advanced configs (@proffalken)

- Bump SNMP exporter version to v0.24.1 (@marctc)

- Switch to `IBM/sarama` module. (@hainenber)

- Bump `webdevops/go-commons` to version containing `LICENSE`. (@hainenber)

- `prometheus.operator.probes` no longer ignores relabeling `rule` blocks. (@sberz)

- Documentation updated to correct default path from `prometheus.exporter.windows` `text_file` block (@timo1707)

- Bump `redis_exporter` to v1.54.0 (@spartan0x117)

v0.36.2 (2023-09-22)
--------------------

### Bugfixes

- Fixed a bug where `otelcol.processor.discovery` could modify the `targets` passed by an upstream component. (@ptodev)

- Fixed a bug where `otelcol` components with a retry mechanism would not wait after the first retry. (@rfratto)

- Fixed a bug where documented default settings in `otelcol.exporter.loadbalancing` were never set. (@rfratto)

- Fix `loki.source.file` race condition in cleaning up metrics when stopping to tail files. (@thampiotr)

v0.36.1 (2023-09-06)
--------------------

### Bugfixes

- Restart managed components of a module loader only on if module content
  changes or the last load failed. This was specifically impacting `module.git`
  each time it pulls. (@erikbaranowski)

- Allow overriding default `User-Agent` for `http.remote` component (@hainenber)

- Fix panic when running `grafana-agentctl config-check` against config files
  having `integrations` block (both V1 and V2). (@hainenber)

- Fix a deadlock candidate in the `loki.process` component. (@tpaschalis)

- Fix an issue in the `eventhandler` integration where events would be
  double-logged: once by sending the event to Loki, and once by including the
  event in the Grafana Agent logs. Now, events are only ever sent to Loki. (@rfratto)

- Converters will now sanitize labels to valid River identifiers. (@erikbaranowski)

- Converters will now return an Error diagnostic for unsupported
  `scrape_classic_histograms` and `native_histogram_bucket_limit` configs. (@erikbaranowski)

- Fix an issue in converters where targets of `discovery.relabel` components
  were repeating the first target for each source target instead of the
  correct target. (@erikbaranowski)

### Other changes

- Operator: Update default config reloader version. (@captncraig)

v0.36.0 (2023-08-30)
--------------------

> **BREAKING CHANGES**: This release has breaking changes. Please read entries
> carefully and consult the [upgrade guide][] for specific instructions.

### Breaking changes

- `loki.source.file` component will no longer automatically detect and
  decompress logs from compressed files. A new configuration block is available
  to enable decompression explicitly. See the [upgrade guide][] for migration
  instructions. (@thampiotr)

- `otelcol.exporter.prometheus`: Set `include_scope_info` to `false` by default. You can set
  it to `true` to preserve previous behavior. (@gouthamve)

- Set `retry_on_http_429` to `true` by default in the `queue_config` block in flow mode's `prometheus.remote_write`. (@wildum)

### Features

- Add [godeltaprof](https://github.com/grafana/godeltaprof) profiling types (`godeltaprof_memory`, `godeltaprof_mutex`, `godeltaprof_block`) to `pyroscope.scrape` component

- Flow: Allow the `logging` configuration block to tee the Agent's logs to one
  or more loki.* components. (@tpaschalis)

- Added support for `promtail` configuration conversion in `grafana-agent convert` and `grafana-agent run` commands. (@thampiotr)

- Flow: Add a new stage `non_indexed_labels` to attach non-indexed labels from extracted data to log line entry. (@vlad-diachenko)

- `loki.write` now exposes basic WAL support. (@thepalbi)

- Flow: Users can now define `additional_fields` in `loki.source.cloudflare` (@wildum)

- Flow: Added exemplar support for the `otelcol.exporter.prometheus`. (@wildum)

- Add a `labels` argument in `loki.source.windowsevent` to associate additional labels with incoming logs. (@wildum)

- New Grafana Agent Flow components:

  - `prometheus.exporter.gcp` - scrape GCP metrics. (@tburgessdev)
  - `otelcol.processor.span` - accepts traces telemetry data from other `otelcol`
    components and modifies the names and attributes of the spans. (@ptodev)
  - `discovery.uyuni` discovers scrape targets from a Uyuni Server. (@sparta0x117)
  - `discovery.eureka` discovers targets from a Eureka Service Registry. (@spartan0x117)
  - `discovery.openstack` - service discovery for OpenStack. (@marctc)
  - `discovery.hetzner` - service discovery for Hetzner Cloud. (@marctc)
  - `discovery.nomad` - service discovery from Nomad. (@captncraig)
  - `discovery.puppetdb` - service discovery from PuppetDB. (@captncraig)
  - `otelcol.processor.discovery` adds resource attributes to spans, where the attributes
    keys and values are sourced from `discovery.*` components. (@ptodev)
  - `otelcol.connector.spanmetrics` - creates OpenTelemetry metrics from traces. (@ptodev)


### Enhancements

- Integrations: include `direct_connect`, `discovering_mode` and `tls_basic_auth_config_path` fields for MongoDB configuration. (@gaantunes)

- Better validation of config file with `grafana-agentctl config-check` cmd (@fgouteroux)

- Integrations: make `udev` data path configurable in the `node_exporter` integration. (@sduranc)

- Clustering: Enable peer discovery with the go-discover package. (@tpaschalis)

- Add `log_format` configuration to eventhandler integration and the `loki.source.kubernetes_events` Flow component. (@sadovnikov)

- Allow `loki.source.file` to define the encoding of files. (@tpaschalis)

- Allow specification of `dimension_name_requirements` for Cloudwatch discovery exports. (@cvdv-au)

- Clustering: Enable nodes to periodically rediscover and rejoin peers. (@tpaschalis)

- `loki.write` WAL now exposes a last segment reclaimed metric. (@thepalbi)

- Update `memcached_exporter` to `v0.13.0`, which includes bugfixes, new metrics,
  and the option to connect with TLS. (@spartan0x117)

- `loki.write` now supports configuring retries on HTTP status code 429. (@wildum)

- Update `YACE` to `v0.54.0`, which includes bugfixes for FIPS support. (@ashrayjain)

- Support decoupled scraping in the cloudwatch_exporter integration (@dtrejod).

- Agent Management: Enable proxying support (@spartan0x117)

### Bugfixes

- Update to config converter so default relabel `source_labels` are left off the river output. (@erikbaranowski)

- Rename `GrafanaAgentManagement` mixin rules to `GrafanaAgentConfig` and update individual alerts to be more accurate. (@spartan0x117)

- Fix potential goroutine leak in log file tailing in static mode. (@thampiotr)

- Fix issue on Windows where DNS short names were unresolvable. (@rfratto)

- Fix panic in `prometheus.operator.*` when no Port supplied in Monitor crds. (@captncraig)

- Fix issue where Agent crashes when a blackbox modules config file is specified for blackbox integration. (@marctc)

- Fix issue where the code from agent would not return to the Windows Service Manager (@jkroepke)

- Fix issue where getting the support bundle failed due to using an HTTP Client that was not able to access the agent in-memory address. (@spartan0x117)

- Fix an issue that lead the `loki.source.docker` container to use excessive
  CPU and memory. (@tpaschalis)

- Fix issue where `otelcol.exporter.loki` was not normalizing label names
  to comply with Prometheus conventions. (@ptodev)

- Agent Management: Fix issue where an integration defined multiple times could lead to undefined behaviour. (@jcreixell)

v0.35.4 (2023-08-14)
--------------------

### Bugfixes

- Sign RPMs with SHA256 for FIPs compatbility. (@mattdurham)

- Fix issue where corrupt WAL segments lead to crash looping. (@tpaschalis)

- Clarify usage documentation surrounding `loki.source.file` (@joshuapare)

v0.35.3 (2023-08-09)
--------------------

### Bugfixes

- Fix a bug which prevented the `app_agent_receiver` integration from processing traces. (@ptodev)

- (Agent static mode) Jaeger remote sampling works again, through a new `jaeger_remote_sampling`
  entry in the traces config. It is no longer configurable through the jaeger receiver.
  Support Jaeger remote sampling was removed accidentally in v0.35, and it is now restored,
  albeit via a different config entry.

- Clustering: Nodes take part in distributing load only after loading their
  component graph. (@tpaschalis)

- Fix graceful termination when receiving SIGTERM/CTRL_SHUTDOWN_EVENT
  signals. (@tpaschalis)

v0.35.2 (2023-07-27)
--------------------

### Bugfixes

- Fix issue where the flow mode UI would show an empty page when navigating to
  an unhealthy `prometheus.operator` component or a healthy
  `prometheus.operator` component which discovered no custom resources.
  (@rfratto)

- Fix panic when using `oauth2` without specifying `tls_config`. (@mattdurham)

- Fix issue where series records would never get written to the WAL if a scrape
  was rolled back, resulting in "dropped sample for series that was not
  explicitly dropped via relabelling" log messages. (@rfratto)

- Fix RPM file digests so that installation on FIPS-enabled systems succeeds. (@andrewimeson)

### Other changes

- Compile journald support into builds of `grafana-agentctl` so
  `grafana-agentctl test-logs` functions as expected when testing tailing the
  systemd journal. (@rfratto)

v0.35.1 (2023-07-25)
--------------------

### Bugfixes

- Fix incorrect display of trace IDs in the automatic_logging processor of static mode's traces subsystem.
  Users of the static mode's service graph processor are also advised to upgrade,
  although the bug should theoretically not affect them. (@ptodev)

v0.35.0 (2023-07-18)
--------------------

> **BREAKING CHANGES**: This release has breaking changes. Please read entries
> carefully and consult the [upgrade guide][] for specific instructions.

### Breaking changes

- The algorithm for the "hash" action of `otelcol.processor.attributes` has changed.
  The change was made in PR [#22831](https://github.com/open-telemetry/opentelemetry-collector-contrib/pull/22831) of opentelemetry-collector-contrib. (@ptodev)

- `otelcol.exporter.loki` now includes the instrumentation scope in its output. (@ptodev)

- `otelcol.extension.jaeger_remote_sampling` removes the `/` HTTP endpoint. The `/sampling` endpoint is still functional.
  The change was made in PR [#18070](https://github.com/open-telemetry/opentelemetry-collector-contrib/pull/18070) of opentelemetry-collector-contrib. (@ptodev)

- The field `version` and `auth` struct block from `walk_params` in `prometheus.exporter.snmp` and SNMP integration have been removed. The auth block now can be configured at top level, together with `modules` (@marctc)

- Rename `discovery.file` to `local.file_match` to make it more clear that it
  discovers file on the local filesystem, and so it doesn't get confused with
  Prometheus' file discovery. (@rfratto)

- Remove the `discovery_target_decode` function in favor of using discovery
  components to better match the behavior of Prometheus' service discovery.
  (@rfratto)

- In the traces subsystem for Static mode, some metrics are removed and others are renamed. (@ptodev)
  - Removed metrics:
    - "blackbox_exporter_config_last_reload_success_timestamp_seconds" (gauge)
    - "blackbox_exporter_config_last_reload_successful" (gauge)
    - "blackbox_module_unknown_total" (counter)
    - "traces_processor_tail_sampling_count_traces_sampled" (counter)
    - "traces_processor_tail_sampling_new_trace_id_received" (counter)
    - "traces_processor_tail_sampling_sampling_decision_latency" (histogram)
    - "traces_processor_tail_sampling_sampling_decision_timer_latency" (histogram)
    - "traces_processor_tail_sampling_sampling_policy_evaluation_error" (counter)
    - "traces_processor_tail_sampling_sampling_trace_dropped_too_early" (counter)
    - "traces_processor_tail_sampling_sampling_traces_on_memory" (gauge)
    - "traces_receiver_accepted_spans" (counter)
    - "traces_receiver_refused_spans" (counter)
    - "traces_exporter_enqueue_failed_log_records" (counter)
    - "traces_exporter_enqueue_failed_metric_points" (counter)
    - "traces_exporter_enqueue_failed_spans" (counter)
    - "traces_exporter_queue_capacity" (gauge)
    - "traces_exporter_queue_size" (gauge)

  - Renamed metrics:
    - "traces_receiver_refused_spans" is renamed to "traces_receiver_refused_spans_total"
    - "traces_receiver_accepted_spans" is renamed to "traces_receiver_refused_spans_total"
    - "traces_exporter_sent_metric_points" is renamed to "traces_exporter_sent_metric_points_total"

- The `remote_sampling` block has been removed from `otelcol.receiver.jaeger`. (@ptodev)

- (Agent static mode) Jaeger remote sampling used to be configured using the Jaeger receiver configuration.
  This receiver was updated to a new version, where support for remote sampling in the receiver was removed.
  Jaeger remote sampling is available as a separate configuration field starting in v0.35.3. (@ptodev)

### Deprecations

- `otelcol.exporter.jaeger` has been deprecated and will be removed in Agent v0.38.0. (@ptodev)

### Features

- The Pyroscope scrape component computes and sends delta profiles automatically when required to reduce bandwidth usage. (@cyriltovena)

- Support `stage.geoip` in `loki.process`. (@akselleirv)

- Integrations: Introduce the `squid` integration. (@armstrmi)

- Support custom fields in MMDB file for `stage.geoip`. (@akselleirv)

- Added json_path function to river stdlib. (@jkroepke)

- Add `format`, `join`, `tp_lower`, `replace`, `split`, `trim`, `trim_prefix`, `trim_suffix`, `trim_space`, `to_upper` functions to river stdlib. (@jkroepke)

- Flow UI: Add a view for listing the Agent's peers status when clustering is enabled. (@tpaschalis)

- Add a new CLI command `grafana-agent convert` for converting a river file from supported formats to river. (@erikbaranowski)

- Add support to the `grafana-agent run` CLI for converting a river file from supported formats to river. (@erikbaranowski)

- Add boringcrypto builds and docker images for Linux arm64 and x64. (@mattdurham)

- New Grafana Agent Flow components:

  - `discovery.file` discovers scrape targets from files. (@spartan0x117)
  - `discovery.kubelet` collect scrape targets from the Kubelet API. (@gcampbell12)
  - `module.http` runs a Grafana Agent Flow module loaded from a remote HTTP endpoint. (@spartan0x117)
  - `otelcol.processor.attributes` accepts telemetry data from other `otelcol`
    components and modifies attributes of a span, log, or metric. (@ptodev)
  - `prometheus.exporter.cloudwatch` - scrape AWS CloudWatch metrics (@thepalbi)
  - `prometheus.exporter.elasticsearch` collects metrics from Elasticsearch. (@marctc)
  - `prometheus.exporter.kafka` collects metrics from Kafka Server. (@oliver-zhang)
  - `prometheus.exporter.mongodb` collects metrics from MongoDB. (@marctc)
  - `prometheus.exporter.squid` collects metrics from a squid server. (@armstrmi)
  - `prometheus.operator.probes` - discovers Probe resources in your Kubernetes
    cluster and scrape the targets they reference. (@captncraig)
  - `pyroscope.ebpf` collects system-wide performance profiles from the current
    host (@korniltsev)
  - `otelcol.exporter.loadbalancing` - export traces and logs to multiple OTLP gRPC
    endpoints in a load-balanced way. (@ptodev)

- New Grafana Agent Flow command line utilities:

  - `grafana-agent tools prometheus.remote_write` holds a collection of remote
    write-specific tools. These have been ported over from the `agentctl` command. (@rfratto)

- A new `action` argument for `otelcol.auth.headers`. (@ptodev)

- New `metadata_keys` and `metadata_cardinality_limit` arguments for `otelcol.processor.batch`. (@ptodev)

- New `boolean_attribute` and `ottl_condition` sampling policies for `otelcol.processor.tail_sampling`. (@ptodev)

- A new `initial_offset` argument for `otelcol.receiver.kafka`. (@ptodev)

### Enhancements

- Attributes and blocks set to their default values will no longer be shown in the Flow UI. (@rfratto)

- Tanka config: retain cAdvisor metrics for system processes (Kubelet, Containerd, etc.) (@bboreham)

- Update cAdvisor dependency to v0.47.0. (@jcreixell)

- Upgrade and improve Cloudwatch exporter integration (@thepalbi)

- Update `node_exporter` dependency to v1.6.0. (@spartan0x117)

- Enable `prometheus.relabel` to work with Prometheus' Native Histograms. (@tpaschalis)

- Update `dnsmasq_exporter` to last version. (@marctc)

- Add deployment spec options to describe operator's Prometheus Config Reloader image. (@alekseybb197)

- Update `module.git` with basic and SSH key authentication support. (@djcode)

- Support `clustering` block in `prometheus.operator.servicemonitors` and `prometheus.operator.podmonitors` components to distribute
  targets amongst clustered agents. (@captncraig)

- Update `redis_exporter` dependency to v1.51.0. (@jcreixell)

- The Grafana Agent mixin now includes a dashboard for the logs pipeline. (@thampiotr)

- The Agent Operational dashboard of Grafana Agent mixin now has more descriptive panel titles, Y-axis units

- Add `write_relabel_config` to `prometheus.remote_write` (@jkroepke)

- Update OpenTelemetry Collector dependencies from v0.63.0 to v0.80.0. (@ptodev)

- Allow setting the node name for clustering with a command-line flag. (@tpaschalis)

- Allow `prometheus.exporter.snmp` and SNMP integration to be configured passing a YAML block. (@marctc)

- Some metrics have been added to the traces subsystem for Static mode. (@ptodev)
  - "traces_processor_batch_batch_send_size" (histogram)
  - "traces_processor_batch_batch_size_trigger_send_total" (counter)
  - "traces_processor_batch_metadata_cardinality" (gauge)
  - "traces_processor_batch_timeout_trigger_send_total" (counter)
  - "traces_rpc_server_duration" (histogram)
  - "traces_exporter_send_failed_metric_points_total" (counter)
  - "traces_exporter_send_failed_spans_total" (counter)
  - "traces_exporter_sent_spans_total" (counter)

- Added support for custom `length` time setting in Cloudwatch component and integration. (@thepalbi)

### Bugfixes

- Fix issue where `remote.http` incorrectly had a status of "Unknown" until the
  period specified by the polling frquency elapsed. (@rfratto)


- Add signing region to remote.s3 component for use with custom endpoints so that Authorization Headers work correctly when
  proxying requests. (@mattdurham)

- Fix oauth default scope in `loki.source.azure_event_hubs`. (@akselleirv)

- Fix bug where `otelcol.exporter.otlphttp` ignores configuration for `traces_endpoint`, `metrics_endpoint`, and `logs_endpoint` attributes. (@SimoneFalzone)

- Fix issue in `prometheus.remote_write` where the `queue_config` and
  `metadata_config` blocks used incorrect defaults when not specified in the
  config file. (@rfratto)

- Fix issue where published RPMs were not signed. (@rfratto)

- Fix issue where flow mode exports labeled as "string or secret" could not be
  used in a binary operation. (@rfratto)

- Fix Grafana Agent mixin's "Agent Operational" dashboard expecting pods to always have `grafana-agent-.*` prefix. (@thampiotr)

- Change the HTTP Path and Data Path from the controller-local ID to the global ID for components loaded from within a module loader. (@spartan0x117)

- Fix bug where `stage.timestamp` in `loki.process` wasn't able to correctly
  parse timezones. This issue only impacts the dedicated `grafana-agent-flow`
  binary. (@rfratto)

- Fix bug where JSON requests to `loki.source.api` would not be handled correctly. This adds `/loki/api/v1/raw` and `/loki/api/v1/push` endpoints to `loki.source.api` and maps the `/api/v1/push` and `/api/v1/raw` to
  the `/loki` prefixed endpoints. (@mattdurham)

- Upgrade `loki.write` dependencies to latest changes. (@thepalbi)

### Other changes

- Mongodb integration has been re-enabled. (@jcreixell, @marctc)
- Build with go 1.20.6 (@captncraig)

- Clustering for Grafana Agent in flow mode has graduated from experimental to beta.

v0.34.3 (2023-06-27)
--------------------

### Bugfixes

- Fixes a bug in conversion of OpenTelemetry histograms when exported to Prometheus. (@grcevski)
- Enforce sha256 digest signing for rpms enabling installation on FIPS-enabled OSes. (@kfriedrich123)
- Fix panic from improper startup ordering in `prometheus.operator.servicemonitors`. (@captncraig)

v0.34.2 (2023-06-20)
--------------------

### Enhancements

- Replace map cache in prometheus.relabel with an LRU cache. (@mattdurham)
- Integrations: Extend `statsd` integration to configure relay endpoint. (@arminaaki)

### Bugfixes

- Fix a bug where `prometheus.relabel` would not correctly relabel when there is a cache miss. (@thampiotr)
- Fix a bug where `prometheus.relabel` would not correctly relabel exemplars or metadata. (@tpaschalis)
- Fixes several issues with statsd exporter. (@jcreixell, @marctc)

### Other changes

- Mongodb integration has been disabled for the time being due to licensing issues. (@jcreixell)

v0.34.1 (2023-06-12)
--------------------

### Bugfixes

- Fixed application of sub-collector defaults using the `windows_exporter` integration or `prometheus.exporter.windows`. (@mattdurham)

- Fix issue where `remote.http` did not fail early if the initial request
  failed. This caused failed requests to initially export empty values, which
  could lead to propagating issues downstream to other components which expect
  the export to be non-empty. (@rfratto)

- Allow `bearerTokenFile` field to be used in ServiceMonitors. (@captncraig)

- Fix issue where metrics and traces were not recorded from components within modules. (@mattdurham)

- `service_name` label is inferred from discovery meta labels in `pyroscope.scrape` (@korniltsev)

### Other changes

- Add logging to failed requests in `remote.http`. (@rfratto)

v0.34.0 (2023-06-08)
--------------------

### Breaking changes

- The experimental dynamic configuration feature has been removed in favor of Flow mode. (@mattdurham)

- The `oracledb` integration configuration has removed a redundant field `metrics_scrape_interval`. Use the `scrape_interval` parameter of the integration if a custom scrape interval is required. (@schmikei)

- Upgrade the embedded windows_exporter to commit 79781c6. (@jkroepke)

- Prometheus exporters in Flow mode now set the `instance` label to a value similar to the one they used to have in Static mode (<hostname> by default, customized by some integrations). (@jcreixell)

- `phlare.scrape` and `phlare.write` have been renamed to `pyroscope.scrape` and `pyroscope.scrape`. (@korniltsev)

### Features

- New Grafana Agent Flow components:
  - `loki.source.api` - receive Loki log entries over HTTP (e.g. from other agents). (@thampiotr)
  - `prometheus.operator.servicemonitors` discovers ServiceMonitor resources in your Kubernetes cluster and scrape
    the targets they reference. (@captncraig, @marctc, @jcreixell)
  - `prometheus.receive_http` - receive Prometheus metrics over HTTP (e.g. from other agents). (@thampiotr)
  - `remote.vault` retrieves a secret from Vault. (@rfratto)
  - `prometheus.exporter.snowflake` collects metrics from a snowflake database (@jonathanWamsley)
  - `prometheus.exporter.mssql` collects metrics from Microsoft SQL Server (@jonathanwamsley)
  - `prometheus.exporter.oracledb` collects metrics from oracledb (@jonathanwamsley)
  - `prometheus.exporter.dnsmasq` collects metrics from a dnsmasq server. (@spartan0x117)
  - `loki.source.awsfirehose` - receive Loki log entries from AWS Firehose via HTTP (@thepalbi)
  - `discovery.http` service discovery via http. (@captncraig)

- Added new functions to the River standard library:
  - `coalesce` returns the first non-zero value from a list of arguments. (@jkroepke)
  - `nonsensitive` converts a River secret back into a string. (@rfratto)

### Enhancements

- Support to attach node metadata to pods and endpoints targets in
  `discovery.kubernetes`. (@laurovenancio)

- Support ability to add optional custom headers to `loki.write` endpoint block (@aos)

- Support in-memory HTTP traffic for Flow components. `prometheus.exporter`
  components will now export a target containing an internal HTTP address.
  `prometheus.scrape`, when given that internal HTTP address, will connect to
  the server in-memory, bypassing the network stack. Use the new
  `--server.http.memory-addr` flag to customize which address is used for
  in-memory traffic. (@rfratto)
- Disable node_exporter on Windows systems (@jkroepke)
- Operator support for OAuth 2.0 Client in LogsClientSpec (@DavidSpek)

- Support `clustering` block in `phlare.scrape` components to distribute
  targets amongst clustered agents. (@rfratto)

- Delete stale series after a single WAL truncate instead of two. (@rfratto)

- Update OracleDB Exporter dependency to 0.5.0 (@schmikei)

- Embed Google Fonts on Flow UI (@jkroepke)

- Enable Content-Security-Policies on Flow UI (@jkroepke)

- Update azure-metrics-exporter to v0.0.0-20230502203721-b2bfd97b5313 (@kgeckhart)

- Update azidentity dependency to v1.3.0. (@akselleirv)

- Add custom labels to journal entries in `loki.source.journal` (@sbhrule15)

- `prometheus.operator.podmonitors` and `prometheus.operator.servicemonitors` can now access cluster secrets for authentication to targets. (@captncraig)

### Bugfixes

- Fix `loki.source.(gcplog|heroku)` `http` and `grpc` blocks were overriding defaults with zero-values
  on non-present fields. (@thepalbi)

- Fix an issue where defining `logging` or `tracing` blocks inside of a module
  would generate a panic instead of returning an error. (@erikbaranowski)

- Fix an issue where not specifying either `http` nor `grpc` blocks could result
  in a panic for `loki.source.heroku` and `loki.source.gcplog` components. (@thampiotr)

- Fix an issue where build artifacts for IBM S390x were being built with the
  GOARCH value for the PPC64 instead. (tpaschalis)

- Fix an issue where the Grafana Agent Flow RPM used the wrong path for the
  environment file, preventing the service from loading. (@rfratto)

- Fix an issue where the cluster advertise address was overwriting the join
  addresses. (@laurovenancio)

- Fix targets deduplication when clustering mode is enabled. (@laurovenancio)

- Fix issue in operator where any version update will restart all agent pods simultaneously. (@captncraig)

- Fix an issue where `loki.source.journald` did not create the positions
  directory with the appropriate permissions. (@tpaschalis)

- Fix an issue where fanning out log entries to multiple `loki.process`
  components lead to a race condition. (@tpaschalis)

- Fix panic in `prometheus.operator.servicemonitors` from relabel rules without certain defaults. (@captncraig)

- Fix issue in modules export cache throwing uncomparable errors. (@mattdurham)

- Fix issue where the UI could not navigate to components loaded by modules. (@rfratto)

- Fix issue where using exporters inside modules failed due to not passing the in-memory address dialer. (@mattdurham)

- Add signing region to remote.s3 component for use with custom endpoints so that Authorization Headers work correctly when
  proxying requests. (@mattdurham)

- Fix missing `instance` key for `prometheus.exporter.dnsmasq` component. (@spartan0x117)

### Other changes

- Add metrics when clustering mode is enabled. (@rfratto)
- Document debug metric `loki_process_dropped_lines_by_label_total` in loki.process. (@akselleirv)

- Add `agent_wal_out_of_order_samples_total` metric to track samples received
  out of order. (@rfratto)

- Add CLI flag `--server.http.enable-pprof` to grafana-agent-flow to conditionally enable `/debug/pprof` endpoints (@jkroepke)

- Use Go 1.20.4 for builds. (@tpaschalis)

- Integrate the new ExceptionContext which was recently added to the Faro Web-SDK in the
  app_agent_receiver Payload. (@codecapitano)

- Flow clustering: clusters will now use 512 tokens per node for distributing
  work, leading to better distribution. However, rolling out this change will
  cause some incorrerct or missing assignments until all nodes are updated. (@rfratto)

- Change the Docker base image for Linux containers to `ubuntu:lunar`.
  (@rfratto)

v0.33.2 (2023-05-11)
--------------------

### Bugfixes

- Fix issue where component evaluation time was overridden by a "default
  health" message. (@rfratto)

- Honor timeout when trying to establish a connection to another agent in Flow
  clustering mode. (@rfratto)

- Fix an issue with the grafana/agent windows docker image entrypoint
  not targeting the right location for the config. (@erikbaranowski)

- Fix issue where the `node_exporter` integration and
  `prometheus.exporter.unix` `diskstat_device_include` component could not set
  the allowlist field for the diskstat collector. (@tpaschalis)

- Fix an issue in `loki.source.heroku` where updating the `labels` or `use_incoming_timestamp`
  would not take effect. (@thampiotr)

- Flow: Fix an issue within S3 Module where the S3 path was not parsed correctly when the
  path consists of a parent directory. (@jastisriradheshyam)

- Flow: Fix an issue on Windows where `prometheus.remote_write` failed to read
  WAL checkpoints. This issue led to memory leaks once the initial checkpoint
  was created, and prevented a fresh process from being able to deliver metrics
  at all. (@rfratto)

- Fix an issue where the `loki.source.kubernetes` component could lead to
  the Agent crashing due to a race condition. (@tpaschalis)

### Other changes

- The `phlare.scrape` Flow component `fetch profile failed` log has been set to
  `debug` instead of `error`. (@erikbaranowski)

v0.33.1 (2023-05-01)
--------------------

### Bugfixes

- Fix spelling of the `frequency` argument on the `local.file` component.
  (@tpaschalis)

- Fix bug where some capsule values (such as Prometheus receivers) could not
  properly be used as an argument to a module. (@rfratto)

- Fix version information not displaying correctly when passing the `--version`
  flag or in the `agent_build_info` metric. (@rfratto)

- Fix issue in `loki.source.heroku` and `loki.source.gcplog` where updating the
  component would cause Grafana Agent Flow's Prometheus metrics endpoint to
  return an error until the process is restarted. (@rfratto)

- Fix issue in `loki.source.file` where updating the component caused
  goroutines to leak. (@rfratto)

### Other changes

- Support Bundles report the status of discovered log targets. (@tpaschalis)

v0.33.0 (2023-04-25)
--------------------

### Breaking changes

- Support for 32-bit ARM builds is removed for the foreseeable future due to Go
  compiler issues. We will consider bringing back 32-bit ARM support once our Go
  compiler issues are resolved and 32-bit ARM builds are stable. (@rfratto)

- Agent Management: `agent_management.api_url` config field has been replaced by
`agent_management.host`. The API path and version is now defined by the Agent. (@jcreixell)

- Agent Management: `agent_management.protocol` config field now allows defining "http" and "https" explicitly. Previously, "http" was previously used for both, with the actual protocol used inferred from the api url, which led to confusion. When upgrading, make sure to set to "https" when replacing `api_url` with `host`. (@jcreixell)

- Agent Management: `agent_management.remote_config_cache_location` config field has been replaced by
`agent_management.remote_configuration.cache_location`. (@jcreixell)

- Remove deprecated symbolic links to to `/bin/agent*` in Docker containers,
  as planned in v0.31. (@tpaschalis)

### Deprecations

- [Dynamic Configuration](https://grafana.com/docs/agent/latest/cookbook/dynamic-configuration/) will be removed in v0.34. Grafana Agent Flow supersedes this functionality. (@mattdurham)

### Features

- New Grafana Agent Flow components:

  - `discovery.dns` DNS service discovery. (@captncraig)
  - `discovery.ec2` service discovery for aws ec2. (@captncraig)
  - `discovery.lightsail` service discovery for aws lightsail. (@captncraig)
  - `discovery.gce` discovers resources on Google Compute Engine (GCE). (@marctc)
  - `discovery.digitalocean` provides service discovery for DigitalOcean. (@spartan0x117)
  - `discovery.consul` service discovery for Consul. (@jcreixell)
  - `discovery.azure` provides service discovery for Azure. (@spartan0x117)
  - `module.file` runs a Grafana Agent Flow module loaded from a file on disk.
    (@erikbaranowski)
  - `module.git` runs a Grafana Agent Flow module loaded from a file within a
    Git repository. (@rfratto)
  - `module.string` runs a Grafana Agent Flow module passed to the component by
    an expression containing a string. (@erikbaranowski, @rfratto)
  - `otelcol.auth.oauth2` performs OAuth 2.0 authentication for HTTP and gRPC
    based OpenTelemetry exporters. (@ptodev)
  - `otelcol.extension.jaeger_remote_sampling` provides an endpoint from which to
    pull Jaeger remote sampling documents. (@joe-elliott)
  - `otelcol.exporter.logging` accepts OpenTelemetry data from other `otelcol` components and writes it to the console. (@erikbaranowski)
  - `otelcol.auth.sigv4` performs AWS Signature Version 4 (SigV4) authentication
    for making requests to AWS services via `otelcol` components that support
    authentication extensions. (@ptodev)
  - `prometheus.exporter.blackbox` collects metrics from Blackbox exporter. (@marctc)
  - `prometheus.exporter.mysql` collects metrics from a MySQL database. (@spartan0x117)
  - `prometheus.exporter.postgres` collects metrics from a PostgreSQL database. (@spartan0x117)
  - `prometheus.exporter.statsd` collects metrics from a Statsd instance. (@gaantunes)
  - `prometheus.exporter.snmp` collects metrics from SNMP exporter. (@marctc)
  - `prometheus.operator.podmonitors` discovers PodMonitor resources in your Kubernetes cluster and scrape
    the targets they reference. (@captncraig, @marctc, @jcreixell)
  - `prometheus.exporter.windows` collects metrics from a Windows instance. (@jkroepke)
  - `prometheus.exporter.memcached` collects metrics from a Memcached server. (@spartan0x117)
  - `loki.source.azure_event_hubs` reads messages from Azure Event Hub using Kafka and forwards them to other   `loki` components. (@akselleirv)

- Add support for Flow-specific system packages:

  - Flow-specific DEB packages. (@rfratto, @robigan)
  - Flow-specific RPM packages. (@rfratto, @robigan)
  - Flow-specific macOS Homebrew Formula. (@rfratto)
  - Flow-specific Windows installer. (@rfratto)

  The Flow-specific packages allow users to install and run Grafana Agent Flow
  alongside an existing installation of Grafana Agent.

- Agent Management: Add support for integration snippets. (@jcreixell)

- Flow: Introduce a gossip-over-HTTP/2 _clustered mode_. `prometheus.scrape`
  component instances can opt-in to distributing scrape load between cluster
  peers. (@tpaschalis)

### Enhancements

- Flow: Add retries with backoff logic to Phlare write component. (@cyriltovena)

- Operator: Allow setting runtimeClassName on operator-created pods. (@captncraig)

- Operator: Transparently compress agent configs to stay under size limitations. (@captncraig)

- Update Redis Exporter Dependency to v1.49.0. (@spartan0x117)

- Update Loki dependency to the k144 branch. (@andriikushch)

- Flow: Add OAUTHBEARER mechanism to `loki.source.kafka` using Azure as provider. (@akselleirv)

- Update Process Exporter dependency to v0.7.10. (@spartan0x117)

- Agent Management: Introduces backpressure mechanism for remote config fetching (obeys 429 request
  `Retry-After` header). (@spartan0x117)

- Flow: support client TLS settings (CA, client certificate, client key) being
  provided from other components for the following components:

  - `discovery.docker`
  - `discovery.kubernetes`
  - `loki.source.kafka`
  - `loki.source.kubernetes`
  - `loki.source.podlogs`
  - `loki.write`
  - `mimir.rules.kubernetes`
  - `otelcol.auth.oauth2`
  - `otelcol.exporter.jaeger`
  - `otelcol.exporter.otlp`
  - `otelcol.exporter.otlphttp`
  - `otelcol.extension.jaeger_remote_sampling`
  - `otelcol.receiver.jaeger`
  - `otelcol.receiver.kafka`
  - `phlare.scrape`
  - `phlare.write`
  - `prometheus.remote_write`
  - `prometheus.scrape`
  - `remote.http`

- Flow: support server TLS settings (client CA, server certificate, server key)
  being provided from other components for the following components:

  - `loki.source.syslog`
  - `otelcol.exporter.otlp`
  - `otelcol.extension.jaeger_remote_sampling`
  - `otelcol.receiver.jaeger`
  - `otelcol.receiver.opencensus`
  - `otelcol.receiver.zipkin`

- Flow: Define custom http method and headers in `remote.http` component (@jkroepke)

- Flow: Add config property to `prometheus.exporter.blackbox` to define the config inline (@jkroepke)

- Update Loki Dependency to k146 which includes configurable file watchers (@mattdurham)

### Bugfixes

- Flow: fix issue where Flow would return an error when trying to access a key
  of a map whose value was the zero value (`null`, `0`, `false`, `[]`, `{}`).
  Whether an error was returned depended on the internal type of the value.
  (@rfratto)

- Flow: fix issue where using the `jaeger_remote` sampler for the `tracing`
  block would fail to parse the response from the remote sampler server if it
  used strings for the strategy type. This caused sampling to fall back
  to the default rate. (@rfratto)

- Flow: fix issue where components with no arguments like `loki.echo` were not
  viewable in the UI. (@rfratto)

- Flow: fix deadlock in `loki.source.file` where terminating tailers would hang
  while flushing remaining logs, preventing `loki.source.file` from being able
  to update. (@rfratto)

- Flow: fix deadlock in `loki.process` where a component with no stages would
  hang forever on handling logs. (@rfratto)

- Fix issue where a DefaultConfig might be mutated during unmarshaling. (@jcreixell)

- Fix issues where CloudWatch Exporter cannot use FIPS Endpoints outside of USA regions (@aglees)

- Fix issue where scraping native Prometheus histograms would leak memory.
  (@rfratto)

- Flow: fix issue where `loki.source.docker` component could deadlock. (@tpaschalis)

- Flow: fix issue where `prometheus.remote_write` created unnecessary extra
  child directories to store the WAL in. (@rfratto)

- Fix internal metrics reported as invalid by promtool's linter. (@tpaschalis)

- Fix issues with cri stage which treats partial line coming from any stream as same. (@kavirajk @aglees)

- Operator: fix for running multiple operators with different `--agent-selector` flags. (@captncraig)

- Operator: respect FilterRunning on PodMonitor and ServiceMonitor resources to only scrape running pods. (@captncraig)

- Fixes a bug where the github exporter would get stuck in an infinite loop under certain conditions. (@jcreixell)

- Fix bug where `loki.source.docker` always failed to start. (@rfratto)

### Other changes

- Grafana Agent Docker containers and release binaries are now published for
  s390x. (@rfratto)

- Use Go 1.20.3 for builds. (@rfratto)

- Change the Docker base image for Linux containers to `ubuntu:kinetic`.
  (@rfratto)

- Update prometheus.remote_write defaults to match new prometheus
  remote-write defaults. (@erikbaranowski)

v0.32.1 (2023-03-06)
--------------------

### Bugfixes

- Flow: Fixes slow reloading of targets in `phlare.scrape` component. (@cyriltovena)

- Flow: add a maximum connection lifetime of one hour when tailing logs from
  `loki.source.kubernetes` and `loki.source.podlogs` to recover from an issue
  where the Kubernetes API server stops responding with logs without closing
  the TCP connection. (@rfratto)

- Flow: fix issue in `loki.source.kubernetes` where `__pod__uid__` meta label
  defaulted incorrectly to the container name, causing tailers to never
  restart. (@rfratto)

v0.32.0 (2023-02-28)
--------------------

### Breaking changes

- Support for the embedded Flow UI for 32-bit ARMv6 builds is temporarily
  removed. (@rfratto)

- Node Exporter configuration options changed to align with new upstream version (@Thor77):

  - `diskstats_ignored_devices` is now `diskstats_device_exclude` in agent configuration.
  - `ignored_devices` is now `device_exclude` in flow configuration.

- Some blocks in Flow components have been merged with their parent block to make the block hierarchy smaller:

  - `discovery.docker > http_client_config` is merged into the `discovery.docker` block. (@erikbaranowski)
  - `discovery.kubernetes > http_client_config` is merged into the `discovery.kubernetes` block. (@erikbaranowski)
  - `loki.source.kubernetes > client > http_client_config` is merged into the `client` block. (@erikbaranowski)
  - `loki.source.podlogs > client > http_client_config` is merged into the `client` block. (@erikbaranowski)
  - `loki.write > endpoint > http_client_config` is merged into the `endpoint` block. (@erikbaranowski)
  - `mimir.rules.kubernetes > http_client_config` is merged into the `mimir.rules.kubernetes` block. (@erikbaranowski)
  - `otelcol.receiver.opencensus > grpc` is merged into the `otelcol.receiver.opencensus` block. (@ptodev)
  - `otelcol.receiver.zipkin > http` is merged into the `otelcol.receiver.zipkin` block. (@ptodev)
  - `phlare.scrape > http_client_config` is merged into the `phlare.scrape` block. (@erikbaranowski)
  - `phlare.write > endpoint > http_client_config` is merged into the `endpoint` block. (@erikbaranowski)
  - `prometheus.remote_write > endpoint > http_client_config` is merged into the `endpoint` block. (@erikbaranowski)
  - `prometheus.scrape > http_client_config` is merged into the `prometheus.scrape` block. (@erikbaranowski)

- The `loki.process` component now uses a combined name for stages, simplifying
  the block hierarchy. For example, the `stage > json` block hierarchy is now a
  single block called `stage.json`. All stage blocks in `loki.process` have
  been updated to use this simplified hierarchy. (@tpaschalis)

- `remote.s3` `client_options` block has been renamed to `client`. (@mattdurham)

- Renamed `prometheus.integration.node_exporter` to `prometheus.exporter.unix`. (@jcreixell)

- As first announced in v0.30, support for the `EXPERIMENTAL_ENABLE_FLOW`
  environment variable has been removed in favor of `AGENT_MODE=flow`.
  (@rfratto)

### Features

- New integrations:

  - `oracledb` (@schmikei)
  - `mssql` (@binaryfissiongames)
  - `cloudwatch metrics` (@thepalbi)
  - `azure` (@kgeckhart)
  - `gcp` (@kgeckhart, @ferruvich)

- New Grafana Agent Flow components:

  - `loki.echo` writes received logs to stdout. (@tpaschalis, @rfratto)
  - `loki.source.docker` reads logs from Docker containers and forwards them to
    other `loki` components. (@tpaschalis)
  - `loki.source.kafka` reads logs from Kafka events and forwards them to other
    `loki` components. (@erikbaranowski)
  - `loki.source.kubernetes_events` watches for Kubernetes Events and converts
    them into log lines to forward to other `loki` components. It is the
    equivalent of the `eventhandler` integration. (@rfratto)
  - `otelcol.processor.tail_sampling` samples traces based on a set of defined
    policies from `otelcol` components before forwarding them to other
    `otelcol` components. (@erikbaranowski)
  - `prometheus.exporter.apache` collects metrics from an apache web server
    (@captncraig)
  - `prometheus.exporter.consul` collects metrics from a consul installation
    (@captncraig)
  - `prometheus.exporter.github` collects metrics from GitHub (@jcreixell)
  - `prometheus.exporter.process` aggregates and collects metrics by scraping
    `/proc`. (@spartan0x117)
  - `prometheus.exporter.redis` collects metrics from a redis database
    (@spartan0x117)

### Enhancements

- Flow: Support `keepequal` and `dropequal` actions for relabeling. (@cyriltovena)

- Update Prometheus Node Exporter integration to v1.5.0. (@Thor77)

- Grafana Agent Flow will now reload the config file when `SIGHUP` is sent to
  the process. (@rfratto)

- If using the official RPM and DEB packages for Grafana Agent, invoking
  `systemctl reload grafana-agent` will now reload the configuration file.
  (@rfratto)

- Flow: the `loki.process` component now implements all the same processing
  stages as Promtail's pipelines. (@tpaschalis)

- Flow: new metric for `prometheus.scrape` -
  `agent_prometheus_scrape_targets_gauge`. (@ptodev)

- Flow: new metric for `prometheus.scrape` and `prometheus.relabel` -
  `agent_prometheus_forwarded_samples_total`. (@ptodev)

- Flow: add `constants` into the standard library to expose the hostname, OS,
  and architecture of the system Grafana Agent is running on. (@rfratto)

- Flow: add timeout to loki.source.podlogs controller setup. (@polyrain)

### Bugfixes

- Fixed a reconciliation error in Grafana Agent Operator when using `tlsConfig`
  on `Probe`. (@supergillis)

- Fix issue where an empty `server:` config stanza would cause debug-level logging.
  An empty `server:` is considered a misconfiguration, and thus will error out.
  (@neomantra)

- Flow: fix an error where some error messages that crossed multiple lines
  added extra an extra `|` character when displaying the source file on the
  starting line. (@rfratto)

- Flow: fix issues in `agent fmt` where adding an inline comment on the same
  line as a `[` or `{` would cause indentation issues on subsequent lines.
  (@rfratto)

- Flow: fix issues in `agent fmt` where line comments in arrays would be given
  the wrong identation level. (@rfratto)

- Flow: fix issues with `loki.file` and `loki.process` where deadlock contention or
  logs fail to process. (@mattdurham)

- Flow: `oauth2 > tls_config` was documented as a block but coded incorrectly as
  an attribute. This is now a block in code. This impacted `discovery.docker`,
  `discovery.kubernetes`, `loki.source.kubernetes`, `loki.write`,
  `mimir.rules.kubernetes`, `phlare.scrape`, `phlare.write`,
  `prometheus.remote_write`, `prometheus.scrape`, and `remote.http`
  (@erikbaranowski)

- Flow: Fix issue where using `river:",label"` causes the UI to return nothing. (@mattdurham)

### Other changes

- Use Go 1.20 for builds. (@rfratto)

- The beta label from Grafana Agent Flow has been removed. A subset of Flow
  components are still marked as beta or experimental:

  - `loki.echo` is explicitly marked as beta.
  - `loki.source.kubernetes` is explicitly marked as experimental.
  - `loki.source.podlogs` is explicitly marked as experimental.
  - `mimir.rules.kubernetes` is explicitly marked as beta.
  - `otelcol.processor.tail_sampling` is explicitly marked as beta.
  - `otelcol.receiver.loki` is explicitly marked as beta.
  - `otelcol.receiver.prometheus` is explicitly marked as beta.
  - `phlare.scrape` is explicitly marked as beta.
  - `phlare.write` is explicitly marked as beta.

v0.31.3 (2023-02-13)
--------------------

### Bugfixes

- `loki.source.cloudflare`: fix issue where the `zone_id` argument
  was being ignored, and the `api_token` argument was being used for the zone
  instead. (@rfratto)

- `loki.source.cloudflare`: fix issue where `api_token` argument was not marked
  as a sensitive field. (@rfratto)

v0.31.2 (2023-02-08)
--------------------

### Other changes

- In the Agent Operator, upgrade the `prometheus-config-reloader` dependency
  from version 0.47.0 to version 0.62.0. (@ptodev)

v0.31.1 (2023-02-06)
--------------------

> **BREAKING CHANGES**: This release has breaking changes. Please read entries
> carefully and consult the [upgrade guide][] for specific instructions.

### Breaking changes

- All release Windows `.exe` files are now published as a zip archive.
  Previously, `grafana-agent-installer.exe` was unzipped. (@rfratto)

### Other changes

- Support Go 1.20 for builds. Official release binaries are still produced
  using Go 1.19. (@rfratto)

v0.31.0 (2023-01-31)
--------------------

> **BREAKING CHANGES**: This release has breaking changes. Please read entries
> carefully and consult the [upgrade guide][] for specific instructions.

### Breaking changes

- Release binaries (including inside Docker containers) have been renamed to be
  prefixed with `grafana-` (@rfratto):

  - `agent` is now `grafana-agent`.
  - `agentctl` is now `grafana-agentctl`.
  - `agent-operator` is now `grafana-agent-operator`.

### Deprecations

- A symbolic link in Docker containers from the old binary name to the new
  binary name has been added. These symbolic links will be removed in v0.33. (@rfratto)

### Features

- New Grafana Agent Flow components:

  - `loki.source.cloudflare` reads logs from Cloudflare's Logpull API and
    forwards them to other `loki` components. (@tpaschalis)
  - `loki.source.gcplog` reads logs from GCP cloud resources using Pub/Sub
    subscriptions and forwards them to other `loki` components. (@tpaschalis)
  - `loki.source.gelf` listens for Graylog logs. (@mattdurham)
  - `loki.source.heroku` listens for Heroku messages over TCP a connection and
    forwards them to other `loki` components. (@erikbaranowski)
  - `loki.source.journal` read messages from systemd journal. (@mattdurham)
  - `loki.source.kubernetes` collects logs from Kubernetes pods using the
    Kubernetes API. (@rfratto)
  - `loki.source.podlogs` discovers PodLogs resources on Kubernetes and
    uses the Kubernetes API to collect logs from the pods specified by the
    PodLogs resource. (@rfratto)
  - `loki.source.syslog` listens for Syslog messages over TCP and UDP
    connections and forwards them to other `loki` components. (@tpaschalis)
  - `loki.source.windowsevent` reads logs from Windows Event Log. (@mattdurham)
  - `otelcol.exporter.jaeger` forwards OpenTelemetry data to a Jaeger server.
    (@erikbaranowski)
  - `otelcol.exporter.loki` forwards OTLP-formatted data to compatible `loki`
    receivers. (@tpaschalis)
  - `otelcol.receiver.kafka` receives telemetry data from Kafka. (@rfratto)
  - `otelcol.receiver.loki` receives Loki logs, converts them to the OTLP log
    format and forwards them to other `otelcol` components. (@tpaschalis)
  - `otelcol.receiver.opencensus` receives OpenConsensus-formatted traces or
    metrics. (@ptodev)
  - `otelcol.receiver.zipkin` receives Zipkin-formatted traces. (@rfratto)
  - `phlare.scrape` collects application performance profiles. (@cyriltovena)
  - `phlare.write` sends application performance profiles to Grafana Phlare.
    (@cyriltovena)
  - `mimir.rules.kubernetes` discovers `PrometheusRule` Kubernetes resources and
    loads them into a Mimir instance. (@Logiraptor)

- Flow components which work with relabeling rules (`discovery.relabel`,
  `prometheus.relabel` and `loki.relabel`) now export a new value named Rules.
  This value returns a copy of the currently configured rules. (@tpaschalis)

- New experimental feature: agent-management. Polls configured remote API to fetch new configs. (@spartan0x117)

- Introduce global configuration for logs. (@jcreixell)

### Enhancements

- Handle faro-web-sdk `View` meta in app_agent_receiver. (@rlankfo)

- Flow: the targets in debug info from `loki.source.file` are now individual blocks. (@rfratto)

- Grafana Agent Operator: add [promtail limit stage](https://grafana.com/docs/loki/latest/clients/promtail/stages/limit/) to the operator. (@spartan0x117)

### Bugfixes

- Flow UI: Fix the issue with messy layout on the component list page while
  browser window resize (@xiyu95)

- Flow UI: Display the values of all attributes unless they are nil. (@ptodev)

- Flow: `prometheus.relabel` and `prometheus.remote_write` will now error if they have exited. (@ptodev)

- Flow: Fix issue where negative numbers would convert to floating-point values
  incorrectly, treating the sign flag as part of the number. (@rfratto)

- Flow: fix a goroutine leak when `loki.source.file` is passed more than one
  target with identical set of public labels. (@rfratto)

- Fix issue where removing and re-adding log instance configurations causes an
  error due to double registration of metrics (@spartan0x117, @jcreixell)

### Other changes

- Use Go 1.19.4 for builds. (@erikbaranowski)

- New windows containers for agent and agentctl. These can be found moving forward with the ${Version}-windows tags for grafana/agent and grafana/agentctl docker images (@erikbaranowski)

v0.30.2 (2023-01-11)
--------------------

### Bugfixes

- Flow: `prometheus.relabel` will no longer modify the labels of the original
  metrics, which could lead to the incorrect application of relabel rules on
  subsequent relabels. (@rfratto)

- Flow: `loki.source.file` will no longer deadlock other components if log
  lines cannot be sent to Loki. `loki.source.file` will wait for 5 seconds per
  file to finish flushing read logs to the client, after which it will drop
  them, resulting in lost logs. (@rfratto)

- Operator: Fix the handling of the enableHttp2 field as a boolean in
  `pod_monitor` and `service_monitor` templates. (@tpaschalis)

v0.30.1 (2022-12-23)
--------------------

### Bugfixes

- Fix issue where journald support was accidentally removed. (@tpaschalis)

- Fix issue where some traces' metrics where not collected. (@marctc)

v0.30.0 (2022-12-20)
--------------------

> **BREAKING CHANGES**: This release has breaking changes. Please read entries
> carefully and consult the [upgrade guide][] for specific instructions.

### Breaking changes

- The `ebpf_exporter` integration has been removed due to issues with static
  linking. It may be brought back once these are resolved. (@tpaschalis)

### Deprecations

- The `EXPERIMENTAL_ENABLE_FLOW` environment variable is deprecated in favor of
  `AGENT_MODE=flow`. Support for `EXPERIMENTAL_ENABLE_FLOW` will be removed in
  v0.32. (@rfratto)

### Features

- `grafana-agent-operator` supports oauth2 as an authentication method for
  remote_write. (@timo-42)

- Grafana Agent Flow: Add tracing instrumentation and a `tracing` block to
  forward traces to `otelcol` component. (@rfratto)

- Grafana Agent Flow: Add a `discovery_target_decode` function to decode a JSON
  array of discovery targets corresponding to Prometheus' HTTP and file service
  discovery formats. (@rfratto)

- New Grafana Agent Flow components:

  - `remote.http` polls an HTTP URL and exposes the response body as a string
    or secret to other components. (@rfratto)

  - `discovery.docker` discovers Docker containers from a Docker Engine host.
    (@rfratto)

  - `loki.source.file` reads and tails files for log entries and forwards them
    to other `loki` components. (@tpaschalis)

  - `loki.write` receives log entries from other `loki` components and sends
    them over to a Loki instance. (@tpaschalis)

  - `loki.relabel` receives log entries from other `loki` components and
    rewrites their label set. (@tpaschalis)

  - `loki.process` receives log entries from other `loki` components and runs
    one or more processing stages. (@tpaschalis)

  - `discovery.file` discovers files on the filesystem following glob
    patterns. (@mattdurham)

- Integrations: Introduce the `snowflake` integration. (@binaryfissiongames)

### Enhancements

- Update agent-loki.yaml to use environment variables in the configuration file (@go4real)

- Integrations: Always use direct connection in mongodb_exporter integration. (@v-zhuravlev)

- Update OpenTelemetry Collector dependency to v0.63.1. (@tpaschalis)

- riverfmt: Permit empty blocks with both curly braces on the same line.
  (@rfratto)

- riverfmt: Allow function arguments to persist across different lines.
  (@rfratto)

- Flow: The HTTP server will now start before the Flow controller performs the
  initial load. This allows metrics and pprof data to be collected during the
  first load. (@rfratto)

- Add support for using a [password map file](https://github.com/oliver006/redis_exporter/blob/master/contrib/sample-pwd-file.json) in `redis_exporter`. (@spartan0x117)

- Flow: Add support for exemplars in Prometheus component pipelines. (@rfratto)

- Update Prometheus dependency to v2.40.5. (@rfratto)

- Update Promtail dependency to k127. (@rfratto)

- Native histograms are now supported in the static Grafana Agent and in
  `prometheus.*` Flow components. Native histograms will be automatically
  collected from supported targets. remote_write must be configured to forward
  native histograms from the WAL to the specified endpoints. (@rfratto)

- Flow: metrics generated by upstream OpenTelemetry Collector components are
  now exposed at the `/metrics` endpoint of Grafana Agent Flow. (@rfratto)

### Bugfixes

- Fix issue where whitespace was being sent as part of password when using a
  password file for `redis_exporter`. (@spartan0x117)

- Flow UI: Fix issue where a configuration block referencing a component would
  cause the graph page to fail to load. (@rfratto)

- Remove duplicate `oauth2` key from `metricsinstances` CRD. (@daper)

- Fix issue where on checking whether to restart integrations the Integration
  Manager was comparing configs with secret values scrubbed, preventing reloads
  if only secrets were updated. (@spartan0x117)

### Other changes

- Grafana Agent Flow has graduated from experimental to beta.

v0.29.0 (2022-11-08)
--------------------

> **BREAKING CHANGES**: This release has breaking changes. Please read entries
> carefully and consult the [upgrade guide][] for specific instructions.

### Breaking changes

- JSON-encoded traces from OTLP versions earlier than 0.16.0 are no longer
  supported. (@rfratto)

### Deprecations

- The binary names `agent`, `agentctl`, and `agent-operator` have been
  deprecated and will be renamed to `grafana-agent`, `grafana-agentctl`, and
  `grafana-agent-operator` in the v0.31.0 release.

### Features

- Add `agentctl test-logs` command to allow testing log configurations by redirecting
  collected logs to standard output. This can be useful for debugging. (@jcreixell)

- New Grafana Agent Flow components:

  - `otelcol.receiver.otlp` receives OTLP-formatted traces, metrics, and logs.
    Data can then be forwarded to other `otelcol` components. (@rfratto)

  - `otelcol.processor.batch` batches data from `otelcol` components before
    forwarding it to other `otelcol` components. (@rfratto)

  - `otelcol.exporter.otlp` accepts data from `otelcol` components and sends
    it to a gRPC server using the OTLP protocol. (@rfratto)

  - `otelcol.exporter.otlphttp` accepts data from `otelcol` components and
    sends it to an HTTP server using the OTLP protocol. (@tpaschalis)

  - `otelcol.auth.basic` performs basic authentication for `otelcol`
    components that support authentication extensions. (@rfratto)

  - `otelcol.receiver.jeager` receives Jaeger-formatted traces. Data can then
    be forwarded to other `otelcol` components. (@rfratto)

  - `otelcol.processor.memory_limiter` periodically checks memory usage and
    drops data or forces a garbage collection if the defined limits are
    exceeded. (@tpaschalis)

  - `otelcol.auth.bearer` performs bearer token authentication for `otelcol`
    components that support authentication extensions. (@rfratto)

  - `otelcol.auth.headers` attaches custom request headers to `otelcol`
    components that support authentication extensions. (@rfratto)

  - `otelcol.receiver.prometheus` receives Prometheus metrics, converts them
    to the OTLP metric format and forwards them to other `otelcol` components.
    (@tpaschalis)

  - `otelcol.exporter.prometheus` forwards OTLP-formatted data to compatible
    `prometheus` components. (@rfratto)

- Flow: Allow config blocks to reference component exports. (@tpaschalis)

- Introduce `/-/support` endpoint for generating 'support bundles' in static
  agent mode. Support bundles are zip files of commonly-requested information
  that can be used to debug a running agent. (@tpaschalis)

### Enhancements

- Update OpenTelemetry Collector dependency to v0.61.0. (@rfratto)

- Add caching to Prometheus relabel component. (@mattdurham)

- Grafana Agent Flow: add `agent_resources_*` metrics which explain basic
  platform-agnostic metrics. These metrics assist with basic monitoring of
  Grafana Agent, but are not meant to act as a replacement for fully featured
  components like `prometheus.integration.node_exporter`. (@rfratto)

- Enable field label in TenantStageSpec of PodLogs pipeline. (@siiimooon)

- Enable reporting of enabled integrations. (@marctc)

- Grafana Agent Flow: `prometheus.remote_write` and `prometheus.relabel` will
  now export receivers immediately, removing the need for dependant components
  to be evaluated twice at process startup. (@rfratto)

- Add missing setting to configure instance key for Eventhandler integration. (@marctc)

- Update Prometheus dependency to v2.39.1. (@rfratto)

- Update Promtail dependency to weekly release k122. (@rfratto)

- Tracing: support the `num_traces` and `expected_new_traces_per_sec` configuration parameters in the tail_sampling processor. (@ptodev)

### Bugfixes

- Remove empty port from the `apache_http` integration's instance label. (@katepangLiu)

- Fix identifier on target creation for SNMP v2 integration. (@marctc)

- Fix bug when specifying Blackbox's modules when using Blackbox integration. (@marctc)

- Tracing: fix a panic when the required `protocols` field was not set in the `otlp` receiver. (@ptodev)

- Support Bearer tokens for metric remote writes in the Grafana Operator (@jcreixell, @marctc)

### Other changes

- Update versions of embedded Prometheus exporters used for integrations:

  - Update `github.com/prometheus/statsd_exporter` to `v0.22.8`. (@captncraig)

  - Update `github.com/prometheus-community/postgres_exporter` to `v0.11.1`. (@captncraig)

  - Update `github.com/prometheus/memcached_exporter` to `v0.10.0`. (@captncraig)

  - Update `github.com/prometheus-community/elasticsearch_exporter` to `v1.5.0`. (@captncraig)

  - Update `github.com/prometheus/mysqld_exporter` to `v0.14.0`. (@captncraig)

  - Update `github.com/prometheus/consul_exporter` to `v0.8.0`. (@captncraig)

  - Update `github.com/ncabatoff/process-exporter` to `v0.7.10`. (@captncraig)

  - Update `github.com/prometheus-community/postgres_exporter` to `v0.11.1`. (@captncraig)

- Use Go 1.19.3 for builds. (@rfratto)

v0.28.1 (2022-11-03)
--------------------

### Security

- Update Docker base image to resolve OpenSSL vulnerabilities CVE-2022-3602 and
  CVE-2022-3786. Grafana Agent does not use OpenSSL, so we do not believe it is
  vulnerable to these issues, but the base image has been updated to remove the
  report from image scanners. (@rfratto)

v0.28.0 (2022-09-29)
--------------------

### Features

- Introduce Grafana Agent Flow, an experimental "programmable pipeline" runtime
  mode which improves how to configure and debug Grafana Agent by using
  components. (@captncraig, @karengermond, @marctc, @mattdurham, @rfratto,
  @rlankfo, @tpaschalis)

- Introduce Blackbox exporter integration. (@marctc)

### Enhancements

- Update Loki dependency to v2.6.1. (@rfratto)

### Bugfixes

### Other changes

- Fix relabel configs in sample agent-operator manifests (@hjet)

- Operator no longer set the `SecurityContext.Privileged` flag in the `config-reloader` container. (@hsyed-dojo)

- Add metrics for config reloads and config hash (@jcreixell)

v0.27.1 (2022-09-09)
--------------------

> **NOTE**: ARMv6 Docker images are no longer being published.
>
> We have stopped publishing Docker images for ARMv6 platforms.
> This is due to the new Ubuntu base image we are using that does not support ARMv6.
> The new Ubuntu base image has less reported CVEs, and allows us to provide more
> secure Docker images. We will still continue to publish ARMv6 release binaries and
> deb/rpm packages.

### Other Changes

- Switch docker image base from debian to ubuntu. (@captncraig)

v0.27.0 (2022-09-01)
--------------------

### Features

- Integrations: (beta) Add vmware_exporter integration (@rlankfo)

- App agent receiver: add Event kind to payload (@domasx2)

### Enhancements

- Tracing: Introduce a periodic appender to the remotewriteexporter to control sample rate. (@mapno)

- Tracing: Update OpenTelemetry dependency to v0.55.0. (@rfratto, @mapno)

- Add base agent-operator jsonnet library and generated manifests (@hjet)

- Add full (metrics, logs, K8s events) sample agent-operator jsonnet library and gen manifests (@hjet)

- Introduce new configuration fields for disabling Keep-Alives and setting the
  IdleConnectionTimeout when scraping. (@tpaschalis)

- Add field to Operator CRD to disable report usage functionality. (@marctc)

### Bugfixes

- Tracing: Fixed issue with the PromSD processor using the `connection` method to discover the IP
  address.  It was failing to match because the port number was included in the address string. (@jphx)

- Register prometheus discovery metrics. (@mattdurham)

- Fix seg fault when no instance parameter is provided for apache_http integration, using integrations-next feature flag. (@rgeyer)

- Fix grafanacloud-install.ps1 web request internal server error when fetching config. (@rlankfo)

- Fix snmp integration not passing module or walk_params parameters when scraping. (@rgeyer)

- Fix unmarshal errors (key "<walk_param name>" already set in map) for snmp integration config when walk_params is defined, and the config is reloaded. (@rgeyer)

### Other changes

- Update several go dependencies to resolve warnings from certain security scanning tools. None of the resolved vulnerabilities were known to be exploitable through the agent. (@captncraig)

- It is now possible to compile Grafana Agent using Go 1.19. (@rfratto)

v0.26.1 (2022-07-25)
--------------------

> **BREAKING CHANGES**: This release has breaking changes. Please read entries
> carefully and consult the [upgrade guide][] for specific instructions.

### Breaking changes

- Change windows certificate store so client certificate is no longer required in store. (@mattdurham)

### Bugfixes

- Operator: Fix issue where configured `targetPort` ServiceMonitors resulted in
  generating an incorrect scrape_config. (@rfratto)

- Build the Linux/AMD64 artifacts using the opt-out flag for the ebpf_exporter. (@tpaschalis)

v0.26.0 (2022-07-18)
--------------------

> **BREAKING CHANGES**: This release has breaking changes. Please read entries
> carefully and consult the [upgrade guide][] for specific instructions.

### Breaking changes

- Deprecated `server` YAML block fields have now been removed in favor of the
  command-line flags that replaced them. These fields were originally
  deprecated in v0.24.0. (@rfratto)

- Changed tail sampling policies to be configured as in the OpenTelemetry
  Collector. (@mapno)

### Features

- Introduce Apache HTTP exporter integration. (@v-zhuravlev)

- Introduce eBPF exporter integration. (@tpaschalis)

### Enhancements

- Truncate all records in WAL if repair attempt fails. (@rlankfo)

### Bugfixes

- Relative symlinks for promtail now work as expected. (@RangerCD, @mukerjee)

- Fix rate limiting implementation for the app agent receiver integration. (@domasx2)

- Fix mongodb exporter so that it now collects all metrics. (@mattdurham)

v0.25.1 (2022-06-16)
--------------------

### Bugfixes

- Integer types fail to unmarshal correctly in operator additional scrape configs. (@rlankfo)

- Unwrap replayWAL error before attempting corruption repair. (@rlankfo)

v0.25.0 (2022-06-06)
--------------------

> **BREAKING CHANGES**: This release has breaking changes. Please read entries
> carefully and consult the [upgrade guide][] for specific instructions.

### Breaking changes

- Traces: Use `rpc.grpc.status_code` attribute to determine
  span failed in the service graph processor (@rcrowe)

### Features

- Add HTTP endpoints to fetch active instances and targets for the Logs subsystem.
  (@marctc)

- (beta) Add support for using windows certificate store for TLS connections. (@mattdurham)

- Grafana Agent Operator: add support for integrations through an `Integration`
  CRD which is discovered by `GrafanaAgent`. (@rfratto)

- (experimental) Add app agent receiver integration. This depends on integrations-next being enabled
  via the `integrations-next` feature flag. Use `-enable-features=integrations-next` to use
  this integration. (@kpelelis, @domas)

- Introduce SNMP exporter integration. (@v-zhuravlev)

- Configure the agent to report the use of feature flags to grafana.com. (@marctc)

### Enhancements

- integrations-next: Integrations using autoscrape will now autoscrape metrics
  using in-memory connections instead of connecting to themselves over the
  network. As a result of this change, the `client_config` field has been
  removed. (@rfratto)

- Enable `proxy_url` support on `oauth2` for metrics and logs (update **prometheus/common** dependency to `v0.33.0`). (@martin-jaeger-maersk)

- `extra-scrape-metrics` can now be enabled with the `--enable-features=extra-scrape-metrics` feature flag. See <https://prometheus.io/docs/prometheus/2.31/feature_flags/#extra-scrape-metrics> for details. (@rlankfo)

- Resolved issue in v2 integrations where if an instance name was a prefix of another the route handler would fail to
  match requests on the longer name (@mattdurham)

- Set `include_metadata` to true by default for OTLP traces receivers (@mapno)

### Bugfixes

- Scraping service was not honoring the new server grpc flags `server.grpc.address`.  (@mattdurham)

### Other changes

- Update base image of official Docker containers from Debian buster to Debian
  bullseye. (@rfratto)

- Use Go 1.18 for builds. (@rfratto)

- Add `metrics` prefix to the url of list instances endpoint (`GET
  /agent/api/v1/instances`) and list targets endpoint (`GET
  /agent/api/v1/metrics/targets`). (@marctc)

- Add extra identifying labels (`job`, `instance`, `agent_hostname`) to eventhandler integration. (@hjet)

- Add `extra_labels` configuration to eventhandler integration. (@hjet)

v0.24.2 (2022-05-02)
--------------------

### Bugfixes

- Added configuration watcher delay to prevent race condition in cases where scraping service mode has not gracefully exited. (@mattdurham)

### Other changes

- Update version of node_exporter to include additional metrics for osx. (@v-zhuravlev)

v0.24.1 (2022-04-14)
--------------------

### Bugfixes

- Add missing version information back into `agentctl --version`. (@rlankfo)

- Bump version of github-exporter to latest upstream SHA 284088c21e7d, which
  includes fixes from bugs found in their latest tag. This includes a fix
  where not all releases where retrieved when pulling release information.
  (@rfratto)

- Set the `Content-Type` HTTP header to `application/json` for API endpoints
  returning json objects. (@marctc)

- Operator: fix issue where a `username_file` field was incorrectly set.
  (@rfratto)

- Initialize the logger with default `log_level` and `log_format` parameters.
  (@tpaschalis)

### Other changes

- Embed timezone data to enable Promtail pipelines using the `location` field
  on Windows machines. (@tpaschalis)

v0.24.0 (2022-04-07)
--------------------

> **BREAKING CHANGES**: This release has breaking changes. Please read entries
> carefully and consult the [upgrade guide][] for specific instructions.
>
> **GRAFANA AGENT OPERATOR USERS**: As of this release, Grafana Agent Operator
> does not support versions of Grafana Agent prior to v0.24.0.

### Breaking changes

- The following metrics will now be prefixed with `agent_dskit_` instead of
  `cortex_`: `cortex_kv_request_duration_seconds`,
  `cortex_member_consul_heartbeats_total`, `cortex_member_ring_tokens_owned`,
  `cortex_member_ring_tokens_to_own`, `cortex_ring_member_ownership_percent`,
  `cortex_ring_members`, `cortex_ring_oldest_member_timestamp`,
  `cortex_ring_tokens_owned`, `cortex_ring_tokens_total`. (@rlankfo)

- Traces: the `traces_spanmetrics_calls_total_total` metric has been renamed to
  `traces_spanmetrics_calls_total` (@fredr)

- Two new flags, `-server.http.enable-tls` and `-server.grpc.enable-tls` must
  be provided to explicitly enable TLS support. This is a change of the
  previous behavior where TLS support was enabled when a certificate pair was
  provided. (@rfratto)

- Many command line flags starting with `-server.` block have been renamed.
  (@rfratto)

- The `-log.level` and `-log.format` flags are removed in favor of being set in
  the configuration file. (@rfratto)

- Flags for configuring TLS have been removed in favor of being set in the
  configuration file. (@rfratto)

- Dynamic reload is no longer supported for deprecated server block fields.
  Changing a deprecated field will be ignored and cause the reload to fail.
  (@rfratto)

- The default HTTP listen address is now `127.0.0.1:12345`. Use the
  `-server.http.address` flag to change this value. (@rfratto)

- The default gRPC listen address is now `127.0.0.1:12346`. Use the
  `-server.grpc.address` flag to change this value. (@rfratto)

- `-reload-addr` and `-reload-port` have been removed. They are no longer
  necessary as the primary HTTP server is now static and can't be shut down in
  the middle of a `/-/reload` call. (@rfratto)

- (Only impacts `integrations-next` feature flag) Many integrations have been
  renamed to better represent what they are integrating with. For example,
  `redis_exporter` is now `redis`. This change requires updating
  `integrations-next`-enabled configuration files. This change also changes
  integration names shown in metric labels. (@rfratto)

- The deprecated `-prometheus.*` flags have been removed in favor of
  their `-metrics.*` counterparts. The `-prometheus.*` flags were first
  deprecated in v0.19.0. (@rfratto)

### Deprecations

- Most fields in the `server` block of the configuration file are
  now deprecated in favor of command line flags. These fields will be removed
  in the v0.26.0 release. Please consult the upgrade guide for more information
  and rationale. (@rfratto)

### Features

- Added config read API support to GrafanaAgent Custom Resource Definition.
  (@shamsalmon)

- Added consulagent_sd to target discovery. (@chuckyz)

- Introduce EXPERIMENTAL support for dynamic configuration. (@mattdurham)

- Introduced endpoint that accepts remote_write requests and pushes metrics data directly into an instance's WAL. (@tpaschalis)

- Added builds for linux/ppc64le. (@aklyachkin)

### Enhancements

- Tracing: Exporters can now be configured to use OAuth. (@canuteson)

- Strengthen readiness check for metrics instances. (@tpaschalis)

- Parameterize namespace field in sample K8s logs manifests (@hjet)

- Upgrade to Loki k87. (@rlankfo)

- Update Prometheus dependency to v2.34.0. (@rfratto)

- Update OpenTelemetry-collector dependency to v0.46.0. (@mapno)

- Update cAdvisor dependency to v0.44.0. (@rfratto)

- Update mongodb_exporter dependency to v0.31.2 (@mukerjee)

- Use grafana-agent/v2 Tanka Jsonnet to generate K8s manifests (@hjet)

- Replace agent-bare.yaml K8s sample Deployment with StatefulSet (@hjet)

- Improve error message for `agentctl` when timeout happens calling
  `cloud-config` command (@marctc)

- Enable integrations-next by default in agent-bare.yaml. Please note #1262 (@hjet)

### Bugfixes

- Fix Kubernetes manifests to use port `4317` for OTLP instead of the previous
  `55680` in line with the default exposed port in the agent.

- Ensure singleton integrations are honored in v2 integrations (@mattdurham)

- Tracing: `const_labels` is now correctly parsed in the remote write exporter.
  (@fredr)

- integrations-next: Fix race condition where metrics endpoints for
  integrations may disappear after reloading the config file. (@rfratto)

- Removed the `server.path_prefix` field which would break various features in
  Grafana Agent when set. (@rfratto)

- Fix issue where installing the DEB/RPM packages would overwrite the existing
  config files and environment files. (@rfratto)

- Set `grafanaDashboardFolder` as top level key in the mixin. (@Duologic)

- Operator: Custom Secrets or ConfigMaps to mount will no longer collide with
  the path name of the default secret mount. As a side effect of this bugfix,
  custom Secrets will now be mounted at
  `/var/lib/grafana-agent/extra-secrets/<secret name>` and custom ConfigMaps
  will now be mounted at `/var/lib/grafana-agent/extra-configmaps/<configmap
  name>`. This is not a breaking change as it was previously impossible to
  properly provide these custom mounts. (@rfratto)

- Flags accidentally prefixed with `-metrics.service..` (two `.` in a row) have
  now been fixed to only have one `.`. (@rfratto)

- Protect concurrent writes to the WAL in the remote write exporter (@mapno)

### Other changes

- The `-metrics.wal-directory` flag and `metrics.wal_directory` config option
  will now default to `data-agent/`, the same default WAL directory as
  Prometheus Agent. (@rfratto)

v0.23.0 (2022-02-10)
--------------------

### Enhancements

- Go 1.17 is now used for all builds of the Agent. (@tpaschalis)

- integrations-next: Add `extra_labels` to add a custom set of labels to
  integration targets. (@rfratto)

- The agent no longer appends duplicate exemplars. (@tpaschalis)

- Added Kubernetes eventhandler integration (@hjet)

- Enables sending of exemplars over remote write by default. (@rlankfo)

### Bugfixes

- Fixed issue where Grafana Agent may panic if there is a very large WAL
  loading while old WALs are being deleted or the `/agent/api/v1/targets`
  endpoint is called. (@tpaschalis)

- Fix panic in prom_sd_processor when address is empty (@mapno)

- Operator: Add missing proxy_url field from generated remote_write configs.
  (@rfratto)

- Honor the specified log format in the traces subsystem (@mapno)

- Fix typo in node_exporter for runit_service_dir. (@mattdurham)

- Allow inlining credentials in remote_write url. (@tpaschalis)

- integrations-next: Wait for integrations to stop when starting new instances
  or shutting down (@rfratto).

- Fix issue with windows_exporter mssql collector crashing the agent.
  (@mattdurham)

- The deb and rpm files will now ensure the /var/lib/grafana-agent data
  directory is created with permissions set to 0770. (@rfratto)

- Make agent-traces.yaml Namespace a template-friendly variable (@hjet)

- Disable `machine-id` journal vol by default in sample logs manifest (@hjet)

v0.22.0 (2022-01-13)
--------------------

> This release has deprecations. Please read entries carefully and consult
> the [upgrade guide][] for specific instructions.

### Deprecations

- The node_exporter integration's `netdev_device_whitelist` field is deprecated
  in favor of `netdev_device_include`. Support for the old field name will be
  removed in a future version. (@rfratto)

- The node_exporter integration's `netdev_device_blacklist` field is deprecated
  in favor of `netdev_device_include`. Support for the old field name will be
  removed in a future version. (@rfratto)

- The node_exporter integration's `systemd_unit_whitelist` field is deprecated
  in favor of `systemd_unit_include`. Support for the old field name will be
  removed in a future version. (@rfratto)

- The node_exporter integration's `systemd_unit_blacklist` field is deprecated
  in favor of `systemd_unit_exclude`. Support for the old field name will be
  removed in a future version. (@rfratto)

- The node_exporter integration's `filesystem_ignored_mount_points` field is
  deprecated in favor of `filesystem_mount_points_exclude`. Support for the old
  field name will be removed in a future version. (@rfratto)

- The node_exporter integration's `filesystem_ignored_fs_types` field is
  deprecated in favor of `filesystem_fs_types_exclude`. Support for the old
  field name will be removed in a future version. (@rfratto)

### Features

- (beta) Enable experimental config urls for fetching remote configs.
  Currently, only HTTP/S is supported. Pass the
  `-enable-features=remote-configs` flag to turn this on. (@rlankfo)

- Added [cAdvisor](https://github.com/google/cadvisor) integration. (@rgeyer)

- Traces: Add `Agent Tracing Pipeline` dashboard and alerts (@mapno)

- Traces: Support jaeger/grpc exporter (@nicoche)

- (beta) Enable an experimental integrations subsystem revamp. Pass
  `integrations-next` to `-enable-features` to turn this on. Reading the
  documentation for the revamp is recommended; enabling it causes breaking
  config changes. (@rfratto)

### Enhancements

- Traces: Improved pod association in PromSD processor (@mapno)

- Updated OTel to v0.40.0 (@mapno)

- Remote write dashboard: show in and out sample rates (@bboreham)

- Remote write dashboard: add mean latency (@bboreham)

- Update node_exporter dependency to v1.3.1. (@rfratto)

- Cherry-pick Prometheus PR #10102 into our Prometheus dependency (@rfratto).

### Bugfixes

- Fix usage of POSTGRES_EXPORTER_DATA_SOURCE_NAME when using postgres_exporter
  integration (@f11r)

- Change ordering of the entrypoint for windows service so that it accepts
  commands immediately (@mattdurham)

- Only stop WAL cleaner when it has been started (@56quarters)

- Fix issue with unquoted install path on Windows, that could allow escalation
  or running an arbitrary executable (@mattdurham)

- Fix cAdvisor so it collects all defined metrics instead of the last
  (@pkoenig10)

- Fix panic when using 'stdout' in automatic logging (@mapno)

- Grafana Agent Operator: The /-/ready and /-/healthy endpoints will
  no longer always return 404 (@rfratto).

### Other changes

- Remove log-level flag from systemd unit file (@jpkrohling)

v0.21.2 (2021-12-08)
--------------------

### Security fixes

- This release contains a fix for
  [CVE-2021-41090](https://github.com/grafana/agent/security/advisories/GHSA-9c4x-5hgq-q3wh).

### Other changes

- This release disables the existing `/-/config` and
  `/agent/api/v1/configs/{name}` endpoints by default. Pass the
  `--config.enable-read-api` flag at the command line to opt in to these
  endpoints.

v0.21.1 (2021-11-18)
--------------------

### Bugfixes

- Fix panic when using postgres_exporter integration (@saputradharma)

- Fix panic when dnsamsq_exporter integration tried to log a warning (@rfratto)

- Statsd Integration: Adding logger instance to the statsd mapper
  instantiation. (@gaantunes)

- Statsd Integration: Fix issue where mapped metrics weren't exposed to the
  integration. (@mattdurham)

- Operator: fix bug where version was a required field (@rfratto)

- Metrics: Only run WAL cleaner when metrics are being used and a WAL is
  configured. (@rfratto)

v0.21.0 (2021-11-17)
--------------------

### Enhancements

- Update Cortex dependency to v1.10.0-92-g85c378182. (@rlankfo)

- Update Loki dependency to v2.1.0-656-g0ae0d4da1. (@rlankfo)

- Update Prometheus dependency to v2.31.0 (@rlankfo)

- Add Agent Operator Helm quickstart guide (@hjet)

- Reorg Agent Operator quickstart guides (@hjet)

### Bugfixes

- Packaging: Use correct user/group env variables in RPM %post script (@simonc6372)

- Validate logs config when using logs_instance with automatic logging processor (@mapno)

- Operator: Fix MetricsInstance Service port (@hjet)

- Operator: Create govern service per Grafana Agent (@shturman)

- Operator: Fix relabel_config directive for PodLogs resource (@hjet)

- Traces: Fix `success_logic` code in service graphs processor (@mapno)

### Other changes

- Self-scraped integrations will now use an SUO-specific value for the `instance` label. (@rfratto)

- Traces: Changed service graphs store implementation to improve CPU performance (@mapno)

v0.20.1 (2021-12-08)
--------------------

> _NOTE_: The fixes in this patch are only present in v0.20.1 and >=v0.21.2.

### Security fixes

- This release contains a fix for
  [CVE-2021-41090](https://github.com/grafana/agent/security/advisories/GHSA-9c4x-5hgq-q3wh).

### Other changes

- This release disables the existing `/-/config` and
  `/agent/api/v1/configs/{name}` endpoitns by default. Pass the
  `--config.enable-read-api` flag at the command line to opt in to these
  endpoints.

v0.20.0 (2021-10-28)
--------------------

> **BREAKING CHANGES**: This release has breaking changes. Please read entries
> carefully and consult the [upgrade guide][] for specific instructions.

### Breaking Changes

- push_config is no longer supported in trace's config (@mapno)

### Features

- Operator: The Grafana Agent Operator can now generate a Kubelet service to
  allow a ServiceMonitor to collect Kubelet and cAdvisor metrics. This requires
  passing a `--kubelet-service` flag to the Operator in `namespace/name` format
  (like `kube-system/kubelet`). (@rfratto)

- Service graphs processor (@mapno)

### Enhancements

- Updated mysqld_exporter to v0.13.0 (@gaantunes)

- Updated postgres_exporter to v0.10.0 (@gaantunes)

- Updated redis_exporter to v1.27.1 (@gaantunes)

- Updated memcached_exporter to v0.9.0 (@gaantunes)

- Updated statsd_exporter to v0.22.2 (@gaantunes)

- Updated elasticsearch_exporter to v1.2.1 (@gaantunes)

- Add remote write to silent Windows Installer  (@mattdurham)

- Updated mongodb_exporter to v0.20.7 (@rfratto)

- Updated OTel to v0.36 (@mapno)

- Updated statsd_exporter to v0.22.2 (@mattdurham)

- Update windows_exporter to v0.16.0 (@rfratto, @mattdurham)

- Add send latency to agent dashboard (@bboreham)

### Bugfixes

- Do not immediately cancel context when creating a new trace processor. This
  was preventing scrape_configs in traces from functioning. (@lheinlen)

- Sanitize autologged Loki labels by replacing invalid characters with
  underscores (@mapno)

- Traces: remove extra line feed/spaces/tabs when reading password_file content
  (@nicoche)

- Updated envsubst to v2.0.0-20210730161058-179042472c46. This version has a
  fix needed for escaping values outside of variable substitutions. (@rlankfo)

- Grafana Agent Operator should no longer delete resources matching the names
  of the resources it manages. (@rfratto)

- Grafana Agent Operator will now appropriately assign an
  `app.kubernetes.io/managed-by=grafana-agent-operator` to all created
  resources. (@rfratto)

### Other changes

- Configuration API now returns 404 instead of 400 when attempting to get or
  delete a config which does not exist. (@kgeckhart)

- The windows_exporter now disables the textfile collector by default.
  (@rfratto)

v0.19.0 (2021-09-29)
--------------------

> **BREAKING CHANGES**: This release has breaking changes. Please read entries
> carefully and consult the [upgrade guide][] for specific instructions.

### Breaking Changes

- Reduced verbosity of tracing autologging by not logging `STATUS_CODE_UNSET`
  status codes. (@mapno)

- Operator: rename `Prometheus*` CRDs to `Metrics*` and `Prometheus*` fields to
  `Metrics*`. (@rfratto)

- Operator: CRDs are no longer referenced using a hyphen in the name to be
  consistent with how Kubernetes refers to resources. (@rfratto)

- `prom_instance` in the spanmetrics config is now named `metrics_instance`.
  (@rfratto)

### Deprecations

- The `loki` key at the root of the config file has been deprecated in favor of
  `logs`. `loki`-named fields in `automatic_logging` have been renamed
  accordinly: `loki_name` is now `logs_instance_name`, `loki_tag` is now
  `logs_instance_tag`, and `backend: loki` is now `backend: logs_instance`.
  (@rfratto)

- The `prometheus` key at the root of the config file has been deprecated in
  favor of `metrics`. Flag names starting with `prometheus.` have also been
  deprecated in favor of the same flags with the `metrics.` prefix. Metrics
  prefixed with `agent_prometheus_` are now prefixed with `agent_metrics_`.
  (@rfratto)

- The `tempo` key at the root of the config file has been deprecated in favor
  of `traces`. (@mattdurham)

### Features

- Added [GitHub exporter](https://github.com/infinityworks/github-exporter)
  integration. (@rgeyer)

- Add TLS config options for tempo `remote_write`s. (@mapno)

- Support autologging span attributes as log labels (@mapno)

- Put Tests requiring Network Access behind a -online flag (@flokli)

- Add logging support to the Grafana Agent Operator. (@rfratto)

- Add `operator-detach` command to agentctl to allow zero-downtime upgrades
  when removing an Operator CRD. (@rfratto)

- The Grafana Agent Operator will now default to deploying the matching release
  version of the Grafana Agent instead of v0.14.0. (@rfratto)

### Enhancements

- Update OTel dependency to v0.30.0 (@mapno)

- Allow reloading configuration using `SIGHUP` signal. (@tharun208)

- Add HOSTNAME environment variable to service file to allow for expanding the
  $HOSTNAME variable in agent config.  (@dfrankel33)

- Update jsonnet-libs to 1.21 for Kubernetes 1.21+ compatability. (@MurzNN)

- Make method used to add k/v to spans in prom_sd processor configurable.
  (@mapno)

### Bugfixes

- Regex capture groups like `${1}` will now be kept intact when using
  `-config.expand-env`. (@rfratto)

- The directory of the logs positions file will now properly be created on
  startup for all instances. (@rfratto)

- The Linux system packages will now configure the grafana-agent user to be a
  member of the adm and systemd-journal groups. This will allow logs to read
  from journald and /var/log by default. (@rfratto)

- Fix collecting filesystem metrics on Mac OS (darwin) in the `node_exporter`
  integration default config. (@eamonryan)

- Remove v0.0.0 flags during build with no explicit release tag (@mattdurham)

- Fix issue with global scrape_interval changes not reloading integrations
  (@kgeckhart)

- Grafana Agent Operator will now detect changes to referenced ConfigMaps and
  Secrets and reload the Agent properly. (@rfratto)

- Grafana Agent Operator's object label selectors will now use Kubernetes
  defaults when undefined (i.e., default to nothing). (@rfratto)

- Fix yaml marshalling tag for cert_file in kafka exporter agent config.
  (@rgeyer)

- Fix warn-level logging of dropped targets. (@james-callahan)

- Standardize scrape_interval to 1m in examples. (@mattdurham)

v0.18.4 (2021-09-14)
--------------------

### Enhancements

- Add `agent_prometheus_configs_changed_total` metric to track instance config
  events. (@rfratto)

### Bugfixes

- Fix info logging on windows. (@mattdurham)

- Scraping service: Ensure that a reshard is scheduled every reshard
  interval. (@rfratto)

v0.18.3 (2021-09-08)
--------------------

### Bugfixes

- Register missing metric for configstore consul request duration. (@rfratto)

- Logs should contain a caller field with file and line numbers again
  (@kgeckhart)

- In scraping service mode, the polling configuration refresh should honor
  timeout. (@mattdurham)

- In scraping service mode, the lifecycle reshard should happen using a
  goroutine. (@mattdurham)

- In scraping service mode, scraping service can deadlock when reloading during
  join. (@mattdurham)

- Scraping service: prevent more than one refresh from being queued at a time.
  (@rfratto)

v0.18.2 (2021-08-12)
--------------------

### Bugfixes

- Honor the prefix and remove prefix from consul list results (@mattdurham)

v0.18.1 (2021-08-09)
--------------------

### Bugfixes

- Reduce number of consul calls when ran in scrape service mode (@mattdurham)

v0.18.0 (2021-07-29)
--------------------

### Features

- Added [GitHub exporter](https://github.com/infinityworks/github-exporter)
  integration. (@rgeyer)

- Add support for OTLP HTTP trace exporting. (@mapno)

### Enhancements

- Switch to drone for releases. (@mattdurham)

- Update postgres_exporter to a [branch of](https://github.com/grafana/postgres_exporter/tree/exporter-package-v0.10.0) v0.10.0

### Bugfixes

- Enabled flag for integrations is not being honored. (@mattdurham)

v0.17.0 (2021-07-15)
--------------------

### Features

- Added [Kafka Lag exporter](https://github.com/davidmparrott/kafka_exporter)
  integration. (@gaantunes)

### Bugfixes

- Fix race condition that may occur and result in a panic when initializing
  scraping service cluster. (@rfratto)

v0.16.1 (2021-06-22)
--------------------

### Bugfixes

- Fix issue where replaying a WAL caused incorrect metrics to be sent over
  remote write. (@rfratto)

v0.16.0 (2021-06-17)
--------------------

### Features

- (beta) A Grafana Agent Operator is now available. (@rfratto)

### Enhancements

- Error messages when installing the Grafana Agent for Grafana Cloud will now
  be shown. (@rfratto)

### Bugfixes

- Fix a leak in the shared string interner introduced in v0.14.0. This fix was
  made to a [dependency](https://github.com/grafana/prometheus/pull/21).
  (@rfratto)

- Fix issue where a target will fail to be scraped for the process lifetime if
  that target had gone down for long enough that its series were removed from
  the in-memory cache (2 GC cycles). (@rfratto)

v0.15.0 (2021-06-03)
--------------------

> **BREAKING CHANGES**: This release has breaking changes. Please read entries
> carefully and consult the [upgrade guide][] for specific instructions.

### Breaking Changes

- The configuration of Tempo Autologging has changed. (@mapno)

### Features

- Add support for exemplars. (@mapno)

### Enhancements

- Add the option to log to stdout instead of a Loki instance. (@joe-elliott)

- Update Cortex dependency to v1.8.0.

- Running the Agent as a DaemonSet with host_filter and role: pod should no
  longer cause unnecessary load against the Kubernetes SD API. (@rfratto)

- Update Prometheus to v2.27.0. (@mapno)

- Update Loki dependency to d88f3996eaa2. This is a non-release build, and was
  needed to support exemplars. (@mapno)

- Update Cortex dependency to d382e1d80eaf. This is a non-release build, and
  was needed to support exemplars. (@mapno)

### Bugfixes

- Host filter relabeling rules should now work. (@rfratto)

- Fixed issue where span metrics where being reported with wrong time unit.
  (@mapno)

### Other changes

- Intentionally order tracing processors. (@joe-elliott)

v0.14.0 (2021-05-24)
--------------------

> **BREAKING CHANGES**: This release has breaking changes. Please read entries
> carefully and consult the [upgrade guide][] for specific instructions.
>
> **STABILITY NOTICE**: As of this release, functionality that is not
> recommended for production use and is expected to change will be tagged
> interchangably as "experimental" or "beta."

### Security fixes

- The Scraping service API will now reject configs that read credentials from
  disk by default. This prevents malicious users from reading arbitrary files
  and sending their contents over the network. The old behavior can be
  re-enabled by setting `dangerous_allow_reading_files: true` in the scraping
  service config. (@rfratto)

### Breaking changes

- Configuration for SigV4 has changed. (@rfratto)

### Deprecations

- `push_config` is now supplanted by `remote_block` and `batch`. `push_config`
  will be removed in a future version (@mapno)

### Features

- (beta) New integration: windows_exporter (@mattdurham)

- (beta) Grafana Agent Windows Installer is now included as a release artifact.
  (@mattdurham)

- Official M1 Mac release builds will now be generated! Look for
  `agent-darwin-arm64` and `agentctl-darwin-arm64` in the release assets.
  (@rfratto)

- Add support for running as a Windows service (@mattdurham)

- (beta) Add /-/reload support. It is not recommended to invoke `/-/reload`
  against the main HTTP server. Instead, two new command-line flags have been
  added: `--reload-addr` and `--reload-port`. These will launch a
  `/-/reload`-only HTTP server that can be used to safely reload the Agent's
  state.  (@rfratto)

- Add a /-/config endpoint. This endpoint will return the current configuration
  file with defaults applied that the Agent has loaded from disk. (@rfratto)

- (beta) Support generating metrics and exposing them via a Prometheus exporter
  from span data. (@yeya24)

- Tail-based sampling for tracing pipelines (@mapno)

- Added Automatic Logging feature for Tempo (@joe-elliott)

- Disallow reading files from within scraping service configs by default.
  (@rfratto)

- Add remote write for span metrics (@mapno)

### Enhancements

- Support compression for trace export. (@mdisibio)

- Add global remote_write configuration that is shared between all instances
  and integrations. (@mattdurham)

- Go 1.16 is now used for all builds of the Agent. (@rfratto)

- Update Prometheus dependency to v2.26.0. (@rfratto)

- Upgrade `go.opentelemetry.io/collector` to v0.21.0 (@mapno)

- Add kafka trace receiver (@mapno)

- Support mirroring a trace pipeline to multiple backends (@mapno)

- Add `headers` field in `remote_write` config for Tempo. `headers` specifies
  HTTP headers to forward to the remote endpoint. (@alexbiehl)

- Add silent uninstall to Windows Uninstaller. (@mattdurham)

### Bugfixes

- Native Darwin arm64 builds will no longer crash when writing metrics to the
  WAL. (@rfratto)

- Remote write endpoints that never function across the lifetime of the Agent
  will no longer prevent the WAL from being truncated. (@rfratto)

- Bring back FreeBSD support. (@rfratto)

- agentctl will no longer leak WAL resources when retrieving WAL stats.
  (@rfratto)

- Ensure defaults are applied to undefined sections in config file. This fixes
  a problem where integrations didn't work if `prometheus:` wasn't configured.
  (@rfratto)

- Fixed issue where automatic logging double logged "svc". (@joe-elliott)

### Other changes

- The Grafana Cloud Agent has been renamed to the Grafana Agent. (@rfratto)

- Instance configs uploaded to the Config Store API will no longer be stored
  along with the global Prometheus defaults. This is done to allow globals to
  be updated and re-apply the new global defaults to the configs from the
  Config Store. (@rfratto)

- The User-Agent header sent for logs will now be `GrafanaAgent/<version>`
  (@rfratto)

- Add `tempo_spanmetrics` namespace in spanmetrics (@mapno)

v0.13.1 (2021-04-09)
--------------------

### Bugfixes

- Validate that incoming scraped metrics do not have an empty label set or a
  label set with duplicate labels, mirroring the behavior of Prometheus.
  (@rfratto)

v0.13.0 (2021-02-25)
--------------------

> The primary branch name has changed from `master` to `main`. You may have to
> update your local checkouts of the repository to point at the new branch name.

### Features

- postgres_exporter: Support query_path and disable_default_metrics. (@rfratto)

### Enhancements

- Support other architectures in installation script. (@rfratto)

- Allow specifying custom wal_truncate_frequency per integration. (@rfratto)

- The SigV4 region can now be inferred using the shared config (at
  `$HOME/.aws/config`) or environment variables (via `AWS_CONFIG`). (@rfratto)

- Update Prometheus dependency to v2.25.0. (@rfratto)

### Bugfixes

- Not providing an `-addr` flag for `agentctl config-sync` will no longer
  report an error and will instead use the pre-existing default value.
  (@rfratto)

- Fixed a bug from v0.12.0 where the Loki installation script failed because
  positions_directory was not set. (@rfratto)

- Reduce the likelihood of dataloss during a remote_write-side outage by
  increasing the default wal_truncation_frequency to 60m and preventing the WAL
  from being truncated if the last truncation timestamp hasn't changed. This
  change increases the size of the WAL on average, and users may configure a
  lower wal_truncation_frequency to deliberately choose a smaller WAL over
  write guarantees. (@rfratto)

- Add the ability to read and serve HTTPS integration metrics when given a set
  certificates (@mattdurham)

v0.12.0 (2021-02-05)
--------------------

> **BREAKING CHANGES**: This release has breaking changes. Please read entries
> carefully and consult the [upgrade guide][] for specific instructions.

### Breaking Changes

- The configuration format for the `loki` block has changed. (@rfratto)

- The configuration format for the `tempo` block has changed. (@rfratto)

### Features

- Support for multiple Loki Promtail instances has been added. (@rfratto)

- Support for multiple Tempo instances has been added. (@rfratto)

- Added [ElasticSearch exporter](https://github.com/justwatchcom/elasticsearch_exporter)
  integration. (@colega)

### Enhancements

- `.deb` and `.rpm` packages are now generated for all supported architectures.
  The architecture of the AMD64 package in the filename has been renamed to
  `amd64` to stay synchronized with the architecture name presented from other
  release assets. (@rfratto)

- The `/agent/api/v1/targets` API will now include discovered labels on the
  target pre-relabeling in a `discovered_labels` field. (@rfratto)

- Update Loki to 59a34f9867ce. This is a non-release build, and was needed to
  support multiple Loki instances. (@rfratto)

- Scraping service: Unhealthy Agents in the ring will no longer cause job
  distribution to fail. (@rfratto)

- Scraping service: Cortex ring metrics (prefixed with cortex_ring_) will now
  be registered for tracking the state of the hash ring. (@rfratto)

- Scraping service: instance config ownership is now determined by the hash of
  the instance config name instead of the entire config. This means that
  updating a config is guaranteed to always hash to the same Agent, reducing
  the number of metrics gaps. (@rfratto)

- Only keep a handful of K8s API server metrics by default to reduce default
  active series usage. (@hjet)

- Go 1.15.8 is now used for all distributions of the Agent. (@rfratto)

### Bugfixes

- `agentctl config-check` will now work correctly when the supplied config file
  contains integrations. (@hoenn)

v0.11.0 (2021-01-20)
--------------------

### Features

- ARMv6 builds of `agent` and `agentctl` will now be included in releases to
  expand Agent support to cover all models of Raspberry Pis. ARMv6 docker
  builds are also now available. (@rfratto)

- Added `config-check` subcommand for `agentctl` that can be used to validate
  Agent configuration files before attempting to load them in the `agent`
  itself. (@56quarters)

### Enhancements

- A sigv4 install script for Prometheus has been added. (@rfratto)

- NAMESPACE may be passed as an environment variable to the Kubernetes install
  scripts to specify an installation namespace. (@rfratto)

### Bugfixes

- The K8s API server scrape job will use the API server Service name when
  resolving IP addresses for Prometheus service discovery using the "Endpoints"
  role. (@hjet)

- The K8s manifests will no longer include the `default/kubernetes` job twice
  in both the DaemonSet and the Deployment. (@rfratto)

v0.10.0 (2021-01-13)
--------------------

### Features

- Prometheus `remote_write` now supports SigV4 authentication using the
  [AWS default credentials chain](https://docs.aws.amazon.com/sdk-for-java/v1/developer-guide/credentials.html).
  This enables the Agent to send metrics to Amazon Managed Prometheus without
  needing the [SigV4 Proxy](https://github.com/awslabs/aws-sigv4-proxy).
  (@rfratto)

### Enhancements

- Update `redis_exporter` to v1.15.0. (@rfratto)

- `memcached_exporter` has been updated to v0.8.0. (@rfratto)

- `process-exporter` has been updated to v0.7.5. (@rfratto)

- `wal_cleanup_age` and `wal_cleanup_period` have been added to the top-level
  Prometheus configuration section. These settings control how Write Ahead Logs
  (WALs) that are not associated with any instances are cleaned up. By default,
  WALs not associated with an instance that have not been written in the last
  12 hours are eligible to be cleaned up. This cleanup can be disabled by
  setting `wal_cleanup_period` to `0`. (@56quarters)

- Configuring logs to read from the systemd journal should now work on journals
  that use +ZSTD compression. (@rfratto)

### Bugfixes

- Integrations will now function if the HTTP listen address was set to a value
  other than the default. (@mattdurham)

- The default Loki installation will now be able to write its positions file.
  This was prevented by accidentally writing to a readonly volume mount.
  (@rfratto)

v0.9.1 (2021-01-04)
-------------------

### Enhancements

- agentctl will now be installed by the rpm and deb packages as
  `grafana-agentctl`. (@rfratto)

v0.9.0 (2020-12-10)
-------------------

### Features

- Add support to configure TLS config for the Tempo exporter to use
  insecure_skip_verify to disable TLS chain verification. (@bombsimon)

- Add `sample-stats` to `agentctl` to search the WAL and return a summary of
  samples of series matching the given label selector. (@simonswine)

- New integration:
  [postgres_exporter](https://github.com/wrouesnel/postgres_exporter)
  (@rfratto)

- New integration:
  [statsd_exporter](https://github.com/prometheus/statsd_exporter) (@rfratto)

- New integration:
  [consul_exporter](https://github.com/prometheus/consul_exporter) (@rfratto)

- Add optional environment variable substitution of configuration file.
  (@dcseifert)

### Enhancements

- `min_wal_time` and `max_wal_time` have been added to the instance config
  settings, guaranteeing that data in the WAL will exist for at least
  `min_wal_time` and will not exist for longer than `max_wal_time`. This change
  will increase the size of the WAL slightly but will prevent certain scenarios
  where data is deleted before it is sent. To revert back to the old behavior,
  set `min_wal_time` to `0s`. (@rfratto)

- Update `redis_exporter` to v1.13.1. (@rfratto)

- Bump OpenTelemetry-collector dependency to v0.16.0. (@bombsimon)

### Bugfixes

- Fix issue where the Tempo example manifest could not be applied because the
  port names were too long. (@rfratto)

- Fix issue where the Agent Kubernetes manifests may not load properly on AKS.
  (#279) (@rfratto)

### Other changes

- The User-Agent header sent for logs will now be `GrafanaCloudAgent/<version>`
  (@rfratto)

v0.8.0 (2020-11-06)
-------------------

### Features

- New integration: [dnsamsq_exporter](https://github.com/google/dnsamsq_exporter)
  (@rfratto).

- New integration: [memcached_exporter](https://github.com/prometheus/memcached_exporter)
  (@rfratto).

### Enhancements

- Add `<integration name>_build_info` metric to all integrations. The build
  info displayed will match the build information of the Agent and _not_ the
  embedded exporter. This metric is used by community dashboards, so adding it
  to the Agent increases compatibility with existing dashboards that depend on
  it existing. (@rfratto)

- Bump OpenTelemetry-collector dependency to 0.14.0 (@joe-elliott)

### Bugfixes

- Error messages when retrieving configs from the KV store will now be logged,
  rather than just logging a generic message saying that retrieving the config
  has failed. (@rfratto)

v0.7.2 (2020-10-29)
-------------------

### Enhancements

- Bump Prometheus dependency to 2.21. (@rfratto)

- Bump OpenTelemetry-collector dependency to 0.13.0 (@rfratto)

- Bump Promtail dependency to 2.0. (@rfratto)

- Enhance host_filtering mode to support targets from Docker Swarm and Consul.
  Also, add a `host_filter_relabel_configs` to that will apply relabeling rules
  for determining if a target should be dropped. Add a documentation section
  explaining all of this in detail. (@rfratto)

### Bugfixes

- Fix deb package prerm script so that it stops the agent on package removal.
  (@jdbaldry)

- Fix issue where the `push_config` for Tempo field was expected to be
  `remote_write`. `push_config` now works as expected. (@rfratto)

v0.7.1 (2020-10-23)
-------------------

### Bugfixes

- Fix issue where ARM binaries were not published with the GitHub release.

v0.7.0 (2020-10-23)
-------------------

### Features

- Added Tracing Support. (@joe-elliott)

- Add RPM and deb packaging. (@jdbaldry, @simon6372)

- arm64 and arm/v7 Docker containers and release builds are now available for
  `agent` and `agentctl`. (@rfratto)

- Add `wal-stats` and `target-stats` tooling to `agentctl` to discover WAL and
  cardinality issues. (@rfratto)

- [mysqld_exporter](https://github.com/prometheus/mysqld_exporter) is now
  embedded and available as an integration. (@rfratto)

- [redis_exporter](https://github.com/oliver006/redis_exporter) is now embedded
  and available as an integration. (@dafydd-t)

### Enhancements

- Resharding the cluster when using the scraping service mode now supports
  timeouts through `reshard_timeout`. The default value is `30s.` This timeout
  applies to cluster-wide reshards (performed when joining and leaving the
  cluster) and local reshards (done on the `reshard_interval`). (@rfratto)

### Bugfixes

- Fix issue where integrations crashed with instance_mode was set to `distinct`
  (@rfratto)

- Fix issue where the `agent` integration did not work on Windows (@rfratto).

- Support URL-encoded paths in the scraping service API. (@rfratto)

- The instance label written from replace_instance_label can now be overwritten
  with relabel_configs. This bugfix slightly modifies the behavior of what data
  is stored. The final instance label will now be stored in the WAL rather than
  computed by remote_write. This change should not negatively affect existing
  users. (@rfratto)

v0.6.1 (2020-04-11)
-------------------

### Bugfixes

- Fix issue where build information was empty when running the Agent with
  --version. (@rfratto)

- Fix issue where updating a config in the scraping service may fail to pick up
  new targets. (@rfratto)

- Fix deadlock that slowly prevents the Agent from scraping targets at a high
  scrape volume. (@rfratto)

v0.6.0 (2020-09-04)
-------------------

### Breaking Changes

- The Configs API will now disallow two instance configs having multiple
  `scrape_configs` with the same `job_name`. This was needed for the instance
  sharing mode, where combined instances may have duplicate `job_names` across
  their `scrape_configs`. This brings the scraping service more in line with
  Prometheus, where `job_names` must globally be unique. This change also
  disallows concurrent requests to the put/apply config API endpoint to prevent
  a race condition of two conflicting configs being applied at the same time.
  (@rfratto)

### Deprecations

- `use_hostname_label` is now supplanted by `replace_instance_label`.
  `use_hostname_label` will be removed in a future version. (@rfratto)

### Features

- The Grafana Agent can now collect logs and send to Loki. This is done by
  embedding Promtail, the official Loki log collection client. (@rfratto)

- Integrations can now be enabled without scraping. Set scrape_integrations to
  `false` at the `integrations` key or within the specific integration you
  don't want to scrape. This is useful when another Agent or Prometheus server
  will scrape the integration. (@rfratto)

- [process-exporter](https://github.com/ncabatoff/process-exporter) is now
  embedded as `process_exporter`. The hypen has been changed to an underscore
  in the config file to retain consistency with `node_exporter`. (@rfratto)

### Enhancements

- A new config option, `replace_instance_label`, is now available for use with
  integrations. When this is true, the instance label for all metrics coming
  from an integration will be replaced with the machine's hostname rather than
  127.0.0.1. (@rfratto)

- The embedded Prometheus version has been updated to 2.20.1. (@rfratto,
  @gotjosh)

- The User-Agent header written by the Agent when remote_writing will now be
  `GrafanaCloudAgent/<Version>` instead of `Prometheus/<Prometheus Version>`.
  (@rfratto)

- The subsystems of the Agent (`prometheus`, `loki`) are now made optional.
  Enabling integrations also implicitly enables the associated subsystem. For
  example, enabling the `agent` or `node_exporter` integration will force the
  `prometheus` subsystem to be enabled.  (@rfratto)

### Bugfixes

- The documentation for Tanka configs is now correct. (@amckinley)

- Minor corrections and spelling issues have been fixed in the Overview
  documentation. (@amckinley)

- The new default of `shared` instances mode broke the metric value for
  `agent_prometheus_active_configs`, which was tracking the number of combined
  configs (i.e., number of launched instances). This metric has been fixed and
  a new metric, `agent_prometheus_active_instances`, has been added to track
  the numbger of launched instances. If instance sharing is not enabled, both
  metrics will share the same value. (@rfratto)

- `remote_write` names in a group will no longer be copied from the
  remote_write names of the first instance in the group. Rather, all
  remote_write names will be generated based on the first 6 characters of the
  group hash and the first six characters of the remote_write hash. (@rfratto)

- Fix a panic that may occur during shutdown if the WAL is closed in the middle
  of the WAL being truncated. (@rfratto)

v0.5.0 (2020-08-12)
-------------------

### Features

- A [scrape targets API](https://github.com/grafana/agent/blob/main/docs/api.md#list-current-scrape-targets)
  has been added to show every target the Agent is currently scraping, when it
  was last scraped, how long it took to scrape, and errors from the last
  scrape, if any. (@rfratto)

- "Shared Instance Mode" is the new default mode for spawning Prometheus
  instances, and will improve CPU and memory usage for users of integrations
  and the scraping service. (@rfratto)

### Enhancements

- Memory stability and utilization of the WAL has been improved, and the
  reported number of active series in the WAL will stop double-counting
  recently churned series. (@rfratto)

- Changing scrape_configs and remote_write configs for an instance will now be
  dynamically applied without restarting the instance. This will result in less
  missing metrics for users of the scraping service that change a config.
  (@rfratto)

- The Tanka configuration now uses k8s-alpha. (@duologic)

### Bugfixes

- The Tanka configuration will now also deploy a single-replica deployment
  specifically for scraping the Kubernetes API. This deployment acts together
  with the Daemonset to scrape the full cluster and the control plane.
  (@gotjosh)

- The node_exporter filesystem collector will now work on Linux systems without
  needing to manually set the blocklist and allowlist of filesystems.
  (@rfratto)

v0.4.0 (2020-06-18)
-------------------

### Features

- Support for integrations has been added. Integrations can be any embedded
  tool, but are currently used for embedding exporters and generating scrape
  configs. (@rfratto)

- node_exporter has been added as an integration. This is the full version of
  node_exporter with the same configuration options. (@rfratto)

- An Agent integration that makes the Agent automatically scrape itself has
  been added. (@rfratto)

### Enhancements

- The WAL can now be truncated if running the Agent without any remote_write
  endpoints. (@rfratto)

### Bugfixes

- Prevent the Agent from crashing when a global Prometheus config stanza is not
  provided. (@robx)

- Enable agent host_filter in the Tanka configs, which was disabled by default
  by mistake. (@rfratto)

v0.3.2 (2020-05-29)
-------------------

### Features

- Tanka configs that deploy the scraping service mode are now available
  (@rfratto)

- A k3d example has been added as a counterpart to the docker-compose example.
  (@rfratto)

### Enhancements

- Labels provided by the default deployment of the Agent (Kubernetes and Tanka)
  have been changed to align with the latest changes to grafana/jsonnet-libs.
  The old `instance` label is now called `pod`, and the new `instance` label is
  unique. A `container` label has also been added. The Agent mixin has been
  subsequently updated to also incorporate these label changes. (@rfratto)

- The `remote_write` and `scrape_config` sections now share the same
  validations as Prometheus (@rfratto)

- Setting `wal_truncation_frequency` to less than the scrape interval is now
  disallowed (@rfratto)

### Bugfixes

- A deadlock in scraping service mode when updating a config that shards to the
  same node has been fixed (@rfratto)

- `remote_write` config stanzas will no longer ignore `password_file`
  (@rfratto)

- `scrape_config` client secrets (e.g., basic auth, bearer token,
  `password_file`) will now be properly retained in scraping service mode
  (@rfratto)

- Labels for CPU, RX, and TX graphs in the Agent Operational dashboard now
  correctly show the pod name of the Agent instead of the exporter name.
  (@rfratto)

v0.3.1 (2020-05-20)
-------------------

### Features

- The Agent has upgraded its vendored Prometheus to v2.18.1 (@gotjosh,
  @rfratto)

### Bugfixes

- A typo in the Tanka configs and Kubernetes manifests that prevents the Agent
  launching with v0.3.0 has been fixed (@captncraig)

- Fixed a bug where Tanka mixins could not be used due to an issue with the
  folder placement enhancement (@rfratto)

### Enhancements

- `agentctl` and the config API will now validate that the YAML they receive
  are valid instance configs. (@rfratto)

v0.3.0 (2020-05-13)
-------------------

### Features

- A third operational mode called "scraping service mode" has been added. A KV
  store is used to store instance configs which are distributed amongst a
  clustered set of Agent processes, dividing the total scrape load across each
  agent. An API is exposed on the Agents to list, create, update, and delete
  instance configurations from the KV store. (@rfratto)

- An "agentctl" binary has been released to interact with the new instance
  config management API created by the "scraping service mode." (@rfratto,
  @hoenn)

- The Agent now includes readiness and healthiness endpoints. (@rfratto)

### Enhancements

- The YAML files are now parsed strictly and an invalid YAML will generate an
  error at runtime. (@hoenn)

- The default build mode for the Docker containers is now release, not debug.
  (@rfratto)

- The Grafana Agent Tanka Mixins now are placed in an "Agent" folder within
  Grafana. (@cyriltovena)

v0.2.0 (2020-04-09)
-------------------

### Features

- The Prometheus remote write protocol will now send scraped metadata (metric
  name, help, type and unit). This results in almost negligent bytes sent
  increase as metadata is only sent every minute. It is on by default.
  (@gotjosh)

  These metrics are available to monitor metadata being sent:
  - `prometheus_remote_storage_succeeded_metadata_total`
  - `prometheus_remote_storage_failed_metadata_total`
  - `prometheus_remote_storage_retried_metadata_total`
  - `prometheus_remote_storage_sent_batch_duration_seconds` and
    `prometheus_remote_storage_sent_bytes_total` have a new label “type” with
    the values of `metadata` or `samples`.

### Enhancements

- The Agent has upgraded its vendored Prometheus to v2.17.1 (@rfratto)

### Bugfixes

- Invalid configs passed to the agent will now stop the process after they are
  logged as invalid; previously the Agent process would continue. (@rfratto)

- Enabling host_filter will now allow metrics from node role Kubernetes service
  discovery to be scraped properly (e.g., cAdvisor, Kubelet). (@rfratto)

v0.1.1 (2020-03-16)
-------------------

### Other changes

- Nits in documentation (@sh0rez)

- Fix various dashboard mixin problems from v0.1.0 (@rfratto)

- Pass through release tag to `docker build` (@rfratto)

v0.1.0 (2020-03-16)
-------------------

> First release!

### Features

- Support for scraping Prometheus metrics and sharding the agent through the
  presence of a `host_filter` flag within the Agent configuration file.

[upgrade guide]: https://grafana.com/docs/agent/latest/upgrade-guide/
[contributors guide]: ./docs/developer/contributing.md#updating-the-changelog<|MERGE_RESOLUTION|>--- conflicted
+++ resolved
@@ -52,13 +52,9 @@
   permanently fail to load with `id already exists` error. (@mattdurham)
 
 - Allow the usage of encodings other than UTF8 to be used with environment variable expansion. (@mattdurham)
-<<<<<<< HEAD
- 
-=======
 
 - Fixed an issue where native histogram time series were being dropped silently.  (@krajorama)
 
->>>>>>> 08b9a234
 ### Enhancements
 
 - The `loki.write` WAL now has snappy compression enabled by default. (@thepalbi)
