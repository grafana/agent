# Changelog

> _Contributors should read our [contributors guide][] for instructions on how
> to update the changelog._

This document contains a historical list of changes between releases. Only
changes that impact end-user behavior are listed; changes to documentation or
internal API changes are not present.

Main (unreleased)
-----------------

<<<<<<< HEAD

### Bugfixes

- Fix issue with windows_exporter defaults not being set correctly. (@mattdurham)
=======
### Bugfixes

- Permit `X-Faro-Session-ID` header in CORS requests for the `faro.receiver`
  component (flow mode) and the `app_agent_receiver` integration (static mode).
  (@cedricziel)
>>>>>>> 7da5726b

v0.38.0 (2023-11-21)
--------------------

### Breaking changes

- Remove `otelcol.exporter.jaeger` component (@hainenber)

- In the mysqld exporter integration, some metrics are removed and others are renamed. (@marctc)
  - Removed metrics:
    - "mysql_last_scrape_failed" (gauge)
    - "mysql_exporter_scrapes_total" (counter)
    - "mysql_exporter_scrape_errors_total" (counter)
  - Metric names in the `info_schema.processlist` collector have been [changed](https://github.com/prometheus/mysqld_exporter/pull/603).
  - Metric names in the `info_schema.replica_host` collector have been [changed](https://github.com/prometheus/mysqld_exporter/pull/496).
  - Changes related to `replication_group_member_stats collector`:
    - metric "transaction_in_queue" was Counter instead of Gauge
    - renamed 3 metrics starting with `mysql_perf_schema_transaction_` to start with `mysql_perf_schema_transactions_` to be consistent with column names.
    - exposing only server's own stats by matching `MEMBER_ID` with `@@server_uuid` resulting "member_id" label to be dropped.

### Features

- Added a new `stage.decolorize` stage to `loki.process` component which
  allows to strip ANSI color codes from the log lines. (@thampiotr)

- Added a new `stage.sampling` stage to `loki.process` component which
  allows to only process a fraction of logs and drop the rest. (@thampiotr)

- Added a new `stage.eventlogmessage` stage to `loki.process` component which
  allows to extract data from Windows Event Log. (@thampiotr)

- Update version of River:

    - River now supports raw strings, which are strings surrounded by backticks
      instead of double quotes. Raw strings can span multiple lines, and do not
      support any escape sequences. (@erikbaranowski)

    - River now permits using `[]` to access non-existent keys in an object.
      When this is done, the access evaluates to `null`, such that `{}["foo"]
      == null` is true. (@rfratto)

- Added support for python profiling to `pyroscope.ebpf` component. (@korniltsev)

- Windows Flow Installer: Add /CONFIG /DISABLEPROFILING and /DISABLEREPORTING flag (@jkroepke)

- Add queueing logs remote write client for `loki.write` when WAL is enabled. (@thepalbi)

- New Grafana Agent Flow components:

  - `otelcol.processor.filter` - filters OTLP telemetry data using OpenTelemetry
    Transformation Language (OTTL). (@hainenber)
  - `otelcol.receiver.vcenter` - receives metrics telemetry data from vCenter. (@marctc)

- Agent Management: Introduce support for remotely managed external labels for logs. (@jcreixell)

### Enhancements

- The `loki.write` WAL now has snappy compression enabled by default. (@thepalbi)

- Allow converting labels to structured metadata with Loki's structured_metadata stage. (@gonzalesraul)

- Improved performance of `pyroscope.scrape` component when working with a large number of targets. (@cyriltovena)

- Added support for comma-separated list of fields in `source` option and a
  new `separator` option in `drop` stage of `loki.process`. (@thampiotr)

- The `loki.source.docker` component now allows connecting to Docker daemons
  over HTTP(S) and setting up TLS credentials. (@tpaschalis)

- Added an `exclude_event_message` option to `loki.source.windowsevent` in flow mode,
  which excludes the human-friendly event message from Windows event logs. (@ptodev)

- Improve detection of rolled log files in `loki.source.kubernetes` and
  `loki.source.podlogs` (@slim-bean).

- Support clustering in `loki.source.kubernetes` (@slim-bean).

- Support clustering in `loki.source.podlogs` (@rfratto).

- Make component list sortable in web UI. (@hainenber)

- Adds new metrics (`mssql_server_total_memory_bytes`, `mssql_server_target_memory_bytes`,
  and `mssql_available_commit_memory_bytes`) for `mssql` integration.

- Grafana Agent Operator: `config-reloader` container no longer runs as root.
  (@rootmout)

- Added support for replaying not sent data for `loki.write` when WAL is enabled. (@thepalbi)

- Make the result of 'discovery.kubelet' support pods that without ports, such as k8s control plane static pods. (@masonmei)

- Added support for unicode strings in `pyroscope.ebpf` python profiles. (@korniltsev)

- Improved resilience of graph evaluation in presence of slow components. (@thampiotr)

- Updated windows exporter to use prometheus-community/windows_exporter commit 1836cd1. (@mattdurham)

- Allow agent to start with `module.git` config if cached before. (@hainenber)

### Bugfixes

- Set exit code 1 on grafana-agentctl non-runnable command. (@fgouteroux)

- Fixed an issue where `loki.process` validation for stage `metric.counter` was
  allowing invalid combination of configuration options. (@thampiotr)

- Fixed issue where adding a module after initial start, that failed to load then subsequently resolving the issue would cause the module to
  permanently fail to load with `id already exists` error. (@mattdurham)

- Allow the usage of encodings other than UTF8 to be used with environment variable expansion. (@mattdurham)

- Fixed an issue where native histogram time series were being dropped silently.  (@krajorama)

- Fix validation issue with ServiceMonitors when scrape timeout is greater than interval. (@captncraig)

- Static mode's spanmetrics processor will now prune histograms when the dimension cache is pruned.
  Dimension cache was always pruned but histograms were not being pruned. This caused metric series
  created by the spanmetrics processor to grow unbounded. Only static mode has this issue. Flow mode's
  `otelcol.connector.spanmetrics` does not have this bug. (@nijave)

- Prevent logging errors on normal shutdown in `loki.source.journal`. (@wildum)

- Break on iterate journal failure in `loki.source.journal`. (@wildum)

- Fix file descriptor leak in `loki.source.journal`. (@wildum)

- Fixed a bug in River where passing a non-string key to an object (such as
  `{}[true]`) would incorrectly report that a number type was expected instead. (@rfratto)

- Include Faro Measurement `type` field in `faro.receiver` Flow component and legacy `app_agent_receiver` integration. (@rlankfo)

- Mark `password` argument of `loki.source.kafka` as a `secret` rather than a `string`. (@harsiddhdave44)

- Fixed a bug where UDP syslog messages were never processed (@joshuapare)

- Updating configuration for `loki.write` no longer drops data. (@thepalbi)

- Fixed a bug in WAL where exemplars were recorded before the first native histogram samples for new series,
  resulting in remote write sending the exemplar first and Prometheus failing to ingest it due to missing
  series. (@krajorama)

- Fixed an issue in the static config converter where exporter instance values
  were not being mapped when translating to flow. (@erikbaranowski)

- Fix a bug which prevented Agent from running `otelcol.exporter.loadbalancing`
  with a `routing_key` of `traceID`. (@ptodev)

- Added Kubernetes service resolver to static node's loadbalancing exporter
  and to Flow's `otelcol.exporter.loadbalancing`. (@ptodev)

- Fix default configuration file `grafana-agent-flow.river` used in downstream
  packages. (@bricewge)

- Fix converter output for prometheus.exporter.windows to not unnecessarily add
  empty blocks. (@erikbaranowski)

### Other changes

- Bump `mysqld_exporter` version to v0.15.0. (@marctc)

- Bump `github-exporter` version to 1.0.6. (@marctc)

- Use Go 1.21.4 for builds. (@rfratto)

- Change User-Agent header for outbound requests to include agent-mode, goos, and deployment mode. Example `GrafanaAgent/v0.38.0 (flow; linux; docker)` (@captncraig)

- `loki.source.windowsevent` and `loki.source.*` changed to use a more robust positions file to prevent corruption on reboots when writing
  the positions file. (@mattdurham)

v0.37.4 (2023-11-06)
-----------------

### Enhancements

- Added an `add_metric_suffixes` option to `otelcol.exporter.prometheus` in flow mode,
  which configures whether to add type and unit suffixes to metrics names. (@mar4uk)

### Bugfixes

- Fix a bug where reloading the configuration of a `loki.write` component lead
  to a panic. (@tpaschalis)

v0.37.3 (2023-10-26)
-----------------

### Bugfixes

- Fixed an issue where native histogram time series were being dropped silently.  (@krajorama)

- Fix an issue where `remote.vault` ignored the `namespace` argument. (@rfratto)

- Fix an issue with static mode and `promtail` converters, where static targets
  did not correctly default to `localhost` when not provided. (@thampiotr)

- Fixed some converter diagnostics so they show as warnings rather than errors. Improve
  clarity for various diagnostics. (@erikbaranowski)

- Wire up the agent exporter integration for the static converter. (@erikbaranowski)

### Enhancements

- Upgrade OpenTelemetry Collector packages to version 0.87 (@ptodev):
  - `otelcol.receiver.kafka` has a new `header_extraction` block to extract headers from Kafka records.
  - `otelcol.receiver.kafka` has a new `version` argument to change the version of
    the SASL Protocol for SASL authentication.

v0.37.2 (2023-10-16)
-----------------

### Bugfixes

- Fix the handling of the `--cluster.join-addresses` flag causing an invalid
  comparison with the mutually-exclusive `--cluster.discover-peers`. (@tpaschalis)

- Fix an issue with the static to flow converter for blackbox exporter modules
  config not being included in the river output. (@erikbaranowski)

- Fix issue with default values in `discovery.nomad`. (@marctc)

### Enhancements

- Update Prometheus dependency to v2.47.2. (@tpaschalis)

- Allow Out of Order writing to the WAL for metrics. (@mattdurham)

- Added new config options to spanmetrics processor in static mode (@ptodev):
  - `aggregation_temporality`: configures whether to reset the metrics after flushing.
  - `metrics_flush_interval`: configures how often to flush generated metrics.

### Other changes

- Use Go 1.21.3 for builds. (@tpaschalis)

v0.37.1 (2023-10-10)
-----------------

### Bugfixes

- Fix the initialization of the default namespaces map for the operator and the
  loki.source.kubernetes component. (@wildum)

v0.37.0 (2023-10-10)
-----------------

### Breaking changes

- Set `retry_on_http_429` to `true` by default in the `queue_config` block in static mode's `remote_write`. (@wildum)

- Renamed `non_indexed_labels` Loki processing stage to `structured_metadata`. (@vlad-diachenko)

- Include `otel_scope_name` and `otel_scope_version` in all metrics for `otelcol.exporter.prometheus`
  by default using a new argument `include_scope_labels`. (@erikbaranowski)

- Static mode Windows Certificate Filter no longer restricted to TLS 1.2 and specific cipher suites. (@mattdurham)

- The `__meta_agent_integration*` and `__meta_agent_hostname` labels have been
  removed from the targets exposed by `prometheus.exporter.*` components and
  got replaced by the pair of `__meta_component_name` and `__meta_component_id`
  labels. (@tpaschalis)

- Flow: Allow `prometheus.exporter.unix` to be specified multiple times and used in modules. This now means all
  `prometheus.exporter.unix` references will need a label `prometheus.exporter.unix "example"`. (@mattdurham)

### Features

- New Grafana Agent Flow components:

  - `discovery.consulagent` discovers scrape targets from Consul Agent. (@wildum)
  - `discovery.dockerswarm` discovers scrape targets from Docker Swarm. (@wildum)
  - `discovery.ionos` discovers scrape targets from the IONOS Cloud API. (@wildum)
  - `discovery.kuma` discovers scrape targets from the Kuma control plane. (@tpaschalis)
  - `discovery.linode` discovers scrape targets from the Linode API. (@captncraig)
  - `discovery.marathon` discovers scrape targets from Marathon servers. (@wildum)
  - `discovery.nerve` discovers scrape targets from AirBnB's Nerve. (@tpaschalis)
  - `discovery.scaleway` discovers scrape targets from Scaleway virtual
    instances and bare-metal machines. (@rfratto)
  - `discovery.serverset` discovers Serversets stored in Zookeeper. (@thampiotr)
  - `discovery.triton` discovers scrape targets from Triton Container Monitor. (@erikbaranowski)
  - `faro.receiver` accepts Grafana Faro-formatted telemetry data over the
    network and forwards it to other components. (@megumish, @rfratto)
  - `otelcol.connector.servicegraph` creates service graph metrics from spans. It is the
    flow mode equivalent to static mode's `service_graphs` processor. (@ptodev)
  - `otelcol.connector.spanlogs` creates logs from spans. It is the flow mode equivalent
    to static mode's `automatic_logging` processor. (@ptodev)
  - `otelcol.processor.k8sattributes` adds Kubernetes metadata as resource attributes
    to spans, logs, and metrics. (@acr92)
  - `otelcol.processor.probabilistic_sampler` samples logs and traces based on configuration options. (@mar4uk)
  - `otelcol.processor.transform` transforms OTLP telemetry data using the
    OpenTelemetry Transformation Language (OTTL). It is most commonly used
    for transformations on attributes.
  - `prometheus.exporter.agent` exposes the agent's internal metrics. (@hainenber)
  - `prometheus.exporter.azure` collects metrics from Azure. (@wildum)
  - `prometheus.exporter.cadvisor` exposes cAdvisor metrics. (@tpaschalis)
  - `prometheus.exporter.vsphere` exposes vmware vsphere metrics. (@marctc)
  - `remote.kubernetes.configmap` loads a configmap's data for use in other components (@captncraig)
  - `remote.kubernetes.secret` loads a secret's data for use in other components (@captncraig)

- Flow: allow the HTTP server to be configured with TLS in the config file
  using the new `http` config block. (@rfratto)

- Clustering: add new flag `--cluster.max-join-peers` to limit the number of peers the system joins. (@wildum)

- Clustering: add a new flag `--cluster.name` to prevent nodes without this identifier from joining the cluster. (@wildum)

- Clustering: add IPv6 support when using advertise interfaces to assign IP addresses. (@wildum)

- Add a `file_watch` block in `loki.source.file` to configure how often to poll files from disk for changes via `min_poll_frequency` and `max_poll_frequency`.
  In static mode it can be configured in the global `file_watch_config` via `min_poll_frequency` and `max_poll_frequency`.  (@wildum)

- Flow: In `prometheus.exporter.blackbox`, allow setting labels for individual targets. (@spartan0x117)

- Add optional `nil_to_zero` config flag for `YACE` which can be set in the `static`, `discovery`, or `metric` config blocks. (@berler)

- The `cri` stage in `loki.process` can now be configured to limit line size.

- Flow: Allow `grafana-agent run` to accept a path to a directory of `*.river` files.
  This will load all River files in the directory as a single configuration;
  component names must be unique across all loaded files. (@rfratto, @hainenber)

- Added support for `static` configuration conversion in `grafana-agent convert` and `grafana-agent run` commands. (@erikbaranowski)

- Flow: the `prometheus.scrape` component can now configure the scraping of
  Prometheus native histograms. (@tpaschalis)

- Flow: the `prometheus.remote_write` component now supports SigV4 and AzureAD authentication. (@ptodev)

### Enhancements

- Clustering: allow advertise interfaces to be configurable, with the possibility to select all available interfaces. (@wildum)

- Deleted series will now be removed from the WAL sooner, allowing Prometheus
  remote_write to free memory associated with removed series sooner. (@rfratto)

- Added a `disable_high_cardinality_metrics` configuration flag to `otelcol`
  exporters and receivers to switch high cardinality debug metrics off.  (@glindstedt)

- `loki.source.kafka` component now exposes internal label `__meta_kafka_offset`
  to indicate offset of consumed message. (@hainenber)

- Add a`tail_from_end` attribute in `loki.source.file` to have the option to start tailing a file from the end if a cached position is not found.
  This is valuable when you want to tail a large file without reading its entire content. (@wildum)

- Flow: improve river config validation step in `prometheus.scrape` by comparing `scrape_timeout` with `scrape_interval`. (@wildum)

- Flow: add `randomization_factor` and `multiplier` to retry settings in
  `otelcol` components. (@rfratto)

- Add support for `windows_certificate_filter` under http tls config block. (@mattdurham)

- Add `openstack` config converter to convert OpenStack yaml config (static mode) to river config (flow mode). (@wildum)

- Some `otelcol` components will now display their debug metrics via the
  Agent's `/metrics` endpoint. Those components include `otelcol.receiver.otlp`,
  `otelcol.exporter.otlp` and `otelcol.processor.batch`. There may also be metrics
  from other components which are not documented yet. (@ptodev)

- Agent Management: Honor 503 ServiceUnavailable `Retry-After` header. (@jcreixell)

- Bump opentelemetry-collector and opentelemetry-collector-contrib versions from v0.80 to v0.85 (@wildum):
  - add `authoriy` attribute to `otelcol.exporter.loadbalancing` to override the default value in gRPC requests.
  - add `exemplars` support to `otelcol.connector.spanmetrics`.
  - add `exclude_dimensions` attribute to `otelcol.connector.spanmetrics` to exclude dimensions from the default set.
  - add `authority` attribute to `otelcol.receiver.otlp` to override the default value in gRPC requests.
  - add `disable_keep_alives` attribute to `otelcol.receiver.otlp` to disable the HTTP keep alive feature.
  - add `traces_url_path`, `metrics_url_path` and `logs_url_path` attributes to `otelcol.receiver.otlp` to specify the URl path to respectively receive traces, metrics and logs on.
  - add the value `json` to the `encoding` attribute of `otelcol.receiver.kafka`. The component is now able to decode `json` payload and to insert it into the body of a log record.

- Added `scrape` block to customize the default behavior of `prometheus.operator.podmonitors`, `prometheus.operator.probes`, and `prometheus.operator.servicemonitors`. (@sberz)

- The `instance` label of targets exposed by `prometheus.exporter.*` components
  is now more representative of what is being monitored. (@tpaschalis)

- Promtail converter will now treat `global positions configuration is not supported` as a Warning instead of Error. (@erikbaranowski)

- Add new `agent_component_dependencies_wait_seconds` histogram metric and a dashboard panel
  that measures how long components wait to be evaluated after their dependency is updated (@thampiotr)

- Add additional endpoint to debug scrape configs generated inside `prometheus.operator.*` components (@captncraig)

- Components evaluation is now performed in parallel, reducing the impact of
  slow components potentially blocking the entire telemetry pipeline.
  The `agent_component_evaluation_seconds` metric now measures evaluation time
  of each node separately, instead of all the directly and indirectly
  dependant nodes. (@thampiotr)

- Update Prometheus dependency to v2.46.0. (@tpaschalis)

- The `client_secret` config argument in the `otelcol.auth.oauth2` component is
  now of type `secret` instead of type `string`. (@ptodev)

### Bugfixes

- Fixed `otelcol.exporter.prometheus` label names for the `otel_scope_info`
  metric to match the OTLP Instrumentation Scope spec. `name` is now `otel_scope_name`
  and `version` is now `otel_version_name`. (@erikbaranowski)

- Fixed a bug where converting `YACE` cloudwatch config to river skipped converting static jobs. (@berler)

- Fixed the `agent_prometheus_scrape_targets_gauge` incorrectly reporting all discovered targets
  instead of targets that belong to current instance when clustering is enabled. (@thampiotr)

- Fixed race condition in cleaning up metrics when stopping to tail files in static mode. (@thampiotr)

- Fixed a bug where the BackOffLimit for the kubernetes tailer was always set to zero. (@anderssonw)

- Fixed a bug where Flow agent fails to load `comment` statement in `argument` block. (@hainenber)

- Fix initialization of the RAPL collector for the node_exporter integration
  and the prometheus.exporter.unix component. (@marctc)

- Set instrumentation scope attribute for traces emitted by Flow component. (@hainenber)

### Other changes

- Use Go 1.21.1 for builds. (@rfratto)

- Read contextual attributes from Faro measurements (@codecapitano)

- Rename Grafana Agent service in windows app and features to not include the description

- Correct YAML level for `multitenancy_enabled` option in Mimir's config in examples. (@hainenber)

- Operator: Update default config reloader version. (@captncraig)

- Sorting of common fields in log messages emitted by the agent in Flow mode
  have been standardized. The first fields will always be `ts`, `level`, and
  `msg`, followed by non-common fields. Previously, the position of `msg` was
  not consistent. (@rfratto)

- Documentation updated to link discovery.http and prometheus.scrape advanced configs (@proffalken)

- Bump SNMP exporter version to v0.24.1 (@marctc)

- Switch to `IBM/sarama` module. (@hainenber)

- Bump `webdevops/go-commons` to version containing `LICENSE`. (@hainenber)

- `prometheus.operator.probes` no longer ignores relabeling `rule` blocks. (@sberz)

- Documentation updated to correct default path from `prometheus.exporter.windows` `text_file` block (@timo1707)

- Bump `redis_exporter` to v1.54.0 (@spartan0x117)

- Migrate NodeJS installation in CI build image away from installation script. (@hainenber)

v0.36.2 (2023-09-22)
--------------------

### Bugfixes

- Fixed a bug where `otelcol.processor.discovery` could modify the `targets` passed by an upstream component. (@ptodev)

- Fixed a bug where `otelcol` components with a retry mechanism would not wait after the first retry. (@rfratto)

- Fixed a bug where documented default settings in `otelcol.exporter.loadbalancing` were never set. (@rfratto)

- Fix `loki.source.file` race condition in cleaning up metrics when stopping to tail files. (@thampiotr)

v0.36.1 (2023-09-06)
--------------------

### Bugfixes

- Restart managed components of a module loader only on if module content
  changes or the last load failed. This was specifically impacting `module.git`
  each time it pulls. (@erikbaranowski)

- Allow overriding default `User-Agent` for `http.remote` component (@hainenber)

- Fix panic when running `grafana-agentctl config-check` against config files
  having `integrations` block (both V1 and V2). (@hainenber)

- Fix a deadlock candidate in the `loki.process` component. (@tpaschalis)

- Fix an issue in the `eventhandler` integration where events would be
  double-logged: once by sending the event to Loki, and once by including the
  event in the Grafana Agent logs. Now, events are only ever sent to Loki. (@rfratto)

- Converters will now sanitize labels to valid River identifiers. (@erikbaranowski)

- Converters will now return an Error diagnostic for unsupported
  `scrape_classic_histograms` and `native_histogram_bucket_limit` configs. (@erikbaranowski)

- Fix an issue in converters where targets of `discovery.relabel` components
  were repeating the first target for each source target instead of the
  correct target. (@erikbaranowski)

### Other changes

- Operator: Update default config reloader version. (@captncraig)

v0.36.0 (2023-08-30)
--------------------

> **BREAKING CHANGES**: This release has breaking changes. Please read entries
> carefully and consult the [upgrade guide][] for specific instructions.

### Breaking changes

- `loki.source.file` component will no longer automatically detect and
  decompress logs from compressed files. A new configuration block is available
  to enable decompression explicitly. See the [upgrade guide][] for migration
  instructions. (@thampiotr)

- `otelcol.exporter.prometheus`: Set `include_scope_info` to `false` by default. You can set
  it to `true` to preserve previous behavior. (@gouthamve)

- Set `retry_on_http_429` to `true` by default in the `queue_config` block in flow mode's `prometheus.remote_write`. (@wildum)

### Features

- Add [godeltaprof](https://github.com/grafana/godeltaprof) profiling types (`godeltaprof_memory`, `godeltaprof_mutex`, `godeltaprof_block`) to `pyroscope.scrape` component

- Flow: Allow the `logging` configuration block to tee the Agent's logs to one
  or more loki.* components. (@tpaschalis)

- Added support for `promtail` configuration conversion in `grafana-agent convert` and `grafana-agent run` commands. (@thampiotr)

- Flow: Add a new stage `non_indexed_labels` to attach non-indexed labels from extracted data to log line entry. (@vlad-diachenko)

- `loki.write` now exposes basic WAL support. (@thepalbi)

- Flow: Users can now define `additional_fields` in `loki.source.cloudflare` (@wildum)

- Flow: Added exemplar support for the `otelcol.exporter.prometheus`. (@wildum)

- Add a `labels` argument in `loki.source.windowsevent` to associate additional labels with incoming logs. (@wildum)

- New Grafana Agent Flow components:

  - `prometheus.exporter.gcp` - scrape GCP metrics. (@tburgessdev)
  - `otelcol.processor.span` - accepts traces telemetry data from other `otelcol`
    components and modifies the names and attributes of the spans. (@ptodev)
  - `discovery.uyuni` discovers scrape targets from a Uyuni Server. (@sparta0x117)
  - `discovery.eureka` discovers targets from a Eureka Service Registry. (@spartan0x117)
  - `discovery.openstack` - service discovery for OpenStack. (@marctc)
  - `discovery.hetzner` - service discovery for Hetzner Cloud. (@marctc)
  - `discovery.nomad` - service discovery from Nomad. (@captncraig)
  - `discovery.puppetdb` - service discovery from PuppetDB. (@captncraig)
  - `otelcol.processor.discovery` adds resource attributes to spans, where the attributes
    keys and values are sourced from `discovery.*` components. (@ptodev)
  - `otelcol.connector.spanmetrics` - creates OpenTelemetry metrics from traces. (@ptodev)


### Enhancements

- Integrations: include `direct_connect`, `discovering_mode` and `tls_basic_auth_config_path` fields for MongoDB configuration. (@gaantunes)

- Better validation of config file with `grafana-agentctl config-check` cmd (@fgouteroux)

- Integrations: make `udev` data path configurable in the `node_exporter` integration. (@sduranc)

- Clustering: Enable peer discovery with the go-discover package. (@tpaschalis)

- Add `log_format` configuration to eventhandler integration and the `loki.source.kubernetes_events` Flow component. (@sadovnikov)

- Allow `loki.source.file` to define the encoding of files. (@tpaschalis)

- Allow specification of `dimension_name_requirements` for Cloudwatch discovery exports. (@cvdv-au)

- Clustering: Enable nodes to periodically rediscover and rejoin peers. (@tpaschalis)

- `loki.write` WAL now exposes a last segment reclaimed metric. (@thepalbi)

- Update `memcached_exporter` to `v0.13.0`, which includes bugfixes, new metrics,
  and the option to connect with TLS. (@spartan0x117)

- `loki.write` now supports configuring retries on HTTP status code 429. (@wildum)

- Update `YACE` to `v0.54.0`, which includes bugfixes for FIPS support. (@ashrayjain)

- Support decoupled scraping in the cloudwatch_exporter integration (@dtrejod).

- Agent Management: Enable proxying support (@spartan0x117)

### Bugfixes

- Update to config converter so default relabel `source_labels` are left off the river output. (@erikbaranowski)

- Rename `GrafanaAgentManagement` mixin rules to `GrafanaAgentConfig` and update individual alerts to be more accurate. (@spartan0x117)

- Fix potential goroutine leak in log file tailing in static mode. (@thampiotr)

- Fix issue on Windows where DNS short names were unresolvable. (@rfratto)

- Fix panic in `prometheus.operator.*` when no Port supplied in Monitor crds. (@captncraig)

- Fix issue where Agent crashes when a blackbox modules config file is specified for blackbox integration. (@marctc)

- Fix issue where the code from agent would not return to the Windows Service Manager (@jkroepke)

- Fix issue where getting the support bundle failed due to using an HTTP Client that was not able to access the agent in-memory address. (@spartan0x117)

- Fix an issue that lead the `loki.source.docker` container to use excessive
  CPU and memory. (@tpaschalis)

- Fix issue where `otelcol.exporter.loki` was not normalizing label names
  to comply with Prometheus conventions. (@ptodev)

- Agent Management: Fix issue where an integration defined multiple times could lead to undefined behaviour. (@jcreixell)

v0.35.4 (2023-08-14)
--------------------

### Bugfixes

- Sign RPMs with SHA256 for FIPs compatbility. (@mattdurham)

- Fix issue where corrupt WAL segments lead to crash looping. (@tpaschalis)

- Clarify usage documentation surrounding `loki.source.file` (@joshuapare)

v0.35.3 (2023-08-09)
--------------------

### Bugfixes

- Fix a bug which prevented the `app_agent_receiver` integration from processing traces. (@ptodev)

- (Agent static mode) Jaeger remote sampling works again, through a new `jaeger_remote_sampling`
  entry in the traces config. It is no longer configurable through the jaeger receiver.
  Support Jaeger remote sampling was removed accidentally in v0.35, and it is now restored,
  albeit via a different config entry.

- Clustering: Nodes take part in distributing load only after loading their
  component graph. (@tpaschalis)

- Fix graceful termination when receiving SIGTERM/CTRL_SHUTDOWN_EVENT
  signals. (@tpaschalis)

v0.35.2 (2023-07-27)
--------------------

### Bugfixes

- Fix issue where the flow mode UI would show an empty page when navigating to
  an unhealthy `prometheus.operator` component or a healthy
  `prometheus.operator` component which discovered no custom resources.
  (@rfratto)

- Fix panic when using `oauth2` without specifying `tls_config`. (@mattdurham)

- Fix issue where series records would never get written to the WAL if a scrape
  was rolled back, resulting in "dropped sample for series that was not
  explicitly dropped via relabelling" log messages. (@rfratto)

- Fix RPM file digests so that installation on FIPS-enabled systems succeeds. (@andrewimeson)

### Other changes

- Compile journald support into builds of `grafana-agentctl` so
  `grafana-agentctl test-logs` functions as expected when testing tailing the
  systemd journal. (@rfratto)

v0.35.1 (2023-07-25)
--------------------

### Bugfixes

- Fix incorrect display of trace IDs in the automatic_logging processor of static mode's traces subsystem.
  Users of the static mode's service graph processor are also advised to upgrade,
  although the bug should theoretically not affect them. (@ptodev)

v0.35.0 (2023-07-18)
--------------------

> **BREAKING CHANGES**: This release has breaking changes. Please read entries
> carefully and consult the [upgrade guide][] for specific instructions.

### Breaking changes

- The algorithm for the "hash" action of `otelcol.processor.attributes` has changed.
  The change was made in PR [#22831](https://github.com/open-telemetry/opentelemetry-collector-contrib/pull/22831) of opentelemetry-collector-contrib. (@ptodev)

- `otelcol.exporter.loki` now includes the instrumentation scope in its output. (@ptodev)

- `otelcol.extension.jaeger_remote_sampling` removes the `/` HTTP endpoint. The `/sampling` endpoint is still functional.
  The change was made in PR [#18070](https://github.com/open-telemetry/opentelemetry-collector-contrib/pull/18070) of opentelemetry-collector-contrib. (@ptodev)

- The field `version` and `auth` struct block from `walk_params` in `prometheus.exporter.snmp` and SNMP integration have been removed. The auth block now can be configured at top level, together with `modules` (@marctc)

- Rename `discovery.file` to `local.file_match` to make it more clear that it
  discovers file on the local filesystem, and so it doesn't get confused with
  Prometheus' file discovery. (@rfratto)

- Remove the `discovery_target_decode` function in favor of using discovery
  components to better match the behavior of Prometheus' service discovery.
  (@rfratto)

- In the traces subsystem for Static mode, some metrics are removed and others are renamed. (@ptodev)
  - Removed metrics:
    - "blackbox_exporter_config_last_reload_success_timestamp_seconds" (gauge)
    - "blackbox_exporter_config_last_reload_successful" (gauge)
    - "blackbox_module_unknown_total" (counter)
    - "traces_processor_tail_sampling_count_traces_sampled" (counter)
    - "traces_processor_tail_sampling_new_trace_id_received" (counter)
    - "traces_processor_tail_sampling_sampling_decision_latency" (histogram)
    - "traces_processor_tail_sampling_sampling_decision_timer_latency" (histogram)
    - "traces_processor_tail_sampling_sampling_policy_evaluation_error" (counter)
    - "traces_processor_tail_sampling_sampling_trace_dropped_too_early" (counter)
    - "traces_processor_tail_sampling_sampling_traces_on_memory" (gauge)
    - "traces_receiver_accepted_spans" (counter)
    - "traces_receiver_refused_spans" (counter)
    - "traces_exporter_enqueue_failed_log_records" (counter)
    - "traces_exporter_enqueue_failed_metric_points" (counter)
    - "traces_exporter_enqueue_failed_spans" (counter)
    - "traces_exporter_queue_capacity" (gauge)
    - "traces_exporter_queue_size" (gauge)

  - Renamed metrics:
    - "traces_receiver_refused_spans" is renamed to "traces_receiver_refused_spans_total"
    - "traces_receiver_accepted_spans" is renamed to "traces_receiver_refused_spans_total"
    - "traces_exporter_sent_metric_points" is renamed to "traces_exporter_sent_metric_points_total"

- The `remote_sampling` block has been removed from `otelcol.receiver.jaeger`. (@ptodev)

- (Agent static mode) Jaeger remote sampling used to be configured using the Jaeger receiver configuration.
  This receiver was updated to a new version, where support for remote sampling in the receiver was removed.
  Jaeger remote sampling is available as a separate configuration field starting in v0.35.3. (@ptodev)

### Deprecations

- `otelcol.exporter.jaeger` has been deprecated and will be removed in Agent v0.38.0. (@ptodev)

### Features

- The Pyroscope scrape component computes and sends delta profiles automatically when required to reduce bandwidth usage. (@cyriltovena)

- Support `stage.geoip` in `loki.process`. (@akselleirv)

- Integrations: Introduce the `squid` integration. (@armstrmi)

- Support custom fields in MMDB file for `stage.geoip`. (@akselleirv)

- Added json_path function to river stdlib. (@jkroepke)

- Add `format`, `join`, `tp_lower`, `replace`, `split`, `trim`, `trim_prefix`, `trim_suffix`, `trim_space`, `to_upper` functions to river stdlib. (@jkroepke)

- Flow UI: Add a view for listing the Agent's peers status when clustering is enabled. (@tpaschalis)

- Add a new CLI command `grafana-agent convert` for converting a river file from supported formats to river. (@erikbaranowski)

- Add support to the `grafana-agent run` CLI for converting a river file from supported formats to river. (@erikbaranowski)

- Add boringcrypto builds and docker images for Linux arm64 and x64. (@mattdurham)

- New Grafana Agent Flow components:

  - `discovery.file` discovers scrape targets from files. (@spartan0x117)
  - `discovery.kubelet` collect scrape targets from the Kubelet API. (@gcampbell12)
  - `module.http` runs a Grafana Agent Flow module loaded from a remote HTTP endpoint. (@spartan0x117)
  - `otelcol.processor.attributes` accepts telemetry data from other `otelcol`
    components and modifies attributes of a span, log, or metric. (@ptodev)
  - `prometheus.exporter.cloudwatch` - scrape AWS CloudWatch metrics (@thepalbi)
  - `prometheus.exporter.elasticsearch` collects metrics from Elasticsearch. (@marctc)
  - `prometheus.exporter.kafka` collects metrics from Kafka Server. (@oliver-zhang)
  - `prometheus.exporter.mongodb` collects metrics from MongoDB. (@marctc)
  - `prometheus.exporter.squid` collects metrics from a squid server. (@armstrmi)
  - `prometheus.operator.probes` - discovers Probe resources in your Kubernetes
    cluster and scrape the targets they reference. (@captncraig)
  - `pyroscope.ebpf` collects system-wide performance profiles from the current
    host (@korniltsev)
  - `otelcol.exporter.loadbalancing` - export traces and logs to multiple OTLP gRPC
    endpoints in a load-balanced way. (@ptodev)

- New Grafana Agent Flow command line utilities:

  - `grafana-agent tools prometheus.remote_write` holds a collection of remote
    write-specific tools. These have been ported over from the `agentctl` command. (@rfratto)

- A new `action` argument for `otelcol.auth.headers`. (@ptodev)

- New `metadata_keys` and `metadata_cardinality_limit` arguments for `otelcol.processor.batch`. (@ptodev)

- New `boolean_attribute` and `ottl_condition` sampling policies for `otelcol.processor.tail_sampling`. (@ptodev)

- A new `initial_offset` argument for `otelcol.receiver.kafka`. (@ptodev)

### Enhancements

- Attributes and blocks set to their default values will no longer be shown in the Flow UI. (@rfratto)

- Tanka config: retain cAdvisor metrics for system processes (Kubelet, Containerd, etc.) (@bboreham)

- Update cAdvisor dependency to v0.47.0. (@jcreixell)

- Upgrade and improve Cloudwatch exporter integration (@thepalbi)

- Update `node_exporter` dependency to v1.6.0. (@spartan0x117)

- Enable `prometheus.relabel` to work with Prometheus' Native Histograms. (@tpaschalis)

- Update `dnsmasq_exporter` to last version. (@marctc)

- Add deployment spec options to describe operator's Prometheus Config Reloader image. (@alekseybb197)

- Update `module.git` with basic and SSH key authentication support. (@djcode)

- Support `clustering` block in `prometheus.operator.servicemonitors` and `prometheus.operator.podmonitors` components to distribute
  targets amongst clustered agents. (@captncraig)

- Update `redis_exporter` dependency to v1.51.0. (@jcreixell)

- The Grafana Agent mixin now includes a dashboard for the logs pipeline. (@thampiotr)

- The Agent Operational dashboard of Grafana Agent mixin now has more descriptive panel titles, Y-axis units

- Add `write_relabel_config` to `prometheus.remote_write` (@jkroepke)

- Update OpenTelemetry Collector dependencies from v0.63.0 to v0.80.0. (@ptodev)

- Allow setting the node name for clustering with a command-line flag. (@tpaschalis)

- Allow `prometheus.exporter.snmp` and SNMP integration to be configured passing a YAML block. (@marctc)

- Some metrics have been added to the traces subsystem for Static mode. (@ptodev)
  - "traces_processor_batch_batch_send_size" (histogram)
  - "traces_processor_batch_batch_size_trigger_send_total" (counter)
  - "traces_processor_batch_metadata_cardinality" (gauge)
  - "traces_processor_batch_timeout_trigger_send_total" (counter)
  - "traces_rpc_server_duration" (histogram)
  - "traces_exporter_send_failed_metric_points_total" (counter)
  - "traces_exporter_send_failed_spans_total" (counter)
  - "traces_exporter_sent_spans_total" (counter)

- Added support for custom `length` time setting in Cloudwatch component and integration. (@thepalbi)

### Bugfixes

- Fix issue where `remote.http` incorrectly had a status of "Unknown" until the
  period specified by the polling frquency elapsed. (@rfratto)


- Add signing region to remote.s3 component for use with custom endpoints so that Authorization Headers work correctly when
  proxying requests. (@mattdurham)

- Fix oauth default scope in `loki.source.azure_event_hubs`. (@akselleirv)

- Fix bug where `otelcol.exporter.otlphttp` ignores configuration for `traces_endpoint`, `metrics_endpoint`, and `logs_endpoint` attributes. (@SimoneFalzone)

- Fix issue in `prometheus.remote_write` where the `queue_config` and
  `metadata_config` blocks used incorrect defaults when not specified in the
  config file. (@rfratto)

- Fix issue where published RPMs were not signed. (@rfratto)

- Fix issue where flow mode exports labeled as "string or secret" could not be
  used in a binary operation. (@rfratto)

- Fix Grafana Agent mixin's "Agent Operational" dashboard expecting pods to always have `grafana-agent-.*` prefix. (@thampiotr)

- Change the HTTP Path and Data Path from the controller-local ID to the global ID for components loaded from within a module loader. (@spartan0x117)

- Fix bug where `stage.timestamp` in `loki.process` wasn't able to correctly
  parse timezones. This issue only impacts the dedicated `grafana-agent-flow`
  binary. (@rfratto)

- Fix bug where JSON requests to `loki.source.api` would not be handled correctly. This adds `/loki/api/v1/raw` and `/loki/api/v1/push` endpoints to `loki.source.api` and maps the `/api/v1/push` and `/api/v1/raw` to
  the `/loki` prefixed endpoints. (@mattdurham)

- Upgrade `loki.write` dependencies to latest changes. (@thepalbi)

### Other changes

- Mongodb integration has been re-enabled. (@jcreixell, @marctc)
- Build with go 1.20.6 (@captncraig)

- Clustering for Grafana Agent in flow mode has graduated from experimental to beta.

v0.34.3 (2023-06-27)
--------------------

### Bugfixes

- Fixes a bug in conversion of OpenTelemetry histograms when exported to Prometheus. (@grcevski)
- Enforce sha256 digest signing for rpms enabling installation on FIPS-enabled OSes. (@kfriedrich123)
- Fix panic from improper startup ordering in `prometheus.operator.servicemonitors`. (@captncraig)

v0.34.2 (2023-06-20)
--------------------

### Enhancements

- Replace map cache in prometheus.relabel with an LRU cache. (@mattdurham)
- Integrations: Extend `statsd` integration to configure relay endpoint. (@arminaaki)

### Bugfixes

- Fix a bug where `prometheus.relabel` would not correctly relabel when there is a cache miss. (@thampiotr)
- Fix a bug where `prometheus.relabel` would not correctly relabel exemplars or metadata. (@tpaschalis)
- Fixes several issues with statsd exporter. (@jcreixell, @marctc)

### Other changes

- Mongodb integration has been disabled for the time being due to licensing issues. (@jcreixell)

v0.34.1 (2023-06-12)
--------------------

### Bugfixes

- Fixed application of sub-collector defaults using the `windows_exporter` integration or `prometheus.exporter.windows`. (@mattdurham)

- Fix issue where `remote.http` did not fail early if the initial request
  failed. This caused failed requests to initially export empty values, which
  could lead to propagating issues downstream to other components which expect
  the export to be non-empty. (@rfratto)

- Allow `bearerTokenFile` field to be used in ServiceMonitors. (@captncraig)

- Fix issue where metrics and traces were not recorded from components within modules. (@mattdurham)

- `service_name` label is inferred from discovery meta labels in `pyroscope.scrape` (@korniltsev)

### Other changes

- Add logging to failed requests in `remote.http`. (@rfratto)

v0.34.0 (2023-06-08)
--------------------

### Breaking changes

- The experimental dynamic configuration feature has been removed in favor of Flow mode. (@mattdurham)

- The `oracledb` integration configuration has removed a redundant field `metrics_scrape_interval`. Use the `scrape_interval` parameter of the integration if a custom scrape interval is required. (@schmikei)

- Upgrade the embedded windows_exporter to commit 79781c6. (@jkroepke)

- Prometheus exporters in Flow mode now set the `instance` label to a value similar to the one they used to have in Static mode (<hostname> by default, customized by some integrations). (@jcreixell)

- `phlare.scrape` and `phlare.write` have been renamed to `pyroscope.scrape` and `pyroscope.scrape`. (@korniltsev)

### Features

- New Grafana Agent Flow components:
  - `loki.source.api` - receive Loki log entries over HTTP (e.g. from other agents). (@thampiotr)
  - `prometheus.operator.servicemonitors` discovers ServiceMonitor resources in your Kubernetes cluster and scrape
    the targets they reference. (@captncraig, @marctc, @jcreixell)
  - `prometheus.receive_http` - receive Prometheus metrics over HTTP (e.g. from other agents). (@thampiotr)
  - `remote.vault` retrieves a secret from Vault. (@rfratto)
  - `prometheus.exporter.snowflake` collects metrics from a snowflake database (@jonathanWamsley)
  - `prometheus.exporter.mssql` collects metrics from Microsoft SQL Server (@jonathanwamsley)
  - `prometheus.exporter.oracledb` collects metrics from oracledb (@jonathanwamsley)
  - `prometheus.exporter.dnsmasq` collects metrics from a dnsmasq server. (@spartan0x117)
  - `loki.source.awsfirehose` - receive Loki log entries from AWS Firehose via HTTP (@thepalbi)
  - `discovery.http` service discovery via http. (@captncraig)

- Added new functions to the River standard library:
  - `coalesce` returns the first non-zero value from a list of arguments. (@jkroepke)
  - `nonsensitive` converts a River secret back into a string. (@rfratto)

### Enhancements

- Support to attach node metadata to pods and endpoints targets in
  `discovery.kubernetes`. (@laurovenancio)

- Support ability to add optional custom headers to `loki.write` endpoint block (@aos)

- Support in-memory HTTP traffic for Flow components. `prometheus.exporter`
  components will now export a target containing an internal HTTP address.
  `prometheus.scrape`, when given that internal HTTP address, will connect to
  the server in-memory, bypassing the network stack. Use the new
  `--server.http.memory-addr` flag to customize which address is used for
  in-memory traffic. (@rfratto)
- Disable node_exporter on Windows systems (@jkroepke)
- Operator support for OAuth 2.0 Client in LogsClientSpec (@DavidSpek)

- Support `clustering` block in `phlare.scrape` components to distribute
  targets amongst clustered agents. (@rfratto)

- Delete stale series after a single WAL truncate instead of two. (@rfratto)

- Update OracleDB Exporter dependency to 0.5.0 (@schmikei)

- Embed Google Fonts on Flow UI (@jkroepke)

- Enable Content-Security-Policies on Flow UI (@jkroepke)

- Update azure-metrics-exporter to v0.0.0-20230502203721-b2bfd97b5313 (@kgeckhart)

- Update azidentity dependency to v1.3.0. (@akselleirv)

- Add custom labels to journal entries in `loki.source.journal` (@sbhrule15)

- `prometheus.operator.podmonitors` and `prometheus.operator.servicemonitors` can now access cluster secrets for authentication to targets. (@captncraig)

### Bugfixes

- Fix `loki.source.(gcplog|heroku)` `http` and `grpc` blocks were overriding defaults with zero-values
  on non-present fields. (@thepalbi)

- Fix an issue where defining `logging` or `tracing` blocks inside of a module
  would generate a panic instead of returning an error. (@erikbaranowski)

- Fix an issue where not specifying either `http` nor `grpc` blocks could result
  in a panic for `loki.source.heroku` and `loki.source.gcplog` components. (@thampiotr)

- Fix an issue where build artifacts for IBM S390x were being built with the
  GOARCH value for the PPC64 instead. (tpaschalis)

- Fix an issue where the Grafana Agent Flow RPM used the wrong path for the
  environment file, preventing the service from loading. (@rfratto)

- Fix an issue where the cluster advertise address was overwriting the join
  addresses. (@laurovenancio)

- Fix targets deduplication when clustering mode is enabled. (@laurovenancio)

- Fix issue in operator where any version update will restart all agent pods simultaneously. (@captncraig)

- Fix an issue where `loki.source.journald` did not create the positions
  directory with the appropriate permissions. (@tpaschalis)

- Fix an issue where fanning out log entries to multiple `loki.process`
  components lead to a race condition. (@tpaschalis)

- Fix panic in `prometheus.operator.servicemonitors` from relabel rules without certain defaults. (@captncraig)

- Fix issue in modules export cache throwing uncomparable errors. (@mattdurham)

- Fix issue where the UI could not navigate to components loaded by modules. (@rfratto)

- Fix issue where using exporters inside modules failed due to not passing the in-memory address dialer. (@mattdurham)

- Add signing region to remote.s3 component for use with custom endpoints so that Authorization Headers work correctly when
  proxying requests. (@mattdurham)

- Fix missing `instance` key for `prometheus.exporter.dnsmasq` component. (@spartan0x117)

### Other changes

- Add metrics when clustering mode is enabled. (@rfratto)
- Document debug metric `loki_process_dropped_lines_by_label_total` in loki.process. (@akselleirv)

- Add `agent_wal_out_of_order_samples_total` metric to track samples received
  out of order. (@rfratto)

- Add CLI flag `--server.http.enable-pprof` to grafana-agent-flow to conditionally enable `/debug/pprof` endpoints (@jkroepke)

- Use Go 1.20.4 for builds. (@tpaschalis)

- Integrate the new ExceptionContext which was recently added to the Faro Web-SDK in the
  app_agent_receiver Payload. (@codecapitano)

- Flow clustering: clusters will now use 512 tokens per node for distributing
  work, leading to better distribution. However, rolling out this change will
  cause some incorrerct or missing assignments until all nodes are updated. (@rfratto)

- Change the Docker base image for Linux containers to `ubuntu:lunar`.
  (@rfratto)

v0.33.2 (2023-05-11)
--------------------

### Bugfixes

- Fix issue where component evaluation time was overridden by a "default
  health" message. (@rfratto)

- Honor timeout when trying to establish a connection to another agent in Flow
  clustering mode. (@rfratto)

- Fix an issue with the grafana/agent windows docker image entrypoint
  not targeting the right location for the config. (@erikbaranowski)

- Fix issue where the `node_exporter` integration and
  `prometheus.exporter.unix` `diskstat_device_include` component could not set
  the allowlist field for the diskstat collector. (@tpaschalis)

- Fix an issue in `loki.source.heroku` where updating the `labels` or `use_incoming_timestamp`
  would not take effect. (@thampiotr)

- Flow: Fix an issue within S3 Module where the S3 path was not parsed correctly when the
  path consists of a parent directory. (@jastisriradheshyam)

- Flow: Fix an issue on Windows where `prometheus.remote_write` failed to read
  WAL checkpoints. This issue led to memory leaks once the initial checkpoint
  was created, and prevented a fresh process from being able to deliver metrics
  at all. (@rfratto)

- Fix an issue where the `loki.source.kubernetes` component could lead to
  the Agent crashing due to a race condition. (@tpaschalis)

### Other changes

- The `phlare.scrape` Flow component `fetch profile failed` log has been set to
  `debug` instead of `error`. (@erikbaranowski)

v0.33.1 (2023-05-01)
--------------------

### Bugfixes

- Fix spelling of the `frequency` argument on the `local.file` component.
  (@tpaschalis)

- Fix bug where some capsule values (such as Prometheus receivers) could not
  properly be used as an argument to a module. (@rfratto)

- Fix version information not displaying correctly when passing the `--version`
  flag or in the `agent_build_info` metric. (@rfratto)

- Fix issue in `loki.source.heroku` and `loki.source.gcplog` where updating the
  component would cause Grafana Agent Flow's Prometheus metrics endpoint to
  return an error until the process is restarted. (@rfratto)

- Fix issue in `loki.source.file` where updating the component caused
  goroutines to leak. (@rfratto)

### Other changes

- Support Bundles report the status of discovered log targets. (@tpaschalis)

v0.33.0 (2023-04-25)
--------------------

### Breaking changes

- Support for 32-bit ARM builds is removed for the foreseeable future due to Go
  compiler issues. We will consider bringing back 32-bit ARM support once our Go
  compiler issues are resolved and 32-bit ARM builds are stable. (@rfratto)

- Agent Management: `agent_management.api_url` config field has been replaced by
`agent_management.host`. The API path and version is now defined by the Agent. (@jcreixell)

- Agent Management: `agent_management.protocol` config field now allows defining "http" and "https" explicitly. Previously, "http" was previously used for both, with the actual protocol used inferred from the api url, which led to confusion. When upgrading, make sure to set to "https" when replacing `api_url` with `host`. (@jcreixell)

- Agent Management: `agent_management.remote_config_cache_location` config field has been replaced by
`agent_management.remote_configuration.cache_location`. (@jcreixell)

- Remove deprecated symbolic links to to `/bin/agent*` in Docker containers,
  as planned in v0.31. (@tpaschalis)

### Deprecations

- [Dynamic Configuration](https://grafana.com/docs/agent/latest/cookbook/dynamic-configuration/) will be removed in v0.34. Grafana Agent Flow supersedes this functionality. (@mattdurham)

### Features

- New Grafana Agent Flow components:

  - `discovery.dns` DNS service discovery. (@captncraig)
  - `discovery.ec2` service discovery for aws ec2. (@captncraig)
  - `discovery.lightsail` service discovery for aws lightsail. (@captncraig)
  - `discovery.gce` discovers resources on Google Compute Engine (GCE). (@marctc)
  - `discovery.digitalocean` provides service discovery for DigitalOcean. (@spartan0x117)
  - `discovery.consul` service discovery for Consul. (@jcreixell)
  - `discovery.azure` provides service discovery for Azure. (@spartan0x117)
  - `module.file` runs a Grafana Agent Flow module loaded from a file on disk.
    (@erikbaranowski)
  - `module.git` runs a Grafana Agent Flow module loaded from a file within a
    Git repository. (@rfratto)
  - `module.string` runs a Grafana Agent Flow module passed to the component by
    an expression containing a string. (@erikbaranowski, @rfratto)
  - `otelcol.auth.oauth2` performs OAuth 2.0 authentication for HTTP and gRPC
    based OpenTelemetry exporters. (@ptodev)
  - `otelcol.extension.jaeger_remote_sampling` provides an endpoint from which to
    pull Jaeger remote sampling documents. (@joe-elliott)
  - `otelcol.exporter.logging` accepts OpenTelemetry data from other `otelcol` components and writes it to the console. (@erikbaranowski)
  - `otelcol.auth.sigv4` performs AWS Signature Version 4 (SigV4) authentication
    for making requests to AWS services via `otelcol` components that support
    authentication extensions. (@ptodev)
  - `prometheus.exporter.blackbox` collects metrics from Blackbox exporter. (@marctc)
  - `prometheus.exporter.mysql` collects metrics from a MySQL database. (@spartan0x117)
  - `prometheus.exporter.postgres` collects metrics from a PostgreSQL database. (@spartan0x117)
  - `prometheus.exporter.statsd` collects metrics from a Statsd instance. (@gaantunes)
  - `prometheus.exporter.snmp` collects metrics from SNMP exporter. (@marctc)
  - `prometheus.operator.podmonitors` discovers PodMonitor resources in your Kubernetes cluster and scrape
    the targets they reference. (@captncraig, @marctc, @jcreixell)
  - `prometheus.exporter.windows` collects metrics from a Windows instance. (@jkroepke)
  - `prometheus.exporter.memcached` collects metrics from a Memcached server. (@spartan0x117)
  - `loki.source.azure_event_hubs` reads messages from Azure Event Hub using Kafka and forwards them to other   `loki` components. (@akselleirv)

- Add support for Flow-specific system packages:

  - Flow-specific DEB packages. (@rfratto, @robigan)
  - Flow-specific RPM packages. (@rfratto, @robigan)
  - Flow-specific macOS Homebrew Formula. (@rfratto)
  - Flow-specific Windows installer. (@rfratto)

  The Flow-specific packages allow users to install and run Grafana Agent Flow
  alongside an existing installation of Grafana Agent.

- Agent Management: Add support for integration snippets. (@jcreixell)

- Flow: Introduce a gossip-over-HTTP/2 _clustered mode_. `prometheus.scrape`
  component instances can opt-in to distributing scrape load between cluster
  peers. (@tpaschalis)

### Enhancements

- Flow: Add retries with backoff logic to Phlare write component. (@cyriltovena)

- Operator: Allow setting runtimeClassName on operator-created pods. (@captncraig)

- Operator: Transparently compress agent configs to stay under size limitations. (@captncraig)

- Update Redis Exporter Dependency to v1.49.0. (@spartan0x117)

- Update Loki dependency to the k144 branch. (@andriikushch)

- Flow: Add OAUTHBEARER mechanism to `loki.source.kafka` using Azure as provider. (@akselleirv)

- Update Process Exporter dependency to v0.7.10. (@spartan0x117)

- Agent Management: Introduces backpressure mechanism for remote config fetching (obeys 429 request
  `Retry-After` header). (@spartan0x117)

- Flow: support client TLS settings (CA, client certificate, client key) being
  provided from other components for the following components:

  - `discovery.docker`
  - `discovery.kubernetes`
  - `loki.source.kafka`
  - `loki.source.kubernetes`
  - `loki.source.podlogs`
  - `loki.write`
  - `mimir.rules.kubernetes`
  - `otelcol.auth.oauth2`
  - `otelcol.exporter.jaeger`
  - `otelcol.exporter.otlp`
  - `otelcol.exporter.otlphttp`
  - `otelcol.extension.jaeger_remote_sampling`
  - `otelcol.receiver.jaeger`
  - `otelcol.receiver.kafka`
  - `phlare.scrape`
  - `phlare.write`
  - `prometheus.remote_write`
  - `prometheus.scrape`
  - `remote.http`

- Flow: support server TLS settings (client CA, server certificate, server key)
  being provided from other components for the following components:

  - `loki.source.syslog`
  - `otelcol.exporter.otlp`
  - `otelcol.extension.jaeger_remote_sampling`
  - `otelcol.receiver.jaeger`
  - `otelcol.receiver.opencensus`
  - `otelcol.receiver.zipkin`

- Flow: Define custom http method and headers in `remote.http` component (@jkroepke)

- Flow: Add config property to `prometheus.exporter.blackbox` to define the config inline (@jkroepke)

- Update Loki Dependency to k146 which includes configurable file watchers (@mattdurham)

### Bugfixes

- Flow: fix issue where Flow would return an error when trying to access a key
  of a map whose value was the zero value (`null`, `0`, `false`, `[]`, `{}`).
  Whether an error was returned depended on the internal type of the value.
  (@rfratto)

- Flow: fix issue where using the `jaeger_remote` sampler for the `tracing`
  block would fail to parse the response from the remote sampler server if it
  used strings for the strategy type. This caused sampling to fall back
  to the default rate. (@rfratto)

- Flow: fix issue where components with no arguments like `loki.echo` were not
  viewable in the UI. (@rfratto)

- Flow: fix deadlock in `loki.source.file` where terminating tailers would hang
  while flushing remaining logs, preventing `loki.source.file` from being able
  to update. (@rfratto)

- Flow: fix deadlock in `loki.process` where a component with no stages would
  hang forever on handling logs. (@rfratto)

- Fix issue where a DefaultConfig might be mutated during unmarshaling. (@jcreixell)

- Fix issues where CloudWatch Exporter cannot use FIPS Endpoints outside of USA regions (@aglees)

- Fix issue where scraping native Prometheus histograms would leak memory.
  (@rfratto)

- Flow: fix issue where `loki.source.docker` component could deadlock. (@tpaschalis)

- Flow: fix issue where `prometheus.remote_write` created unnecessary extra
  child directories to store the WAL in. (@rfratto)

- Fix internal metrics reported as invalid by promtool's linter. (@tpaschalis)

- Fix issues with cri stage which treats partial line coming from any stream as same. (@kavirajk @aglees)

- Operator: fix for running multiple operators with different `--agent-selector` flags. (@captncraig)

- Operator: respect FilterRunning on PodMonitor and ServiceMonitor resources to only scrape running pods. (@captncraig)

- Fixes a bug where the github exporter would get stuck in an infinite loop under certain conditions. (@jcreixell)

- Fix bug where `loki.source.docker` always failed to start. (@rfratto)

### Other changes

- Grafana Agent Docker containers and release binaries are now published for
  s390x. (@rfratto)

- Use Go 1.20.3 for builds. (@rfratto)

- Change the Docker base image for Linux containers to `ubuntu:kinetic`.
  (@rfratto)

- Update prometheus.remote_write defaults to match new prometheus
  remote-write defaults. (@erikbaranowski)

v0.32.1 (2023-03-06)
--------------------

### Bugfixes

- Flow: Fixes slow reloading of targets in `phlare.scrape` component. (@cyriltovena)

- Flow: add a maximum connection lifetime of one hour when tailing logs from
  `loki.source.kubernetes` and `loki.source.podlogs` to recover from an issue
  where the Kubernetes API server stops responding with logs without closing
  the TCP connection. (@rfratto)

- Flow: fix issue in `loki.source.kubernetes` where `__pod__uid__` meta label
  defaulted incorrectly to the container name, causing tailers to never
  restart. (@rfratto)

v0.32.0 (2023-02-28)
--------------------

### Breaking changes

- Support for the embedded Flow UI for 32-bit ARMv6 builds is temporarily
  removed. (@rfratto)

- Node Exporter configuration options changed to align with new upstream version (@Thor77):

  - `diskstats_ignored_devices` is now `diskstats_device_exclude` in agent configuration.
  - `ignored_devices` is now `device_exclude` in flow configuration.

- Some blocks in Flow components have been merged with their parent block to make the block hierarchy smaller:

  - `discovery.docker > http_client_config` is merged into the `discovery.docker` block. (@erikbaranowski)
  - `discovery.kubernetes > http_client_config` is merged into the `discovery.kubernetes` block. (@erikbaranowski)
  - `loki.source.kubernetes > client > http_client_config` is merged into the `client` block. (@erikbaranowski)
  - `loki.source.podlogs > client > http_client_config` is merged into the `client` block. (@erikbaranowski)
  - `loki.write > endpoint > http_client_config` is merged into the `endpoint` block. (@erikbaranowski)
  - `mimir.rules.kubernetes > http_client_config` is merged into the `mimir.rules.kubernetes` block. (@erikbaranowski)
  - `otelcol.receiver.opencensus > grpc` is merged into the `otelcol.receiver.opencensus` block. (@ptodev)
  - `otelcol.receiver.zipkin > http` is merged into the `otelcol.receiver.zipkin` block. (@ptodev)
  - `phlare.scrape > http_client_config` is merged into the `phlare.scrape` block. (@erikbaranowski)
  - `phlare.write > endpoint > http_client_config` is merged into the `endpoint` block. (@erikbaranowski)
  - `prometheus.remote_write > endpoint > http_client_config` is merged into the `endpoint` block. (@erikbaranowski)
  - `prometheus.scrape > http_client_config` is merged into the `prometheus.scrape` block. (@erikbaranowski)

- The `loki.process` component now uses a combined name for stages, simplifying
  the block hierarchy. For example, the `stage > json` block hierarchy is now a
  single block called `stage.json`. All stage blocks in `loki.process` have
  been updated to use this simplified hierarchy. (@tpaschalis)

- `remote.s3` `client_options` block has been renamed to `client`. (@mattdurham)

- Renamed `prometheus.integration.node_exporter` to `prometheus.exporter.unix`. (@jcreixell)

- As first announced in v0.30, support for the `EXPERIMENTAL_ENABLE_FLOW`
  environment variable has been removed in favor of `AGENT_MODE=flow`.
  (@rfratto)

### Features

- New integrations:

  - `oracledb` (@schmikei)
  - `mssql` (@binaryfissiongames)
  - `cloudwatch metrics` (@thepalbi)
  - `azure` (@kgeckhart)
  - `gcp` (@kgeckhart, @ferruvich)

- New Grafana Agent Flow components:

  - `loki.echo` writes received logs to stdout. (@tpaschalis, @rfratto)
  - `loki.source.docker` reads logs from Docker containers and forwards them to
    other `loki` components. (@tpaschalis)
  - `loki.source.kafka` reads logs from Kafka events and forwards them to other
    `loki` components. (@erikbaranowski)
  - `loki.source.kubernetes_events` watches for Kubernetes Events and converts
    them into log lines to forward to other `loki` components. It is the
    equivalent of the `eventhandler` integration. (@rfratto)
  - `otelcol.processor.tail_sampling` samples traces based on a set of defined
    policies from `otelcol` components before forwarding them to other
    `otelcol` components. (@erikbaranowski)
  - `prometheus.exporter.apache` collects metrics from an apache web server
    (@captncraig)
  - `prometheus.exporter.consul` collects metrics from a consul installation
    (@captncraig)
  - `prometheus.exporter.github` collects metrics from GitHub (@jcreixell)
  - `prometheus.exporter.process` aggregates and collects metrics by scraping
    `/proc`. (@spartan0x117)
  - `prometheus.exporter.redis` collects metrics from a redis database
    (@spartan0x117)

### Enhancements

- Flow: Support `keepequal` and `dropequal` actions for relabeling. (@cyriltovena)

- Update Prometheus Node Exporter integration to v1.5.0. (@Thor77)

- Grafana Agent Flow will now reload the config file when `SIGHUP` is sent to
  the process. (@rfratto)

- If using the official RPM and DEB packages for Grafana Agent, invoking
  `systemctl reload grafana-agent` will now reload the configuration file.
  (@rfratto)

- Flow: the `loki.process` component now implements all the same processing
  stages as Promtail's pipelines. (@tpaschalis)

- Flow: new metric for `prometheus.scrape` -
  `agent_prometheus_scrape_targets_gauge`. (@ptodev)

- Flow: new metric for `prometheus.scrape` and `prometheus.relabel` -
  `agent_prometheus_forwarded_samples_total`. (@ptodev)

- Flow: add `constants` into the standard library to expose the hostname, OS,
  and architecture of the system Grafana Agent is running on. (@rfratto)

- Flow: add timeout to loki.source.podlogs controller setup. (@polyrain)

### Bugfixes

- Fixed a reconciliation error in Grafana Agent Operator when using `tlsConfig`
  on `Probe`. (@supergillis)

- Fix issue where an empty `server:` config stanza would cause debug-level logging.
  An empty `server:` is considered a misconfiguration, and thus will error out.
  (@neomantra)

- Flow: fix an error where some error messages that crossed multiple lines
  added extra an extra `|` character when displaying the source file on the
  starting line. (@rfratto)

- Flow: fix issues in `agent fmt` where adding an inline comment on the same
  line as a `[` or `{` would cause indentation issues on subsequent lines.
  (@rfratto)

- Flow: fix issues in `agent fmt` where line comments in arrays would be given
  the wrong identation level. (@rfratto)

- Flow: fix issues with `loki.file` and `loki.process` where deadlock contention or
  logs fail to process. (@mattdurham)

- Flow: `oauth2 > tls_config` was documented as a block but coded incorrectly as
  an attribute. This is now a block in code. This impacted `discovery.docker`,
  `discovery.kubernetes`, `loki.source.kubernetes`, `loki.write`,
  `mimir.rules.kubernetes`, `phlare.scrape`, `phlare.write`,
  `prometheus.remote_write`, `prometheus.scrape`, and `remote.http`
  (@erikbaranowski)

- Flow: Fix issue where using `river:",label"` causes the UI to return nothing. (@mattdurham)

### Other changes

- Use Go 1.20 for builds. (@rfratto)

- The beta label from Grafana Agent Flow has been removed. A subset of Flow
  components are still marked as beta or experimental:

  - `loki.echo` is explicitly marked as beta.
  - `loki.source.kubernetes` is explicitly marked as experimental.
  - `loki.source.podlogs` is explicitly marked as experimental.
  - `mimir.rules.kubernetes` is explicitly marked as beta.
  - `otelcol.processor.tail_sampling` is explicitly marked as beta.
  - `otelcol.receiver.loki` is explicitly marked as beta.
  - `otelcol.receiver.prometheus` is explicitly marked as beta.
  - `phlare.scrape` is explicitly marked as beta.
  - `phlare.write` is explicitly marked as beta.

v0.31.3 (2023-02-13)
--------------------

### Bugfixes

- `loki.source.cloudflare`: fix issue where the `zone_id` argument
  was being ignored, and the `api_token` argument was being used for the zone
  instead. (@rfratto)

- `loki.source.cloudflare`: fix issue where `api_token` argument was not marked
  as a sensitive field. (@rfratto)

v0.31.2 (2023-02-08)
--------------------

### Other changes

- In the Agent Operator, upgrade the `prometheus-config-reloader` dependency
  from version 0.47.0 to version 0.62.0. (@ptodev)

v0.31.1 (2023-02-06)
--------------------

> **BREAKING CHANGES**: This release has breaking changes. Please read entries
> carefully and consult the [upgrade guide][] for specific instructions.

### Breaking changes

- All release Windows `.exe` files are now published as a zip archive.
  Previously, `grafana-agent-installer.exe` was unzipped. (@rfratto)

### Other changes

- Support Go 1.20 for builds. Official release binaries are still produced
  using Go 1.19. (@rfratto)

v0.31.0 (2023-01-31)
--------------------

> **BREAKING CHANGES**: This release has breaking changes. Please read entries
> carefully and consult the [upgrade guide][] for specific instructions.

### Breaking changes

- Release binaries (including inside Docker containers) have been renamed to be
  prefixed with `grafana-` (@rfratto):

  - `agent` is now `grafana-agent`.
  - `agentctl` is now `grafana-agentctl`.
  - `agent-operator` is now `grafana-agent-operator`.

### Deprecations

- A symbolic link in Docker containers from the old binary name to the new
  binary name has been added. These symbolic links will be removed in v0.33. (@rfratto)

### Features

- New Grafana Agent Flow components:

  - `loki.source.cloudflare` reads logs from Cloudflare's Logpull API and
    forwards them to other `loki` components. (@tpaschalis)
  - `loki.source.gcplog` reads logs from GCP cloud resources using Pub/Sub
    subscriptions and forwards them to other `loki` components. (@tpaschalis)
  - `loki.source.gelf` listens for Graylog logs. (@mattdurham)
  - `loki.source.heroku` listens for Heroku messages over TCP a connection and
    forwards them to other `loki` components. (@erikbaranowski)
  - `loki.source.journal` read messages from systemd journal. (@mattdurham)
  - `loki.source.kubernetes` collects logs from Kubernetes pods using the
    Kubernetes API. (@rfratto)
  - `loki.source.podlogs` discovers PodLogs resources on Kubernetes and
    uses the Kubernetes API to collect logs from the pods specified by the
    PodLogs resource. (@rfratto)
  - `loki.source.syslog` listens for Syslog messages over TCP and UDP
    connections and forwards them to other `loki` components. (@tpaschalis)
  - `loki.source.windowsevent` reads logs from Windows Event Log. (@mattdurham)
  - `otelcol.exporter.jaeger` forwards OpenTelemetry data to a Jaeger server.
    (@erikbaranowski)
  - `otelcol.exporter.loki` forwards OTLP-formatted data to compatible `loki`
    receivers. (@tpaschalis)
  - `otelcol.receiver.kafka` receives telemetry data from Kafka. (@rfratto)
  - `otelcol.receiver.loki` receives Loki logs, converts them to the OTLP log
    format and forwards them to other `otelcol` components. (@tpaschalis)
  - `otelcol.receiver.opencensus` receives OpenConsensus-formatted traces or
    metrics. (@ptodev)
  - `otelcol.receiver.zipkin` receives Zipkin-formatted traces. (@rfratto)
  - `phlare.scrape` collects application performance profiles. (@cyriltovena)
  - `phlare.write` sends application performance profiles to Grafana Phlare.
    (@cyriltovena)
  - `mimir.rules.kubernetes` discovers `PrometheusRule` Kubernetes resources and
    loads them into a Mimir instance. (@Logiraptor)

- Flow components which work with relabeling rules (`discovery.relabel`,
  `prometheus.relabel` and `loki.relabel`) now export a new value named Rules.
  This value returns a copy of the currently configured rules. (@tpaschalis)

- New experimental feature: agent-management. Polls configured remote API to fetch new configs. (@spartan0x117)

- Introduce global configuration for logs. (@jcreixell)

### Enhancements

- Handle faro-web-sdk `View` meta in app_agent_receiver. (@rlankfo)

- Flow: the targets in debug info from `loki.source.file` are now individual blocks. (@rfratto)

- Grafana Agent Operator: add [promtail limit stage](https://grafana.com/docs/loki/latest/clients/promtail/stages/limit/) to the operator. (@spartan0x117)

### Bugfixes

- Flow UI: Fix the issue with messy layout on the component list page while
  browser window resize (@xiyu95)

- Flow UI: Display the values of all attributes unless they are nil. (@ptodev)

- Flow: `prometheus.relabel` and `prometheus.remote_write` will now error if they have exited. (@ptodev)

- Flow: Fix issue where negative numbers would convert to floating-point values
  incorrectly, treating the sign flag as part of the number. (@rfratto)

- Flow: fix a goroutine leak when `loki.source.file` is passed more than one
  target with identical set of public labels. (@rfratto)

- Fix issue where removing and re-adding log instance configurations causes an
  error due to double registration of metrics (@spartan0x117, @jcreixell)

### Other changes

- Use Go 1.19.4 for builds. (@erikbaranowski)

- New windows containers for agent and agentctl. These can be found moving forward with the ${Version}-windows tags for grafana/agent and grafana/agentctl docker images (@erikbaranowski)

v0.30.2 (2023-01-11)
--------------------

### Bugfixes

- Flow: `prometheus.relabel` will no longer modify the labels of the original
  metrics, which could lead to the incorrect application of relabel rules on
  subsequent relabels. (@rfratto)

- Flow: `loki.source.file` will no longer deadlock other components if log
  lines cannot be sent to Loki. `loki.source.file` will wait for 5 seconds per
  file to finish flushing read logs to the client, after which it will drop
  them, resulting in lost logs. (@rfratto)

- Operator: Fix the handling of the enableHttp2 field as a boolean in
  `pod_monitor` and `service_monitor` templates. (@tpaschalis)

v0.30.1 (2022-12-23)
--------------------

### Bugfixes

- Fix issue where journald support was accidentally removed. (@tpaschalis)

- Fix issue where some traces' metrics where not collected. (@marctc)

v0.30.0 (2022-12-20)
--------------------

> **BREAKING CHANGES**: This release has breaking changes. Please read entries
> carefully and consult the [upgrade guide][] for specific instructions.

### Breaking changes

- The `ebpf_exporter` integration has been removed due to issues with static
  linking. It may be brought back once these are resolved. (@tpaschalis)

### Deprecations

- The `EXPERIMENTAL_ENABLE_FLOW` environment variable is deprecated in favor of
  `AGENT_MODE=flow`. Support for `EXPERIMENTAL_ENABLE_FLOW` will be removed in
  v0.32. (@rfratto)

### Features

- `grafana-agent-operator` supports oauth2 as an authentication method for
  remote_write. (@timo-42)

- Grafana Agent Flow: Add tracing instrumentation and a `tracing` block to
  forward traces to `otelcol` component. (@rfratto)

- Grafana Agent Flow: Add a `discovery_target_decode` function to decode a JSON
  array of discovery targets corresponding to Prometheus' HTTP and file service
  discovery formats. (@rfratto)

- New Grafana Agent Flow components:

  - `remote.http` polls an HTTP URL and exposes the response body as a string
    or secret to other components. (@rfratto)

  - `discovery.docker` discovers Docker containers from a Docker Engine host.
    (@rfratto)

  - `loki.source.file` reads and tails files for log entries and forwards them
    to other `loki` components. (@tpaschalis)

  - `loki.write` receives log entries from other `loki` components and sends
    them over to a Loki instance. (@tpaschalis)

  - `loki.relabel` receives log entries from other `loki` components and
    rewrites their label set. (@tpaschalis)

  - `loki.process` receives log entries from other `loki` components and runs
    one or more processing stages. (@tpaschalis)

  - `discovery.file` discovers files on the filesystem following glob
    patterns. (@mattdurham)

- Integrations: Introduce the `snowflake` integration. (@binaryfissiongames)

### Enhancements

- Update agent-loki.yaml to use environment variables in the configuration file (@go4real)

- Integrations: Always use direct connection in mongodb_exporter integration. (@v-zhuravlev)

- Update OpenTelemetry Collector dependency to v0.63.1. (@tpaschalis)

- riverfmt: Permit empty blocks with both curly braces on the same line.
  (@rfratto)

- riverfmt: Allow function arguments to persist across different lines.
  (@rfratto)

- Flow: The HTTP server will now start before the Flow controller performs the
  initial load. This allows metrics and pprof data to be collected during the
  first load. (@rfratto)

- Add support for using a [password map file](https://github.com/oliver006/redis_exporter/blob/master/contrib/sample-pwd-file.json) in `redis_exporter`. (@spartan0x117)

- Flow: Add support for exemplars in Prometheus component pipelines. (@rfratto)

- Update Prometheus dependency to v2.40.5. (@rfratto)

- Update Promtail dependency to k127. (@rfratto)

- Native histograms are now supported in the static Grafana Agent and in
  `prometheus.*` Flow components. Native histograms will be automatically
  collected from supported targets. remote_write must be configured to forward
  native histograms from the WAL to the specified endpoints. (@rfratto)

- Flow: metrics generated by upstream OpenTelemetry Collector components are
  now exposed at the `/metrics` endpoint of Grafana Agent Flow. (@rfratto)

### Bugfixes

- Fix issue where whitespace was being sent as part of password when using a
  password file for `redis_exporter`. (@spartan0x117)

- Flow UI: Fix issue where a configuration block referencing a component would
  cause the graph page to fail to load. (@rfratto)

- Remove duplicate `oauth2` key from `metricsinstances` CRD. (@daper)

- Fix issue where on checking whether to restart integrations the Integration
  Manager was comparing configs with secret values scrubbed, preventing reloads
  if only secrets were updated. (@spartan0x117)

### Other changes

- Grafana Agent Flow has graduated from experimental to beta.

v0.29.0 (2022-11-08)
--------------------

> **BREAKING CHANGES**: This release has breaking changes. Please read entries
> carefully and consult the [upgrade guide][] for specific instructions.

### Breaking changes

- JSON-encoded traces from OTLP versions earlier than 0.16.0 are no longer
  supported. (@rfratto)

### Deprecations

- The binary names `agent`, `agentctl`, and `agent-operator` have been
  deprecated and will be renamed to `grafana-agent`, `grafana-agentctl`, and
  `grafana-agent-operator` in the v0.31.0 release.

### Features

- Add `agentctl test-logs` command to allow testing log configurations by redirecting
  collected logs to standard output. This can be useful for debugging. (@jcreixell)

- New Grafana Agent Flow components:

  - `otelcol.receiver.otlp` receives OTLP-formatted traces, metrics, and logs.
    Data can then be forwarded to other `otelcol` components. (@rfratto)

  - `otelcol.processor.batch` batches data from `otelcol` components before
    forwarding it to other `otelcol` components. (@rfratto)

  - `otelcol.exporter.otlp` accepts data from `otelcol` components and sends
    it to a gRPC server using the OTLP protocol. (@rfratto)

  - `otelcol.exporter.otlphttp` accepts data from `otelcol` components and
    sends it to an HTTP server using the OTLP protocol. (@tpaschalis)

  - `otelcol.auth.basic` performs basic authentication for `otelcol`
    components that support authentication extensions. (@rfratto)

  - `otelcol.receiver.jeager` receives Jaeger-formatted traces. Data can then
    be forwarded to other `otelcol` components. (@rfratto)

  - `otelcol.processor.memory_limiter` periodically checks memory usage and
    drops data or forces a garbage collection if the defined limits are
    exceeded. (@tpaschalis)

  - `otelcol.auth.bearer` performs bearer token authentication for `otelcol`
    components that support authentication extensions. (@rfratto)

  - `otelcol.auth.headers` attaches custom request headers to `otelcol`
    components that support authentication extensions. (@rfratto)

  - `otelcol.receiver.prometheus` receives Prometheus metrics, converts them
    to the OTLP metric format and forwards them to other `otelcol` components.
    (@tpaschalis)

  - `otelcol.exporter.prometheus` forwards OTLP-formatted data to compatible
    `prometheus` components. (@rfratto)

- Flow: Allow config blocks to reference component exports. (@tpaschalis)

- Introduce `/-/support` endpoint for generating 'support bundles' in static
  agent mode. Support bundles are zip files of commonly-requested information
  that can be used to debug a running agent. (@tpaschalis)

### Enhancements

- Update OpenTelemetry Collector dependency to v0.61.0. (@rfratto)

- Add caching to Prometheus relabel component. (@mattdurham)

- Grafana Agent Flow: add `agent_resources_*` metrics which explain basic
  platform-agnostic metrics. These metrics assist with basic monitoring of
  Grafana Agent, but are not meant to act as a replacement for fully featured
  components like `prometheus.integration.node_exporter`. (@rfratto)

- Enable field label in TenantStageSpec of PodLogs pipeline. (@siiimooon)

- Enable reporting of enabled integrations. (@marctc)

- Grafana Agent Flow: `prometheus.remote_write` and `prometheus.relabel` will
  now export receivers immediately, removing the need for dependant components
  to be evaluated twice at process startup. (@rfratto)

- Add missing setting to configure instance key for Eventhandler integration. (@marctc)

- Update Prometheus dependency to v2.39.1. (@rfratto)

- Update Promtail dependency to weekly release k122. (@rfratto)

- Tracing: support the `num_traces` and `expected_new_traces_per_sec` configuration parameters in the tail_sampling processor. (@ptodev)

### Bugfixes

- Remove empty port from the `apache_http` integration's instance label. (@katepangLiu)

- Fix identifier on target creation for SNMP v2 integration. (@marctc)

- Fix bug when specifying Blackbox's modules when using Blackbox integration. (@marctc)

- Tracing: fix a panic when the required `protocols` field was not set in the `otlp` receiver. (@ptodev)

- Support Bearer tokens for metric remote writes in the Grafana Operator (@jcreixell, @marctc)

### Other changes

- Update versions of embedded Prometheus exporters used for integrations:

  - Update `github.com/prometheus/statsd_exporter` to `v0.22.8`. (@captncraig)

  - Update `github.com/prometheus-community/postgres_exporter` to `v0.11.1`. (@captncraig)

  - Update `github.com/prometheus/memcached_exporter` to `v0.10.0`. (@captncraig)

  - Update `github.com/prometheus-community/elasticsearch_exporter` to `v1.5.0`. (@captncraig)

  - Update `github.com/prometheus/mysqld_exporter` to `v0.14.0`. (@captncraig)

  - Update `github.com/prometheus/consul_exporter` to `v0.8.0`. (@captncraig)

  - Update `github.com/ncabatoff/process-exporter` to `v0.7.10`. (@captncraig)

  - Update `github.com/prometheus-community/postgres_exporter` to `v0.11.1`. (@captncraig)

- Use Go 1.19.3 for builds. (@rfratto)

v0.28.1 (2022-11-03)
--------------------

### Security

- Update Docker base image to resolve OpenSSL vulnerabilities CVE-2022-3602 and
  CVE-2022-3786. Grafana Agent does not use OpenSSL, so we do not believe it is
  vulnerable to these issues, but the base image has been updated to remove the
  report from image scanners. (@rfratto)

v0.28.0 (2022-09-29)
--------------------

### Features

- Introduce Grafana Agent Flow, an experimental "programmable pipeline" runtime
  mode which improves how to configure and debug Grafana Agent by using
  components. (@captncraig, @karengermond, @marctc, @mattdurham, @rfratto,
  @rlankfo, @tpaschalis)

- Introduce Blackbox exporter integration. (@marctc)

### Enhancements

- Update Loki dependency to v2.6.1. (@rfratto)

### Bugfixes

### Other changes

- Fix relabel configs in sample agent-operator manifests (@hjet)

- Operator no longer set the `SecurityContext.Privileged` flag in the `config-reloader` container. (@hsyed-dojo)

- Add metrics for config reloads and config hash (@jcreixell)

v0.27.1 (2022-09-09)
--------------------

> **NOTE**: ARMv6 Docker images are no longer being published.
>
> We have stopped publishing Docker images for ARMv6 platforms.
> This is due to the new Ubuntu base image we are using that does not support ARMv6.
> The new Ubuntu base image has less reported CVEs, and allows us to provide more
> secure Docker images. We will still continue to publish ARMv6 release binaries and
> deb/rpm packages.

### Other Changes

- Switch docker image base from debian to ubuntu. (@captncraig)

v0.27.0 (2022-09-01)
--------------------

### Features

- Integrations: (beta) Add vmware_exporter integration (@rlankfo)

- App agent receiver: add Event kind to payload (@domasx2)

### Enhancements

- Tracing: Introduce a periodic appender to the remotewriteexporter to control sample rate. (@mapno)

- Tracing: Update OpenTelemetry dependency to v0.55.0. (@rfratto, @mapno)

- Add base agent-operator jsonnet library and generated manifests (@hjet)

- Add full (metrics, logs, K8s events) sample agent-operator jsonnet library and gen manifests (@hjet)

- Introduce new configuration fields for disabling Keep-Alives and setting the
  IdleConnectionTimeout when scraping. (@tpaschalis)

- Add field to Operator CRD to disable report usage functionality. (@marctc)

### Bugfixes

- Tracing: Fixed issue with the PromSD processor using the `connection` method to discover the IP
  address.  It was failing to match because the port number was included in the address string. (@jphx)

- Register prometheus discovery metrics. (@mattdurham)

- Fix seg fault when no instance parameter is provided for apache_http integration, using integrations-next feature flag. (@rgeyer)

- Fix grafanacloud-install.ps1 web request internal server error when fetching config. (@rlankfo)

- Fix snmp integration not passing module or walk_params parameters when scraping. (@rgeyer)

- Fix unmarshal errors (key "<walk_param name>" already set in map) for snmp integration config when walk_params is defined, and the config is reloaded. (@rgeyer)

### Other changes

- Update several go dependencies to resolve warnings from certain security scanning tools. None of the resolved vulnerabilities were known to be exploitable through the agent. (@captncraig)

- It is now possible to compile Grafana Agent using Go 1.19. (@rfratto)

v0.26.1 (2022-07-25)
--------------------

> **BREAKING CHANGES**: This release has breaking changes. Please read entries
> carefully and consult the [upgrade guide][] for specific instructions.

### Breaking changes

- Change windows certificate store so client certificate is no longer required in store. (@mattdurham)

### Bugfixes

- Operator: Fix issue where configured `targetPort` ServiceMonitors resulted in
  generating an incorrect scrape_config. (@rfratto)

- Build the Linux/AMD64 artifacts using the opt-out flag for the ebpf_exporter. (@tpaschalis)

v0.26.0 (2022-07-18)
--------------------

> **BREAKING CHANGES**: This release has breaking changes. Please read entries
> carefully and consult the [upgrade guide][] for specific instructions.

### Breaking changes

- Deprecated `server` YAML block fields have now been removed in favor of the
  command-line flags that replaced them. These fields were originally
  deprecated in v0.24.0. (@rfratto)

- Changed tail sampling policies to be configured as in the OpenTelemetry
  Collector. (@mapno)

### Features

- Introduce Apache HTTP exporter integration. (@v-zhuravlev)

- Introduce eBPF exporter integration. (@tpaschalis)

### Enhancements

- Truncate all records in WAL if repair attempt fails. (@rlankfo)

### Bugfixes

- Relative symlinks for promtail now work as expected. (@RangerCD, @mukerjee)

- Fix rate limiting implementation for the app agent receiver integration. (@domasx2)

- Fix mongodb exporter so that it now collects all metrics. (@mattdurham)

v0.25.1 (2022-06-16)
--------------------

### Bugfixes

- Integer types fail to unmarshal correctly in operator additional scrape configs. (@rlankfo)

- Unwrap replayWAL error before attempting corruption repair. (@rlankfo)

v0.25.0 (2022-06-06)
--------------------

> **BREAKING CHANGES**: This release has breaking changes. Please read entries
> carefully and consult the [upgrade guide][] for specific instructions.

### Breaking changes

- Traces: Use `rpc.grpc.status_code` attribute to determine
  span failed in the service graph processor (@rcrowe)

### Features

- Add HTTP endpoints to fetch active instances and targets for the Logs subsystem.
  (@marctc)

- (beta) Add support for using windows certificate store for TLS connections. (@mattdurham)

- Grafana Agent Operator: add support for integrations through an `Integration`
  CRD which is discovered by `GrafanaAgent`. (@rfratto)

- (experimental) Add app agent receiver integration. This depends on integrations-next being enabled
  via the `integrations-next` feature flag. Use `-enable-features=integrations-next` to use
  this integration. (@kpelelis, @domas)

- Introduce SNMP exporter integration. (@v-zhuravlev)

- Configure the agent to report the use of feature flags to grafana.com. (@marctc)

### Enhancements

- integrations-next: Integrations using autoscrape will now autoscrape metrics
  using in-memory connections instead of connecting to themselves over the
  network. As a result of this change, the `client_config` field has been
  removed. (@rfratto)

- Enable `proxy_url` support on `oauth2` for metrics and logs (update **prometheus/common** dependency to `v0.33.0`). (@martin-jaeger-maersk)

- `extra-scrape-metrics` can now be enabled with the `--enable-features=extra-scrape-metrics` feature flag. See <https://prometheus.io/docs/prometheus/2.31/feature_flags/#extra-scrape-metrics> for details. (@rlankfo)

- Resolved issue in v2 integrations where if an instance name was a prefix of another the route handler would fail to
  match requests on the longer name (@mattdurham)

- Set `include_metadata` to true by default for OTLP traces receivers (@mapno)

### Bugfixes

- Scraping service was not honoring the new server grpc flags `server.grpc.address`.  (@mattdurham)

### Other changes

- Update base image of official Docker containers from Debian buster to Debian
  bullseye. (@rfratto)

- Use Go 1.18 for builds. (@rfratto)

- Add `metrics` prefix to the url of list instances endpoint (`GET
  /agent/api/v1/instances`) and list targets endpoint (`GET
  /agent/api/v1/metrics/targets`). (@marctc)

- Add extra identifying labels (`job`, `instance`, `agent_hostname`) to eventhandler integration. (@hjet)

- Add `extra_labels` configuration to eventhandler integration. (@hjet)

v0.24.2 (2022-05-02)
--------------------

### Bugfixes

- Added configuration watcher delay to prevent race condition in cases where scraping service mode has not gracefully exited. (@mattdurham)

### Other changes

- Update version of node_exporter to include additional metrics for osx. (@v-zhuravlev)

v0.24.1 (2022-04-14)
--------------------

### Bugfixes

- Add missing version information back into `agentctl --version`. (@rlankfo)

- Bump version of github-exporter to latest upstream SHA 284088c21e7d, which
  includes fixes from bugs found in their latest tag. This includes a fix
  where not all releases where retrieved when pulling release information.
  (@rfratto)

- Set the `Content-Type` HTTP header to `application/json` for API endpoints
  returning json objects. (@marctc)

- Operator: fix issue where a `username_file` field was incorrectly set.
  (@rfratto)

- Initialize the logger with default `log_level` and `log_format` parameters.
  (@tpaschalis)

### Other changes

- Embed timezone data to enable Promtail pipelines using the `location` field
  on Windows machines. (@tpaschalis)

v0.24.0 (2022-04-07)
--------------------

> **BREAKING CHANGES**: This release has breaking changes. Please read entries
> carefully and consult the [upgrade guide][] for specific instructions.
>
> **GRAFANA AGENT OPERATOR USERS**: As of this release, Grafana Agent Operator
> does not support versions of Grafana Agent prior to v0.24.0.

### Breaking changes

- The following metrics will now be prefixed with `agent_dskit_` instead of
  `cortex_`: `cortex_kv_request_duration_seconds`,
  `cortex_member_consul_heartbeats_total`, `cortex_member_ring_tokens_owned`,
  `cortex_member_ring_tokens_to_own`, `cortex_ring_member_ownership_percent`,
  `cortex_ring_members`, `cortex_ring_oldest_member_timestamp`,
  `cortex_ring_tokens_owned`, `cortex_ring_tokens_total`. (@rlankfo)

- Traces: the `traces_spanmetrics_calls_total_total` metric has been renamed to
  `traces_spanmetrics_calls_total` (@fredr)

- Two new flags, `-server.http.enable-tls` and `-server.grpc.enable-tls` must
  be provided to explicitly enable TLS support. This is a change of the
  previous behavior where TLS support was enabled when a certificate pair was
  provided. (@rfratto)

- Many command line flags starting with `-server.` block have been renamed.
  (@rfratto)

- The `-log.level` and `-log.format` flags are removed in favor of being set in
  the configuration file. (@rfratto)

- Flags for configuring TLS have been removed in favor of being set in the
  configuration file. (@rfratto)

- Dynamic reload is no longer supported for deprecated server block fields.
  Changing a deprecated field will be ignored and cause the reload to fail.
  (@rfratto)

- The default HTTP listen address is now `127.0.0.1:12345`. Use the
  `-server.http.address` flag to change this value. (@rfratto)

- The default gRPC listen address is now `127.0.0.1:12346`. Use the
  `-server.grpc.address` flag to change this value. (@rfratto)

- `-reload-addr` and `-reload-port` have been removed. They are no longer
  necessary as the primary HTTP server is now static and can't be shut down in
  the middle of a `/-/reload` call. (@rfratto)

- (Only impacts `integrations-next` feature flag) Many integrations have been
  renamed to better represent what they are integrating with. For example,
  `redis_exporter` is now `redis`. This change requires updating
  `integrations-next`-enabled configuration files. This change also changes
  integration names shown in metric labels. (@rfratto)

- The deprecated `-prometheus.*` flags have been removed in favor of
  their `-metrics.*` counterparts. The `-prometheus.*` flags were first
  deprecated in v0.19.0. (@rfratto)

### Deprecations

- Most fields in the `server` block of the configuration file are
  now deprecated in favor of command line flags. These fields will be removed
  in the v0.26.0 release. Please consult the upgrade guide for more information
  and rationale. (@rfratto)

### Features

- Added config read API support to GrafanaAgent Custom Resource Definition.
  (@shamsalmon)

- Added consulagent_sd to target discovery. (@chuckyz)

- Introduce EXPERIMENTAL support for dynamic configuration. (@mattdurham)

- Introduced endpoint that accepts remote_write requests and pushes metrics data directly into an instance's WAL. (@tpaschalis)

- Added builds for linux/ppc64le. (@aklyachkin)

### Enhancements

- Tracing: Exporters can now be configured to use OAuth. (@canuteson)

- Strengthen readiness check for metrics instances. (@tpaschalis)

- Parameterize namespace field in sample K8s logs manifests (@hjet)

- Upgrade to Loki k87. (@rlankfo)

- Update Prometheus dependency to v2.34.0. (@rfratto)

- Update OpenTelemetry-collector dependency to v0.46.0. (@mapno)

- Update cAdvisor dependency to v0.44.0. (@rfratto)

- Update mongodb_exporter dependency to v0.31.2 (@mukerjee)

- Use grafana-agent/v2 Tanka Jsonnet to generate K8s manifests (@hjet)

- Replace agent-bare.yaml K8s sample Deployment with StatefulSet (@hjet)

- Improve error message for `agentctl` when timeout happens calling
  `cloud-config` command (@marctc)

- Enable integrations-next by default in agent-bare.yaml. Please note #1262 (@hjet)

### Bugfixes

- Fix Kubernetes manifests to use port `4317` for OTLP instead of the previous
  `55680` in line with the default exposed port in the agent.

- Ensure singleton integrations are honored in v2 integrations (@mattdurham)

- Tracing: `const_labels` is now correctly parsed in the remote write exporter.
  (@fredr)

- integrations-next: Fix race condition where metrics endpoints for
  integrations may disappear after reloading the config file. (@rfratto)

- Removed the `server.path_prefix` field which would break various features in
  Grafana Agent when set. (@rfratto)

- Fix issue where installing the DEB/RPM packages would overwrite the existing
  config files and environment files. (@rfratto)

- Set `grafanaDashboardFolder` as top level key in the mixin. (@Duologic)

- Operator: Custom Secrets or ConfigMaps to mount will no longer collide with
  the path name of the default secret mount. As a side effect of this bugfix,
  custom Secrets will now be mounted at
  `/var/lib/grafana-agent/extra-secrets/<secret name>` and custom ConfigMaps
  will now be mounted at `/var/lib/grafana-agent/extra-configmaps/<configmap
  name>`. This is not a breaking change as it was previously impossible to
  properly provide these custom mounts. (@rfratto)

- Flags accidentally prefixed with `-metrics.service..` (two `.` in a row) have
  now been fixed to only have one `.`. (@rfratto)

- Protect concurrent writes to the WAL in the remote write exporter (@mapno)

### Other changes

- The `-metrics.wal-directory` flag and `metrics.wal_directory` config option
  will now default to `data-agent/`, the same default WAL directory as
  Prometheus Agent. (@rfratto)

v0.23.0 (2022-02-10)
--------------------

### Enhancements

- Go 1.17 is now used for all builds of the Agent. (@tpaschalis)

- integrations-next: Add `extra_labels` to add a custom set of labels to
  integration targets. (@rfratto)

- The agent no longer appends duplicate exemplars. (@tpaschalis)

- Added Kubernetes eventhandler integration (@hjet)

- Enables sending of exemplars over remote write by default. (@rlankfo)

### Bugfixes

- Fixed issue where Grafana Agent may panic if there is a very large WAL
  loading while old WALs are being deleted or the `/agent/api/v1/targets`
  endpoint is called. (@tpaschalis)

- Fix panic in prom_sd_processor when address is empty (@mapno)

- Operator: Add missing proxy_url field from generated remote_write configs.
  (@rfratto)

- Honor the specified log format in the traces subsystem (@mapno)

- Fix typo in node_exporter for runit_service_dir. (@mattdurham)

- Allow inlining credentials in remote_write url. (@tpaschalis)

- integrations-next: Wait for integrations to stop when starting new instances
  or shutting down (@rfratto).

- Fix issue with windows_exporter mssql collector crashing the agent.
  (@mattdurham)

- The deb and rpm files will now ensure the /var/lib/grafana-agent data
  directory is created with permissions set to 0770. (@rfratto)

- Make agent-traces.yaml Namespace a template-friendly variable (@hjet)

- Disable `machine-id` journal vol by default in sample logs manifest (@hjet)

v0.22.0 (2022-01-13)
--------------------

> This release has deprecations. Please read entries carefully and consult
> the [upgrade guide][] for specific instructions.

### Deprecations

- The node_exporter integration's `netdev_device_whitelist` field is deprecated
  in favor of `netdev_device_include`. Support for the old field name will be
  removed in a future version. (@rfratto)

- The node_exporter integration's `netdev_device_blacklist` field is deprecated
  in favor of `netdev_device_include`. Support for the old field name will be
  removed in a future version. (@rfratto)

- The node_exporter integration's `systemd_unit_whitelist` field is deprecated
  in favor of `systemd_unit_include`. Support for the old field name will be
  removed in a future version. (@rfratto)

- The node_exporter integration's `systemd_unit_blacklist` field is deprecated
  in favor of `systemd_unit_exclude`. Support for the old field name will be
  removed in a future version. (@rfratto)

- The node_exporter integration's `filesystem_ignored_mount_points` field is
  deprecated in favor of `filesystem_mount_points_exclude`. Support for the old
  field name will be removed in a future version. (@rfratto)

- The node_exporter integration's `filesystem_ignored_fs_types` field is
  deprecated in favor of `filesystem_fs_types_exclude`. Support for the old
  field name will be removed in a future version. (@rfratto)

### Features

- (beta) Enable experimental config urls for fetching remote configs.
  Currently, only HTTP/S is supported. Pass the
  `-enable-features=remote-configs` flag to turn this on. (@rlankfo)

- Added [cAdvisor](https://github.com/google/cadvisor) integration. (@rgeyer)

- Traces: Add `Agent Tracing Pipeline` dashboard and alerts (@mapno)

- Traces: Support jaeger/grpc exporter (@nicoche)

- (beta) Enable an experimental integrations subsystem revamp. Pass
  `integrations-next` to `-enable-features` to turn this on. Reading the
  documentation for the revamp is recommended; enabling it causes breaking
  config changes. (@rfratto)

### Enhancements

- Traces: Improved pod association in PromSD processor (@mapno)

- Updated OTel to v0.40.0 (@mapno)

- Remote write dashboard: show in and out sample rates (@bboreham)

- Remote write dashboard: add mean latency (@bboreham)

- Update node_exporter dependency to v1.3.1. (@rfratto)

- Cherry-pick Prometheus PR #10102 into our Prometheus dependency (@rfratto).

### Bugfixes

- Fix usage of POSTGRES_EXPORTER_DATA_SOURCE_NAME when using postgres_exporter
  integration (@f11r)

- Change ordering of the entrypoint for windows service so that it accepts
  commands immediately (@mattdurham)

- Only stop WAL cleaner when it has been started (@56quarters)

- Fix issue with unquoted install path on Windows, that could allow escalation
  or running an arbitrary executable (@mattdurham)

- Fix cAdvisor so it collects all defined metrics instead of the last
  (@pkoenig10)

- Fix panic when using 'stdout' in automatic logging (@mapno)

- Grafana Agent Operator: The /-/ready and /-/healthy endpoints will
  no longer always return 404 (@rfratto).

### Other changes

- Remove log-level flag from systemd unit file (@jpkrohling)

v0.21.2 (2021-12-08)
--------------------

### Security fixes

- This release contains a fix for
  [CVE-2021-41090](https://github.com/grafana/agent/security/advisories/GHSA-9c4x-5hgq-q3wh).

### Other changes

- This release disables the existing `/-/config` and
  `/agent/api/v1/configs/{name}` endpoints by default. Pass the
  `--config.enable-read-api` flag at the command line to opt in to these
  endpoints.

v0.21.1 (2021-11-18)
--------------------

### Bugfixes

- Fix panic when using postgres_exporter integration (@saputradharma)

- Fix panic when dnsamsq_exporter integration tried to log a warning (@rfratto)

- Statsd Integration: Adding logger instance to the statsd mapper
  instantiation. (@gaantunes)

- Statsd Integration: Fix issue where mapped metrics weren't exposed to the
  integration. (@mattdurham)

- Operator: fix bug where version was a required field (@rfratto)

- Metrics: Only run WAL cleaner when metrics are being used and a WAL is
  configured. (@rfratto)

v0.21.0 (2021-11-17)
--------------------

### Enhancements

- Update Cortex dependency to v1.10.0-92-g85c378182. (@rlankfo)

- Update Loki dependency to v2.1.0-656-g0ae0d4da1. (@rlankfo)

- Update Prometheus dependency to v2.31.0 (@rlankfo)

- Add Agent Operator Helm quickstart guide (@hjet)

- Reorg Agent Operator quickstart guides (@hjet)

### Bugfixes

- Packaging: Use correct user/group env variables in RPM %post script (@simonc6372)

- Validate logs config when using logs_instance with automatic logging processor (@mapno)

- Operator: Fix MetricsInstance Service port (@hjet)

- Operator: Create govern service per Grafana Agent (@shturman)

- Operator: Fix relabel_config directive for PodLogs resource (@hjet)

- Traces: Fix `success_logic` code in service graphs processor (@mapno)

### Other changes

- Self-scraped integrations will now use an SUO-specific value for the `instance` label. (@rfratto)

- Traces: Changed service graphs store implementation to improve CPU performance (@mapno)

v0.20.1 (2021-12-08)
--------------------

> _NOTE_: The fixes in this patch are only present in v0.20.1 and >=v0.21.2.

### Security fixes

- This release contains a fix for
  [CVE-2021-41090](https://github.com/grafana/agent/security/advisories/GHSA-9c4x-5hgq-q3wh).

### Other changes

- This release disables the existing `/-/config` and
  `/agent/api/v1/configs/{name}` endpoitns by default. Pass the
  `--config.enable-read-api` flag at the command line to opt in to these
  endpoints.

v0.20.0 (2021-10-28)
--------------------

> **BREAKING CHANGES**: This release has breaking changes. Please read entries
> carefully and consult the [upgrade guide][] for specific instructions.

### Breaking Changes

- push_config is no longer supported in trace's config (@mapno)

### Features

- Operator: The Grafana Agent Operator can now generate a Kubelet service to
  allow a ServiceMonitor to collect Kubelet and cAdvisor metrics. This requires
  passing a `--kubelet-service` flag to the Operator in `namespace/name` format
  (like `kube-system/kubelet`). (@rfratto)

- Service graphs processor (@mapno)

### Enhancements

- Updated mysqld_exporter to v0.13.0 (@gaantunes)

- Updated postgres_exporter to v0.10.0 (@gaantunes)

- Updated redis_exporter to v1.27.1 (@gaantunes)

- Updated memcached_exporter to v0.9.0 (@gaantunes)

- Updated statsd_exporter to v0.22.2 (@gaantunes)

- Updated elasticsearch_exporter to v1.2.1 (@gaantunes)

- Add remote write to silent Windows Installer  (@mattdurham)

- Updated mongodb_exporter to v0.20.7 (@rfratto)

- Updated OTel to v0.36 (@mapno)

- Updated statsd_exporter to v0.22.2 (@mattdurham)

- Update windows_exporter to v0.16.0 (@rfratto, @mattdurham)

- Add send latency to agent dashboard (@bboreham)

### Bugfixes

- Do not immediately cancel context when creating a new trace processor. This
  was preventing scrape_configs in traces from functioning. (@lheinlen)

- Sanitize autologged Loki labels by replacing invalid characters with
  underscores (@mapno)

- Traces: remove extra line feed/spaces/tabs when reading password_file content
  (@nicoche)

- Updated envsubst to v2.0.0-20210730161058-179042472c46. This version has a
  fix needed for escaping values outside of variable substitutions. (@rlankfo)

- Grafana Agent Operator should no longer delete resources matching the names
  of the resources it manages. (@rfratto)

- Grafana Agent Operator will now appropriately assign an
  `app.kubernetes.io/managed-by=grafana-agent-operator` to all created
  resources. (@rfratto)

### Other changes

- Configuration API now returns 404 instead of 400 when attempting to get or
  delete a config which does not exist. (@kgeckhart)

- The windows_exporter now disables the textfile collector by default.
  (@rfratto)

v0.19.0 (2021-09-29)
--------------------

> **BREAKING CHANGES**: This release has breaking changes. Please read entries
> carefully and consult the [upgrade guide][] for specific instructions.

### Breaking Changes

- Reduced verbosity of tracing autologging by not logging `STATUS_CODE_UNSET`
  status codes. (@mapno)

- Operator: rename `Prometheus*` CRDs to `Metrics*` and `Prometheus*` fields to
  `Metrics*`. (@rfratto)

- Operator: CRDs are no longer referenced using a hyphen in the name to be
  consistent with how Kubernetes refers to resources. (@rfratto)

- `prom_instance` in the spanmetrics config is now named `metrics_instance`.
  (@rfratto)

### Deprecations

- The `loki` key at the root of the config file has been deprecated in favor of
  `logs`. `loki`-named fields in `automatic_logging` have been renamed
  accordinly: `loki_name` is now `logs_instance_name`, `loki_tag` is now
  `logs_instance_tag`, and `backend: loki` is now `backend: logs_instance`.
  (@rfratto)

- The `prometheus` key at the root of the config file has been deprecated in
  favor of `metrics`. Flag names starting with `prometheus.` have also been
  deprecated in favor of the same flags with the `metrics.` prefix. Metrics
  prefixed with `agent_prometheus_` are now prefixed with `agent_metrics_`.
  (@rfratto)

- The `tempo` key at the root of the config file has been deprecated in favor
  of `traces`. (@mattdurham)

### Features

- Added [GitHub exporter](https://github.com/infinityworks/github-exporter)
  integration. (@rgeyer)

- Add TLS config options for tempo `remote_write`s. (@mapno)

- Support autologging span attributes as log labels (@mapno)

- Put Tests requiring Network Access behind a -online flag (@flokli)

- Add logging support to the Grafana Agent Operator. (@rfratto)

- Add `operator-detach` command to agentctl to allow zero-downtime upgrades
  when removing an Operator CRD. (@rfratto)

- The Grafana Agent Operator will now default to deploying the matching release
  version of the Grafana Agent instead of v0.14.0. (@rfratto)

### Enhancements

- Update OTel dependency to v0.30.0 (@mapno)

- Allow reloading configuration using `SIGHUP` signal. (@tharun208)

- Add HOSTNAME environment variable to service file to allow for expanding the
  $HOSTNAME variable in agent config.  (@dfrankel33)

- Update jsonnet-libs to 1.21 for Kubernetes 1.21+ compatability. (@MurzNN)

- Make method used to add k/v to spans in prom_sd processor configurable.
  (@mapno)

### Bugfixes

- Regex capture groups like `${1}` will now be kept intact when using
  `-config.expand-env`. (@rfratto)

- The directory of the logs positions file will now properly be created on
  startup for all instances. (@rfratto)

- The Linux system packages will now configure the grafana-agent user to be a
  member of the adm and systemd-journal groups. This will allow logs to read
  from journald and /var/log by default. (@rfratto)

- Fix collecting filesystem metrics on Mac OS (darwin) in the `node_exporter`
  integration default config. (@eamonryan)

- Remove v0.0.0 flags during build with no explicit release tag (@mattdurham)

- Fix issue with global scrape_interval changes not reloading integrations
  (@kgeckhart)

- Grafana Agent Operator will now detect changes to referenced ConfigMaps and
  Secrets and reload the Agent properly. (@rfratto)

- Grafana Agent Operator's object label selectors will now use Kubernetes
  defaults when undefined (i.e., default to nothing). (@rfratto)

- Fix yaml marshalling tag for cert_file in kafka exporter agent config.
  (@rgeyer)

- Fix warn-level logging of dropped targets. (@james-callahan)

- Standardize scrape_interval to 1m in examples. (@mattdurham)

v0.18.4 (2021-09-14)
--------------------

### Enhancements

- Add `agent_prometheus_configs_changed_total` metric to track instance config
  events. (@rfratto)

### Bugfixes

- Fix info logging on windows. (@mattdurham)

- Scraping service: Ensure that a reshard is scheduled every reshard
  interval. (@rfratto)

v0.18.3 (2021-09-08)
--------------------

### Bugfixes

- Register missing metric for configstore consul request duration. (@rfratto)

- Logs should contain a caller field with file and line numbers again
  (@kgeckhart)

- In scraping service mode, the polling configuration refresh should honor
  timeout. (@mattdurham)

- In scraping service mode, the lifecycle reshard should happen using a
  goroutine. (@mattdurham)

- In scraping service mode, scraping service can deadlock when reloading during
  join. (@mattdurham)

- Scraping service: prevent more than one refresh from being queued at a time.
  (@rfratto)

v0.18.2 (2021-08-12)
--------------------

### Bugfixes

- Honor the prefix and remove prefix from consul list results (@mattdurham)

v0.18.1 (2021-08-09)
--------------------

### Bugfixes

- Reduce number of consul calls when ran in scrape service mode (@mattdurham)

v0.18.0 (2021-07-29)
--------------------

### Features

- Added [GitHub exporter](https://github.com/infinityworks/github-exporter)
  integration. (@rgeyer)

- Add support for OTLP HTTP trace exporting. (@mapno)

### Enhancements

- Switch to drone for releases. (@mattdurham)

- Update postgres_exporter to a [branch of](https://github.com/grafana/postgres_exporter/tree/exporter-package-v0.10.0) v0.10.0

### Bugfixes

- Enabled flag for integrations is not being honored. (@mattdurham)

v0.17.0 (2021-07-15)
--------------------

### Features

- Added [Kafka Lag exporter](https://github.com/davidmparrott/kafka_exporter)
  integration. (@gaantunes)

### Bugfixes

- Fix race condition that may occur and result in a panic when initializing
  scraping service cluster. (@rfratto)

v0.16.1 (2021-06-22)
--------------------

### Bugfixes

- Fix issue where replaying a WAL caused incorrect metrics to be sent over
  remote write. (@rfratto)

v0.16.0 (2021-06-17)
--------------------

### Features

- (beta) A Grafana Agent Operator is now available. (@rfratto)

### Enhancements

- Error messages when installing the Grafana Agent for Grafana Cloud will now
  be shown. (@rfratto)

### Bugfixes

- Fix a leak in the shared string interner introduced in v0.14.0. This fix was
  made to a [dependency](https://github.com/grafana/prometheus/pull/21).
  (@rfratto)

- Fix issue where a target will fail to be scraped for the process lifetime if
  that target had gone down for long enough that its series were removed from
  the in-memory cache (2 GC cycles). (@rfratto)

v0.15.0 (2021-06-03)
--------------------

> **BREAKING CHANGES**: This release has breaking changes. Please read entries
> carefully and consult the [upgrade guide][] for specific instructions.

### Breaking Changes

- The configuration of Tempo Autologging has changed. (@mapno)

### Features

- Add support for exemplars. (@mapno)

### Enhancements

- Add the option to log to stdout instead of a Loki instance. (@joe-elliott)

- Update Cortex dependency to v1.8.0.

- Running the Agent as a DaemonSet with host_filter and role: pod should no
  longer cause unnecessary load against the Kubernetes SD API. (@rfratto)

- Update Prometheus to v2.27.0. (@mapno)

- Update Loki dependency to d88f3996eaa2. This is a non-release build, and was
  needed to support exemplars. (@mapno)

- Update Cortex dependency to d382e1d80eaf. This is a non-release build, and
  was needed to support exemplars. (@mapno)

### Bugfixes

- Host filter relabeling rules should now work. (@rfratto)

- Fixed issue where span metrics where being reported with wrong time unit.
  (@mapno)

### Other changes

- Intentionally order tracing processors. (@joe-elliott)

v0.14.0 (2021-05-24)
--------------------

> **BREAKING CHANGES**: This release has breaking changes. Please read entries
> carefully and consult the [upgrade guide][] for specific instructions.
>
> **STABILITY NOTICE**: As of this release, functionality that is not
> recommended for production use and is expected to change will be tagged
> interchangably as "experimental" or "beta."

### Security fixes

- The Scraping service API will now reject configs that read credentials from
  disk by default. This prevents malicious users from reading arbitrary files
  and sending their contents over the network. The old behavior can be
  re-enabled by setting `dangerous_allow_reading_files: true` in the scraping
  service config. (@rfratto)

### Breaking changes

- Configuration for SigV4 has changed. (@rfratto)

### Deprecations

- `push_config` is now supplanted by `remote_block` and `batch`. `push_config`
  will be removed in a future version (@mapno)

### Features

- (beta) New integration: windows_exporter (@mattdurham)

- (beta) Grafana Agent Windows Installer is now included as a release artifact.
  (@mattdurham)

- Official M1 Mac release builds will now be generated! Look for
  `agent-darwin-arm64` and `agentctl-darwin-arm64` in the release assets.
  (@rfratto)

- Add support for running as a Windows service (@mattdurham)

- (beta) Add /-/reload support. It is not recommended to invoke `/-/reload`
  against the main HTTP server. Instead, two new command-line flags have been
  added: `--reload-addr` and `--reload-port`. These will launch a
  `/-/reload`-only HTTP server that can be used to safely reload the Agent's
  state.  (@rfratto)

- Add a /-/config endpoint. This endpoint will return the current configuration
  file with defaults applied that the Agent has loaded from disk. (@rfratto)

- (beta) Support generating metrics and exposing them via a Prometheus exporter
  from span data. (@yeya24)

- Tail-based sampling for tracing pipelines (@mapno)

- Added Automatic Logging feature for Tempo (@joe-elliott)

- Disallow reading files from within scraping service configs by default.
  (@rfratto)

- Add remote write for span metrics (@mapno)

### Enhancements

- Support compression for trace export. (@mdisibio)

- Add global remote_write configuration that is shared between all instances
  and integrations. (@mattdurham)

- Go 1.16 is now used for all builds of the Agent. (@rfratto)

- Update Prometheus dependency to v2.26.0. (@rfratto)

- Upgrade `go.opentelemetry.io/collector` to v0.21.0 (@mapno)

- Add kafka trace receiver (@mapno)

- Support mirroring a trace pipeline to multiple backends (@mapno)

- Add `headers` field in `remote_write` config for Tempo. `headers` specifies
  HTTP headers to forward to the remote endpoint. (@alexbiehl)

- Add silent uninstall to Windows Uninstaller. (@mattdurham)

### Bugfixes

- Native Darwin arm64 builds will no longer crash when writing metrics to the
  WAL. (@rfratto)

- Remote write endpoints that never function across the lifetime of the Agent
  will no longer prevent the WAL from being truncated. (@rfratto)

- Bring back FreeBSD support. (@rfratto)

- agentctl will no longer leak WAL resources when retrieving WAL stats.
  (@rfratto)

- Ensure defaults are applied to undefined sections in config file. This fixes
  a problem where integrations didn't work if `prometheus:` wasn't configured.
  (@rfratto)

- Fixed issue where automatic logging double logged "svc". (@joe-elliott)

### Other changes

- The Grafana Cloud Agent has been renamed to the Grafana Agent. (@rfratto)

- Instance configs uploaded to the Config Store API will no longer be stored
  along with the global Prometheus defaults. This is done to allow globals to
  be updated and re-apply the new global defaults to the configs from the
  Config Store. (@rfratto)

- The User-Agent header sent for logs will now be `GrafanaAgent/<version>`
  (@rfratto)

- Add `tempo_spanmetrics` namespace in spanmetrics (@mapno)

v0.13.1 (2021-04-09)
--------------------

### Bugfixes

- Validate that incoming scraped metrics do not have an empty label set or a
  label set with duplicate labels, mirroring the behavior of Prometheus.
  (@rfratto)

v0.13.0 (2021-02-25)
--------------------

> The primary branch name has changed from `master` to `main`. You may have to
> update your local checkouts of the repository to point at the new branch name.

### Features

- postgres_exporter: Support query_path and disable_default_metrics. (@rfratto)

### Enhancements

- Support other architectures in installation script. (@rfratto)

- Allow specifying custom wal_truncate_frequency per integration. (@rfratto)

- The SigV4 region can now be inferred using the shared config (at
  `$HOME/.aws/config`) or environment variables (via `AWS_CONFIG`). (@rfratto)

- Update Prometheus dependency to v2.25.0. (@rfratto)

### Bugfixes

- Not providing an `-addr` flag for `agentctl config-sync` will no longer
  report an error and will instead use the pre-existing default value.
  (@rfratto)

- Fixed a bug from v0.12.0 where the Loki installation script failed because
  positions_directory was not set. (@rfratto)

- Reduce the likelihood of dataloss during a remote_write-side outage by
  increasing the default wal_truncation_frequency to 60m and preventing the WAL
  from being truncated if the last truncation timestamp hasn't changed. This
  change increases the size of the WAL on average, and users may configure a
  lower wal_truncation_frequency to deliberately choose a smaller WAL over
  write guarantees. (@rfratto)

- Add the ability to read and serve HTTPS integration metrics when given a set
  certificates (@mattdurham)

v0.12.0 (2021-02-05)
--------------------

> **BREAKING CHANGES**: This release has breaking changes. Please read entries
> carefully and consult the [upgrade guide][] for specific instructions.

### Breaking Changes

- The configuration format for the `loki` block has changed. (@rfratto)

- The configuration format for the `tempo` block has changed. (@rfratto)

### Features

- Support for multiple Loki Promtail instances has been added. (@rfratto)

- Support for multiple Tempo instances has been added. (@rfratto)

- Added [ElasticSearch exporter](https://github.com/justwatchcom/elasticsearch_exporter)
  integration. (@colega)

### Enhancements

- `.deb` and `.rpm` packages are now generated for all supported architectures.
  The architecture of the AMD64 package in the filename has been renamed to
  `amd64` to stay synchronized with the architecture name presented from other
  release assets. (@rfratto)

- The `/agent/api/v1/targets` API will now include discovered labels on the
  target pre-relabeling in a `discovered_labels` field. (@rfratto)

- Update Loki to 59a34f9867ce. This is a non-release build, and was needed to
  support multiple Loki instances. (@rfratto)

- Scraping service: Unhealthy Agents in the ring will no longer cause job
  distribution to fail. (@rfratto)

- Scraping service: Cortex ring metrics (prefixed with cortex_ring_) will now
  be registered for tracking the state of the hash ring. (@rfratto)

- Scraping service: instance config ownership is now determined by the hash of
  the instance config name instead of the entire config. This means that
  updating a config is guaranteed to always hash to the same Agent, reducing
  the number of metrics gaps. (@rfratto)

- Only keep a handful of K8s API server metrics by default to reduce default
  active series usage. (@hjet)

- Go 1.15.8 is now used for all distributions of the Agent. (@rfratto)

### Bugfixes

- `agentctl config-check` will now work correctly when the supplied config file
  contains integrations. (@hoenn)

v0.11.0 (2021-01-20)
--------------------

### Features

- ARMv6 builds of `agent` and `agentctl` will now be included in releases to
  expand Agent support to cover all models of Raspberry Pis. ARMv6 docker
  builds are also now available. (@rfratto)

- Added `config-check` subcommand for `agentctl` that can be used to validate
  Agent configuration files before attempting to load them in the `agent`
  itself. (@56quarters)

### Enhancements

- A sigv4 install script for Prometheus has been added. (@rfratto)

- NAMESPACE may be passed as an environment variable to the Kubernetes install
  scripts to specify an installation namespace. (@rfratto)

### Bugfixes

- The K8s API server scrape job will use the API server Service name when
  resolving IP addresses for Prometheus service discovery using the "Endpoints"
  role. (@hjet)

- The K8s manifests will no longer include the `default/kubernetes` job twice
  in both the DaemonSet and the Deployment. (@rfratto)

v0.10.0 (2021-01-13)
--------------------

### Features

- Prometheus `remote_write` now supports SigV4 authentication using the
  [AWS default credentials chain](https://docs.aws.amazon.com/sdk-for-java/v1/developer-guide/credentials.html).
  This enables the Agent to send metrics to Amazon Managed Prometheus without
  needing the [SigV4 Proxy](https://github.com/awslabs/aws-sigv4-proxy).
  (@rfratto)

### Enhancements

- Update `redis_exporter` to v1.15.0. (@rfratto)

- `memcached_exporter` has been updated to v0.8.0. (@rfratto)

- `process-exporter` has been updated to v0.7.5. (@rfratto)

- `wal_cleanup_age` and `wal_cleanup_period` have been added to the top-level
  Prometheus configuration section. These settings control how Write Ahead Logs
  (WALs) that are not associated with any instances are cleaned up. By default,
  WALs not associated with an instance that have not been written in the last
  12 hours are eligible to be cleaned up. This cleanup can be disabled by
  setting `wal_cleanup_period` to `0`. (@56quarters)

- Configuring logs to read from the systemd journal should now work on journals
  that use +ZSTD compression. (@rfratto)

### Bugfixes

- Integrations will now function if the HTTP listen address was set to a value
  other than the default. (@mattdurham)

- The default Loki installation will now be able to write its positions file.
  This was prevented by accidentally writing to a readonly volume mount.
  (@rfratto)

v0.9.1 (2021-01-04)
-------------------

### Enhancements

- agentctl will now be installed by the rpm and deb packages as
  `grafana-agentctl`. (@rfratto)

v0.9.0 (2020-12-10)
-------------------

### Features

- Add support to configure TLS config for the Tempo exporter to use
  insecure_skip_verify to disable TLS chain verification. (@bombsimon)

- Add `sample-stats` to `agentctl` to search the WAL and return a summary of
  samples of series matching the given label selector. (@simonswine)

- New integration:
  [postgres_exporter](https://github.com/wrouesnel/postgres_exporter)
  (@rfratto)

- New integration:
  [statsd_exporter](https://github.com/prometheus/statsd_exporter) (@rfratto)

- New integration:
  [consul_exporter](https://github.com/prometheus/consul_exporter) (@rfratto)

- Add optional environment variable substitution of configuration file.
  (@dcseifert)

### Enhancements

- `min_wal_time` and `max_wal_time` have been added to the instance config
  settings, guaranteeing that data in the WAL will exist for at least
  `min_wal_time` and will not exist for longer than `max_wal_time`. This change
  will increase the size of the WAL slightly but will prevent certain scenarios
  where data is deleted before it is sent. To revert back to the old behavior,
  set `min_wal_time` to `0s`. (@rfratto)

- Update `redis_exporter` to v1.13.1. (@rfratto)

- Bump OpenTelemetry-collector dependency to v0.16.0. (@bombsimon)

### Bugfixes

- Fix issue where the Tempo example manifest could not be applied because the
  port names were too long. (@rfratto)

- Fix issue where the Agent Kubernetes manifests may not load properly on AKS.
  (#279) (@rfratto)

### Other changes

- The User-Agent header sent for logs will now be `GrafanaCloudAgent/<version>`
  (@rfratto)

v0.8.0 (2020-11-06)
-------------------

### Features

- New integration: [dnsamsq_exporter](https://github.com/google/dnsamsq_exporter)
  (@rfratto).

- New integration: [memcached_exporter](https://github.com/prometheus/memcached_exporter)
  (@rfratto).

### Enhancements

- Add `<integration name>_build_info` metric to all integrations. The build
  info displayed will match the build information of the Agent and _not_ the
  embedded exporter. This metric is used by community dashboards, so adding it
  to the Agent increases compatibility with existing dashboards that depend on
  it existing. (@rfratto)

- Bump OpenTelemetry-collector dependency to 0.14.0 (@joe-elliott)

### Bugfixes

- Error messages when retrieving configs from the KV store will now be logged,
  rather than just logging a generic message saying that retrieving the config
  has failed. (@rfratto)

v0.7.2 (2020-10-29)
-------------------

### Enhancements

- Bump Prometheus dependency to 2.21. (@rfratto)

- Bump OpenTelemetry-collector dependency to 0.13.0 (@rfratto)

- Bump Promtail dependency to 2.0. (@rfratto)

- Enhance host_filtering mode to support targets from Docker Swarm and Consul.
  Also, add a `host_filter_relabel_configs` to that will apply relabeling rules
  for determining if a target should be dropped. Add a documentation section
  explaining all of this in detail. (@rfratto)

### Bugfixes

- Fix deb package prerm script so that it stops the agent on package removal.
  (@jdbaldry)

- Fix issue where the `push_config` for Tempo field was expected to be
  `remote_write`. `push_config` now works as expected. (@rfratto)

v0.7.1 (2020-10-23)
-------------------

### Bugfixes

- Fix issue where ARM binaries were not published with the GitHub release.

v0.7.0 (2020-10-23)
-------------------

### Features

- Added Tracing Support. (@joe-elliott)

- Add RPM and deb packaging. (@jdbaldry, @simon6372)

- arm64 and arm/v7 Docker containers and release builds are now available for
  `agent` and `agentctl`. (@rfratto)

- Add `wal-stats` and `target-stats` tooling to `agentctl` to discover WAL and
  cardinality issues. (@rfratto)

- [mysqld_exporter](https://github.com/prometheus/mysqld_exporter) is now
  embedded and available as an integration. (@rfratto)

- [redis_exporter](https://github.com/oliver006/redis_exporter) is now embedded
  and available as an integration. (@dafydd-t)

### Enhancements

- Resharding the cluster when using the scraping service mode now supports
  timeouts through `reshard_timeout`. The default value is `30s.` This timeout
  applies to cluster-wide reshards (performed when joining and leaving the
  cluster) and local reshards (done on the `reshard_interval`). (@rfratto)

### Bugfixes

- Fix issue where integrations crashed with instance_mode was set to `distinct`
  (@rfratto)

- Fix issue where the `agent` integration did not work on Windows (@rfratto).

- Support URL-encoded paths in the scraping service API. (@rfratto)

- The instance label written from replace_instance_label can now be overwritten
  with relabel_configs. This bugfix slightly modifies the behavior of what data
  is stored. The final instance label will now be stored in the WAL rather than
  computed by remote_write. This change should not negatively affect existing
  users. (@rfratto)

v0.6.1 (2020-04-11)
-------------------

### Bugfixes

- Fix issue where build information was empty when running the Agent with
  --version. (@rfratto)

- Fix issue where updating a config in the scraping service may fail to pick up
  new targets. (@rfratto)

- Fix deadlock that slowly prevents the Agent from scraping targets at a high
  scrape volume. (@rfratto)

v0.6.0 (2020-09-04)
-------------------

### Breaking Changes

- The Configs API will now disallow two instance configs having multiple
  `scrape_configs` with the same `job_name`. This was needed for the instance
  sharing mode, where combined instances may have duplicate `job_names` across
  their `scrape_configs`. This brings the scraping service more in line with
  Prometheus, where `job_names` must globally be unique. This change also
  disallows concurrent requests to the put/apply config API endpoint to prevent
  a race condition of two conflicting configs being applied at the same time.
  (@rfratto)

### Deprecations

- `use_hostname_label` is now supplanted by `replace_instance_label`.
  `use_hostname_label` will be removed in a future version. (@rfratto)

### Features

- The Grafana Agent can now collect logs and send to Loki. This is done by
  embedding Promtail, the official Loki log collection client. (@rfratto)

- Integrations can now be enabled without scraping. Set scrape_integrations to
  `false` at the `integrations` key or within the specific integration you
  don't want to scrape. This is useful when another Agent or Prometheus server
  will scrape the integration. (@rfratto)

- [process-exporter](https://github.com/ncabatoff/process-exporter) is now
  embedded as `process_exporter`. The hypen has been changed to an underscore
  in the config file to retain consistency with `node_exporter`. (@rfratto)

### Enhancements

- A new config option, `replace_instance_label`, is now available for use with
  integrations. When this is true, the instance label for all metrics coming
  from an integration will be replaced with the machine's hostname rather than
  127.0.0.1. (@rfratto)

- The embedded Prometheus version has been updated to 2.20.1. (@rfratto,
  @gotjosh)

- The User-Agent header written by the Agent when remote_writing will now be
  `GrafanaCloudAgent/<Version>` instead of `Prometheus/<Prometheus Version>`.
  (@rfratto)

- The subsystems of the Agent (`prometheus`, `loki`) are now made optional.
  Enabling integrations also implicitly enables the associated subsystem. For
  example, enabling the `agent` or `node_exporter` integration will force the
  `prometheus` subsystem to be enabled.  (@rfratto)

### Bugfixes

- The documentation for Tanka configs is now correct. (@amckinley)

- Minor corrections and spelling issues have been fixed in the Overview
  documentation. (@amckinley)

- The new default of `shared` instances mode broke the metric value for
  `agent_prometheus_active_configs`, which was tracking the number of combined
  configs (i.e., number of launched instances). This metric has been fixed and
  a new metric, `agent_prometheus_active_instances`, has been added to track
  the numbger of launched instances. If instance sharing is not enabled, both
  metrics will share the same value. (@rfratto)

- `remote_write` names in a group will no longer be copied from the
  remote_write names of the first instance in the group. Rather, all
  remote_write names will be generated based on the first 6 characters of the
  group hash and the first six characters of the remote_write hash. (@rfratto)

- Fix a panic that may occur during shutdown if the WAL is closed in the middle
  of the WAL being truncated. (@rfratto)

v0.5.0 (2020-08-12)
-------------------

### Features

- A [scrape targets API](https://github.com/grafana/agent/blob/main/docs/api.md#list-current-scrape-targets)
  has been added to show every target the Agent is currently scraping, when it
  was last scraped, how long it took to scrape, and errors from the last
  scrape, if any. (@rfratto)

- "Shared Instance Mode" is the new default mode for spawning Prometheus
  instances, and will improve CPU and memory usage for users of integrations
  and the scraping service. (@rfratto)

### Enhancements

- Memory stability and utilization of the WAL has been improved, and the
  reported number of active series in the WAL will stop double-counting
  recently churned series. (@rfratto)

- Changing scrape_configs and remote_write configs for an instance will now be
  dynamically applied without restarting the instance. This will result in less
  missing metrics for users of the scraping service that change a config.
  (@rfratto)

- The Tanka configuration now uses k8s-alpha. (@duologic)

### Bugfixes

- The Tanka configuration will now also deploy a single-replica deployment
  specifically for scraping the Kubernetes API. This deployment acts together
  with the Daemonset to scrape the full cluster and the control plane.
  (@gotjosh)

- The node_exporter filesystem collector will now work on Linux systems without
  needing to manually set the blocklist and allowlist of filesystems.
  (@rfratto)

v0.4.0 (2020-06-18)
-------------------

### Features

- Support for integrations has been added. Integrations can be any embedded
  tool, but are currently used for embedding exporters and generating scrape
  configs. (@rfratto)

- node_exporter has been added as an integration. This is the full version of
  node_exporter with the same configuration options. (@rfratto)

- An Agent integration that makes the Agent automatically scrape itself has
  been added. (@rfratto)

### Enhancements

- The WAL can now be truncated if running the Agent without any remote_write
  endpoints. (@rfratto)

### Bugfixes

- Prevent the Agent from crashing when a global Prometheus config stanza is not
  provided. (@robx)

- Enable agent host_filter in the Tanka configs, which was disabled by default
  by mistake. (@rfratto)

v0.3.2 (2020-05-29)
-------------------

### Features

- Tanka configs that deploy the scraping service mode are now available
  (@rfratto)

- A k3d example has been added as a counterpart to the docker-compose example.
  (@rfratto)

### Enhancements

- Labels provided by the default deployment of the Agent (Kubernetes and Tanka)
  have been changed to align with the latest changes to grafana/jsonnet-libs.
  The old `instance` label is now called `pod`, and the new `instance` label is
  unique. A `container` label has also been added. The Agent mixin has been
  subsequently updated to also incorporate these label changes. (@rfratto)

- The `remote_write` and `scrape_config` sections now share the same
  validations as Prometheus (@rfratto)

- Setting `wal_truncation_frequency` to less than the scrape interval is now
  disallowed (@rfratto)

### Bugfixes

- A deadlock in scraping service mode when updating a config that shards to the
  same node has been fixed (@rfratto)

- `remote_write` config stanzas will no longer ignore `password_file`
  (@rfratto)

- `scrape_config` client secrets (e.g., basic auth, bearer token,
  `password_file`) will now be properly retained in scraping service mode
  (@rfratto)

- Labels for CPU, RX, and TX graphs in the Agent Operational dashboard now
  correctly show the pod name of the Agent instead of the exporter name.
  (@rfratto)

v0.3.1 (2020-05-20)
-------------------

### Features

- The Agent has upgraded its vendored Prometheus to v2.18.1 (@gotjosh,
  @rfratto)

### Bugfixes

- A typo in the Tanka configs and Kubernetes manifests that prevents the Agent
  launching with v0.3.0 has been fixed (@captncraig)

- Fixed a bug where Tanka mixins could not be used due to an issue with the
  folder placement enhancement (@rfratto)

### Enhancements

- `agentctl` and the config API will now validate that the YAML they receive
  are valid instance configs. (@rfratto)

v0.3.0 (2020-05-13)
-------------------

### Features

- A third operational mode called "scraping service mode" has been added. A KV
  store is used to store instance configs which are distributed amongst a
  clustered set of Agent processes, dividing the total scrape load across each
  agent. An API is exposed on the Agents to list, create, update, and delete
  instance configurations from the KV store. (@rfratto)

- An "agentctl" binary has been released to interact with the new instance
  config management API created by the "scraping service mode." (@rfratto,
  @hoenn)

- The Agent now includes readiness and healthiness endpoints. (@rfratto)

### Enhancements

- The YAML files are now parsed strictly and an invalid YAML will generate an
  error at runtime. (@hoenn)

- The default build mode for the Docker containers is now release, not debug.
  (@rfratto)

- The Grafana Agent Tanka Mixins now are placed in an "Agent" folder within
  Grafana. (@cyriltovena)

v0.2.0 (2020-04-09)
-------------------

### Features

- The Prometheus remote write protocol will now send scraped metadata (metric
  name, help, type and unit). This results in almost negligent bytes sent
  increase as metadata is only sent every minute. It is on by default.
  (@gotjosh)

  These metrics are available to monitor metadata being sent:
  - `prometheus_remote_storage_succeeded_metadata_total`
  - `prometheus_remote_storage_failed_metadata_total`
  - `prometheus_remote_storage_retried_metadata_total`
  - `prometheus_remote_storage_sent_batch_duration_seconds` and
    `prometheus_remote_storage_sent_bytes_total` have a new label “type” with
    the values of `metadata` or `samples`.

### Enhancements

- The Agent has upgraded its vendored Prometheus to v2.17.1 (@rfratto)

### Bugfixes

- Invalid configs passed to the agent will now stop the process after they are
  logged as invalid; previously the Agent process would continue. (@rfratto)

- Enabling host_filter will now allow metrics from node role Kubernetes service
  discovery to be scraped properly (e.g., cAdvisor, Kubelet). (@rfratto)

v0.1.1 (2020-03-16)
-------------------

### Other changes

- Nits in documentation (@sh0rez)

- Fix various dashboard mixin problems from v0.1.0 (@rfratto)

- Pass through release tag to `docker build` (@rfratto)

v0.1.0 (2020-03-16)
-------------------

> First release!

### Features

- Support for scraping Prometheus metrics and sharding the agent through the
  presence of a `host_filter` flag within the Agent configuration file.

[upgrade guide]: https://grafana.com/docs/agent/latest/upgrade-guide/
[contributors guide]: ./docs/developer/contributing.md#updating-the-changelog<|MERGE_RESOLUTION|>--- conflicted
+++ resolved
@@ -10,18 +10,13 @@
 Main (unreleased)
 -----------------
 
-<<<<<<< HEAD
-
-### Bugfixes
-
-- Fix issue with windows_exporter defaults not being set correctly. (@mattdurham)
-=======
 ### Bugfixes
 
 - Permit `X-Faro-Session-ID` header in CORS requests for the `faro.receiver`
   component (flow mode) and the `app_agent_receiver` integration (static mode).
   (@cedricziel)
->>>>>>> 7da5726b
+
+- Fix issue with windows_exporter defaults not being set correctly. (@mattdurham)
 
 v0.38.0 (2023-11-21)
 --------------------
