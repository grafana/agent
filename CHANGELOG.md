--- conflicted
+++ resolved
@@ -32,9 +32,8 @@
 
 - `pyroscope.ebpf` support python on arm64 platforms. (@korniltsev)
 
-<<<<<<< HEAD
 - `discovery.relabel` now uses a cache for relabel rules instead of computing each one. (@mattdurham)
-=======
+
 v0.38.1 (2023-11-30)
 --------------------
 
@@ -45,7 +44,6 @@
 ### Features
 
 - Agent Management: Introduce support for templated configuration. (@jcreixell)
->>>>>>> a934bac6
 
 ### Bugfixes
 
