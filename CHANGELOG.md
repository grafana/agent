--- conflicted
+++ resolved
@@ -19,16 +19,14 @@
 
 ### Bugfixes
 
-<<<<<<< HEAD
 - Set permissions on the `Grafana Agent [Flow]` folder when installing via the
   windows installer rather than relying on the parent folder permissions. (@erikbaranowski)
-=======
+
 - Fix an issues where the logging config block would trigger an error when trying to send logs to components that were not running. (@wildum)
 
 - Fix an issue where a custom component might be wired to a local declare instead of an import declare when they have the same label. (@wildum)
 
 - Fix an issue where flow mode panics if the `logging` config block is given a `null` Loki receiver to write log entries to. (@rfratto)
->>>>>>> 0e36aa27
 
 v0.40.0 (2024-02-27)
 --------------------
