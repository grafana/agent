# Changelog

> _Contributors should read our [contributors guide][] for instructions on how
> to update the changelog._

This document contains a historical list of changes between releases. Only
changes that impact end-user behavior are listed; changes to documentation or
internal API changes are not present.

Main (unreleased)
-----------------

### Breaking changes

- Remove `otelcol.exporter.jaeger` component (@hainenber)

- In the mysqld exporter integration, some metrics are removed and others are renamed. (@marctc)
  - Removed metrics:
    - "mysql_last_scrape_failed" (gauge)
    - "mysql_exporter_scrapes_total" (counter)
    - "mysql_exporter_scrape_errors_total" (counter)
  - Metric names in the `info_schema.processlist` collector have been [changed](https://github.com/prometheus/mysqld_exporter/pull/603).
  - Metric names in the `info_schema.replica_host` collector have been [changed](https://github.com/prometheus/mysqld_exporter/pull/496).
  - Changes related to `replication_group_member_stats collector`:
    - metric "transaction_in_queue" was Counter instead of Gauge
    - renamed 3 metrics starting with `mysql_perf_schema_transaction_` to start with `mysql_perf_schema_transactions_` to be consistent with column names.
    - exposing only server's own stats by matching `MEMBER_ID` with `@@server_uuid` resulting "member_id" label to be dropped.

### Other changes

- Bump `mysqld_exporter` version to v0.15.0. (@marctc)
- Bump `github-exporter` version to 1.0.6. (@marctc)

### Features

- Added a new `stage.decolorize` stage to `loki.process` component which
  allows to strip ANSI color codes from the log lines. (@thampiotr)

- Added a new `stage.sampling` stage to `loki.process` component which
  allows to only process a fraction of logs and drop the rest. (@thampiotr)

- Added a new `stage.eventlogmessage` stage to `loki.process` component which
  allows to extract data from Windows Event Log. (@thampiotr)

- Update version of River:

    - River now supports raw strings, which are strings surrounded by backticks
      instead of double quotes. Raw strings can span multiple lines, and do not
      support any escape sequences. (@erikbaranowski)

    - River now permits using `[]` to access non-existent keys in an object.
      When this is done, the access evaluates to `null`, such that `{}["foo"]
      == null` is true. (@rfratto)

- Added support for python profiling to `pyroscope.ebpf` component. (@korniltsev)
 
- Windows Flow Installer: Add /CONFIG /DISABLEPROFILING and /DISABLEREPORTING flag (@jkroepke)

- Add queueing logs remote write client for `loki.write` when WAL is enabled. (@thepalbi)

- New Grafana Agent Flow components:

  - `otelcol.processor.filter` - filters OTLP telemetry data using OpenTelemetry
    Transformation Language (OTTL). (@hainenber)


### Bugfixes

- Fixed an issue where `loki.process` validation for stage `metric.counter` was
  allowing invalid combination of configuration options. (@thampiotr)

- Fixed issue where adding a module after initial start, that failed to load then subsequently resolving the issue would cause the module to
  permanently fail to load with `id already exists` error. (@mattdurham)

- Allow the usage of encodings other than UTF8 to be used with environment variable expansion. (@mattdurham)

- Fixed an issue where native histogram time series were being dropped silently.  (@krajorama)

- Fix validation issue with ServiceMonitors when scrape timeout is greater than interval. (@captncraig)

- Static mode's spanmetrics processor will now prune histograms when the dimension cache is pruned.
  Dimension cache was always pruned but histograms were not being pruned. This caused metric series
  created by the spanmetrics processor to grow unbounded. Only static mode has this issue. Flow mode's
  `otelcol.connector.spanmetrics` does not have this bug. (@nijave)

- Prevent logging errors on normal shutdown in `loki.source.journal`. (@wildum)

- Break on iterate journal failure in `loki.source.journal`. (@wildum)

- Fix file descriptor leak in `loki.source.journal`. (@wildum)

- Fixed a bug in River where passing a non-string key to an object (such as
  `{}[true]`) would incorrectly report that a number type was expected instead. (@rfratto)

- Include Faro Measurement `type` field in `faro.receiver` Flow component and legacy `app_agent_receiver` integration. (@rlankfo)

### Enhancements

- The `loki.write` WAL now has snappy compression enabled by default. (@thepalbi)

- Allow converting labels to structured metadata with Loki's structured_metadata stage. (@gonzalesraul)

- Improved performance of `pyroscope.scrape` component when working with a large number of targets. (@cyriltovena)

- Added support for comma-separated list of fields in `source` option and a 
  new `separator` option in `drop` stage of `loki.process`. (@thampiotr)

- The `loki.source.docker` component now allows connecting to Docker daemons
  over HTTP(S) and setting up TLS credentials. (@tpaschalis)

- Added an `add_metric_suffixes` option to `otelcol.exporter.prometheus` in flow mode,
  which configures whether to add type and unit suffixes to metrics names. (@mar4uk)

- Added an `exclude_event_message` option to `loki.source.windowsevent` in flow mode,
  which excludes the human-friendly event message from Windows event logs. (@ptodev)
- Improve detection of rolled log files in `loki.source.kubernetes` and
  `loki.source.podlogs` (@slim-bean).

- Support clustering in `loki.source.kubernetes` (@slim-bean).

- Support clustering in `loki.source.podlogs` (@rfratto).

v0.37.3 (2023-10-26)
-----------------

### Bugfixes

- Fixed an issue where native histogram time series were being dropped silently.  (@krajorama)

- Fix an issue where `remote.vault` ignored the `namespace` argument. (@rfratto)

- Fix an issue with static mode and `promtail` converters, where static targets
  did not correctly default to `localhost` when not provided. (@thampiotr)

- Fixed some converter diagnostics so they show as warnings rather than errors. Improve
  clarity for various diagnostics. (@erikbaranowski)

- Wire up the agent exporter integration for the static converter. (@erikbaranowski)

### Enhancements

- Upgrade OpenTelemetry Collector packages to version 0.87 (@ptodev):
  - `otelcol.receiver.kafka` has a new `header_extraction` block to extract headers from Kafka records.
  - `otelcol.receiver.kafka` has a new `version` argument to change the version of
    the SASL Protocol for SASL authentication.

v0.37.2 (2023-10-16)
-----------------

### Bugfixes

- Fix the handling of the `--cluster.join-addresses` flag causing an invalid
  comparison with the mutually-exclusive `--cluster.discover-peers`. (@tpaschalis)

- Fix an issue with the static to flow converter for blackbox exporter modules
  config not being included in the river output. (@erikbaranowski)

- Fix issue with default values in `discovery.nomad`. (@marctc)

### Enhancements

- Update Prometheus dependency to v2.47.2. (@tpaschalis)

- Allow Out of Order writing to the WAL for metrics. (@mattdurham)

- Added new config options to spanmetrics processor in static mode (@ptodev):
  - `aggregation_temporality`: configures whether to reset the metrics after flushing.
  - `metrics_flush_interval`: configures how often to flush generated metrics.

### Other changes

- Use Go 1.21.3 for builds. (@tpaschalis)

v0.37.1 (2023-10-10)
-----------------

### Bugfixes

- Fix the initialization of the default namespaces map for the operator and the
  loki.source.kubernetes component. (@wildum)

v0.37.0 (2023-10-10)
-----------------

### Breaking changes

- Set `retry_on_http_429` to `true` by default in the `queue_config` block in static mode's `remote_write`. (@wildum)

- Renamed `non_indexed_labels` Loki processing stage to `structured_metadata`. (@vlad-diachenko)

- Include `otel_scope_name` and `otel_scope_version` in all metrics for `otelcol.exporter.prometheus`
  by default using a new argument `include_scope_labels`. (@erikbaranowski)

- Static mode Windows Certificate Filter no longer restricted to TLS 1.2 and specific cipher suites. (@mattdurham)

- The `__meta_agent_integration*` and `__meta_agent_hostname` labels have been
  removed from the targets exposed by `prometheus.exporter.*` components and
  got replaced by the pair of `__meta_component_name` and `__meta_component_id`
  labels. (@tpaschalis)

- Flow: Allow `prometheus.exporter.unix` to be specified multiple times and used in modules. This now means all
  `prometheus.exporter.unix` references will need a label `prometheus.exporter.unix "example"`. (@mattdurham)

### Features

- New Grafana Agent Flow components:

  - `discovery.consulagent` discovers scrape targets from Consul Agent. (@wildum)
  - `discovery.dockerswarm` discovers scrape targets from Docker Swarm. (@wildum)
  - `discovery.ionos` discovers scrape targets from the IONOS Cloud API. (@wildum)
  - `discovery.kuma` discovers scrape targets from the Kuma control plane. (@tpaschalis)
  - `discovery.linode` discovers scrape targets from the Linode API. (@captncraig)
  - `discovery.marathon` discovers scrape targets from Marathon servers. (@wildum)
  - `discovery.nerve` discovers scrape targets from AirBnB's Nerve. (@tpaschalis)
  - `discovery.scaleway` discovers scrape targets from Scaleway virtual
    instances and bare-metal machines. (@rfratto)
  - `discovery.serverset` discovers Serversets stored in Zookeeper. (@thampiotr)
  - `discovery.triton` discovers scrape targets from Triton Container Monitor. (@erikbaranowski)
  - `faro.receiver` accepts Grafana Faro-formatted telemetry data over the
    network and forwards it to other components. (@megumish, @rfratto)
  - `otelcol.connector.servicegraph` creates service graph metrics from spans. It is the
    flow mode equivalent to static mode's `service_graphs` processor. (@ptodev)
  - `otelcol.connector.spanlogs` creates logs from spans. It is the flow mode equivalent
    to static mode's `automatic_logging` processor. (@ptodev)
  - `otelcol.processor.k8sattributes` adds Kubernetes metadata as resource attributes
    to spans, logs, and metrics. (@acr92)
  - `otelcol.processor.probabilistic_sampler` samples logs and traces based on configuration options. (@mar4uk)
  - `otelcol.processor.transform` transforms OTLP telemetry data using the
    OpenTelemetry Transformation Language (OTTL). It is most commonly used
    for transformations on attributes.
  - `prometheus.exporter.agent` exposes the agent's internal metrics. (@hainenber)
  - `prometheus.exporter.azure` collects metrics from Azure. (@wildum)
  - `prometheus.exporter.cadvisor` exposes cAdvisor metrics. (@tpaschalis)
  - `prometheus.exporter.vsphere` exposes vmware vsphere metrics. (@marctc)
  - `remote.kubernetes.configmap` loads a configmap's data for use in other components (@captncraig)
  - `remote.kubernetes.secret` loads a secret's data for use in other components (@captncraig)

- Flow: allow the HTTP server to be configured with TLS in the config file
  using the new `http` config block. (@rfratto)

- Clustering: add new flag `--cluster.max-join-peers` to limit the number of peers the system joins. (@wildum)

- Clustering: add a new flag `--cluster.name` to prevent nodes without this identifier from joining the cluster. (@wildum)

- Clustering: add IPv6 support when using advertise interfaces to assign IP addresses. (@wildum)

- Add a `file_watch` block in `loki.source.file` to configure how often to poll files from disk for changes via `min_poll_frequency` and `max_poll_frequency`.
  In static mode it can be configured in the global `file_watch_config` via `min_poll_frequency` and `max_poll_frequency`.  (@wildum)

- Flow: In `prometheus.exporter.blackbox`, allow setting labels for individual targets. (@spartan0x117)

- Add optional `nil_to_zero` config flag for `YACE` which can be set in the `static`, `discovery`, or `metric` config blocks. (@berler)

- The `cri` stage in `loki.process` can now be configured to limit line size.

- Flow: Allow `grafana-agent run` to accept a path to a directory of `*.river` files.
  This will load all River files in the directory as a single configuration;
  component names must be unique across all loaded files. (@rfratto, @hainenber)

- Added support for `static` configuration conversion in `grafana-agent convert` and `grafana-agent run` commands. (@erikbaranowski)

- Flow: the `prometheus.scrape` component can now configure the scraping of
  Prometheus native histograms. (@tpaschalis)

- Flow: the `prometheus.remote_write` component now supports SigV4 and AzureAD authentication. (@ptodev)

### Enhancements

- Clustering: allow advertise interfaces to be configurable, with the possibility to select all available interfaces. (@wildum)

- Deleted series will now be removed from the WAL sooner, allowing Prometheus
  remote_write to free memory associated with removed series sooner. (@rfratto)

- Added a `disable_high_cardinality_metrics` configuration flag to `otelcol`
  exporters and receivers to switch high cardinality debug metrics off.  (@glindstedt)

- `loki.source.kafka` component now exposes internal label `__meta_kafka_offset`
  to indicate offset of consumed message. (@hainenber)

- Add a`tail_from_end` attribute in `loki.source.file` to have the option to start tailing a file from the end if a cached position is not found.
  This is valuable when you want to tail a large file without reading its entire content. (@wildum)

- Flow: improve river config validation step in `prometheus.scrape` by comparing `scrape_timeout` with `scrape_interval`. (@wildum)

- Flow: add `randomization_factor` and `multiplier` to retry settings in
  `otelcol` components. (@rfratto)

- Add support for `windows_certificate_filter` under http tls config block. (@mattdurham)

- Add `openstack` config converter to convert OpenStack yaml config (static mode) to river config (flow mode). (@wildum)

- Some `otelcol` components will now display their debug metrics via the
  Agent's `/metrics` endpoint. Those components include `otelcol.receiver.otlp`,
  `otelcol.exporter.otlp` and `otelcol.processor.batch`. There may also be metrics
  from other components which are not documented yet. (@ptodev)

- Agent Management: Honor 503 ServiceUnavailable `Retry-After` header. (@jcreixell)

- Bump opentelemetry-collector and opentelemetry-collector-contrib versions from v0.80 to v0.85 (@wildum):
  - add `authoriy` attribute to `otelcol.exporter.loadbalancing` to override the default value in gRPC requests.
  - add `exemplars` support to `otelcol.connector.spanmetrics`.
  - add `exclude_dimensions` attribute to `otelcol.connector.spanmetrics` to exclude dimensions from the default set.
  - add `authority` attribute to `otelcol.receiver.otlp` to override the default value in gRPC requests.
  - add `disable_keep_alives` attribute to `otelcol.receiver.otlp` to disable the HTTP keep alive feature.
  - add `traces_url_path`, `metrics_url_path` and `logs_url_path` attributes to `otelcol.receiver.otlp` to specify the URl path to respectively receive traces, metrics and logs on.
  - add the value `json` to the `encoding` attribute of `otelcol.receiver.kafka`. The component is now able to decode `json` payload and to insert it into the body of a log record.

- Added `scrape` block to customize the default behavior of `prometheus.operator.podmonitors`, `prometheus.operator.probes`, and `prometheus.operator.servicemonitors`. (@sberz)

- The `instance` label of targets exposed by `prometheus.exporter.*` components
  is now more representative of what is being monitored. (@tpaschalis)

- Promtail converter will now treat `global positions configuration is not supported` as a Warning instead of Error. (@erikbaranowski)

- Add new `agent_component_dependencies_wait_seconds` histogram metric and a dashboard panel
  that measures how long components wait to be evaluated after their dependency is updated (@thampiotr)

- Add additional endpoint to debug scrape configs generated inside `prometheus.operator.*` components (@captncraig)

- Components evaluation is now performed in parallel, reducing the impact of
  slow components potentially blocking the entire telemetry pipeline.
  The `agent_component_evaluation_seconds` metric now measures evaluation time
  of each node separately, instead of all the directly and indirectly
  dependant nodes. (@thampiotr)

- Update Prometheus dependency to v2.46.0. (@tpaschalis)

- The `client_secret` config argument in the `otelcol.auth.oauth2` component is
  now of type `secret` instead of type `string`. (@ptodev)

### Bugfixes

- Fixed `otelcol.exporter.prometheus` label names for the `otel_scope_info`
  metric to match the OTLP Instrumentation Scope spec. `name` is now `otel_scope_name`
  and `version` is now `otel_version_name`. (@erikbaranowski)

- Fixed a bug where converting `YACE` cloudwatch config to river skipped converting static jobs. (@berler)

<<<<<<< HEAD
- Fixed a bug where UDP syslog messages were never processed (@joshuapare)
=======
- Fixed the `agent_prometheus_scrape_targets_gauge` incorrectly reporting all discovered targets
  instead of targets that belong to current instance when clustering is enabled. (@thampiotr)

- Fixed race condition in cleaning up metrics when stopping to tail files in static mode. (@thampiotr)

- Fixed a bug where the BackOffLimit for the kubernetes tailer was always set to zero. (@anderssonw)

- Fixed a bug where Flow agent fails to load `comment` statement in `argument` block. (@hainenber)

- Fix initialization of the RAPL collector for the node_exporter integration
  and the prometheus.exporter.unix component. (@marctc)

- Set instrumentation scope attribute for traces emitted by Flow component. (@hainenber)
>>>>>>> 42968d20

### Other changes

- Use Go 1.21.1 for builds. (@rfratto)

- Read contextual attributes from Faro measurements (@codecapitano)

- Rename Grafana Agent service in windows app and features to not include the description

- Correct YAML level for `multitenancy_enabled` option in Mimir's config in examples. (@hainenber)

- Operator: Update default config reloader version. (@captncraig)

- Sorting of common fields in log messages emitted by the agent in Flow mode
  have been standardized. The first fields will always be `ts`, `level`, and
  `msg`, followed by non-common fields. Previously, the position of `msg` was
  not consistent. (@rfratto)

- Documentation updated to link discovery.http and prometheus.scrape advanced configs (@proffalken)

- Bump SNMP exporter version to v0.24.1 (@marctc)

- Switch to `IBM/sarama` module. (@hainenber)

- Bump `webdevops/go-commons` to version containing `LICENSE`. (@hainenber)

- `prometheus.operator.probes` no longer ignores relabeling `rule` blocks. (@sberz)

- Documentation updated to correct default path from `prometheus.exporter.windows` `text_file` block (@timo1707)

- Bump `redis_exporter` to v1.54.0 (@spartan0x117)

- Migrate NodeJS installation in CI build image away from installation script. (@hainenber)

v0.36.2 (2023-09-22)
--------------------

### Bugfixes

- Fixed a bug where `otelcol.processor.discovery` could modify the `targets` passed by an upstream component. (@ptodev)

- Fixed a bug where `otelcol` components with a retry mechanism would not wait after the first retry. (@rfratto)

- Fixed a bug where documented default settings in `otelcol.exporter.loadbalancing` were never set. (@rfratto)

- Fix `loki.source.file` race condition in cleaning up metrics when stopping to tail files. (@thampiotr)

v0.36.1 (2023-09-06)
--------------------

### Bugfixes

- Restart managed components of a module loader only on if module content
  changes or the last load failed. This was specifically impacting `module.git`
  each time it pulls. (@erikbaranowski)

- Allow overriding default `User-Agent` for `http.remote` component (@hainenber)

- Fix panic when running `grafana-agentctl config-check` against config files
  having `integrations` block (both V1 and V2). (@hainenber)

- Fix a deadlock candidate in the `loki.process` component. (@tpaschalis)

- Fix an issue in the `eventhandler` integration where events would be
  double-logged: once by sending the event to Loki, and once by including the
  event in the Grafana Agent logs. Now, events are only ever sent to Loki. (@rfratto)

- Converters will now sanitize labels to valid River identifiers. (@erikbaranowski)

- Converters will now return an Error diagnostic for unsupported
  `scrape_classic_histograms` and `native_histogram_bucket_limit` configs. (@erikbaranowski)

- Fix an issue in converters where targets of `discovery.relabel` components
  were repeating the first target for each source target instead of the
  correct target. (@erikbaranowski)

### Other changes

- Operator: Update default config reloader version. (@captncraig)

v0.36.0 (2023-08-30)
--------------------

> **BREAKING CHANGES**: This release has breaking changes. Please read entries
> carefully and consult the [upgrade guide][] for specific instructions.

### Breaking changes

- `loki.source.file` component will no longer automatically detect and
  decompress logs from compressed files. A new configuration block is available
  to enable decompression explicitly. See the [upgrade guide][] for migration
  instructions. (@thampiotr)

- `otelcol.exporter.prometheus`: Set `include_scope_info` to `false` by default. You can set
  it to `true` to preserve previous behavior. (@gouthamve)

- Set `retry_on_http_429` to `true` by default in the `queue_config` block in flow mode's `prometheus.remote_write`. (@wildum)

### Features

- Add [godeltaprof](https://github.com/grafana/godeltaprof) profiling types (`godeltaprof_memory`, `godeltaprof_mutex`, `godeltaprof_block`) to `pyroscope.scrape` component

- Flow: Allow the `logging` configuration block to tee the Agent's logs to one
  or more loki.* components. (@tpaschalis)

- Added support for `promtail` configuration conversion in `grafana-agent convert` and `grafana-agent run` commands. (@thampiotr)

- Flow: Add a new stage `non_indexed_labels` to attach non-indexed labels from extracted data to log line entry. (@vlad-diachenko)

- `loki.write` now exposes basic WAL support. (@thepalbi)

- Flow: Users can now define `additional_fields` in `loki.source.cloudflare` (@wildum)

- Flow: Added exemplar support for the `otelcol.exporter.prometheus`. (@wildum)

- Add a `labels` argument in `loki.source.windowsevent` to associate additional labels with incoming logs. (@wildum)

- New Grafana Agent Flow components:

  - `prometheus.exporter.gcp` - scrape GCP metrics. (@tburgessdev)
  - `otelcol.processor.span` - accepts traces telemetry data from other `otelcol`
    components and modifies the names and attributes of the spans. (@ptodev)
  - `discovery.uyuni` discovers scrape targets from a Uyuni Server. (@sparta0x117)
  - `discovery.eureka` discovers targets from a Eureka Service Registry. (@spartan0x117)
  - `discovery.openstack` - service discovery for OpenStack. (@marctc)
  - `discovery.hetzner` - service discovery for Hetzner Cloud. (@marctc)
  - `discovery.nomad` - service discovery from Nomad. (@captncraig)
  - `discovery.puppetdb` - service discovery from PuppetDB. (@captncraig)
  - `otelcol.processor.discovery` adds resource attributes to spans, where the attributes
    keys and values are sourced from `discovery.*` components. (@ptodev)
  - `otelcol.connector.spanmetrics` - creates OpenTelemetry metrics from traces. (@ptodev)


### Enhancements

- Integrations: include `direct_connect`, `discovering_mode` and `tls_basic_auth_config_path` fields for MongoDB configuration. (@gaantunes)

- Better validation of config file with `grafana-agentctl config-check` cmd (@fgouteroux)

- Integrations: make `udev` data path configurable in the `node_exporter` integration. (@sduranc)

- Clustering: Enable peer discovery with the go-discover package. (@tpaschalis)

- Add `log_format` configuration to eventhandler integration and the `loki.source.kubernetes_events` Flow component. (@sadovnikov)

- Allow `loki.source.file` to define the encoding of files. (@tpaschalis)

- Allow specification of `dimension_name_requirements` for Cloudwatch discovery exports. (@cvdv-au)

- Clustering: Enable nodes to periodically rediscover and rejoin peers. (@tpaschalis)

- `loki.write` WAL now exposes a last segment reclaimed metric. (@thepalbi)

- Update `memcached_exporter` to `v0.13.0`, which includes bugfixes, new metrics,
  and the option to connect with TLS. (@spartan0x117)

- `loki.write` now supports configuring retries on HTTP status code 429. (@wildum)

- Update `YACE` to `v0.54.0`, which includes bugfixes for FIPS support. (@ashrayjain)

- Support decoupled scraping in the cloudwatch_exporter integration (@dtrejod).

- Agent Management: Enable proxying support (@spartan0x117)

### Bugfixes

- Update to config converter so default relabel `source_labels` are left off the river output. (@erikbaranowski)

- Rename `GrafanaAgentManagement` mixin rules to `GrafanaAgentConfig` and update individual alerts to be more accurate. (@spartan0x117)

- Fix potential goroutine leak in log file tailing in static mode. (@thampiotr)

- Fix issue on Windows where DNS short names were unresolvable. (@rfratto)

- Fix panic in `prometheus.operator.*` when no Port supplied in Monitor crds. (@captncraig)

- Fix issue where Agent crashes when a blackbox modules config file is specified for blackbox integration. (@marctc)

- Fix issue where the code from agent would not return to the Windows Service Manager (@jkroepke)

- Fix issue where getting the support bundle failed due to using an HTTP Client that was not able to access the agent in-memory address. (@spartan0x117)

- Fix an issue that lead the `loki.source.docker` container to use excessive
  CPU and memory. (@tpaschalis)

- Fix issue where `otelcol.exporter.loki` was not normalizing label names
  to comply with Prometheus conventions. (@ptodev)

- Agent Management: Fix issue where an integration defined multiple times could lead to undefined behaviour. (@jcreixell)

v0.35.4 (2023-08-14)
--------------------

### Bugfixes

- Sign RPMs with SHA256 for FIPs compatbility. (@mattdurham)

- Fix issue where corrupt WAL segments lead to crash looping. (@tpaschalis)

- Clarify usage documentation surrounding `loki.source.file` (@joshuapare)

v0.35.3 (2023-08-09)
--------------------

### Bugfixes

- Fix a bug which prevented the `app_agent_receiver` integration from processing traces. (@ptodev)

- (Agent static mode) Jaeger remote sampling works again, through a new `jaeger_remote_sampling`
  entry in the traces config. It is no longer configurable through the jaeger receiver.
  Support Jaeger remote sampling was removed accidentally in v0.35, and it is now restored,
  albeit via a different config entry.

- Clustering: Nodes take part in distributing load only after loading their
  component graph. (@tpaschalis)

- Fix graceful termination when receiving SIGTERM/CTRL_SHUTDOWN_EVENT
  signals. (@tpaschalis)

v0.35.2 (2023-07-27)
--------------------

### Bugfixes

- Fix issue where the flow mode UI would show an empty page when navigating to
  an unhealthy `prometheus.operator` component or a healthy
  `prometheus.operator` component which discovered no custom resources.
  (@rfratto)

- Fix panic when using `oauth2` without specifying `tls_config`. (@mattdurham)

- Fix issue where series records would never get written to the WAL if a scrape
  was rolled back, resulting in "dropped sample for series that was not
  explicitly dropped via relabelling" log messages. (@rfratto)

- Fix RPM file digests so that installation on FIPS-enabled systems succeeds. (@andrewimeson)

### Other changes

- Compile journald support into builds of `grafana-agentctl` so
  `grafana-agentctl test-logs` functions as expected when testing tailing the
  systemd journal. (@rfratto)

v0.35.1 (2023-07-25)
--------------------

### Bugfixes

- Fix incorrect display of trace IDs in the automatic_logging processor of static mode's traces subsystem.
  Users of the static mode's service graph processor are also advised to upgrade,
  although the bug should theoretically not affect them. (@ptodev)

v0.35.0 (2023-07-18)
--------------------

> **BREAKING CHANGES**: This release has breaking changes. Please read entries
> carefully and consult the [upgrade guide][] for specific instructions.

### Breaking changes

- The algorithm for the "hash" action of `otelcol.processor.attributes` has changed.
  The change was made in PR [#22831](https://github.com/open-telemetry/opentelemetry-collector-contrib/pull/22831) of opentelemetry-collector-contrib. (@ptodev)

- `otelcol.exporter.loki` now includes the instrumentation scope in its output. (@ptodev)

- `otelcol.extension.jaeger_remote_sampling` removes the `/` HTTP endpoint. The `/sampling` endpoint is still functional.
  The change was made in PR [#18070](https://github.com/open-telemetry/opentelemetry-collector-contrib/pull/18070) of opentelemetry-collector-contrib. (@ptodev)

- The field `version` and `auth` struct block from `walk_params` in `prometheus.exporter.snmp` and SNMP integration have been removed. The auth block now can be configured at top level, together with `modules` (@marctc)

- Rename `discovery.file` to `local.file_match` to make it more clear that it
  discovers file on the local filesystem, and so it doesn't get confused with
  Prometheus' file discovery. (@rfratto)

- Remove the `discovery_target_decode` function in favor of using discovery
  components to better match the behavior of Prometheus' service discovery.
  (@rfratto)

- In the traces subsystem for Static mode, some metrics are removed and others are renamed. (@ptodev)
  - Removed metrics:
    - "blackbox_exporter_config_last_reload_success_timestamp_seconds" (gauge)
    - "blackbox_exporter_config_last_reload_successful" (gauge)
    - "blackbox_module_unknown_total" (counter)
    - "traces_processor_tail_sampling_count_traces_sampled" (counter)
    - "traces_processor_tail_sampling_new_trace_id_received" (counter)
    - "traces_processor_tail_sampling_sampling_decision_latency" (histogram)
    - "traces_processor_tail_sampling_sampling_decision_timer_latency" (histogram)
    - "traces_processor_tail_sampling_sampling_policy_evaluation_error" (counter)
    - "traces_processor_tail_sampling_sampling_trace_dropped_too_early" (counter)
    - "traces_processor_tail_sampling_sampling_traces_on_memory" (gauge)
    - "traces_receiver_accepted_spans" (counter)
    - "traces_receiver_refused_spans" (counter)
    - "traces_exporter_enqueue_failed_log_records" (counter)
    - "traces_exporter_enqueue_failed_metric_points" (counter)
    - "traces_exporter_enqueue_failed_spans" (counter)
    - "traces_exporter_queue_capacity" (gauge)
    - "traces_exporter_queue_size" (gauge)

  - Renamed metrics:
    - "traces_receiver_refused_spans" is renamed to "traces_receiver_refused_spans_total"
    - "traces_receiver_accepted_spans" is renamed to "traces_receiver_refused_spans_total"
    - "traces_exporter_sent_metric_points" is renamed to "traces_exporter_sent_metric_points_total"

- The `remote_sampling` block has been removed from `otelcol.receiver.jaeger`. (@ptodev)

- (Agent static mode) Jaeger remote sampling used to be configured using the Jaeger receiver configuration.
  This receiver was updated to a new version, where support for remote sampling in the receiver was removed.
  Jaeger remote sampling is available as a separate configuration field starting in v0.35.3. (@ptodev)

### Deprecations

- `otelcol.exporter.jaeger` has been deprecated and will be removed in Agent v0.38.0. (@ptodev)

### Features

- The Pyroscope scrape component computes and sends delta profiles automatically when required to reduce bandwidth usage. (@cyriltovena)

- Support `stage.geoip` in `loki.process`. (@akselleirv)

- Integrations: Introduce the `squid` integration. (@armstrmi)

- Support custom fields in MMDB file for `stage.geoip`. (@akselleirv)

- Added json_path function to river stdlib. (@jkroepke)

- Add `format`, `join`, `tp_lower`, `replace`, `split`, `trim`, `trim_prefix`, `trim_suffix`, `trim_space`, `to_upper` functions to river stdlib. (@jkroepke)

- Flow UI: Add a view for listing the Agent's peers status when clustering is enabled. (@tpaschalis)

- Add a new CLI command `grafana-agent convert` for converting a river file from supported formats to river. (@erikbaranowski)

- Add support to the `grafana-agent run` CLI for converting a river file from supported formats to river. (@erikbaranowski)

- Add boringcrypto builds and docker images for Linux arm64 and x64. (@mattdurham)

- New Grafana Agent Flow components:

  - `discovery.file` discovers scrape targets from files. (@spartan0x117)
  - `discovery.kubelet` collect scrape targets from the Kubelet API. (@gcampbell12)
  - `module.http` runs a Grafana Agent Flow module loaded from a remote HTTP endpoint. (@spartan0x117)
  - `otelcol.processor.attributes` accepts telemetry data from other `otelcol`
    components and modifies attributes of a span, log, or metric. (@ptodev)
  - `prometheus.exporter.cloudwatch` - scrape AWS CloudWatch metrics (@thepalbi)
  - `prometheus.exporter.elasticsearch` collects metrics from Elasticsearch. (@marctc)
  - `prometheus.exporter.kafka` collects metrics from Kafka Server. (@oliver-zhang)
  - `prometheus.exporter.mongodb` collects metrics from MongoDB. (@marctc)
  - `prometheus.exporter.squid` collects metrics from a squid server. (@armstrmi)
  - `prometheus.operator.probes` - discovers Probe resources in your Kubernetes
    cluster and scrape the targets they reference. (@captncraig)
  - `pyroscope.ebpf` collects system-wide performance profiles from the current
    host (@korniltsev)
  - `otelcol.exporter.loadbalancing` - export traces and logs to multiple OTLP gRPC
    endpoints in a load-balanced way. (@ptodev)

- New Grafana Agent Flow command line utilities:

  - `grafana-agent tools prometheus.remote_write` holds a collection of remote
    write-specific tools. These have been ported over from the `agentctl` command. (@rfratto)

- A new `action` argument for `otelcol.auth.headers`. (@ptodev)

- New `metadata_keys` and `metadata_cardinality_limit` arguments for `otelcol.processor.batch`. (@ptodev)

- New `boolean_attribute` and `ottl_condition` sampling policies for `otelcol.processor.tail_sampling`. (@ptodev)

- A new `initial_offset` argument for `otelcol.receiver.kafka`. (@ptodev)

### Enhancements

- Attributes and blocks set to their default values will no longer be shown in the Flow UI. (@rfratto)

- Tanka config: retain cAdvisor metrics for system processes (Kubelet, Containerd, etc.) (@bboreham)

- Update cAdvisor dependency to v0.47.0. (@jcreixell)

- Upgrade and improve Cloudwatch exporter integration (@thepalbi)

- Update `node_exporter` dependency to v1.6.0. (@spartan0x117)

- Enable `prometheus.relabel` to work with Prometheus' Native Histograms. (@tpaschalis)

- Update `dnsmasq_exporter` to last version. (@marctc)

- Add deployment spec options to describe operator's Prometheus Config Reloader image. (@alekseybb197)

- Update `module.git` with basic and SSH key authentication support. (@djcode)

- Support `clustering` block in `prometheus.operator.servicemonitors` and `prometheus.operator.podmonitors` components to distribute
  targets amongst clustered agents. (@captncraig)

- Update `redis_exporter` dependency to v1.51.0. (@jcreixell)

- The Grafana Agent mixin now includes a dashboard for the logs pipeline. (@thampiotr)

- The Agent Operational dashboard of Grafana Agent mixin now has more descriptive panel titles, Y-axis units

- Add `write_relabel_config` to `prometheus.remote_write` (@jkroepke)

- Update OpenTelemetry Collector dependencies from v0.63.0 to v0.80.0. (@ptodev)

- Allow setting the node name for clustering with a command-line flag. (@tpaschalis)

- Allow `prometheus.exporter.snmp` and SNMP integration to be configured passing a YAML block. (@marctc)

- Some metrics have been added to the traces subsystem for Static mode. (@ptodev)
  - "traces_processor_batch_batch_send_size" (histogram)
  - "traces_processor_batch_batch_size_trigger_send_total" (counter)
  - "traces_processor_batch_metadata_cardinality" (gauge)
  - "traces_processor_batch_timeout_trigger_send_total" (counter)
  - "traces_rpc_server_duration" (histogram)
  - "traces_exporter_send_failed_metric_points_total" (counter)
  - "traces_exporter_send_failed_spans_total" (counter)
  - "traces_exporter_sent_spans_total" (counter)

- Added support for custom `length` time setting in Cloudwatch component and integration. (@thepalbi)

### Bugfixes

- Fix issue where `remote.http` incorrectly had a status of "Unknown" until the
  period specified by the polling frquency elapsed. (@rfratto)


- Add signing region to remote.s3 component for use with custom endpoints so that Authorization Headers work correctly when
  proxying requests. (@mattdurham)

- Fix oauth default scope in `loki.source.azure_event_hubs`. (@akselleirv)

- Fix bug where `otelcol.exporter.otlphttp` ignores configuration for `traces_endpoint`, `metrics_endpoint`, and `logs_endpoint` attributes. (@SimoneFalzone)

- Fix issue in `prometheus.remote_write` where the `queue_config` and
  `metadata_config` blocks used incorrect defaults when not specified in the
  config file. (@rfratto)

- Fix issue where published RPMs were not signed. (@rfratto)

- Fix issue where flow mode exports labeled as "string or secret" could not be
  used in a binary operation. (@rfratto)

- Fix Grafana Agent mixin's "Agent Operational" dashboard expecting pods to always have `grafana-agent-.*` prefix. (@thampiotr)

- Change the HTTP Path and Data Path from the controller-local ID to the global ID for components loaded from within a module loader. (@spartan0x117)

- Fix bug where `stage.timestamp` in `loki.process` wasn't able to correctly
  parse timezones. This issue only impacts the dedicated `grafana-agent-flow`
  binary. (@rfratto)

- Fix bug where JSON requests to `loki.source.api` would not be handled correctly. This adds `/loki/api/v1/raw` and `/loki/api/v1/push` endpoints to `loki.source.api` and maps the `/api/v1/push` and `/api/v1/raw` to
  the `/loki` prefixed endpoints. (@mattdurham)

- Upgrade `loki.write` dependencies to latest changes. (@thepalbi)

### Other changes

- Mongodb integration has been re-enabled. (@jcreixell, @marctc)
- Build with go 1.20.6 (@captncraig)

- Clustering for Grafana Agent in flow mode has graduated from experimental to beta.

v0.34.3 (2023-06-27)
--------------------

### Bugfixes

- Fixes a bug in conversion of OpenTelemetry histograms when exported to Prometheus. (@grcevski)
- Enforce sha256 digest signing for rpms enabling installation on FIPS-enabled OSes. (@kfriedrich123)
- Fix panic from improper startup ordering in `prometheus.operator.servicemonitors`. (@captncraig)

v0.34.2 (2023-06-20)
--------------------

### Enhancements

- Replace map cache in prometheus.relabel with an LRU cache. (@mattdurham)
- Integrations: Extend `statsd` integration to configure relay endpoint. (@arminaaki)

### Bugfixes

- Fix a bug where `prometheus.relabel` would not correctly relabel when there is a cache miss. (@thampiotr)
- Fix a bug where `prometheus.relabel` would not correctly relabel exemplars or metadata. (@tpaschalis)
- Fixes several issues with statsd exporter. (@jcreixell, @marctc)

### Other changes

- Mongodb integration has been disabled for the time being due to licensing issues. (@jcreixell)

v0.34.1 (2023-06-12)
--------------------

### Bugfixes

- Fixed application of sub-collector defaults using the `windows_exporter` integration or `prometheus.exporter.windows`. (@mattdurham)

- Fix issue where `remote.http` did not fail early if the initial request
  failed. This caused failed requests to initially export empty values, which
  could lead to propagating issues downstream to other components which expect
  the export to be non-empty. (@rfratto)

- Allow `bearerTokenFile` field to be used in ServiceMonitors. (@captncraig)

- Fix issue where metrics and traces were not recorded from components within modules. (@mattdurham)

- `service_name` label is inferred from discovery meta labels in `pyroscope.scrape` (@korniltsev)

### Other changes

- Add logging to failed requests in `remote.http`. (@rfratto)

v0.34.0 (2023-06-08)
--------------------

### Breaking changes

- The experimental dynamic configuration feature has been removed in favor of Flow mode. (@mattdurham)

- The `oracledb` integration configuration has removed a redundant field `metrics_scrape_interval`. Use the `scrape_interval` parameter of the integration if a custom scrape interval is required. (@schmikei)

- Upgrade the embedded windows_exporter to commit 79781c6. (@jkroepke)

- Prometheus exporters in Flow mode now set the `instance` label to a value similar to the one they used to have in Static mode (<hostname> by default, customized by some integrations). (@jcreixell)

- `phlare.scrape` and `phlare.write` have been renamed to `pyroscope.scrape` and `pyroscope.scrape`. (@korniltsev)

### Features

- New Grafana Agent Flow components:
  - `loki.source.api` - receive Loki log entries over HTTP (e.g. from other agents). (@thampiotr)
  - `prometheus.operator.servicemonitors` discovers ServiceMonitor resources in your Kubernetes cluster and scrape
    the targets they reference. (@captncraig, @marctc, @jcreixell)
  - `prometheus.receive_http` - receive Prometheus metrics over HTTP (e.g. from other agents). (@thampiotr)
  - `remote.vault` retrieves a secret from Vault. (@rfratto)
  - `prometheus.exporter.snowflake` collects metrics from a snowflake database (@jonathanWamsley)
  - `prometheus.exporter.mssql` collects metrics from Microsoft SQL Server (@jonathanwamsley)
  - `prometheus.exporter.oracledb` collects metrics from oracledb (@jonathanwamsley)
  - `prometheus.exporter.dnsmasq` collects metrics from a dnsmasq server. (@spartan0x117)
  - `loki.source.awsfirehose` - receive Loki log entries from AWS Firehose via HTTP (@thepalbi)
  - `discovery.http` service discovery via http. (@captncraig)

- Added new functions to the River standard library:
  - `coalesce` returns the first non-zero value from a list of arguments. (@jkroepke)
  - `nonsensitive` converts a River secret back into a string. (@rfratto)

### Enhancements

- Support to attach node metadata to pods and endpoints targets in
  `discovery.kubernetes`. (@laurovenancio)

- Support ability to add optional custom headers to `loki.write` endpoint block (@aos)

- Support in-memory HTTP traffic for Flow components. `prometheus.exporter`
  components will now export a target containing an internal HTTP address.
  `prometheus.scrape`, when given that internal HTTP address, will connect to
  the server in-memory, bypassing the network stack. Use the new
  `--server.http.memory-addr` flag to customize which address is used for
  in-memory traffic. (@rfratto)
- Disable node_exporter on Windows systems (@jkroepke)
- Operator support for OAuth 2.0 Client in LogsClientSpec (@DavidSpek)

- Support `clustering` block in `phlare.scrape` components to distribute
  targets amongst clustered agents. (@rfratto)

- Delete stale series after a single WAL truncate instead of two. (@rfratto)

- Update OracleDB Exporter dependency to 0.5.0 (@schmikei)

- Embed Google Fonts on Flow UI (@jkroepke)

- Enable Content-Security-Policies on Flow UI (@jkroepke)

- Update azure-metrics-exporter to v0.0.0-20230502203721-b2bfd97b5313 (@kgeckhart)

- Update azidentity dependency to v1.3.0. (@akselleirv)

- Add custom labels to journal entries in `loki.source.journal` (@sbhrule15)

- `prometheus.operator.podmonitors` and `prometheus.operator.servicemonitors` can now access cluster secrets for authentication to targets. (@captncraig)

### Bugfixes

- Fix `loki.source.(gcplog|heroku)` `http` and `grpc` blocks were overriding defaults with zero-values
  on non-present fields. (@thepalbi)

- Fix an issue where defining `logging` or `tracing` blocks inside of a module
  would generate a panic instead of returning an error. (@erikbaranowski)

- Fix an issue where not specifying either `http` nor `grpc` blocks could result
  in a panic for `loki.source.heroku` and `loki.source.gcplog` components. (@thampiotr)

- Fix an issue where build artifacts for IBM S390x were being built with the
  GOARCH value for the PPC64 instead. (tpaschalis)

- Fix an issue where the Grafana Agent Flow RPM used the wrong path for the
  environment file, preventing the service from loading. (@rfratto)

- Fix an issue where the cluster advertise address was overwriting the join
  addresses. (@laurovenancio)

- Fix targets deduplication when clustering mode is enabled. (@laurovenancio)

- Fix issue in operator where any version update will restart all agent pods simultaneously. (@captncraig)

- Fix an issue where `loki.source.journald` did not create the positions
  directory with the appropriate permissions. (@tpaschalis)

- Fix an issue where fanning out log entries to multiple `loki.process`
  components lead to a race condition. (@tpaschalis)

- Fix panic in `prometheus.operator.servicemonitors` from relabel rules without certain defaults. (@captncraig)

- Fix issue in modules export cache throwing uncomparable errors. (@mattdurham)

- Fix issue where the UI could not navigate to components loaded by modules. (@rfratto)

- Fix issue where using exporters inside modules failed due to not passing the in-memory address dialer. (@mattdurham)

- Add signing region to remote.s3 component for use with custom endpoints so that Authorization Headers work correctly when
  proxying requests. (@mattdurham)

- Fix missing `instance` key for `prometheus.exporter.dnsmasq` component. (@spartan0x117)

### Other changes

- Add metrics when clustering mode is enabled. (@rfratto)
- Document debug metric `loki_process_dropped_lines_by_label_total` in loki.process. (@akselleirv)

- Add `agent_wal_out_of_order_samples_total` metric to track samples received
  out of order. (@rfratto)

- Add CLI flag `--server.http.enable-pprof` to grafana-agent-flow to conditionally enable `/debug/pprof` endpoints (@jkroepke)

- Use Go 1.20.4 for builds. (@tpaschalis)

- Integrate the new ExceptionContext which was recently added to the Faro Web-SDK in the
  app_agent_receiver Payload. (@codecapitano)

- Flow clustering: clusters will now use 512 tokens per node for distributing
  work, leading to better distribution. However, rolling out this change will
  cause some incorrerct or missing assignments until all nodes are updated. (@rfratto)

- Change the Docker base image for Linux containers to `ubuntu:lunar`.
  (@rfratto)

v0.33.2 (2023-05-11)
--------------------

### Bugfixes

- Fix issue where component evaluation time was overridden by a "default
  health" message. (@rfratto)

- Honor timeout when trying to establish a connection to another agent in Flow
  clustering mode. (@rfratto)

- Fix an issue with the grafana/agent windows docker image entrypoint
  not targeting the right location for the config. (@erikbaranowski)

- Fix issue where the `node_exporter` integration and
  `prometheus.exporter.unix` `diskstat_device_include` component could not set
  the allowlist field for the diskstat collector. (@tpaschalis)

- Fix an issue in `loki.source.heroku` where updating the `labels` or `use_incoming_timestamp`
  would not take effect. (@thampiotr)

- Flow: Fix an issue within S3 Module where the S3 path was not parsed correctly when the
  path consists of a parent directory. (@jastisriradheshyam)

- Flow: Fix an issue on Windows where `prometheus.remote_write` failed to read
  WAL checkpoints. This issue led to memory leaks once the initial checkpoint
  was created, and prevented a fresh process from being able to deliver metrics
  at all. (@rfratto)

- Fix an issue where the `loki.source.kubernetes` component could lead to
  the Agent crashing due to a race condition. (@tpaschalis)

### Other changes

- The `phlare.scrape` Flow component `fetch profile failed` log has been set to
  `debug` instead of `error`. (@erikbaranowski)

v0.33.1 (2023-05-01)
--------------------

### Bugfixes

- Fix spelling of the `frequency` argument on the `local.file` component.
  (@tpaschalis)

- Fix bug where some capsule values (such as Prometheus receivers) could not
  properly be used as an argument to a module. (@rfratto)

- Fix version information not displaying correctly when passing the `--version`
  flag or in the `agent_build_info` metric. (@rfratto)

- Fix issue in `loki.source.heroku` and `loki.source.gcplog` where updating the
  component would cause Grafana Agent Flow's Prometheus metrics endpoint to
  return an error until the process is restarted. (@rfratto)

- Fix issue in `loki.source.file` where updating the component caused
  goroutines to leak. (@rfratto)

### Other changes

- Support Bundles report the status of discovered log targets. (@tpaschalis)

v0.33.0 (2023-04-25)
--------------------

### Breaking changes

- Support for 32-bit ARM builds is removed for the foreseeable future due to Go
  compiler issues. We will consider bringing back 32-bit ARM support once our Go
  compiler issues are resolved and 32-bit ARM builds are stable. (@rfratto)

- Agent Management: `agent_management.api_url` config field has been replaced by
`agent_management.host`. The API path and version is now defined by the Agent. (@jcreixell)

- Agent Management: `agent_management.protocol` config field now allows defining "http" and "https" explicitly. Previously, "http" was previously used for both, with the actual protocol used inferred from the api url, which led to confusion. When upgrading, make sure to set to "https" when replacing `api_url` with `host`. (@jcreixell)

- Agent Management: `agent_management.remote_config_cache_location` config field has been replaced by
`agent_management.remote_configuration.cache_location`. (@jcreixell)

- Remove deprecated symbolic links to to `/bin/agent*` in Docker containers,
  as planned in v0.31. (@tpaschalis)

### Deprecations

- [Dynamic Configuration](https://grafana.com/docs/agent/latest/cookbook/dynamic-configuration/) will be removed in v0.34. Grafana Agent Flow supersedes this functionality. (@mattdurham)

### Features

- New Grafana Agent Flow components:

  - `discovery.dns` DNS service discovery. (@captncraig)
  - `discovery.ec2` service discovery for aws ec2. (@captncraig)
  - `discovery.lightsail` service discovery for aws lightsail. (@captncraig)
  - `discovery.gce` discovers resources on Google Compute Engine (GCE). (@marctc)
  - `discovery.digitalocean` provides service discovery for DigitalOcean. (@spartan0x117)
  - `discovery.consul` service discovery for Consul. (@jcreixell)
  - `discovery.azure` provides service discovery for Azure. (@spartan0x117)
  - `module.file` runs a Grafana Agent Flow module loaded from a file on disk.
    (@erikbaranowski)
  - `module.git` runs a Grafana Agent Flow module loaded from a file within a
    Git repository. (@rfratto)
  - `module.string` runs a Grafana Agent Flow module passed to the component by
    an expression containing a string. (@erikbaranowski, @rfratto)
  - `otelcol.auth.oauth2` performs OAuth 2.0 authentication for HTTP and gRPC
    based OpenTelemetry exporters. (@ptodev)
  - `otelcol.extension.jaeger_remote_sampling` provides an endpoint from which to
    pull Jaeger remote sampling documents. (@joe-elliott)
  - `otelcol.exporter.logging` accepts OpenTelemetry data from other `otelcol` components and writes it to the console. (@erikbaranowski)
  - `otelcol.auth.sigv4` performs AWS Signature Version 4 (SigV4) authentication
    for making requests to AWS services via `otelcol` components that support
    authentication extensions. (@ptodev)
  - `prometheus.exporter.blackbox` collects metrics from Blackbox exporter. (@marctc)
  - `prometheus.exporter.mysql` collects metrics from a MySQL database. (@spartan0x117)
  - `prometheus.exporter.postgres` collects metrics from a PostgreSQL database. (@spartan0x117)
  - `prometheus.exporter.statsd` collects metrics from a Statsd instance. (@gaantunes)
  - `prometheus.exporter.snmp` collects metrics from SNMP exporter. (@marctc)
  - `prometheus.operator.podmonitors` discovers PodMonitor resources in your Kubernetes cluster and scrape
    the targets they reference. (@captncraig, @marctc, @jcreixell)
  - `prometheus.exporter.windows` collects metrics from a Windows instance. (@jkroepke)
  - `prometheus.exporter.memcached` collects metrics from a Memcached server. (@spartan0x117)
  - `loki.source.azure_event_hubs` reads messages from Azure Event Hub using Kafka and forwards them to other   `loki` components. (@akselleirv)

- Add support for Flow-specific system packages:

  - Flow-specific DEB packages. (@rfratto, @robigan)
  - Flow-specific RPM packages. (@rfratto, @robigan)
  - Flow-specific macOS Homebrew Formula. (@rfratto)
  - Flow-specific Windows installer. (@rfratto)

  The Flow-specific packages allow users to install and run Grafana Agent Flow
  alongside an existing installation of Grafana Agent.

- Agent Management: Add support for integration snippets. (@jcreixell)

- Flow: Introduce a gossip-over-HTTP/2 _clustered mode_. `prometheus.scrape`
  component instances can opt-in to distributing scrape load between cluster
  peers. (@tpaschalis)

### Enhancements

- Flow: Add retries with backoff logic to Phlare write component. (@cyriltovena)

- Operator: Allow setting runtimeClassName on operator-created pods. (@captncraig)

- Operator: Transparently compress agent configs to stay under size limitations. (@captncraig)

- Update Redis Exporter Dependency to v1.49.0. (@spartan0x117)

- Update Loki dependency to the k144 branch. (@andriikushch)

- Flow: Add OAUTHBEARER mechanism to `loki.source.kafka` using Azure as provider. (@akselleirv)

- Update Process Exporter dependency to v0.7.10. (@spartan0x117)

- Agent Management: Introduces backpressure mechanism for remote config fetching (obeys 429 request
  `Retry-After` header). (@spartan0x117)

- Flow: support client TLS settings (CA, client certificate, client key) being
  provided from other components for the following components:

  - `discovery.docker`
  - `discovery.kubernetes`
  - `loki.source.kafka`
  - `loki.source.kubernetes`
  - `loki.source.podlogs`
  - `loki.write`
  - `mimir.rules.kubernetes`
  - `otelcol.auth.oauth2`
  - `otelcol.exporter.jaeger`
  - `otelcol.exporter.otlp`
  - `otelcol.exporter.otlphttp`
  - `otelcol.extension.jaeger_remote_sampling`
  - `otelcol.receiver.jaeger`
  - `otelcol.receiver.kafka`
  - `phlare.scrape`
  - `phlare.write`
  - `prometheus.remote_write`
  - `prometheus.scrape`
  - `remote.http`

- Flow: support server TLS settings (client CA, server certificate, server key)
  being provided from other components for the following components:

  - `loki.source.syslog`
  - `otelcol.exporter.otlp`
  - `otelcol.extension.jaeger_remote_sampling`
  - `otelcol.receiver.jaeger`
  - `otelcol.receiver.opencensus`
  - `otelcol.receiver.zipkin`

- Flow: Define custom http method and headers in `remote.http` component (@jkroepke)

- Flow: Add config property to `prometheus.exporter.blackbox` to define the config inline (@jkroepke)

- Update Loki Dependency to k146 which includes configurable file watchers (@mattdurham)

### Bugfixes

- Flow: fix issue where Flow would return an error when trying to access a key
  of a map whose value was the zero value (`null`, `0`, `false`, `[]`, `{}`).
  Whether an error was returned depended on the internal type of the value.
  (@rfratto)

- Flow: fix issue where using the `jaeger_remote` sampler for the `tracing`
  block would fail to parse the response from the remote sampler server if it
  used strings for the strategy type. This caused sampling to fall back
  to the default rate. (@rfratto)

- Flow: fix issue where components with no arguments like `loki.echo` were not
  viewable in the UI. (@rfratto)

- Flow: fix deadlock in `loki.source.file` where terminating tailers would hang
  while flushing remaining logs, preventing `loki.source.file` from being able
  to update. (@rfratto)

- Flow: fix deadlock in `loki.process` where a component with no stages would
  hang forever on handling logs. (@rfratto)

- Fix issue where a DefaultConfig might be mutated during unmarshaling. (@jcreixell)

- Fix issues where CloudWatch Exporter cannot use FIPS Endpoints outside of USA regions (@aglees)

- Fix issue where scraping native Prometheus histograms would leak memory.
  (@rfratto)

- Flow: fix issue where `loki.source.docker` component could deadlock. (@tpaschalis)

- Flow: fix issue where `prometheus.remote_write` created unnecessary extra
  child directories to store the WAL in. (@rfratto)

- Fix internal metrics reported as invalid by promtool's linter. (@tpaschalis)

- Fix issues with cri stage which treats partial line coming from any stream as same. (@kavirajk @aglees)

- Operator: fix for running multiple operators with different `--agent-selector` flags. (@captncraig)

- Operator: respect FilterRunning on PodMonitor and ServiceMonitor resources to only scrape running pods. (@captncraig)

- Fixes a bug where the github exporter would get stuck in an infinite loop under certain conditions. (@jcreixell)

- Fix bug where `loki.source.docker` always failed to start. (@rfratto)

### Other changes

- Grafana Agent Docker containers and release binaries are now published for
  s390x. (@rfratto)

- Use Go 1.20.3 for builds. (@rfratto)

- Change the Docker base image for Linux containers to `ubuntu:kinetic`.
  (@rfratto)

- Update prometheus.remote_write defaults to match new prometheus
  remote-write defaults. (@erikbaranowski)

v0.32.1 (2023-03-06)
--------------------

### Bugfixes

- Flow: Fixes slow reloading of targets in `phlare.scrape` component. (@cyriltovena)

- Flow: add a maximum connection lifetime of one hour when tailing logs from
  `loki.source.kubernetes` and `loki.source.podlogs` to recover from an issue
  where the Kubernetes API server stops responding with logs without closing
  the TCP connection. (@rfratto)

- Flow: fix issue in `loki.source.kubernetes` where `__pod__uid__` meta label
  defaulted incorrectly to the container name, causing tailers to never
  restart. (@rfratto)

v0.32.0 (2023-02-28)
--------------------

### Breaking changes

- Support for the embedded Flow UI for 32-bit ARMv6 builds is temporarily
  removed. (@rfratto)

- Node Exporter configuration options changed to align with new upstream version (@Thor77):

  - `diskstats_ignored_devices` is now `diskstats_device_exclude` in agent configuration.
  - `ignored_devices` is now `device_exclude` in flow configuration.

- Some blocks in Flow components have been merged with their parent block to make the block hierarchy smaller:

  - `discovery.docker > http_client_config` is merged into the `discovery.docker` block. (@erikbaranowski)
  - `discovery.kubernetes > http_client_config` is merged into the `discovery.kubernetes` block. (@erikbaranowski)
  - `loki.source.kubernetes > client > http_client_config` is merged into the `client` block. (@erikbaranowski)
  - `loki.source.podlogs > client > http_client_config` is merged into the `client` block. (@erikbaranowski)
  - `loki.write > endpoint > http_client_config` is merged into the `endpoint` block. (@erikbaranowski)
  - `mimir.rules.kubernetes > http_client_config` is merged into the `mimir.rules.kubernetes` block. (@erikbaranowski)
  - `otelcol.receiver.opencensus > grpc` is merged into the `otelcol.receiver.opencensus` block. (@ptodev)
  - `otelcol.receiver.zipkin > http` is merged into the `otelcol.receiver.zipkin` block. (@ptodev)
  - `phlare.scrape > http_client_config` is merged into the `phlare.scrape` block. (@erikbaranowski)
  - `phlare.write > endpoint > http_client_config` is merged into the `endpoint` block. (@erikbaranowski)
  - `prometheus.remote_write > endpoint > http_client_config` is merged into the `endpoint` block. (@erikbaranowski)
  - `prometheus.scrape > http_client_config` is merged into the `prometheus.scrape` block. (@erikbaranowski)

- The `loki.process` component now uses a combined name for stages, simplifying
  the block hierarchy. For example, the `stage > json` block hierarchy is now a
  single block called `stage.json`. All stage blocks in `loki.process` have
  been updated to use this simplified hierarchy. (@tpaschalis)

- `remote.s3` `client_options` block has been renamed to `client`. (@mattdurham)

- Renamed `prometheus.integration.node_exporter` to `prometheus.exporter.unix`. (@jcreixell)

- As first announced in v0.30, support for the `EXPERIMENTAL_ENABLE_FLOW`
  environment variable has been removed in favor of `AGENT_MODE=flow`.
  (@rfratto)

### Features

- New integrations:

  - `oracledb` (@schmikei)
  - `mssql` (@binaryfissiongames)
  - `cloudwatch metrics` (@thepalbi)
  - `azure` (@kgeckhart)
  - `gcp` (@kgeckhart, @ferruvich)

- New Grafana Agent Flow components:

  - `loki.echo` writes received logs to stdout. (@tpaschalis, @rfratto)
  - `loki.source.docker` reads logs from Docker containers and forwards them to
    other `loki` components. (@tpaschalis)
  - `loki.source.kafka` reads logs from Kafka events and forwards them to other
    `loki` components. (@erikbaranowski)
  - `loki.source.kubernetes_events` watches for Kubernetes Events and converts
    them into log lines to forward to other `loki` components. It is the
    equivalent of the `eventhandler` integration. (@rfratto)
  - `otelcol.processor.tail_sampling` samples traces based on a set of defined
    policies from `otelcol` components before forwarding them to other
    `otelcol` components. (@erikbaranowski)
  - `prometheus.exporter.apache` collects metrics from an apache web server
    (@captncraig)
  - `prometheus.exporter.consul` collects metrics from a consul installation
    (@captncraig)
  - `prometheus.exporter.github` collects metrics from GitHub (@jcreixell)
  - `prometheus.exporter.process` aggregates and collects metrics by scraping
    `/proc`. (@spartan0x117)
  - `prometheus.exporter.redis` collects metrics from a redis database
    (@spartan0x117)

### Enhancements

- Flow: Support `keepequal` and `dropequal` actions for relabeling. (@cyriltovena)

- Update Prometheus Node Exporter integration to v1.5.0. (@Thor77)

- Grafana Agent Flow will now reload the config file when `SIGHUP` is sent to
  the process. (@rfratto)

- If using the official RPM and DEB packages for Grafana Agent, invoking
  `systemctl reload grafana-agent` will now reload the configuration file.
  (@rfratto)

- Flow: the `loki.process` component now implements all the same processing
  stages as Promtail's pipelines. (@tpaschalis)

- Flow: new metric for `prometheus.scrape` -
  `agent_prometheus_scrape_targets_gauge`. (@ptodev)

- Flow: new metric for `prometheus.scrape` and `prometheus.relabel` -
  `agent_prometheus_forwarded_samples_total`. (@ptodev)

- Flow: add `constants` into the standard library to expose the hostname, OS,
  and architecture of the system Grafana Agent is running on. (@rfratto)

- Flow: add timeout to loki.source.podlogs controller setup. (@polyrain)

### Bugfixes

- Fixed a reconciliation error in Grafana Agent Operator when using `tlsConfig`
  on `Probe`. (@supergillis)

- Fix issue where an empty `server:` config stanza would cause debug-level logging.
  An empty `server:` is considered a misconfiguration, and thus will error out.
  (@neomantra)

- Flow: fix an error where some error messages that crossed multiple lines
  added extra an extra `|` character when displaying the source file on the
  starting line. (@rfratto)

- Flow: fix issues in `agent fmt` where adding an inline comment on the same
  line as a `[` or `{` would cause indentation issues on subsequent lines.
  (@rfratto)

- Flow: fix issues in `agent fmt` where line comments in arrays would be given
  the wrong identation level. (@rfratto)

- Flow: fix issues with `loki.file` and `loki.process` where deadlock contention or
  logs fail to process. (@mattdurham)

- Flow: `oauth2 > tls_config` was documented as a block but coded incorrectly as
  an attribute. This is now a block in code. This impacted `discovery.docker`,
  `discovery.kubernetes`, `loki.source.kubernetes`, `loki.write`,
  `mimir.rules.kubernetes`, `phlare.scrape`, `phlare.write`,
  `prometheus.remote_write`, `prometheus.scrape`, and `remote.http`
  (@erikbaranowski)

- Flow: Fix issue where using `river:",label"` causes the UI to return nothing. (@mattdurham)

### Other changes

- Use Go 1.20 for builds. (@rfratto)

- The beta label from Grafana Agent Flow has been removed. A subset of Flow
  components are still marked as beta or experimental:

  - `loki.echo` is explicitly marked as beta.
  - `loki.source.kubernetes` is explicitly marked as experimental.
  - `loki.source.podlogs` is explicitly marked as experimental.
  - `mimir.rules.kubernetes` is explicitly marked as beta.
  - `otelcol.processor.tail_sampling` is explicitly marked as beta.
  - `otelcol.receiver.loki` is explicitly marked as beta.
  - `otelcol.receiver.prometheus` is explicitly marked as beta.
  - `phlare.scrape` is explicitly marked as beta.
  - `phlare.write` is explicitly marked as beta.

v0.31.3 (2023-02-13)
--------------------

### Bugfixes

- `loki.source.cloudflare`: fix issue where the `zone_id` argument
  was being ignored, and the `api_token` argument was being used for the zone
  instead. (@rfratto)

- `loki.source.cloudflare`: fix issue where `api_token` argument was not marked
  as a sensitive field. (@rfratto)

v0.31.2 (2023-02-08)
--------------------

### Other changes

- In the Agent Operator, upgrade the `prometheus-config-reloader` dependency
  from version 0.47.0 to version 0.62.0. (@ptodev)

v0.31.1 (2023-02-06)
--------------------

> **BREAKING CHANGES**: This release has breaking changes. Please read entries
> carefully and consult the [upgrade guide][] for specific instructions.

### Breaking changes

- All release Windows `.exe` files are now published as a zip archive.
  Previously, `grafana-agent-installer.exe` was unzipped. (@rfratto)

### Other changes

- Support Go 1.20 for builds. Official release binaries are still produced
  using Go 1.19. (@rfratto)

v0.31.0 (2023-01-31)
--------------------

> **BREAKING CHANGES**: This release has breaking changes. Please read entries
> carefully and consult the [upgrade guide][] for specific instructions.

### Breaking changes

- Release binaries (including inside Docker containers) have been renamed to be
  prefixed with `grafana-` (@rfratto):

  - `agent` is now `grafana-agent`.
  - `agentctl` is now `grafana-agentctl`.
  - `agent-operator` is now `grafana-agent-operator`.

### Deprecations

- A symbolic link in Docker containers from the old binary name to the new
  binary name has been added. These symbolic links will be removed in v0.33. (@rfratto)

### Features

- New Grafana Agent Flow components:

  - `loki.source.cloudflare` reads logs from Cloudflare's Logpull API and
    forwards them to other `loki` components. (@tpaschalis)
  - `loki.source.gcplog` reads logs from GCP cloud resources using Pub/Sub
    subscriptions and forwards them to other `loki` components. (@tpaschalis)
  - `loki.source.gelf` listens for Graylog logs. (@mattdurham)
  - `loki.source.heroku` listens for Heroku messages over TCP a connection and
    forwards them to other `loki` components. (@erikbaranowski)
  - `loki.source.journal` read messages from systemd journal. (@mattdurham)
  - `loki.source.kubernetes` collects logs from Kubernetes pods using the
    Kubernetes API. (@rfratto)
  - `loki.source.podlogs` discovers PodLogs resources on Kubernetes and
    uses the Kubernetes API to collect logs from the pods specified by the
    PodLogs resource. (@rfratto)
  - `loki.source.syslog` listens for Syslog messages over TCP and UDP
    connections and forwards them to other `loki` components. (@tpaschalis)
  - `loki.source.windowsevent` reads logs from Windows Event Log. (@mattdurham)
  - `otelcol.exporter.jaeger` forwards OpenTelemetry data to a Jaeger server.
    (@erikbaranowski)
  - `otelcol.exporter.loki` forwards OTLP-formatted data to compatible `loki`
    receivers. (@tpaschalis)
  - `otelcol.receiver.kafka` receives telemetry data from Kafka. (@rfratto)
  - `otelcol.receiver.loki` receives Loki logs, converts them to the OTLP log
    format and forwards them to other `otelcol` components. (@tpaschalis)
  - `otelcol.receiver.opencensus` receives OpenConsensus-formatted traces or
    metrics. (@ptodev)
  - `otelcol.receiver.zipkin` receives Zipkin-formatted traces. (@rfratto)
  - `phlare.scrape` collects application performance profiles. (@cyriltovena)
  - `phlare.write` sends application performance profiles to Grafana Phlare.
    (@cyriltovena)
  - `mimir.rules.kubernetes` discovers `PrometheusRule` Kubernetes resources and
    loads them into a Mimir instance. (@Logiraptor)

- Flow components which work with relabeling rules (`discovery.relabel`,
  `prometheus.relabel` and `loki.relabel`) now export a new value named Rules.
  This value returns a copy of the currently configured rules. (@tpaschalis)

- New experimental feature: agent-management. Polls configured remote API to fetch new configs. (@spartan0x117)

- Introduce global configuration for logs. (@jcreixell)

### Enhancements

- Handle faro-web-sdk `View` meta in app_agent_receiver. (@rlankfo)

- Flow: the targets in debug info from `loki.source.file` are now individual blocks. (@rfratto)

- Grafana Agent Operator: add [promtail limit stage](https://grafana.com/docs/loki/latest/clients/promtail/stages/limit/) to the operator. (@spartan0x117)

### Bugfixes

- Flow UI: Fix the issue with messy layout on the component list page while
  browser window resize (@xiyu95)

- Flow UI: Display the values of all attributes unless they are nil. (@ptodev)

- Flow: `prometheus.relabel` and `prometheus.remote_write` will now error if they have exited. (@ptodev)

- Flow: Fix issue where negative numbers would convert to floating-point values
  incorrectly, treating the sign flag as part of the number. (@rfratto)

- Flow: fix a goroutine leak when `loki.source.file` is passed more than one
  target with identical set of public labels. (@rfratto)

- Fix issue where removing and re-adding log instance configurations causes an
  error due to double registration of metrics (@spartan0x117, @jcreixell)

### Other changes

- Use Go 1.19.4 for builds. (@erikbaranowski)

- New windows containers for agent and agentctl. These can be found moving forward with the ${Version}-windows tags for grafana/agent and grafana/agentctl docker images (@erikbaranowski)

v0.30.2 (2023-01-11)
--------------------

### Bugfixes

- Flow: `prometheus.relabel` will no longer modify the labels of the original
  metrics, which could lead to the incorrect application of relabel rules on
  subsequent relabels. (@rfratto)

- Flow: `loki.source.file` will no longer deadlock other components if log
  lines cannot be sent to Loki. `loki.source.file` will wait for 5 seconds per
  file to finish flushing read logs to the client, after which it will drop
  them, resulting in lost logs. (@rfratto)

- Operator: Fix the handling of the enableHttp2 field as a boolean in
  `pod_monitor` and `service_monitor` templates. (@tpaschalis)

v0.30.1 (2022-12-23)
--------------------

### Bugfixes

- Fix issue where journald support was accidentally removed. (@tpaschalis)

- Fix issue where some traces' metrics where not collected. (@marctc)

v0.30.0 (2022-12-20)
--------------------

> **BREAKING CHANGES**: This release has breaking changes. Please read entries
> carefully and consult the [upgrade guide][] for specific instructions.

### Breaking changes

- The `ebpf_exporter` integration has been removed due to issues with static
  linking. It may be brought back once these are resolved. (@tpaschalis)

### Deprecations

- The `EXPERIMENTAL_ENABLE_FLOW` environment variable is deprecated in favor of
  `AGENT_MODE=flow`. Support for `EXPERIMENTAL_ENABLE_FLOW` will be removed in
  v0.32. (@rfratto)

### Features

- `grafana-agent-operator` supports oauth2 as an authentication method for
  remote_write. (@timo-42)

- Grafana Agent Flow: Add tracing instrumentation and a `tracing` block to
  forward traces to `otelcol` component. (@rfratto)

- Grafana Agent Flow: Add a `discovery_target_decode` function to decode a JSON
  array of discovery targets corresponding to Prometheus' HTTP and file service
  discovery formats. (@rfratto)

- New Grafana Agent Flow components:

  - `remote.http` polls an HTTP URL and exposes the response body as a string
    or secret to other components. (@rfratto)

  - `discovery.docker` discovers Docker containers from a Docker Engine host.
    (@rfratto)

  - `loki.source.file` reads and tails files for log entries and forwards them
    to other `loki` components. (@tpaschalis)

  - `loki.write` receives log entries from other `loki` components and sends
    them over to a Loki instance. (@tpaschalis)

  - `loki.relabel` receives log entries from other `loki` components and
    rewrites their label set. (@tpaschalis)

  - `loki.process` receives log entries from other `loki` components and runs
    one or more processing stages. (@tpaschalis)

  - `discovery.file` discovers files on the filesystem following glob
    patterns. (@mattdurham)

- Integrations: Introduce the `snowflake` integration. (@binaryfissiongames)

### Enhancements

- Update agent-loki.yaml to use environment variables in the configuration file (@go4real)

- Integrations: Always use direct connection in mongodb_exporter integration. (@v-zhuravlev)

- Update OpenTelemetry Collector dependency to v0.63.1. (@tpaschalis)

- riverfmt: Permit empty blocks with both curly braces on the same line.
  (@rfratto)

- riverfmt: Allow function arguments to persist across different lines.
  (@rfratto)

- Flow: The HTTP server will now start before the Flow controller performs the
  initial load. This allows metrics and pprof data to be collected during the
  first load. (@rfratto)

- Add support for using a [password map file](https://github.com/oliver006/redis_exporter/blob/master/contrib/sample-pwd-file.json) in `redis_exporter`. (@spartan0x117)

- Flow: Add support for exemplars in Prometheus component pipelines. (@rfratto)

- Update Prometheus dependency to v2.40.5. (@rfratto)

- Update Promtail dependency to k127. (@rfratto)

- Native histograms are now supported in the static Grafana Agent and in
  `prometheus.*` Flow components. Native histograms will be automatically
  collected from supported targets. remote_write must be configured to forward
  native histograms from the WAL to the specified endpoints. (@rfratto)

- Flow: metrics generated by upstream OpenTelemetry Collector components are
  now exposed at the `/metrics` endpoint of Grafana Agent Flow. (@rfratto)

### Bugfixes

- Fix issue where whitespace was being sent as part of password when using a
  password file for `redis_exporter`. (@spartan0x117)

- Flow UI: Fix issue where a configuration block referencing a component would
  cause the graph page to fail to load. (@rfratto)

- Remove duplicate `oauth2` key from `metricsinstances` CRD. (@daper)

- Fix issue where on checking whether to restart integrations the Integration
  Manager was comparing configs with secret values scrubbed, preventing reloads
  if only secrets were updated. (@spartan0x117)

### Other changes

- Grafana Agent Flow has graduated from experimental to beta.

v0.29.0 (2022-11-08)
--------------------

> **BREAKING CHANGES**: This release has breaking changes. Please read entries
> carefully and consult the [upgrade guide][] for specific instructions.

### Breaking changes

- JSON-encoded traces from OTLP versions earlier than 0.16.0 are no longer
  supported. (@rfratto)

### Deprecations

- The binary names `agent`, `agentctl`, and `agent-operator` have been
  deprecated and will be renamed to `grafana-agent`, `grafana-agentctl`, and
  `grafana-agent-operator` in the v0.31.0 release.

### Features

- Add `agentctl test-logs` command to allow testing log configurations by redirecting
  collected logs to standard output. This can be useful for debugging. (@jcreixell)

- New Grafana Agent Flow components:

  - `otelcol.receiver.otlp` receives OTLP-formatted traces, metrics, and logs.
    Data can then be forwarded to other `otelcol` components. (@rfratto)

  - `otelcol.processor.batch` batches data from `otelcol` components before
    forwarding it to other `otelcol` components. (@rfratto)

  - `otelcol.exporter.otlp` accepts data from `otelcol` components and sends
    it to a gRPC server using the OTLP protocol. (@rfratto)

  - `otelcol.exporter.otlphttp` accepts data from `otelcol` components and
    sends it to an HTTP server using the OTLP protocol. (@tpaschalis)

  - `otelcol.auth.basic` performs basic authentication for `otelcol`
    components that support authentication extensions. (@rfratto)

  - `otelcol.receiver.jeager` receives Jaeger-formatted traces. Data can then
    be forwarded to other `otelcol` components. (@rfratto)

  - `otelcol.processor.memory_limiter` periodically checks memory usage and
    drops data or forces a garbage collection if the defined limits are
    exceeded. (@tpaschalis)

  - `otelcol.auth.bearer` performs bearer token authentication for `otelcol`
    components that support authentication extensions. (@rfratto)

  - `otelcol.auth.headers` attaches custom request headers to `otelcol`
    components that support authentication extensions. (@rfratto)

  - `otelcol.receiver.prometheus` receives Prometheus metrics, converts them
    to the OTLP metric format and forwards them to other `otelcol` components.
    (@tpaschalis)

  - `otelcol.exporter.prometheus` forwards OTLP-formatted data to compatible
    `prometheus` components. (@rfratto)

- Flow: Allow config blocks to reference component exports. (@tpaschalis)

- Introduce `/-/support` endpoint for generating 'support bundles' in static
  agent mode. Support bundles are zip files of commonly-requested information
  that can be used to debug a running agent. (@tpaschalis)

### Enhancements

- Update OpenTelemetry Collector dependency to v0.61.0. (@rfratto)

- Add caching to Prometheus relabel component. (@mattdurham)

- Grafana Agent Flow: add `agent_resources_*` metrics which explain basic
  platform-agnostic metrics. These metrics assist with basic monitoring of
  Grafana Agent, but are not meant to act as a replacement for fully featured
  components like `prometheus.integration.node_exporter`. (@rfratto)

- Enable field label in TenantStageSpec of PodLogs pipeline. (@siiimooon)

- Enable reporting of enabled integrations. (@marctc)

- Grafana Agent Flow: `prometheus.remote_write` and `prometheus.relabel` will
  now export receivers immediately, removing the need for dependant components
  to be evaluated twice at process startup. (@rfratto)

- Add missing setting to configure instance key for Eventhandler integration. (@marctc)

- Update Prometheus dependency to v2.39.1. (@rfratto)

- Update Promtail dependency to weekly release k122. (@rfratto)

- Tracing: support the `num_traces` and `expected_new_traces_per_sec` configuration parameters in the tail_sampling processor. (@ptodev)

### Bugfixes

- Remove empty port from the `apache_http` integration's instance label. (@katepangLiu)

- Fix identifier on target creation for SNMP v2 integration. (@marctc)

- Fix bug when specifying Blackbox's modules when using Blackbox integration. (@marctc)

- Tracing: fix a panic when the required `protocols` field was not set in the `otlp` receiver. (@ptodev)

- Support Bearer tokens for metric remote writes in the Grafana Operator (@jcreixell, @marctc)

### Other changes

- Update versions of embedded Prometheus exporters used for integrations:

  - Update `github.com/prometheus/statsd_exporter` to `v0.22.8`. (@captncraig)

  - Update `github.com/prometheus-community/postgres_exporter` to `v0.11.1`. (@captncraig)

  - Update `github.com/prometheus/memcached_exporter` to `v0.10.0`. (@captncraig)

  - Update `github.com/prometheus-community/elasticsearch_exporter` to `v1.5.0`. (@captncraig)

  - Update `github.com/prometheus/mysqld_exporter` to `v0.14.0`. (@captncraig)

  - Update `github.com/prometheus/consul_exporter` to `v0.8.0`. (@captncraig)

  - Update `github.com/ncabatoff/process-exporter` to `v0.7.10`. (@captncraig)

  - Update `github.com/prometheus-community/postgres_exporter` to `v0.11.1`. (@captncraig)

- Use Go 1.19.3 for builds. (@rfratto)

v0.28.1 (2022-11-03)
--------------------

### Security

- Update Docker base image to resolve OpenSSL vulnerabilities CVE-2022-3602 and
  CVE-2022-3786. Grafana Agent does not use OpenSSL, so we do not believe it is
  vulnerable to these issues, but the base image has been updated to remove the
  report from image scanners. (@rfratto)

v0.28.0 (2022-09-29)
--------------------

### Features

- Introduce Grafana Agent Flow, an experimental "programmable pipeline" runtime
  mode which improves how to configure and debug Grafana Agent by using
  components. (@captncraig, @karengermond, @marctc, @mattdurham, @rfratto,
  @rlankfo, @tpaschalis)

- Introduce Blackbox exporter integration. (@marctc)

### Enhancements

- Update Loki dependency to v2.6.1. (@rfratto)

### Bugfixes

### Other changes

- Fix relabel configs in sample agent-operator manifests (@hjet)

- Operator no longer set the `SecurityContext.Privileged` flag in the `config-reloader` container. (@hsyed-dojo)

- Add metrics for config reloads and config hash (@jcreixell)

v0.27.1 (2022-09-09)
--------------------

> **NOTE**: ARMv6 Docker images are no longer being published.
>
> We have stopped publishing Docker images for ARMv6 platforms.
> This is due to the new Ubuntu base image we are using that does not support ARMv6.
> The new Ubuntu base image has less reported CVEs, and allows us to provide more
> secure Docker images. We will still continue to publish ARMv6 release binaries and
> deb/rpm packages.

### Other Changes

- Switch docker image base from debian to ubuntu. (@captncraig)

v0.27.0 (2022-09-01)
--------------------

### Features

- Integrations: (beta) Add vmware_exporter integration (@rlankfo)

- App agent receiver: add Event kind to payload (@domasx2)

### Enhancements

- Tracing: Introduce a periodic appender to the remotewriteexporter to control sample rate. (@mapno)

- Tracing: Update OpenTelemetry dependency to v0.55.0. (@rfratto, @mapno)

- Add base agent-operator jsonnet library and generated manifests (@hjet)

- Add full (metrics, logs, K8s events) sample agent-operator jsonnet library and gen manifests (@hjet)

- Introduce new configuration fields for disabling Keep-Alives and setting the
  IdleConnectionTimeout when scraping. (@tpaschalis)

- Add field to Operator CRD to disable report usage functionality. (@marctc)

### Bugfixes

- Tracing: Fixed issue with the PromSD processor using the `connection` method to discover the IP
  address.  It was failing to match because the port number was included in the address string. (@jphx)

- Register prometheus discovery metrics. (@mattdurham)

- Fix seg fault when no instance parameter is provided for apache_http integration, using integrations-next feature flag. (@rgeyer)

- Fix grafanacloud-install.ps1 web request internal server error when fetching config. (@rlankfo)

- Fix snmp integration not passing module or walk_params parameters when scraping. (@rgeyer)

- Fix unmarshal errors (key "<walk_param name>" already set in map) for snmp integration config when walk_params is defined, and the config is reloaded. (@rgeyer)

### Other changes

- Update several go dependencies to resolve warnings from certain security scanning tools. None of the resolved vulnerabilities were known to be exploitable through the agent. (@captncraig)

- It is now possible to compile Grafana Agent using Go 1.19. (@rfratto)

v0.26.1 (2022-07-25)
--------------------

> **BREAKING CHANGES**: This release has breaking changes. Please read entries
> carefully and consult the [upgrade guide][] for specific instructions.

### Breaking changes

- Change windows certificate store so client certificate is no longer required in store. (@mattdurham)

### Bugfixes

- Operator: Fix issue where configured `targetPort` ServiceMonitors resulted in
  generating an incorrect scrape_config. (@rfratto)

- Build the Linux/AMD64 artifacts using the opt-out flag for the ebpf_exporter. (@tpaschalis)

v0.26.0 (2022-07-18)
--------------------

> **BREAKING CHANGES**: This release has breaking changes. Please read entries
> carefully and consult the [upgrade guide][] for specific instructions.

### Breaking changes

- Deprecated `server` YAML block fields have now been removed in favor of the
  command-line flags that replaced them. These fields were originally
  deprecated in v0.24.0. (@rfratto)

- Changed tail sampling policies to be configured as in the OpenTelemetry
  Collector. (@mapno)

### Features

- Introduce Apache HTTP exporter integration. (@v-zhuravlev)

- Introduce eBPF exporter integration. (@tpaschalis)

### Enhancements

- Truncate all records in WAL if repair attempt fails. (@rlankfo)

### Bugfixes

- Relative symlinks for promtail now work as expected. (@RangerCD, @mukerjee)

- Fix rate limiting implementation for the app agent receiver integration. (@domasx2)

- Fix mongodb exporter so that it now collects all metrics. (@mattdurham)

v0.25.1 (2022-06-16)
--------------------

### Bugfixes

- Integer types fail to unmarshal correctly in operator additional scrape configs. (@rlankfo)

- Unwrap replayWAL error before attempting corruption repair. (@rlankfo)

v0.25.0 (2022-06-06)
--------------------

> **BREAKING CHANGES**: This release has breaking changes. Please read entries
> carefully and consult the [upgrade guide][] for specific instructions.

### Breaking changes

- Traces: Use `rpc.grpc.status_code` attribute to determine
  span failed in the service graph processor (@rcrowe)

### Features

- Add HTTP endpoints to fetch active instances and targets for the Logs subsystem.
  (@marctc)

- (beta) Add support for using windows certificate store for TLS connections. (@mattdurham)

- Grafana Agent Operator: add support for integrations through an `Integration`
  CRD which is discovered by `GrafanaAgent`. (@rfratto)

- (experimental) Add app agent receiver integration. This depends on integrations-next being enabled
  via the `integrations-next` feature flag. Use `-enable-features=integrations-next` to use
  this integration. (@kpelelis, @domas)

- Introduce SNMP exporter integration. (@v-zhuravlev)

- Configure the agent to report the use of feature flags to grafana.com. (@marctc)

### Enhancements

- integrations-next: Integrations using autoscrape will now autoscrape metrics
  using in-memory connections instead of connecting to themselves over the
  network. As a result of this change, the `client_config` field has been
  removed. (@rfratto)

- Enable `proxy_url` support on `oauth2` for metrics and logs (update **prometheus/common** dependency to `v0.33.0`). (@martin-jaeger-maersk)

- `extra-scrape-metrics` can now be enabled with the `--enable-features=extra-scrape-metrics` feature flag. See <https://prometheus.io/docs/prometheus/2.31/feature_flags/#extra-scrape-metrics> for details. (@rlankfo)

- Resolved issue in v2 integrations where if an instance name was a prefix of another the route handler would fail to
  match requests on the longer name (@mattdurham)

- Set `include_metadata` to true by default for OTLP traces receivers (@mapno)

### Bugfixes

- Scraping service was not honoring the new server grpc flags `server.grpc.address`.  (@mattdurham)

### Other changes

- Update base image of official Docker containers from Debian buster to Debian
  bullseye. (@rfratto)

- Use Go 1.18 for builds. (@rfratto)

- Add `metrics` prefix to the url of list instances endpoint (`GET
  /agent/api/v1/instances`) and list targets endpoint (`GET
  /agent/api/v1/metrics/targets`). (@marctc)

- Add extra identifying labels (`job`, `instance`, `agent_hostname`) to eventhandler integration. (@hjet)

- Add `extra_labels` configuration to eventhandler integration. (@hjet)

v0.24.2 (2022-05-02)
--------------------

### Bugfixes

- Added configuration watcher delay to prevent race condition in cases where scraping service mode has not gracefully exited. (@mattdurham)

### Other changes

- Update version of node_exporter to include additional metrics for osx. (@v-zhuravlev)

v0.24.1 (2022-04-14)
--------------------

### Bugfixes

- Add missing version information back into `agentctl --version`. (@rlankfo)

- Bump version of github-exporter to latest upstream SHA 284088c21e7d, which
  includes fixes from bugs found in their latest tag. This includes a fix
  where not all releases where retrieved when pulling release information.
  (@rfratto)

- Set the `Content-Type` HTTP header to `application/json` for API endpoints
  returning json objects. (@marctc)

- Operator: fix issue where a `username_file` field was incorrectly set.
  (@rfratto)

- Initialize the logger with default `log_level` and `log_format` parameters.
  (@tpaschalis)

### Other changes

- Embed timezone data to enable Promtail pipelines using the `location` field
  on Windows machines. (@tpaschalis)

v0.24.0 (2022-04-07)
--------------------

> **BREAKING CHANGES**: This release has breaking changes. Please read entries
> carefully and consult the [upgrade guide][] for specific instructions.
>
> **GRAFANA AGENT OPERATOR USERS**: As of this release, Grafana Agent Operator
> does not support versions of Grafana Agent prior to v0.24.0.

### Breaking changes

- The following metrics will now be prefixed with `agent_dskit_` instead of
  `cortex_`: `cortex_kv_request_duration_seconds`,
  `cortex_member_consul_heartbeats_total`, `cortex_member_ring_tokens_owned`,
  `cortex_member_ring_tokens_to_own`, `cortex_ring_member_ownership_percent`,
  `cortex_ring_members`, `cortex_ring_oldest_member_timestamp`,
  `cortex_ring_tokens_owned`, `cortex_ring_tokens_total`. (@rlankfo)

- Traces: the `traces_spanmetrics_calls_total_total` metric has been renamed to
  `traces_spanmetrics_calls_total` (@fredr)

- Two new flags, `-server.http.enable-tls` and `-server.grpc.enable-tls` must
  be provided to explicitly enable TLS support. This is a change of the
  previous behavior where TLS support was enabled when a certificate pair was
  provided. (@rfratto)

- Many command line flags starting with `-server.` block have been renamed.
  (@rfratto)

- The `-log.level` and `-log.format` flags are removed in favor of being set in
  the configuration file. (@rfratto)

- Flags for configuring TLS have been removed in favor of being set in the
  configuration file. (@rfratto)

- Dynamic reload is no longer supported for deprecated server block fields.
  Changing a deprecated field will be ignored and cause the reload to fail.
  (@rfratto)

- The default HTTP listen address is now `127.0.0.1:12345`. Use the
  `-server.http.address` flag to change this value. (@rfratto)

- The default gRPC listen address is now `127.0.0.1:12346`. Use the
  `-server.grpc.address` flag to change this value. (@rfratto)

- `-reload-addr` and `-reload-port` have been removed. They are no longer
  necessary as the primary HTTP server is now static and can't be shut down in
  the middle of a `/-/reload` call. (@rfratto)

- (Only impacts `integrations-next` feature flag) Many integrations have been
  renamed to better represent what they are integrating with. For example,
  `redis_exporter` is now `redis`. This change requires updating
  `integrations-next`-enabled configuration files. This change also changes
  integration names shown in metric labels. (@rfratto)

- The deprecated `-prometheus.*` flags have been removed in favor of
  their `-metrics.*` counterparts. The `-prometheus.*` flags were first
  deprecated in v0.19.0. (@rfratto)

### Deprecations

- Most fields in the `server` block of the configuration file are
  now deprecated in favor of command line flags. These fields will be removed
  in the v0.26.0 release. Please consult the upgrade guide for more information
  and rationale. (@rfratto)

### Features

- Added config read API support to GrafanaAgent Custom Resource Definition.
  (@shamsalmon)

- Added consulagent_sd to target discovery. (@chuckyz)

- Introduce EXPERIMENTAL support for dynamic configuration. (@mattdurham)

- Introduced endpoint that accepts remote_write requests and pushes metrics data directly into an instance's WAL. (@tpaschalis)

- Added builds for linux/ppc64le. (@aklyachkin)

### Enhancements

- Tracing: Exporters can now be configured to use OAuth. (@canuteson)

- Strengthen readiness check for metrics instances. (@tpaschalis)

- Parameterize namespace field in sample K8s logs manifests (@hjet)

- Upgrade to Loki k87. (@rlankfo)

- Update Prometheus dependency to v2.34.0. (@rfratto)

- Update OpenTelemetry-collector dependency to v0.46.0. (@mapno)

- Update cAdvisor dependency to v0.44.0. (@rfratto)

- Update mongodb_exporter dependency to v0.31.2 (@mukerjee)

- Use grafana-agent/v2 Tanka Jsonnet to generate K8s manifests (@hjet)

- Replace agent-bare.yaml K8s sample Deployment with StatefulSet (@hjet)

- Improve error message for `agentctl` when timeout happens calling
  `cloud-config` command (@marctc)

- Enable integrations-next by default in agent-bare.yaml. Please note #1262 (@hjet)

### Bugfixes

- Fix Kubernetes manifests to use port `4317` for OTLP instead of the previous
  `55680` in line with the default exposed port in the agent.

- Ensure singleton integrations are honored in v2 integrations (@mattdurham)

- Tracing: `const_labels` is now correctly parsed in the remote write exporter.
  (@fredr)

- integrations-next: Fix race condition where metrics endpoints for
  integrations may disappear after reloading the config file. (@rfratto)

- Removed the `server.path_prefix` field which would break various features in
  Grafana Agent when set. (@rfratto)

- Fix issue where installing the DEB/RPM packages would overwrite the existing
  config files and environment files. (@rfratto)

- Set `grafanaDashboardFolder` as top level key in the mixin. (@Duologic)

- Operator: Custom Secrets or ConfigMaps to mount will no longer collide with
  the path name of the default secret mount. As a side effect of this bugfix,
  custom Secrets will now be mounted at
  `/var/lib/grafana-agent/extra-secrets/<secret name>` and custom ConfigMaps
  will now be mounted at `/var/lib/grafana-agent/extra-configmaps/<configmap
  name>`. This is not a breaking change as it was previously impossible to
  properly provide these custom mounts. (@rfratto)

- Flags accidentally prefixed with `-metrics.service..` (two `.` in a row) have
  now been fixed to only have one `.`. (@rfratto)

- Protect concurrent writes to the WAL in the remote write exporter (@mapno)

### Other changes

- The `-metrics.wal-directory` flag and `metrics.wal_directory` config option
  will now default to `data-agent/`, the same default WAL directory as
  Prometheus Agent. (@rfratto)

v0.23.0 (2022-02-10)
--------------------

### Enhancements

- Go 1.17 is now used for all builds of the Agent. (@tpaschalis)

- integrations-next: Add `extra_labels` to add a custom set of labels to
  integration targets. (@rfratto)

- The agent no longer appends duplicate exemplars. (@tpaschalis)

- Added Kubernetes eventhandler integration (@hjet)

- Enables sending of exemplars over remote write by default. (@rlankfo)

### Bugfixes

- Fixed issue where Grafana Agent may panic if there is a very large WAL
  loading while old WALs are being deleted or the `/agent/api/v1/targets`
  endpoint is called. (@tpaschalis)

- Fix panic in prom_sd_processor when address is empty (@mapno)

- Operator: Add missing proxy_url field from generated remote_write configs.
  (@rfratto)

- Honor the specified log format in the traces subsystem (@mapno)

- Fix typo in node_exporter for runit_service_dir. (@mattdurham)

- Allow inlining credentials in remote_write url. (@tpaschalis)

- integrations-next: Wait for integrations to stop when starting new instances
  or shutting down (@rfratto).

- Fix issue with windows_exporter mssql collector crashing the agent.
  (@mattdurham)

- The deb and rpm files will now ensure the /var/lib/grafana-agent data
  directory is created with permissions set to 0770. (@rfratto)

- Make agent-traces.yaml Namespace a template-friendly variable (@hjet)

- Disable `machine-id` journal vol by default in sample logs manifest (@hjet)

v0.22.0 (2022-01-13)
--------------------

> This release has deprecations. Please read entries carefully and consult
> the [upgrade guide][] for specific instructions.

### Deprecations

- The node_exporter integration's `netdev_device_whitelist` field is deprecated
  in favor of `netdev_device_include`. Support for the old field name will be
  removed in a future version. (@rfratto)

- The node_exporter integration's `netdev_device_blacklist` field is deprecated
  in favor of `netdev_device_include`. Support for the old field name will be
  removed in a future version. (@rfratto)

- The node_exporter integration's `systemd_unit_whitelist` field is deprecated
  in favor of `systemd_unit_include`. Support for the old field name will be
  removed in a future version. (@rfratto)

- The node_exporter integration's `systemd_unit_blacklist` field is deprecated
  in favor of `systemd_unit_exclude`. Support for the old field name will be
  removed in a future version. (@rfratto)

- The node_exporter integration's `filesystem_ignored_mount_points` field is
  deprecated in favor of `filesystem_mount_points_exclude`. Support for the old
  field name will be removed in a future version. (@rfratto)

- The node_exporter integration's `filesystem_ignored_fs_types` field is
  deprecated in favor of `filesystem_fs_types_exclude`. Support for the old
  field name will be removed in a future version. (@rfratto)

### Features

- (beta) Enable experimental config urls for fetching remote configs.
  Currently, only HTTP/S is supported. Pass the
  `-enable-features=remote-configs` flag to turn this on. (@rlankfo)

- Added [cAdvisor](https://github.com/google/cadvisor) integration. (@rgeyer)

- Traces: Add `Agent Tracing Pipeline` dashboard and alerts (@mapno)

- Traces: Support jaeger/grpc exporter (@nicoche)

- (beta) Enable an experimental integrations subsystem revamp. Pass
  `integrations-next` to `-enable-features` to turn this on. Reading the
  documentation for the revamp is recommended; enabling it causes breaking
  config changes. (@rfratto)

### Enhancements

- Traces: Improved pod association in PromSD processor (@mapno)

- Updated OTel to v0.40.0 (@mapno)

- Remote write dashboard: show in and out sample rates (@bboreham)

- Remote write dashboard: add mean latency (@bboreham)

- Update node_exporter dependency to v1.3.1. (@rfratto)

- Cherry-pick Prometheus PR #10102 into our Prometheus dependency (@rfratto).

### Bugfixes

- Fix usage of POSTGRES_EXPORTER_DATA_SOURCE_NAME when using postgres_exporter
  integration (@f11r)

- Change ordering of the entrypoint for windows service so that it accepts
  commands immediately (@mattdurham)

- Only stop WAL cleaner when it has been started (@56quarters)

- Fix issue with unquoted install path on Windows, that could allow escalation
  or running an arbitrary executable (@mattdurham)

- Fix cAdvisor so it collects all defined metrics instead of the last
  (@pkoenig10)

- Fix panic when using 'stdout' in automatic logging (@mapno)

- Grafana Agent Operator: The /-/ready and /-/healthy endpoints will
  no longer always return 404 (@rfratto).

### Other changes

- Remove log-level flag from systemd unit file (@jpkrohling)

v0.21.2 (2021-12-08)
--------------------

### Security fixes

- This release contains a fix for
  [CVE-2021-41090](https://github.com/grafana/agent/security/advisories/GHSA-9c4x-5hgq-q3wh).

### Other changes

- This release disables the existing `/-/config` and
  `/agent/api/v1/configs/{name}` endpoints by default. Pass the
  `--config.enable-read-api` flag at the command line to opt in to these
  endpoints.

v0.21.1 (2021-11-18)
--------------------

### Bugfixes

- Fix panic when using postgres_exporter integration (@saputradharma)

- Fix panic when dnsamsq_exporter integration tried to log a warning (@rfratto)

- Statsd Integration: Adding logger instance to the statsd mapper
  instantiation. (@gaantunes)

- Statsd Integration: Fix issue where mapped metrics weren't exposed to the
  integration. (@mattdurham)

- Operator: fix bug where version was a required field (@rfratto)

- Metrics: Only run WAL cleaner when metrics are being used and a WAL is
  configured. (@rfratto)

v0.21.0 (2021-11-17)
--------------------

### Enhancements

- Update Cortex dependency to v1.10.0-92-g85c378182. (@rlankfo)

- Update Loki dependency to v2.1.0-656-g0ae0d4da1. (@rlankfo)

- Update Prometheus dependency to v2.31.0 (@rlankfo)

- Add Agent Operator Helm quickstart guide (@hjet)

- Reorg Agent Operator quickstart guides (@hjet)

### Bugfixes

- Packaging: Use correct user/group env variables in RPM %post script (@simonc6372)

- Validate logs config when using logs_instance with automatic logging processor (@mapno)

- Operator: Fix MetricsInstance Service port (@hjet)

- Operator: Create govern service per Grafana Agent (@shturman)

- Operator: Fix relabel_config directive for PodLogs resource (@hjet)

- Traces: Fix `success_logic` code in service graphs processor (@mapno)

### Other changes

- Self-scraped integrations will now use an SUO-specific value for the `instance` label. (@rfratto)

- Traces: Changed service graphs store implementation to improve CPU performance (@mapno)

v0.20.1 (2021-12-08)
--------------------

> _NOTE_: The fixes in this patch are only present in v0.20.1 and >=v0.21.2.

### Security fixes

- This release contains a fix for
  [CVE-2021-41090](https://github.com/grafana/agent/security/advisories/GHSA-9c4x-5hgq-q3wh).

### Other changes

- This release disables the existing `/-/config` and
  `/agent/api/v1/configs/{name}` endpoitns by default. Pass the
  `--config.enable-read-api` flag at the command line to opt in to these
  endpoints.

v0.20.0 (2021-10-28)
--------------------

> **BREAKING CHANGES**: This release has breaking changes. Please read entries
> carefully and consult the [upgrade guide][] for specific instructions.

### Breaking Changes

- push_config is no longer supported in trace's config (@mapno)

### Features

- Operator: The Grafana Agent Operator can now generate a Kubelet service to
  allow a ServiceMonitor to collect Kubelet and cAdvisor metrics. This requires
  passing a `--kubelet-service` flag to the Operator in `namespace/name` format
  (like `kube-system/kubelet`). (@rfratto)

- Service graphs processor (@mapno)

### Enhancements

- Updated mysqld_exporter to v0.13.0 (@gaantunes)

- Updated postgres_exporter to v0.10.0 (@gaantunes)

- Updated redis_exporter to v1.27.1 (@gaantunes)

- Updated memcached_exporter to v0.9.0 (@gaantunes)

- Updated statsd_exporter to v0.22.2 (@gaantunes)

- Updated elasticsearch_exporter to v1.2.1 (@gaantunes)

- Add remote write to silent Windows Installer  (@mattdurham)

- Updated mongodb_exporter to v0.20.7 (@rfratto)

- Updated OTel to v0.36 (@mapno)

- Updated statsd_exporter to v0.22.2 (@mattdurham)

- Update windows_exporter to v0.16.0 (@rfratto, @mattdurham)

- Add send latency to agent dashboard (@bboreham)

### Bugfixes

- Do not immediately cancel context when creating a new trace processor. This
  was preventing scrape_configs in traces from functioning. (@lheinlen)

- Sanitize autologged Loki labels by replacing invalid characters with
  underscores (@mapno)

- Traces: remove extra line feed/spaces/tabs when reading password_file content
  (@nicoche)

- Updated envsubst to v2.0.0-20210730161058-179042472c46. This version has a
  fix needed for escaping values outside of variable substitutions. (@rlankfo)

- Grafana Agent Operator should no longer delete resources matching the names
  of the resources it manages. (@rfratto)

- Grafana Agent Operator will now appropriately assign an
  `app.kubernetes.io/managed-by=grafana-agent-operator` to all created
  resources. (@rfratto)

### Other changes

- Configuration API now returns 404 instead of 400 when attempting to get or
  delete a config which does not exist. (@kgeckhart)

- The windows_exporter now disables the textfile collector by default.
  (@rfratto)

v0.19.0 (2021-09-29)
--------------------

> **BREAKING CHANGES**: This release has breaking changes. Please read entries
> carefully and consult the [upgrade guide][] for specific instructions.

### Breaking Changes

- Reduced verbosity of tracing autologging by not logging `STATUS_CODE_UNSET`
  status codes. (@mapno)

- Operator: rename `Prometheus*` CRDs to `Metrics*` and `Prometheus*` fields to
  `Metrics*`. (@rfratto)

- Operator: CRDs are no longer referenced using a hyphen in the name to be
  consistent with how Kubernetes refers to resources. (@rfratto)

- `prom_instance` in the spanmetrics config is now named `metrics_instance`.
  (@rfratto)

### Deprecations

- The `loki` key at the root of the config file has been deprecated in favor of
  `logs`. `loki`-named fields in `automatic_logging` have been renamed
  accordinly: `loki_name` is now `logs_instance_name`, `loki_tag` is now
  `logs_instance_tag`, and `backend: loki` is now `backend: logs_instance`.
  (@rfratto)

- The `prometheus` key at the root of the config file has been deprecated in
  favor of `metrics`. Flag names starting with `prometheus.` have also been
  deprecated in favor of the same flags with the `metrics.` prefix. Metrics
  prefixed with `agent_prometheus_` are now prefixed with `agent_metrics_`.
  (@rfratto)

- The `tempo` key at the root of the config file has been deprecated in favor
  of `traces`. (@mattdurham)

### Features

- Added [GitHub exporter](https://github.com/infinityworks/github-exporter)
  integration. (@rgeyer)

- Add TLS config options for tempo `remote_write`s. (@mapno)

- Support autologging span attributes as log labels (@mapno)

- Put Tests requiring Network Access behind a -online flag (@flokli)

- Add logging support to the Grafana Agent Operator. (@rfratto)

- Add `operator-detach` command to agentctl to allow zero-downtime upgrades
  when removing an Operator CRD. (@rfratto)

- The Grafana Agent Operator will now default to deploying the matching release
  version of the Grafana Agent instead of v0.14.0. (@rfratto)

### Enhancements

- Update OTel dependency to v0.30.0 (@mapno)

- Allow reloading configuration using `SIGHUP` signal. (@tharun208)

- Add HOSTNAME environment variable to service file to allow for expanding the
  $HOSTNAME variable in agent config.  (@dfrankel33)

- Update jsonnet-libs to 1.21 for Kubernetes 1.21+ compatability. (@MurzNN)

- Make method used to add k/v to spans in prom_sd processor configurable.
  (@mapno)

### Bugfixes

- Regex capture groups like `${1}` will now be kept intact when using
  `-config.expand-env`. (@rfratto)

- The directory of the logs positions file will now properly be created on
  startup for all instances. (@rfratto)

- The Linux system packages will now configure the grafana-agent user to be a
  member of the adm and systemd-journal groups. This will allow logs to read
  from journald and /var/log by default. (@rfratto)

- Fix collecting filesystem metrics on Mac OS (darwin) in the `node_exporter`
  integration default config. (@eamonryan)

- Remove v0.0.0 flags during build with no explicit release tag (@mattdurham)

- Fix issue with global scrape_interval changes not reloading integrations
  (@kgeckhart)

- Grafana Agent Operator will now detect changes to referenced ConfigMaps and
  Secrets and reload the Agent properly. (@rfratto)

- Grafana Agent Operator's object label selectors will now use Kubernetes
  defaults when undefined (i.e., default to nothing). (@rfratto)

- Fix yaml marshalling tag for cert_file in kafka exporter agent config.
  (@rgeyer)

- Fix warn-level logging of dropped targets. (@james-callahan)

- Standardize scrape_interval to 1m in examples. (@mattdurham)

v0.18.4 (2021-09-14)
--------------------

### Enhancements

- Add `agent_prometheus_configs_changed_total` metric to track instance config
  events. (@rfratto)

### Bugfixes

- Fix info logging on windows. (@mattdurham)

- Scraping service: Ensure that a reshard is scheduled every reshard
  interval. (@rfratto)

v0.18.3 (2021-09-08)
--------------------

### Bugfixes

- Register missing metric for configstore consul request duration. (@rfratto)

- Logs should contain a caller field with file and line numbers again
  (@kgeckhart)

- In scraping service mode, the polling configuration refresh should honor
  timeout. (@mattdurham)

- In scraping service mode, the lifecycle reshard should happen using a
  goroutine. (@mattdurham)

- In scraping service mode, scraping service can deadlock when reloading during
  join. (@mattdurham)

- Scraping service: prevent more than one refresh from being queued at a time.
  (@rfratto)

v0.18.2 (2021-08-12)
--------------------

### Bugfixes

- Honor the prefix and remove prefix from consul list results (@mattdurham)

v0.18.1 (2021-08-09)
--------------------

### Bugfixes

- Reduce number of consul calls when ran in scrape service mode (@mattdurham)

v0.18.0 (2021-07-29)
--------------------

### Features

- Added [GitHub exporter](https://github.com/infinityworks/github-exporter)
  integration. (@rgeyer)

- Add support for OTLP HTTP trace exporting. (@mapno)

### Enhancements

- Switch to drone for releases. (@mattdurham)

- Update postgres_exporter to a [branch of](https://github.com/grafana/postgres_exporter/tree/exporter-package-v0.10.0) v0.10.0

### Bugfixes

- Enabled flag for integrations is not being honored. (@mattdurham)

v0.17.0 (2021-07-15)
--------------------

### Features

- Added [Kafka Lag exporter](https://github.com/davidmparrott/kafka_exporter)
  integration. (@gaantunes)

### Bugfixes

- Fix race condition that may occur and result in a panic when initializing
  scraping service cluster. (@rfratto)

v0.16.1 (2021-06-22)
--------------------

### Bugfixes

- Fix issue where replaying a WAL caused incorrect metrics to be sent over
  remote write. (@rfratto)

v0.16.0 (2021-06-17)
--------------------

### Features

- (beta) A Grafana Agent Operator is now available. (@rfratto)

### Enhancements

- Error messages when installing the Grafana Agent for Grafana Cloud will now
  be shown. (@rfratto)

### Bugfixes

- Fix a leak in the shared string interner introduced in v0.14.0. This fix was
  made to a [dependency](https://github.com/grafana/prometheus/pull/21).
  (@rfratto)

- Fix issue where a target will fail to be scraped for the process lifetime if
  that target had gone down for long enough that its series were removed from
  the in-memory cache (2 GC cycles). (@rfratto)

v0.15.0 (2021-06-03)
--------------------

> **BREAKING CHANGES**: This release has breaking changes. Please read entries
> carefully and consult the [upgrade guide][] for specific instructions.

### Breaking Changes

- The configuration of Tempo Autologging has changed. (@mapno)

### Features

- Add support for exemplars. (@mapno)

### Enhancements

- Add the option to log to stdout instead of a Loki instance. (@joe-elliott)

- Update Cortex dependency to v1.8.0.

- Running the Agent as a DaemonSet with host_filter and role: pod should no
  longer cause unnecessary load against the Kubernetes SD API. (@rfratto)

- Update Prometheus to v2.27.0. (@mapno)

- Update Loki dependency to d88f3996eaa2. This is a non-release build, and was
  needed to support exemplars. (@mapno)

- Update Cortex dependency to d382e1d80eaf. This is a non-release build, and
  was needed to support exemplars. (@mapno)

### Bugfixes

- Host filter relabeling rules should now work. (@rfratto)

- Fixed issue where span metrics where being reported with wrong time unit.
  (@mapno)

### Other changes

- Intentionally order tracing processors. (@joe-elliott)

v0.14.0 (2021-05-24)
--------------------

> **BREAKING CHANGES**: This release has breaking changes. Please read entries
> carefully and consult the [upgrade guide][] for specific instructions.
>
> **STABILITY NOTICE**: As of this release, functionality that is not
> recommended for production use and is expected to change will be tagged
> interchangably as "experimental" or "beta."

### Security fixes

- The Scraping service API will now reject configs that read credentials from
  disk by default. This prevents malicious users from reading arbitrary files
  and sending their contents over the network. The old behavior can be
  re-enabled by setting `dangerous_allow_reading_files: true` in the scraping
  service config. (@rfratto)

### Breaking changes

- Configuration for SigV4 has changed. (@rfratto)

### Deprecations

- `push_config` is now supplanted by `remote_block` and `batch`. `push_config`
  will be removed in a future version (@mapno)

### Features

- (beta) New integration: windows_exporter (@mattdurham)

- (beta) Grafana Agent Windows Installer is now included as a release artifact.
  (@mattdurham)

- Official M1 Mac release builds will now be generated! Look for
  `agent-darwin-arm64` and `agentctl-darwin-arm64` in the release assets.
  (@rfratto)

- Add support for running as a Windows service (@mattdurham)

- (beta) Add /-/reload support. It is not recommended to invoke `/-/reload`
  against the main HTTP server. Instead, two new command-line flags have been
  added: `--reload-addr` and `--reload-port`. These will launch a
  `/-/reload`-only HTTP server that can be used to safely reload the Agent's
  state.  (@rfratto)

- Add a /-/config endpoint. This endpoint will return the current configuration
  file with defaults applied that the Agent has loaded from disk. (@rfratto)

- (beta) Support generating metrics and exposing them via a Prometheus exporter
  from span data. (@yeya24)

- Tail-based sampling for tracing pipelines (@mapno)

- Added Automatic Logging feature for Tempo (@joe-elliott)

- Disallow reading files from within scraping service configs by default.
  (@rfratto)

- Add remote write for span metrics (@mapno)

### Enhancements

- Support compression for trace export. (@mdisibio)

- Add global remote_write configuration that is shared between all instances
  and integrations. (@mattdurham)

- Go 1.16 is now used for all builds of the Agent. (@rfratto)

- Update Prometheus dependency to v2.26.0. (@rfratto)

- Upgrade `go.opentelemetry.io/collector` to v0.21.0 (@mapno)

- Add kafka trace receiver (@mapno)

- Support mirroring a trace pipeline to multiple backends (@mapno)

- Add `headers` field in `remote_write` config for Tempo. `headers` specifies
  HTTP headers to forward to the remote endpoint. (@alexbiehl)

- Add silent uninstall to Windows Uninstaller. (@mattdurham)

### Bugfixes

- Native Darwin arm64 builds will no longer crash when writing metrics to the
  WAL. (@rfratto)

- Remote write endpoints that never function across the lifetime of the Agent
  will no longer prevent the WAL from being truncated. (@rfratto)

- Bring back FreeBSD support. (@rfratto)

- agentctl will no longer leak WAL resources when retrieving WAL stats.
  (@rfratto)

- Ensure defaults are applied to undefined sections in config file. This fixes
  a problem where integrations didn't work if `prometheus:` wasn't configured.
  (@rfratto)

- Fixed issue where automatic logging double logged "svc". (@joe-elliott)

### Other changes

- The Grafana Cloud Agent has been renamed to the Grafana Agent. (@rfratto)

- Instance configs uploaded to the Config Store API will no longer be stored
  along with the global Prometheus defaults. This is done to allow globals to
  be updated and re-apply the new global defaults to the configs from the
  Config Store. (@rfratto)

- The User-Agent header sent for logs will now be `GrafanaAgent/<version>`
  (@rfratto)

- Add `tempo_spanmetrics` namespace in spanmetrics (@mapno)

v0.13.1 (2021-04-09)
--------------------

### Bugfixes

- Validate that incoming scraped metrics do not have an empty label set or a
  label set with duplicate labels, mirroring the behavior of Prometheus.
  (@rfratto)

v0.13.0 (2021-02-25)
--------------------

> The primary branch name has changed from `master` to `main`. You may have to
> update your local checkouts of the repository to point at the new branch name.

### Features

- postgres_exporter: Support query_path and disable_default_metrics. (@rfratto)

### Enhancements

- Support other architectures in installation script. (@rfratto)

- Allow specifying custom wal_truncate_frequency per integration. (@rfratto)

- The SigV4 region can now be inferred using the shared config (at
  `$HOME/.aws/config`) or environment variables (via `AWS_CONFIG`). (@rfratto)

- Update Prometheus dependency to v2.25.0. (@rfratto)

### Bugfixes

- Not providing an `-addr` flag for `agentctl config-sync` will no longer
  report an error and will instead use the pre-existing default value.
  (@rfratto)

- Fixed a bug from v0.12.0 where the Loki installation script failed because
  positions_directory was not set. (@rfratto)

- Reduce the likelihood of dataloss during a remote_write-side outage by
  increasing the default wal_truncation_frequency to 60m and preventing the WAL
  from being truncated if the last truncation timestamp hasn't changed. This
  change increases the size of the WAL on average, and users may configure a
  lower wal_truncation_frequency to deliberately choose a smaller WAL over
  write guarantees. (@rfratto)

- Add the ability to read and serve HTTPS integration metrics when given a set
  certificates (@mattdurham)

v0.12.0 (2021-02-05)
--------------------

> **BREAKING CHANGES**: This release has breaking changes. Please read entries
> carefully and consult the [upgrade guide][] for specific instructions.

### Breaking Changes

- The configuration format for the `loki` block has changed. (@rfratto)

- The configuration format for the `tempo` block has changed. (@rfratto)

### Features

- Support for multiple Loki Promtail instances has been added. (@rfratto)

- Support for multiple Tempo instances has been added. (@rfratto)

- Added [ElasticSearch exporter](https://github.com/justwatchcom/elasticsearch_exporter)
  integration. (@colega)

### Enhancements

- `.deb` and `.rpm` packages are now generated for all supported architectures.
  The architecture of the AMD64 package in the filename has been renamed to
  `amd64` to stay synchronized with the architecture name presented from other
  release assets. (@rfratto)

- The `/agent/api/v1/targets` API will now include discovered labels on the
  target pre-relabeling in a `discovered_labels` field. (@rfratto)

- Update Loki to 59a34f9867ce. This is a non-release build, and was needed to
  support multiple Loki instances. (@rfratto)

- Scraping service: Unhealthy Agents in the ring will no longer cause job
  distribution to fail. (@rfratto)

- Scraping service: Cortex ring metrics (prefixed with cortex_ring_) will now
  be registered for tracking the state of the hash ring. (@rfratto)

- Scraping service: instance config ownership is now determined by the hash of
  the instance config name instead of the entire config. This means that
  updating a config is guaranteed to always hash to the same Agent, reducing
  the number of metrics gaps. (@rfratto)

- Only keep a handful of K8s API server metrics by default to reduce default
  active series usage. (@hjet)

- Go 1.15.8 is now used for all distributions of the Agent. (@rfratto)

### Bugfixes

- `agentctl config-check` will now work correctly when the supplied config file
  contains integrations. (@hoenn)

v0.11.0 (2021-01-20)
--------------------

### Features

- ARMv6 builds of `agent` and `agentctl` will now be included in releases to
  expand Agent support to cover all models of Raspberry Pis. ARMv6 docker
  builds are also now available. (@rfratto)

- Added `config-check` subcommand for `agentctl` that can be used to validate
  Agent configuration files before attempting to load them in the `agent`
  itself. (@56quarters)

### Enhancements

- A sigv4 install script for Prometheus has been added. (@rfratto)

- NAMESPACE may be passed as an environment variable to the Kubernetes install
  scripts to specify an installation namespace. (@rfratto)

### Bugfixes

- The K8s API server scrape job will use the API server Service name when
  resolving IP addresses for Prometheus service discovery using the "Endpoints"
  role. (@hjet)

- The K8s manifests will no longer include the `default/kubernetes` job twice
  in both the DaemonSet and the Deployment. (@rfratto)

v0.10.0 (2021-01-13)
--------------------

### Features

- Prometheus `remote_write` now supports SigV4 authentication using the
  [AWS default credentials chain](https://docs.aws.amazon.com/sdk-for-java/v1/developer-guide/credentials.html).
  This enables the Agent to send metrics to Amazon Managed Prometheus without
  needing the [SigV4 Proxy](https://github.com/awslabs/aws-sigv4-proxy).
  (@rfratto)

### Enhancements

- Update `redis_exporter` to v1.15.0. (@rfratto)

- `memcached_exporter` has been updated to v0.8.0. (@rfratto)

- `process-exporter` has been updated to v0.7.5. (@rfratto)

- `wal_cleanup_age` and `wal_cleanup_period` have been added to the top-level
  Prometheus configuration section. These settings control how Write Ahead Logs
  (WALs) that are not associated with any instances are cleaned up. By default,
  WALs not associated with an instance that have not been written in the last
  12 hours are eligible to be cleaned up. This cleanup can be disabled by
  setting `wal_cleanup_period` to `0`. (@56quarters)

- Configuring logs to read from the systemd journal should now work on journals
  that use +ZSTD compression. (@rfratto)

### Bugfixes

- Integrations will now function if the HTTP listen address was set to a value
  other than the default. (@mattdurham)

- The default Loki installation will now be able to write its positions file.
  This was prevented by accidentally writing to a readonly volume mount.
  (@rfratto)

v0.9.1 (2021-01-04)
-------------------

### Enhancements

- agentctl will now be installed by the rpm and deb packages as
  `grafana-agentctl`. (@rfratto)

v0.9.0 (2020-12-10)
-------------------

### Features

- Add support to configure TLS config for the Tempo exporter to use
  insecure_skip_verify to disable TLS chain verification. (@bombsimon)

- Add `sample-stats` to `agentctl` to search the WAL and return a summary of
  samples of series matching the given label selector. (@simonswine)

- New integration:
  [postgres_exporter](https://github.com/wrouesnel/postgres_exporter)
  (@rfratto)

- New integration:
  [statsd_exporter](https://github.com/prometheus/statsd_exporter) (@rfratto)

- New integration:
  [consul_exporter](https://github.com/prometheus/consul_exporter) (@rfratto)

- Add optional environment variable substitution of configuration file.
  (@dcseifert)

### Enhancements

- `min_wal_time` and `max_wal_time` have been added to the instance config
  settings, guaranteeing that data in the WAL will exist for at least
  `min_wal_time` and will not exist for longer than `max_wal_time`. This change
  will increase the size of the WAL slightly but will prevent certain scenarios
  where data is deleted before it is sent. To revert back to the old behavior,
  set `min_wal_time` to `0s`. (@rfratto)

- Update `redis_exporter` to v1.13.1. (@rfratto)

- Bump OpenTelemetry-collector dependency to v0.16.0. (@bombsimon)

### Bugfixes

- Fix issue where the Tempo example manifest could not be applied because the
  port names were too long. (@rfratto)

- Fix issue where the Agent Kubernetes manifests may not load properly on AKS.
  (#279) (@rfratto)

### Other changes

- The User-Agent header sent for logs will now be `GrafanaCloudAgent/<version>`
  (@rfratto)

v0.8.0 (2020-11-06)
-------------------

### Features

- New integration: [dnsamsq_exporter](https://github.com/google/dnsamsq_exporter)
  (@rfratto).

- New integration: [memcached_exporter](https://github.com/prometheus/memcached_exporter)
  (@rfratto).

### Enhancements

- Add `<integration name>_build_info` metric to all integrations. The build
  info displayed will match the build information of the Agent and _not_ the
  embedded exporter. This metric is used by community dashboards, so adding it
  to the Agent increases compatibility with existing dashboards that depend on
  it existing. (@rfratto)

- Bump OpenTelemetry-collector dependency to 0.14.0 (@joe-elliott)

### Bugfixes

- Error messages when retrieving configs from the KV store will now be logged,
  rather than just logging a generic message saying that retrieving the config
  has failed. (@rfratto)

v0.7.2 (2020-10-29)
-------------------

### Enhancements

- Bump Prometheus dependency to 2.21. (@rfratto)

- Bump OpenTelemetry-collector dependency to 0.13.0 (@rfratto)

- Bump Promtail dependency to 2.0. (@rfratto)

- Enhance host_filtering mode to support targets from Docker Swarm and Consul.
  Also, add a `host_filter_relabel_configs` to that will apply relabeling rules
  for determining if a target should be dropped. Add a documentation section
  explaining all of this in detail. (@rfratto)

### Bugfixes

- Fix deb package prerm script so that it stops the agent on package removal.
  (@jdbaldry)

- Fix issue where the `push_config` for Tempo field was expected to be
  `remote_write`. `push_config` now works as expected. (@rfratto)

v0.7.1 (2020-10-23)
-------------------

### Bugfixes

- Fix issue where ARM binaries were not published with the GitHub release.

v0.7.0 (2020-10-23)
-------------------

### Features

- Added Tracing Support. (@joe-elliott)

- Add RPM and deb packaging. (@jdbaldry, @simon6372)

- arm64 and arm/v7 Docker containers and release builds are now available for
  `agent` and `agentctl`. (@rfratto)

- Add `wal-stats` and `target-stats` tooling to `agentctl` to discover WAL and
  cardinality issues. (@rfratto)

- [mysqld_exporter](https://github.com/prometheus/mysqld_exporter) is now
  embedded and available as an integration. (@rfratto)

- [redis_exporter](https://github.com/oliver006/redis_exporter) is now embedded
  and available as an integration. (@dafydd-t)

### Enhancements

- Resharding the cluster when using the scraping service mode now supports
  timeouts through `reshard_timeout`. The default value is `30s.` This timeout
  applies to cluster-wide reshards (performed when joining and leaving the
  cluster) and local reshards (done on the `reshard_interval`). (@rfratto)

### Bugfixes

- Fix issue where integrations crashed with instance_mode was set to `distinct`
  (@rfratto)

- Fix issue where the `agent` integration did not work on Windows (@rfratto).

- Support URL-encoded paths in the scraping service API. (@rfratto)

- The instance label written from replace_instance_label can now be overwritten
  with relabel_configs. This bugfix slightly modifies the behavior of what data
  is stored. The final instance label will now be stored in the WAL rather than
  computed by remote_write. This change should not negatively affect existing
  users. (@rfratto)

v0.6.1 (2020-04-11)
-------------------

### Bugfixes

- Fix issue where build information was empty when running the Agent with
  --version. (@rfratto)

- Fix issue where updating a config in the scraping service may fail to pick up
  new targets. (@rfratto)

- Fix deadlock that slowly prevents the Agent from scraping targets at a high
  scrape volume. (@rfratto)

v0.6.0 (2020-09-04)
-------------------

### Breaking Changes

- The Configs API will now disallow two instance configs having multiple
  `scrape_configs` with the same `job_name`. This was needed for the instance
  sharing mode, where combined instances may have duplicate `job_names` across
  their `scrape_configs`. This brings the scraping service more in line with
  Prometheus, where `job_names` must globally be unique. This change also
  disallows concurrent requests to the put/apply config API endpoint to prevent
  a race condition of two conflicting configs being applied at the same time.
  (@rfratto)

### Deprecations

- `use_hostname_label` is now supplanted by `replace_instance_label`.
  `use_hostname_label` will be removed in a future version. (@rfratto)

### Features

- The Grafana Agent can now collect logs and send to Loki. This is done by
  embedding Promtail, the official Loki log collection client. (@rfratto)

- Integrations can now be enabled without scraping. Set scrape_integrations to
  `false` at the `integrations` key or within the specific integration you
  don't want to scrape. This is useful when another Agent or Prometheus server
  will scrape the integration. (@rfratto)

- [process-exporter](https://github.com/ncabatoff/process-exporter) is now
  embedded as `process_exporter`. The hypen has been changed to an underscore
  in the config file to retain consistency with `node_exporter`. (@rfratto)

### Enhancements

- A new config option, `replace_instance_label`, is now available for use with
  integrations. When this is true, the instance label for all metrics coming
  from an integration will be replaced with the machine's hostname rather than
  127.0.0.1. (@rfratto)

- The embedded Prometheus version has been updated to 2.20.1. (@rfratto,
  @gotjosh)

- The User-Agent header written by the Agent when remote_writing will now be
  `GrafanaCloudAgent/<Version>` instead of `Prometheus/<Prometheus Version>`.
  (@rfratto)

- The subsystems of the Agent (`prometheus`, `loki`) are now made optional.
  Enabling integrations also implicitly enables the associated subsystem. For
  example, enabling the `agent` or `node_exporter` integration will force the
  `prometheus` subsystem to be enabled.  (@rfratto)

### Bugfixes

- The documentation for Tanka configs is now correct. (@amckinley)

- Minor corrections and spelling issues have been fixed in the Overview
  documentation. (@amckinley)

- The new default of `shared` instances mode broke the metric value for
  `agent_prometheus_active_configs`, which was tracking the number of combined
  configs (i.e., number of launched instances). This metric has been fixed and
  a new metric, `agent_prometheus_active_instances`, has been added to track
  the numbger of launched instances. If instance sharing is not enabled, both
  metrics will share the same value. (@rfratto)

- `remote_write` names in a group will no longer be copied from the
  remote_write names of the first instance in the group. Rather, all
  remote_write names will be generated based on the first 6 characters of the
  group hash and the first six characters of the remote_write hash. (@rfratto)

- Fix a panic that may occur during shutdown if the WAL is closed in the middle
  of the WAL being truncated. (@rfratto)

v0.5.0 (2020-08-12)
-------------------

### Features

- A [scrape targets API](https://github.com/grafana/agent/blob/main/docs/api.md#list-current-scrape-targets)
  has been added to show every target the Agent is currently scraping, when it
  was last scraped, how long it took to scrape, and errors from the last
  scrape, if any. (@rfratto)

- "Shared Instance Mode" is the new default mode for spawning Prometheus
  instances, and will improve CPU and memory usage for users of integrations
  and the scraping service. (@rfratto)

### Enhancements

- Memory stability and utilization of the WAL has been improved, and the
  reported number of active series in the WAL will stop double-counting
  recently churned series. (@rfratto)

- Changing scrape_configs and remote_write configs for an instance will now be
  dynamically applied without restarting the instance. This will result in less
  missing metrics for users of the scraping service that change a config.
  (@rfratto)

- The Tanka configuration now uses k8s-alpha. (@duologic)

### Bugfixes

- The Tanka configuration will now also deploy a single-replica deployment
  specifically for scraping the Kubernetes API. This deployment acts together
  with the Daemonset to scrape the full cluster and the control plane.
  (@gotjosh)

- The node_exporter filesystem collector will now work on Linux systems without
  needing to manually set the blocklist and allowlist of filesystems.
  (@rfratto)

v0.4.0 (2020-06-18)
-------------------

### Features

- Support for integrations has been added. Integrations can be any embedded
  tool, but are currently used for embedding exporters and generating scrape
  configs. (@rfratto)

- node_exporter has been added as an integration. This is the full version of
  node_exporter with the same configuration options. (@rfratto)

- An Agent integration that makes the Agent automatically scrape itself has
  been added. (@rfratto)

### Enhancements

- The WAL can now be truncated if running the Agent without any remote_write
  endpoints. (@rfratto)

### Bugfixes

- Prevent the Agent from crashing when a global Prometheus config stanza is not
  provided. (@robx)

- Enable agent host_filter in the Tanka configs, which was disabled by default
  by mistake. (@rfratto)

v0.3.2 (2020-05-29)
-------------------

### Features

- Tanka configs that deploy the scraping service mode are now available
  (@rfratto)

- A k3d example has been added as a counterpart to the docker-compose example.
  (@rfratto)

### Enhancements

- Labels provided by the default deployment of the Agent (Kubernetes and Tanka)
  have been changed to align with the latest changes to grafana/jsonnet-libs.
  The old `instance` label is now called `pod`, and the new `instance` label is
  unique. A `container` label has also been added. The Agent mixin has been
  subsequently updated to also incorporate these label changes. (@rfratto)

- The `remote_write` and `scrape_config` sections now share the same
  validations as Prometheus (@rfratto)

- Setting `wal_truncation_frequency` to less than the scrape interval is now
  disallowed (@rfratto)

### Bugfixes

- A deadlock in scraping service mode when updating a config that shards to the
  same node has been fixed (@rfratto)

- `remote_write` config stanzas will no longer ignore `password_file`
  (@rfratto)

- `scrape_config` client secrets (e.g., basic auth, bearer token,
  `password_file`) will now be properly retained in scraping service mode
  (@rfratto)

- Labels for CPU, RX, and TX graphs in the Agent Operational dashboard now
  correctly show the pod name of the Agent instead of the exporter name.
  (@rfratto)

v0.3.1 (2020-05-20)
-------------------

### Features

- The Agent has upgraded its vendored Prometheus to v2.18.1 (@gotjosh,
  @rfratto)

### Bugfixes

- A typo in the Tanka configs and Kubernetes manifests that prevents the Agent
  launching with v0.3.0 has been fixed (@captncraig)

- Fixed a bug where Tanka mixins could not be used due to an issue with the
  folder placement enhancement (@rfratto)

### Enhancements

- `agentctl` and the config API will now validate that the YAML they receive
  are valid instance configs. (@rfratto)

v0.3.0 (2020-05-13)
-------------------

### Features

- A third operational mode called "scraping service mode" has been added. A KV
  store is used to store instance configs which are distributed amongst a
  clustered set of Agent processes, dividing the total scrape load across each
  agent. An API is exposed on the Agents to list, create, update, and delete
  instance configurations from the KV store. (@rfratto)

- An "agentctl" binary has been released to interact with the new instance
  config management API created by the "scraping service mode." (@rfratto,
  @hoenn)

- The Agent now includes readiness and healthiness endpoints. (@rfratto)

### Enhancements

- The YAML files are now parsed strictly and an invalid YAML will generate an
  error at runtime. (@hoenn)

- The default build mode for the Docker containers is now release, not debug.
  (@rfratto)

- The Grafana Agent Tanka Mixins now are placed in an "Agent" folder within
  Grafana. (@cyriltovena)

v0.2.0 (2020-04-09)
-------------------

### Features

- The Prometheus remote write protocol will now send scraped metadata (metric
  name, help, type and unit). This results in almost negligent bytes sent
  increase as metadata is only sent every minute. It is on by default.
  (@gotjosh)

  These metrics are available to monitor metadata being sent:
  - `prometheus_remote_storage_succeeded_metadata_total`
  - `prometheus_remote_storage_failed_metadata_total`
  - `prometheus_remote_storage_retried_metadata_total`
  - `prometheus_remote_storage_sent_batch_duration_seconds` and
    `prometheus_remote_storage_sent_bytes_total` have a new label “type” with
    the values of `metadata` or `samples`.

### Enhancements

- The Agent has upgraded its vendored Prometheus to v2.17.1 (@rfratto)

### Bugfixes

- Invalid configs passed to the agent will now stop the process after they are
  logged as invalid; previously the Agent process would continue. (@rfratto)

- Enabling host_filter will now allow metrics from node role Kubernetes service
  discovery to be scraped properly (e.g., cAdvisor, Kubelet). (@rfratto)

v0.1.1 (2020-03-16)
-------------------

### Other changes

- Nits in documentation (@sh0rez)

- Fix various dashboard mixin problems from v0.1.0 (@rfratto)

- Pass through release tag to `docker build` (@rfratto)

v0.1.0 (2020-03-16)
-------------------

> First release!

### Features

- Support for scraping Prometheus metrics and sharding the agent through the
  presence of a `host_filter` flag within the Agent configuration file.

[upgrade guide]: https://grafana.com/docs/agent/latest/upgrade-guide/
[contributors guide]: ./docs/developer/contributing.md#updating-the-changelog<|MERGE_RESOLUTION|>--- conflicted
+++ resolved
@@ -53,7 +53,7 @@
       == null` is true. (@rfratto)
 
 - Added support for python profiling to `pyroscope.ebpf` component. (@korniltsev)
- 
+
 - Windows Flow Installer: Add /CONFIG /DISABLEPROFILING and /DISABLEREPORTING flag (@jkroepke)
 
 - Add queueing logs remote write client for `loki.write` when WAL is enabled. (@thepalbi)
@@ -94,6 +94,8 @@
 
 - Include Faro Measurement `type` field in `faro.receiver` Flow component and legacy `app_agent_receiver` integration. (@rlankfo)
 
+- Fixed a bug where UDP syslog messages were never processed (@joshuapare)
+
 ### Enhancements
 
 - The `loki.write` WAL now has snappy compression enabled by default. (@thepalbi)
@@ -102,7 +104,7 @@
 
 - Improved performance of `pyroscope.scrape` component when working with a large number of targets. (@cyriltovena)
 
-- Added support for comma-separated list of fields in `source` option and a 
+- Added support for comma-separated list of fields in `source` option and a
   new `separator` option in `drop` stage of `loki.process`. (@thampiotr)
 
 - The `loki.source.docker` component now allows connecting to Docker daemons
@@ -336,9 +338,6 @@
 
 - Fixed a bug where converting `YACE` cloudwatch config to river skipped converting static jobs. (@berler)
 
-<<<<<<< HEAD
-- Fixed a bug where UDP syslog messages were never processed (@joshuapare)
-=======
 - Fixed the `agent_prometheus_scrape_targets_gauge` incorrectly reporting all discovered targets
   instead of targets that belong to current instance when clustering is enabled. (@thampiotr)
 
@@ -352,7 +351,6 @@
   and the prometheus.exporter.unix component. (@marctc)
 
 - Set instrumentation scope attribute for traces emitted by Flow component. (@hainenber)
->>>>>>> 42968d20
 
 ### Other changes
 
