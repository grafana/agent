# Changelog

> _Contributors should read our [contributors guide][] for instructions on how
> to update the changelog._

This document contains a historical list of changes between releases. Only
changes that impact end-user behavior are listed; changes to documentation or
internal API changes are not present.

Main (unreleased)
-----------------

### Breaking changes

- Node Exporter configuration options changed to align with new upstream version (@Thor77):
  - `diskstats_ignored_devices` is now `diskstats_device_exclude` in agent configuration.
  - `ignored_devices` is now `device_exclude` in flow configuration.

- Some blocks in Flow components have been merged with their parent block to make the block hierarchy smaller:
<<<<<<< HEAD
  - `prometheus.scrape > http_client_config` is merged into the `prometheus.scrape` block. (@erikbaranowski)
  - `prometheus.remote_write > endpoint > http_client_config` is merged into the `endpoint` block. (@erikbaranowski)
  - `prometheus.scrape > client > http_client_config` is merged into the `client` block. (@erikbaranowski)
  - `loki.write > endpoint > http_client_config` is merged into the `endpoint` block. (@erikbaranowski)
  - `mimir.rules.kubernetes > http_client_config` is merged into the `mimir.rules.kubernetes` block. (@erikbaranowski)
=======
>>>>>>> 19c60213
  - `discovery.docker > http_client_config` is merged into the `discovery.docker` block. (@erikbaranowski)
  - `discovery.kubernetes > http_client_config` is merged into the `discovery.kubernetes` block. (@erikbaranowski)
  - `loki.source.kubernetes > client > http_client_config` is merged into the `client` block. (@erikbaranowski)
  - `loki.source.podlogs > client > http_client_config` is merged into the `client` block. (@erikbaranowski)
  - `loki.write > endpoint > http_client_config` is merged into the `endpoint` block. (@erikbaranowski)
  - `mimir.rules.kubernetes > http_client_config` is merged into the `mimir.rules.kubernetes` block. (@erikbaranowski)
  - `otelcol.receiver.zipkin > http` is merged into the `otelcol.receiver.zipkin` block. (@ptodev)
  - `prometheus.scrape > client > http_client_config` is merged into the `client` block. (@erikbaranowski)

- The `loki.process` component now uses a combined name for stages, simplifying
  the block hierarchy. For example, the `stage > json` block hierarchy is now a
  single block called `stage.json`. All stage blocks in `loki.process` have
  been updated to use this simplified hierarchy. (@tpaschalis)

- `remote.s3` `client_options` block has been renamed to `client`. (@mattdurham)

### Features

- New integrations:

  - `oracledb` (@schmikei)
  - `mssql` (@binaryfissiongames)
  - `cloudwatch metrics` (@thepalbi)
  - `azure` (@kgeckhart)
  - `gcp` (@kgeckhart, @ferruvich)

- New Grafana Agent Flow components:

  - `loki.echo` writes received logs to stdout. (@tpaschalis, @rfratto)
  - `loki.source.docker` reads logs from Docker containers and forwards them to
    other `loki` components. (@tpaschalis)
  - `loki.source.kubernetes_events` watches for Kubernetes Events and converts
    them into log lines to forward to other `loki` components. It is the
    equivalent of the `eventhandler` integration. (@rfratto)
  - `otelcol.processor.tail_sampling` samples traces based on a set of defined
    policies from `otelcol` components before forwarding them to other
    `otelcol` components. (@erikbaranowski)
  - `prometheus.integration.apache` collects metrics from an apache web server
    (@captncraig)
  - `prometheus.integration.consul` collects metrics from a consul installation
    (@captncraig)
  - `prometheus.integration.github` collects metrics from GitHub (@jcreixell)
  - `prometheus.integration.redis` collects metrics from a redis database (@spartan0x117)


### Enhancements

- Flow: Support `keepequal` and `dropequal` actions for relabeling. (@ctovena)

- Update Prometheus Node Exporter integration to v1.5.0. (@Thor77)

- Grafana Agent Flow will now reload the config file when `SIGHUP` is sent to
  the process. (@rfratto)

- If using the official RPM and DEB packages for Grafana Agent, invoking
  `systemctl reload grafana-agent` will now reload the configuration file.
  (@rfratto)

- Flow: the `loki.process` component now implements all the same processing
  stages as Promtail's pipelines. (@tpaschalis)

- Flow: new metric for `prometheus.scrape` -
  `agent_prometheus_scrape_targets_gauge`. (@ptodev)

- Flow: new metric for `prometheus.scrape` and `prometheus.relabel` -
  `agent_prometheus_forwarded_samples_total`. (@ptodev)

- Flow: add `constants` into the standard library to expose the hostname, OS,
  and architecture of the system Grafana Agent is running on. (@rfratto)

- Flow: add timeout to loki.source.podlogs controller setup. (@polyrain)

### Bugfixes

- Fixed a reconciliation error in Grafana Agent Operator when using `tlsConfig`
  on `Probe`. (@supergillis)

- Fix issue where an empty `server:` config stanza would cause debug-level logging.
  An empty `server:` is considered a misconfiguration, and thus will error out.
  (@neomantra)

- Flow: fix an error where some error messages that crossed multiple lines
  added extra an extra `|` character when displaying the source file on the
  starting line. (@rfratto)

- Flow: fix issues in `river fmt` where adding an inline comment on the same
  line as a `[` or `{` would cause indentation issues on subsequent lines.
  (@rfratto)

- Flow: fix issues in `river fmt` where line comments in arrays would be given
  the wrong identation level. (@rfratto)

### Other changes

- Use Go 1.20 for builds. Official release binaries are still produced using Go
  1.19. (@rfratto)

v0.31.3 (2023-02-13)
--------------------

### Bugfixes

- `loki.source.cloudflare`: fix issue where the `zone_id` argument
  was being ignored, and the `api_token` argument was being used for the zone
  instead. (@rfratto)

- `loki.source.cloudflare`: fix issue where `api_token` argument was not marked
  as a sensitive field. (@rfratto)

- `oath2 > tls_config` was documented as a block but coded incorrectly as an attribute. This is now a block in code. This impacted `discovery.docker`, `discovery.kubernetes`, `loki.source.kubernetes`, `loki.write`, `mimir.rules.kubernetes`, `phlare.scrape`, `phlare.write`, `prometheus.remote_write`, `prometheus.scrape`, and `remote.http`  (@erikbaranowski)

v0.31.2 (2023-02-08)
--------------------

### Other changes

- In the Agent Operator, upgrade the `prometheus-config-reloader` dependency
  from version 0.47.0 to version 0.62.0. (@ptodev)

v0.31.1 (2023-02-06)
--------------------

> **BREAKING CHANGES**: This release has breaking changes. Please read entries
> carefully and consult the [upgrade guide][] for specific instructions.

### Breaking changes

- All release Windows `.exe` files are now published as a zip archive.
  Previously, `grafana-agent-installer.exe` was unzipped. (@rfratto)

### Other changes

- Support Go 1.20 for builds. (@rfratto)

v0.31.0 (2023-01-31)
--------------------

> **BREAKING CHANGES**: This release has breaking changes. Please read entries
> carefully and consult the [upgrade guide][] for specific instructions.

### Breaking changes

- Release binaries (including inside Docker containers) have been renamed to be
  prefixed with `grafana-` (@rfratto):

  - `agent` is now `grafana-agent`.
  - `agentctl` is now `grafana-agentctl`.
  - `agent-operator` is now `grafana-agent-operator`.

### Deprecations

- A symbolic link in Docker containers from the old binary name to the new
  binary name has been added. These symbolic links will be removed in v0.33. (@rfratto)

### Features

- New Grafana Agent Flow components:

  - `loki.source.cloudflare` reads logs from Cloudflare's Logpull API and
    forwards them to other `loki` components. (@tpaschalis)
  - `loki.source.gcplog` reads logs from GCP cloud resources using Pub/Sub
    subscriptions and forwards them to other `loki` components. (@tpaschalis)
  - `loki.source.gelf` listens for Graylog logs. (@mattdurham)
  - `loki.source.heroku` listens for Heroku messages over TCP a connection and
    forwards them to other `loki` components. (@erikbaranowski)
  - `loki.source.journal` read messages from systemd journal. (@mattdurham)
  - `loki.source.kubernetes` collects logs from Kubernetes pods using the
    Kubernetes API. (@rfratto)
  - `loki.source.podlogs` discovers PodLogs resources on Kubernetes and
    uses the Kubernetes API to collect logs from the pods specified by the
    PodLogs resource. (@rfratto)
  - `loki.source.syslog` listens for Syslog messages over TCP and UDP
    connections and forwards them to other `loki` components. (@tpaschalis)
  - `loki.source.windowsevent` reads logs from Windows Event Log. (@mattdurham)
  - `otelcol.exporter.jaeger` forwards OpenTelemetry data to a Jaeger server.
    (@erikbaranowski)
  - `otelcol.exporter.loki` forwards OTLP-formatted data to compatible `loki`
    receivers. (@tpaschalis)
  - `otelcol.receiver.kafka` receives telemetry data from Kafka. (@rfratto)
  - `otelcol.receiver.loki` receives Loki logs, converts them to the OTLP log
    format and forwards them to other `otelcol` components. (@tpaschalis)
  - `otelcol.receiver.opencensus` receives OpenConsensus-formatted traces or
    metrics. (@ptodev)
  - `otelcol.receiver.zipkin` receives Zipkin-formatted traces. (@rfratto)
  - `phlare.scrape` collects application performance profiles. (@cyriltovena)
  - `phlare.write` sends application performance profiles to Grafana Phlare.
    (@cyriltovena)
  - `mimir.rules.kubernetes` discovers `PrometheusRule` Kubernetes resources and
    loads them into a Mimir instance. (@Logiraptor)

- Flow components which work with relabeling rules (`discovery.relabel`,
  `prometheus.relabel` and `loki.relabel`) now export a new value named Rules.
  This value returns a copy of the currently configured rules. (@tpaschalis)

- New experimental feature: agent-management. Polls configured remote API to fetch new configs. (@spartan0x117)

- Introduce global configuration for logs. (@jcreixell)

### Enhancements

- Handle faro-web-sdk `View` meta in app_agent_receiver. (@rlankfo)

- Flow: the targets in debug info from `loki.source.file` are now individual blocks. (@rfratto)

- Grafana Agent Operator: add [promtail limit stage](https://grafana.com/docs/loki/latest/clients/promtail/stages/limit/) to the operator. (@spartan0x117)

### Bugfixes

- Flow UI: Fix the issue with messy layout on the component list page while
  browser window resize (@xiyu95)

- Flow UI: Display the values of all attributes unless they are nil. (@ptodev)

- Flow: `prometheus.relabel` and `prometheus.remote_write` will now error if they have exited. (@ptodev)

- Flow: Fix issue where negative numbers would convert to floating-point values
  incorrectly, treating the sign flag as part of the number. (@rfratto)

- Flow: fix a goroutine leak when `loki.source.file` is passed more than one
  target with identical set of public labels. (@rfratto)

- Fix issue where removing and re-adding log instance configurations causes an
  error due to double registration of metrics (@spartan0x117, @jcreixell)

### Other changes

- Use Go 1.19.4 for builds. (@erikbaranowski)

- New windows containers for agent and agentctl. These can be found moving forward with the ${Version}-windows tags for grafana/agent and grafana/agentctl docker images (@erikbaranowski)

v0.30.2 (2023-01-11)
--------------------

### Bugfixes

- Flow: `prometheus.relabel` will no longer modify the labels of the original
  metrics, which could lead to the incorrect application of relabel rules on
  subsequent relabels. (@rfratto)

- Flow: `loki.source.file` will no longer deadlock other components if log
  lines cannot be sent to Loki. `loki.source.file` will wait for 5 seconds per
  file to finish flushing read logs to the client, after which it will drop
  them, resulting in lost logs. (@rfratto)

- Operator: Fix the handling of the enableHttp2 field as a boolean in
  `pod_monitor` and `service_monitor` templates. (@tpaschalis)

v0.30.1 (2022-12-23)
--------------------

### Bugfixes

- Fix issue where journald support was accidentally removed. (@tpaschalis)

- Fix issue where some traces' metrics where not collected. (@marctc)

v0.30.0 (2022-12-20)
--------------------

> **BREAKING CHANGES**: This release has breaking changes. Please read entries
> carefully and consult the [upgrade guide][] for specific instructions.

### Breaking changes

- The `ebpf_exporter` integration has been removed due to issues with static
  linking. It may be brought back once these are resolved. (@tpaschalis)

### Deprecations

- The `EXPERIMENTAL_ENABLE_FLOW` environment variable is deprecated in favor of
  `AGENT_MODE=flow`. Support for `EXPERIMENTAL_ENABLE_FLOW` will be removed in
  v0.32. (@rfratto)

### Features

- `grafana-agent-operator` supports oauth2 as an authentication method for
  remote_write. (@timo-42)

- Grafana Agent Flow: Add tracing instrumentation and a `tracing` block to
  forward traces to `otelcol` component. (@rfratto)

- Grafana Agent Flow: Add a `discovery_target_decode` function to decode a JSON
  array of discovery targets corresponding to Prometheus' HTTP and file service
  discovery formats. (@rfratto)

- New Grafana Agent Flow components:

  - `remote.http` polls an HTTP URL and exposes the response body as a string
    or secret to other components. (@rfratto)

  - `discovery.docker` discovers Docker containers from a Docker Engine host.
    (@rfratto)

  - `loki.source.file` reads and tails files for log entries and forwards them
    to other `loki` components. (@tpaschalis)

  - `loki.write` receives log entries from other `loki` components and sends
    them over to a Loki instance. (@tpaschalis)

  - `loki.relabel` receives log entries from other `loki` components and
    rewrites their label set. (@tpaschalis)

  - `loki.process` receives log entries from other `loki` components and runs
    one or more processing stages. (@tpaschalis)

  - `discovery.file` discovers files on the filesystem following glob
    patterns. (@mattdurham)

- Integrations: Introduce the `snowflake` integration. (@binaryfissiongames)

### Enhancements

- Update agent-loki.yaml to use environment variables in the configuration file (@go4real)

- Integrations: Always use direct connection in mongodb_exporter integration. (@v-zhuravlev)

- Update OpenTelemetry Collector dependency to v0.63.1. (@tpaschalis)

- riverfmt: Permit empty blocks with both curly braces on the same line.
  (@rfratto)

- riverfmt: Allow function arguments to persist across different lines.
  (@rfratto)

- Flow: The HTTP server will now start before the Flow controller performs the
  initial load. This allows metrics and pprof data to be collected during the
  first load. (@rfratto)

- Add support for using a [password map file](https://github.com/oliver006/redis_exporter/blob/master/contrib/sample-pwd-file.json) in `redis_exporter`. (@spartan0x117)

- Flow: Add support for exemplars in Prometheus component pipelines. (@rfratto)

- Update Prometheus dependency to v2.40.5. (@rfratto)

- Update Promtail dependency to k127. (@rfratto)

- Native histograms are now supported in the static Grafana Agent and in
  `prometheus.*` Flow components. Native histograms will be automatically
  collected from supported targets. remote_write must be configured to forward
  native histograms from the WAL to the specified endpoints. (@rfratto)

- Flow: metrics generated by upstream OpenTelemetry Collector components are
  now exposed at the `/metrics` endpoint of Grafana Agent Flow. (@rfratto)

### Bugfixes

- Fix issue where whitespace was being sent as part of password when using a
  password file for `redis_exporter`. (@spartan0x117)

- Flow UI: Fix issue where a configuration block referencing a component would
  cause the graph page to fail to load. (@rfratto)

- Remove duplicate `oauth2` key from `metricsinstances` CRD. (@daper)

- Fix issue where on checking whether to restart integrations the Integration
  Manager was comparing configs with secret values scrubbed, preventing reloads
  if only secrets were updated. (@spartan0x117)

### Other changes

- Grafana Agent Flow has graduated from experimental to beta.

v0.29.0 (2022-11-08)
--------------------

> **BREAKING CHANGES**: This release has breaking changes. Please read entries
> carefully and consult the [upgrade guide][] for specific instructions.

### Breaking changes

- JSON-encoded traces from OTLP versions earlier than 0.16.0 are no longer
  supported. (@rfratto)

### Deprecations

- The binary names `agent`, `agentctl`, and `agent-operator` have been
  deprecated and will be renamed to `grafana-agent`, `grafana-agentctl`, and
  `grafana-agent-operator` in the v0.31.0 release.

### Features

- Add `agentctl test-logs` command to allow testing log configurations by redirecting
  collected logs to standard output. This can be useful for debugging. (@jcreixell)

- New Grafana Agent Flow components:

  - `otelcol.receiver.otlp` receives OTLP-formatted traces, metrics, and logs.
    Data can then be forwarded to other `otelcol` components. (@rfratto)

  - `otelcol.processor.batch` batches data from `otelcol` components before
    forwarding it to other `otelcol` components. (@rfratto)

  - `otelcol.exporter.otlp` accepts data from `otelcol` components and sends
    it to a gRPC server using the OTLP protocol. (@rfratto)

  - `otelcol.exporter.otlphttp` accepts data from `otelcol` components and
    sends it to an HTTP server using the OTLP protocol. (@tpaschalis)

  - `otelcol.auth.basic` performs basic authentication for `otelcol`
    components that support authentication extensions. (@rfratto)

  - `otelcol.receiver.jeager` receives Jaeger-formatted traces. Data can then
    be forwarded to other `otelcol` components. (@rfratto)

  - `otelcol.processor.memory_limiter` periodically checks memory usage and
    drops data or forces a garbage collection if the defined limits are
    exceeded. (@tpaschalis)

  - `otelcol.auth.bearer` performs bearer token authentication for `otelcol`
    components that support authentication extensions. (@rfratto)

  - `otelcol.auth.headers` attaches custom request headers to `otelcol`
    components that support authentication extensions. (@rfratto)

  - `otelcol.receiver.prometheus` receives Prometheus metrics, converts them
    to the OTLP metric format and forwards them to other `otelcol` components.
    (@tpaschalis)

  - `otelcol.exporter.prometheus` forwards OTLP-formatted data to compatible
    `prometheus` components. (@rfratto)

- Flow: Allow config blocks to reference component exports. (@tpaschalis)

- Introduce `/-/support` endpoint for generating 'support bundles' in static
  agent mode. Support bundles are zip files of commonly-requested information
  that can be used to debug a running agent. (@tpaschalis)

### Enhancements

- Update OpenTelemetry Collector dependency to v0.61.0. (@rfratto)

- Add caching to Prometheus relabel component. (@mattdurham)

- Grafana Agent Flow: add `agent_resources_*` metrics which explain basic
  platform-agnostic metrics. These metrics assist with basic monitoring of
  Grafana Agent, but are not meant to act as a replacement for fully featured
  components like `prometheus.integration.node_exporter`. (@rfratto)

- Enable field label in TenantStageSpec of PodLogs pipeline. (@siiimooon)

- Enable reporting of enabled integrations. (@marctc)

- Grafana Agent Flow: `prometheus.remote_write` and `prometheus.relabel` will
  now export receivers immediately, removing the need for dependant components
  to be evaluated twice at process startup. (@rfratto)

- Add missing setting to configure instance key for Eventhandler integration. (@marctc)

- Update Prometheus dependency to v2.39.1. (@rfratto)

- Update Promtail dependency to weekly release k122. (@rfratto)

- Tracing: support the `num_traces` and `expected_new_traces_per_sec` configuration parameters in the tail_sampling processor. (@ptodev)

### Bugfixes

- Remove empty port from the `apache_http` integration's instance label. (@katepangLiu)

- Fix identifier on target creation for SNMP v2 integration. (@marctc)

- Fix bug when specifying Blackbox's modules when using Blackbox integration. (@marctc)

- Tracing: fix a panic when the required `protocols` field was not set in the `otlp` receiver. (@ptodev)

- Support Bearer tokens for metric remote writes in the Grafana Operator (@jcreixell, @marctc)

### Other changes

- Update versions of embedded Prometheus exporters used for integrations:

  - Update `github.com/prometheus/statsd_exporter` to `v0.22.8`. (@captncraig)

  - Update `github.com/prometheus-community/postgres_exporter` to `v0.11.1`. (@captncraig)

  - Update `github.com/prometheus/memcached_exporter` to `v0.10.0`. (@captncraig)

  - Update `github.com/prometheus-community/elasticsearch_exporter` to `v1.5.0`. (@captncraig)

  - Update `github.com/prometheus/mysqld_exporter` to `v0.14.0`. (@captncraig)

  - Update `github.com/prometheus/consul_exporter` to `v0.8.0`. (@captncraig)

  - Update `github.com/ncabatoff/process-exporter` to `v0.7.10`. (@captncraig)

  - Update `github.com/prometheus-community/postgres_exporter` to `v0.11.1`. (@captncraig)

- Use Go 1.19.3 for builds. (@rfratto)

v0.28.1 (2022-11-03)
--------------------

### Security

- Update Docker base image to resolve OpenSSL vulnerabilities CVE-2022-3602 and
  CVE-2022-3786. Grafana Agent does not use OpenSSL, so we do not believe it is
  vulnerable to these issues, but the base image has been updated to remove the
  report from image scanners. (@rfratto)

v0.28.0 (2022-09-29)
--------------------

### Features

- Introduce Grafana Agent Flow, an experimental "programmable pipeline" runtime
  mode which improves how to configure and debug Grafana Agent by using
  components. (@captncraig, @karengermond, @marctc, @mattdurham, @rfratto,
  @rlankfo, @tpaschalis)

- Introduce Blackbox exporter integration. (@marctc)

### Enhancements

- Update Loki dependency to v2.6.1. (@rfratto)

### Bugfixes

### Other changes

- Fix relabel configs in sample agent-operator manifests (@hjet)

- Operator no longer set the `SecurityContext.Privileged` flag in the `config-reloader` container. (@hsyed-dojo)

- Add metrics for config reloads and config hash (@jcreixell)

v0.27.1 (2022-09-09)
--------------------

> **NOTE**: ARMv6 Docker images are no longer being published.
>
> We have stopped publishing Docker images for ARMv6 platforms.
> This is due to the new Ubuntu base image we are using that does not support ARMv6.
> The new Ubuntu base image has less reported CVEs, and allows us to provide more
> secure Docker images. We will still continue to publish ARMv6 release binaries and
> deb/rpm packages.

### Other Changes

- Switch docker image base from debian to ubuntu. (@captncraig)

v0.27.0 (2022-09-01)
--------------------

### Features

- Integrations: (beta) Add vmware_exporter integration (@rlankfo)

- App agent receiver: add Event kind to payload (@domasx2)

### Enhancements

- Tracing: Introduce a periodic appender to the remotewriteexporter to control sample rate. (@mapno)

- Tracing: Update OpenTelemetry dependency to v0.55.0. (@rfratto, @mapno)

- Add base agent-operator jsonnet library and generated manifests (@hjet)

- Add full (metrics, logs, K8s events) sample agent-operator jsonnet library and gen manifests (@hjet)

- Introduce new configuration fields for disabling Keep-Alives and setting the
  IdleConnectionTimeout when scraping. (@tpaschalis)

- Add field to Operator CRD to disable report usage functionality. (@marctc)

### Bugfixes

- Tracing: Fixed issue with the PromSD processor using the `connection` method to discover the IP
  address.  It was failing to match because the port number was included in the address string. (@jphx)

- Register prometheus discovery metrics. (@mattdurham)

- Fix seg fault when no instance parameter is provided for apache_http integration, using integrations-next feature flag. (@rgeyer)

- Fix grafanacloud-install.ps1 web request internal server error when fetching config. (@rlankfo)

- Fix snmp integration not passing module or walk_params parameters when scraping. (@rgeyer)

- Fix unmarshal errors (key "<walk_param name>" already set in map) for snmp integration config when walk_params is defined, and the config is reloaded. (@rgeyer)

### Other changes

- Update several go dependencies to resolve warnings from certain security scanning tools. None of the resolved vulnerabilities were known to be exploitable through the agent. (@captncraig)

- It is now possible to compile Grafana Agent using Go 1.19. (@rfratto)

v0.26.1 (2022-07-25)
--------------------

> **BREAKING CHANGES**: This release has breaking changes. Please read entries
> carefully and consult the [upgrade guide][] for specific instructions.

### Breaking changes

- Change windows certificate store so client certificate is no longer required in store. (@mattdurham)

### Bugfixes

- Operator: Fix issue where configured `targetPort` ServiceMonitors resulted in
  generating an incorrect scrape_config. (@rfratto)

- Build the Linux/AMD64 artifacts using the opt-out flag for the ebpf_exporter. (@tpaschalis)

v0.26.0 (2022-07-18)
--------------------

> **BREAKING CHANGES**: This release has breaking changes. Please read entries
> carefully and consult the [upgrade guide][] for specific instructions.

### Breaking changes

- Deprecated `server` YAML block fields have now been removed in favor of the
  command-line flags that replaced them. These fields were originally
  deprecated in v0.24.0. (@rfratto)

- Changed tail sampling policies to be configured as in the OpenTelemetry
  Collector. (@mapno)

### Features

- Introduce Apache HTTP exporter integration. (@v-zhuravlev)

- Introduce eBPF exporter integration. (@tpaschalis)

### Enhancements

- Truncate all records in WAL if repair attempt fails. (@rlankfo)

### Bugfixes

- Relative symlinks for promtail now work as expected. (@RangerCD, @mukerjee)

- Fix rate limiting implementation for the app agent receiver integration. (@domasx2)

- Fix mongodb exporter so that it now collects all metrics. (@mattdurham)

v0.25.1 (2022-06-16)
--------------------

### Bugfixes

- Integer types fail to unmarshal correctly in operator additional scrape configs. (@rlankfo)

- Unwrap replayWAL error before attempting corruption repair. (@rlankfo)

v0.25.0 (2022-06-06)
--------------------

> **BREAKING CHANGES**: This release has breaking changes. Please read entries
> carefully and consult the [upgrade guide][] for specific instructions.

### Breaking changes

- Traces: Use `rpc.grpc.status_code` attribute to determine
  span failed in the service graph processor (@rcrowe)

### Features

- Add HTTP endpoints to fetch active instances and targets for the Logs subsystem.
  (@marctc)

- (beta) Add support for using windows certificate store for TLS connections. (@mattdurham)

- Grafana Agent Operator: add support for integrations through an `Integration`
  CRD which is discovered by `GrafanaAgent`. (@rfratto)

- (experimental) Add app agent receiver integration. This depends on integrations-next being enabled
  via the `integrations-next` feature flag. Use `-enable-features=integrations-next` to use
  this integration. (@kpelelis, @domas)

- Introduce SNMP exporter integration. (@v-zhuravlev)

- Configure the agent to report the use of feature flags to grafana.com. (@marctc)

### Enhancements

- integrations-next: Integrations using autoscrape will now autoscrape metrics
  using in-memory connections instead of connecting to themselves over the
  network. As a result of this change, the `client_config` field has been
  removed. (@rfratto)

- Enable `proxy_url` support on `oauth2` for metrics and logs (update **prometheus/common** dependency to `v0.33.0`). (@martin-jaeger-maersk)

- `extra-scrape-metrics` can now be enabled with the `--enable-features=extra-scrape-metrics` feature flag. See <https://prometheus.io/docs/prometheus/2.31/feature_flags/#extra-scrape-metrics> for details. (@rlankfo)

- Resolved issue in v2 integrations where if an instance name was a prefix of another the route handler would fail to
  match requests on the longer name (@mattdurham)

- Set `include_metadata` to true by default for OTLP traces receivers (@mapno)

### Bugfixes

- Scraping service was not honoring the new server grpc flags `server.grpc.address`.  (@mattdurham)

### Other changes

- Update base image of official Docker containers from Debian buster to Debian
  bullseye. (@rfratto)

- Use Go 1.18 for builds. (@rfratto)

- Add `metrics` prefix to the url of list instances endpoint (`GET
  /agent/api/v1/instances`) and list targets endpoint (`GET
  /agent/api/v1/metrics/targets`). (@marctc)

- Add extra identifying labels (`job`, `instance`, `agent_hostname`) to eventhandler integration. (@hjet)

- Add `extra_labels` configuration to eventhandler integration. (@hjet)

v0.24.2 (2022-05-02)
--------------------

### Bugfixes

- Added configuration watcher delay to prevent race condition in cases where scraping service mode has not gracefully exited. (@mattdurham)

### Other changes

- Update version of node_exporter to include additional metrics for osx. (@v-zhuravlev)

v0.24.1 (2022-04-14)
--------------------

### Bugfixes

- Add missing version information back into `agentctl --version`. (@rlankfo)

- Bump version of github-exporter to latest upstream SHA 284088c21e7d, which
  includes fixes from bugs found in their latest tag. This includes a fix
  where not all releases where retrieved when pulling release information.
  (@rfratto)

- Set the `Content-Type` HTTP header to `application/json` for API endpoints
  returning json objects. (@marctc)

- Operator: fix issue where a `username_file` field was incorrectly set.
  (@rfratto)

- Initialize the logger with default `log_level` and `log_format` parameters.
  (@tpaschalis)

### Other changes

- Embed timezone data to enable Promtail pipelines using the `location` field
  on Windows machines. (@tpaschalis)

v0.24.0 (2022-04-07)
--------------------

> **BREAKING CHANGES**: This release has breaking changes. Please read entries
> carefully and consult the [upgrade guide][] for specific instructions.
>
> **GRAFANA AGENT OPERATOR USERS**: As of this release, Grafana Agent Operator
> does not support versions of Grafana Agent prior to v0.24.0.

### Breaking changes

- The following metrics will now be prefixed with `agent_dskit_` instead of
  `cortex_`: `cortex_kv_request_duration_seconds`,
  `cortex_member_consul_heartbeats_total`, `cortex_member_ring_tokens_owned`,
  `cortex_member_ring_tokens_to_own`, `cortex_ring_member_ownership_percent`,
  `cortex_ring_members`, `cortex_ring_oldest_member_timestamp`,
  `cortex_ring_tokens_owned`, `cortex_ring_tokens_total`. (@rlankfo)

- Traces: the `traces_spanmetrics_calls_total_total` metric has been renamed to
  `traces_spanmetrics_calls_total` (@fredr)

- Two new flags, `-server.http.enable-tls` and `-server.grpc.enable-tls` must
  be provided to explicitly enable TLS support. This is a change of the
  previous behavior where TLS support was enabled when a certificate pair was
  provided. (@rfratto)

- Many command line flags starting with `-server.` block have been renamed.
  (@rfratto)

- The `-log.level` and `-log.format` flags are removed in favor of being set in
  the configuration file. (@rfratto)

- Flags for configuring TLS have been removed in favor of being set in the
  configuration file. (@rfratto)

- Dynamic reload is no longer supported for deprecated server block fields.
  Changing a deprecated field will be ignored and cause the reload to fail.
  (@rfratto)

- The default HTTP listen address is now `127.0.0.1:12345`. Use the
  `-server.http.address` flag to change this value. (@rfratto)

- The default gRPC listen address is now `127.0.0.1:12346`. Use the
  `-server.grpc.address` flag to change this value. (@rfratto)

- `-reload-addr` and `-reload-port` have been removed. They are no longer
  necessary as the primary HTTP server is now static and can't be shut down in
  the middle of a `/-/reload` call. (@rfratto)

- (Only impacts `integrations-next` feature flag) Many integrations have been
  renamed to better represent what they are integrating with. For example,
  `redis_exporter` is now `redis`. This change requires updating
  `integrations-next`-enabled configuration files. This change also changes
  integration names shown in metric labels. (@rfratto)

- The deprecated `-prometheus.*` flags have been removed in favor of
  their `-metrics.*` counterparts. The `-prometheus.*` flags were first
  deprecated in v0.19.0. (@rfratto)

### Deprecations

- Most fields in the `server` block of the configuration file are
  now deprecated in favor of command line flags. These fields will be removed
  in the v0.26.0 release. Please consult the upgrade guide for more information
  and rationale. (@rfratto)

### Features

- Added config read API support to GrafanaAgent Custom Resource Definition.
  (@shamsalmon)

- Added consulagent_sd to target discovery. (@chuckyz)

- Introduce EXPERIMENTAL support for dynamic configuration. (@mattdurham)

- Introduced endpoint that accepts remote_write requests and pushes metrics data directly into an instance's WAL. (@tpaschalis)

- Added builds for linux/ppc64le. (@aklyachkin)

### Enhancements

- Tracing: Exporters can now be configured to use OAuth. (@canuteson)

- Strengthen readiness check for metrics instances. (@tpaschalis)

- Parameterize namespace field in sample K8s logs manifests (@hjet)

- Upgrade to Loki k87. (@rlankfo)

- Update Prometheus dependency to v2.34.0. (@rfratto)

- Update OpenTelemetry-collector dependency to v0.46.0. (@mapno)

- Update cAdvisor dependency to v0.44.0. (@rfratto)

- Update mongodb_exporter dependency to v0.31.2 (@mukerjee)

- Use grafana-agent/v2 Tanka Jsonnet to generate K8s manifests (@hjet)

- Replace agent-bare.yaml K8s sample Deployment with StatefulSet (@hjet)

- Improve error message for `agentctl` when timeout happens calling
  `cloud-config` command (@marctc)

- Enable integrations-next by default in agent-bare.yaml. Please note #1262 (@hjet)

### Bugfixes

- Fix Kubernetes manifests to use port `4317` for OTLP instead of the previous
  `55680` in line with the default exposed port in the agent.

- Ensure singleton integrations are honored in v2 integrations (@mattdurham)

- Tracing: `const_labels` is now correctly parsed in the remote write exporter.
  (@fredr)

- integrations-next: Fix race condition where metrics endpoints for
  integrations may disappear after reloading the config file. (@rfratto)

- Removed the `server.path_prefix` field which would break various features in
  Grafana Agent when set. (@rfratto)

- Fix issue where installing the DEB/RPM packages would overwrite the existing
  config files and environment files. (@rfratto)

- Set `grafanaDashboardFolder` as top level key in the mixin. (@Duologic)

- Operator: Custom Secrets or ConfigMaps to mount will no longer collide with
  the path name of the default secret mount. As a side effect of this bugfix,
  custom Secrets will now be mounted at
  `/var/lib/grafana-agent/extra-secrets/<secret name>` and custom ConfigMaps
  will now be mounted at `/var/lib/grafana-agent/extra-configmaps/<configmap
  name>`. This is not a breaking change as it was previously impossible to
  properly provide these custom mounts. (@rfratto)

- Flags accidentally prefixed with `-metrics.service..` (two `.` in a row) have
  now been fixed to only have one `.`. (@rfratto)

- Protect concurrent writes to the WAL in the remote write exporter (@mapno)

### Other changes

- The `-metrics.wal-directory` flag and `metrics.wal_directory` config option
  will now default to `data-agent/`, the same default WAL directory as
  Prometheus Agent. (@rfratto)

v0.23.0 (2022-02-10)
--------------------

### Enhancements

- Go 1.17 is now used for all builds of the Agent. (@tpaschalis)

- integrations-next: Add `extra_labels` to add a custom set of labels to
  integration targets. (@rfratto)

- The agent no longer appends duplicate exemplars. (@tpaschalis)

- Added Kubernetes eventhandler integration (@hjet)

- Enables sending of exemplars over remote write by default. (@rlankfo)

### Bugfixes

- Fixed issue where Grafana Agent may panic if there is a very large WAL
  loading while old WALs are being deleted or the `/agent/api/v1/targets`
  endpoint is called. (@tpaschalis)

- Fix panic in prom_sd_processor when address is empty (@mapno)

- Operator: Add missing proxy_url field from generated remote_write configs.
  (@rfratto)

- Honor the specified log format in the traces subsystem (@mapno)

- Fix typo in node_exporter for runit_service_dir. (@mattdurham)

- Allow inlining credentials in remote_write url. (@tpaschalis)

- integrations-next: Wait for integrations to stop when starting new instances
  or shutting down (@rfratto).

- Fix issue with windows_exporter mssql collector crashing the agent.
  (@mattdurham)

- The deb and rpm files will now ensure the /var/lib/grafana-agent data
  directory is created with permissions set to 0770. (@rfratto)

- Make agent-traces.yaml Namespace a template-friendly variable (@hjet)

- Disable `machine-id` journal vol by default in sample logs manifest (@hjet)

v0.22.0 (2022-01-13)
--------------------

> This release has deprecations. Please read entries carefully and consult
> the [upgrade guide][] for specific instructions.

### Deprecations

- The node_exporter integration's `netdev_device_whitelist` field is deprecated
  in favor of `netdev_device_include`. Support for the old field name will be
  removed in a future version. (@rfratto)

- The node_exporter integration's `netdev_device_blacklist` field is deprecated
  in favor of `netdev_device_include`. Support for the old field name will be
  removed in a future version. (@rfratto)

- The node_exporter integration's `systemd_unit_whitelist` field is deprecated
  in favor of `systemd_unit_include`. Support for the old field name will be
  removed in a future version. (@rfratto)

- The node_exporter integration's `systemd_unit_blacklist` field is deprecated
  in favor of `systemd_unit_exclude`. Support for the old field name will be
  removed in a future version. (@rfratto)

- The node_exporter integration's `filesystem_ignored_mount_points` field is
  deprecated in favor of `filesystem_mount_points_exclude`. Support for the old
  field name will be removed in a future version. (@rfratto)

- The node_exporter integration's `filesystem_ignored_fs_types` field is
  deprecated in favor of `filesystem_fs_types_exclude`. Support for the old
  field name will be removed in a future version. (@rfratto)

### Features

- (beta) Enable experimental config urls for fetching remote configs.
  Currently, only HTTP/S is supported. Pass the
  `-enable-features=remote-configs` flag to turn this on. (@rlankfo)

- Added [cAdvisor](https://github.com/google/cadvisor) integration. (@rgeyer)

- Traces: Add `Agent Tracing Pipeline` dashboard and alerts (@mapno)

- Traces: Support jaeger/grpc exporter (@nicoche)

- (beta) Enable an experimental integrations subsystem revamp. Pass
  `integrations-next` to `-enable-features` to turn this on. Reading the
  documentation for the revamp is recommended; enabling it causes breaking
  config changes. (@rfratto)

### Enhancements

- Traces: Improved pod association in PromSD processor (@mapno)

- Updated OTel to v0.40.0 (@mapno)

- Remote write dashboard: show in and out sample rates (@bboreham)

- Remote write dashboard: add mean latency (@bboreham)

- Update node_exporter dependency to v1.3.1. (@rfratto)

- Cherry-pick Prometheus PR #10102 into our Prometheus dependency (@rfratto).

### Bugfixes

- Fix usage of POSTGRES_EXPORTER_DATA_SOURCE_NAME when using postgres_exporter
  integration (@f11r)

- Change ordering of the entrypoint for windows service so that it accepts
  commands immediately (@mattdurham)

- Only stop WAL cleaner when it has been started (@56quarters)

- Fix issue with unquoted install path on Windows, that could allow escalation
  or running an arbitrary executable (@mattdurham)

- Fix cAdvisor so it collects all defined metrics instead of the last
  (@pkoenig10)

- Fix panic when using 'stdout' in automatic logging (@mapno)

- Grafana Agent Operator: The /-/ready and /-/healthy endpoints will
  no longer always return 404 (@rfratto).

### Other changes

- Remove log-level flag from systemd unit file (@jpkrohling)

v0.21.2 (2021-12-08)
--------------------

### Security fixes

- This release contains a fix for
  [CVE-2021-41090](https://github.com/grafana/agent/security/advisories/GHSA-9c4x-5hgq-q3wh).

### Other changes

- This release disables the existing `/-/config` and
  `/agent/api/v1/configs/{name}` endpoints by default. Pass the
  `--config.enable-read-api` flag at the command line to opt in to these
  endpoints.

v0.21.1 (2021-11-18)
--------------------

### Bugfixes

- Fix panic when using postgres_exporter integration (@saputradharma)

- Fix panic when dnsamsq_exporter integration tried to log a warning (@rfratto)

- Statsd Integration: Adding logger instance to the statsd mapper
  instantiation. (@gaantunes)

- Statsd Integration: Fix issue where mapped metrics weren't exposed to the
  integration. (@mattdurham)

- Operator: fix bug where version was a required field (@rfratto)

- Metrics: Only run WAL cleaner when metrics are being used and a WAL is
  configured. (@rfratto)

v0.21.0 (2021-11-17)
--------------------

### Enhancements

- Update Cortex dependency to v1.10.0-92-g85c378182. (@rlankfo)

- Update Loki dependency to v2.1.0-656-g0ae0d4da1. (@rlankfo)

- Update Prometheus dependency to v2.31.0 (@rlankfo)

- Add Agent Operator Helm quickstart guide (@hjet)

- Reorg Agent Operator quickstart guides (@hjet)

### Bugfixes

- Packaging: Use correct user/group env variables in RPM %post script (@simonc6372)

- Validate logs config when using logs_instance with automatic logging processor (@mapno)

- Operator: Fix MetricsInstance Service port (@hjet)

- Operator: Create govern service per Grafana Agent (@shturman)

- Operator: Fix relabel_config directive for PodLogs resource (@hjet)

- Traces: Fix `success_logic` code in service graphs processor (@mapno)

### Other changes

- Self-scraped integrations will now use an SUO-specific value for the `instance` label. (@rfratto)

- Traces: Changed service graphs store implementation to improve CPU performance (@mapno)

v0.20.1 (2021-12-08)
--------------------

> _NOTE_: The fixes in this patch are only present in v0.20.1 and >=v0.21.2.

### Security fixes

- This release contains a fix for
  [CVE-2021-41090](https://github.com/grafana/agent/security/advisories/GHSA-9c4x-5hgq-q3wh).

### Other changes

- This release disables the existing `/-/config` and
  `/agent/api/v1/configs/{name}` endpoitns by default. Pass the
  `--config.enable-read-api` flag at the command line to opt in to these
  endpoints.

v0.20.0 (2021-10-28)
--------------------

> **BREAKING CHANGES**: This release has breaking changes. Please read entries
> carefully and consult the [upgrade guide][] for specific instructions.

### Breaking Changes

- push_config is no longer supported in trace's config (@mapno)

### Features

- Operator: The Grafana Agent Operator can now generate a Kubelet service to
  allow a ServiceMonitor to collect Kubelet and cAdvisor metrics. This requires
  passing a `--kubelet-service` flag to the Operator in `namespace/name` format
  (like `kube-system/kubelet`). (@rfratto)

- Service graphs processor (@mapno)

### Enhancements

- Updated mysqld_exporter to v0.13.0 (@gaantunes)

- Updated postgres_exporter to v0.10.0 (@gaantunes)

- Updated redis_exporter to v1.27.1 (@gaantunes)

- Updated memcached_exporter to v0.9.0 (@gaantunes)

- Updated statsd_exporter to v0.22.2 (@gaantunes)

- Updated elasticsearch_exporter to v1.2.1 (@gaantunes)

- Add remote write to silent Windows Installer  (@mattdurham)

- Updated mongodb_exporter to v0.20.7 (@rfratto)

- Updated OTel to v0.36 (@mapno)

- Updated statsd_exporter to v0.22.2 (@mattdurham)

- Update windows_exporter to v0.16.0 (@rfratto, @mattdurham)

- Add send latency to agent dashboard (@bboreham)

### Bugfixes

- Do not immediately cancel context when creating a new trace processor. This
  was preventing scrape_configs in traces from functioning. (@lheinlen)

- Sanitize autologged Loki labels by replacing invalid characters with
  underscores (@mapno)

- Traces: remove extra line feed/spaces/tabs when reading password_file content
  (@nicoche)

- Updated envsubst to v2.0.0-20210730161058-179042472c46. This version has a
  fix needed for escaping values outside of variable substitutions. (@rlankfo)

- Grafana Agent Operator should no longer delete resources matching the names
  of the resources it manages. (@rfratto)

- Grafana Agent Operator will now appropriately assign an
  `app.kubernetes.io/managed-by=grafana-agent-operator` to all created
  resources. (@rfratto)

### Other changes

- Configuration API now returns 404 instead of 400 when attempting to get or
  delete a config which does not exist. (@kgeckhart)

- The windows_exporter now disables the textfile collector by default.
  (@rfratto)

v0.19.0 (2021-09-29)
--------------------

> **BREAKING CHANGES**: This release has breaking changes. Please read entries
> carefully and consult the [upgrade guide][] for specific instructions.

### Breaking Changes

- Reduced verbosity of tracing autologging by not logging `STATUS_CODE_UNSET`
  status codes. (@mapno)

- Operator: rename `Prometheus*` CRDs to `Metrics*` and `Prometheus*` fields to
  `Metrics*`. (@rfratto)

- Operator: CRDs are no longer referenced using a hyphen in the name to be
  consistent with how Kubernetes refers to resources. (@rfratto)

- `prom_instance` in the spanmetrics config is now named `metrics_instance`.
  (@rfratto)

### Deprecations

- The `loki` key at the root of the config file has been deprecated in favor of
  `logs`. `loki`-named fields in `automatic_logging` have been renamed
  accordinly: `loki_name` is now `logs_instance_name`, `loki_tag` is now
  `logs_instance_tag`, and `backend: loki` is now `backend: logs_instance`.
  (@rfratto)

- The `prometheus` key at the root of the config file has been deprecated in
  favor of `metrics`. Flag names starting with `prometheus.` have also been
  deprecated in favor of the same flags with the `metrics.` prefix. Metrics
  prefixed with `agent_prometheus_` are now prefixed with `agent_metrics_`.
  (@rfratto)

- The `tempo` key at the root of the config file has been deprecated in favor
  of `traces`. (@mattdurham)

### Features

- Added [Github exporter](https://github.com/infinityworks/github-exporter)
  integration. (@rgeyer)

- Add TLS config options for tempo `remote_write`s. (@mapno)

- Support autologging span attributes as log labels (@mapno)

- Put Tests requiring Network Access behind a -online flag (@flokli)

- Add logging support to the Grafana Agent Operator. (@rfratto)

- Add `operator-detach` command to agentctl to allow zero-downtime upgrades
  when removing an Operator CRD. (@rfratto)

- The Grafana Agent Operator will now default to deploying the matching release
  version of the Grafana Agent instead of v0.14.0. (@rfratto)

### Enhancements

- Update OTel dependency to v0.30.0 (@mapno)

- Allow reloading configuration using `SIGHUP` signal. (@tharun208)

- Add HOSTNAME environment variable to service file to allow for expanding the
  $HOSTNAME variable in agent config.  (@dfrankel33)

- Update jsonnet-libs to 1.21 for Kubernetes 1.21+ compatability. (@MurzNN)

- Make method used to add k/v to spans in prom_sd processor configurable.
  (@mapno)

### Bugfixes

- Regex capture groups like `${1}` will now be kept intact when using
  `-config.expand-env`. (@rfratto)

- The directory of the logs positions file will now properly be created on
  startup for all instances. (@rfratto)

- The Linux system packages will now configure the grafana-agent user to be a
  member of the adm and systemd-journal groups. This will allow logs to read
  from journald and /var/log by default. (@rfratto)

- Fix collecting filesystem metrics on Mac OS (darwin) in the `node_exporter`
  integration default config. (@eamonryan)

- Remove v0.0.0 flags during build with no explicit release tag (@mattdurham)

- Fix issue with global scrape_interval changes not reloading integrations
  (@kgeckhart)

- Grafana Agent Operator will now detect changes to referenced ConfigMaps and
  Secrets and reload the Agent properly. (@rfratto)

- Grafana Agent Operator's object label selectors will now use Kubernetes
  defaults when undefined (i.e., default to nothing). (@rfratto)

- Fix yaml marshalling tag for cert_file in kafka exporter agent config.
  (@rgeyer)

- Fix warn-level logging of dropped targets. (@james-callahan)

- Standardize scrape_interval to 1m in examples. (@mattdurham)

v0.18.4 (2021-09-14)
--------------------

### Enhancements

- Add `agent_prometheus_configs_changed_total` metric to track instance config
  events. (@rfratto)

### Bugfixes

- Fix info logging on windows. (@mattdurham)

- Scraping service: Ensure that a reshard is scheduled every reshard
  interval. (@rfratto)

v0.18.3 (2021-09-08)
--------------------

### Bugfixes

- Register missing metric for configstore consul request duration. (@rfratto)

- Logs should contain a caller field with file and line numbers again
  (@kgeckhart)

- In scraping service mode, the polling configuration refresh should honor
  timeout. (@mattdurham)

- In scraping service mode, the lifecycle reshard should happen using a
  goroutine. (@mattdurham)

- In scraping service mode, scraping service can deadlock when reloading during
  join. (@mattdurham)

- Scraping service: prevent more than one refresh from being queued at a time.
  (@rfratto)

v0.18.2 (2021-08-12)
--------------------

### Bugfixes

- Honor the prefix and remove prefix from consul list results (@mattdurham)

v0.18.1 (2021-08-09)
--------------------

### Bugfixes

- Reduce number of consul calls when ran in scrape service mode (@mattdurham)

v0.18.0 (2021-07-29)
--------------------

### Features

- Added [Github exporter](https://github.com/infinityworks/github-exporter)
  integration. (@rgeyer)

- Add support for OTLP HTTP trace exporting. (@mapno)

### Enhancements

- Switch to drone for releases. (@mattdurham)

- Update postgres_exporter to a [branch of](https://github.com/grafana/postgres_exporter/tree/exporter-package-v0.10.0) v0.10.0

### Bugfixes

- Enabled flag for integrations is not being honored. (@mattdurham)

v0.17.0 (2021-07-15)
--------------------

### Features

- Added [Kafka Lag exporter](https://github.com/davidmparrott/kafka_exporter)
  integration. (@gaantunes)

### Bugfixes

- Fix race condition that may occur and result in a panic when initializing
  scraping service cluster. (@rfratto)

v0.16.1 (2021-06-22)
--------------------

### Bugfixes

- Fix issue where replaying a WAL caused incorrect metrics to be sent over
  remote write. (@rfratto)

v0.16.0 (2021-06-17)
--------------------

### Features

- (beta) A Grafana Agent Operator is now available. (@rfratto)

### Enhancements

- Error messages when installing the Grafana Agent for Grafana Cloud will now
  be shown. (@rfratto)

### Bugfixes

- Fix a leak in the shared string interner introduced in v0.14.0. This fix was
  made to a [dependency](https://github.com/grafana/prometheus/pull/21).
  (@rfratto)

- Fix issue where a target will fail to be scraped for the process lifetime if
  that target had gone down for long enough that its series were removed from
  the in-memory cache (2 GC cycles). (@rfratto)

v0.15.0 (2021-06-03)
--------------------

> **BREAKING CHANGES**: This release has breaking changes. Please read entries
> carefully and consult the [upgrade guide][] for specific instructions.

### Breaking Changes

- The configuration of Tempo Autologging has changed. (@mapno)

### Features

- Add support for exemplars. (@mapno)

### Enhancements

- Add the option to log to stdout instead of a Loki instance. (@joe-elliott)

- Update Cortex dependency to v1.8.0.

- Running the Agent as a DaemonSet with host_filter and role: pod should no
  longer cause unnecessary load against the Kubernetes SD API. (@rfratto)

- Update Prometheus to v2.27.0. (@mapno)

- Update Loki dependency to d88f3996eaa2. This is a non-release build, and was
  needed to support exemplars. (@mapno)

- Update Cortex dependency to to d382e1d80eaf. This is a non-release build, and
  was needed to support exemplars. (@mapno)

### Bugfixes

- Host filter relabeling rules should now work. (@rfratto)

- Fixed issue where span metrics where being reported with wrong time unit.
  (@mapno)

### Other changes

- Intentionally order tracing processors. (@joe-elliott)

v0.14.0 (2021-05-24)
--------------------

> **BREAKING CHANGES**: This release has breaking changes. Please read entries
> carefully and consult the [upgrade guide][] for specific instructions.
>
> **STABILITY NOTICE**: As of this release, functionality that is not
> recommended for production use and is expected to change will be tagged
> interchangably as "experimental" or "beta."

### Security fixes

- The Scraping service API will now reject configs that read credentials from
  disk by default. This prevents malicious users from reading arbitrary files
  and sending their contents over the network. The old behavior can be
  re-enabled by setting `dangerous_allow_reading_files: true` in the scraping
  service config. (@rfratto)

### Breaking changes

- Configuration for SigV4 has changed. (@rfratto)

### Deprecations

- `push_config` is now supplanted by `remote_block` and `batch`. `push_config`
  will be removed in a future version (@mapno)

### Features

- (beta) New integration: windows_exporter (@mattdurham)

- (beta) Grafana Agent Windows Installer is now included as a release artifact.
  (@mattdurham)

- Official M1 Mac release builds will now be generated! Look for
  `agent-darwin-arm64` and `agentctl-darwin-arm64` in the release assets.
  (@rfratto)

- Add support for running as a Windows service (@mattdurham)

- (beta) Add /-/reload support. It is not recommended to invoke `/-/reload`
  against the main HTTP server. Instead, two new command-line flags have been
  added: `--reload-addr` and `--reload-port`. These will launch a
  `/-/reload`-only HTTP server that can be used to safely reload the Agent's
  state.  (@rfratto)

- Add a /-/config endpoint. This endpoint will return the current configuration
  file with defaults applied that the Agent has loaded from disk. (@rfratto)

- (beta) Support generating metrics and exposing them via a Prometheus exporter
  from span data. (@yeya24)

- Tail-based sampling for tracing pipelines (@mapno)

- Added Automatic Logging feature for Tempo (@joe-elliott)

- Disallow reading files from within scraping service configs by default.
  (@rfratto)

- Add remote write for span metrics (@mapno)

### Enhancements

- Support compression for trace export. (@mdisibio)

- Add global remote_write configuration that is shared between all instances
  and integrations. (@mattdurham)

- Go 1.16 is now used for all builds of the Agent. (@rfratto)

- Update Prometheus dependency to v2.26.0. (@rfratto)

- Upgrade `go.opentelemetry.io/collector` to v0.21.0 (@mapno)

- Add kafka trace receiver (@mapno)

- Support mirroring a trace pipeline to multiple backends (@mapno)

- Add `headers` field in `remote_write` config for Tempo. `headers` specifies
  HTTP headers to forward to the remote endpoint. (@alexbiehl)

- Add silent uninstall to Windows Uninstaller. (@mattdurham)

### Bugfixes

- Native Darwin arm64 builds will no longer crash when writing metrics to the
  WAL. (@rfratto)

- Remote write endpoints that never function across the lifetime of the Agent
  will no longer prevent the WAL from being truncated. (@rfratto)

- Bring back FreeBSD support. (@rfratto)

- agentctl will no longer leak WAL resources when retrieving WAL stats.
  (@rfratto)

- Ensure defaults are applied to undefined sections in config file. This fixes
  a problem where integrations didn't work if `prometheus:` wasn't configured.
  (@rfratto)

- Fixed issue where automatic logging double logged "svc". (@joe-elliott)

### Other changes

- The Grafana Cloud Agent has been renamed to the Grafana Agent. (@rfratto)

- Instance configs uploaded to the Config Store API will no longer be stored
  along with the global Prometheus defaults. This is done to allow globals to
  be updated and re-apply the new global defaults to the configs from the
  Config Store. (@rfratto)

- The User-Agent header sent for logs will now be `GrafanaAgent/<version>`
  (@rfratto)

- Add `tempo_spanmetrics` namespace in spanmetrics (@mapno)

v0.13.1 (2021-04-09)
--------------------

### Bugfixes

- Validate that incoming scraped metrics do not have an empty label set or a
  label set with duplicate labels, mirroring the behavior of Prometheus.
  (@rfratto)

v0.13.0 (2021-02-25)
--------------------

> The primary branch name has changed from `master` to `main`. You may have to
> update your local checkouts of the repository to point at the new branch name.

### Features

- postgres_exporter: Support query_path and disable_default_metrics. (@rfratto)

### Enhancements

- Support other architectures in installation script. (@rfratto)

- Allow specifying custom wal_truncate_frequency per integration. (@rfratto)

- The SigV4 region can now be inferred using the shared config (at
  `$HOME/.aws/config`) or environment variables (via `AWS_CONFIG`). (@rfratto)

- Update Prometheus dependency to v2.25.0. (@rfratto)

### Bugfixes

- Not providing an `-addr` flag for `agentctl config-sync` will no longer
  report an error and will instead use the pre-existing default value.
  (@rfratto)

- Fixed a bug from v0.12.0 where the Loki installation script failed because
  positions_directory was not set. (@rfratto)

- Reduce the likelihood of dataloss during a remote_write-side outage by
  increasing the default wal_truncation_frequency to 60m and preventing the WAL
  from being truncated if the last truncation timestamp hasn't changed. This
  change increases the size of the WAL on average, and users may configure a
  lower wal_truncation_frequency to deliberately choose a smaller WAL over
  write guarantees. (@rfratto)

- Add the ability to read and serve HTTPS integration metrics when given a set
  certificates (@mattdurham)

v0.12.0 (2021-02-05)
--------------------

> **BREAKING CHANGES**: This release has breaking changes. Please read entries
> carefully and consult the [upgrade guide][] for specific instructions.

### Breaking Changes

- The configuration format for the `loki` block has changed. (@rfratto)

- The configuration format for the `tempo` block has changed. (@rfratto)

### Features

- Support for multiple Loki Promtail instances has been added. (@rfratto)

- Support for multiple Tempo instances has been added. (@rfratto)

- Added [ElasticSearch exporter](https://github.com/justwatchcom/elasticsearch_exporter)
  integration. (@colega)

### Enhancements

- `.deb` and `.rpm` packages are now generated for all supported architectures.
  The architecture of the AMD64 package in the filename has been renamed to
  `amd64` to stay synchronized with the architecture name presented from other
  release assets. (@rfratto)

- The `/agent/api/v1/targets` API will now include discovered labels on the
  target pre-relabeling in a `discovered_labels` field. (@rfratto)

- Update Loki to 59a34f9867ce. This is a non-release build, and was needed to
  support multiple Loki instances. (@rfratto)

- Scraping service: Unhealthy Agents in the ring will no longer cause job
  distribution to fail. (@rfratto)

- Scraping service: Cortex ring metrics (prefixed with cortex_ring_) will now
  be registered for tracking the state of the hash ring. (@rfratto)

- Scraping service: instance config ownership is now determined by the hash of
  the instance config name instead of the entire config. This means that
  updating a config is guaranteed to always hash to the same Agent, reducing
  the number of metrics gaps. (@rfratto)

- Only keep a handful of K8s API server metrics by default to reduce default
  active series usage. (@hjet)

- Go 1.15.8 is now used for all distributions of the Agent. (@rfratto)

### Bugfixes

- `agentctl config-check` will now work correctly when the supplied config file
  contains integrations. (@hoenn)

v0.11.0 (2021-01-20)
--------------------

### Features

- ARMv6 builds of `agent` and `agentctl` will now be included in releases to
  expand Agent support to cover all models of Raspberry Pis. ARMv6 docker
  builds are also now available. (@rfratto)

- Added `config-check` subcommand for `agentctl` that can be used to validate
  Agent configuration files before attempting to load them in the `agent`
  itself. (@56quarters)

### Enhancements

- A sigv4 install script for Prometheus has been added. (@rfratto)

- NAMESPACE may be passed as an environment variable to the Kubernetes install
  scripts to specify an installation namespace. (@rfratto)

### Bugfixes

- The K8s API server scrape job will use the API server Service name when
  resolving IP addresses for Prometheus service discovery using the "Endpoints"
  role. (@hjet)

- The K8s manifests will no longer include the `default/kubernetes` job twice
  in both the DaemonSet and the Deployment. (@rfratto)

v0.10.0 (2021-01-13)
--------------------

### Features

- Prometheus `remote_write` now supports SigV4 authentication using the
  [AWS default credentials chain](https://docs.aws.amazon.com/sdk-for-java/v1/developer-guide/credentials.html).
  This enables the Agent to send metrics to Amazon Managed Prometheus without
  needing the [SigV4 Proxy](https://github.com/awslabs/aws-sigv4-proxy).
  (@rfratto)

### Enhancements

- Update `redis_exporter` to v1.15.0. (@rfratto)

- `memcached_exporter` has been updated to v0.8.0. (@rfratto)

- `process-exporter` has been updated to v0.7.5. (@rfratto)

- `wal_cleanup_age` and `wal_cleanup_period` have been added to the top-level
  Prometheus configuration section. These settings control how Write Ahead Logs
  (WALs) that are not associated with any instances are cleaned up. By default,
  WALs not associated with an instance that have not been written in the last
  12 hours are eligible to be cleaned up. This cleanup can be disabled by
  setting `wal_cleanup_period` to `0`. (@56quarters)

- Configuring logs to read from the systemd journal should now work on journals
  that use +ZSTD compression. (@rfratto)

### Bugfixes

- Integrations will now function if the HTTP listen address was set to a value
  other than the default. (@mattdurham)

- The default Loki installation will now be able to write its positions file.
  This was prevented by accidentally writing to a readonly volume mount.
  (@rfratto)

v0.9.1 (2021-01-04)
-------------------

### Enhancements

- agentctl will now be installed by the rpm and deb packages as
  `grafana-agentctl`. (@rfratto)

v0.9.0 (2020-12-10)
-------------------

### Features

- Add support to configure TLS config for the Tempo exporter to use
  insecure_skip_verify to disable TLS chain verification. (@bombsimon)

- Add `sample-stats` to `agentctl` to search the WAL and return a summary of
  samples of series matching the given label selector. (@simonswine)

- New integration:
  [postgres_exporter](https://github.com/wrouesnel/postgres_exporter)
  (@rfratto)

- New integration:
  [statsd_exporter](https://github.com/prometheus/statsd_exporter) (@rfratto)

- New integration:
  [consul_exporter](https://github.com/prometheus/consul_exporter) (@rfratto)

- Add optional environment variable substitution of configuration file.
  (@dcseifert)

### Enhancements

- `min_wal_time` and `max_wal_time` have been added to the instance config
  settings, guaranteeing that data in the WAL will exist for at least
  `min_wal_time` and will not exist for longer than `max_wal_time`. This change
  will increase the size of the WAL slightly but will prevent certain scenarios
  where data is deleted before it is sent. To revert back to the old behavior,
  set `min_wal_time` to `0s`. (@rfratto)

- Update `redis_exporter` to v1.13.1. (@rfratto)

- Bump OpenTelemetry-collector dependency to v0.16.0. (@bombsimon)

### Bugfixes

- Fix issue where the Tempo example manifest could not be applied because the
  port names were too long. (@rfratto)

- Fix issue where the Agent Kubernetes manifests may not load properly on AKS.
  (#279) (@rfratto)

### Other changes

- The User-Agent header sent for logs will now be `GrafanaCloudAgent/<version>`
  (@rfratto)

v0.8.0 (2020-11-06)
-------------------

### Features

- New integration: [dnsamsq_exporter](https://github.com/google/dnsamsq_exporter)
  (@rfratto).

- New integration: [memcached_exporter](https://github.com/prometheus/memcached_exporter)
  (@rfratto).

### Enhancements

- Add `<integration name>_build_info` metric to all integrations. The build
  info displayed will match the build information of the Agent and _not_ the
  embedded exporter. This metric is used by community dashboards, so adding it
  to the Agent increases compatibility with existing dashboards that depend on
  it existing. (@rfratto)

- Bump OpenTelemetry-collector dependency to 0.14.0 (@joe-elliott)

### Bugfixes

- Error messages when retrieving configs from the KV store will now be logged,
  rather than just logging a generic message saying that retrieving the config
  has failed. (@rfratto)

v0.7.2 (2020-10-29)
-------------------

### Enhancements

- Bump Prometheus dependency to 2.21. (@rfratto)

- Bump OpenTelemetry-collector dependency to 0.13.0 (@rfratto)

- Bump Promtail dependency to 2.0. (@rfratto)

- Enhance host_filtering mode to support targets from Docker Swarm and Consul.
  Also, add a `host_filter_relabel_configs` to that will apply relabeling rules
  for determining if a target should be dropped. Add a documentation section
  explaining all of this in detail. (@rfratto)

### Bugfixes

- Fix deb package prerm script so that it stops the agent on package removal.
  (@jdbaldry)

- Fix issue where the `push_config` for Tempo field was expected to be
  `remote_write`. `push_config` now works as expected. (@rfratto)

v0.7.1 (2020-10-23)
-------------------

### Bugfixes

- Fix issue where ARM binaries were not published with the GitHub release.

v0.7.0 (2020-10-23)
-------------------

### Features

- Added Tracing Support. (@joe-elliott)

- Add RPM and deb packaging. (@jdbaldry, @simon6372)

- arm64 and arm/v7 Docker containers and release builds are now available for
  `agent` and `agentctl`. (@rfratto)

- Add `wal-stats` and `target-stats` tooling to `agentctl` to discover WAL and
  cardinality issues. (@rfratto)

- [mysqld_exporter](https://github.com/prometheus/mysqld_exporter) is now
  embedded and available as an integration. (@rfratto)

- [redis_exporter](https://github.com/oliver006/redis_exporter) is now embedded
  and available as an integration. (@dafydd-t)

### Enhancements

- Resharding the cluster when using the scraping service mode now supports
  timeouts through `reshard_timeout`. The default value is `30s.` This timeout
  applies to cluster-wide reshards (performed when joining and leaving the
  cluster) and local reshards (done on the `reshard_interval`). (@rfratto)

### Bugfixes

- Fix issue where integrations crashed with instance_mode was set to `distinct`
  (@rfratto)

- Fix issue where the `agent` integration did not work on Windows (@rfratto).

- Support URL-encoded paths in the scraping service API. (@rfratto)

- The instance label written from replace_instance_label can now be overwritten
  with relabel_configs. This bugfix slightly modifies the behavior of what data
  is stored. The final instance label will now be stored in the WAL rather than
  computed by remote_write. This change should not negatively effect existing
  users. (@rfratto)

v0.6.1 (2020-04-11)
-------------------

### Bugfixes

- Fix issue where build information was empty when running the Agent with
  --version. (@rfratto)

- Fix issue where updating a config in the scraping service may fail to pick up
  new targets. (@rfratto)

- Fix deadlock that slowly prevents the Agent from scraping targets at a high
  scrape volume. (@rfratto)

v0.6.0 (2020-09-04)
-------------------

### Breaking Changes

- The Configs API will now disallow two instance configs having multiple
  `scrape_configs` with the same `job_name`. This was needed for the instance
  sharing mode, where combined instances may have duplicate `job_names` across
  their `scrape_configs`. This brings the scraping service more in line with
  Prometheus, where `job_names` must globally be unique. This change also
  disallows concurrent requests to the put/apply config API endpoint to prevent
  a race condition of two conflicting configs being applied at the same time.
  (@rfratto)

### Deprecations

- `use_hostname_label` is now supplanted by `replace_instance_label`.
  `use_hostname_label` will be removed in a future version. (@rfratto)

### Features

- The Grafana Agent can now collect logs and send to Loki. This is done by
  embedding Promtail, the official Loki log collection client. (@rfratto)

- Integrations can now be enabled without scraping. Set scrape_integrations to
  `false` at the `integrations` key or within the specific integration you
  don't want to scrape. This is useful when another Agent or Prometheus server
  will scrape the integration. (@rfratto)

- [process-exporter](https://github.com/ncabatoff/process-exporter) is now
  embedded as `process_exporter`. The hypen has been changed to an underscore
  in the config file to retain consistency with `node_exporter`. (@rfratto)

### Enhancements

- A new config option, `replace_instance_label`, is now available for use with
  integrations. When this is true, the instance label for all metrics coming
  from an integration will be replaced with the machine's hostname rather than
  127.0.0.1. (@rfratto)

- The embedded Prometheus version has been updated to 2.20.1. (@rfratto,
  @gotjosh)

- The User-Agent header written by the Agent when remote_writing will now be
  `GrafanaCloudAgent/<Version>` instead of `Prometheus/<Prometheus Version>`.
  (@rfratto)

- The subsystems of the Agent (`prometheus`, `loki`) are now made optional.
  Enabling integrations also implicitly enables the associated subsystem. For
  example, enabling the `agent` or `node_exporter` integration will force the
  `prometheus` subsystem to be enabled.  (@rfratto)

### Bugfixes

- The documentation for Tanka configs is now correct. (@amckinley)

- Minor corrections and spelling issues have been fixed in the Overview
  documentation. (@amckinley)

- The new default of `shared` instances mode broke the metric value for
  `agent_prometheus_active_configs`, which was tracking the number of combined
  configs (i.e., number of launched instances). This metric has been fixed and
  a new metric, `agent_prometheus_active_instances`, has been added to track
  the numbger of launched instances. If instance sharing is not enabled, both
  metrics will share the same value. (@rfratto)

- `remote_write` names in a group will no longer be copied from the
  remote_write names of the first instance in the group. Rather, all
  remote_write names will be generated based on the first 6 characters of the
  group hash and the first six characters of the remote_write hash. (@rfratto)

- Fix a panic that may occur during shutdown if the WAL is closed in the middle
  of the WAL being truncated. (@rfratto)

v0.5.0 (2020-08-12)
-------------------

### Features

- A [scrape targets API](https://github.com/grafana/agent/blob/main/docs/api.md#list-current-scrape-targets)
  has been added to show every target the Agent is currently scraping, when it
  was last scraped, how long it took to scrape, and errors from the last
  scrape, if any. (@rfratto)

- "Shared Instance Mode" is the new default mode for spawning Prometheus
  instances, and will improve CPU and memory usage for users of integrations
  and the scraping service. (@rfratto)

### Enhancements

- Memory stability and utilization of the WAL has been improved, and the
  reported number of active series in the WAL will stop double-counting
  recently churned series. (@rfratto)

- Changing scrape_configs and remote_write configs for an instance will now be
  dynamically applied without restarting the instance. This will result in less
  missing metrics for users of the scraping service that change a config.
  (@rfratto)

- The Tanka configuration now uses k8s-alpha. (@duologic)

### Bugfixes

- The Tanka configuration will now also deploy a single-replica deployment
  specifically for scraping the Kubernetes API. This deployment acts together
  with the Daemonset to scrape the full cluster and the control plane.
  (@gotjosh)

- The node_exporter filesystem collector will now work on Linux systems without
  needing to manually set the blocklist and allowlist of filesystems.
  (@rfratto)

v0.4.0 (2020-06-18)
-------------------

### Features

- Support for integrations has been added. Integrations can be any embedded
  tool, but are currently used for embedding exporters and generating scrape
  configs. (@rfratto)

- node_exporter has been added as an integration. This is the full version of
  node_exporter with the same configuration options. (@rfratto)

- An Agent integration that makes the Agent automatically scrape itself has
  been added. (@rfratto)

### Enhancements

- The WAL can now be truncated if running the Agent without any remote_write
  endpoints. (@rfratto)

### Bugfixes

- Prevent the Agent from crashing when a global Prometheus config stanza is not
  provided. (@robx)

- Enable agent host_filter in the Tanka configs, which was disabled by default
  by mistake. (@rfratto)

v0.3.2 (2020-05-29)
-------------------

### Features

- Tanka configs that deploy the scraping service mode are now available
  (@rfratto)

- A k3d example has been added as a counterpart to the docker-compose example.
  (@rfratto)

### Enhancements

- Labels provided by the default deployment of the Agent (Kubernetes and Tanka)
  have been changed to align with the latest changes to grafana/jsonnet-libs.
  The old `instance` label is now called `pod`, and the new `instance` label is
  unique. A `container` label has also been added. The Agent mixin has been
  subsequently updated to also incorporate these label changes. (@rfratto)

- The `remote_write` and `scrape_config` sections now share the same
  validations as Prometheus (@rfratto)

- Setting `wal_truncation_frequency` to less than the scrape interval is now
  disallowed (@rfratto)

### Bugfixes

- A deadlock in scraping service mode when updating a config that shards to the
  same node has been fixed (@rfratto)

- `remote_write` config stanzas will no longer ignore `password_file`
  (@rfratto)

- `scrape_config` client secrets (e.g., basic auth, bearer token,
  `password_file`) will now be properly retained in scraping service mode
  (@rfratto)

- Labels for CPU, RX, and TX graphs in the Agent Operational dashboard now
  correctly show the pod name of the Agent instead of the exporter name.
  (@rfratto)

v0.3.1 (2020-05-20)
-------------------

### Features

- The Agent has upgraded its vendored Prometheus to v2.18.1 (@gotjosh,
  @rfratto)

### Bugfixes

- A typo in the Tanka configs and Kubernetes manifests that prevents the Agent
  launching with v0.3.0 has been fixed (@captncraig)

- Fixed a bug where Tanka mixins could not be used due to an issue with the
  folder placement enhancement (@rfratto)

### Enhancements

- `agentctl` and the config API will now validate that the YAML they receive
  are valid instance configs. (@rfratto)

v0.3.0 (2020-05-13)
-------------------

### Features

- A third operational mode called "scraping service mode" has been added. A KV
  store is used to store instance configs which are distributed amongst a
  clustered set of Agent processes, dividing the total scrape load across each
  agent. An API is exposed on the Agents to list, create, update, and delete
  instance configurations from the KV store. (@rfratto)

- An "agentctl" binary has been released to interact with the new instance
  config management API created by the "scraping service mode." (@rfratto,
  @hoenn)

- The Agent now includes readiness and healthiness endpoints. (@rfratto)

### Enhancements

- The YAML files are now parsed strictly and an invalid YAML will generate an
  error at runtime. (@hoenn)

- The default build mode for the Docker containers is now release, not debug.
  (@rfratto)

- The Grafana Agent Tanka Mixins now are placed in an "Agent" folder within
  Grafana. (@cyriltovena)

v0.2.0 (2020-04-09)
-------------------

### Features

- The Prometheus remote write protocol will now send scraped metadata (metric
  name, help, type and unit). This results in almost negligent bytes sent
  increase as metadata is only sent every minute. It is on by default.
  (@gotjosh)

  These metrics are available to monitor metadata being sent:
  - `prometheus_remote_storage_succeeded_metadata_total`
  - `prometheus_remote_storage_failed_metadata_total`
  - `prometheus_remote_storage_retried_metadata_total`
  - `prometheus_remote_storage_sent_batch_duration_seconds` and
    `prometheus_remote_storage_sent_bytes_total` have a new label “type” with
    the values of `metadata` or `samples`.

### Enhancements

- The Agent has upgraded its vendored Prometheus to v2.17.1 (@rfratto)

### Bugfixes

- Invalid configs passed to the agent will now stop the process after they are
  logged as invalid; previously the Agent process would continue. (@rfratto)

- Enabling host_filter will now allow metrics from node role Kubernetes service
  discovery to be scraped properly (e.g., cAdvisor, Kubelet). (@rfratto)

v0.1.1 (2020-03-16)
-------------------

### Other changes

- Nits in documentation (@sh0rez)

- Fix various dashboard mixin problems from v0.1.0 (@rfratto)

- Pass through release tag to `docker build` (@rfratto)

v0.1.0 (2020-03-16)
-------------------

> First release!

### Features

- Support for scraping Prometheus metrics and sharding the agent through the
  presence of a `host_filter` flag within the Agent configuration file.

[upgrade guide]: https://grafana.com/docs/agent/latest/upgrade-guide/
[contributors guide]: ./docs/developer/contributing.md#updating-the-changelog<|MERGE_RESOLUTION|>--- conflicted
+++ resolved
@@ -17,14 +17,8 @@
   - `ignored_devices` is now `device_exclude` in flow configuration.
 
 - Some blocks in Flow components have been merged with their parent block to make the block hierarchy smaller:
-<<<<<<< HEAD
   - `prometheus.scrape > http_client_config` is merged into the `prometheus.scrape` block. (@erikbaranowski)
   - `prometheus.remote_write > endpoint > http_client_config` is merged into the `endpoint` block. (@erikbaranowski)
-  - `prometheus.scrape > client > http_client_config` is merged into the `client` block. (@erikbaranowski)
-  - `loki.write > endpoint > http_client_config` is merged into the `endpoint` block. (@erikbaranowski)
-  - `mimir.rules.kubernetes > http_client_config` is merged into the `mimir.rules.kubernetes` block. (@erikbaranowski)
-=======
->>>>>>> 19c60213
   - `discovery.docker > http_client_config` is merged into the `discovery.docker` block. (@erikbaranowski)
   - `discovery.kubernetes > http_client_config` is merged into the `discovery.kubernetes` block. (@erikbaranowski)
   - `loki.source.kubernetes > client > http_client_config` is merged into the `client` block. (@erikbaranowski)
@@ -32,7 +26,6 @@
   - `loki.write > endpoint > http_client_config` is merged into the `endpoint` block. (@erikbaranowski)
   - `mimir.rules.kubernetes > http_client_config` is merged into the `mimir.rules.kubernetes` block. (@erikbaranowski)
   - `otelcol.receiver.zipkin > http` is merged into the `otelcol.receiver.zipkin` block. (@ptodev)
-  - `prometheus.scrape > client > http_client_config` is merged into the `client` block. (@erikbaranowski)
 
 - The `loki.process` component now uses a combined name for stages, simplifying
   the block hierarchy. For example, the `stage > json` block hierarchy is now a
