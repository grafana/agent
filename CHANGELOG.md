--- conflicted
+++ resolved
@@ -18,17 +18,13 @@
 
 - Integrations: Introduce the `squid` integration. (@armstrmi)
 
-<<<<<<< HEAD
-- Add boring crypto builds for Linux arm64 and x64. (@mattdurham)
-=======
-
 - New Grafana Agent Flow components:
 
   - `prometheus.exporter.kafka` collects metrics from Kafka Server (@oliver-zhang)
   - `otelcol.processor.attributes` accepts telemetry data from other `otelcol`
     components and modifies attributes of a span, log, or metric. (@ptodev)
 
->>>>>>> ddb1ff2f
+- Add boring crypto builds for Linux arm64 and x64. (@mattdurham)
 
 ### Enhancements
 
