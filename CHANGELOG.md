# Changelog

> _Contributors should read our [contributors guide][] for instructions on how
> to update the changelog._

This document contains a historical list of changes between releases. Only
changes that impact end-user behavior are listed; changes to documentation or
internal API changes are not present.

Main (unreleased)
-----------------

### Breaking changes

- Set `retry_on_http_429` to `true` by default in the `queue_config` block in static mode's `remote_write`. (@wildum)

- Renamed `non_indexed_labels` Loki processing stage to `structured_metadata`. (@vlad-diachenko)

- Include `otel_scope_name` and `otel_scope_version` in all metrics for `otelcol.exporter.prometheus`
  by default using a new argument `include_scope_labels`. (@erikbaranowski)

- Static mode Windows Certificate Filter no longer restricted to TLS 1.2 and specific cipher suites. (@mattdurham)

### Features

- New Grafana Agent Flow components:

  - `otelcol.connector.spanlogs` creates logs from spans. It is the flow mode equivalent
  to static mode's `automatic_logging` processor. (@ptodev)
  - `otelcol.connector.servicegraph` creates service graph metrics from spans. It is the
  flow mode equivalent to static mode's `service_graphs` processor. (@ptodev)
  - `discovery.consulagent` discovers scrape targets from Consul Agent. (@wildum)
  - `discovery.kuma` discovers scrape targets from the Kuma control plane. (@tpaschalis)
  - `discovery.linode` discovers scrape targets from the Linode API. (@captncraig)
  - `discovery.marathon` discovers scrape targets from Marathon servers. (@wildum)
  - `discovery.ionos` discovers scrape targets from the IONOS Cloud API. (@wildum)
  - `discovery.triton` discovers scrape targets from Triton Container Monitor. (@erikbaranowski)
  - `discovery.nerve` discovers scrape targets from AirBnB's Nerve. (@tpaschalis)
  - `discovery.serverset` discovers Serversets stored in Zookeeper. (@thampiotr)
  - `discovery.scaleway` discovers scrape targets from Scaleway virtual
    instances and bare-metal machines. (@rfratto)
  - `prometheus.exporter.azure` collects metrics from Azure. (@wildum)
  - `discovery.dockerswarm` discovers scrape targets from Docker Swarm. (@wildum)
  - `otelcol.processor.probabilistic_sampler` samples logs and traces based on configuration options. (@mar4uk)
  - `remote.kubernetes.configmap` loads a configmap's data for use in other components (@captncraig)
  - `remote.kubernetes.secret` loads a secret's data for use in other components (@captncraig)
  - `prometheus.exporter.agent` - scrape agent's metrics. (@hainenber)

- Flow: allow the HTTP server to be configured with TLS in the config file
  using the new `http` config block. (@rfratto)

- Clustering: add new flag `--cluster.max-join-peers` to limit the number of peers the system joins. (@wildum)

- Clustering: add a new flag `--cluster.name` to prevent nodes without this identifier from joining the cluster. (@wildum)

- Clustering: add IPv6 support when using advertise interfaces to assign IP addresses. (@wildum)

- Add a `file_watch` block in `loki.source.file` to configure how often to poll files from disk for changes via `min_poll_frequency` and `max_poll_frequency`.
  In static mode it can be configured in the global `file_watch_config` via `min_poll_frequency` and `max_poll_frequency`.  (@wildum)

- Flow: In `prometheus.exporter.blackbox`, allow setting labels for individual targets. (@spartan0x117)

- Add optional `nil_to_zero` config flag for `YACE` which can be set in the `static`, `discovery`, or `metric` config blocks. (@berler)

- The `cri` stage in `loki.process` can now be configured to limit line size.

### Enhancements

- Clustering: allow advertise interfaces to be configurable, with the possibility to select all available interfaces. (@wildum)

- Deleted series will now be removed from the WAL sooner, allowing Prometheus
  remote_write to free memory associated with removed series sooner. (@rfratto)

- Added a `disable_high_cardinality_metrics` configuration flag to `otelcol`
  exporters and receivers to switch high cardinality debug metrics off.  (@glindstedt)

- `loki.source.kafka` component now exposes internal label `__meta_kafka_offset`
  to indicate offset of consumed message. (@hainenber)

- Add a`tail_from_end` attribute in `loki.source.file` to have the option to start tailing a file from the end if a cached position is not found.
  This is valuable when you want to tail a large file without reading its entire content. (@wildum)

- Flow: improve river config validation step in `prometheus.scrape` by comparing `scrape_timeout` with `scrape_interval`. (@wildum)

- Add support for `windows_certificate_filter` under http tls config block. (@mattdurham)
  
- Add `openstack` config converter to convert OpenStack yaml config (static mode) to river config (flow mode). (@wildum)

- Some `otelcol` components will now display their debug metrics via the 
  Agent's `/metrics` endpoint. Those components include `otelcol.receiver.otlp`, 
  `otelcol.exporter.otlp` and `otelcol.processor.batch`. There may also be metrics 
  from other components which are not documented yet. (@ptodev)

- Agent Management: Honor 503 ServiceUnavailable `Retry-After` header. (@jcreixell)

### Other changes

- Use Go 1.21.1 for builds. (@rfratto)
- Read contextual attributes from Faro measurements (@codecapitano)
- Rename Grafana Agent service in windows app and features to not include the description
- Correct YAML level for `multitenancy_enabled` option in Mimir's config in examples. (@hainenber)
- Operator: Update default config reloader version. (@captncraig)
- Sorting of common fields in log messages emitted by the agent in Flow mode
  have been standardized. The first fields will always be `ts`, `level`, and
  `msg`, followed by non-common fields. Previously, the position of `msg` was
  not consistent. (@rfratto)
- Documentation updated to link discovery.http and prometheus.scrape advanced configs (@proffalken)
- Bump SNMP exporter version to v0.23 (@marctc)

### Bugfixes

- Fixed a bug where `otelcol.processor.discovery` could modify the `targets` passed by an upstream component. (@ptodev)

<<<<<<< HEAD
- Fixed issue where adding a module after initial start, that failed to load then subsequently resolving the issue would cause the module to
  permanently fail to load with `id already exists` error. (@mattdurham)
=======
- Fixed a bug where `otelcol` components with a retry mechanism would not wait after the first retry. (@rfratto)

- Fixed a bug where documented default settings in `otelcol.exporter.loadbalancing` were never set. (@rfratto)

- Fixed `otelcol.exporter.prometheus` label names for the `otel_scope_info`
  metric to match the OTLP Instrumentation Scope spec. `name` is now `otel_scope_name`
  and `version` is now `otel_version_name`. (@erikbaranowski)

- Fixed a bug where converting `YACE` cloudwatch config to river skipped converting static jobs. (@berler)

- Fix `loki.source.file` race condition in cleaning up metrics when stopping to tail files. (@thampiotr)
>>>>>>> 01498eac

v0.36.1 (2023-09-06)
--------------------

### Bugfixes

- Restart managed components of a module loader only on if module content
  changes or the last load failed. This was specifically impacting `module.git`
  each time it pulls. (@erikbaranowski)

- Allow overriding default `User-Agent` for `http.remote` component (@hainenber)

- Fix panic when running `grafana-agentctl config-check` against config files
  having `integrations` block (both V1 and V2). (@hainenber)

- Fix a deadlock candidate in the `loki.process` component. (@tpaschalis)

- Fix an issue in the `eventhandler` integration where events would be
  double-logged: once by sending the event to Loki, and once by including the
  event in the Grafana Agent logs. Now, events are only ever sent to Loki. (@rfratto)

- Converters will now sanitize labels to valid River identifiers. (@erikbaranowski)

- Converters will now return an Error diagnostic for unsupported
  `scrape_classic_histograms` and `native_histogram_bucket_limit` configs. (@erikbaranowski)

- Fix an issue in converters where targets of `discovery.relabel` components
  were repeating the first target for each source target instead of the
  correct target. (@erikbaranowski)

### Other changes

- Operator: Update default config reloader version. (@captncraig)

v0.36.0 (2023-08-30)
--------------------

> **BREAKING CHANGES**: This release has breaking changes. Please read entries
> carefully and consult the [upgrade guide][] for specific instructions.

### Breaking changes

- `loki.source.file` component will no longer automatically detect and
  decompress logs from compressed files. A new configuration block is available
  to enable decompression explicitly. See the [upgrade guide][] for migration
  instructions. (@thampiotr)

- `otelcol.exporter.prometheus`: Set `include_scope_info` to `false` by default. You can set
  it to `true` to preserve previous behavior. (@gouthamve)

- Set `retry_on_http_429` to `true` by default in the `queue_config` block in flow mode's `prometheus.remote_write`. (@wildum)

### Features

- Add [godeltaprof](https://github.com/grafana/godeltaprof) profiling types (`godeltaprof_memory`, `godeltaprof_mutex`, `godeltaprof_block`) to `pyroscope.scrape` component

- Flow: Allow the `logging` configuration block to tee the Agent's logs to one
  or more loki.* components. (@tpaschalis)

- Added support for `promtail` configuration conversion in `grafana-agent convert` and `grafana-agent run` commands. (@thampiotr)

- Flow: Add a new stage `non_indexed_labels` to attach non-indexed labels from extracted data to log line entry. (@vlad-diachenko)

- `loki.write` now exposes basic WAL support. (@thepalbi)

- Flow: Users can now define `additional_fields` in `loki.source.cloudflare` (@wildum)

- Flow: Added exemplar support for the `otelcol.exporter.prometheus`. (@wildum)

- Add a `labels` argument in `loki.source.windowsevent` to associate additional labels with incoming logs. (@wildum)

- New Grafana Agent Flow components:

  - `prometheus.exporter.gcp` - scrape GCP metrics. (@tburgessdev)
  - `otelcol.processor.span` - accepts traces telemetry data from other `otelcol`
    components and modifies the names and attributes of the spans. (@ptodev)
  - `discovery.uyuni` discovers scrape targets from a Uyuni Server. (@sparta0x117)
  - `discovery.eureka` discovers targets from a Eureka Service Registry. (@spartan0x117)
  - `discovery.openstack` - service discovery for OpenStack. (@marctc)
  - `discovery.hetzner` - service discovery for Hetzner Cloud. (@marctc)
  - `discovery.nomad` - service discovery from Nomad. (@captncraig)
  - `discovery.puppetdb` - service discovery from PuppetDB. (@captncraig)
  - `otelcol.processor.discovery` adds resource attributes to spans, where the attributes
    keys and values are sourced from `discovery.*` components. (@ptodev)
  - `otelcol.connector.spanmetrics` - creates OpenTelemetry metrics from traces. (@ptodev)


### Enhancements

- Integrations: include `direct_connect`, `discovering_mode` and `tls_basic_auth_config_path` fields for MongoDB configuration. (@gaantunes)

- Better validation of config file with `grafana-agentctl config-check` cmd (@fgouteroux)

- Integrations: make `udev` data path configurable in the `node_exporter` integration. (@sduranc)

- Clustering: Enable peer discovery with the go-discover package. (@tpaschalis)

- Add `log_format` configuration to eventhandler integration and the `loki.source.kubernetes_events` Flow component. (@sadovnikov)

- Allow `loki.source.file` to define the encoding of files. (@tpaschalis)

- Allow specification of `dimension_name_requirements` for Cloudwatch discovery exports. (@cvdv-au)

- Clustering: Enable nodes to periodically rediscover and rejoin peers. (@tpaschalis)

- `loki.write` WAL now exposes a last segment reclaimed metric. (@thepalbi)

- Update `memcached_exporter` to `v0.13.0`, which includes bugfixes, new metrics,
  and the option to connect with TLS. (@spartan0x117)

- `loki.write` now supports configuring retries on HTTP status code 429. (@wildum)

- Update `YACE` to `v0.54.0`, which includes bugfixes for FIPS support. (@ashrayjain)

- Support decoupled scraping in the cloudwatch_exporter integration (@dtrejod).

- Agent Management: Enable proxying support (@spartan0x117)

### Bugfixes

- Update to config converter so default relabel `source_labels` are left off the river output. (@erikbaranowski)

- Rename `GrafanaAgentManagement` mixin rules to `GrafanaAgentConfig` and update individual alerts to be more accurate. (@spartan0x117)

- Fix potential goroutine leak in log file tailing in static mode. (@thampiotr)

- Fix issue on Windows where DNS short names were unresolvable. (@rfratto)

- Fix panic in `prometheus.operator.*` when no Port supplied in Monitor crds. (@captncraig)

- Fix issue where Agent crashes when a blackbox modules config file is specified for blackbox integration. (@marctc)

- Fix issue where the code from agent would not return to the Windows Service Manager (@jkroepke)

- Fix issue where getting the support bundle failed due to using an HTTP Client that was not able to access the agent in-memory address. (@spartan0x117)

- Fix an issue that lead the `loki.source.docker` container to use excessive
  CPU and memory. (@tpaschalis)

- Fix issue where `otelcol.exporter.loki` was not normalizing label names
  to comply with Prometheus conventions. (@ptodev)

- Agent Management: Fix issue where an integration defined multiple times could lead to undefined behaviour. (@jcreixell)

v0.35.4 (2023-08-14)
--------------------

### Bugfixes

- Sign RPMs with SHA256 for FIPs compatbility. (@mattdurham)

- Fix issue where corrupt WAL segments lead to crash looping. (@tpaschalis)

- Clarify usage documentation surrounding `loki.source.file` (@joshuapare)

v0.35.3 (2023-08-09)
--------------------

### Bugfixes

- Fix a bug which prevented the `app_agent_receiver` integration from processing traces. (@ptodev)

- (Agent static mode) Jaeger remote sampling works again, through a new `jaeger_remote_sampling`
  entry in the traces config. It is no longer configurable through the jaeger receiver.
  Support Jaeger remote sampling was removed accidentally in v0.35, and it is now restored,
  albeit via a different config entry.

- Clustering: Nodes take part in distributing load only after loading their
  component graph. (@tpaschalis)

- Fix graceful termination when receiving SIGTERM/CTRL_SHUTDOWN_EVENT
  signals. (@tpaschalis)

v0.35.2 (2023-07-27)
--------------------

### Bugfixes

- Fix issue where the flow mode UI would show an empty page when navigating to
  an unhealthy `prometheus.operator` component or a healthy
  `prometheus.operator` component which discovered no custom resources.
  (@rfratto)

- Fix panic when using `oauth2` without specifying `tls_config`. (@mattdurham)

- Fix issue where series records would never get written to the WAL if a scrape
  was rolled back, resulting in "dropped sample for series that was not
  explicitly dropped via relabelling" log messages. (@rfratto)

- Fix RPM file digests so that installation on FIPS-enabled systems succeeds. (@andrewimeson)

### Other changes

- Compile journald support into builds of `grafana-agentctl` so
  `grafana-agentctl test-logs` functions as expected when testing tailing the
  systemd journal. (@rfratto)

v0.35.1 (2023-07-25)
--------------------

### Bugfixes

- Fix incorrect display of trace IDs in the automatic_logging processor of static mode's traces subsystem.
  Users of the static mode's service graph processor are also advised to upgrade,
  although the bug should theoretically not affect them. (@ptodev)

v0.35.0 (2023-07-18)
--------------------

> **BREAKING CHANGES**: This release has breaking changes. Please read entries
> carefully and consult the [upgrade guide][] for specific instructions.

### Breaking changes

- The algorithm for the "hash" action of `otelcol.processor.attributes` has changed.
  The change was made in PR [#22831](https://github.com/open-telemetry/opentelemetry-collector-contrib/pull/22831) of opentelemetry-collector-contrib. (@ptodev)

- `otelcol.exporter.loki` now includes the instrumentation scope in its output. (@ptodev)

- `otelcol.extension.jaeger_remote_sampling` removes the `/` HTTP endpoint. The `/sampling` endpoint is still functional.
  The change was made in PR [#18070](https://github.com/open-telemetry/opentelemetry-collector-contrib/pull/18070) of opentelemetry-collector-contrib. (@ptodev)

- The field `version` and `auth` struct block from `walk_params` in `prometheus.exporter.snmp` and SNMP integration have been removed. The auth block now can be configured at top level, together with `modules` (@marctc)

- Rename `discovery.file` to `local.file_match` to make it more clear that it
  discovers file on the local filesystem, and so it doesn't get confused with
  Prometheus' file discovery. (@rfratto)

- Remove the `discovery_target_decode` function in favor of using discovery
  components to better match the behavior of Prometheus' service discovery.
  (@rfratto)

- In the traces subsystem for Static mode, some metrics are removed and others are renamed. (@ptodev)
  - Removed metrics:
    - "blackbox_exporter_config_last_reload_success_timestamp_seconds" (gauge)
    - "blackbox_exporter_config_last_reload_successful" (gauge)
    - "blackbox_module_unknown_total" (counter)
    - "traces_processor_tail_sampling_count_traces_sampled" (counter)
    - "traces_processor_tail_sampling_new_trace_id_received" (counter)
    - "traces_processor_tail_sampling_sampling_decision_latency" (histogram)
    - "traces_processor_tail_sampling_sampling_decision_timer_latency" (histogram)
    - "traces_processor_tail_sampling_sampling_policy_evaluation_error" (counter)
    - "traces_processor_tail_sampling_sampling_trace_dropped_too_early" (counter)
    - "traces_processor_tail_sampling_sampling_traces_on_memory" (gauge)
    - "traces_receiver_accepted_spans" (counter)
    - "traces_receiver_refused_spans" (counter)
    - "traces_exporter_enqueue_failed_log_records" (counter)
    - "traces_exporter_enqueue_failed_metric_points" (counter)
    - "traces_exporter_enqueue_failed_spans" (counter)
    - "traces_exporter_queue_capacity" (gauge)
    - "traces_exporter_queue_size" (gauge)

  - Renamed metrics:
    - "traces_receiver_refused_spans" is renamed to "traces_receiver_refused_spans_total"
    - "traces_receiver_accepted_spans" is renamed to "traces_receiver_refused_spans_total"
    - "traces_exporter_sent_metric_points" is renamed to "traces_exporter_sent_metric_points_total"

- The `remote_sampling` block has been removed from `otelcol.receiver.jaeger`. (@ptodev)

- (Agent static mode) Jaeger remote sampling used to be configured using the Jaeger receiver configuration.
  This receiver was updated to a new version, where support for remote sampling in the receiver was removed.
  Jaeger remote sampling is available as a separate configuration field starting in v0.35.3. (@ptodev)

### Deprecations

- `otelcol.exporter.jaeger` has been deprecated and will be removed in Agent v0.38.0. (@ptodev)

### Features

- The Pyroscope scrape component computes and sends delta profiles automatically when required to reduce bandwidth usage. (@cyriltovena)

- Support `stage.geoip` in `loki.process`. (@akselleirv)

- Integrations: Introduce the `squid` integration. (@armstrmi)

- Support custom fields in MMDB file for `stage.geoip`. (@akselleirv)

- Added json_path function to river stdlib. (@jkroepke)

- Add `format`, `join`, `tp_lower`, `replace`, `split`, `trim`, `trim_prefix`, `trim_suffix`, `trim_space`, `to_upper` functions to river stdlib. (@jkroepke)

- Flow UI: Add a view for listing the Agent's peers status when clustering is enabled. (@tpaschalis)

- Add a new CLI command `grafana-agent convert` for converting a river file from supported formats to river. (@erikbaranowski)

- Add support to the `grafana-agent run` CLI for converting a river file from supported formats to river. (@erikbaranowski)

- Add boringcrypto builds and docker images for Linux arm64 and x64. (@mattdurham)

- New Grafana Agent Flow components:

  - `discovery.file` discovers scrape targets from files. (@spartan0x117)
  - `discovery.kubelet` collect scrape targets from the Kubelet API. (@gcampbell12)
  - `module.http` runs a Grafana Agent Flow module loaded from a remote HTTP endpoint. (@spartan0x117)
  - `otelcol.processor.attributes` accepts telemetry data from other `otelcol`
    components and modifies attributes of a span, log, or metric. (@ptodev)
  - `prometheus.exporter.cloudwatch` - scrape AWS CloudWatch metrics (@thepalbi)
  - `prometheus.exporter.elasticsearch` collects metrics from Elasticsearch. (@marctc)
  - `prometheus.exporter.kafka` collects metrics from Kafka Server. (@oliver-zhang)
  - `prometheus.exporter.mongodb` collects metrics from MongoDB. (@marctc)
  - `prometheus.exporter.squid` collects metrics from a squid server. (@armstrmi)
  - `prometheus.operator.probes` - discovers Probe resources in your Kubernetes
    cluster and scrape the targets they reference. (@captncraig)
  - `pyroscope.ebpf` collects system-wide performance profiles from the current
    host (@korniltsev)
  - `otelcol.exporter.loadbalancing` - export traces and logs to multiple OTLP gRPC
    endpoints in a load-balanced way. (@ptodev)

- New Grafana Agent Flow command line utilities:

  - `grafana-agent tools prometheus.remote_write` holds a collection of remote
    write-specific tools. These have been ported over from the `agentctl` command. (@rfratto)

- A new `action` argument for `otelcol.auth.headers`. (@ptodev)

- New `metadata_keys` and `metadata_cardinality_limit` arguments for `otelcol.processor.batch`. (@ptodev)

- New `boolean_attribute` and `ottl_condition` sampling policies for `otelcol.processor.tail_sampling`. (@ptodev)

- A new `initial_offset` argument for `otelcol.receiver.kafka`. (@ptodev)

### Enhancements

- Attributes and blocks set to their default values will no longer be shown in the Flow UI. (@rfratto)

- Tanka config: retain cAdvisor metrics for system processes (Kubelet, Containerd, etc.) (@bboreham)

- Update cAdvisor dependency to v0.47.0. (@jcreixell)

- Upgrade and improve Cloudwatch exporter integration (@thepalbi)

- Update `node_exporter` dependency to v1.6.0. (@spartan0x117)

- Enable `prometheus.relabel` to work with Prometheus' Native Histograms. (@tpaschalis)

- Update `dnsmasq_exporter` to last version. (@marctc)

- Add deployment spec options to describe operator's Prometheus Config Reloader image. (@alekseybb197)

- Update `module.git` with basic and SSH key authentication support. (@djcode)

- Support `clustering` block in `prometheus.operator.servicemonitors` and `prometheus.operator.podmonitors` components to distribute
  targets amongst clustered agents. (@captncraig)

- Update `redis_exporter` dependency to v1.51.0. (@jcreixell)

- The Grafana Agent mixin now includes a dashboard for the logs pipeline. (@thampiotr)

- The Agent Operational dashboard of Grafana Agent mixin now has more descriptive panel titles, Y-axis units

- Add `write_relabel_config` to `prometheus.remote_write` (@jkroepke)

- Update OpenTelemetry Collector dependencies from v0.63.0 to v0.80.0. (@ptodev)

- Allow setting the node name for clustering with a command-line flag. (@tpaschalis)

- Allow `prometheus.exporter.snmp` and SNMP integration to be configured passing a YAML block. (@marctc)

- Some metrics have been added to the traces subsystem for Static mode. (@ptodev)
  - "traces_processor_batch_batch_send_size" (histogram)
  - "traces_processor_batch_batch_size_trigger_send_total" (counter)
  - "traces_processor_batch_metadata_cardinality" (gauge)
  - "traces_processor_batch_timeout_trigger_send_total" (counter)
  - "traces_rpc_server_duration" (histogram)
  - "traces_exporter_send_failed_metric_points_total" (counter)
  - "traces_exporter_send_failed_spans_total" (counter)
  - "traces_exporter_sent_spans_total" (counter)

- Added support for custom `length` time setting in Cloudwatch component and integration. (@thepalbi)

### Bugfixes

- Fix issue where `remote.http` incorrectly had a status of "Unknown" until the
  period specified by the polling frquency elapsed. (@rfratto)


- Add signing region to remote.s3 component for use with custom endpoints so that Authorization Headers work correctly when
  proxying requests. (@mattdurham)

- Fix oauth default scope in `loki.source.azure_event_hubs`. (@akselleirv)

- Fix bug where `otelcol.exporter.otlphttp` ignores configuration for `traces_endpoint`, `metrics_endpoint`, and `logs_endpoint` attributes. (@SimoneFalzone)

- Fix issue in `prometheus.remote_write` where the `queue_config` and
  `metadata_config` blocks used incorrect defaults when not specified in the
  config file. (@rfratto)

- Fix issue where published RPMs were not signed. (@rfratto)

- Fix issue where flow mode exports labeled as "string or secret" could not be
  used in a binary operation. (@rfratto)

- Fix Grafana Agent mixin's "Agent Operational" dashboard expecting pods to always have `grafana-agent-.*` prefix. (@thampiotr)

- Change the HTTP Path and Data Path from the controller-local ID to the global ID for components loaded from within a module loader. (@spartan0x117)

- Fix bug where `stage.timestamp` in `loki.process` wasn't able to correctly
  parse timezones. This issue only impacts the dedicated `grafana-agent-flow`
  binary. (@rfratto)

- Fix bug where JSON requests to `loki.source.api` would not be handled correctly. This adds `/loki/api/v1/raw` and `/loki/api/v1/push` endpoints to `loki.source.api` and maps the `/api/v1/push` and `/api/v1/raw` to
  the `/loki` prefixed endpoints. (@mattdurham)

- Upgrade `loki.write` dependencies to latest changes. (@thepalbi)

### Other changes

- Mongodb integration has been re-enabled. (@jcreixell, @marctc)
- Build with go 1.20.6 (@captncraig)

- Clustering for Grafana Agent in flow mode has graduated from experimental to beta.

v0.34.3 (2023-06-27)
--------------------

### Bugfixes

- Fixes a bug in conversion of OpenTelemetry histograms when exported to Prometheus. (@grcevski)
- Enforce sha256 digest signing for rpms enabling installation on FIPS-enabled OSes. (@kfriedrich123)
- Fix panic from improper startup ordering in `prometheus.operator.servicemonitors`. (@captncraig)

v0.34.2 (2023-06-20)
--------------------

### Enhancements

- Replace map cache in prometheus.relabel with an LRU cache. (@mattdurham)
- Integrations: Extend `statsd` integration to configure relay endpoint. (@arminaaki)

### Bugfixes

- Fix a bug where `prometheus.relabel` would not correctly relabel when there is a cache miss. (@thampiotr)
- Fix a bug where `prometheus.relabel` would not correctly relabel exemplars or metadata. (@tpaschalis)
- Fixes several issues with statsd exporter. (@jcreixell, @marctc)

### Other changes

- Mongodb integration has been disabled for the time being due to licensing issues. (@jcreixell)

v0.34.1 (2023-06-12)
--------------------

### Bugfixes

- Fixed application of sub-collector defaults using the `windows_exporter` integration or `prometheus.exporter.windows`. (@mattdurham)

- Fix issue where `remote.http` did not fail early if the initial request
  failed. This caused failed requests to initially export empty values, which
  could lead to propagating issues downstream to other components which expect
  the export to be non-empty. (@rfratto)

- Allow `bearerTokenFile` field to be used in ServiceMonitors. (@captncraig)

- Fix issue where metrics and traces were not recorded from components within modules. (@mattdurham)

- `service_name` label is inferred from discovery meta labels in `pyroscope.scrape` (@korniltsev)

### Other changes

- Add logging to failed requests in `remote.http`. (@rfratto)

v0.34.0 (2023-06-08)
--------------------

### Breaking changes

- The experimental dynamic configuration feature has been removed in favor of Flow mode. (@mattdurham)

- The `oracledb` integration configuration has removed a redundant field `metrics_scrape_interval`. Use the `scrape_interval` parameter of the integration if a custom scrape interval is required. (@schmikei)

- Upgrade the embedded windows_exporter to commit 79781c6. (@jkroepke)

- Prometheus exporters in Flow mode now set the `instance` label to a value similar to the one they used to have in Static mode (<hostname> by default, customized by some integrations). (@jcreixell)

- `phlare.scrape` and `phlare.write` have been renamed to `pyroscope.scrape` and `pyroscope.scrape`. (@korniltsev)

### Features

- New Grafana Agent Flow components:
  - `loki.source.api` - receive Loki log entries over HTTP (e.g. from other agents). (@thampiotr)
  - `prometheus.operator.servicemonitors` discovers ServiceMonitor resources in your Kubernetes cluster and scrape
    the targets they reference. (@captncraig, @marctc, @jcreixell)
  - `prometheus.receive_http` - receive Prometheus metrics over HTTP (e.g. from other agents). (@thampiotr)
  - `remote.vault` retrieves a secret from Vault. (@rfratto)
  - `prometheus.exporter.snowflake` collects metrics from a snowflake database (@jonathanWamsley)
  - `prometheus.exporter.mssql` collects metrics from Microsoft SQL Server (@jonathanwamsley)
  - `prometheus.exporter.oracledb` collects metrics from oracledb (@jonathanwamsley)
  - `prometheus.exporter.dnsmasq` collects metrics from a dnsmasq server. (@spartan0x117)
  - `loki.source.awsfirehose` - receive Loki log entries from AWS Firehose via HTTP (@thepalbi)
  - `discovery.http` service discovery via http. (@captncraig)

- Added new functions to the River standard library:
  - `coalesce` returns the first non-zero value from a list of arguments. (@jkroepke)
  - `nonsensitive` converts a River secret back into a string. (@rfratto)

### Enhancements

- Support to attach node metadata to pods and endpoints targets in
  `discovery.kubernetes`. (@laurovenancio)

- Support ability to add optional custom headers to `loki.write` endpoint block (@aos)

- Support in-memory HTTP traffic for Flow components. `prometheus.exporter`
  components will now export a target containing an internal HTTP address.
  `prometheus.scrape`, when given that internal HTTP address, will connect to
  the server in-memory, bypassing the network stack. Use the new
  `--server.http.memory-addr` flag to customize which address is used for
  in-memory traffic. (@rfratto)
- Disable node_exporter on Windows systems (@jkroepke)
- Operator support for OAuth 2.0 Client in LogsClientSpec (@DavidSpek)

- Support `clustering` block in `phlare.scrape` components to distribute
  targets amongst clustered agents. (@rfratto)

- Delete stale series after a single WAL truncate instead of two. (@rfratto)

- Update OracleDB Exporter dependency to 0.5.0 (@schmikei)

- Embed Google Fonts on Flow UI (@jkroepke)

- Enable Content-Security-Policies on Flow UI (@jkroepke)

- Update azure-metrics-exporter to v0.0.0-20230502203721-b2bfd97b5313 (@kgeckhart)

- Update azidentity dependency to v1.3.0. (@akselleirv)

- Add custom labels to journal entries in `loki.source.journal` (@sbhrule15)

- `prometheus.operator.podmonitors` and `prometheus.operator.servicemonitors` can now access cluster secrets for authentication to targets. (@captncraig)

### Bugfixes

- Fix `loki.source.(gcplog|heroku)` `http` and `grpc` blocks were overriding defaults with zero-values
  on non-present fields. (@thepalbi)

- Fix an issue where defining `logging` or `tracing` blocks inside of a module
  would generate a panic instead of returning an error. (@erikbaranowski)

- Fix an issue where not specifying either `http` nor `grpc` blocks could result
  in a panic for `loki.source.heroku` and `loki.source.gcplog` components. (@thampiotr)

- Fix an issue where build artifacts for IBM S390x were being built with the
  GOARCH value for the PPC64 instead. (tpaschalis)

- Fix an issue where the Grafana Agent Flow RPM used the wrong path for the
  environment file, preventing the service from loading. (@rfratto)

- Fix an issue where the cluster advertise address was overwriting the join
  addresses. (@laurovenancio)

- Fix targets deduplication when clustering mode is enabled. (@laurovenancio)

- Fix issue in operator where any version update will restart all agent pods simultaneously. (@captncraig)

- Fix an issue where `loki.source.journald` did not create the positions
  directory with the appropriate permissions. (@tpaschalis)

- Fix an issue where fanning out log entries to multiple `loki.process`
  components lead to a race condition. (@tpaschalis)

- Fix panic in `prometheus.operator.servicemonitors` from relabel rules without certain defaults. (@captncraig)

- Fix issue in modules export cache throwing uncomparable errors. (@mattdurham)

- Fix issue where the UI could not navigate to components loaded by modules. (@rfratto)

- Fix issue where using exporters inside modules failed due to not passing the in-memory address dialer. (@mattdurham)

- Add signing region to remote.s3 component for use with custom endpoints so that Authorization Headers work correctly when
  proxying requests. (@mattdurham)

- Fix missing `instance` key for `prometheus.exporter.dnsmasq` component. (@spartan0x117)

### Other changes

- Add metrics when clustering mode is enabled. (@rfratto)
- Document debug metric `loki_process_dropped_lines_by_label_total` in loki.process. (@akselleirv)

- Add `agent_wal_out_of_order_samples_total` metric to track samples received
  out of order. (@rfratto)

- Add CLI flag `--server.http.enable-pprof` to grafana-agent-flow to conditionally enable `/debug/pprof` endpoints (@jkroepke)

- Use Go 1.20.4 for builds. (@tpaschalis)

- Integrate the new ExceptionContext which was recently added to the Faro Web-SDK in the
  app_agent_receiver Payload. (@codecapitano)

- Flow clustering: clusters will now use 512 tokens per node for distributing
  work, leading to better distribution. However, rolling out this change will
  cause some incorrerct or missing assignments until all nodes are updated. (@rfratto)

- Change the Docker base image for Linux containers to `ubuntu:lunar`.
  (@rfratto)

v0.33.2 (2023-05-11)
--------------------

### Bugfixes

- Fix issue where component evaluation time was overridden by a "default
  health" message. (@rfratto)

- Honor timeout when trying to establish a connection to another agent in Flow
  clustering mode. (@rfratto)

- Fix an issue with the grafana/agent windows docker image entrypoint
  not targeting the right location for the config. (@erikbaranowski)

- Fix issue where the `node_exporter` integration and
  `prometheus.exporter.unix` `diskstat_device_include` component could not set
  the allowlist field for the diskstat collector. (@tpaschalis)

- Fix an issue in `loki.source.heroku` where updating the `labels` or `use_incoming_timestamp`
  would not take effect. (@thampiotr)

- Flow: Fix an issue within S3 Module where the S3 path was not parsed correctly when the
  path consists of a parent directory. (@jastisriradheshyam)

- Flow: Fix an issue on Windows where `prometheus.remote_write` failed to read
  WAL checkpoints. This issue led to memory leaks once the initial checkpoint
  was created, and prevented a fresh process from being able to deliver metrics
  at all. (@rfratto)

- Fix an issue where the `loki.source.kubernetes` component could lead to
  the Agent crashing due to a race condition. (@tpaschalis)

### Other changes

- The `phlare.scrape` Flow component `fetch profile failed` log has been set to
  `debug` instead of `error`. (@erikbaranowski)

v0.33.1 (2023-05-01)
--------------------

### Bugfixes

- Fix spelling of the `frequency` argument on the `local.file` component.
  (@tpaschalis)

- Fix bug where some capsule values (such as Prometheus receivers) could not
  properly be used as an argument to a module. (@rfratto)

- Fix version information not displaying correctly when passing the `--version`
  flag or in the `agent_build_info` metric. (@rfratto)

- Fix issue in `loki.source.heroku` and `loki.source.gcplog` where updating the
  component would cause Grafana Agent Flow's Prometheus metrics endpoint to
  return an error until the process is restarted. (@rfratto)

- Fix issue in `loki.source.file` where updating the component caused
  goroutines to leak. (@rfratto)

### Other changes

- Support Bundles report the status of discovered log targets. (@tpaschalis)

v0.33.0 (2023-04-25)
--------------------

### Breaking changes

- Support for 32-bit ARM builds is removed for the foreseeable future due to Go
  compiler issues. We will consider bringing back 32-bit ARM support once our Go
  compiler issues are resolved and 32-bit ARM builds are stable. (@rfratto)

- Agent Management: `agent_management.api_url` config field has been replaced by
`agent_management.host`. The API path and version is now defined by the Agent. (@jcreixell)

- Agent Management: `agent_management.protocol` config field now allows defining "http" and "https" explicitly. Previously, "http" was previously used for both, with the actual protocol used inferred from the api url, which led to confusion. When upgrading, make sure to set to "https" when replacing `api_url` with `host`. (@jcreixell)

- Agent Management: `agent_management.remote_config_cache_location` config field has been replaced by
`agent_management.remote_configuration.cache_location`. (@jcreixell)

- Remove deprecated symbolic links to to `/bin/agent*` in Docker containers,
  as planned in v0.31. (@tpaschalis)

### Deprecations

- [Dynamic Configuration](https://grafana.com/docs/agent/latest/cookbook/dynamic-configuration/) will be removed in v0.34. Grafana Agent Flow supersedes this functionality. (@mattdurham)

### Features

- New Grafana Agent Flow components:

  - `discovery.dns` DNS service discovery. (@captncraig)
  - `discovery.ec2` service discovery for aws ec2. (@captncraig)
  - `discovery.lightsail` service discovery for aws lightsail. (@captncraig)
  - `discovery.gce` discovers resources on Google Compute Engine (GCE). (@marctc)
  - `discovery.digitalocean` provides service discovery for DigitalOcean. (@spartan0x117)
  - `discovery.consul` service discovery for Consul. (@jcreixell)
  - `discovery.azure` provides service discovery for Azure. (@spartan0x117)
  - `module.file` runs a Grafana Agent Flow module loaded from a file on disk.
    (@erikbaranowski)
  - `module.git` runs a Grafana Agent Flow module loaded from a file within a
    Git repository. (@rfratto)
  - `module.string` runs a Grafana Agent Flow module passed to the component by
    an expression containing a string. (@erikbaranowski, @rfratto)
  - `otelcol.auth.oauth2` performs OAuth 2.0 authentication for HTTP and gRPC
    based OpenTelemetry exporters. (@ptodev)
  - `otelcol.extension.jaeger_remote_sampling` provides an endpoint from which to
    pull Jaeger remote sampling documents. (@joe-elliott)
  - `otelcol.exporter.logging` accepts OpenTelemetry data from other `otelcol` components and writes it to the console. (@erikbaranowski)
  - `otelcol.auth.sigv4` performs AWS Signature Version 4 (SigV4) authentication
    for making requests to AWS services via `otelcol` components that support
    authentication extensions. (@ptodev)
  - `prometheus.exporter.blackbox` collects metrics from Blackbox exporter. (@marctc)
  - `prometheus.exporter.mysql` collects metrics from a MySQL database. (@spartan0x117)
  - `prometheus.exporter.postgres` collects metrics from a PostgreSQL database. (@spartan0x117)
  - `prometheus.exporter.statsd` collects metrics from a Statsd instance. (@gaantunes)
  - `prometheus.exporter.snmp` collects metrics from SNMP exporter. (@marctc)
  - `prometheus.operator.podmonitors` discovers PodMonitor resources in your Kubernetes cluster and scrape
    the targets they reference. (@captncraig, @marctc, @jcreixell)
  - `prometheus.exporter.windows` collects metrics from a Windows instance. (@jkroepke)
  - `prometheus.exporter.memcached` collects metrics from a Memcached server. (@spartan0x117)
  - `loki.source.azure_event_hubs` reads messages from Azure Event Hub using Kafka and forwards them to other   `loki` components. (@akselleirv)

- Add support for Flow-specific system packages:

  - Flow-specific DEB packages. (@rfratto, @robigan)
  - Flow-specific RPM packages. (@rfratto, @robigan)
  - Flow-specific macOS Homebrew Formula. (@rfratto)
  - Flow-specific Windows installer. (@rfratto)

  The Flow-specific packages allow users to install and run Grafana Agent Flow
  alongside an existing installation of Grafana Agent.

- Agent Management: Add support for integration snippets. (@jcreixell)

- Flow: Introduce a gossip-over-HTTP/2 _clustered mode_. `prometheus.scrape`
  component instances can opt-in to distributing scrape load between cluster
  peers. (@tpaschalis)

### Enhancements

- Flow: Add retries with backoff logic to Phlare write component. (@cyriltovena)

- Operator: Allow setting runtimeClassName on operator-created pods. (@captncraig)

- Operator: Transparently compress agent configs to stay under size limitations. (@captncraig)

- Update Redis Exporter Dependency to v1.49.0. (@spartan0x117)

- Update Loki dependency to the k144 branch. (@andriikushch)

- Flow: Add OAUTHBEARER mechanism to `loki.source.kafka` using Azure as provider. (@akselleirv)

- Update Process Exporter dependency to v0.7.10. (@spartan0x117)

- Agent Management: Introduces backpressure mechanism for remote config fetching (obeys 429 request
  `Retry-After` header). (@spartan0x117)

- Flow: support client TLS settings (CA, client certificate, client key) being
  provided from other components for the following components:

  - `discovery.docker`
  - `discovery.kubernetes`
  - `loki.source.kafka`
  - `loki.source.kubernetes`
  - `loki.source.podlogs`
  - `loki.write`
  - `mimir.rules.kubernetes`
  - `otelcol.auth.oauth2`
  - `otelcol.exporter.jaeger`
  - `otelcol.exporter.otlp`
  - `otelcol.exporter.otlphttp`
  - `otelcol.extension.jaeger_remote_sampling`
  - `otelcol.receiver.jaeger`
  - `otelcol.receiver.kafka`
  - `phlare.scrape`
  - `phlare.write`
  - `prometheus.remote_write`
  - `prometheus.scrape`
  - `remote.http`

- Flow: support server TLS settings (client CA, server certificate, server key)
  being provided from other components for the following components:

  - `loki.source.syslog`
  - `otelcol.exporter.otlp`
  - `otelcol.extension.jaeger_remote_sampling`
  - `otelcol.receiver.jaeger`
  - `otelcol.receiver.opencensus`
  - `otelcol.receiver.zipkin`

- Flow: Define custom http method and headers in `remote.http` component (@jkroepke)

- Flow: Add config property to `prometheus.exporter.blackbox` to define the config inline (@jkroepke)

- Update Loki Dependency to k146 which includes configurable file watchers (@mattdurham)

### Bugfixes

- Flow: fix issue where Flow would return an error when trying to access a key
  of a map whose value was the zero value (`null`, `0`, `false`, `[]`, `{}`).
  Whether an error was returned depended on the internal type of the value.
  (@rfratto)

- Flow: fix issue where using the `jaeger_remote` sampler for the `tracing`
  block would fail to parse the response from the remote sampler server if it
  used strings for the strategy type. This caused sampling to fall back
  to the default rate. (@rfratto)

- Flow: fix issue where components with no arguments like `loki.echo` were not
  viewable in the UI. (@rfratto)

- Flow: fix deadlock in `loki.source.file` where terminating tailers would hang
  while flushing remaining logs, preventing `loki.source.file` from being able
  to update. (@rfratto)

- Flow: fix deadlock in `loki.process` where a component with no stages would
  hang forever on handling logs. (@rfratto)

- Fix issue where a DefaultConfig might be mutated during unmarshaling. (@jcreixell)

- Fix issues where CloudWatch Exporter cannot use FIPS Endpoints outside of USA regions (@aglees)

- Fix issue where scraping native Prometheus histograms would leak memory.
  (@rfratto)

- Flow: fix issue where `loki.source.docker` component could deadlock. (@tpaschalis)

- Flow: fix issue where `prometheus.remote_write` created unnecessary extra
  child directories to store the WAL in. (@rfratto)

- Fix internal metrics reported as invalid by promtool's linter. (@tpaschalis)

- Fix issues with cri stage which treats partial line coming from any stream as same. (@kavirajk @aglees)

- Operator: fix for running multiple operators with different `--agent-selector` flags. (@captncraig)

- Operator: respect FilterRunning on PodMonitor and ServiceMonitor resources to only scrape running pods. (@captncraig)

- Fixes a bug where the github exporter would get stuck in an infinite loop under certain conditions. (@jcreixell)

- Fix bug where `loki.source.docker` always failed to start. (@rfratto)

### Other changes

- Grafana Agent Docker containers and release binaries are now published for
  s390x. (@rfratto)

- Use Go 1.20.3 for builds. (@rfratto)

- Change the Docker base image for Linux containers to `ubuntu:kinetic`.
  (@rfratto)

- Update prometheus.remote_write defaults to match new prometheus
  remote-write defaults. (@erikbaranowski)

v0.32.1 (2023-03-06)
--------------------

### Bugfixes

- Flow: Fixes slow reloading of targets in `phlare.scrape` component. (@cyriltovena)

- Flow: add a maximum connection lifetime of one hour when tailing logs from
  `loki.source.kubernetes` and `loki.source.podlogs` to recover from an issue
  where the Kubernetes API server stops responding with logs without closing
  the TCP connection. (@rfratto)

- Flow: fix issue in `loki.source.kubernetes` where `__pod__uid__` meta label
  defaulted incorrectly to the container name, causing tailers to never
  restart. (@rfratto)

v0.32.0 (2023-02-28)
--------------------

### Breaking changes

- Support for the embedded Flow UI for 32-bit ARMv6 builds is temporarily
  removed. (@rfratto)

- Node Exporter configuration options changed to align with new upstream version (@Thor77):

  - `diskstats_ignored_devices` is now `diskstats_device_exclude` in agent configuration.
  - `ignored_devices` is now `device_exclude` in flow configuration.

- Some blocks in Flow components have been merged with their parent block to make the block hierarchy smaller:

  - `discovery.docker > http_client_config` is merged into the `discovery.docker` block. (@erikbaranowski)
  - `discovery.kubernetes > http_client_config` is merged into the `discovery.kubernetes` block. (@erikbaranowski)
  - `loki.source.kubernetes > client > http_client_config` is merged into the `client` block. (@erikbaranowski)
  - `loki.source.podlogs > client > http_client_config` is merged into the `client` block. (@erikbaranowski)
  - `loki.write > endpoint > http_client_config` is merged into the `endpoint` block. (@erikbaranowski)
  - `mimir.rules.kubernetes > http_client_config` is merged into the `mimir.rules.kubernetes` block. (@erikbaranowski)
  - `otelcol.receiver.opencensus > grpc` is merged into the `otelcol.receiver.opencensus` block. (@ptodev)
  - `otelcol.receiver.zipkin > http` is merged into the `otelcol.receiver.zipkin` block. (@ptodev)
  - `phlare.scrape > http_client_config` is merged into the `phlare.scrape` block. (@erikbaranowski)
  - `phlare.write > endpoint > http_client_config` is merged into the `endpoint` block. (@erikbaranowski)
  - `prometheus.remote_write > endpoint > http_client_config` is merged into the `endpoint` block. (@erikbaranowski)
  - `prometheus.scrape > http_client_config` is merged into the `prometheus.scrape` block. (@erikbaranowski)

- The `loki.process` component now uses a combined name for stages, simplifying
  the block hierarchy. For example, the `stage > json` block hierarchy is now a
  single block called `stage.json`. All stage blocks in `loki.process` have
  been updated to use this simplified hierarchy. (@tpaschalis)

- `remote.s3` `client_options` block has been renamed to `client`. (@mattdurham)

- Renamed `prometheus.integration.node_exporter` to `prometheus.exporter.unix`. (@jcreixell)

- As first announced in v0.30, support for the `EXPERIMENTAL_ENABLE_FLOW`
  environment variable has been removed in favor of `AGENT_MODE=flow`.
  (@rfratto)

### Features

- New integrations:

  - `oracledb` (@schmikei)
  - `mssql` (@binaryfissiongames)
  - `cloudwatch metrics` (@thepalbi)
  - `azure` (@kgeckhart)
  - `gcp` (@kgeckhart, @ferruvich)

- New Grafana Agent Flow components:

  - `loki.echo` writes received logs to stdout. (@tpaschalis, @rfratto)
  - `loki.source.docker` reads logs from Docker containers and forwards them to
    other `loki` components. (@tpaschalis)
  - `loki.source.kafka` reads logs from Kafka events and forwards them to other
    `loki` components. (@erikbaranowski)
  - `loki.source.kubernetes_events` watches for Kubernetes Events and converts
    them into log lines to forward to other `loki` components. It is the
    equivalent of the `eventhandler` integration. (@rfratto)
  - `otelcol.processor.tail_sampling` samples traces based on a set of defined
    policies from `otelcol` components before forwarding them to other
    `otelcol` components. (@erikbaranowski)
  - `prometheus.exporter.apache` collects metrics from an apache web server
    (@captncraig)
  - `prometheus.exporter.consul` collects metrics from a consul installation
    (@captncraig)
  - `prometheus.exporter.github` collects metrics from GitHub (@jcreixell)
  - `prometheus.exporter.process` aggregates and collects metrics by scraping
    `/proc`. (@spartan0x117)
  - `prometheus.exporter.redis` collects metrics from a redis database
    (@spartan0x117)

### Enhancements

- Flow: Support `keepequal` and `dropequal` actions for relabeling. (@cyriltovena)

- Update Prometheus Node Exporter integration to v1.5.0. (@Thor77)

- Grafana Agent Flow will now reload the config file when `SIGHUP` is sent to
  the process. (@rfratto)

- If using the official RPM and DEB packages for Grafana Agent, invoking
  `systemctl reload grafana-agent` will now reload the configuration file.
  (@rfratto)

- Flow: the `loki.process` component now implements all the same processing
  stages as Promtail's pipelines. (@tpaschalis)

- Flow: new metric for `prometheus.scrape` -
  `agent_prometheus_scrape_targets_gauge`. (@ptodev)

- Flow: new metric for `prometheus.scrape` and `prometheus.relabel` -
  `agent_prometheus_forwarded_samples_total`. (@ptodev)

- Flow: add `constants` into the standard library to expose the hostname, OS,
  and architecture of the system Grafana Agent is running on. (@rfratto)

- Flow: add timeout to loki.source.podlogs controller setup. (@polyrain)

### Bugfixes

- Fixed a reconciliation error in Grafana Agent Operator when using `tlsConfig`
  on `Probe`. (@supergillis)

- Fix issue where an empty `server:` config stanza would cause debug-level logging.
  An empty `server:` is considered a misconfiguration, and thus will error out.
  (@neomantra)

- Flow: fix an error where some error messages that crossed multiple lines
  added extra an extra `|` character when displaying the source file on the
  starting line. (@rfratto)

- Flow: fix issues in `agent fmt` where adding an inline comment on the same
  line as a `[` or `{` would cause indentation issues on subsequent lines.
  (@rfratto)

- Flow: fix issues in `agent fmt` where line comments in arrays would be given
  the wrong identation level. (@rfratto)

- Flow: fix issues with `loki.file` and `loki.process` where deadlock contention or
  logs fail to process. (@mattdurham)

- Flow: `oauth2 > tls_config` was documented as a block but coded incorrectly as
  an attribute. This is now a block in code. This impacted `discovery.docker`,
  `discovery.kubernetes`, `loki.source.kubernetes`, `loki.write`,
  `mimir.rules.kubernetes`, `phlare.scrape`, `phlare.write`,
  `prometheus.remote_write`, `prometheus.scrape`, and `remote.http`
  (@erikbaranowski)

- Flow: Fix issue where using `river:",label"` causes the UI to return nothing. (@mattdurham)

### Other changes

- Use Go 1.20 for builds. (@rfratto)

- The beta label from Grafana Agent Flow has been removed. A subset of Flow
  components are still marked as beta or experimental:

  - `loki.echo` is explicitly marked as beta.
  - `loki.source.kubernetes` is explicitly marked as experimental.
  - `loki.source.podlogs` is explicitly marked as experimental.
  - `mimir.rules.kubernetes` is explicitly marked as beta.
  - `otelcol.processor.tail_sampling` is explicitly marked as beta.
  - `otelcol.receiver.loki` is explicitly marked as beta.
  - `otelcol.receiver.prometheus` is explicitly marked as beta.
  - `phlare.scrape` is explicitly marked as beta.
  - `phlare.write` is explicitly marked as beta.

v0.31.3 (2023-02-13)
--------------------

### Bugfixes

- `loki.source.cloudflare`: fix issue where the `zone_id` argument
  was being ignored, and the `api_token` argument was being used for the zone
  instead. (@rfratto)

- `loki.source.cloudflare`: fix issue where `api_token` argument was not marked
  as a sensitive field. (@rfratto)

v0.31.2 (2023-02-08)
--------------------

### Other changes

- In the Agent Operator, upgrade the `prometheus-config-reloader` dependency
  from version 0.47.0 to version 0.62.0. (@ptodev)

v0.31.1 (2023-02-06)
--------------------

> **BREAKING CHANGES**: This release has breaking changes. Please read entries
> carefully and consult the [upgrade guide][] for specific instructions.

### Breaking changes

- All release Windows `.exe` files are now published as a zip archive.
  Previously, `grafana-agent-installer.exe` was unzipped. (@rfratto)

### Other changes

- Support Go 1.20 for builds. Official release binaries are still produced
  using Go 1.19. (@rfratto)

v0.31.0 (2023-01-31)
--------------------

> **BREAKING CHANGES**: This release has breaking changes. Please read entries
> carefully and consult the [upgrade guide][] for specific instructions.

### Breaking changes

- Release binaries (including inside Docker containers) have been renamed to be
  prefixed with `grafana-` (@rfratto):

  - `agent` is now `grafana-agent`.
  - `agentctl` is now `grafana-agentctl`.
  - `agent-operator` is now `grafana-agent-operator`.

### Deprecations

- A symbolic link in Docker containers from the old binary name to the new
  binary name has been added. These symbolic links will be removed in v0.33. (@rfratto)

### Features

- New Grafana Agent Flow components:

  - `loki.source.cloudflare` reads logs from Cloudflare's Logpull API and
    forwards them to other `loki` components. (@tpaschalis)
  - `loki.source.gcplog` reads logs from GCP cloud resources using Pub/Sub
    subscriptions and forwards them to other `loki` components. (@tpaschalis)
  - `loki.source.gelf` listens for Graylog logs. (@mattdurham)
  - `loki.source.heroku` listens for Heroku messages over TCP a connection and
    forwards them to other `loki` components. (@erikbaranowski)
  - `loki.source.journal` read messages from systemd journal. (@mattdurham)
  - `loki.source.kubernetes` collects logs from Kubernetes pods using the
    Kubernetes API. (@rfratto)
  - `loki.source.podlogs` discovers PodLogs resources on Kubernetes and
    uses the Kubernetes API to collect logs from the pods specified by the
    PodLogs resource. (@rfratto)
  - `loki.source.syslog` listens for Syslog messages over TCP and UDP
    connections and forwards them to other `loki` components. (@tpaschalis)
  - `loki.source.windowsevent` reads logs from Windows Event Log. (@mattdurham)
  - `otelcol.exporter.jaeger` forwards OpenTelemetry data to a Jaeger server.
    (@erikbaranowski)
  - `otelcol.exporter.loki` forwards OTLP-formatted data to compatible `loki`
    receivers. (@tpaschalis)
  - `otelcol.receiver.kafka` receives telemetry data from Kafka. (@rfratto)
  - `otelcol.receiver.loki` receives Loki logs, converts them to the OTLP log
    format and forwards them to other `otelcol` components. (@tpaschalis)
  - `otelcol.receiver.opencensus` receives OpenConsensus-formatted traces or
    metrics. (@ptodev)
  - `otelcol.receiver.zipkin` receives Zipkin-formatted traces. (@rfratto)
  - `phlare.scrape` collects application performance profiles. (@cyriltovena)
  - `phlare.write` sends application performance profiles to Grafana Phlare.
    (@cyriltovena)
  - `mimir.rules.kubernetes` discovers `PrometheusRule` Kubernetes resources and
    loads them into a Mimir instance. (@Logiraptor)

- Flow components which work with relabeling rules (`discovery.relabel`,
  `prometheus.relabel` and `loki.relabel`) now export a new value named Rules.
  This value returns a copy of the currently configured rules. (@tpaschalis)

- New experimental feature: agent-management. Polls configured remote API to fetch new configs. (@spartan0x117)

- Introduce global configuration for logs. (@jcreixell)

### Enhancements

- Handle faro-web-sdk `View` meta in app_agent_receiver. (@rlankfo)

- Flow: the targets in debug info from `loki.source.file` are now individual blocks. (@rfratto)

- Grafana Agent Operator: add [promtail limit stage](https://grafana.com/docs/loki/latest/clients/promtail/stages/limit/) to the operator. (@spartan0x117)

### Bugfixes

- Flow UI: Fix the issue with messy layout on the component list page while
  browser window resize (@xiyu95)

- Flow UI: Display the values of all attributes unless they are nil. (@ptodev)

- Flow: `prometheus.relabel` and `prometheus.remote_write` will now error if they have exited. (@ptodev)

- Flow: Fix issue where negative numbers would convert to floating-point values
  incorrectly, treating the sign flag as part of the number. (@rfratto)

- Flow: fix a goroutine leak when `loki.source.file` is passed more than one
  target with identical set of public labels. (@rfratto)

- Fix issue where removing and re-adding log instance configurations causes an
  error due to double registration of metrics (@spartan0x117, @jcreixell)

### Other changes

- Use Go 1.19.4 for builds. (@erikbaranowski)

- New windows containers for agent and agentctl. These can be found moving forward with the ${Version}-windows tags for grafana/agent and grafana/agentctl docker images (@erikbaranowski)

v0.30.2 (2023-01-11)
--------------------

### Bugfixes

- Flow: `prometheus.relabel` will no longer modify the labels of the original
  metrics, which could lead to the incorrect application of relabel rules on
  subsequent relabels. (@rfratto)

- Flow: `loki.source.file` will no longer deadlock other components if log
  lines cannot be sent to Loki. `loki.source.file` will wait for 5 seconds per
  file to finish flushing read logs to the client, after which it will drop
  them, resulting in lost logs. (@rfratto)

- Operator: Fix the handling of the enableHttp2 field as a boolean in
  `pod_monitor` and `service_monitor` templates. (@tpaschalis)

v0.30.1 (2022-12-23)
--------------------

### Bugfixes

- Fix issue where journald support was accidentally removed. (@tpaschalis)

- Fix issue where some traces' metrics where not collected. (@marctc)

v0.30.0 (2022-12-20)
--------------------

> **BREAKING CHANGES**: This release has breaking changes. Please read entries
> carefully and consult the [upgrade guide][] for specific instructions.

### Breaking changes

- The `ebpf_exporter` integration has been removed due to issues with static
  linking. It may be brought back once these are resolved. (@tpaschalis)

### Deprecations

- The `EXPERIMENTAL_ENABLE_FLOW` environment variable is deprecated in favor of
  `AGENT_MODE=flow`. Support for `EXPERIMENTAL_ENABLE_FLOW` will be removed in
  v0.32. (@rfratto)

### Features

- `grafana-agent-operator` supports oauth2 as an authentication method for
  remote_write. (@timo-42)

- Grafana Agent Flow: Add tracing instrumentation and a `tracing` block to
  forward traces to `otelcol` component. (@rfratto)

- Grafana Agent Flow: Add a `discovery_target_decode` function to decode a JSON
  array of discovery targets corresponding to Prometheus' HTTP and file service
  discovery formats. (@rfratto)

- New Grafana Agent Flow components:

  - `remote.http` polls an HTTP URL and exposes the response body as a string
    or secret to other components. (@rfratto)

  - `discovery.docker` discovers Docker containers from a Docker Engine host.
    (@rfratto)

  - `loki.source.file` reads and tails files for log entries and forwards them
    to other `loki` components. (@tpaschalis)

  - `loki.write` receives log entries from other `loki` components and sends
    them over to a Loki instance. (@tpaschalis)

  - `loki.relabel` receives log entries from other `loki` components and
    rewrites their label set. (@tpaschalis)

  - `loki.process` receives log entries from other `loki` components and runs
    one or more processing stages. (@tpaschalis)

  - `discovery.file` discovers files on the filesystem following glob
    patterns. (@mattdurham)

- Integrations: Introduce the `snowflake` integration. (@binaryfissiongames)

### Enhancements

- Update agent-loki.yaml to use environment variables in the configuration file (@go4real)

- Integrations: Always use direct connection in mongodb_exporter integration. (@v-zhuravlev)

- Update OpenTelemetry Collector dependency to v0.63.1. (@tpaschalis)

- riverfmt: Permit empty blocks with both curly braces on the same line.
  (@rfratto)

- riverfmt: Allow function arguments to persist across different lines.
  (@rfratto)

- Flow: The HTTP server will now start before the Flow controller performs the
  initial load. This allows metrics and pprof data to be collected during the
  first load. (@rfratto)

- Add support for using a [password map file](https://github.com/oliver006/redis_exporter/blob/master/contrib/sample-pwd-file.json) in `redis_exporter`. (@spartan0x117)

- Flow: Add support for exemplars in Prometheus component pipelines. (@rfratto)

- Update Prometheus dependency to v2.40.5. (@rfratto)

- Update Promtail dependency to k127. (@rfratto)

- Native histograms are now supported in the static Grafana Agent and in
  `prometheus.*` Flow components. Native histograms will be automatically
  collected from supported targets. remote_write must be configured to forward
  native histograms from the WAL to the specified endpoints. (@rfratto)

- Flow: metrics generated by upstream OpenTelemetry Collector components are
  now exposed at the `/metrics` endpoint of Grafana Agent Flow. (@rfratto)

### Bugfixes

- Fix issue where whitespace was being sent as part of password when using a
  password file for `redis_exporter`. (@spartan0x117)

- Flow UI: Fix issue where a configuration block referencing a component would
  cause the graph page to fail to load. (@rfratto)

- Remove duplicate `oauth2` key from `metricsinstances` CRD. (@daper)

- Fix issue where on checking whether to restart integrations the Integration
  Manager was comparing configs with secret values scrubbed, preventing reloads
  if only secrets were updated. (@spartan0x117)

### Other changes

- Grafana Agent Flow has graduated from experimental to beta.

v0.29.0 (2022-11-08)
--------------------

> **BREAKING CHANGES**: This release has breaking changes. Please read entries
> carefully and consult the [upgrade guide][] for specific instructions.

### Breaking changes

- JSON-encoded traces from OTLP versions earlier than 0.16.0 are no longer
  supported. (@rfratto)

### Deprecations

- The binary names `agent`, `agentctl`, and `agent-operator` have been
  deprecated and will be renamed to `grafana-agent`, `grafana-agentctl`, and
  `grafana-agent-operator` in the v0.31.0 release.

### Features

- Add `agentctl test-logs` command to allow testing log configurations by redirecting
  collected logs to standard output. This can be useful for debugging. (@jcreixell)

- New Grafana Agent Flow components:

  - `otelcol.receiver.otlp` receives OTLP-formatted traces, metrics, and logs.
    Data can then be forwarded to other `otelcol` components. (@rfratto)

  - `otelcol.processor.batch` batches data from `otelcol` components before
    forwarding it to other `otelcol` components. (@rfratto)

  - `otelcol.exporter.otlp` accepts data from `otelcol` components and sends
    it to a gRPC server using the OTLP protocol. (@rfratto)

  - `otelcol.exporter.otlphttp` accepts data from `otelcol` components and
    sends it to an HTTP server using the OTLP protocol. (@tpaschalis)

  - `otelcol.auth.basic` performs basic authentication for `otelcol`
    components that support authentication extensions. (@rfratto)

  - `otelcol.receiver.jeager` receives Jaeger-formatted traces. Data can then
    be forwarded to other `otelcol` components. (@rfratto)

  - `otelcol.processor.memory_limiter` periodically checks memory usage and
    drops data or forces a garbage collection if the defined limits are
    exceeded. (@tpaschalis)

  - `otelcol.auth.bearer` performs bearer token authentication for `otelcol`
    components that support authentication extensions. (@rfratto)

  - `otelcol.auth.headers` attaches custom request headers to `otelcol`
    components that support authentication extensions. (@rfratto)

  - `otelcol.receiver.prometheus` receives Prometheus metrics, converts them
    to the OTLP metric format and forwards them to other `otelcol` components.
    (@tpaschalis)

  - `otelcol.exporter.prometheus` forwards OTLP-formatted data to compatible
    `prometheus` components. (@rfratto)

- Flow: Allow config blocks to reference component exports. (@tpaschalis)

- Introduce `/-/support` endpoint for generating 'support bundles' in static
  agent mode. Support bundles are zip files of commonly-requested information
  that can be used to debug a running agent. (@tpaschalis)

### Enhancements

- Update OpenTelemetry Collector dependency to v0.61.0. (@rfratto)

- Add caching to Prometheus relabel component. (@mattdurham)

- Grafana Agent Flow: add `agent_resources_*` metrics which explain basic
  platform-agnostic metrics. These metrics assist with basic monitoring of
  Grafana Agent, but are not meant to act as a replacement for fully featured
  components like `prometheus.integration.node_exporter`. (@rfratto)

- Enable field label in TenantStageSpec of PodLogs pipeline. (@siiimooon)

- Enable reporting of enabled integrations. (@marctc)

- Grafana Agent Flow: `prometheus.remote_write` and `prometheus.relabel` will
  now export receivers immediately, removing the need for dependant components
  to be evaluated twice at process startup. (@rfratto)

- Add missing setting to configure instance key for Eventhandler integration. (@marctc)

- Update Prometheus dependency to v2.39.1. (@rfratto)

- Update Promtail dependency to weekly release k122. (@rfratto)

- Tracing: support the `num_traces` and `expected_new_traces_per_sec` configuration parameters in the tail_sampling processor. (@ptodev)

### Bugfixes

- Remove empty port from the `apache_http` integration's instance label. (@katepangLiu)

- Fix identifier on target creation for SNMP v2 integration. (@marctc)

- Fix bug when specifying Blackbox's modules when using Blackbox integration. (@marctc)

- Tracing: fix a panic when the required `protocols` field was not set in the `otlp` receiver. (@ptodev)

- Support Bearer tokens for metric remote writes in the Grafana Operator (@jcreixell, @marctc)

### Other changes

- Update versions of embedded Prometheus exporters used for integrations:

  - Update `github.com/prometheus/statsd_exporter` to `v0.22.8`. (@captncraig)

  - Update `github.com/prometheus-community/postgres_exporter` to `v0.11.1`. (@captncraig)

  - Update `github.com/prometheus/memcached_exporter` to `v0.10.0`. (@captncraig)

  - Update `github.com/prometheus-community/elasticsearch_exporter` to `v1.5.0`. (@captncraig)

  - Update `github.com/prometheus/mysqld_exporter` to `v0.14.0`. (@captncraig)

  - Update `github.com/prometheus/consul_exporter` to `v0.8.0`. (@captncraig)

  - Update `github.com/ncabatoff/process-exporter` to `v0.7.10`. (@captncraig)

  - Update `github.com/prometheus-community/postgres_exporter` to `v0.11.1`. (@captncraig)

- Use Go 1.19.3 for builds. (@rfratto)

v0.28.1 (2022-11-03)
--------------------

### Security

- Update Docker base image to resolve OpenSSL vulnerabilities CVE-2022-3602 and
  CVE-2022-3786. Grafana Agent does not use OpenSSL, so we do not believe it is
  vulnerable to these issues, but the base image has been updated to remove the
  report from image scanners. (@rfratto)

v0.28.0 (2022-09-29)
--------------------

### Features

- Introduce Grafana Agent Flow, an experimental "programmable pipeline" runtime
  mode which improves how to configure and debug Grafana Agent by using
  components. (@captncraig, @karengermond, @marctc, @mattdurham, @rfratto,
  @rlankfo, @tpaschalis)

- Introduce Blackbox exporter integration. (@marctc)

### Enhancements

- Update Loki dependency to v2.6.1. (@rfratto)

### Bugfixes

### Other changes

- Fix relabel configs in sample agent-operator manifests (@hjet)

- Operator no longer set the `SecurityContext.Privileged` flag in the `config-reloader` container. (@hsyed-dojo)

- Add metrics for config reloads and config hash (@jcreixell)

v0.27.1 (2022-09-09)
--------------------

> **NOTE**: ARMv6 Docker images are no longer being published.
>
> We have stopped publishing Docker images for ARMv6 platforms.
> This is due to the new Ubuntu base image we are using that does not support ARMv6.
> The new Ubuntu base image has less reported CVEs, and allows us to provide more
> secure Docker images. We will still continue to publish ARMv6 release binaries and
> deb/rpm packages.

### Other Changes

- Switch docker image base from debian to ubuntu. (@captncraig)

v0.27.0 (2022-09-01)
--------------------

### Features

- Integrations: (beta) Add vmware_exporter integration (@rlankfo)

- App agent receiver: add Event kind to payload (@domasx2)

### Enhancements

- Tracing: Introduce a periodic appender to the remotewriteexporter to control sample rate. (@mapno)

- Tracing: Update OpenTelemetry dependency to v0.55.0. (@rfratto, @mapno)

- Add base agent-operator jsonnet library and generated manifests (@hjet)

- Add full (metrics, logs, K8s events) sample agent-operator jsonnet library and gen manifests (@hjet)

- Introduce new configuration fields for disabling Keep-Alives and setting the
  IdleConnectionTimeout when scraping. (@tpaschalis)

- Add field to Operator CRD to disable report usage functionality. (@marctc)

### Bugfixes

- Tracing: Fixed issue with the PromSD processor using the `connection` method to discover the IP
  address.  It was failing to match because the port number was included in the address string. (@jphx)

- Register prometheus discovery metrics. (@mattdurham)

- Fix seg fault when no instance parameter is provided for apache_http integration, using integrations-next feature flag. (@rgeyer)

- Fix grafanacloud-install.ps1 web request internal server error when fetching config. (@rlankfo)

- Fix snmp integration not passing module or walk_params parameters when scraping. (@rgeyer)

- Fix unmarshal errors (key "<walk_param name>" already set in map) for snmp integration config when walk_params is defined, and the config is reloaded. (@rgeyer)

### Other changes

- Update several go dependencies to resolve warnings from certain security scanning tools. None of the resolved vulnerabilities were known to be exploitable through the agent. (@captncraig)

- It is now possible to compile Grafana Agent using Go 1.19. (@rfratto)

v0.26.1 (2022-07-25)
--------------------

> **BREAKING CHANGES**: This release has breaking changes. Please read entries
> carefully and consult the [upgrade guide][] for specific instructions.

### Breaking changes

- Change windows certificate store so client certificate is no longer required in store. (@mattdurham)

### Bugfixes

- Operator: Fix issue where configured `targetPort` ServiceMonitors resulted in
  generating an incorrect scrape_config. (@rfratto)

- Build the Linux/AMD64 artifacts using the opt-out flag for the ebpf_exporter. (@tpaschalis)

v0.26.0 (2022-07-18)
--------------------

> **BREAKING CHANGES**: This release has breaking changes. Please read entries
> carefully and consult the [upgrade guide][] for specific instructions.

### Breaking changes

- Deprecated `server` YAML block fields have now been removed in favor of the
  command-line flags that replaced them. These fields were originally
  deprecated in v0.24.0. (@rfratto)

- Changed tail sampling policies to be configured as in the OpenTelemetry
  Collector. (@mapno)

### Features

- Introduce Apache HTTP exporter integration. (@v-zhuravlev)

- Introduce eBPF exporter integration. (@tpaschalis)

### Enhancements

- Truncate all records in WAL if repair attempt fails. (@rlankfo)

### Bugfixes

- Relative symlinks for promtail now work as expected. (@RangerCD, @mukerjee)

- Fix rate limiting implementation for the app agent receiver integration. (@domasx2)

- Fix mongodb exporter so that it now collects all metrics. (@mattdurham)

v0.25.1 (2022-06-16)
--------------------

### Bugfixes

- Integer types fail to unmarshal correctly in operator additional scrape configs. (@rlankfo)

- Unwrap replayWAL error before attempting corruption repair. (@rlankfo)

v0.25.0 (2022-06-06)
--------------------

> **BREAKING CHANGES**: This release has breaking changes. Please read entries
> carefully and consult the [upgrade guide][] for specific instructions.

### Breaking changes

- Traces: Use `rpc.grpc.status_code` attribute to determine
  span failed in the service graph processor (@rcrowe)

### Features

- Add HTTP endpoints to fetch active instances and targets for the Logs subsystem.
  (@marctc)

- (beta) Add support for using windows certificate store for TLS connections. (@mattdurham)

- Grafana Agent Operator: add support for integrations through an `Integration`
  CRD which is discovered by `GrafanaAgent`. (@rfratto)

- (experimental) Add app agent receiver integration. This depends on integrations-next being enabled
  via the `integrations-next` feature flag. Use `-enable-features=integrations-next` to use
  this integration. (@kpelelis, @domas)

- Introduce SNMP exporter integration. (@v-zhuravlev)

- Configure the agent to report the use of feature flags to grafana.com. (@marctc)

### Enhancements

- integrations-next: Integrations using autoscrape will now autoscrape metrics
  using in-memory connections instead of connecting to themselves over the
  network. As a result of this change, the `client_config` field has been
  removed. (@rfratto)

- Enable `proxy_url` support on `oauth2` for metrics and logs (update **prometheus/common** dependency to `v0.33.0`). (@martin-jaeger-maersk)

- `extra-scrape-metrics` can now be enabled with the `--enable-features=extra-scrape-metrics` feature flag. See <https://prometheus.io/docs/prometheus/2.31/feature_flags/#extra-scrape-metrics> for details. (@rlankfo)

- Resolved issue in v2 integrations where if an instance name was a prefix of another the route handler would fail to
  match requests on the longer name (@mattdurham)

- Set `include_metadata` to true by default for OTLP traces receivers (@mapno)

### Bugfixes

- Scraping service was not honoring the new server grpc flags `server.grpc.address`.  (@mattdurham)

### Other changes

- Update base image of official Docker containers from Debian buster to Debian
  bullseye. (@rfratto)

- Use Go 1.18 for builds. (@rfratto)

- Add `metrics` prefix to the url of list instances endpoint (`GET
  /agent/api/v1/instances`) and list targets endpoint (`GET
  /agent/api/v1/metrics/targets`). (@marctc)

- Add extra identifying labels (`job`, `instance`, `agent_hostname`) to eventhandler integration. (@hjet)

- Add `extra_labels` configuration to eventhandler integration. (@hjet)

v0.24.2 (2022-05-02)
--------------------

### Bugfixes

- Added configuration watcher delay to prevent race condition in cases where scraping service mode has not gracefully exited. (@mattdurham)

### Other changes

- Update version of node_exporter to include additional metrics for osx. (@v-zhuravlev)

v0.24.1 (2022-04-14)
--------------------

### Bugfixes

- Add missing version information back into `agentctl --version`. (@rlankfo)

- Bump version of github-exporter to latest upstream SHA 284088c21e7d, which
  includes fixes from bugs found in their latest tag. This includes a fix
  where not all releases where retrieved when pulling release information.
  (@rfratto)

- Set the `Content-Type` HTTP header to `application/json` for API endpoints
  returning json objects. (@marctc)

- Operator: fix issue where a `username_file` field was incorrectly set.
  (@rfratto)

- Initialize the logger with default `log_level` and `log_format` parameters.
  (@tpaschalis)

### Other changes

- Embed timezone data to enable Promtail pipelines using the `location` field
  on Windows machines. (@tpaschalis)

v0.24.0 (2022-04-07)
--------------------

> **BREAKING CHANGES**: This release has breaking changes. Please read entries
> carefully and consult the [upgrade guide][] for specific instructions.
>
> **GRAFANA AGENT OPERATOR USERS**: As of this release, Grafana Agent Operator
> does not support versions of Grafana Agent prior to v0.24.0.

### Breaking changes

- The following metrics will now be prefixed with `agent_dskit_` instead of
  `cortex_`: `cortex_kv_request_duration_seconds`,
  `cortex_member_consul_heartbeats_total`, `cortex_member_ring_tokens_owned`,
  `cortex_member_ring_tokens_to_own`, `cortex_ring_member_ownership_percent`,
  `cortex_ring_members`, `cortex_ring_oldest_member_timestamp`,
  `cortex_ring_tokens_owned`, `cortex_ring_tokens_total`. (@rlankfo)

- Traces: the `traces_spanmetrics_calls_total_total` metric has been renamed to
  `traces_spanmetrics_calls_total` (@fredr)

- Two new flags, `-server.http.enable-tls` and `-server.grpc.enable-tls` must
  be provided to explicitly enable TLS support. This is a change of the
  previous behavior where TLS support was enabled when a certificate pair was
  provided. (@rfratto)

- Many command line flags starting with `-server.` block have been renamed.
  (@rfratto)

- The `-log.level` and `-log.format` flags are removed in favor of being set in
  the configuration file. (@rfratto)

- Flags for configuring TLS have been removed in favor of being set in the
  configuration file. (@rfratto)

- Dynamic reload is no longer supported for deprecated server block fields.
  Changing a deprecated field will be ignored and cause the reload to fail.
  (@rfratto)

- The default HTTP listen address is now `127.0.0.1:12345`. Use the
  `-server.http.address` flag to change this value. (@rfratto)

- The default gRPC listen address is now `127.0.0.1:12346`. Use the
  `-server.grpc.address` flag to change this value. (@rfratto)

- `-reload-addr` and `-reload-port` have been removed. They are no longer
  necessary as the primary HTTP server is now static and can't be shut down in
  the middle of a `/-/reload` call. (@rfratto)

- (Only impacts `integrations-next` feature flag) Many integrations have been
  renamed to better represent what they are integrating with. For example,
  `redis_exporter` is now `redis`. This change requires updating
  `integrations-next`-enabled configuration files. This change also changes
  integration names shown in metric labels. (@rfratto)

- The deprecated `-prometheus.*` flags have been removed in favor of
  their `-metrics.*` counterparts. The `-prometheus.*` flags were first
  deprecated in v0.19.0. (@rfratto)

### Deprecations

- Most fields in the `server` block of the configuration file are
  now deprecated in favor of command line flags. These fields will be removed
  in the v0.26.0 release. Please consult the upgrade guide for more information
  and rationale. (@rfratto)

### Features

- Added config read API support to GrafanaAgent Custom Resource Definition.
  (@shamsalmon)

- Added consulagent_sd to target discovery. (@chuckyz)

- Introduce EXPERIMENTAL support for dynamic configuration. (@mattdurham)

- Introduced endpoint that accepts remote_write requests and pushes metrics data directly into an instance's WAL. (@tpaschalis)

- Added builds for linux/ppc64le. (@aklyachkin)

### Enhancements

- Tracing: Exporters can now be configured to use OAuth. (@canuteson)

- Strengthen readiness check for metrics instances. (@tpaschalis)

- Parameterize namespace field in sample K8s logs manifests (@hjet)

- Upgrade to Loki k87. (@rlankfo)

- Update Prometheus dependency to v2.34.0. (@rfratto)

- Update OpenTelemetry-collector dependency to v0.46.0. (@mapno)

- Update cAdvisor dependency to v0.44.0. (@rfratto)

- Update mongodb_exporter dependency to v0.31.2 (@mukerjee)

- Use grafana-agent/v2 Tanka Jsonnet to generate K8s manifests (@hjet)

- Replace agent-bare.yaml K8s sample Deployment with StatefulSet (@hjet)

- Improve error message for `agentctl` when timeout happens calling
  `cloud-config` command (@marctc)

- Enable integrations-next by default in agent-bare.yaml. Please note #1262 (@hjet)

### Bugfixes

- Fix Kubernetes manifests to use port `4317` for OTLP instead of the previous
  `55680` in line with the default exposed port in the agent.

- Ensure singleton integrations are honored in v2 integrations (@mattdurham)

- Tracing: `const_labels` is now correctly parsed in the remote write exporter.
  (@fredr)

- integrations-next: Fix race condition where metrics endpoints for
  integrations may disappear after reloading the config file. (@rfratto)

- Removed the `server.path_prefix` field which would break various features in
  Grafana Agent when set. (@rfratto)

- Fix issue where installing the DEB/RPM packages would overwrite the existing
  config files and environment files. (@rfratto)

- Set `grafanaDashboardFolder` as top level key in the mixin. (@Duologic)

- Operator: Custom Secrets or ConfigMaps to mount will no longer collide with
  the path name of the default secret mount. As a side effect of this bugfix,
  custom Secrets will now be mounted at
  `/var/lib/grafana-agent/extra-secrets/<secret name>` and custom ConfigMaps
  will now be mounted at `/var/lib/grafana-agent/extra-configmaps/<configmap
  name>`. This is not a breaking change as it was previously impossible to
  properly provide these custom mounts. (@rfratto)

- Flags accidentally prefixed with `-metrics.service..` (two `.` in a row) have
  now been fixed to only have one `.`. (@rfratto)

- Protect concurrent writes to the WAL in the remote write exporter (@mapno)

### Other changes

- The `-metrics.wal-directory` flag and `metrics.wal_directory` config option
  will now default to `data-agent/`, the same default WAL directory as
  Prometheus Agent. (@rfratto)

v0.23.0 (2022-02-10)
--------------------

### Enhancements

- Go 1.17 is now used for all builds of the Agent. (@tpaschalis)

- integrations-next: Add `extra_labels` to add a custom set of labels to
  integration targets. (@rfratto)

- The agent no longer appends duplicate exemplars. (@tpaschalis)

- Added Kubernetes eventhandler integration (@hjet)

- Enables sending of exemplars over remote write by default. (@rlankfo)

### Bugfixes

- Fixed issue where Grafana Agent may panic if there is a very large WAL
  loading while old WALs are being deleted or the `/agent/api/v1/targets`
  endpoint is called. (@tpaschalis)

- Fix panic in prom_sd_processor when address is empty (@mapno)

- Operator: Add missing proxy_url field from generated remote_write configs.
  (@rfratto)

- Honor the specified log format in the traces subsystem (@mapno)

- Fix typo in node_exporter for runit_service_dir. (@mattdurham)

- Allow inlining credentials in remote_write url. (@tpaschalis)

- integrations-next: Wait for integrations to stop when starting new instances
  or shutting down (@rfratto).

- Fix issue with windows_exporter mssql collector crashing the agent.
  (@mattdurham)

- The deb and rpm files will now ensure the /var/lib/grafana-agent data
  directory is created with permissions set to 0770. (@rfratto)

- Make agent-traces.yaml Namespace a template-friendly variable (@hjet)

- Disable `machine-id` journal vol by default in sample logs manifest (@hjet)

v0.22.0 (2022-01-13)
--------------------

> This release has deprecations. Please read entries carefully and consult
> the [upgrade guide][] for specific instructions.

### Deprecations

- The node_exporter integration's `netdev_device_whitelist` field is deprecated
  in favor of `netdev_device_include`. Support for the old field name will be
  removed in a future version. (@rfratto)

- The node_exporter integration's `netdev_device_blacklist` field is deprecated
  in favor of `netdev_device_include`. Support for the old field name will be
  removed in a future version. (@rfratto)

- The node_exporter integration's `systemd_unit_whitelist` field is deprecated
  in favor of `systemd_unit_include`. Support for the old field name will be
  removed in a future version. (@rfratto)

- The node_exporter integration's `systemd_unit_blacklist` field is deprecated
  in favor of `systemd_unit_exclude`. Support for the old field name will be
  removed in a future version. (@rfratto)

- The node_exporter integration's `filesystem_ignored_mount_points` field is
  deprecated in favor of `filesystem_mount_points_exclude`. Support for the old
  field name will be removed in a future version. (@rfratto)

- The node_exporter integration's `filesystem_ignored_fs_types` field is
  deprecated in favor of `filesystem_fs_types_exclude`. Support for the old
  field name will be removed in a future version. (@rfratto)

### Features

- (beta) Enable experimental config urls for fetching remote configs.
  Currently, only HTTP/S is supported. Pass the
  `-enable-features=remote-configs` flag to turn this on. (@rlankfo)

- Added [cAdvisor](https://github.com/google/cadvisor) integration. (@rgeyer)

- Traces: Add `Agent Tracing Pipeline` dashboard and alerts (@mapno)

- Traces: Support jaeger/grpc exporter (@nicoche)

- (beta) Enable an experimental integrations subsystem revamp. Pass
  `integrations-next` to `-enable-features` to turn this on. Reading the
  documentation for the revamp is recommended; enabling it causes breaking
  config changes. (@rfratto)

### Enhancements

- Traces: Improved pod association in PromSD processor (@mapno)

- Updated OTel to v0.40.0 (@mapno)

- Remote write dashboard: show in and out sample rates (@bboreham)

- Remote write dashboard: add mean latency (@bboreham)

- Update node_exporter dependency to v1.3.1. (@rfratto)

- Cherry-pick Prometheus PR #10102 into our Prometheus dependency (@rfratto).

### Bugfixes

- Fix usage of POSTGRES_EXPORTER_DATA_SOURCE_NAME when using postgres_exporter
  integration (@f11r)

- Change ordering of the entrypoint for windows service so that it accepts
  commands immediately (@mattdurham)

- Only stop WAL cleaner when it has been started (@56quarters)

- Fix issue with unquoted install path on Windows, that could allow escalation
  or running an arbitrary executable (@mattdurham)

- Fix cAdvisor so it collects all defined metrics instead of the last
  (@pkoenig10)

- Fix panic when using 'stdout' in automatic logging (@mapno)

- Grafana Agent Operator: The /-/ready and /-/healthy endpoints will
  no longer always return 404 (@rfratto).

### Other changes

- Remove log-level flag from systemd unit file (@jpkrohling)

v0.21.2 (2021-12-08)
--------------------

### Security fixes

- This release contains a fix for
  [CVE-2021-41090](https://github.com/grafana/agent/security/advisories/GHSA-9c4x-5hgq-q3wh).

### Other changes

- This release disables the existing `/-/config` and
  `/agent/api/v1/configs/{name}` endpoints by default. Pass the
  `--config.enable-read-api` flag at the command line to opt in to these
  endpoints.

v0.21.1 (2021-11-18)
--------------------

### Bugfixes

- Fix panic when using postgres_exporter integration (@saputradharma)

- Fix panic when dnsamsq_exporter integration tried to log a warning (@rfratto)

- Statsd Integration: Adding logger instance to the statsd mapper
  instantiation. (@gaantunes)

- Statsd Integration: Fix issue where mapped metrics weren't exposed to the
  integration. (@mattdurham)

- Operator: fix bug where version was a required field (@rfratto)

- Metrics: Only run WAL cleaner when metrics are being used and a WAL is
  configured. (@rfratto)

v0.21.0 (2021-11-17)
--------------------

### Enhancements

- Update Cortex dependency to v1.10.0-92-g85c378182. (@rlankfo)

- Update Loki dependency to v2.1.0-656-g0ae0d4da1. (@rlankfo)

- Update Prometheus dependency to v2.31.0 (@rlankfo)

- Add Agent Operator Helm quickstart guide (@hjet)

- Reorg Agent Operator quickstart guides (@hjet)

### Bugfixes

- Packaging: Use correct user/group env variables in RPM %post script (@simonc6372)

- Validate logs config when using logs_instance with automatic logging processor (@mapno)

- Operator: Fix MetricsInstance Service port (@hjet)

- Operator: Create govern service per Grafana Agent (@shturman)

- Operator: Fix relabel_config directive for PodLogs resource (@hjet)

- Traces: Fix `success_logic` code in service graphs processor (@mapno)

### Other changes

- Self-scraped integrations will now use an SUO-specific value for the `instance` label. (@rfratto)

- Traces: Changed service graphs store implementation to improve CPU performance (@mapno)

v0.20.1 (2021-12-08)
--------------------

> _NOTE_: The fixes in this patch are only present in v0.20.1 and >=v0.21.2.

### Security fixes

- This release contains a fix for
  [CVE-2021-41090](https://github.com/grafana/agent/security/advisories/GHSA-9c4x-5hgq-q3wh).

### Other changes

- This release disables the existing `/-/config` and
  `/agent/api/v1/configs/{name}` endpoitns by default. Pass the
  `--config.enable-read-api` flag at the command line to opt in to these
  endpoints.

v0.20.0 (2021-10-28)
--------------------

> **BREAKING CHANGES**: This release has breaking changes. Please read entries
> carefully and consult the [upgrade guide][] for specific instructions.

### Breaking Changes

- push_config is no longer supported in trace's config (@mapno)

### Features

- Operator: The Grafana Agent Operator can now generate a Kubelet service to
  allow a ServiceMonitor to collect Kubelet and cAdvisor metrics. This requires
  passing a `--kubelet-service` flag to the Operator in `namespace/name` format
  (like `kube-system/kubelet`). (@rfratto)

- Service graphs processor (@mapno)

### Enhancements

- Updated mysqld_exporter to v0.13.0 (@gaantunes)

- Updated postgres_exporter to v0.10.0 (@gaantunes)

- Updated redis_exporter to v1.27.1 (@gaantunes)

- Updated memcached_exporter to v0.9.0 (@gaantunes)

- Updated statsd_exporter to v0.22.2 (@gaantunes)

- Updated elasticsearch_exporter to v1.2.1 (@gaantunes)

- Add remote write to silent Windows Installer  (@mattdurham)

- Updated mongodb_exporter to v0.20.7 (@rfratto)

- Updated OTel to v0.36 (@mapno)

- Updated statsd_exporter to v0.22.2 (@mattdurham)

- Update windows_exporter to v0.16.0 (@rfratto, @mattdurham)

- Add send latency to agent dashboard (@bboreham)

### Bugfixes

- Do not immediately cancel context when creating a new trace processor. This
  was preventing scrape_configs in traces from functioning. (@lheinlen)

- Sanitize autologged Loki labels by replacing invalid characters with
  underscores (@mapno)

- Traces: remove extra line feed/spaces/tabs when reading password_file content
  (@nicoche)

- Updated envsubst to v2.0.0-20210730161058-179042472c46. This version has a
  fix needed for escaping values outside of variable substitutions. (@rlankfo)

- Grafana Agent Operator should no longer delete resources matching the names
  of the resources it manages. (@rfratto)

- Grafana Agent Operator will now appropriately assign an
  `app.kubernetes.io/managed-by=grafana-agent-operator` to all created
  resources. (@rfratto)

### Other changes

- Configuration API now returns 404 instead of 400 when attempting to get or
  delete a config which does not exist. (@kgeckhart)

- The windows_exporter now disables the textfile collector by default.
  (@rfratto)

v0.19.0 (2021-09-29)
--------------------

> **BREAKING CHANGES**: This release has breaking changes. Please read entries
> carefully and consult the [upgrade guide][] for specific instructions.

### Breaking Changes

- Reduced verbosity of tracing autologging by not logging `STATUS_CODE_UNSET`
  status codes. (@mapno)

- Operator: rename `Prometheus*` CRDs to `Metrics*` and `Prometheus*` fields to
  `Metrics*`. (@rfratto)

- Operator: CRDs are no longer referenced using a hyphen in the name to be
  consistent with how Kubernetes refers to resources. (@rfratto)

- `prom_instance` in the spanmetrics config is now named `metrics_instance`.
  (@rfratto)

### Deprecations

- The `loki` key at the root of the config file has been deprecated in favor of
  `logs`. `loki`-named fields in `automatic_logging` have been renamed
  accordinly: `loki_name` is now `logs_instance_name`, `loki_tag` is now
  `logs_instance_tag`, and `backend: loki` is now `backend: logs_instance`.
  (@rfratto)

- The `prometheus` key at the root of the config file has been deprecated in
  favor of `metrics`. Flag names starting with `prometheus.` have also been
  deprecated in favor of the same flags with the `metrics.` prefix. Metrics
  prefixed with `agent_prometheus_` are now prefixed with `agent_metrics_`.
  (@rfratto)

- The `tempo` key at the root of the config file has been deprecated in favor
  of `traces`. (@mattdurham)

### Features

- Added [GitHub exporter](https://github.com/infinityworks/github-exporter)
  integration. (@rgeyer)

- Add TLS config options for tempo `remote_write`s. (@mapno)

- Support autologging span attributes as log labels (@mapno)

- Put Tests requiring Network Access behind a -online flag (@flokli)

- Add logging support to the Grafana Agent Operator. (@rfratto)

- Add `operator-detach` command to agentctl to allow zero-downtime upgrades
  when removing an Operator CRD. (@rfratto)

- The Grafana Agent Operator will now default to deploying the matching release
  version of the Grafana Agent instead of v0.14.0. (@rfratto)

### Enhancements

- Update OTel dependency to v0.30.0 (@mapno)

- Allow reloading configuration using `SIGHUP` signal. (@tharun208)

- Add HOSTNAME environment variable to service file to allow for expanding the
  $HOSTNAME variable in agent config.  (@dfrankel33)

- Update jsonnet-libs to 1.21 for Kubernetes 1.21+ compatability. (@MurzNN)

- Make method used to add k/v to spans in prom_sd processor configurable.
  (@mapno)

### Bugfixes

- Regex capture groups like `${1}` will now be kept intact when using
  `-config.expand-env`. (@rfratto)

- The directory of the logs positions file will now properly be created on
  startup for all instances. (@rfratto)

- The Linux system packages will now configure the grafana-agent user to be a
  member of the adm and systemd-journal groups. This will allow logs to read
  from journald and /var/log by default. (@rfratto)

- Fix collecting filesystem metrics on Mac OS (darwin) in the `node_exporter`
  integration default config. (@eamonryan)

- Remove v0.0.0 flags during build with no explicit release tag (@mattdurham)

- Fix issue with global scrape_interval changes not reloading integrations
  (@kgeckhart)

- Grafana Agent Operator will now detect changes to referenced ConfigMaps and
  Secrets and reload the Agent properly. (@rfratto)

- Grafana Agent Operator's object label selectors will now use Kubernetes
  defaults when undefined (i.e., default to nothing). (@rfratto)

- Fix yaml marshalling tag for cert_file in kafka exporter agent config.
  (@rgeyer)

- Fix warn-level logging of dropped targets. (@james-callahan)

- Standardize scrape_interval to 1m in examples. (@mattdurham)

v0.18.4 (2021-09-14)
--------------------

### Enhancements

- Add `agent_prometheus_configs_changed_total` metric to track instance config
  events. (@rfratto)

### Bugfixes

- Fix info logging on windows. (@mattdurham)

- Scraping service: Ensure that a reshard is scheduled every reshard
  interval. (@rfratto)

v0.18.3 (2021-09-08)
--------------------

### Bugfixes

- Register missing metric for configstore consul request duration. (@rfratto)

- Logs should contain a caller field with file and line numbers again
  (@kgeckhart)

- In scraping service mode, the polling configuration refresh should honor
  timeout. (@mattdurham)

- In scraping service mode, the lifecycle reshard should happen using a
  goroutine. (@mattdurham)

- In scraping service mode, scraping service can deadlock when reloading during
  join. (@mattdurham)

- Scraping service: prevent more than one refresh from being queued at a time.
  (@rfratto)

v0.18.2 (2021-08-12)
--------------------

### Bugfixes

- Honor the prefix and remove prefix from consul list results (@mattdurham)

v0.18.1 (2021-08-09)
--------------------

### Bugfixes

- Reduce number of consul calls when ran in scrape service mode (@mattdurham)

v0.18.0 (2021-07-29)
--------------------

### Features

- Added [GitHub exporter](https://github.com/infinityworks/github-exporter)
  integration. (@rgeyer)

- Add support for OTLP HTTP trace exporting. (@mapno)

### Enhancements

- Switch to drone for releases. (@mattdurham)

- Update postgres_exporter to a [branch of](https://github.com/grafana/postgres_exporter/tree/exporter-package-v0.10.0) v0.10.0

### Bugfixes

- Enabled flag for integrations is not being honored. (@mattdurham)

v0.17.0 (2021-07-15)
--------------------

### Features

- Added [Kafka Lag exporter](https://github.com/davidmparrott/kafka_exporter)
  integration. (@gaantunes)

### Bugfixes

- Fix race condition that may occur and result in a panic when initializing
  scraping service cluster. (@rfratto)

v0.16.1 (2021-06-22)
--------------------

### Bugfixes

- Fix issue where replaying a WAL caused incorrect metrics to be sent over
  remote write. (@rfratto)

v0.16.0 (2021-06-17)
--------------------

### Features

- (beta) A Grafana Agent Operator is now available. (@rfratto)

### Enhancements

- Error messages when installing the Grafana Agent for Grafana Cloud will now
  be shown. (@rfratto)

### Bugfixes

- Fix a leak in the shared string interner introduced in v0.14.0. This fix was
  made to a [dependency](https://github.com/grafana/prometheus/pull/21).
  (@rfratto)

- Fix issue where a target will fail to be scraped for the process lifetime if
  that target had gone down for long enough that its series were removed from
  the in-memory cache (2 GC cycles). (@rfratto)

v0.15.0 (2021-06-03)
--------------------

> **BREAKING CHANGES**: This release has breaking changes. Please read entries
> carefully and consult the [upgrade guide][] for specific instructions.

### Breaking Changes

- The configuration of Tempo Autologging has changed. (@mapno)

### Features

- Add support for exemplars. (@mapno)

### Enhancements

- Add the option to log to stdout instead of a Loki instance. (@joe-elliott)

- Update Cortex dependency to v1.8.0.

- Running the Agent as a DaemonSet with host_filter and role: pod should no
  longer cause unnecessary load against the Kubernetes SD API. (@rfratto)

- Update Prometheus to v2.27.0. (@mapno)

- Update Loki dependency to d88f3996eaa2. This is a non-release build, and was
  needed to support exemplars. (@mapno)

- Update Cortex dependency to d382e1d80eaf. This is a non-release build, and
  was needed to support exemplars. (@mapno)

### Bugfixes

- Host filter relabeling rules should now work. (@rfratto)

- Fixed issue where span metrics where being reported with wrong time unit.
  (@mapno)

### Other changes

- Intentionally order tracing processors. (@joe-elliott)

v0.14.0 (2021-05-24)
--------------------

> **BREAKING CHANGES**: This release has breaking changes. Please read entries
> carefully and consult the [upgrade guide][] for specific instructions.
>
> **STABILITY NOTICE**: As of this release, functionality that is not
> recommended for production use and is expected to change will be tagged
> interchangably as "experimental" or "beta."

### Security fixes

- The Scraping service API will now reject configs that read credentials from
  disk by default. This prevents malicious users from reading arbitrary files
  and sending their contents over the network. The old behavior can be
  re-enabled by setting `dangerous_allow_reading_files: true` in the scraping
  service config. (@rfratto)

### Breaking changes

- Configuration for SigV4 has changed. (@rfratto)

### Deprecations

- `push_config` is now supplanted by `remote_block` and `batch`. `push_config`
  will be removed in a future version (@mapno)

### Features

- (beta) New integration: windows_exporter (@mattdurham)

- (beta) Grafana Agent Windows Installer is now included as a release artifact.
  (@mattdurham)

- Official M1 Mac release builds will now be generated! Look for
  `agent-darwin-arm64` and `agentctl-darwin-arm64` in the release assets.
  (@rfratto)

- Add support for running as a Windows service (@mattdurham)

- (beta) Add /-/reload support. It is not recommended to invoke `/-/reload`
  against the main HTTP server. Instead, two new command-line flags have been
  added: `--reload-addr` and `--reload-port`. These will launch a
  `/-/reload`-only HTTP server that can be used to safely reload the Agent's
  state.  (@rfratto)

- Add a /-/config endpoint. This endpoint will return the current configuration
  file with defaults applied that the Agent has loaded from disk. (@rfratto)

- (beta) Support generating metrics and exposing them via a Prometheus exporter
  from span data. (@yeya24)

- Tail-based sampling for tracing pipelines (@mapno)

- Added Automatic Logging feature for Tempo (@joe-elliott)

- Disallow reading files from within scraping service configs by default.
  (@rfratto)

- Add remote write for span metrics (@mapno)

### Enhancements

- Support compression for trace export. (@mdisibio)

- Add global remote_write configuration that is shared between all instances
  and integrations. (@mattdurham)

- Go 1.16 is now used for all builds of the Agent. (@rfratto)

- Update Prometheus dependency to v2.26.0. (@rfratto)

- Upgrade `go.opentelemetry.io/collector` to v0.21.0 (@mapno)

- Add kafka trace receiver (@mapno)

- Support mirroring a trace pipeline to multiple backends (@mapno)

- Add `headers` field in `remote_write` config for Tempo. `headers` specifies
  HTTP headers to forward to the remote endpoint. (@alexbiehl)

- Add silent uninstall to Windows Uninstaller. (@mattdurham)

### Bugfixes

- Native Darwin arm64 builds will no longer crash when writing metrics to the
  WAL. (@rfratto)

- Remote write endpoints that never function across the lifetime of the Agent
  will no longer prevent the WAL from being truncated. (@rfratto)

- Bring back FreeBSD support. (@rfratto)

- agentctl will no longer leak WAL resources when retrieving WAL stats.
  (@rfratto)

- Ensure defaults are applied to undefined sections in config file. This fixes
  a problem where integrations didn't work if `prometheus:` wasn't configured.
  (@rfratto)

- Fixed issue where automatic logging double logged "svc". (@joe-elliott)

### Other changes

- The Grafana Cloud Agent has been renamed to the Grafana Agent. (@rfratto)

- Instance configs uploaded to the Config Store API will no longer be stored
  along with the global Prometheus defaults. This is done to allow globals to
  be updated and re-apply the new global defaults to the configs from the
  Config Store. (@rfratto)

- The User-Agent header sent for logs will now be `GrafanaAgent/<version>`
  (@rfratto)

- Add `tempo_spanmetrics` namespace in spanmetrics (@mapno)

v0.13.1 (2021-04-09)
--------------------

### Bugfixes

- Validate that incoming scraped metrics do not have an empty label set or a
  label set with duplicate labels, mirroring the behavior of Prometheus.
  (@rfratto)

v0.13.0 (2021-02-25)
--------------------

> The primary branch name has changed from `master` to `main`. You may have to
> update your local checkouts of the repository to point at the new branch name.

### Features

- postgres_exporter: Support query_path and disable_default_metrics. (@rfratto)

### Enhancements

- Support other architectures in installation script. (@rfratto)

- Allow specifying custom wal_truncate_frequency per integration. (@rfratto)

- The SigV4 region can now be inferred using the shared config (at
  `$HOME/.aws/config`) or environment variables (via `AWS_CONFIG`). (@rfratto)

- Update Prometheus dependency to v2.25.0. (@rfratto)

### Bugfixes

- Not providing an `-addr` flag for `agentctl config-sync` will no longer
  report an error and will instead use the pre-existing default value.
  (@rfratto)

- Fixed a bug from v0.12.0 where the Loki installation script failed because
  positions_directory was not set. (@rfratto)

- Reduce the likelihood of dataloss during a remote_write-side outage by
  increasing the default wal_truncation_frequency to 60m and preventing the WAL
  from being truncated if the last truncation timestamp hasn't changed. This
  change increases the size of the WAL on average, and users may configure a
  lower wal_truncation_frequency to deliberately choose a smaller WAL over
  write guarantees. (@rfratto)

- Add the ability to read and serve HTTPS integration metrics when given a set
  certificates (@mattdurham)

v0.12.0 (2021-02-05)
--------------------

> **BREAKING CHANGES**: This release has breaking changes. Please read entries
> carefully and consult the [upgrade guide][] for specific instructions.

### Breaking Changes

- The configuration format for the `loki` block has changed. (@rfratto)

- The configuration format for the `tempo` block has changed. (@rfratto)

### Features

- Support for multiple Loki Promtail instances has been added. (@rfratto)

- Support for multiple Tempo instances has been added. (@rfratto)

- Added [ElasticSearch exporter](https://github.com/justwatchcom/elasticsearch_exporter)
  integration. (@colega)

### Enhancements

- `.deb` and `.rpm` packages are now generated for all supported architectures.
  The architecture of the AMD64 package in the filename has been renamed to
  `amd64` to stay synchronized with the architecture name presented from other
  release assets. (@rfratto)

- The `/agent/api/v1/targets` API will now include discovered labels on the
  target pre-relabeling in a `discovered_labels` field. (@rfratto)

- Update Loki to 59a34f9867ce. This is a non-release build, and was needed to
  support multiple Loki instances. (@rfratto)

- Scraping service: Unhealthy Agents in the ring will no longer cause job
  distribution to fail. (@rfratto)

- Scraping service: Cortex ring metrics (prefixed with cortex_ring_) will now
  be registered for tracking the state of the hash ring. (@rfratto)

- Scraping service: instance config ownership is now determined by the hash of
  the instance config name instead of the entire config. This means that
  updating a config is guaranteed to always hash to the same Agent, reducing
  the number of metrics gaps. (@rfratto)

- Only keep a handful of K8s API server metrics by default to reduce default
  active series usage. (@hjet)

- Go 1.15.8 is now used for all distributions of the Agent. (@rfratto)

### Bugfixes

- `agentctl config-check` will now work correctly when the supplied config file
  contains integrations. (@hoenn)

v0.11.0 (2021-01-20)
--------------------

### Features

- ARMv6 builds of `agent` and `agentctl` will now be included in releases to
  expand Agent support to cover all models of Raspberry Pis. ARMv6 docker
  builds are also now available. (@rfratto)

- Added `config-check` subcommand for `agentctl` that can be used to validate
  Agent configuration files before attempting to load them in the `agent`
  itself. (@56quarters)

### Enhancements

- A sigv4 install script for Prometheus has been added. (@rfratto)

- NAMESPACE may be passed as an environment variable to the Kubernetes install
  scripts to specify an installation namespace. (@rfratto)

### Bugfixes

- The K8s API server scrape job will use the API server Service name when
  resolving IP addresses for Prometheus service discovery using the "Endpoints"
  role. (@hjet)

- The K8s manifests will no longer include the `default/kubernetes` job twice
  in both the DaemonSet and the Deployment. (@rfratto)

v0.10.0 (2021-01-13)
--------------------

### Features

- Prometheus `remote_write` now supports SigV4 authentication using the
  [AWS default credentials chain](https://docs.aws.amazon.com/sdk-for-java/v1/developer-guide/credentials.html).
  This enables the Agent to send metrics to Amazon Managed Prometheus without
  needing the [SigV4 Proxy](https://github.com/awslabs/aws-sigv4-proxy).
  (@rfratto)

### Enhancements

- Update `redis_exporter` to v1.15.0. (@rfratto)

- `memcached_exporter` has been updated to v0.8.0. (@rfratto)

- `process-exporter` has been updated to v0.7.5. (@rfratto)

- `wal_cleanup_age` and `wal_cleanup_period` have been added to the top-level
  Prometheus configuration section. These settings control how Write Ahead Logs
  (WALs) that are not associated with any instances are cleaned up. By default,
  WALs not associated with an instance that have not been written in the last
  12 hours are eligible to be cleaned up. This cleanup can be disabled by
  setting `wal_cleanup_period` to `0`. (@56quarters)

- Configuring logs to read from the systemd journal should now work on journals
  that use +ZSTD compression. (@rfratto)

### Bugfixes

- Integrations will now function if the HTTP listen address was set to a value
  other than the default. (@mattdurham)

- The default Loki installation will now be able to write its positions file.
  This was prevented by accidentally writing to a readonly volume mount.
  (@rfratto)

v0.9.1 (2021-01-04)
-------------------

### Enhancements

- agentctl will now be installed by the rpm and deb packages as
  `grafana-agentctl`. (@rfratto)

v0.9.0 (2020-12-10)
-------------------

### Features

- Add support to configure TLS config for the Tempo exporter to use
  insecure_skip_verify to disable TLS chain verification. (@bombsimon)

- Add `sample-stats` to `agentctl` to search the WAL and return a summary of
  samples of series matching the given label selector. (@simonswine)

- New integration:
  [postgres_exporter](https://github.com/wrouesnel/postgres_exporter)
  (@rfratto)

- New integration:
  [statsd_exporter](https://github.com/prometheus/statsd_exporter) (@rfratto)

- New integration:
  [consul_exporter](https://github.com/prometheus/consul_exporter) (@rfratto)

- Add optional environment variable substitution of configuration file.
  (@dcseifert)

### Enhancements

- `min_wal_time` and `max_wal_time` have been added to the instance config
  settings, guaranteeing that data in the WAL will exist for at least
  `min_wal_time` and will not exist for longer than `max_wal_time`. This change
  will increase the size of the WAL slightly but will prevent certain scenarios
  where data is deleted before it is sent. To revert back to the old behavior,
  set `min_wal_time` to `0s`. (@rfratto)

- Update `redis_exporter` to v1.13.1. (@rfratto)

- Bump OpenTelemetry-collector dependency to v0.16.0. (@bombsimon)

### Bugfixes

- Fix issue where the Tempo example manifest could not be applied because the
  port names were too long. (@rfratto)

- Fix issue where the Agent Kubernetes manifests may not load properly on AKS.
  (#279) (@rfratto)

### Other changes

- The User-Agent header sent for logs will now be `GrafanaCloudAgent/<version>`
  (@rfratto)

v0.8.0 (2020-11-06)
-------------------

### Features

- New integration: [dnsamsq_exporter](https://github.com/google/dnsamsq_exporter)
  (@rfratto).

- New integration: [memcached_exporter](https://github.com/prometheus/memcached_exporter)
  (@rfratto).

### Enhancements

- Add `<integration name>_build_info` metric to all integrations. The build
  info displayed will match the build information of the Agent and _not_ the
  embedded exporter. This metric is used by community dashboards, so adding it
  to the Agent increases compatibility with existing dashboards that depend on
  it existing. (@rfratto)

- Bump OpenTelemetry-collector dependency to 0.14.0 (@joe-elliott)

### Bugfixes

- Error messages when retrieving configs from the KV store will now be logged,
  rather than just logging a generic message saying that retrieving the config
  has failed. (@rfratto)

v0.7.2 (2020-10-29)
-------------------

### Enhancements

- Bump Prometheus dependency to 2.21. (@rfratto)

- Bump OpenTelemetry-collector dependency to 0.13.0 (@rfratto)

- Bump Promtail dependency to 2.0. (@rfratto)

- Enhance host_filtering mode to support targets from Docker Swarm and Consul.
  Also, add a `host_filter_relabel_configs` to that will apply relabeling rules
  for determining if a target should be dropped. Add a documentation section
  explaining all of this in detail. (@rfratto)

### Bugfixes

- Fix deb package prerm script so that it stops the agent on package removal.
  (@jdbaldry)

- Fix issue where the `push_config` for Tempo field was expected to be
  `remote_write`. `push_config` now works as expected. (@rfratto)

v0.7.1 (2020-10-23)
-------------------

### Bugfixes

- Fix issue where ARM binaries were not published with the GitHub release.

v0.7.0 (2020-10-23)
-------------------

### Features

- Added Tracing Support. (@joe-elliott)

- Add RPM and deb packaging. (@jdbaldry, @simon6372)

- arm64 and arm/v7 Docker containers and release builds are now available for
  `agent` and `agentctl`. (@rfratto)

- Add `wal-stats` and `target-stats` tooling to `agentctl` to discover WAL and
  cardinality issues. (@rfratto)

- [mysqld_exporter](https://github.com/prometheus/mysqld_exporter) is now
  embedded and available as an integration. (@rfratto)

- [redis_exporter](https://github.com/oliver006/redis_exporter) is now embedded
  and available as an integration. (@dafydd-t)

### Enhancements

- Resharding the cluster when using the scraping service mode now supports
  timeouts through `reshard_timeout`. The default value is `30s.` This timeout
  applies to cluster-wide reshards (performed when joining and leaving the
  cluster) and local reshards (done on the `reshard_interval`). (@rfratto)

### Bugfixes

- Fix issue where integrations crashed with instance_mode was set to `distinct`
  (@rfratto)

- Fix issue where the `agent` integration did not work on Windows (@rfratto).

- Support URL-encoded paths in the scraping service API. (@rfratto)

- The instance label written from replace_instance_label can now be overwritten
  with relabel_configs. This bugfix slightly modifies the behavior of what data
  is stored. The final instance label will now be stored in the WAL rather than
  computed by remote_write. This change should not negatively affect existing
  users. (@rfratto)

v0.6.1 (2020-04-11)
-------------------

### Bugfixes

- Fix issue where build information was empty when running the Agent with
  --version. (@rfratto)

- Fix issue where updating a config in the scraping service may fail to pick up
  new targets. (@rfratto)

- Fix deadlock that slowly prevents the Agent from scraping targets at a high
  scrape volume. (@rfratto)

v0.6.0 (2020-09-04)
-------------------

### Breaking Changes

- The Configs API will now disallow two instance configs having multiple
  `scrape_configs` with the same `job_name`. This was needed for the instance
  sharing mode, where combined instances may have duplicate `job_names` across
  their `scrape_configs`. This brings the scraping service more in line with
  Prometheus, where `job_names` must globally be unique. This change also
  disallows concurrent requests to the put/apply config API endpoint to prevent
  a race condition of two conflicting configs being applied at the same time.
  (@rfratto)

### Deprecations

- `use_hostname_label` is now supplanted by `replace_instance_label`.
  `use_hostname_label` will be removed in a future version. (@rfratto)

### Features

- The Grafana Agent can now collect logs and send to Loki. This is done by
  embedding Promtail, the official Loki log collection client. (@rfratto)

- Integrations can now be enabled without scraping. Set scrape_integrations to
  `false` at the `integrations` key or within the specific integration you
  don't want to scrape. This is useful when another Agent or Prometheus server
  will scrape the integration. (@rfratto)

- [process-exporter](https://github.com/ncabatoff/process-exporter) is now
  embedded as `process_exporter`. The hypen has been changed to an underscore
  in the config file to retain consistency with `node_exporter`. (@rfratto)

### Enhancements

- A new config option, `replace_instance_label`, is now available for use with
  integrations. When this is true, the instance label for all metrics coming
  from an integration will be replaced with the machine's hostname rather than
  127.0.0.1. (@rfratto)

- The embedded Prometheus version has been updated to 2.20.1. (@rfratto,
  @gotjosh)

- The User-Agent header written by the Agent when remote_writing will now be
  `GrafanaCloudAgent/<Version>` instead of `Prometheus/<Prometheus Version>`.
  (@rfratto)

- The subsystems of the Agent (`prometheus`, `loki`) are now made optional.
  Enabling integrations also implicitly enables the associated subsystem. For
  example, enabling the `agent` or `node_exporter` integration will force the
  `prometheus` subsystem to be enabled.  (@rfratto)

### Bugfixes

- The documentation for Tanka configs is now correct. (@amckinley)

- Minor corrections and spelling issues have been fixed in the Overview
  documentation. (@amckinley)

- The new default of `shared` instances mode broke the metric value for
  `agent_prometheus_active_configs`, which was tracking the number of combined
  configs (i.e., number of launched instances). This metric has been fixed and
  a new metric, `agent_prometheus_active_instances`, has been added to track
  the numbger of launched instances. If instance sharing is not enabled, both
  metrics will share the same value. (@rfratto)

- `remote_write` names in a group will no longer be copied from the
  remote_write names of the first instance in the group. Rather, all
  remote_write names will be generated based on the first 6 characters of the
  group hash and the first six characters of the remote_write hash. (@rfratto)

- Fix a panic that may occur during shutdown if the WAL is closed in the middle
  of the WAL being truncated. (@rfratto)

v0.5.0 (2020-08-12)
-------------------

### Features

- A [scrape targets API](https://github.com/grafana/agent/blob/main/docs/api.md#list-current-scrape-targets)
  has been added to show every target the Agent is currently scraping, when it
  was last scraped, how long it took to scrape, and errors from the last
  scrape, if any. (@rfratto)

- "Shared Instance Mode" is the new default mode for spawning Prometheus
  instances, and will improve CPU and memory usage for users of integrations
  and the scraping service. (@rfratto)

### Enhancements

- Memory stability and utilization of the WAL has been improved, and the
  reported number of active series in the WAL will stop double-counting
  recently churned series. (@rfratto)

- Changing scrape_configs and remote_write configs for an instance will now be
  dynamically applied without restarting the instance. This will result in less
  missing metrics for users of the scraping service that change a config.
  (@rfratto)

- The Tanka configuration now uses k8s-alpha. (@duologic)

### Bugfixes

- The Tanka configuration will now also deploy a single-replica deployment
  specifically for scraping the Kubernetes API. This deployment acts together
  with the Daemonset to scrape the full cluster and the control plane.
  (@gotjosh)

- The node_exporter filesystem collector will now work on Linux systems without
  needing to manually set the blocklist and allowlist of filesystems.
  (@rfratto)

v0.4.0 (2020-06-18)
-------------------

### Features

- Support for integrations has been added. Integrations can be any embedded
  tool, but are currently used for embedding exporters and generating scrape
  configs. (@rfratto)

- node_exporter has been added as an integration. This is the full version of
  node_exporter with the same configuration options. (@rfratto)

- An Agent integration that makes the Agent automatically scrape itself has
  been added. (@rfratto)

### Enhancements

- The WAL can now be truncated if running the Agent without any remote_write
  endpoints. (@rfratto)

### Bugfixes

- Prevent the Agent from crashing when a global Prometheus config stanza is not
  provided. (@robx)

- Enable agent host_filter in the Tanka configs, which was disabled by default
  by mistake. (@rfratto)

v0.3.2 (2020-05-29)
-------------------

### Features

- Tanka configs that deploy the scraping service mode are now available
  (@rfratto)

- A k3d example has been added as a counterpart to the docker-compose example.
  (@rfratto)

### Enhancements

- Labels provided by the default deployment of the Agent (Kubernetes and Tanka)
  have been changed to align with the latest changes to grafana/jsonnet-libs.
  The old `instance` label is now called `pod`, and the new `instance` label is
  unique. A `container` label has also been added. The Agent mixin has been
  subsequently updated to also incorporate these label changes. (@rfratto)

- The `remote_write` and `scrape_config` sections now share the same
  validations as Prometheus (@rfratto)

- Setting `wal_truncation_frequency` to less than the scrape interval is now
  disallowed (@rfratto)

### Bugfixes

- A deadlock in scraping service mode when updating a config that shards to the
  same node has been fixed (@rfratto)

- `remote_write` config stanzas will no longer ignore `password_file`
  (@rfratto)

- `scrape_config` client secrets (e.g., basic auth, bearer token,
  `password_file`) will now be properly retained in scraping service mode
  (@rfratto)

- Labels for CPU, RX, and TX graphs in the Agent Operational dashboard now
  correctly show the pod name of the Agent instead of the exporter name.
  (@rfratto)

v0.3.1 (2020-05-20)
-------------------

### Features

- The Agent has upgraded its vendored Prometheus to v2.18.1 (@gotjosh,
  @rfratto)

### Bugfixes

- A typo in the Tanka configs and Kubernetes manifests that prevents the Agent
  launching with v0.3.0 has been fixed (@captncraig)

- Fixed a bug where Tanka mixins could not be used due to an issue with the
  folder placement enhancement (@rfratto)

### Enhancements

- `agentctl` and the config API will now validate that the YAML they receive
  are valid instance configs. (@rfratto)

v0.3.0 (2020-05-13)
-------------------

### Features

- A third operational mode called "scraping service mode" has been added. A KV
  store is used to store instance configs which are distributed amongst a
  clustered set of Agent processes, dividing the total scrape load across each
  agent. An API is exposed on the Agents to list, create, update, and delete
  instance configurations from the KV store. (@rfratto)

- An "agentctl" binary has been released to interact with the new instance
  config management API created by the "scraping service mode." (@rfratto,
  @hoenn)

- The Agent now includes readiness and healthiness endpoints. (@rfratto)

### Enhancements

- The YAML files are now parsed strictly and an invalid YAML will generate an
  error at runtime. (@hoenn)

- The default build mode for the Docker containers is now release, not debug.
  (@rfratto)

- The Grafana Agent Tanka Mixins now are placed in an "Agent" folder within
  Grafana. (@cyriltovena)

v0.2.0 (2020-04-09)
-------------------

### Features

- The Prometheus remote write protocol will now send scraped metadata (metric
  name, help, type and unit). This results in almost negligent bytes sent
  increase as metadata is only sent every minute. It is on by default.
  (@gotjosh)

  These metrics are available to monitor metadata being sent:
  - `prometheus_remote_storage_succeeded_metadata_total`
  - `prometheus_remote_storage_failed_metadata_total`
  - `prometheus_remote_storage_retried_metadata_total`
  - `prometheus_remote_storage_sent_batch_duration_seconds` and
    `prometheus_remote_storage_sent_bytes_total` have a new label “type” with
    the values of `metadata` or `samples`.

### Enhancements

- The Agent has upgraded its vendored Prometheus to v2.17.1 (@rfratto)

### Bugfixes

- Invalid configs passed to the agent will now stop the process after they are
  logged as invalid; previously the Agent process would continue. (@rfratto)

- Enabling host_filter will now allow metrics from node role Kubernetes service
  discovery to be scraped properly (e.g., cAdvisor, Kubelet). (@rfratto)

v0.1.1 (2020-03-16)
-------------------

### Other changes

- Nits in documentation (@sh0rez)

- Fix various dashboard mixin problems from v0.1.0 (@rfratto)

- Pass through release tag to `docker build` (@rfratto)

v0.1.0 (2020-03-16)
-------------------

> First release!

### Features

- Support for scraping Prometheus metrics and sharding the agent through the
  presence of a `host_filter` flag within the Agent configuration file.

[upgrade guide]: https://grafana.com/docs/agent/latest/upgrade-guide/
[contributors guide]: ./docs/developer/contributing.md#updating-the-changelog<|MERGE_RESOLUTION|>--- conflicted
+++ resolved
@@ -111,10 +111,6 @@
 
 - Fixed a bug where `otelcol.processor.discovery` could modify the `targets` passed by an upstream component. (@ptodev)
 
-<<<<<<< HEAD
-- Fixed issue where adding a module after initial start, that failed to load then subsequently resolving the issue would cause the module to
-  permanently fail to load with `id already exists` error. (@mattdurham)
-=======
 - Fixed a bug where `otelcol` components with a retry mechanism would not wait after the first retry. (@rfratto)
 
 - Fixed a bug where documented default settings in `otelcol.exporter.loadbalancing` were never set. (@rfratto)
@@ -126,7 +122,9 @@
 - Fixed a bug where converting `YACE` cloudwatch config to river skipped converting static jobs. (@berler)
 
 - Fix `loki.source.file` race condition in cleaning up metrics when stopping to tail files. (@thampiotr)
->>>>>>> 01498eac
+
+- Fixed issue where adding a module after initial start, that failed to load then subsequently resolving the issue would cause the module to
+  permanently fail to load with `id already exists` error. (@mattdurham)
 
 v0.36.1 (2023-09-06)
 --------------------
