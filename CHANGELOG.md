# Changelog

> _Contributors should read our [contributors guide][] for instructions on how
> to update the changelog._

This document contains a historical list of changes between releases. Only
changes that impact end-user behavior are listed; changes to documentation or
internal API changes are not present.

Main (unreleased)
-----------------

### Breaking changes

- Remove `otelcol.exporter.jaeger` component (@hainenber)

- In the mysqld exporter integration, some metrics are removed and others are renamed. (@marctc)
  - Removed metrics:
    - "mysql_last_scrape_failed" (gauge)
    - "mysql_exporter_scrapes_total" (counter)
    - "mysql_exporter_scrape_errors_total" (counter)
  - Metric names in the `info_schema.processlist` collector have been [changed](https://github.com/prometheus/mysqld_exporter/pull/603).
  - Metric names in the `info_schema.replica_host` collector have been [changed](https://github.com/prometheus/mysqld_exporter/pull/496).
  - Changes related to `replication_group_member_stats collector`:
    - metric "transaction_in_queue" was Counter instead of Gauge
    - renamed 3 metrics starting with `mysql_perf_schema_transaction_` to start with `mysql_perf_schema_transactions_` to be consistent with column names.
    - exposing only server's own stats by matching `MEMBER_ID` with `@@server_uuid` resulting "member_id" label to be dropped.

### Features

- Added a new `stage.decolorize` stage to `loki.process` component which
  allows to strip ANSI color codes from the log lines. (@thampiotr)

- Added a new `stage.sampling` stage to `loki.process` component which
  allows to only process a fraction of logs and drop the rest. (@thampiotr)

- Added a new `stage.eventlogmessage` stage to `loki.process` component which
  allows to extract data from Windows Event Log. (@thampiotr)

- Update version of River:

    - River now supports raw strings, which are strings surrounded by backticks
      instead of double quotes. Raw strings can span multiple lines, and do not
      support any escape sequences. (@erikbaranowski)

    - River now permits using `[]` to access non-existent keys in an object.
      When this is done, the access evaluates to `null`, such that `{}["foo"]
      == null` is true. (@rfratto)

- Added support for python profiling to `pyroscope.ebpf` component. (@korniltsev)

- Windows Flow Installer: Add /CONFIG /DISABLEPROFILING and /DISABLEREPORTING flag (@jkroepke)

- Add queueing logs remote write client for `loki.write` when WAL is enabled. (@thepalbi)

- New Grafana Agent Flow components:

  - `otelcol.processor.filter` - filters OTLP telemetry data using OpenTelemetry
    Transformation Language (OTTL). (@hainenber)

- Agent Management: Introduce support for remotely managed external labels for logs. (@jcreixell)

### Enhancements

- The `loki.write` WAL now has snappy compression enabled by default. (@thepalbi)

- Allow converting labels to structured metadata with Loki's structured_metadata stage. (@gonzalesraul)

- Improved performance of `pyroscope.scrape` component when working with a large number of targets. (@cyriltovena)

- Added support for comma-separated list of fields in `source` option and a
  new `separator` option in `drop` stage of `loki.process`. (@thampiotr)

- The `loki.source.docker` component now allows connecting to Docker daemons
  over HTTP(S) and setting up TLS credentials. (@tpaschalis)

- Added an `exclude_event_message` option to `loki.source.windowsevent` in flow mode,
  which excludes the human-friendly event message from Windows event logs. (@ptodev)

- Improve detection of rolled log files in `loki.source.kubernetes` and
  `loki.source.podlogs` (@slim-bean).

- Support clustering in `loki.source.kubernetes` (@slim-bean).

- Support clustering in `loki.source.podlogs` (@rfratto).

- Make component list sortable in web UI. (@hainenber)

- Adds new metrics (`mssql_server_total_memory_bytes`, `mssql_server_target_memory_bytes`,
  and `mssql_available_commit_memory_bytes`) for `mssql` integration.

- Grafana Agent Operator: `config-reloader` container no longer runs as root.
  (@rootmout)

- Added support for replaying not sent data for `loki.write` when WAL is enabled. (@thepalbi)

- Make the result of 'discovery.kubelet' support pods that without ports, such as k8s control plane static pods. (@masonmei)

- Added support for unicode strings in `pyroscope.ebpf` python profiles. (@korniltsev)

- Improved resilience of graph evaluation in presence of slow components. (@thampiotr)

### Bugfixes

- Set exit code 1 on grafana-agentctl non-runnable command. (@fgouteroux)

- Fixed an issue where `loki.process` validation for stage `metric.counter` was
  allowing invalid combination of configuration options. (@thampiotr)

- Fixed issue where adding a module after initial start, that failed to load then subsequently resolving the issue would cause the module to
  permanently fail to load with `id already exists` error. (@mattdurham)

- Allow the usage of encodings other than UTF8 to be used with environment variable expansion. (@mattdurham)

- Fixed an issue where native histogram time series were being dropped silently.  (@krajorama)

- Fix validation issue with ServiceMonitors when scrape timeout is greater than interval. (@captncraig)

- Static mode's spanmetrics processor will now prune histograms when the dimension cache is pruned.
  Dimension cache was always pruned but histograms were not being pruned. This caused metric series
  created by the spanmetrics processor to grow unbounded. Only static mode has this issue. Flow mode's
  `otelcol.connector.spanmetrics` does not have this bug. (@nijave)

- Prevent logging errors on normal shutdown in `loki.source.journal`. (@wildum)

- Break on iterate journal failure in `loki.source.journal`. (@wildum)

- Fix file descriptor leak in `loki.source.journal`. (@wildum)

- Fixed a bug in River where passing a non-string key to an object (such as
  `{}[true]`) would incorrectly report that a number type was expected instead. (@rfratto)

- Include Faro Measurement `type` field in `faro.receiver` Flow component and legacy `app_agent_receiver` integration. (@rlankfo)

- Mark `password` argument of `loki.source.kafka` as a `secret` rather than a `string`. (@harsiddhdave44)

- Fixed a bug where UDP syslog messages were never processed (@joshuapare)

- Updating configuration for `loki.write` no longer drops data. (@thepalbi)

- Fixed a bug in WAL where exemplars were recorded before the first native histogram samples for new series,
  resulting in remote write sending the exemplar first and Prometheus failing to ingest it due to missing
  series. (@krajorama)

<<<<<<< HEAD
- `loki.source.windowsevent` and `loki.source.*` changed to use a more robust positions file to prevent corruption on reboots when writing
  the positions file. (@mattdurham)
=======
- Fixed an issue in the static config converter where exporter instance values
  were not being mapped when translating to flow. (@erikbaranowski)

- Fix a bug which prevented Agent from running `otelcol.exporter.loadbalancing`
  with a `routing_key` of `traceID`. (@ptodev)

- Added Kubernetes service resolver to static node's loadbalancing exporter
  and to Flow's `otelcol.exporter.loadbalancing`. (@ptodev)

### Other changes

- Bump `mysqld_exporter` version to v0.15.0. (@marctc)

- Bump `github-exporter` version to 1.0.6. (@marctc)

- Use Go 1.21.4 for builds. (@rfratto)

- Change User-Agent header for outbound requests to include agent-mode, goos, and deployment mode. Example `GrafanaAgent/v0.38.0 (flow; linux; docker)` (@captncraig)
>>>>>>> 461a4b2d

v0.37.4 (2023-11-06)
-----------------

### Enhancements

- Added an `add_metric_suffixes` option to `otelcol.exporter.prometheus` in flow mode,
  which configures whether to add type and unit suffixes to metrics names. (@mar4uk)

### Bugfixes

- Fix a bug where reloading the configuration of a `loki.write` component lead
  to a panic. (@tpaschalis)

v0.37.3 (2023-10-26)
-----------------

### Bugfixes

- Fixed an issue where native histogram time series were being dropped silently.  (@krajorama)

- Fix an issue where `remote.vault` ignored the `namespace` argument. (@rfratto)

- Fix an issue with static mode and `promtail` converters, where static targets
  did not correctly default to `localhost` when not provided. (@thampiotr)

- Fixed some converter diagnostics so they show as warnings rather than errors. Improve
  clarity for various diagnostics. (@erikbaranowski)

- Wire up the agent exporter integration for the static converter. (@erikbaranowski)

### Enhancements

- Upgrade OpenTelemetry Collector packages to version 0.87 (@ptodev):
  - `otelcol.receiver.kafka` has a new `header_extraction` block to extract headers from Kafka records.
  - `otelcol.receiver.kafka` has a new `version` argument to change the version of
    the SASL Protocol for SASL authentication.

v0.37.2 (2023-10-16)
-----------------

### Bugfixes

- Fix the handling of the `--cluster.join-addresses` flag causing an invalid
  comparison with the mutually-exclusive `--cluster.discover-peers`. (@tpaschalis)

- Fix an issue with the static to flow converter for blackbox exporter modules
  config not being included in the river output. (@erikbaranowski)

- Fix issue with default values in `discovery.nomad`. (@marctc)

### Enhancements

- Update Prometheus dependency to v2.47.2. (@tpaschalis)

- Allow Out of Order writing to the WAL for metrics. (@mattdurham)

- Added new config options to spanmetrics processor in static mode (@ptodev):
  - `aggregation_temporality`: configures whether to reset the metrics after flushing.
  - `metrics_flush_interval`: configures how often to flush generated metrics.

### Other changes

- Use Go 1.21.3 for builds. (@tpaschalis)

v0.37.1 (2023-10-10)
-----------------

### Bugfixes

- Fix the initialization of the default namespaces map for the operator and the
  loki.source.kubernetes component. (@wildum)

v0.37.0 (2023-10-10)
-----------------

### Breaking changes

- Set `retry_on_http_429` to `true` by default in the `queue_config` block in static mode's `remote_write`. (@wildum)

- Renamed `non_indexed_labels` Loki processing stage to `structured_metadata`. (@vlad-diachenko)

- Include `otel_scope_name` and `otel_scope_version` in all metrics for `otelcol.exporter.prometheus`
  by default using a new argument `include_scope_labels`. (@erikbaranowski)

- Static mode Windows Certificate Filter no longer restricted to TLS 1.2 and specific cipher suites. (@mattdurham)

- The `__meta_agent_integration*` and `__meta_agent_hostname` labels have been
  removed from the targets exposed by `prometheus.exporter.*` components and
  got replaced by the pair of `__meta_component_name` and `__meta_component_id`
  labels. (@tpaschalis)

- Flow: Allow `prometheus.exporter.unix` to be specified multiple times and used in modules. This now means all
  `prometheus.exporter.unix` references will need a label `prometheus.exporter.unix "example"`. (@mattdurham)

### Features

- New Grafana Agent Flow components:

  - `discovery.consulagent` discovers scrape targets from Consul Agent. (@wildum)
  - `discovery.dockerswarm` discovers scrape targets from Docker Swarm. (@wildum)
  - `discovery.ionos` discovers scrape targets from the IONOS Cloud API. (@wildum)
  - `discovery.kuma` discovers scrape targets from the Kuma control plane. (@tpaschalis)
  - `discovery.linode` discovers scrape targets from the Linode API. (@captncraig)
  - `discovery.marathon` discovers scrape targets from Marathon servers. (@wildum)
  - `discovery.nerve` discovers scrape targets from AirBnB's Nerve. (@tpaschalis)
  - `discovery.scaleway` discovers scrape targets from Scaleway virtual
    instances and bare-metal machines. (@rfratto)
  - `discovery.serverset` discovers Serversets stored in Zookeeper. (@thampiotr)
  - `discovery.triton` discovers scrape targets from Triton Container Monitor. (@erikbaranowski)
  - `faro.receiver` accepts Grafana Faro-formatted telemetry data over the
    network and forwards it to other components. (@megumish, @rfratto)
  - `otelcol.connector.servicegraph` creates service graph metrics from spans. It is the
    flow mode equivalent to static mode's `service_graphs` processor. (@ptodev)
  - `otelcol.connector.spanlogs` creates logs from spans. It is the flow mode equivalent
    to static mode's `automatic_logging` processor. (@ptodev)
  - `otelcol.processor.k8sattributes` adds Kubernetes metadata as resource attributes
    to spans, logs, and metrics. (@acr92)
  - `otelcol.processor.probabilistic_sampler` samples logs and traces based on configuration options. (@mar4uk)
  - `otelcol.processor.transform` transforms OTLP telemetry data using the
    OpenTelemetry Transformation Language (OTTL). It is most commonly used
    for transformations on attributes.
  - `prometheus.exporter.agent` exposes the agent's internal metrics. (@hainenber)
  - `prometheus.exporter.azure` collects metrics from Azure. (@wildum)
  - `prometheus.exporter.cadvisor` exposes cAdvisor metrics. (@tpaschalis)
  - `prometheus.exporter.vsphere` exposes vmware vsphere metrics. (@marctc)
  - `remote.kubernetes.configmap` loads a configmap's data for use in other components (@captncraig)
  - `remote.kubernetes.secret` loads a secret's data for use in other components (@captncraig)

- Flow: allow the HTTP server to be configured with TLS in the config file
  using the new `http` config block. (@rfratto)

- Clustering: add new flag `--cluster.max-join-peers` to limit the number of peers the system joins. (@wildum)

- Clustering: add a new flag `--cluster.name` to prevent nodes without this identifier from joining the cluster. (@wildum)

- Clustering: add IPv6 support when using advertise interfaces to assign IP addresses. (@wildum)

- Add a `file_watch` block in `loki.source.file` to configure how often to poll files from disk for changes via `min_poll_frequency` and `max_poll_frequency`.
  In static mode it can be configured in the global `file_watch_config` via `min_poll_frequency` and `max_poll_frequency`.  (@wildum)

- Flow: In `prometheus.exporter.blackbox`, allow setting labels for individual targets. (@spartan0x117)

- Add optional `nil_to_zero` config flag for `YACE` which can be set in the `static`, `discovery`, or `metric` config blocks. (@berler)

- The `cri` stage in `loki.process` can now be configured to limit line size.

- Flow: Allow `grafana-agent run` to accept a path to a directory of `*.river` files.
  This will load all River files in the directory as a single configuration;
  component names must be unique across all loaded files. (@rfratto, @hainenber)

- Added support for `static` configuration conversion in `grafana-agent convert` and `grafana-agent run` commands. (@erikbaranowski)

- Flow: the `prometheus.scrape` component can now configure the scraping of
  Prometheus native histograms. (@tpaschalis)

- Flow: the `prometheus.remote_write` component now supports SigV4 and AzureAD authentication. (@ptodev)

### Enhancements

- Clustering: allow advertise interfaces to be configurable, with the possibility to select all available interfaces. (@wildum)

- Deleted series will now be removed from the WAL sooner, allowing Prometheus
  remote_write to free memory associated with removed series sooner. (@rfratto)

- Added a `disable_high_cardinality_metrics` configuration flag to `otelcol`
  exporters and receivers to switch high cardinality debug metrics off.  (@glindstedt)

- `loki.source.kafka` component now exposes internal label `__meta_kafka_offset`
  to indicate offset of consumed message. (@hainenber)

- Add a`tail_from_end` attribute in `loki.source.file` to have the option to start tailing a file from the end if a cached position is not found.
  This is valuable when you want to tail a large file without reading its entire content. (@wildum)

- Flow: improve river config validation step in `prometheus.scrape` by comparing `scrape_timeout` with `scrape_interval`. (@wildum)

- Flow: add `randomization_factor` and `multiplier` to retry settings in
  `otelcol` components. (@rfratto)

- Add support for `windows_certificate_filter` under http tls config block. (@mattdurham)

- Add `openstack` config converter to convert OpenStack yaml config (static mode) to river config (flow mode). (@wildum)

- Some `otelcol` components will now display their debug metrics via the
  Agent's `/metrics` endpoint. Those components include `otelcol.receiver.otlp`,
  `otelcol.exporter.otlp` and `otelcol.processor.batch`. There may also be metrics
  from other components which are not documented yet. (@ptodev)

- Agent Management: Honor 503 ServiceUnavailable `Retry-After` header. (@jcreixell)

- Bump opentelemetry-collector and opentelemetry-collector-contrib versions from v0.80 to v0.85 (@wildum):
  - add `authoriy` attribute to `otelcol.exporter.loadbalancing` to override the default value in gRPC requests.
  - add `exemplars` support to `otelcol.connector.spanmetrics`.
  - add `exclude_dimensions` attribute to `otelcol.connector.spanmetrics` to exclude dimensions from the default set.
  - add `authority` attribute to `otelcol.receiver.otlp` to override the default value in gRPC requests.
  - add `disable_keep_alives` attribute to `otelcol.receiver.otlp` to disable the HTTP keep alive feature.
  - add `traces_url_path`, `metrics_url_path` and `logs_url_path` attributes to `otelcol.receiver.otlp` to specify the URl path to respectively receive traces, metrics and logs on.
  - add the value `json` to the `encoding` attribute of `otelcol.receiver.kafka`. The component is now able to decode `json` payload and to insert it into the body of a log record.

- Added `scrape` block to customize the default behavior of `prometheus.operator.podmonitors`, `prometheus.operator.probes`, and `prometheus.operator.servicemonitors`. (@sberz)

- The `instance` label of targets exposed by `prometheus.exporter.*` components
  is now more representative of what is being monitored. (@tpaschalis)

- Promtail converter will now treat `global positions configuration is not supported` as a Warning instead of Error. (@erikbaranowski)

- Add new `agent_component_dependencies_wait_seconds` histogram metric and a dashboard panel
  that measures how long components wait to be evaluated after their dependency is updated (@thampiotr)

- Add additional endpoint to debug scrape configs generated inside `prometheus.operator.*` components (@captncraig)

- Components evaluation is now performed in parallel, reducing the impact of
  slow components potentially blocking the entire telemetry pipeline.
  The `agent_component_evaluation_seconds` metric now measures evaluation time
  of each node separately, instead of all the directly and indirectly
  dependant nodes. (@thampiotr)

- Update Prometheus dependency to v2.46.0. (@tpaschalis)

- The `client_secret` config argument in the `otelcol.auth.oauth2` component is
  now of type `secret` instead of type `string`. (@ptodev)

### Bugfixes

- Fixed `otelcol.exporter.prometheus` label names for the `otel_scope_info`
  metric to match the OTLP Instrumentation Scope spec. `name` is now `otel_scope_name`
  and `version` is now `otel_version_name`. (@erikbaranowski)

- Fixed a bug where converting `YACE` cloudwatch config to river skipped converting static jobs. (@berler)

- Fixed the `agent_prometheus_scrape_targets_gauge` incorrectly reporting all discovered targets
  instead of targets that belong to current instance when clustering is enabled. (@thampiotr)

- Fixed race condition in cleaning up metrics when stopping to tail files in static mode. (@thampiotr)

- Fixed a bug where the BackOffLimit for the kubernetes tailer was always set to zero. (@anderssonw)

- Fixed a bug where Flow agent fails to load `comment` statement in `argument` block. (@hainenber)

- Fix initialization of the RAPL collector for the node_exporter integration
  and the prometheus.exporter.unix component. (@marctc)

- Set instrumentation scope attribute for traces emitted by Flow component. (@hainenber)

### Other changes

- Use Go 1.21.1 for builds. (@rfratto)

- Read contextual attributes from Faro measurements (@codecapitano)

- Rename Grafana Agent service in windows app and features to not include the description

- Correct YAML level for `multitenancy_enabled` option in Mimir's config in examples. (@hainenber)

- Operator: Update default config reloader version. (@captncraig)

- Sorting of common fields in log messages emitted by the agent in Flow mode
  have been standardized. The first fields will always be `ts`, `level`, and
  `msg`, followed by non-common fields. Previously, the position of `msg` was
  not consistent. (@rfratto)

- Documentation updated to link discovery.http and prometheus.scrape advanced configs (@proffalken)

- Bump SNMP exporter version to v0.24.1 (@marctc)

- Switch to `IBM/sarama` module. (@hainenber)

- Bump `webdevops/go-commons` to version containing `LICENSE`. (@hainenber)

- `prometheus.operator.probes` no longer ignores relabeling `rule` blocks. (@sberz)

- Documentation updated to correct default path from `prometheus.exporter.windows` `text_file` block (@timo1707)

- Bump `redis_exporter` to v1.54.0 (@spartan0x117)

- Migrate NodeJS installation in CI build image away from installation script. (@hainenber)

v0.36.2 (2023-09-22)
--------------------

### Bugfixes

- Fixed a bug where `otelcol.processor.discovery` could modify the `targets` passed by an upstream component. (@ptodev)

- Fixed a bug where `otelcol` components with a retry mechanism would not wait after the first retry. (@rfratto)

- Fixed a bug where documented default settings in `otelcol.exporter.loadbalancing` were never set. (@rfratto)

- Fix `loki.source.file` race condition in cleaning up metrics when stopping to tail files. (@thampiotr)

v0.36.1 (2023-09-06)
--------------------

### Bugfixes

- Restart managed components of a module loader only on if module content
  changes or the last load failed. This was specifically impacting `module.git`
  each time it pulls. (@erikbaranowski)

- Allow overriding default `User-Agent` for `http.remote` component (@hainenber)

- Fix panic when running `grafana-agentctl config-check` against config files
  having `integrations` block (both V1 and V2). (@hainenber)

- Fix a deadlock candidate in the `loki.process` component. (@tpaschalis)

- Fix an issue in the `eventhandler` integration where events would be
  double-logged: once by sending the event to Loki, and once by including the
  event in the Grafana Agent logs. Now, events are only ever sent to Loki. (@rfratto)

- Converters will now sanitize labels to valid River identifiers. (@erikbaranowski)

- Converters will now return an Error diagnostic for unsupported
  `scrape_classic_histograms` and `native_histogram_bucket_limit` configs. (@erikbaranowski)

- Fix an issue in converters where targets of `discovery.relabel` components
  were repeating the first target for each source target instead of the
  correct target. (@erikbaranowski)

### Other changes

- Operator: Update default config reloader version. (@captncraig)

v0.36.0 (2023-08-30)
--------------------

> **BREAKING CHANGES**: This release has breaking changes. Please read entries
> carefully and consult the [upgrade guide][] for specific instructions.

### Breaking changes

- `loki.source.file` component will no longer automatically detect and
  decompress logs from compressed files. A new configuration block is available
  to enable decompression explicitly. See the [upgrade guide][] for migration
  instructions. (@thampiotr)

- `otelcol.exporter.prometheus`: Set `include_scope_info` to `false` by default. You can set
  it to `true` to preserve previous behavior. (@gouthamve)

- Set `retry_on_http_429` to `true` by default in the `queue_config` block in flow mode's `prometheus.remote_write`. (@wildum)

### Features

- Add [godeltaprof](https://github.com/grafana/godeltaprof) profiling types (`godeltaprof_memory`, `godeltaprof_mutex`, `godeltaprof_block`) to `pyroscope.scrape` component

- Flow: Allow the `logging` configuration block to tee the Agent's logs to one
  or more loki.* components. (@tpaschalis)

- Added support for `promtail` configuration conversion in `grafana-agent convert` and `grafana-agent run` commands. (@thampiotr)

- Flow: Add a new stage `non_indexed_labels` to attach non-indexed labels from extracted data to log line entry. (@vlad-diachenko)

- `loki.write` now exposes basic WAL support. (@thepalbi)

- Flow: Users can now define `additional_fields` in `loki.source.cloudflare` (@wildum)

- Flow: Added exemplar support for the `otelcol.exporter.prometheus`. (@wildum)

- Add a `labels` argument in `loki.source.windowsevent` to associate additional labels with incoming logs. (@wildum)

- New Grafana Agent Flow components:

  - `prometheus.exporter.gcp` - scrape GCP metrics. (@tburgessdev)
  - `otelcol.processor.span` - accepts traces telemetry data from other `otelcol`
    components and modifies the names and attributes of the spans. (@ptodev)
  - `discovery.uyuni` discovers scrape targets from a Uyuni Server. (@sparta0x117)
  - `discovery.eureka` discovers targets from a Eureka Service Registry. (@spartan0x117)
  - `discovery.openstack` - service discovery for OpenStack. (@marctc)
  - `discovery.hetzner` - service discovery for Hetzner Cloud. (@marctc)
  - `discovery.nomad` - service discovery from Nomad. (@captncraig)
  - `discovery.puppetdb` - service discovery from PuppetDB. (@captncraig)
  - `otelcol.processor.discovery` adds resource attributes to spans, where the attributes
    keys and values are sourced from `discovery.*` components. (@ptodev)
  - `otelcol.connector.spanmetrics` - creates OpenTelemetry metrics from traces. (@ptodev)


### Enhancements

- Integrations: include `direct_connect`, `discovering_mode` and `tls_basic_auth_config_path` fields for MongoDB configuration. (@gaantunes)

- Better validation of config file with `grafana-agentctl config-check` cmd (@fgouteroux)

- Integrations: make `udev` data path configurable in the `node_exporter` integration. (@sduranc)

- Clustering: Enable peer discovery with the go-discover package. (@tpaschalis)

- Add `log_format` configuration to eventhandler integration and the `loki.source.kubernetes_events` Flow component. (@sadovnikov)

- Allow `loki.source.file` to define the encoding of files. (@tpaschalis)

- Allow specification of `dimension_name_requirements` for Cloudwatch discovery exports. (@cvdv-au)

- Clustering: Enable nodes to periodically rediscover and rejoin peers. (@tpaschalis)

- `loki.write` WAL now exposes a last segment reclaimed metric. (@thepalbi)

- Update `memcached_exporter` to `v0.13.0`, which includes bugfixes, new metrics,
  and the option to connect with TLS. (@spartan0x117)

- `loki.write` now supports configuring retries on HTTP status code 429. (@wildum)

- Update `YACE` to `v0.54.0`, which includes bugfixes for FIPS support. (@ashrayjain)

- Support decoupled scraping in the cloudwatch_exporter integration (@dtrejod).

- Agent Management: Enable proxying support (@spartan0x117)

### Bugfixes

- Update to config converter so default relabel `source_labels` are left off the river output. (@erikbaranowski)

- Rename `GrafanaAgentManagement` mixin rules to `GrafanaAgentConfig` and update individual alerts to be more accurate. (@spartan0x117)

- Fix potential goroutine leak in log file tailing in static mode. (@thampiotr)

- Fix issue on Windows where DNS short names were unresolvable. (@rfratto)

- Fix panic in `prometheus.operator.*` when no Port supplied in Monitor crds. (@captncraig)

- Fix issue where Agent crashes when a blackbox modules config file is specified for blackbox integration. (@marctc)

- Fix issue where the code from agent would not return to the Windows Service Manager (@jkroepke)

- Fix issue where getting the support bundle failed due to using an HTTP Client that was not able to access the agent in-memory address. (@spartan0x117)

- Fix an issue that lead the `loki.source.docker` container to use excessive
  CPU and memory. (@tpaschalis)

- Fix issue where `otelcol.exporter.loki` was not normalizing label names
  to comply with Prometheus conventions. (@ptodev)

- Agent Management: Fix issue where an integration defined multiple times could lead to undefined behaviour. (@jcreixell)

v0.35.4 (2023-08-14)
--------------------

### Bugfixes

- Sign RPMs with SHA256 for FIPs compatbility. (@mattdurham)

- Fix issue where corrupt WAL segments lead to crash looping. (@tpaschalis)

- Clarify usage documentation surrounding `loki.source.file` (@joshuapare)

v0.35.3 (2023-08-09)
--------------------

### Bugfixes

- Fix a bug which prevented the `app_agent_receiver` integration from processing traces. (@ptodev)

- (Agent static mode) Jaeger remote sampling works again, through a new `jaeger_remote_sampling`
  entry in the traces config. It is no longer configurable through the jaeger receiver.
  Support Jaeger remote sampling was removed accidentally in v0.35, and it is now restored,
  albeit via a different config entry.

- Clustering: Nodes take part in distributing load only after loading their
  component graph. (@tpaschalis)

- Fix graceful termination when receiving SIGTERM/CTRL_SHUTDOWN_EVENT
  signals. (@tpaschalis)

v0.35.2 (2023-07-27)
--------------------

### Bugfixes

- Fix issue where the flow mode UI would show an empty page when navigating to
  an unhealthy `prometheus.operator` component or a healthy
  `prometheus.operator` component which discovered no custom resources.
  (@rfratto)

- Fix panic when using `oauth2` without specifying `tls_config`. (@mattdurham)

- Fix issue where series records would never get written to the WAL if a scrape
  was rolled back, resulting in "dropped sample for series that was not
  explicitly dropped via relabelling" log messages. (@rfratto)

- Fix RPM file digests so that installation on FIPS-enabled systems succeeds. (@andrewimeson)

### Other changes

- Compile journald support into builds of `grafana-agentctl` so
  `grafana-agentctl test-logs` functions as expected when testing tailing the
  systemd journal. (@rfratto)

v0.35.1 (2023-07-25)
--------------------

### Bugfixes

- Fix incorrect display of trace IDs in the automatic_logging processor of static mode's traces subsystem.
  Users of the static mode's service graph processor are also advised to upgrade,
  although the bug should theoretically not affect them. (@ptodev)

v0.35.0 (2023-07-18)
--------------------

> **BREAKING CHANGES**: This release has breaking changes. Please read entries
> carefully and consult the [upgrade guide][] for specific instructions.

### Breaking changes

- The algorithm for the "hash" action of `otelcol.processor.attributes` has changed.
  The change was made in PR [#22831](https://github.com/open-telemetry/opentelemetry-collector-contrib/pull/22831) of opentelemetry-collector-contrib. (@ptodev)

- `otelcol.exporter.loki` now includes the instrumentation scope in its output. (@ptodev)

- `otelcol.extension.jaeger_remote_sampling` removes the `/` HTTP endpoint. The `/sampling` endpoint is still functional.
  The change was made in PR [#18070](https://github.com/open-telemetry/opentelemetry-collector-contrib/pull/18070) of opentelemetry-collector-contrib. (@ptodev)

- The field `version` and `auth` struct block from `walk_params` in `prometheus.exporter.snmp` and SNMP integration have been removed. The auth block now can be configured at top level, together with `modules` (@marctc)

- Rename `discovery.file` to `local.file_match` to make it more clear that it
  discovers file on the local filesystem, and so it doesn't get confused with
  Prometheus' file discovery. (@rfratto)

- Remove the `discovery_target_decode` function in favor of using discovery
  components to better match the behavior of Prometheus' service discovery.
  (@rfratto)

- In the traces subsystem for Static mode, some metrics are removed and others are renamed. (@ptodev)
  - Removed metrics:
    - "blackbox_exporter_config_last_reload_success_timestamp_seconds" (gauge)
    - "blackbox_exporter_config_last_reload_successful" (gauge)
    - "blackbox_module_unknown_total" (counter)
    - "traces_processor_tail_sampling_count_traces_sampled" (counter)
    - "traces_processor_tail_sampling_new_trace_id_received" (counter)
    - "traces_processor_tail_sampling_sampling_decision_latency" (histogram)
    - "traces_processor_tail_sampling_sampling_decision_timer_latency" (histogram)
    - "traces_processor_tail_sampling_sampling_policy_evaluation_error" (counter)
    - "traces_processor_tail_sampling_sampling_trace_dropped_too_early" (counter)
    - "traces_processor_tail_sampling_sampling_traces_on_memory" (gauge)
    - "traces_receiver_accepted_spans" (counter)
    - "traces_receiver_refused_spans" (counter)
    - "traces_exporter_enqueue_failed_log_records" (counter)
    - "traces_exporter_enqueue_failed_metric_points" (counter)
    - "traces_exporter_enqueue_failed_spans" (counter)
    - "traces_exporter_queue_capacity" (gauge)
    - "traces_exporter_queue_size" (gauge)

  - Renamed metrics:
    - "traces_receiver_refused_spans" is renamed to "traces_receiver_refused_spans_total"
    - "traces_receiver_accepted_spans" is renamed to "traces_receiver_refused_spans_total"
    - "traces_exporter_sent_metric_points" is renamed to "traces_exporter_sent_metric_points_total"

- The `remote_sampling` block has been removed from `otelcol.receiver.jaeger`. (@ptodev)

- (Agent static mode) Jaeger remote sampling used to be configured using the Jaeger receiver configuration.
  This receiver was updated to a new version, where support for remote sampling in the receiver was removed.
  Jaeger remote sampling is available as a separate configuration field starting in v0.35.3. (@ptodev)

### Deprecations

- `otelcol.exporter.jaeger` has been deprecated and will be removed in Agent v0.38.0. (@ptodev)

### Features

- The Pyroscope scrape component computes and sends delta profiles automatically when required to reduce bandwidth usage. (@cyriltovena)

- Support `stage.geoip` in `loki.process`. (@akselleirv)

- Integrations: Introduce the `squid` integration. (@armstrmi)

- Support custom fields in MMDB file for `stage.geoip`. (@akselleirv)

- Added json_path function to river stdlib. (@jkroepke)

- Add `format`, `join`, `tp_lower`, `replace`, `split`, `trim`, `trim_prefix`, `trim_suffix`, `trim_space`, `to_upper` functions to river stdlib. (@jkroepke)

- Flow UI: Add a view for listing the Agent's peers status when clustering is enabled. (@tpaschalis)

- Add a new CLI command `grafana-agent convert` for converting a river file from supported formats to river. (@erikbaranowski)

- Add support to the `grafana-agent run` CLI for converting a river file from supported formats to river. (@erikbaranowski)

- Add boringcrypto builds and docker images for Linux arm64 and x64. (@mattdurham)

- New Grafana Agent Flow components:

  - `discovery.file` discovers scrape targets from files. (@spartan0x117)
  - `discovery.kubelet` collect scrape targets from the Kubelet API. (@gcampbell12)
  - `module.http` runs a Grafana Agent Flow module loaded from a remote HTTP endpoint. (@spartan0x117)
  - `otelcol.processor.attributes` accepts telemetry data from other `otelcol`
    components and modifies attributes of a span, log, or metric. (@ptodev)
  - `prometheus.exporter.cloudwatch` - scrape AWS CloudWatch metrics (@thepalbi)
  - `prometheus.exporter.elasticsearch` collects metrics from Elasticsearch. (@marctc)
  - `prometheus.exporter.kafka` collects metrics from Kafka Server. (@oliver-zhang)
  - `prometheus.exporter.mongodb` collects metrics from MongoDB. (@marctc)
  - `prometheus.exporter.squid` collects metrics from a squid server. (@armstrmi)
  - `prometheus.operator.probes` - discovers Probe resources in your Kubernetes
    cluster and scrape the targets they reference. (@captncraig)
  - `pyroscope.ebpf` collects system-wide performance profiles from the current
    host (@korniltsev)
  - `otelcol.exporter.loadbalancing` - export traces and logs to multiple OTLP gRPC
    endpoints in a load-balanced way. (@ptodev)

- New Grafana Agent Flow command line utilities:

  - `grafana-agent tools prometheus.remote_write` holds a collection of remote
    write-specific tools. These have been ported over from the `agentctl` command. (@rfratto)

- A new `action` argument for `otelcol.auth.headers`. (@ptodev)

- New `metadata_keys` and `metadata_cardinality_limit` arguments for `otelcol.processor.batch`. (@ptodev)

- New `boolean_attribute` and `ottl_condition` sampling policies for `otelcol.processor.tail_sampling`. (@ptodev)

- A new `initial_offset` argument for `otelcol.receiver.kafka`. (@ptodev)

### Enhancements

- Attributes and blocks set to their default values will no longer be shown in the Flow UI. (@rfratto)

- Tanka config: retain cAdvisor metrics for system processes (Kubelet, Containerd, etc.) (@bboreham)

- Update cAdvisor dependency to v0.47.0. (@jcreixell)

- Upgrade and improve Cloudwatch exporter integration (@thepalbi)

- Update `node_exporter` dependency to v1.6.0. (@spartan0x117)

- Enable `prometheus.relabel` to work with Prometheus' Native Histograms. (@tpaschalis)

- Update `dnsmasq_exporter` to last version. (@marctc)

- Add deployment spec options to describe operator's Prometheus Config Reloader image. (@alekseybb197)

- Update `module.git` with basic and SSH key authentication support. (@djcode)

- Support `clustering` block in `prometheus.operator.servicemonitors` and `prometheus.operator.podmonitors` components to distribute
  targets amongst clustered agents. (@captncraig)

- Update `redis_exporter` dependency to v1.51.0. (@jcreixell)

- The Grafana Agent mixin now includes a dashboard for the logs pipeline. (@thampiotr)

- The Agent Operational dashboard of Grafana Agent mixin now has more descriptive panel titles, Y-axis units

- Add `write_relabel_config` to `prometheus.remote_write` (@jkroepke)

- Update OpenTelemetry Collector dependencies from v0.63.0 to v0.80.0. (@ptodev)

- Allow setting the node name for clustering with a command-line flag. (@tpaschalis)

- Allow `prometheus.exporter.snmp` and SNMP integration to be configured passing a YAML block. (@marctc)

- Some metrics have been added to the traces subsystem for Static mode. (@ptodev)
  - "traces_processor_batch_batch_send_size" (histogram)
  - "traces_processor_batch_batch_size_trigger_send_total" (counter)
  - "traces_processor_batch_metadata_cardinality" (gauge)
  - "traces_processor_batch_timeout_trigger_send_total" (counter)
  - "traces_rpc_server_duration" (histogram)
  - "traces_exporter_send_failed_metric_points_total" (counter)
  - "traces_exporter_send_failed_spans_total" (counter)
  - "traces_exporter_sent_spans_total" (counter)

- Added support for custom `length` time setting in Cloudwatch component and integration. (@thepalbi)

### Bugfixes

- Fix issue where `remote.http` incorrectly had a status of "Unknown" until the
  period specified by the polling frquency elapsed. (@rfratto)


- Add signing region to remote.s3 component for use with custom endpoints so that Authorization Headers work correctly when
  proxying requests. (@mattdurham)

- Fix oauth default scope in `loki.source.azure_event_hubs`. (@akselleirv)

- Fix bug where `otelcol.exporter.otlphttp` ignores configuration for `traces_endpoint`, `metrics_endpoint`, and `logs_endpoint` attributes. (@SimoneFalzone)

- Fix issue in `prometheus.remote_write` where the `queue_config` and
  `metadata_config` blocks used incorrect defaults when not specified in the
  config file. (@rfratto)

- Fix issue where published RPMs were not signed. (@rfratto)

- Fix issue where flow mode exports labeled as "string or secret" could not be
  used in a binary operation. (@rfratto)

- Fix Grafana Agent mixin's "Agent Operational" dashboard expecting pods to always have `grafana-agent-.*` prefix. (@thampiotr)

- Change the HTTP Path and Data Path from the controller-local ID to the global ID for components loaded from within a module loader. (@spartan0x117)

- Fix bug where `stage.timestamp` in `loki.process` wasn't able to correctly
  parse timezones. This issue only impacts the dedicated `grafana-agent-flow`
  binary. (@rfratto)

- Fix bug where JSON requests to `loki.source.api` would not be handled correctly. This adds `/loki/api/v1/raw` and `/loki/api/v1/push` endpoints to `loki.source.api` and maps the `/api/v1/push` and `/api/v1/raw` to
  the `/loki` prefixed endpoints. (@mattdurham)

- Upgrade `loki.write` dependencies to latest changes. (@thepalbi)

### Other changes

- Mongodb integration has been re-enabled. (@jcreixell, @marctc)
- Build with go 1.20.6 (@captncraig)

- Clustering for Grafana Agent in flow mode has graduated from experimental to beta.

v0.34.3 (2023-06-27)
--------------------

### Bugfixes

- Fixes a bug in conversion of OpenTelemetry histograms when exported to Prometheus. (@grcevski)
- Enforce sha256 digest signing for rpms enabling installation on FIPS-enabled OSes. (@kfriedrich123)
- Fix panic from improper startup ordering in `prometheus.operator.servicemonitors`. (@captncraig)

v0.34.2 (2023-06-20)
--------------------

### Enhancements

- Replace map cache in prometheus.relabel with an LRU cache. (@mattdurham)
- Integrations: Extend `statsd` integration to configure relay endpoint. (@arminaaki)

### Bugfixes

- Fix a bug where `prometheus.relabel` would not correctly relabel when there is a cache miss. (@thampiotr)
- Fix a bug where `prometheus.relabel` would not correctly relabel exemplars or metadata. (@tpaschalis)
- Fixes several issues with statsd exporter. (@jcreixell, @marctc)

### Other changes

- Mongodb integration has been disabled for the time being due to licensing issues. (@jcreixell)

v0.34.1 (2023-06-12)
--------------------

### Bugfixes

- Fixed application of sub-collector defaults using the `windows_exporter` integration or `prometheus.exporter.windows`. (@mattdurham)

- Fix issue where `remote.http` did not fail early if the initial request
  failed. This caused failed requests to initially export empty values, which
  could lead to propagating issues downstream to other components which expect
  the export to be non-empty. (@rfratto)

- Allow `bearerTokenFile` field to be used in ServiceMonitors. (@captncraig)

- Fix issue where metrics and traces were not recorded from components within modules. (@mattdurham)

- `service_name` label is inferred from discovery meta labels in `pyroscope.scrape` (@korniltsev)

### Other changes

- Add logging to failed requests in `remote.http`. (@rfratto)

v0.34.0 (2023-06-08)
--------------------

### Breaking changes

- The experimental dynamic configuration feature has been removed in favor of Flow mode. (@mattdurham)

- The `oracledb` integration configuration has removed a redundant field `metrics_scrape_interval`. Use the `scrape_interval` parameter of the integration if a custom scrape interval is required. (@schmikei)

- Upgrade the embedded windows_exporter to commit 79781c6. (@jkroepke)

- Prometheus exporters in Flow mode now set the `instance` label to a value similar to the one they used to have in Static mode (<hostname> by default, customized by some integrations). (@jcreixell)

- `phlare.scrape` and `phlare.write` have been renamed to `pyroscope.scrape` and `pyroscope.scrape`. (@korniltsev)

### Features

- New Grafana Agent Flow components:
  - `loki.source.api` - receive Loki log entries over HTTP (e.g. from other agents). (@thampiotr)
  - `prometheus.operator.servicemonitors` discovers ServiceMonitor resources in your Kubernetes cluster and scrape
    the targets they reference. (@captncraig, @marctc, @jcreixell)
  - `prometheus.receive_http` - receive Prometheus metrics over HTTP (e.g. from other agents). (@thampiotr)
  - `remote.vault` retrieves a secret from Vault. (@rfratto)
  - `prometheus.exporter.snowflake` collects metrics from a snowflake database (@jonathanWamsley)
  - `prometheus.exporter.mssql` collects metrics from Microsoft SQL Server (@jonathanwamsley)
  - `prometheus.exporter.oracledb` collects metrics from oracledb (@jonathanwamsley)
  - `prometheus.exporter.dnsmasq` collects metrics from a dnsmasq server. (@spartan0x117)
  - `loki.source.awsfirehose` - receive Loki log entries from AWS Firehose via HTTP (@thepalbi)
  - `discovery.http` service discovery via http. (@captncraig)

- Added new functions to the River standard library:
  - `coalesce` returns the first non-zero value from a list of arguments. (@jkroepke)
  - `nonsensitive` converts a River secret back into a string. (@rfratto)

### Enhancements

- Support to attach node metadata to pods and endpoints targets in
  `discovery.kubernetes`. (@laurovenancio)

- Support ability to add optional custom headers to `loki.write` endpoint block (@aos)

- Support in-memory HTTP traffic for Flow components. `prometheus.exporter`
  components will now export a target containing an internal HTTP address.
  `prometheus.scrape`, when given that internal HTTP address, will connect to
  the server in-memory, bypassing the network stack. Use the new
  `--server.http.memory-addr` flag to customize which address is used for
  in-memory traffic. (@rfratto)
- Disable node_exporter on Windows systems (@jkroepke)
- Operator support for OAuth 2.0 Client in LogsClientSpec (@DavidSpek)

- Support `clustering` block in `phlare.scrape` components to distribute
  targets amongst clustered agents. (@rfratto)

- Delete stale series after a single WAL truncate instead of two. (@rfratto)

- Update OracleDB Exporter dependency to 0.5.0 (@schmikei)

- Embed Google Fonts on Flow UI (@jkroepke)

- Enable Content-Security-Policies on Flow UI (@jkroepke)

- Update azure-metrics-exporter to v0.0.0-20230502203721-b2bfd97b5313 (@kgeckhart)

- Update azidentity dependency to v1.3.0. (@akselleirv)

- Add custom labels to journal entries in `loki.source.journal` (@sbhrule15)

- `prometheus.operator.podmonitors` and `prometheus.operator.servicemonitors` can now access cluster secrets for authentication to targets. (@captncraig)

### Bugfixes

- Fix `loki.source.(gcplog|heroku)` `http` and `grpc` blocks were overriding defaults with zero-values
  on non-present fields. (@thepalbi)

- Fix an issue where defining `logging` or `tracing` blocks inside of a module
  would generate a panic instead of returning an error. (@erikbaranowski)

- Fix an issue where not specifying either `http` nor `grpc` blocks could result
  in a panic for `loki.source.heroku` and `loki.source.gcplog` components. (@thampiotr)

- Fix an issue where build artifacts for IBM S390x were being built with the
  GOARCH value for the PPC64 instead. (tpaschalis)

- Fix an issue where the Grafana Agent Flow RPM used the wrong path for the
  environment file, preventing the service from loading. (@rfratto)

- Fix an issue where the cluster advertise address was overwriting the join
  addresses. (@laurovenancio)

- Fix targets deduplication when clustering mode is enabled. (@laurovenancio)

- Fix issue in operator where any version update will restart all agent pods simultaneously. (@captncraig)

- Fix an issue where `loki.source.journald` did not create the positions
  directory with the appropriate permissions. (@tpaschalis)

- Fix an issue where fanning out log entries to multiple `loki.process`
  components lead to a race condition. (@tpaschalis)

- Fix panic in `prometheus.operator.servicemonitors` from relabel rules without certain defaults. (@captncraig)

- Fix issue in modules export cache throwing uncomparable errors. (@mattdurham)

- Fix issue where the UI could not navigate to components loaded by modules. (@rfratto)

- Fix issue where using exporters inside modules failed due to not passing the in-memory address dialer. (@mattdurham)

- Add signing region to remote.s3 component for use with custom endpoints so that Authorization Headers work correctly when
  proxying requests. (@mattdurham)

- Fix missing `instance` key for `prometheus.exporter.dnsmasq` component. (@spartan0x117)

### Other changes

- Add metrics when clustering mode is enabled. (@rfratto)
- Document debug metric `loki_process_dropped_lines_by_label_total` in loki.process. (@akselleirv)

- Add `agent_wal_out_of_order_samples_total` metric to track samples received
  out of order. (@rfratto)

- Add CLI flag `--server.http.enable-pprof` to grafana-agent-flow to conditionally enable `/debug/pprof` endpoints (@jkroepke)

- Use Go 1.20.4 for builds. (@tpaschalis)

- Integrate the new ExceptionContext which was recently added to the Faro Web-SDK in the
  app_agent_receiver Payload. (@codecapitano)

- Flow clustering: clusters will now use 512 tokens per node for distributing
  work, leading to better distribution. However, rolling out this change will
  cause some incorrerct or missing assignments until all nodes are updated. (@rfratto)

- Change the Docker base image for Linux containers to `ubuntu:lunar`.
  (@rfratto)

v0.33.2 (2023-05-11)
--------------------

### Bugfixes

- Fix issue where component evaluation time was overridden by a "default
  health" message. (@rfratto)

- Honor timeout when trying to establish a connection to another agent in Flow
  clustering mode. (@rfratto)

- Fix an issue with the grafana/agent windows docker image entrypoint
  not targeting the right location for the config. (@erikbaranowski)

- Fix issue where the `node_exporter` integration and
  `prometheus.exporter.unix` `diskstat_device_include` component could not set
  the allowlist field for the diskstat collector. (@tpaschalis)

- Fix an issue in `loki.source.heroku` where updating the `labels` or `use_incoming_timestamp`
  would not take effect. (@thampiotr)

- Flow: Fix an issue within S3 Module where the S3 path was not parsed correctly when the
  path consists of a parent directory. (@jastisriradheshyam)

- Flow: Fix an issue on Windows where `prometheus.remote_write` failed to read
  WAL checkpoints. This issue led to memory leaks once the initial checkpoint
  was created, and prevented a fresh process from being able to deliver metrics
  at all. (@rfratto)

- Fix an issue where the `loki.source.kubernetes` component could lead to
  the Agent crashing due to a race condition. (@tpaschalis)

### Other changes

- The `phlare.scrape` Flow component `fetch profile failed` log has been set to
  `debug` instead of `error`. (@erikbaranowski)

v0.33.1 (2023-05-01)
--------------------

### Bugfixes

- Fix spelling of the `frequency` argument on the `local.file` component.
  (@tpaschalis)

- Fix bug where some capsule values (such as Prometheus receivers) could not
  properly be used as an argument to a module. (@rfratto)

- Fix version information not displaying correctly when passing the `--version`
  flag or in the `agent_build_info` metric. (@rfratto)

- Fix issue in `loki.source.heroku` and `loki.source.gcplog` where updating the
  component would cause Grafana Agent Flow's Prometheus metrics endpoint to
  return an error until the process is restarted. (@rfratto)

- Fix issue in `loki.source.file` where updating the component caused
  goroutines to leak. (@rfratto)

### Other changes

- Support Bundles report the status of discovered log targets. (@tpaschalis)

v0.33.0 (2023-04-25)
--------------------

### Breaking changes

- Support for 32-bit ARM builds is removed for the foreseeable future due to Go
  compiler issues. We will consider bringing back 32-bit ARM support once our Go
  compiler issues are resolved and 32-bit ARM builds are stable. (@rfratto)

- Agent Management: `agent_management.api_url` config field has been replaced by
`agent_management.host`. The API path and version is now defined by the Agent. (@jcreixell)

- Agent Management: `agent_management.protocol` config field now allows defining "http" and "https" explicitly. Previously, "http" was previously used for both, with the actual protocol used inferred from the api url, which led to confusion. When upgrading, make sure to set to "https" when replacing `api_url` with `host`. (@jcreixell)

- Agent Management: `agent_management.remote_config_cache_location` config field has been replaced by
`agent_management.remote_configuration.cache_location`. (@jcreixell)

- Remove deprecated symbolic links to to `/bin/agent*` in Docker containers,
  as planned in v0.31. (@tpaschalis)

### Deprecations

- [Dynamic Configuration](https://grafana.com/docs/agent/latest/cookbook/dynamic-configuration/) will be removed in v0.34. Grafana Agent Flow supersedes this functionality. (@mattdurham)

### Features

- New Grafana Agent Flow components:

  - `discovery.dns` DNS service discovery. (@captncraig)
  - `discovery.ec2` service discovery for aws ec2. (@captncraig)
  - `discovery.lightsail` service discovery for aws lightsail. (@captncraig)
  - `discovery.gce` discovers resources on Google Compute Engine (GCE). (@marctc)
  - `discovery.digitalocean` provides service discovery for DigitalOcean. (@spartan0x117)
  - `discovery.consul` service discovery for Consul. (@jcreixell)
  - `discovery.azure` provides service discovery for Azure. (@spartan0x117)
  - `module.file` runs a Grafana Agent Flow module loaded from a file on disk.
    (@erikbaranowski)
  - `module.git` runs a Grafana Agent Flow module loaded from a file within a
    Git repository. (@rfratto)
  - `module.string` runs a Grafana Agent Flow module passed to the component by
    an expression containing a string. (@erikbaranowski, @rfratto)
  - `otelcol.auth.oauth2` performs OAuth 2.0 authentication for HTTP and gRPC
    based OpenTelemetry exporters. (@ptodev)
  - `otelcol.extension.jaeger_remote_sampling` provides an endpoint from which to
    pull Jaeger remote sampling documents. (@joe-elliott)
  - `otelcol.exporter.logging` accepts OpenTelemetry data from other `otelcol` components and writes it to the console. (@erikbaranowski)
  - `otelcol.auth.sigv4` performs AWS Signature Version 4 (SigV4) authentication
    for making requests to AWS services via `otelcol` components that support
    authentication extensions. (@ptodev)
  - `prometheus.exporter.blackbox` collects metrics from Blackbox exporter. (@marctc)
  - `prometheus.exporter.mysql` collects metrics from a MySQL database. (@spartan0x117)
  - `prometheus.exporter.postgres` collects metrics from a PostgreSQL database. (@spartan0x117)
  - `prometheus.exporter.statsd` collects metrics from a Statsd instance. (@gaantunes)
  - `prometheus.exporter.snmp` collects metrics from SNMP exporter. (@marctc)
  - `prometheus.operator.podmonitors` discovers PodMonitor resources in your Kubernetes cluster and scrape
    the targets they reference. (@captncraig, @marctc, @jcreixell)
  - `prometheus.exporter.windows` collects metrics from a Windows instance. (@jkroepke)
  - `prometheus.exporter.memcached` collects metrics from a Memcached server. (@spartan0x117)
  - `loki.source.azure_event_hubs` reads messages from Azure Event Hub using Kafka and forwards them to other   `loki` components. (@akselleirv)

- Add support for Flow-specific system packages:

  - Flow-specific DEB packages. (@rfratto, @robigan)
  - Flow-specific RPM packages. (@rfratto, @robigan)
  - Flow-specific macOS Homebrew Formula. (@rfratto)
  - Flow-specific Windows installer. (@rfratto)

  The Flow-specific packages allow users to install and run Grafana Agent Flow
  alongside an existing installation of Grafana Agent.

- Agent Management: Add support for integration snippets. (@jcreixell)

- Flow: Introduce a gossip-over-HTTP/2 _clustered mode_. `prometheus.scrape`
  component instances can opt-in to distributing scrape load between cluster
  peers. (@tpaschalis)

### Enhancements

- Flow: Add retries with backoff logic to Phlare write component. (@cyriltovena)

- Operator: Allow setting runtimeClassName on operator-created pods. (@captncraig)

- Operator: Transparently compress agent configs to stay under size limitations. (@captncraig)

- Update Redis Exporter Dependency to v1.49.0. (@spartan0x117)

- Update Loki dependency to the k144 branch. (@andriikushch)

- Flow: Add OAUTHBEARER mechanism to `loki.source.kafka` using Azure as provider. (@akselleirv)

- Update Process Exporter dependency to v0.7.10. (@spartan0x117)

- Agent Management: Introduces backpressure mechanism for remote config fetching (obeys 429 request
  `Retry-After` header). (@spartan0x117)

- Flow: support client TLS settings (CA, client certificate, client key) being
  provided from other components for the following components:

  - `discovery.docker`
  - `discovery.kubernetes`
  - `loki.source.kafka`
  - `loki.source.kubernetes`
  - `loki.source.podlogs`
  - `loki.write`
  - `mimir.rules.kubernetes`
  - `otelcol.auth.oauth2`
  - `otelcol.exporter.jaeger`
  - `otelcol.exporter.otlp`
  - `otelcol.exporter.otlphttp`
  - `otelcol.extension.jaeger_remote_sampling`
  - `otelcol.receiver.jaeger`
  - `otelcol.receiver.kafka`
  - `phlare.scrape`
  - `phlare.write`
  - `prometheus.remote_write`
  - `prometheus.scrape`
  - `remote.http`

- Flow: support server TLS settings (client CA, server certificate, server key)
  being provided from other components for the following components:

  - `loki.source.syslog`
  - `otelcol.exporter.otlp`
  - `otelcol.extension.jaeger_remote_sampling`
  - `otelcol.receiver.jaeger`
  - `otelcol.receiver.opencensus`
  - `otelcol.receiver.zipkin`

- Flow: Define custom http method and headers in `remote.http` component (@jkroepke)

- Flow: Add config property to `prometheus.exporter.blackbox` to define the config inline (@jkroepke)

- Update Loki Dependency to k146 which includes configurable file watchers (@mattdurham)

### Bugfixes

- Flow: fix issue where Flow would return an error when trying to access a key
  of a map whose value was the zero value (`null`, `0`, `false`, `[]`, `{}`).
  Whether an error was returned depended on the internal type of the value.
  (@rfratto)

- Flow: fix issue where using the `jaeger_remote` sampler for the `tracing`
  block would fail to parse the response from the remote sampler server if it
  used strings for the strategy type. This caused sampling to fall back
  to the default rate. (@rfratto)

- Flow: fix issue where components with no arguments like `loki.echo` were not
  viewable in the UI. (@rfratto)

- Flow: fix deadlock in `loki.source.file` where terminating tailers would hang
  while flushing remaining logs, preventing `loki.source.file` from being able
  to update. (@rfratto)

- Flow: fix deadlock in `loki.process` where a component with no stages would
  hang forever on handling logs. (@rfratto)

- Fix issue where a DefaultConfig might be mutated during unmarshaling. (@jcreixell)

- Fix issues where CloudWatch Exporter cannot use FIPS Endpoints outside of USA regions (@aglees)

- Fix issue where scraping native Prometheus histograms would leak memory.
  (@rfratto)

- Flow: fix issue where `loki.source.docker` component could deadlock. (@tpaschalis)

- Flow: fix issue where `prometheus.remote_write` created unnecessary extra
  child directories to store the WAL in. (@rfratto)

- Fix internal metrics reported as invalid by promtool's linter. (@tpaschalis)

- Fix issues with cri stage which treats partial line coming from any stream as same. (@kavirajk @aglees)

- Operator: fix for running multiple operators with different `--agent-selector` flags. (@captncraig)

- Operator: respect FilterRunning on PodMonitor and ServiceMonitor resources to only scrape running pods. (@captncraig)

- Fixes a bug where the github exporter would get stuck in an infinite loop under certain conditions. (@jcreixell)

- Fix bug where `loki.source.docker` always failed to start. (@rfratto)

### Other changes

- Grafana Agent Docker containers and release binaries are now published for
  s390x. (@rfratto)

- Use Go 1.20.3 for builds. (@rfratto)

- Change the Docker base image for Linux containers to `ubuntu:kinetic`.
  (@rfratto)

- Update prometheus.remote_write defaults to match new prometheus
  remote-write defaults. (@erikbaranowski)

v0.32.1 (2023-03-06)
--------------------

### Bugfixes

- Flow: Fixes slow reloading of targets in `phlare.scrape` component. (@cyriltovena)

- Flow: add a maximum connection lifetime of one hour when tailing logs from
  `loki.source.kubernetes` and `loki.source.podlogs` to recover from an issue
  where the Kubernetes API server stops responding with logs without closing
  the TCP connection. (@rfratto)

- Flow: fix issue in `loki.source.kubernetes` where `__pod__uid__` meta label
  defaulted incorrectly to the container name, causing tailers to never
  restart. (@rfratto)

v0.32.0 (2023-02-28)
--------------------

### Breaking changes

- Support for the embedded Flow UI for 32-bit ARMv6 builds is temporarily
  removed. (@rfratto)

- Node Exporter configuration options changed to align with new upstream version (@Thor77):

  - `diskstats_ignored_devices` is now `diskstats_device_exclude` in agent configuration.
  - `ignored_devices` is now `device_exclude` in flow configuration.

- Some blocks in Flow components have been merged with their parent block to make the block hierarchy smaller:

  - `discovery.docker > http_client_config` is merged into the `discovery.docker` block. (@erikbaranowski)
  - `discovery.kubernetes > http_client_config` is merged into the `discovery.kubernetes` block. (@erikbaranowski)
  - `loki.source.kubernetes > client > http_client_config` is merged into the `client` block. (@erikbaranowski)
  - `loki.source.podlogs > client > http_client_config` is merged into the `client` block. (@erikbaranowski)
  - `loki.write > endpoint > http_client_config` is merged into the `endpoint` block. (@erikbaranowski)
  - `mimir.rules.kubernetes > http_client_config` is merged into the `mimir.rules.kubernetes` block. (@erikbaranowski)
  - `otelcol.receiver.opencensus > grpc` is merged into the `otelcol.receiver.opencensus` block. (@ptodev)
  - `otelcol.receiver.zipkin > http` is merged into the `otelcol.receiver.zipkin` block. (@ptodev)
  - `phlare.scrape > http_client_config` is merged into the `phlare.scrape` block. (@erikbaranowski)
  - `phlare.write > endpoint > http_client_config` is merged into the `endpoint` block. (@erikbaranowski)
  - `prometheus.remote_write > endpoint > http_client_config` is merged into the `endpoint` block. (@erikbaranowski)
  - `prometheus.scrape > http_client_config` is merged into the `prometheus.scrape` block. (@erikbaranowski)

- The `loki.process` component now uses a combined name for stages, simplifying
  the block hierarchy. For example, the `stage > json` block hierarchy is now a
  single block called `stage.json`. All stage blocks in `loki.process` have
  been updated to use this simplified hierarchy. (@tpaschalis)

- `remote.s3` `client_options` block has been renamed to `client`. (@mattdurham)

- Renamed `prometheus.integration.node_exporter` to `prometheus.exporter.unix`. (@jcreixell)

- As first announced in v0.30, support for the `EXPERIMENTAL_ENABLE_FLOW`
  environment variable has been removed in favor of `AGENT_MODE=flow`.
  (@rfratto)

### Features

- New integrations:

  - `oracledb` (@schmikei)
  - `mssql` (@binaryfissiongames)
  - `cloudwatch metrics` (@thepalbi)
  - `azure` (@kgeckhart)
  - `gcp` (@kgeckhart, @ferruvich)

- New Grafana Agent Flow components:

  - `loki.echo` writes received logs to stdout. (@tpaschalis, @rfratto)
  - `loki.source.docker` reads logs from Docker containers and forwards them to
    other `loki` components. (@tpaschalis)
  - `loki.source.kafka` reads logs from Kafka events and forwards them to other
    `loki` components. (@erikbaranowski)
  - `loki.source.kubernetes_events` watches for Kubernetes Events and converts
    them into log lines to forward to other `loki` components. It is the
    equivalent of the `eventhandler` integration. (@rfratto)
  - `otelcol.processor.tail_sampling` samples traces based on a set of defined
    policies from `otelcol` components before forwarding them to other
    `otelcol` components. (@erikbaranowski)
  - `prometheus.exporter.apache` collects metrics from an apache web server
    (@captncraig)
  - `prometheus.exporter.consul` collects metrics from a consul installation
    (@captncraig)
  - `prometheus.exporter.github` collects metrics from GitHub (@jcreixell)
  - `prometheus.exporter.process` aggregates and collects metrics by scraping
    `/proc`. (@spartan0x117)
  - `prometheus.exporter.redis` collects metrics from a redis database
    (@spartan0x117)

### Enhancements

- Flow: Support `keepequal` and `dropequal` actions for relabeling. (@cyriltovena)

- Update Prometheus Node Exporter integration to v1.5.0. (@Thor77)

- Grafana Agent Flow will now reload the config file when `SIGHUP` is sent to
  the process. (@rfratto)

- If using the official RPM and DEB packages for Grafana Agent, invoking
  `systemctl reload grafana-agent` will now reload the configuration file.
  (@rfratto)

- Flow: the `loki.process` component now implements all the same processing
  stages as Promtail's pipelines. (@tpaschalis)

- Flow: new metric for `prometheus.scrape` -
  `agent_prometheus_scrape_targets_gauge`. (@ptodev)

- Flow: new metric for `prometheus.scrape` and `prometheus.relabel` -
  `agent_prometheus_forwarded_samples_total`. (@ptodev)

- Flow: add `constants` into the standard library to expose the hostname, OS,
  and architecture of the system Grafana Agent is running on. (@rfratto)

- Flow: add timeout to loki.source.podlogs controller setup. (@polyrain)

### Bugfixes

- Fixed a reconciliation error in Grafana Agent Operator when using `tlsConfig`
  on `Probe`. (@supergillis)

- Fix issue where an empty `server:` config stanza would cause debug-level logging.
  An empty `server:` is considered a misconfiguration, and thus will error out.
  (@neomantra)

- Flow: fix an error where some error messages that crossed multiple lines
  added extra an extra `|` character when displaying the source file on the
  starting line. (@rfratto)

- Flow: fix issues in `agent fmt` where adding an inline comment on the same
  line as a `[` or `{` would cause indentation issues on subsequent lines.
  (@rfratto)

- Flow: fix issues in `agent fmt` where line comments in arrays would be given
  the wrong identation level. (@rfratto)

- Flow: fix issues with `loki.file` and `loki.process` where deadlock contention or
  logs fail to process. (@mattdurham)

- Flow: `oauth2 > tls_config` was documented as a block but coded incorrectly as
  an attribute. This is now a block in code. This impacted `discovery.docker`,
  `discovery.kubernetes`, `loki.source.kubernetes`, `loki.write`,
  `mimir.rules.kubernetes`, `phlare.scrape`, `phlare.write`,
  `prometheus.remote_write`, `prometheus.scrape`, and `remote.http`
  (@erikbaranowski)

- Flow: Fix issue where using `river:",label"` causes the UI to return nothing. (@mattdurham)

### Other changes

- Use Go 1.20 for builds. (@rfratto)

- The beta label from Grafana Agent Flow has been removed. A subset of Flow
  components are still marked as beta or experimental:

  - `loki.echo` is explicitly marked as beta.
  - `loki.source.kubernetes` is explicitly marked as experimental.
  - `loki.source.podlogs` is explicitly marked as experimental.
  - `mimir.rules.kubernetes` is explicitly marked as beta.
  - `otelcol.processor.tail_sampling` is explicitly marked as beta.
  - `otelcol.receiver.loki` is explicitly marked as beta.
  - `otelcol.receiver.prometheus` is explicitly marked as beta.
  - `phlare.scrape` is explicitly marked as beta.
  - `phlare.write` is explicitly marked as beta.

v0.31.3 (2023-02-13)
--------------------

### Bugfixes

- `loki.source.cloudflare`: fix issue where the `zone_id` argument
  was being ignored, and the `api_token` argument was being used for the zone
  instead. (@rfratto)

- `loki.source.cloudflare`: fix issue where `api_token` argument was not marked
  as a sensitive field. (@rfratto)

v0.31.2 (2023-02-08)
--------------------

### Other changes

- In the Agent Operator, upgrade the `prometheus-config-reloader` dependency
  from version 0.47.0 to version 0.62.0. (@ptodev)

v0.31.1 (2023-02-06)
--------------------

> **BREAKING CHANGES**: This release has breaking changes. Please read entries
> carefully and consult the [upgrade guide][] for specific instructions.

### Breaking changes

- All release Windows `.exe` files are now published as a zip archive.
  Previously, `grafana-agent-installer.exe` was unzipped. (@rfratto)

### Other changes

- Support Go 1.20 for builds. Official release binaries are still produced
  using Go 1.19. (@rfratto)

v0.31.0 (2023-01-31)
--------------------

> **BREAKING CHANGES**: This release has breaking changes. Please read entries
> carefully and consult the [upgrade guide][] for specific instructions.

### Breaking changes

- Release binaries (including inside Docker containers) have been renamed to be
  prefixed with `grafana-` (@rfratto):

  - `agent` is now `grafana-agent`.
  - `agentctl` is now `grafana-agentctl`.
  - `agent-operator` is now `grafana-agent-operator`.

### Deprecations

- A symbolic link in Docker containers from the old binary name to the new
  binary name has been added. These symbolic links will be removed in v0.33. (@rfratto)

### Features

- New Grafana Agent Flow components:

  - `loki.source.cloudflare` reads logs from Cloudflare's Logpull API and
    forwards them to other `loki` components. (@tpaschalis)
  - `loki.source.gcplog` reads logs from GCP cloud resources using Pub/Sub
    subscriptions and forwards them to other `loki` components. (@tpaschalis)
  - `loki.source.gelf` listens for Graylog logs. (@mattdurham)
  - `loki.source.heroku` listens for Heroku messages over TCP a connection and
    forwards them to other `loki` components. (@erikbaranowski)
  - `loki.source.journal` read messages from systemd journal. (@mattdurham)
  - `loki.source.kubernetes` collects logs from Kubernetes pods using the
    Kubernetes API. (@rfratto)
  - `loki.source.podlogs` discovers PodLogs resources on Kubernetes and
    uses the Kubernetes API to collect logs from the pods specified by the
    PodLogs resource. (@rfratto)
  - `loki.source.syslog` listens for Syslog messages over TCP and UDP
    connections and forwards them to other `loki` components. (@tpaschalis)
  - `loki.source.windowsevent` reads logs from Windows Event Log. (@mattdurham)
  - `otelcol.exporter.jaeger` forwards OpenTelemetry data to a Jaeger server.
    (@erikbaranowski)
  - `otelcol.exporter.loki` forwards OTLP-formatted data to compatible `loki`
    receivers. (@tpaschalis)
  - `otelcol.receiver.kafka` receives telemetry data from Kafka. (@rfratto)
  - `otelcol.receiver.loki` receives Loki logs, converts them to the OTLP log
    format and forwards them to other `otelcol` components. (@tpaschalis)
  - `otelcol.receiver.opencensus` receives OpenConsensus-formatted traces or
    metrics. (@ptodev)
  - `otelcol.receiver.zipkin` receives Zipkin-formatted traces. (@rfratto)
  - `phlare.scrape` collects application performance profiles. (@cyriltovena)
  - `phlare.write` sends application performance profiles to Grafana Phlare.
    (@cyriltovena)
  - `mimir.rules.kubernetes` discovers `PrometheusRule` Kubernetes resources and
    loads them into a Mimir instance. (@Logiraptor)

- Flow components which work with relabeling rules (`discovery.relabel`,
  `prometheus.relabel` and `loki.relabel`) now export a new value named Rules.
  This value returns a copy of the currently configured rules. (@tpaschalis)

- New experimental feature: agent-management. Polls configured remote API to fetch new configs. (@spartan0x117)

- Introduce global configuration for logs. (@jcreixell)

### Enhancements

- Handle faro-web-sdk `View` meta in app_agent_receiver. (@rlankfo)

- Flow: the targets in debug info from `loki.source.file` are now individual blocks. (@rfratto)

- Grafana Agent Operator: add [promtail limit stage](https://grafana.com/docs/loki/latest/clients/promtail/stages/limit/) to the operator. (@spartan0x117)

### Bugfixes

- Flow UI: Fix the issue with messy layout on the component list page while
  browser window resize (@xiyu95)

- Flow UI: Display the values of all attributes unless they are nil. (@ptodev)

- Flow: `prometheus.relabel` and `prometheus.remote_write` will now error if they have exited. (@ptodev)

- Flow: Fix issue where negative numbers would convert to floating-point values
  incorrectly, treating the sign flag as part of the number. (@rfratto)

- Flow: fix a goroutine leak when `loki.source.file` is passed more than one
  target with identical set of public labels. (@rfratto)

- Fix issue where removing and re-adding log instance configurations causes an
  error due to double registration of metrics (@spartan0x117, @jcreixell)

### Other changes

- Use Go 1.19.4 for builds. (@erikbaranowski)

- New windows containers for agent and agentctl. These can be found moving forward with the ${Version}-windows tags for grafana/agent and grafana/agentctl docker images (@erikbaranowski)

v0.30.2 (2023-01-11)
--------------------

### Bugfixes

- Flow: `prometheus.relabel` will no longer modify the labels of the original
  metrics, which could lead to the incorrect application of relabel rules on
  subsequent relabels. (@rfratto)

- Flow: `loki.source.file` will no longer deadlock other components if log
  lines cannot be sent to Loki. `loki.source.file` will wait for 5 seconds per
  file to finish flushing read logs to the client, after which it will drop
  them, resulting in lost logs. (@rfratto)

- Operator: Fix the handling of the enableHttp2 field as a boolean in
  `pod_monitor` and `service_monitor` templates. (@tpaschalis)

v0.30.1 (2022-12-23)
--------------------

### Bugfixes

- Fix issue where journald support was accidentally removed. (@tpaschalis)

- Fix issue where some traces' metrics where not collected. (@marctc)

v0.30.0 (2022-12-20)
--------------------

> **BREAKING CHANGES**: This release has breaking changes. Please read entries
> carefully and consult the [upgrade guide][] for specific instructions.

### Breaking changes

- The `ebpf_exporter` integration has been removed due to issues with static
  linking. It may be brought back once these are resolved. (@tpaschalis)

### Deprecations

- The `EXPERIMENTAL_ENABLE_FLOW` environment variable is deprecated in favor of
  `AGENT_MODE=flow`. Support for `EXPERIMENTAL_ENABLE_FLOW` will be removed in
  v0.32. (@rfratto)

### Features

- `grafana-agent-operator` supports oauth2 as an authentication method for
  remote_write. (@timo-42)

- Grafana Agent Flow: Add tracing instrumentation and a `tracing` block to
  forward traces to `otelcol` component. (@rfratto)

- Grafana Agent Flow: Add a `discovery_target_decode` function to decode a JSON
  array of discovery targets corresponding to Prometheus' HTTP and file service
  discovery formats. (@rfratto)

- New Grafana Agent Flow components:

  - `remote.http` polls an HTTP URL and exposes the response body as a string
    or secret to other components. (@rfratto)

  - `discovery.docker` discovers Docker containers from a Docker Engine host.
    (@rfratto)

  - `loki.source.file` reads and tails files for log entries and forwards them
    to other `loki` components. (@tpaschalis)

  - `loki.write` receives log entries from other `loki` components and sends
    them over to a Loki instance. (@tpaschalis)

  - `loki.relabel` receives log entries from other `loki` components and
    rewrites their label set. (@tpaschalis)

  - `loki.process` receives log entries from other `loki` components and runs
    one or more processing stages. (@tpaschalis)

  - `discovery.file` discovers files on the filesystem following glob
    patterns. (@mattdurham)

- Integrations: Introduce the `snowflake` integration. (@binaryfissiongames)

### Enhancements

- Update agent-loki.yaml to use environment variables in the configuration file (@go4real)

- Integrations: Always use direct connection in mongodb_exporter integration. (@v-zhuravlev)

- Update OpenTelemetry Collector dependency to v0.63.1. (@tpaschalis)

- riverfmt: Permit empty blocks with both curly braces on the same line.
  (@rfratto)

- riverfmt: Allow function arguments to persist across different lines.
  (@rfratto)

- Flow: The HTTP server will now start before the Flow controller performs the
  initial load. This allows metrics and pprof data to be collected during the
  first load. (@rfratto)

- Add support for using a [password map file](https://github.com/oliver006/redis_exporter/blob/master/contrib/sample-pwd-file.json) in `redis_exporter`. (@spartan0x117)

- Flow: Add support for exemplars in Prometheus component pipelines. (@rfratto)

- Update Prometheus dependency to v2.40.5. (@rfratto)

- Update Promtail dependency to k127. (@rfratto)

- Native histograms are now supported in the static Grafana Agent and in
  `prometheus.*` Flow components. Native histograms will be automatically
  collected from supported targets. remote_write must be configured to forward
  native histograms from the WAL to the specified endpoints. (@rfratto)

- Flow: metrics generated by upstream OpenTelemetry Collector components are
  now exposed at the `/metrics` endpoint of Grafana Agent Flow. (@rfratto)

### Bugfixes

- Fix issue where whitespace was being sent as part of password when using a
  password file for `redis_exporter`. (@spartan0x117)

- Flow UI: Fix issue where a configuration block referencing a component would
  cause the graph page to fail to load. (@rfratto)

- Remove duplicate `oauth2` key from `metricsinstances` CRD. (@daper)

- Fix issue where on checking whether to restart integrations the Integration
  Manager was comparing configs with secret values scrubbed, preventing reloads
  if only secrets were updated. (@spartan0x117)

### Other changes

- Grafana Agent Flow has graduated from experimental to beta.

v0.29.0 (2022-11-08)
--------------------

> **BREAKING CHANGES**: This release has breaking changes. Please read entries
> carefully and consult the [upgrade guide][] for specific instructions.

### Breaking changes

- JSON-encoded traces from OTLP versions earlier than 0.16.0 are no longer
  supported. (@rfratto)

### Deprecations

- The binary names `agent`, `agentctl`, and `agent-operator` have been
  deprecated and will be renamed to `grafana-agent`, `grafana-agentctl`, and
  `grafana-agent-operator` in the v0.31.0 release.

### Features

- Add `agentctl test-logs` command to allow testing log configurations by redirecting
  collected logs to standard output. This can be useful for debugging. (@jcreixell)

- New Grafana Agent Flow components:

  - `otelcol.receiver.otlp` receives OTLP-formatted traces, metrics, and logs.
    Data can then be forwarded to other `otelcol` components. (@rfratto)

  - `otelcol.processor.batch` batches data from `otelcol` components before
    forwarding it to other `otelcol` components. (@rfratto)

  - `otelcol.exporter.otlp` accepts data from `otelcol` components and sends
    it to a gRPC server using the OTLP protocol. (@rfratto)

  - `otelcol.exporter.otlphttp` accepts data from `otelcol` components and
    sends it to an HTTP server using the OTLP protocol. (@tpaschalis)

  - `otelcol.auth.basic` performs basic authentication for `otelcol`
    components that support authentication extensions. (@rfratto)

  - `otelcol.receiver.jeager` receives Jaeger-formatted traces. Data can then
    be forwarded to other `otelcol` components. (@rfratto)

  - `otelcol.processor.memory_limiter` periodically checks memory usage and
    drops data or forces a garbage collection if the defined limits are
    exceeded. (@tpaschalis)

  - `otelcol.auth.bearer` performs bearer token authentication for `otelcol`
    components that support authentication extensions. (@rfratto)

  - `otelcol.auth.headers` attaches custom request headers to `otelcol`
    components that support authentication extensions. (@rfratto)

  - `otelcol.receiver.prometheus` receives Prometheus metrics, converts them
    to the OTLP metric format and forwards them to other `otelcol` components.
    (@tpaschalis)

  - `otelcol.exporter.prometheus` forwards OTLP-formatted data to compatible
    `prometheus` components. (@rfratto)

- Flow: Allow config blocks to reference component exports. (@tpaschalis)

- Introduce `/-/support` endpoint for generating 'support bundles' in static
  agent mode. Support bundles are zip files of commonly-requested information
  that can be used to debug a running agent. (@tpaschalis)

### Enhancements

- Update OpenTelemetry Collector dependency to v0.61.0. (@rfratto)

- Add caching to Prometheus relabel component. (@mattdurham)

- Grafana Agent Flow: add `agent_resources_*` metrics which explain basic
  platform-agnostic metrics. These metrics assist with basic monitoring of
  Grafana Agent, but are not meant to act as a replacement for fully featured
  components like `prometheus.integration.node_exporter`. (@rfratto)

- Enable field label in TenantStageSpec of PodLogs pipeline. (@siiimooon)

- Enable reporting of enabled integrations. (@marctc)

- Grafana Agent Flow: `prometheus.remote_write` and `prometheus.relabel` will
  now export receivers immediately, removing the need for dependant components
  to be evaluated twice at process startup. (@rfratto)

- Add missing setting to configure instance key for Eventhandler integration. (@marctc)

- Update Prometheus dependency to v2.39.1. (@rfratto)

- Update Promtail dependency to weekly release k122. (@rfratto)

- Tracing: support the `num_traces` and `expected_new_traces_per_sec` configuration parameters in the tail_sampling processor. (@ptodev)

### Bugfixes

- Remove empty port from the `apache_http` integration's instance label. (@katepangLiu)

- Fix identifier on target creation for SNMP v2 integration. (@marctc)

- Fix bug when specifying Blackbox's modules when using Blackbox integration. (@marctc)

- Tracing: fix a panic when the required `protocols` field was not set in the `otlp` receiver. (@ptodev)

- Support Bearer tokens for metric remote writes in the Grafana Operator (@jcreixell, @marctc)

### Other changes

- Update versions of embedded Prometheus exporters used for integrations:

  - Update `github.com/prometheus/statsd_exporter` to `v0.22.8`. (@captncraig)

  - Update `github.com/prometheus-community/postgres_exporter` to `v0.11.1`. (@captncraig)

  - Update `github.com/prometheus/memcached_exporter` to `v0.10.0`. (@captncraig)

  - Update `github.com/prometheus-community/elasticsearch_exporter` to `v1.5.0`. (@captncraig)

  - Update `github.com/prometheus/mysqld_exporter` to `v0.14.0`. (@captncraig)

  - Update `github.com/prometheus/consul_exporter` to `v0.8.0`. (@captncraig)

  - Update `github.com/ncabatoff/process-exporter` to `v0.7.10`. (@captncraig)

  - Update `github.com/prometheus-community/postgres_exporter` to `v0.11.1`. (@captncraig)

- Use Go 1.19.3 for builds. (@rfratto)

v0.28.1 (2022-11-03)
--------------------

### Security

- Update Docker base image to resolve OpenSSL vulnerabilities CVE-2022-3602 and
  CVE-2022-3786. Grafana Agent does not use OpenSSL, so we do not believe it is
  vulnerable to these issues, but the base image has been updated to remove the
  report from image scanners. (@rfratto)

v0.28.0 (2022-09-29)
--------------------

### Features

- Introduce Grafana Agent Flow, an experimental "programmable pipeline" runtime
  mode which improves how to configure and debug Grafana Agent by using
  components. (@captncraig, @karengermond, @marctc, @mattdurham, @rfratto,
  @rlankfo, @tpaschalis)

- Introduce Blackbox exporter integration. (@marctc)

### Enhancements

- Update Loki dependency to v2.6.1. (@rfratto)

### Bugfixes

### Other changes

- Fix relabel configs in sample agent-operator manifests (@hjet)

- Operator no longer set the `SecurityContext.Privileged` flag in the `config-reloader` container. (@hsyed-dojo)

- Add metrics for config reloads and config hash (@jcreixell)

v0.27.1 (2022-09-09)
--------------------

> **NOTE**: ARMv6 Docker images are no longer being published.
>
> We have stopped publishing Docker images for ARMv6 platforms.
> This is due to the new Ubuntu base image we are using that does not support ARMv6.
> The new Ubuntu base image has less reported CVEs, and allows us to provide more
> secure Docker images. We will still continue to publish ARMv6 release binaries and
> deb/rpm packages.

### Other Changes

- Switch docker image base from debian to ubuntu. (@captncraig)

v0.27.0 (2022-09-01)
--------------------

### Features

- Integrations: (beta) Add vmware_exporter integration (@rlankfo)

- App agent receiver: add Event kind to payload (@domasx2)

### Enhancements

- Tracing: Introduce a periodic appender to the remotewriteexporter to control sample rate. (@mapno)

- Tracing: Update OpenTelemetry dependency to v0.55.0. (@rfratto, @mapno)

- Add base agent-operator jsonnet library and generated manifests (@hjet)

- Add full (metrics, logs, K8s events) sample agent-operator jsonnet library and gen manifests (@hjet)

- Introduce new configuration fields for disabling Keep-Alives and setting the
  IdleConnectionTimeout when scraping. (@tpaschalis)

- Add field to Operator CRD to disable report usage functionality. (@marctc)

### Bugfixes

- Tracing: Fixed issue with the PromSD processor using the `connection` method to discover the IP
  address.  It was failing to match because the port number was included in the address string. (@jphx)

- Register prometheus discovery metrics. (@mattdurham)

- Fix seg fault when no instance parameter is provided for apache_http integration, using integrations-next feature flag. (@rgeyer)

- Fix grafanacloud-install.ps1 web request internal server error when fetching config. (@rlankfo)

- Fix snmp integration not passing module or walk_params parameters when scraping. (@rgeyer)

- Fix unmarshal errors (key "<walk_param name>" already set in map) for snmp integration config when walk_params is defined, and the config is reloaded. (@rgeyer)

### Other changes

- Update several go dependencies to resolve warnings from certain security scanning tools. None of the resolved vulnerabilities were known to be exploitable through the agent. (@captncraig)

- It is now possible to compile Grafana Agent using Go 1.19. (@rfratto)

v0.26.1 (2022-07-25)
--------------------

> **BREAKING CHANGES**: This release has breaking changes. Please read entries
> carefully and consult the [upgrade guide][] for specific instructions.

### Breaking changes

- Change windows certificate store so client certificate is no longer required in store. (@mattdurham)

### Bugfixes

- Operator: Fix issue where configured `targetPort` ServiceMonitors resulted in
  generating an incorrect scrape_config. (@rfratto)

- Build the Linux/AMD64 artifacts using the opt-out flag for the ebpf_exporter. (@tpaschalis)

v0.26.0 (2022-07-18)
--------------------

> **BREAKING CHANGES**: This release has breaking changes. Please read entries
> carefully and consult the [upgrade guide][] for specific instructions.

### Breaking changes

- Deprecated `server` YAML block fields have now been removed in favor of the
  command-line flags that replaced them. These fields were originally
  deprecated in v0.24.0. (@rfratto)

- Changed tail sampling policies to be configured as in the OpenTelemetry
  Collector. (@mapno)

### Features

- Introduce Apache HTTP exporter integration. (@v-zhuravlev)

- Introduce eBPF exporter integration. (@tpaschalis)

### Enhancements

- Truncate all records in WAL if repair attempt fails. (@rlankfo)

### Bugfixes

- Relative symlinks for promtail now work as expected. (@RangerCD, @mukerjee)

- Fix rate limiting implementation for the app agent receiver integration. (@domasx2)

- Fix mongodb exporter so that it now collects all metrics. (@mattdurham)

v0.25.1 (2022-06-16)
--------------------

### Bugfixes

- Integer types fail to unmarshal correctly in operator additional scrape configs. (@rlankfo)

- Unwrap replayWAL error before attempting corruption repair. (@rlankfo)

v0.25.0 (2022-06-06)
--------------------

> **BREAKING CHANGES**: This release has breaking changes. Please read entries
> carefully and consult the [upgrade guide][] for specific instructions.

### Breaking changes

- Traces: Use `rpc.grpc.status_code` attribute to determine
  span failed in the service graph processor (@rcrowe)

### Features

- Add HTTP endpoints to fetch active instances and targets for the Logs subsystem.
  (@marctc)

- (beta) Add support for using windows certificate store for TLS connections. (@mattdurham)

- Grafana Agent Operator: add support for integrations through an `Integration`
  CRD which is discovered by `GrafanaAgent`. (@rfratto)

- (experimental) Add app agent receiver integration. This depends on integrations-next being enabled
  via the `integrations-next` feature flag. Use `-enable-features=integrations-next` to use
  this integration. (@kpelelis, @domas)

- Introduce SNMP exporter integration. (@v-zhuravlev)

- Configure the agent to report the use of feature flags to grafana.com. (@marctc)

### Enhancements

- integrations-next: Integrations using autoscrape will now autoscrape metrics
  using in-memory connections instead of connecting to themselves over the
  network. As a result of this change, the `client_config` field has been
  removed. (@rfratto)

- Enable `proxy_url` support on `oauth2` for metrics and logs (update **prometheus/common** dependency to `v0.33.0`). (@martin-jaeger-maersk)

- `extra-scrape-metrics` can now be enabled with the `--enable-features=extra-scrape-metrics` feature flag. See <https://prometheus.io/docs/prometheus/2.31/feature_flags/#extra-scrape-metrics> for details. (@rlankfo)

- Resolved issue in v2 integrations where if an instance name was a prefix of another the route handler would fail to
  match requests on the longer name (@mattdurham)

- Set `include_metadata` to true by default for OTLP traces receivers (@mapno)

### Bugfixes

- Scraping service was not honoring the new server grpc flags `server.grpc.address`.  (@mattdurham)

### Other changes

- Update base image of official Docker containers from Debian buster to Debian
  bullseye. (@rfratto)

- Use Go 1.18 for builds. (@rfratto)

- Add `metrics` prefix to the url of list instances endpoint (`GET
  /agent/api/v1/instances`) and list targets endpoint (`GET
  /agent/api/v1/metrics/targets`). (@marctc)

- Add extra identifying labels (`job`, `instance`, `agent_hostname`) to eventhandler integration. (@hjet)

- Add `extra_labels` configuration to eventhandler integration. (@hjet)

v0.24.2 (2022-05-02)
--------------------

### Bugfixes

- Added configuration watcher delay to prevent race condition in cases where scraping service mode has not gracefully exited. (@mattdurham)

### Other changes

- Update version of node_exporter to include additional metrics for osx. (@v-zhuravlev)

v0.24.1 (2022-04-14)
--------------------

### Bugfixes

- Add missing version information back into `agentctl --version`. (@rlankfo)

- Bump version of github-exporter to latest upstream SHA 284088c21e7d, which
  includes fixes from bugs found in their latest tag. This includes a fix
  where not all releases where retrieved when pulling release information.
  (@rfratto)

- Set the `Content-Type` HTTP header to `application/json` for API endpoints
  returning json objects. (@marctc)

- Operator: fix issue where a `username_file` field was incorrectly set.
  (@rfratto)

- Initialize the logger with default `log_level` and `log_format` parameters.
  (@tpaschalis)

### Other changes

- Embed timezone data to enable Promtail pipelines using the `location` field
  on Windows machines. (@tpaschalis)

v0.24.0 (2022-04-07)
--------------------

> **BREAKING CHANGES**: This release has breaking changes. Please read entries
> carefully and consult the [upgrade guide][] for specific instructions.
>
> **GRAFANA AGENT OPERATOR USERS**: As of this release, Grafana Agent Operator
> does not support versions of Grafana Agent prior to v0.24.0.

### Breaking changes

- The following metrics will now be prefixed with `agent_dskit_` instead of
  `cortex_`: `cortex_kv_request_duration_seconds`,
  `cortex_member_consul_heartbeats_total`, `cortex_member_ring_tokens_owned`,
  `cortex_member_ring_tokens_to_own`, `cortex_ring_member_ownership_percent`,
  `cortex_ring_members`, `cortex_ring_oldest_member_timestamp`,
  `cortex_ring_tokens_owned`, `cortex_ring_tokens_total`. (@rlankfo)

- Traces: the `traces_spanmetrics_calls_total_total` metric has been renamed to
  `traces_spanmetrics_calls_total` (@fredr)

- Two new flags, `-server.http.enable-tls` and `-server.grpc.enable-tls` must
  be provided to explicitly enable TLS support. This is a change of the
  previous behavior where TLS support was enabled when a certificate pair was
  provided. (@rfratto)

- Many command line flags starting with `-server.` block have been renamed.
  (@rfratto)

- The `-log.level` and `-log.format` flags are removed in favor of being set in
  the configuration file. (@rfratto)

- Flags for configuring TLS have been removed in favor of being set in the
  configuration file. (@rfratto)

- Dynamic reload is no longer supported for deprecated server block fields.
  Changing a deprecated field will be ignored and cause the reload to fail.
  (@rfratto)

- The default HTTP listen address is now `127.0.0.1:12345`. Use the
  `-server.http.address` flag to change this value. (@rfratto)

- The default gRPC listen address is now `127.0.0.1:12346`. Use the
  `-server.grpc.address` flag to change this value. (@rfratto)

- `-reload-addr` and `-reload-port` have been removed. They are no longer
  necessary as the primary HTTP server is now static and can't be shut down in
  the middle of a `/-/reload` call. (@rfratto)

- (Only impacts `integrations-next` feature flag) Many integrations have been
  renamed to better represent what they are integrating with. For example,
  `redis_exporter` is now `redis`. This change requires updating
  `integrations-next`-enabled configuration files. This change also changes
  integration names shown in metric labels. (@rfratto)

- The deprecated `-prometheus.*` flags have been removed in favor of
  their `-metrics.*` counterparts. The `-prometheus.*` flags were first
  deprecated in v0.19.0. (@rfratto)

### Deprecations

- Most fields in the `server` block of the configuration file are
  now deprecated in favor of command line flags. These fields will be removed
  in the v0.26.0 release. Please consult the upgrade guide for more information
  and rationale. (@rfratto)

### Features

- Added config read API support to GrafanaAgent Custom Resource Definition.
  (@shamsalmon)

- Added consulagent_sd to target discovery. (@chuckyz)

- Introduce EXPERIMENTAL support for dynamic configuration. (@mattdurham)

- Introduced endpoint that accepts remote_write requests and pushes metrics data directly into an instance's WAL. (@tpaschalis)

- Added builds for linux/ppc64le. (@aklyachkin)

### Enhancements

- Tracing: Exporters can now be configured to use OAuth. (@canuteson)

- Strengthen readiness check for metrics instances. (@tpaschalis)

- Parameterize namespace field in sample K8s logs manifests (@hjet)

- Upgrade to Loki k87. (@rlankfo)

- Update Prometheus dependency to v2.34.0. (@rfratto)

- Update OpenTelemetry-collector dependency to v0.46.0. (@mapno)

- Update cAdvisor dependency to v0.44.0. (@rfratto)

- Update mongodb_exporter dependency to v0.31.2 (@mukerjee)

- Use grafana-agent/v2 Tanka Jsonnet to generate K8s manifests (@hjet)

- Replace agent-bare.yaml K8s sample Deployment with StatefulSet (@hjet)

- Improve error message for `agentctl` when timeout happens calling
  `cloud-config` command (@marctc)

- Enable integrations-next by default in agent-bare.yaml. Please note #1262 (@hjet)

### Bugfixes

- Fix Kubernetes manifests to use port `4317` for OTLP instead of the previous
  `55680` in line with the default exposed port in the agent.

- Ensure singleton integrations are honored in v2 integrations (@mattdurham)

- Tracing: `const_labels` is now correctly parsed in the remote write exporter.
  (@fredr)

- integrations-next: Fix race condition where metrics endpoints for
  integrations may disappear after reloading the config file. (@rfratto)

- Removed the `server.path_prefix` field which would break various features in
  Grafana Agent when set. (@rfratto)

- Fix issue where installing the DEB/RPM packages would overwrite the existing
  config files and environment files. (@rfratto)

- Set `grafanaDashboardFolder` as top level key in the mixin. (@Duologic)

- Operator: Custom Secrets or ConfigMaps to mount will no longer collide with
  the path name of the default secret mount. As a side effect of this bugfix,
  custom Secrets will now be mounted at
  `/var/lib/grafana-agent/extra-secrets/<secret name>` and custom ConfigMaps
  will now be mounted at `/var/lib/grafana-agent/extra-configmaps/<configmap
  name>`. This is not a breaking change as it was previously impossible to
  properly provide these custom mounts. (@rfratto)

- Flags accidentally prefixed with `-metrics.service..` (two `.` in a row) have
  now been fixed to only have one `.`. (@rfratto)

- Protect concurrent writes to the WAL in the remote write exporter (@mapno)

### Other changes

- The `-metrics.wal-directory` flag and `metrics.wal_directory` config option
  will now default to `data-agent/`, the same default WAL directory as
  Prometheus Agent. (@rfratto)

v0.23.0 (2022-02-10)
--------------------

### Enhancements

- Go 1.17 is now used for all builds of the Agent. (@tpaschalis)

- integrations-next: Add `extra_labels` to add a custom set of labels to
  integration targets. (@rfratto)

- The agent no longer appends duplicate exemplars. (@tpaschalis)

- Added Kubernetes eventhandler integration (@hjet)

- Enables sending of exemplars over remote write by default. (@rlankfo)

### Bugfixes

- Fixed issue where Grafana Agent may panic if there is a very large WAL
  loading while old WALs are being deleted or the `/agent/api/v1/targets`
  endpoint is called. (@tpaschalis)

- Fix panic in prom_sd_processor when address is empty (@mapno)

- Operator: Add missing proxy_url field from generated remote_write configs.
  (@rfratto)

- Honor the specified log format in the traces subsystem (@mapno)

- Fix typo in node_exporter for runit_service_dir. (@mattdurham)

- Allow inlining credentials in remote_write url. (@tpaschalis)

- integrations-next: Wait for integrations to stop when starting new instances
  or shutting down (@rfratto).

- Fix issue with windows_exporter mssql collector crashing the agent.
  (@mattdurham)

- The deb and rpm files will now ensure the /var/lib/grafana-agent data
  directory is created with permissions set to 0770. (@rfratto)

- Make agent-traces.yaml Namespace a template-friendly variable (@hjet)

- Disable `machine-id` journal vol by default in sample logs manifest (@hjet)

v0.22.0 (2022-01-13)
--------------------

> This release has deprecations. Please read entries carefully and consult
> the [upgrade guide][] for specific instructions.

### Deprecations

- The node_exporter integration's `netdev_device_whitelist` field is deprecated
  in favor of `netdev_device_include`. Support for the old field name will be
  removed in a future version. (@rfratto)

- The node_exporter integration's `netdev_device_blacklist` field is deprecated
  in favor of `netdev_device_include`. Support for the old field name will be
  removed in a future version. (@rfratto)

- The node_exporter integration's `systemd_unit_whitelist` field is deprecated
  in favor of `systemd_unit_include`. Support for the old field name will be
  removed in a future version. (@rfratto)

- The node_exporter integration's `systemd_unit_blacklist` field is deprecated
  in favor of `systemd_unit_exclude`. Support for the old field name will be
  removed in a future version. (@rfratto)

- The node_exporter integration's `filesystem_ignored_mount_points` field is
  deprecated in favor of `filesystem_mount_points_exclude`. Support for the old
  field name will be removed in a future version. (@rfratto)

- The node_exporter integration's `filesystem_ignored_fs_types` field is
  deprecated in favor of `filesystem_fs_types_exclude`. Support for the old
  field name will be removed in a future version. (@rfratto)

### Features

- (beta) Enable experimental config urls for fetching remote configs.
  Currently, only HTTP/S is supported. Pass the
  `-enable-features=remote-configs` flag to turn this on. (@rlankfo)

- Added [cAdvisor](https://github.com/google/cadvisor) integration. (@rgeyer)

- Traces: Add `Agent Tracing Pipeline` dashboard and alerts (@mapno)

- Traces: Support jaeger/grpc exporter (@nicoche)

- (beta) Enable an experimental integrations subsystem revamp. Pass
  `integrations-next` to `-enable-features` to turn this on. Reading the
  documentation for the revamp is recommended; enabling it causes breaking
  config changes. (@rfratto)

### Enhancements

- Traces: Improved pod association in PromSD processor (@mapno)

- Updated OTel to v0.40.0 (@mapno)

- Remote write dashboard: show in and out sample rates (@bboreham)

- Remote write dashboard: add mean latency (@bboreham)

- Update node_exporter dependency to v1.3.1. (@rfratto)

- Cherry-pick Prometheus PR #10102 into our Prometheus dependency (@rfratto).

### Bugfixes

- Fix usage of POSTGRES_EXPORTER_DATA_SOURCE_NAME when using postgres_exporter
  integration (@f11r)

- Change ordering of the entrypoint for windows service so that it accepts
  commands immediately (@mattdurham)

- Only stop WAL cleaner when it has been started (@56quarters)

- Fix issue with unquoted install path on Windows, that could allow escalation
  or running an arbitrary executable (@mattdurham)

- Fix cAdvisor so it collects all defined metrics instead of the last
  (@pkoenig10)

- Fix panic when using 'stdout' in automatic logging (@mapno)

- Grafana Agent Operator: The /-/ready and /-/healthy endpoints will
  no longer always return 404 (@rfratto).

### Other changes

- Remove log-level flag from systemd unit file (@jpkrohling)

v0.21.2 (2021-12-08)
--------------------

### Security fixes

- This release contains a fix for
  [CVE-2021-41090](https://github.com/grafana/agent/security/advisories/GHSA-9c4x-5hgq-q3wh).

### Other changes

- This release disables the existing `/-/config` and
  `/agent/api/v1/configs/{name}` endpoints by default. Pass the
  `--config.enable-read-api` flag at the command line to opt in to these
  endpoints.

v0.21.1 (2021-11-18)
--------------------

### Bugfixes

- Fix panic when using postgres_exporter integration (@saputradharma)

- Fix panic when dnsamsq_exporter integration tried to log a warning (@rfratto)

- Statsd Integration: Adding logger instance to the statsd mapper
  instantiation. (@gaantunes)

- Statsd Integration: Fix issue where mapped metrics weren't exposed to the
  integration. (@mattdurham)

- Operator: fix bug where version was a required field (@rfratto)

- Metrics: Only run WAL cleaner when metrics are being used and a WAL is
  configured. (@rfratto)

v0.21.0 (2021-11-17)
--------------------

### Enhancements

- Update Cortex dependency to v1.10.0-92-g85c378182. (@rlankfo)

- Update Loki dependency to v2.1.0-656-g0ae0d4da1. (@rlankfo)

- Update Prometheus dependency to v2.31.0 (@rlankfo)

- Add Agent Operator Helm quickstart guide (@hjet)

- Reorg Agent Operator quickstart guides (@hjet)

### Bugfixes

- Packaging: Use correct user/group env variables in RPM %post script (@simonc6372)

- Validate logs config when using logs_instance with automatic logging processor (@mapno)

- Operator: Fix MetricsInstance Service port (@hjet)

- Operator: Create govern service per Grafana Agent (@shturman)

- Operator: Fix relabel_config directive for PodLogs resource (@hjet)

- Traces: Fix `success_logic` code in service graphs processor (@mapno)

### Other changes

- Self-scraped integrations will now use an SUO-specific value for the `instance` label. (@rfratto)

- Traces: Changed service graphs store implementation to improve CPU performance (@mapno)

v0.20.1 (2021-12-08)
--------------------

> _NOTE_: The fixes in this patch are only present in v0.20.1 and >=v0.21.2.

### Security fixes

- This release contains a fix for
  [CVE-2021-41090](https://github.com/grafana/agent/security/advisories/GHSA-9c4x-5hgq-q3wh).

### Other changes

- This release disables the existing `/-/config` and
  `/agent/api/v1/configs/{name}` endpoitns by default. Pass the
  `--config.enable-read-api` flag at the command line to opt in to these
  endpoints.

v0.20.0 (2021-10-28)
--------------------

> **BREAKING CHANGES**: This release has breaking changes. Please read entries
> carefully and consult the [upgrade guide][] for specific instructions.

### Breaking Changes

- push_config is no longer supported in trace's config (@mapno)

### Features

- Operator: The Grafana Agent Operator can now generate a Kubelet service to
  allow a ServiceMonitor to collect Kubelet and cAdvisor metrics. This requires
  passing a `--kubelet-service` flag to the Operator in `namespace/name` format
  (like `kube-system/kubelet`). (@rfratto)

- Service graphs processor (@mapno)

### Enhancements

- Updated mysqld_exporter to v0.13.0 (@gaantunes)

- Updated postgres_exporter to v0.10.0 (@gaantunes)

- Updated redis_exporter to v1.27.1 (@gaantunes)

- Updated memcached_exporter to v0.9.0 (@gaantunes)

- Updated statsd_exporter to v0.22.2 (@gaantunes)

- Updated elasticsearch_exporter to v1.2.1 (@gaantunes)

- Add remote write to silent Windows Installer  (@mattdurham)

- Updated mongodb_exporter to v0.20.7 (@rfratto)

- Updated OTel to v0.36 (@mapno)

- Updated statsd_exporter to v0.22.2 (@mattdurham)

- Update windows_exporter to v0.16.0 (@rfratto, @mattdurham)

- Add send latency to agent dashboard (@bboreham)

### Bugfixes

- Do not immediately cancel context when creating a new trace processor. This
  was preventing scrape_configs in traces from functioning. (@lheinlen)

- Sanitize autologged Loki labels by replacing invalid characters with
  underscores (@mapno)

- Traces: remove extra line feed/spaces/tabs when reading password_file content
  (@nicoche)

- Updated envsubst to v2.0.0-20210730161058-179042472c46. This version has a
  fix needed for escaping values outside of variable substitutions. (@rlankfo)

- Grafana Agent Operator should no longer delete resources matching the names
  of the resources it manages. (@rfratto)

- Grafana Agent Operator will now appropriately assign an
  `app.kubernetes.io/managed-by=grafana-agent-operator` to all created
  resources. (@rfratto)

### Other changes

- Configuration API now returns 404 instead of 400 when attempting to get or
  delete a config which does not exist. (@kgeckhart)

- The windows_exporter now disables the textfile collector by default.
  (@rfratto)

v0.19.0 (2021-09-29)
--------------------

> **BREAKING CHANGES**: This release has breaking changes. Please read entries
> carefully and consult the [upgrade guide][] for specific instructions.

### Breaking Changes

- Reduced verbosity of tracing autologging by not logging `STATUS_CODE_UNSET`
  status codes. (@mapno)

- Operator: rename `Prometheus*` CRDs to `Metrics*` and `Prometheus*` fields to
  `Metrics*`. (@rfratto)

- Operator: CRDs are no longer referenced using a hyphen in the name to be
  consistent with how Kubernetes refers to resources. (@rfratto)

- `prom_instance` in the spanmetrics config is now named `metrics_instance`.
  (@rfratto)

### Deprecations

- The `loki` key at the root of the config file has been deprecated in favor of
  `logs`. `loki`-named fields in `automatic_logging` have been renamed
  accordinly: `loki_name` is now `logs_instance_name`, `loki_tag` is now
  `logs_instance_tag`, and `backend: loki` is now `backend: logs_instance`.
  (@rfratto)

- The `prometheus` key at the root of the config file has been deprecated in
  favor of `metrics`. Flag names starting with `prometheus.` have also been
  deprecated in favor of the same flags with the `metrics.` prefix. Metrics
  prefixed with `agent_prometheus_` are now prefixed with `agent_metrics_`.
  (@rfratto)

- The `tempo` key at the root of the config file has been deprecated in favor
  of `traces`. (@mattdurham)

### Features

- Added [GitHub exporter](https://github.com/infinityworks/github-exporter)
  integration. (@rgeyer)

- Add TLS config options for tempo `remote_write`s. (@mapno)

- Support autologging span attributes as log labels (@mapno)

- Put Tests requiring Network Access behind a -online flag (@flokli)

- Add logging support to the Grafana Agent Operator. (@rfratto)

- Add `operator-detach` command to agentctl to allow zero-downtime upgrades
  when removing an Operator CRD. (@rfratto)

- The Grafana Agent Operator will now default to deploying the matching release
  version of the Grafana Agent instead of v0.14.0. (@rfratto)

### Enhancements

- Update OTel dependency to v0.30.0 (@mapno)

- Allow reloading configuration using `SIGHUP` signal. (@tharun208)

- Add HOSTNAME environment variable to service file to allow for expanding the
  $HOSTNAME variable in agent config.  (@dfrankel33)

- Update jsonnet-libs to 1.21 for Kubernetes 1.21+ compatability. (@MurzNN)

- Make method used to add k/v to spans in prom_sd processor configurable.
  (@mapno)

### Bugfixes

- Regex capture groups like `${1}` will now be kept intact when using
  `-config.expand-env`. (@rfratto)

- The directory of the logs positions file will now properly be created on
  startup for all instances. (@rfratto)

- The Linux system packages will now configure the grafana-agent user to be a
  member of the adm and systemd-journal groups. This will allow logs to read
  from journald and /var/log by default. (@rfratto)

- Fix collecting filesystem metrics on Mac OS (darwin) in the `node_exporter`
  integration default config. (@eamonryan)

- Remove v0.0.0 flags during build with no explicit release tag (@mattdurham)

- Fix issue with global scrape_interval changes not reloading integrations
  (@kgeckhart)

- Grafana Agent Operator will now detect changes to referenced ConfigMaps and
  Secrets and reload the Agent properly. (@rfratto)

- Grafana Agent Operator's object label selectors will now use Kubernetes
  defaults when undefined (i.e., default to nothing). (@rfratto)

- Fix yaml marshalling tag for cert_file in kafka exporter agent config.
  (@rgeyer)

- Fix warn-level logging of dropped targets. (@james-callahan)

- Standardize scrape_interval to 1m in examples. (@mattdurham)

v0.18.4 (2021-09-14)
--------------------

### Enhancements

- Add `agent_prometheus_configs_changed_total` metric to track instance config
  events. (@rfratto)

### Bugfixes

- Fix info logging on windows. (@mattdurham)

- Scraping service: Ensure that a reshard is scheduled every reshard
  interval. (@rfratto)

v0.18.3 (2021-09-08)
--------------------

### Bugfixes

- Register missing metric for configstore consul request duration. (@rfratto)

- Logs should contain a caller field with file and line numbers again
  (@kgeckhart)

- In scraping service mode, the polling configuration refresh should honor
  timeout. (@mattdurham)

- In scraping service mode, the lifecycle reshard should happen using a
  goroutine. (@mattdurham)

- In scraping service mode, scraping service can deadlock when reloading during
  join. (@mattdurham)

- Scraping service: prevent more than one refresh from being queued at a time.
  (@rfratto)

v0.18.2 (2021-08-12)
--------------------

### Bugfixes

- Honor the prefix and remove prefix from consul list results (@mattdurham)

v0.18.1 (2021-08-09)
--------------------

### Bugfixes

- Reduce number of consul calls when ran in scrape service mode (@mattdurham)

v0.18.0 (2021-07-29)
--------------------

### Features

- Added [GitHub exporter](https://github.com/infinityworks/github-exporter)
  integration. (@rgeyer)

- Add support for OTLP HTTP trace exporting. (@mapno)

### Enhancements

- Switch to drone for releases. (@mattdurham)

- Update postgres_exporter to a [branch of](https://github.com/grafana/postgres_exporter/tree/exporter-package-v0.10.0) v0.10.0

### Bugfixes

- Enabled flag for integrations is not being honored. (@mattdurham)

v0.17.0 (2021-07-15)
--------------------

### Features

- Added [Kafka Lag exporter](https://github.com/davidmparrott/kafka_exporter)
  integration. (@gaantunes)

### Bugfixes

- Fix race condition that may occur and result in a panic when initializing
  scraping service cluster. (@rfratto)

v0.16.1 (2021-06-22)
--------------------

### Bugfixes

- Fix issue where replaying a WAL caused incorrect metrics to be sent over
  remote write. (@rfratto)

v0.16.0 (2021-06-17)
--------------------

### Features

- (beta) A Grafana Agent Operator is now available. (@rfratto)

### Enhancements

- Error messages when installing the Grafana Agent for Grafana Cloud will now
  be shown. (@rfratto)

### Bugfixes

- Fix a leak in the shared string interner introduced in v0.14.0. This fix was
  made to a [dependency](https://github.com/grafana/prometheus/pull/21).
  (@rfratto)

- Fix issue where a target will fail to be scraped for the process lifetime if
  that target had gone down for long enough that its series were removed from
  the in-memory cache (2 GC cycles). (@rfratto)

v0.15.0 (2021-06-03)
--------------------

> **BREAKING CHANGES**: This release has breaking changes. Please read entries
> carefully and consult the [upgrade guide][] for specific instructions.

### Breaking Changes

- The configuration of Tempo Autologging has changed. (@mapno)

### Features

- Add support for exemplars. (@mapno)

### Enhancements

- Add the option to log to stdout instead of a Loki instance. (@joe-elliott)

- Update Cortex dependency to v1.8.0.

- Running the Agent as a DaemonSet with host_filter and role: pod should no
  longer cause unnecessary load against the Kubernetes SD API. (@rfratto)

- Update Prometheus to v2.27.0. (@mapno)

- Update Loki dependency to d88f3996eaa2. This is a non-release build, and was
  needed to support exemplars. (@mapno)

- Update Cortex dependency to d382e1d80eaf. This is a non-release build, and
  was needed to support exemplars. (@mapno)

### Bugfixes

- Host filter relabeling rules should now work. (@rfratto)

- Fixed issue where span metrics where being reported with wrong time unit.
  (@mapno)

### Other changes

- Intentionally order tracing processors. (@joe-elliott)

v0.14.0 (2021-05-24)
--------------------

> **BREAKING CHANGES**: This release has breaking changes. Please read entries
> carefully and consult the [upgrade guide][] for specific instructions.
>
> **STABILITY NOTICE**: As of this release, functionality that is not
> recommended for production use and is expected to change will be tagged
> interchangably as "experimental" or "beta."

### Security fixes

- The Scraping service API will now reject configs that read credentials from
  disk by default. This prevents malicious users from reading arbitrary files
  and sending their contents over the network. The old behavior can be
  re-enabled by setting `dangerous_allow_reading_files: true` in the scraping
  service config. (@rfratto)

### Breaking changes

- Configuration for SigV4 has changed. (@rfratto)

### Deprecations

- `push_config` is now supplanted by `remote_block` and `batch`. `push_config`
  will be removed in a future version (@mapno)

### Features

- (beta) New integration: windows_exporter (@mattdurham)

- (beta) Grafana Agent Windows Installer is now included as a release artifact.
  (@mattdurham)

- Official M1 Mac release builds will now be generated! Look for
  `agent-darwin-arm64` and `agentctl-darwin-arm64` in the release assets.
  (@rfratto)

- Add support for running as a Windows service (@mattdurham)

- (beta) Add /-/reload support. It is not recommended to invoke `/-/reload`
  against the main HTTP server. Instead, two new command-line flags have been
  added: `--reload-addr` and `--reload-port`. These will launch a
  `/-/reload`-only HTTP server that can be used to safely reload the Agent's
  state.  (@rfratto)

- Add a /-/config endpoint. This endpoint will return the current configuration
  file with defaults applied that the Agent has loaded from disk. (@rfratto)

- (beta) Support generating metrics and exposing them via a Prometheus exporter
  from span data. (@yeya24)

- Tail-based sampling for tracing pipelines (@mapno)

- Added Automatic Logging feature for Tempo (@joe-elliott)

- Disallow reading files from within scraping service configs by default.
  (@rfratto)

- Add remote write for span metrics (@mapno)

### Enhancements

- Support compression for trace export. (@mdisibio)

- Add global remote_write configuration that is shared between all instances
  and integrations. (@mattdurham)

- Go 1.16 is now used for all builds of the Agent. (@rfratto)

- Update Prometheus dependency to v2.26.0. (@rfratto)

- Upgrade `go.opentelemetry.io/collector` to v0.21.0 (@mapno)

- Add kafka trace receiver (@mapno)

- Support mirroring a trace pipeline to multiple backends (@mapno)

- Add `headers` field in `remote_write` config for Tempo. `headers` specifies
  HTTP headers to forward to the remote endpoint. (@alexbiehl)

- Add silent uninstall to Windows Uninstaller. (@mattdurham)

### Bugfixes

- Native Darwin arm64 builds will no longer crash when writing metrics to the
  WAL. (@rfratto)

- Remote write endpoints that never function across the lifetime of the Agent
  will no longer prevent the WAL from being truncated. (@rfratto)

- Bring back FreeBSD support. (@rfratto)

- agentctl will no longer leak WAL resources when retrieving WAL stats.
  (@rfratto)

- Ensure defaults are applied to undefined sections in config file. This fixes
  a problem where integrations didn't work if `prometheus:` wasn't configured.
  (@rfratto)

- Fixed issue where automatic logging double logged "svc". (@joe-elliott)

### Other changes

- The Grafana Cloud Agent has been renamed to the Grafana Agent. (@rfratto)

- Instance configs uploaded to the Config Store API will no longer be stored
  along with the global Prometheus defaults. This is done to allow globals to
  be updated and re-apply the new global defaults to the configs from the
  Config Store. (@rfratto)

- The User-Agent header sent for logs will now be `GrafanaAgent/<version>`
  (@rfratto)

- Add `tempo_spanmetrics` namespace in spanmetrics (@mapno)

v0.13.1 (2021-04-09)
--------------------

### Bugfixes

- Validate that incoming scraped metrics do not have an empty label set or a
  label set with duplicate labels, mirroring the behavior of Prometheus.
  (@rfratto)

v0.13.0 (2021-02-25)
--------------------

> The primary branch name has changed from `master` to `main`. You may have to
> update your local checkouts of the repository to point at the new branch name.

### Features

- postgres_exporter: Support query_path and disable_default_metrics. (@rfratto)

### Enhancements

- Support other architectures in installation script. (@rfratto)

- Allow specifying custom wal_truncate_frequency per integration. (@rfratto)

- The SigV4 region can now be inferred using the shared config (at
  `$HOME/.aws/config`) or environment variables (via `AWS_CONFIG`). (@rfratto)

- Update Prometheus dependency to v2.25.0. (@rfratto)

### Bugfixes

- Not providing an `-addr` flag for `agentctl config-sync` will no longer
  report an error and will instead use the pre-existing default value.
  (@rfratto)

- Fixed a bug from v0.12.0 where the Loki installation script failed because
  positions_directory was not set. (@rfratto)

- Reduce the likelihood of dataloss during a remote_write-side outage by
  increasing the default wal_truncation_frequency to 60m and preventing the WAL
  from being truncated if the last truncation timestamp hasn't changed. This
  change increases the size of the WAL on average, and users may configure a
  lower wal_truncation_frequency to deliberately choose a smaller WAL over
  write guarantees. (@rfratto)

- Add the ability to read and serve HTTPS integration metrics when given a set
  certificates (@mattdurham)

v0.12.0 (2021-02-05)
--------------------

> **BREAKING CHANGES**: This release has breaking changes. Please read entries
> carefully and consult the [upgrade guide][] for specific instructions.

### Breaking Changes

- The configuration format for the `loki` block has changed. (@rfratto)

- The configuration format for the `tempo` block has changed. (@rfratto)

### Features

- Support for multiple Loki Promtail instances has been added. (@rfratto)

- Support for multiple Tempo instances has been added. (@rfratto)

- Added [ElasticSearch exporter](https://github.com/justwatchcom/elasticsearch_exporter)
  integration. (@colega)

### Enhancements

- `.deb` and `.rpm` packages are now generated for all supported architectures.
  The architecture of the AMD64 package in the filename has been renamed to
  `amd64` to stay synchronized with the architecture name presented from other
  release assets. (@rfratto)

- The `/agent/api/v1/targets` API will now include discovered labels on the
  target pre-relabeling in a `discovered_labels` field. (@rfratto)

- Update Loki to 59a34f9867ce. This is a non-release build, and was needed to
  support multiple Loki instances. (@rfratto)

- Scraping service: Unhealthy Agents in the ring will no longer cause job
  distribution to fail. (@rfratto)

- Scraping service: Cortex ring metrics (prefixed with cortex_ring_) will now
  be registered for tracking the state of the hash ring. (@rfratto)

- Scraping service: instance config ownership is now determined by the hash of
  the instance config name instead of the entire config. This means that
  updating a config is guaranteed to always hash to the same Agent, reducing
  the number of metrics gaps. (@rfratto)

- Only keep a handful of K8s API server metrics by default to reduce default
  active series usage. (@hjet)

- Go 1.15.8 is now used for all distributions of the Agent. (@rfratto)

### Bugfixes

- `agentctl config-check` will now work correctly when the supplied config file
  contains integrations. (@hoenn)

v0.11.0 (2021-01-20)
--------------------

### Features

- ARMv6 builds of `agent` and `agentctl` will now be included in releases to
  expand Agent support to cover all models of Raspberry Pis. ARMv6 docker
  builds are also now available. (@rfratto)

- Added `config-check` subcommand for `agentctl` that can be used to validate
  Agent configuration files before attempting to load them in the `agent`
  itself. (@56quarters)

### Enhancements

- A sigv4 install script for Prometheus has been added. (@rfratto)

- NAMESPACE may be passed as an environment variable to the Kubernetes install
  scripts to specify an installation namespace. (@rfratto)

### Bugfixes

- The K8s API server scrape job will use the API server Service name when
  resolving IP addresses for Prometheus service discovery using the "Endpoints"
  role. (@hjet)

- The K8s manifests will no longer include the `default/kubernetes` job twice
  in both the DaemonSet and the Deployment. (@rfratto)

v0.10.0 (2021-01-13)
--------------------

### Features

- Prometheus `remote_write` now supports SigV4 authentication using the
  [AWS default credentials chain](https://docs.aws.amazon.com/sdk-for-java/v1/developer-guide/credentials.html).
  This enables the Agent to send metrics to Amazon Managed Prometheus without
  needing the [SigV4 Proxy](https://github.com/awslabs/aws-sigv4-proxy).
  (@rfratto)

### Enhancements

- Update `redis_exporter` to v1.15.0. (@rfratto)

- `memcached_exporter` has been updated to v0.8.0. (@rfratto)

- `process-exporter` has been updated to v0.7.5. (@rfratto)

- `wal_cleanup_age` and `wal_cleanup_period` have been added to the top-level
  Prometheus configuration section. These settings control how Write Ahead Logs
  (WALs) that are not associated with any instances are cleaned up. By default,
  WALs not associated with an instance that have not been written in the last
  12 hours are eligible to be cleaned up. This cleanup can be disabled by
  setting `wal_cleanup_period` to `0`. (@56quarters)

- Configuring logs to read from the systemd journal should now work on journals
  that use +ZSTD compression. (@rfratto)

### Bugfixes

- Integrations will now function if the HTTP listen address was set to a value
  other than the default. (@mattdurham)

- The default Loki installation will now be able to write its positions file.
  This was prevented by accidentally writing to a readonly volume mount.
  (@rfratto)

v0.9.1 (2021-01-04)
-------------------

### Enhancements

- agentctl will now be installed by the rpm and deb packages as
  `grafana-agentctl`. (@rfratto)

v0.9.0 (2020-12-10)
-------------------

### Features

- Add support to configure TLS config for the Tempo exporter to use
  insecure_skip_verify to disable TLS chain verification. (@bombsimon)

- Add `sample-stats` to `agentctl` to search the WAL and return a summary of
  samples of series matching the given label selector. (@simonswine)

- New integration:
  [postgres_exporter](https://github.com/wrouesnel/postgres_exporter)
  (@rfratto)

- New integration:
  [statsd_exporter](https://github.com/prometheus/statsd_exporter) (@rfratto)

- New integration:
  [consul_exporter](https://github.com/prometheus/consul_exporter) (@rfratto)

- Add optional environment variable substitution of configuration file.
  (@dcseifert)

### Enhancements

- `min_wal_time` and `max_wal_time` have been added to the instance config
  settings, guaranteeing that data in the WAL will exist for at least
  `min_wal_time` and will not exist for longer than `max_wal_time`. This change
  will increase the size of the WAL slightly but will prevent certain scenarios
  where data is deleted before it is sent. To revert back to the old behavior,
  set `min_wal_time` to `0s`. (@rfratto)

- Update `redis_exporter` to v1.13.1. (@rfratto)

- Bump OpenTelemetry-collector dependency to v0.16.0. (@bombsimon)

### Bugfixes

- Fix issue where the Tempo example manifest could not be applied because the
  port names were too long. (@rfratto)

- Fix issue where the Agent Kubernetes manifests may not load properly on AKS.
  (#279) (@rfratto)

### Other changes

- The User-Agent header sent for logs will now be `GrafanaCloudAgent/<version>`
  (@rfratto)

v0.8.0 (2020-11-06)
-------------------

### Features

- New integration: [dnsamsq_exporter](https://github.com/google/dnsamsq_exporter)
  (@rfratto).

- New integration: [memcached_exporter](https://github.com/prometheus/memcached_exporter)
  (@rfratto).

### Enhancements

- Add `<integration name>_build_info` metric to all integrations. The build
  info displayed will match the build information of the Agent and _not_ the
  embedded exporter. This metric is used by community dashboards, so adding it
  to the Agent increases compatibility with existing dashboards that depend on
  it existing. (@rfratto)

- Bump OpenTelemetry-collector dependency to 0.14.0 (@joe-elliott)

### Bugfixes

- Error messages when retrieving configs from the KV store will now be logged,
  rather than just logging a generic message saying that retrieving the config
  has failed. (@rfratto)

v0.7.2 (2020-10-29)
-------------------

### Enhancements

- Bump Prometheus dependency to 2.21. (@rfratto)

- Bump OpenTelemetry-collector dependency to 0.13.0 (@rfratto)

- Bump Promtail dependency to 2.0. (@rfratto)

- Enhance host_filtering mode to support targets from Docker Swarm and Consul.
  Also, add a `host_filter_relabel_configs` to that will apply relabeling rules
  for determining if a target should be dropped. Add a documentation section
  explaining all of this in detail. (@rfratto)

### Bugfixes

- Fix deb package prerm script so that it stops the agent on package removal.
  (@jdbaldry)

- Fix issue where the `push_config` for Tempo field was expected to be
  `remote_write`. `push_config` now works as expected. (@rfratto)

v0.7.1 (2020-10-23)
-------------------

### Bugfixes

- Fix issue where ARM binaries were not published with the GitHub release.

v0.7.0 (2020-10-23)
-------------------

### Features

- Added Tracing Support. (@joe-elliott)

- Add RPM and deb packaging. (@jdbaldry, @simon6372)

- arm64 and arm/v7 Docker containers and release builds are now available for
  `agent` and `agentctl`. (@rfratto)

- Add `wal-stats` and `target-stats` tooling to `agentctl` to discover WAL and
  cardinality issues. (@rfratto)

- [mysqld_exporter](https://github.com/prometheus/mysqld_exporter) is now
  embedded and available as an integration. (@rfratto)

- [redis_exporter](https://github.com/oliver006/redis_exporter) is now embedded
  and available as an integration. (@dafydd-t)

### Enhancements

- Resharding the cluster when using the scraping service mode now supports
  timeouts through `reshard_timeout`. The default value is `30s.` This timeout
  applies to cluster-wide reshards (performed when joining and leaving the
  cluster) and local reshards (done on the `reshard_interval`). (@rfratto)

### Bugfixes

- Fix issue where integrations crashed with instance_mode was set to `distinct`
  (@rfratto)

- Fix issue where the `agent` integration did not work on Windows (@rfratto).

- Support URL-encoded paths in the scraping service API. (@rfratto)

- The instance label written from replace_instance_label can now be overwritten
  with relabel_configs. This bugfix slightly modifies the behavior of what data
  is stored. The final instance label will now be stored in the WAL rather than
  computed by remote_write. This change should not negatively affect existing
  users. (@rfratto)

v0.6.1 (2020-04-11)
-------------------

### Bugfixes

- Fix issue where build information was empty when running the Agent with
  --version. (@rfratto)

- Fix issue where updating a config in the scraping service may fail to pick up
  new targets. (@rfratto)

- Fix deadlock that slowly prevents the Agent from scraping targets at a high
  scrape volume. (@rfratto)

v0.6.0 (2020-09-04)
-------------------

### Breaking Changes

- The Configs API will now disallow two instance configs having multiple
  `scrape_configs` with the same `job_name`. This was needed for the instance
  sharing mode, where combined instances may have duplicate `job_names` across
  their `scrape_configs`. This brings the scraping service more in line with
  Prometheus, where `job_names` must globally be unique. This change also
  disallows concurrent requests to the put/apply config API endpoint to prevent
  a race condition of two conflicting configs being applied at the same time.
  (@rfratto)

### Deprecations

- `use_hostname_label` is now supplanted by `replace_instance_label`.
  `use_hostname_label` will be removed in a future version. (@rfratto)

### Features

- The Grafana Agent can now collect logs and send to Loki. This is done by
  embedding Promtail, the official Loki log collection client. (@rfratto)

- Integrations can now be enabled without scraping. Set scrape_integrations to
  `false` at the `integrations` key or within the specific integration you
  don't want to scrape. This is useful when another Agent or Prometheus server
  will scrape the integration. (@rfratto)

- [process-exporter](https://github.com/ncabatoff/process-exporter) is now
  embedded as `process_exporter`. The hypen has been changed to an underscore
  in the config file to retain consistency with `node_exporter`. (@rfratto)

### Enhancements

- A new config option, `replace_instance_label`, is now available for use with
  integrations. When this is true, the instance label for all metrics coming
  from an integration will be replaced with the machine's hostname rather than
  127.0.0.1. (@rfratto)

- The embedded Prometheus version has been updated to 2.20.1. (@rfratto,
  @gotjosh)

- The User-Agent header written by the Agent when remote_writing will now be
  `GrafanaCloudAgent/<Version>` instead of `Prometheus/<Prometheus Version>`.
  (@rfratto)

- The subsystems of the Agent (`prometheus`, `loki`) are now made optional.
  Enabling integrations also implicitly enables the associated subsystem. For
  example, enabling the `agent` or `node_exporter` integration will force the
  `prometheus` subsystem to be enabled.  (@rfratto)

### Bugfixes

- The documentation for Tanka configs is now correct. (@amckinley)

- Minor corrections and spelling issues have been fixed in the Overview
  documentation. (@amckinley)

- The new default of `shared` instances mode broke the metric value for
  `agent_prometheus_active_configs`, which was tracking the number of combined
  configs (i.e., number of launched instances). This metric has been fixed and
  a new metric, `agent_prometheus_active_instances`, has been added to track
  the numbger of launched instances. If instance sharing is not enabled, both
  metrics will share the same value. (@rfratto)

- `remote_write` names in a group will no longer be copied from the
  remote_write names of the first instance in the group. Rather, all
  remote_write names will be generated based on the first 6 characters of the
  group hash and the first six characters of the remote_write hash. (@rfratto)

- Fix a panic that may occur during shutdown if the WAL is closed in the middle
  of the WAL being truncated. (@rfratto)

v0.5.0 (2020-08-12)
-------------------

### Features

- A [scrape targets API](https://github.com/grafana/agent/blob/main/docs/api.md#list-current-scrape-targets)
  has been added to show every target the Agent is currently scraping, when it
  was last scraped, how long it took to scrape, and errors from the last
  scrape, if any. (@rfratto)

- "Shared Instance Mode" is the new default mode for spawning Prometheus
  instances, and will improve CPU and memory usage for users of integrations
  and the scraping service. (@rfratto)

### Enhancements

- Memory stability and utilization of the WAL has been improved, and the
  reported number of active series in the WAL will stop double-counting
  recently churned series. (@rfratto)

- Changing scrape_configs and remote_write configs for an instance will now be
  dynamically applied without restarting the instance. This will result in less
  missing metrics for users of the scraping service that change a config.
  (@rfratto)

- The Tanka configuration now uses k8s-alpha. (@duologic)

### Bugfixes

- The Tanka configuration will now also deploy a single-replica deployment
  specifically for scraping the Kubernetes API. This deployment acts together
  with the Daemonset to scrape the full cluster and the control plane.
  (@gotjosh)

- The node_exporter filesystem collector will now work on Linux systems without
  needing to manually set the blocklist and allowlist of filesystems.
  (@rfratto)

v0.4.0 (2020-06-18)
-------------------

### Features

- Support for integrations has been added. Integrations can be any embedded
  tool, but are currently used for embedding exporters and generating scrape
  configs. (@rfratto)

- node_exporter has been added as an integration. This is the full version of
  node_exporter with the same configuration options. (@rfratto)

- An Agent integration that makes the Agent automatically scrape itself has
  been added. (@rfratto)

### Enhancements

- The WAL can now be truncated if running the Agent without any remote_write
  endpoints. (@rfratto)

### Bugfixes

- Prevent the Agent from crashing when a global Prometheus config stanza is not
  provided. (@robx)

- Enable agent host_filter in the Tanka configs, which was disabled by default
  by mistake. (@rfratto)

v0.3.2 (2020-05-29)
-------------------

### Features

- Tanka configs that deploy the scraping service mode are now available
  (@rfratto)

- A k3d example has been added as a counterpart to the docker-compose example.
  (@rfratto)

### Enhancements

- Labels provided by the default deployment of the Agent (Kubernetes and Tanka)
  have been changed to align with the latest changes to grafana/jsonnet-libs.
  The old `instance` label is now called `pod`, and the new `instance` label is
  unique. A `container` label has also been added. The Agent mixin has been
  subsequently updated to also incorporate these label changes. (@rfratto)

- The `remote_write` and `scrape_config` sections now share the same
  validations as Prometheus (@rfratto)

- Setting `wal_truncation_frequency` to less than the scrape interval is now
  disallowed (@rfratto)

### Bugfixes

- A deadlock in scraping service mode when updating a config that shards to the
  same node has been fixed (@rfratto)

- `remote_write` config stanzas will no longer ignore `password_file`
  (@rfratto)

- `scrape_config` client secrets (e.g., basic auth, bearer token,
  `password_file`) will now be properly retained in scraping service mode
  (@rfratto)

- Labels for CPU, RX, and TX graphs in the Agent Operational dashboard now
  correctly show the pod name of the Agent instead of the exporter name.
  (@rfratto)

v0.3.1 (2020-05-20)
-------------------

### Features

- The Agent has upgraded its vendored Prometheus to v2.18.1 (@gotjosh,
  @rfratto)

### Bugfixes

- A typo in the Tanka configs and Kubernetes manifests that prevents the Agent
  launching with v0.3.0 has been fixed (@captncraig)

- Fixed a bug where Tanka mixins could not be used due to an issue with the
  folder placement enhancement (@rfratto)

### Enhancements

- `agentctl` and the config API will now validate that the YAML they receive
  are valid instance configs. (@rfratto)

v0.3.0 (2020-05-13)
-------------------

### Features

- A third operational mode called "scraping service mode" has been added. A KV
  store is used to store instance configs which are distributed amongst a
  clustered set of Agent processes, dividing the total scrape load across each
  agent. An API is exposed on the Agents to list, create, update, and delete
  instance configurations from the KV store. (@rfratto)

- An "agentctl" binary has been released to interact with the new instance
  config management API created by the "scraping service mode." (@rfratto,
  @hoenn)

- The Agent now includes readiness and healthiness endpoints. (@rfratto)

### Enhancements

- The YAML files are now parsed strictly and an invalid YAML will generate an
  error at runtime. (@hoenn)

- The default build mode for the Docker containers is now release, not debug.
  (@rfratto)

- The Grafana Agent Tanka Mixins now are placed in an "Agent" folder within
  Grafana. (@cyriltovena)

v0.2.0 (2020-04-09)
-------------------

### Features

- The Prometheus remote write protocol will now send scraped metadata (metric
  name, help, type and unit). This results in almost negligent bytes sent
  increase as metadata is only sent every minute. It is on by default.
  (@gotjosh)

  These metrics are available to monitor metadata being sent:
  - `prometheus_remote_storage_succeeded_metadata_total`
  - `prometheus_remote_storage_failed_metadata_total`
  - `prometheus_remote_storage_retried_metadata_total`
  - `prometheus_remote_storage_sent_batch_duration_seconds` and
    `prometheus_remote_storage_sent_bytes_total` have a new label “type” with
    the values of `metadata` or `samples`.

### Enhancements

- The Agent has upgraded its vendored Prometheus to v2.17.1 (@rfratto)

### Bugfixes

- Invalid configs passed to the agent will now stop the process after they are
  logged as invalid; previously the Agent process would continue. (@rfratto)

- Enabling host_filter will now allow metrics from node role Kubernetes service
  discovery to be scraped properly (e.g., cAdvisor, Kubelet). (@rfratto)

v0.1.1 (2020-03-16)
-------------------

### Other changes

- Nits in documentation (@sh0rez)

- Fix various dashboard mixin problems from v0.1.0 (@rfratto)

- Pass through release tag to `docker build` (@rfratto)

v0.1.0 (2020-03-16)
-------------------

> First release!

### Features

- Support for scraping Prometheus metrics and sharding the agent through the
  presence of a `host_filter` flag within the Agent configuration file.

[upgrade guide]: https://grafana.com/docs/agent/latest/upgrade-guide/
[contributors guide]: ./docs/developer/contributing.md#updating-the-changelog<|MERGE_RESOLUTION|>--- conflicted
+++ resolved
@@ -142,29 +142,27 @@
   resulting in remote write sending the exemplar first and Prometheus failing to ingest it due to missing
   series. (@krajorama)
 
-<<<<<<< HEAD
+- Fixed an issue in the static config converter where exporter instance values
+  were not being mapped when translating to flow. (@erikbaranowski)
+
+- Fix a bug which prevented Agent from running `otelcol.exporter.loadbalancing`
+  with a `routing_key` of `traceID`. (@ptodev)
+
+- Added Kubernetes service resolver to static node's loadbalancing exporter
+  and to Flow's `otelcol.exporter.loadbalancing`. (@ptodev)
+
+### Other changes
+
+- Bump `mysqld_exporter` version to v0.15.0. (@marctc)
+
+- Bump `github-exporter` version to 1.0.6. (@marctc)
+
+- Use Go 1.21.4 for builds. (@rfratto)
+
+- Change User-Agent header for outbound requests to include agent-mode, goos, and deployment mode. Example `GrafanaAgent/v0.38.0 (flow; linux; docker)` (@captncraig)
+
 - `loki.source.windowsevent` and `loki.source.*` changed to use a more robust positions file to prevent corruption on reboots when writing
   the positions file. (@mattdurham)
-=======
-- Fixed an issue in the static config converter where exporter instance values
-  were not being mapped when translating to flow. (@erikbaranowski)
-
-- Fix a bug which prevented Agent from running `otelcol.exporter.loadbalancing`
-  with a `routing_key` of `traceID`. (@ptodev)
-
-- Added Kubernetes service resolver to static node's loadbalancing exporter
-  and to Flow's `otelcol.exporter.loadbalancing`. (@ptodev)
-
-### Other changes
-
-- Bump `mysqld_exporter` version to v0.15.0. (@marctc)
-
-- Bump `github-exporter` version to 1.0.6. (@marctc)
-
-- Use Go 1.21.4 for builds. (@rfratto)
-
-- Change User-Agent header for outbound requests to include agent-mode, goos, and deployment mode. Example `GrafanaAgent/v0.38.0 (flow; linux; docker)` (@captncraig)
->>>>>>> 461a4b2d
 
 v0.37.4 (2023-11-06)
 -----------------
