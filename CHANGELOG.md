# Changelog

> _Contributors should read our [contributors guide][] for instructions on how
> to update the changelog._

This document contains a historical list of changes between releases. Only
changes that impact end-user behavior are listed; changes to documentation or
internal API changes are not present.

Main (unreleased)
-----------------

<<<<<<< HEAD

> **BREAKING CHANGES**: This release has breaking changes. Please read entries
> carefully and consult the [upgrade guide][] for specific instructions.

### Breaking changes

- Static mode Windows Certificate Filter no longer restricted to TLS 1.2 and specific cipher suites. (@mattdurham)
=======
### Breaking changes

- Set `retry_on_http_429` to `true` by default in the `queue_config` block in static mode's `remote_write`. (@wildum)
>>>>>>> 0ea5b12f

### Features

- New Grafana Agent Flow components:

  - `otelcol.connector.spanlogs` creates logs from spans. It is the flow mode equivalent
  to static mode's `automatic_logging` processor. (@ptodev)
  - `otelcol.connector.servicegraph` creates service graph metrics from spans. It is the
  flow mode equivalent to static mode's `service_graphs` processor. (@ptodev)
  - `discovery.consulagent` discovers scrape targets from Consul Agent. (@wildum)
  - `discovery.kuma` discovers scrape targets from the Kuma control plane. (@tpaschalis)
  - `discovery.marathon` discovers scrape targets from Marathon servers. (@wildum)
  - `discovery.ionos` discovers scrape targets from the IONOS Cloud API. (@wildum)
  - `discovery.triton` discovers scrape targets from Triton Container Monitor. (@erikbaranowski)
  - `discovery.nerve` discovers scrape targets from AirBnB's Nerve. (@tpaschalis)
  - `discovery.serverset` discovers Serversets stored in Zookeeper. (@thampiotr)
  - `discovery.scaleway` discovers scrape targets from Scaleway virtual
    instances and bare-metal machines. (@rfratto)

- Flow: allow the HTTP server to be configured with TLS in the config file
  using the new `http` config block. (@rfratto)

- Clustering: add new flag `--cluster.max-join-peers` to limit the number of peers the system joins. (@wildum)

- Clustering: add a new flag `--cluster.name` to prevent nodes without this identifier from joining the cluster. (@wildum)

- Clustering: add IPv6 support when using advertise interfaces to assign IP addresses. (@wildum)

- Add a `file_watch` block in `loki.source.file` to configure how often to poll files from disk for changes via `min_poll_frequency` and `max_poll_frequency`.
  In static mode it can be configured in the global `file_watch_config` via `min_poll_frequency` and `max_poll_frequency`.  (@wildum)

- Flow: In `prometheus.exporter.blackbox`, allow setting labels for individual targets. (@spartan0x117)

### Enhancements

- Clustering: allow advertise interfaces to be configurable, with the possibility to select all available interfaces. (@wildum)

- Deleted series will now be removed from the WAL sooner, allowing Prometheus
  remote_write to free memory associated with removed series sooner. (@rfratto)

- Added a `disable_high_cardinality_metrics` configuration flag to `otelcol`
  exporters and receivers to switch high cardinality debug metrics off.  (@glindstedt)

- `loki.source.kafka` component now exposes internal label `__meta_kafka_offset`
  to indicate offset of consumed message. (@hainenber)

- Flow: improve river config validation step in `prometheus.scrape` by comparing `scrape_timeout` with `scrape_interval`. (@wildum)

- Add support for `windows_certificate_filter` under http tls config block. (@mattdurham)

### Other changes

- Use Go 1.21.1 for builds. (@rfratto)
- Read contextual attributes from Faro measurements (@codecapitano)
- Rename Grafana Agent service in windows app and features to not include the description
- Correct YAML level for `multitenancy_enabled` option in Mimir's config in examples. (@hainenber)
- Operator: Update default config reloader version. (@captncraig)
- Sorting of common fields in log messages emitted by the agent in Flow mode
  have been standardized. The first fields will always be `ts`, `level`, and
  `msg`, followed by non-common fields. Previously, the position of `msg` was
  not consistent. (@rfratto)

v0.36.1 (2023-09-06)
--------------------

### Bugfixes

- Restart managed components of a module loader only on if module content
  changes or the last load failed. This was specifically impacting `module.git`
  each time it pulls. (@erikbaranowski)

- Allow overriding default `User-Agent` for `http.remote` component (@hainenber)

- Fix panic when running `grafana-agentctl config-check` against config files
  having `integrations` block (both V1 and V2). (@hainenber)

- Fix a deadlock candidate in the `loki.process` component. (@tpaschalis)

- Fix an issue in the `eventhandler` integration where events would be
  double-logged: once by sending the event to Loki, and once by including the
  event in the Grafana Agent logs. Now, events are only ever sent to Loki. (@rfratto)

- Converters will now sanitize labels to valid River identifiers. (@erikbaranowski)

- Converters will now return an Error diagnostic for unsupported
  `scrape_classic_histograms` and `native_histogram_bucket_limit` configs. (@erikbaranowski)

- Fix an issue in converters where targets of `discovery.relabel` components
  were repeating the first target for each source target instead of the
  correct target. (@erikbaranowski)

### Other changes

- Operator: Update default config reloader version. (@captncraig)

v0.36.0 (2023-08-30)
--------------------

> **BREAKING CHANGES**: This release has breaking changes. Please read entries
> carefully and consult the [upgrade guide][] for specific instructions.

### Breaking changes

- `loki.source.file` component will no longer automatically detect and
  decompress logs from compressed files. A new configuration block is available
  to enable decompression explicitly. See the [upgrade guide][] for migration
  instructions. (@thampiotr)

- `otelcol.exporter.prometheus`: Set `include_scope_info` to `false` by default. You can set
  it to `true` to preserve previous behavior. (@gouthamve)

- Set `retry_on_http_429` to `true` by default in the `queue_config` block in flow mode's `prometheus.remote_write`. (@wildum)

### Features

- Add [godeltaprof](https://github.com/grafana/godeltaprof) profiling types (`godeltaprof_memory`, `godeltaprof_mutex`, `godeltaprof_block`) to `pyroscope.scrape` component

- Flow: Allow the `logging` configuration block to tee the Agent's logs to one
  or more loki.* components. (@tpaschalis)

- Added support for `promtail` configuration conversion in `grafana-agent convert` and `grafana-agent run` commands. (@thampiotr)

- Flow: Add a new stage `non_indexed_labels` to attach non-indexed labels from extracted data to log line entry. (@vlad-diachenko)

- `loki.write` now exposes basic WAL support. (@thepalbi)

- Flow: Users can now define `additional_fields` in `loki.source.cloudflare` (@wildum)

- Flow: Added exemplar support for the `otelcol.exporter.prometheus`. (@wildum)

- Add a `labels` argument in `loki.source.windowsevent` to associate additional labels with incoming logs. (@wildum)

- New Grafana Agent Flow components:

  - `prometheus.exporter.gcp` - scrape GCP metrics. (@tburgessdev)
  - `otelcol.processor.span` - accepts traces telemetry data from other `otelcol`
    components and modifies the names and attributes of the spans. (@ptodev)
  - `discovery.uyuni` discovers scrape targets from a Uyuni Server. (@sparta0x117)
  - `discovery.eureka` discovers targets from a Eureka Service Registry. (@spartan0x117)
  - `discovery.openstack` - service discovery for OpenStack. (@marctc)
  - `discovery.hetzner` - service discovery for Hetzner Cloud. (@marctc)
  - `discovery.nomad` - service discovery from Nomad. (@captncraig)
  - `discovery.puppetdb` - service discovery from PuppetDB. (@captncraig)
  - `otelcol.processor.discovery` adds resource attributes to spans, where the attributes
    keys and values are sourced from `discovery.*` components. (@ptodev)
  - `otelcol.connector.spanmetrics` - creates OpenTelemetry metrics from traces. (@ptodev)


### Enhancements

- Integrations: include `direct_connect`, `discovering_mode` and `tls_basic_auth_config_path` fields for MongoDB configuration. (@gaantunes)

- Better validation of config file with `grafana-agentctl config-check` cmd (@fgouteroux)

- Integrations: make `udev` data path configurable in the `node_exporter` integration. (@sduranc)

- Clustering: Enable peer discovery with the go-discover package. (@tpaschalis)

- Add `log_format` configuration to eventhandler integration and the `loki.source.kubernetes_events` Flow component. (@sadovnikov)

- Allow `loki.source.file` to define the encoding of files. (@tpaschalis)

- Allow specification of `dimension_name_requirements` for Cloudwatch discovery exports. (@cvdv-au)

- Clustering: Enable nodes to periodically rediscover and rejoin peers. (@tpaschalis)

- `loki.write` WAL now exposes a last segment reclaimed metric. (@thepalbi)

- Update `memcached_exporter` to `v0.13.0`, which includes bugfixes, new metrics,
  and the option to connect with TLS. (@spartan0x117)

- `loki.write` now supports configuring retries on HTTP status code 429. (@wildum)

- Update `YACE` to `v0.54.0`, which includes bugfixes for FIPS support. (@ashrayjain)

- Support decoupled scraping in the cloudwatch_exporter integration (@dtrejod).

- Agent Management: Enable proxying support (@spartan0x117)

### Bugfixes

- Update to config converter so default relabel `source_labels` are left off the river output. (@erikbaranowski)

- Rename `GrafanaAgentManagement` mixin rules to `GrafanaAgentConfig` and update individual alerts to be more accurate. (@spartan0x117)

- Fix potential goroutine leak in log file tailing in static mode. (@thampiotr)

- Fix issue on Windows where DNS short names were unresolvable. (@rfratto)

- Fix panic in `prometheus.operator.*` when no Port supplied in Monitor crds. (@captncraig)

- Fix issue where Agent crashes when a blackbox modules config file is specified for blackbox integration. (@marctc)

- Fix issue where the code from agent would not return to the Windows Service Manager (@jkroepke)

- Fix issue where getting the support bundle failed due to using an HTTP Client that was not able to access the agent in-memory address. (@spartan0x117)

- Fix an issue that lead the `loki.source.docker` container to use excessive
  CPU and memory. (@tpaschalis)

- Fix issue where `otelcol.exporter.loki` was not normalizing label names
  to comply with Prometheus conventions. (@ptodev)

- Agent Management: Fix issue where an integration defined multiple times could lead to undefined behaviour. (@jcreixell)

v0.35.4 (2023-08-14)
--------------------

### Bugfixes

- Sign RPMs with SHA256 for FIPs compatbility. (@mattdurham)

- Fix issue where corrupt WAL segments lead to crash looping. (@tpaschalis)

- Clarify usage documentation surrounding `loki.source.file` (@joshuapare)

v0.35.3 (2023-08-09)
--------------------

### Bugfixes

- Fix a bug which prevented the `app_agent_receiver` integration from processing traces. (@ptodev)

- (Agent static mode) Jaeger remote sampling works again, through a new `jaeger_remote_sampling`
  entry in the traces config. It is no longer configurable through the jaeger receiver.
  Support Jaeger remote sampling was removed accidentally in v0.35, and it is now restored,
  albeit via a different config entry.

- Clustering: Nodes take part in distributing load only after loading their
  component graph. (@tpaschalis)

- Fix graceful termination when receiving SIGTERM/CTRL_SHUTDOWN_EVENT
  signals. (@tpaschalis)

v0.35.2 (2023-07-27)
--------------------

### Bugfixes

- Fix issue where the flow mode UI would show an empty page when navigating to
  an unhealthy `prometheus.operator` component or a healthy
  `prometheus.operator` component which discovered no custom resources.
  (@rfratto)

- Fix panic when using `oauth2` without specifying `tls_config`. (@mattdurham)

- Fix issue where series records would never get written to the WAL if a scrape
  was rolled back, resulting in "dropped sample for series that was not
  explicitly dropped via relabelling" log messages. (@rfratto)

- Fix RPM file digests so that installation on FIPS-enabled systems succeeds. (@andrewimeson)

### Other changes

- Compile journald support into builds of `grafana-agentctl` so
  `grafana-agentctl test-logs` functions as expected when testing tailing the
  systemd journal. (@rfratto)

v0.35.1 (2023-07-25)
--------------------

### Bugfixes

- Fix incorrect display of trace IDs in the automatic_logging processor of static mode's traces subsystem.
  Users of the static mode's service graph processor are also advised to upgrade,
  although the bug should theoretically not affect them. (@ptodev)

v0.35.0 (2023-07-18)
--------------------

> **BREAKING CHANGES**: This release has breaking changes. Please read entries
> carefully and consult the [upgrade guide][] for specific instructions.

### Breaking changes

- The algorithm for the "hash" action of `otelcol.processor.attributes` has changed.
  The change was made in PR [#22831](https://github.com/open-telemetry/opentelemetry-collector-contrib/pull/22831) of opentelemetry-collector-contrib. (@ptodev)

- `otelcol.exporter.loki` now includes the instrumentation scope in its output. (@ptodev)

- `otelcol.extension.jaeger_remote_sampling` removes the `/` HTTP endpoint. The `/sampling` endpoint is still functional.
  The change was made in PR [#18070](https://github.com/open-telemetry/opentelemetry-collector-contrib/pull/18070) of opentelemetry-collector-contrib. (@ptodev)

- The field `version` and `auth` struct block from `walk_params` in `prometheus.exporter.snmp` and SNMP integration have been removed. The auth block now can be configured at top level, together with `modules` (@marctc)

- Rename `discovery.file` to `local.file_match` to make it more clear that it
  discovers file on the local filesystem, and so it doesn't get confused with
  Prometheus' file discovery. (@rfratto)

- Remove the `discovery_target_decode` function in favor of using discovery
  components to better match the behavior of Prometheus' service discovery.
  (@rfratto)

- In the traces subsystem for Static mode, some metrics are removed and others are renamed. (@ptodev)
  - Removed metrics:
    - "blackbox_exporter_config_last_reload_success_timestamp_seconds" (gauge)
    - "blackbox_exporter_config_last_reload_successful" (gauge)
    - "blackbox_module_unknown_total" (counter)
    - "traces_processor_tail_sampling_count_traces_sampled" (counter)
    - "traces_processor_tail_sampling_new_trace_id_received" (counter)
    - "traces_processor_tail_sampling_sampling_decision_latency" (histogram)
    - "traces_processor_tail_sampling_sampling_decision_timer_latency" (histogram)
    - "traces_processor_tail_sampling_sampling_policy_evaluation_error" (counter)
    - "traces_processor_tail_sampling_sampling_trace_dropped_too_early" (counter)
    - "traces_processor_tail_sampling_sampling_traces_on_memory" (gauge)
    - "traces_receiver_accepted_spans" (counter)
    - "traces_receiver_refused_spans" (counter)
    - "traces_exporter_enqueue_failed_log_records" (counter)
    - "traces_exporter_enqueue_failed_metric_points" (counter)
    - "traces_exporter_enqueue_failed_spans" (counter)
    - "traces_exporter_queue_capacity" (gauge)
    - "traces_exporter_queue_size" (gauge)

  - Renamed metrics:
    - "traces_receiver_refused_spans" is renamed to "traces_receiver_refused_spans_total"
    - "traces_receiver_accepted_spans" is renamed to "traces_receiver_refused_spans_total"
    - "traces_exporter_sent_metric_points" is renamed to "traces_exporter_sent_metric_points_total"

- The `remote_sampling` block has been removed from `otelcol.receiver.jaeger`. (@ptodev)

- (Agent static mode) Jaeger remote sampling used to be configured using the Jaeger receiver configuration.
  This receiver was updated to a new version, where support for remote sampling in the receiver was removed.
  Jaeger remote sampling is available as a separate configuration field starting in v0.35.3. (@ptodev)

### Deprecations

- `otelcol.exporter.jaeger` has been deprecated and will be removed in Agent v0.38.0. (@ptodev)

### Features

- The Pyroscope scrape component computes and sends delta profiles automatically when required to reduce bandwidth usage. (@cyriltovena)

- Support `stage.geoip` in `loki.process`. (@akselleirv)

- Integrations: Introduce the `squid` integration. (@armstrmi)

- Support custom fields in MMDB file for `stage.geoip`. (@akselleirv)

- Added json_path function to river stdlib. (@jkroepke)

- Add `format`, `join`, `tp_lower`, `replace`, `split`, `trim`, `trim_prefix`, `trim_suffix`, `trim_space`, `to_upper` functions to river stdlib. (@jkroepke)

- Flow UI: Add a view for listing the Agent's peers status when clustering is enabled. (@tpaschalis)

- Add a new CLI command `grafana-agent convert` for converting a river file from supported formats to river. (@erikbaranowski)

- Add support to the `grafana-agent run` CLI for converting a river file from supported formats to river. (@erikbaranowski)

- Add boringcrypto builds and docker images for Linux arm64 and x64. (@mattdurham)

- New Grafana Agent Flow components:

  - `discovery.file` discovers scrape targets from files. (@spartan0x117)
  - `discovery.kubelet` collect scrape targets from the Kubelet API. (@gcampbell12)
  - `module.http` runs a Grafana Agent Flow module loaded from a remote HTTP endpoint. (@spartan0x117)
  - `otelcol.processor.attributes` accepts telemetry data from other `otelcol`
    components and modifies attributes of a span, log, or metric. (@ptodev)
  - `prometheus.exporter.cloudwatch` - scrape AWS CloudWatch metrics (@thepalbi)
  - `prometheus.exporter.elasticsearch` collects metrics from Elasticsearch. (@marctc)
  - `prometheus.exporter.kafka` collects metrics from Kafka Server. (@oliver-zhang)
  - `prometheus.exporter.mongodb` collects metrics from MongoDB. (@marctc)
  - `prometheus.exporter.squid` collects metrics from a squid server. (@armstrmi)
  - `prometheus.operator.probes` - discovers Probe resources in your Kubernetes
    cluster and scrape the targets they reference. (@captncraig)
  - `pyroscope.ebpf` collects system-wide performance profiles from the current
    host (@korniltsev)
  - `otelcol.exporter.loadbalancing` - export traces and logs to multiple OTLP gRPC
    endpoints in a load-balanced way. (@ptodev)

- New Grafana Agent Flow command line utilities:

  - `grafana-agent tools prometheus.remote_write` holds a collection of remote
    write-specific tools. These have been ported over from the `agentctl` command. (@rfratto)

- A new `action` argument for `otelcol.auth.headers`. (@ptodev)

- New `metadata_keys` and `metadata_cardinality_limit` arguments for `otelcol.processor.batch`. (@ptodev)

- New `boolean_attribute` and `ottl_condition` sampling policies for `otelcol.processor.tail_sampling`. (@ptodev)

- A new `initial_offset` argument for `otelcol.receiver.kafka`. (@ptodev)

### Enhancements

- Attributes and blocks set to their default values will no longer be shown in the Flow UI. (@rfratto)

- Tanka config: retain cAdvisor metrics for system processes (Kubelet, Containerd, etc.) (@bboreham)

- Update cAdvisor dependency to v0.47.0. (@jcreixell)

- Upgrade and improve Cloudwatch exporter integration (@thepalbi)

- Update `node_exporter` dependency to v1.6.0. (@spartan0x117)

- Enable `prometheus.relabel` to work with Prometheus' Native Histograms. (@tpaschalis)

- Update `dnsmasq_exporter` to last version. (@marctc)

- Add deployment spec options to describe operator's Prometheus Config Reloader image. (@alekseybb197)

- Update `module.git` with basic and SSH key authentication support. (@djcode)

- Support `clustering` block in `prometheus.operator.servicemonitors` and `prometheus.operator.podmonitors` components to distribute
  targets amongst clustered agents. (@captncraig)

- Update `redis_exporter` dependency to v1.51.0. (@jcreixell)

- The Grafana Agent mixin now includes a dashboard for the logs pipeline. (@thampiotr)

- The Agent Operational dashboard of Grafana Agent mixin now has more descriptive panel titles, Y-axis units

- Add `write_relabel_config` to `prometheus.remote_write` (@jkroepke)

- Update OpenTelemetry Collector dependencies from v0.63.0 to v0.80.0. (@ptodev)

- Allow setting the node name for clustering with a command-line flag. (@tpaschalis)

- Allow `prometheus.exporter.snmp` and SNMP integration to be configured passing a YAML block. (@marctc)

- Some metrics have been added to the traces subsystem for Static mode. (@ptodev)
  - "traces_processor_batch_batch_send_size" (histogram)
  - "traces_processor_batch_batch_size_trigger_send_total" (counter)
  - "traces_processor_batch_metadata_cardinality" (gauge)
  - "traces_processor_batch_timeout_trigger_send_total" (counter)
  - "traces_rpc_server_duration" (histogram)
  - "traces_exporter_send_failed_metric_points_total" (counter)
  - "traces_exporter_send_failed_spans_total" (counter)
  - "traces_exporter_sent_spans_total" (counter)

- Added support for custom `length` time setting in Cloudwatch component and integration. (@thepalbi)

### Bugfixes

- Fix issue where `remote.http` incorrectly had a status of "Unknown" until the
  period specified by the polling frquency elapsed. (@rfratto)


- Add signing region to remote.s3 component for use with custom endpoints so that Authorization Headers work correctly when
  proxying requests. (@mattdurham)

- Fix oauth default scope in `loki.source.azure_event_hubs`. (@akselleirv)

- Fix bug where `otelcol.exporter.otlphttp` ignores configuration for `traces_endpoint`, `metrics_endpoint`, and `logs_endpoint` attributes. (@SimoneFalzone)

- Fix issue in `prometheus.remote_write` where the `queue_config` and
  `metadata_config` blocks used incorrect defaults when not specified in the
  config file. (@rfratto)

- Fix issue where published RPMs were not signed. (@rfratto)

- Fix issue where flow mode exports labeled as "string or secret" could not be
  used in a binary operation. (@rfratto)

- Fix Grafana Agent mixin's "Agent Operational" dashboard expecting pods to always have `grafana-agent-.*` prefix. (@thampiotr)

- Change the HTTP Path and Data Path from the controller-local ID to the global ID for components loaded from within a module loader. (@spartan0x117)

- Fix bug where `stage.timestamp` in `loki.process` wasn't able to correctly
  parse timezones. This issue only impacts the dedicated `grafana-agent-flow`
  binary. (@rfratto)

- Fix bug where JSON requests to `loki.source.api` would not be handled correctly. This adds `/loki/api/v1/raw` and `/loki/api/v1/push` endpoints to `loki.source.api` and maps the `/api/v1/push` and `/api/v1/raw` to
  the `/loki` prefixed endpoints. (@mattdurham)

- Upgrade `loki.write` dependencies to latest changes. (@thepalbi)

### Other changes

- Mongodb integration has been re-enabled. (@jcreixell, @marctc)
- Build with go 1.20.6 (@captncraig)

- Clustering for Grafana Agent in flow mode has graduated from experimental to beta.

v0.34.3 (2023-06-27)
--------------------

### Bugfixes

- Fixes a bug in conversion of OpenTelemetry histograms when exported to Prometheus. (@grcevski)
- Enforce sha256 digest signing for rpms enabling installation on FIPS-enabled OSes. (@kfriedrich123)
- Fix panic from improper startup ordering in `prometheus.operator.servicemonitors`. (@captncraig)

v0.34.2 (2023-06-20)
--------------------

### Enhancements

- Replace map cache in prometheus.relabel with an LRU cache. (@mattdurham)
- Integrations: Extend `statsd` integration to configure relay endpoint. (@arminaaki)

### Bugfixes

- Fix a bug where `prometheus.relabel` would not correctly relabel when there is a cache miss. (@thampiotr)
- Fix a bug where `prometheus.relabel` would not correctly relabel exemplars or metadata. (@tpaschalis)
- Fixes several issues with statsd exporter. (@jcreixell, @marctc)

### Other changes

- Mongodb integration has been disabled for the time being due to licensing issues. (@jcreixell)

v0.34.1 (2023-06-12)
--------------------

### Bugfixes

- Fixed application of sub-collector defaults using the `windows_exporter` integration or `prometheus.exporter.windows`. (@mattdurham)

- Fix issue where `remote.http` did not fail early if the initial request
  failed. This caused failed requests to initially export empty values, which
  could lead to propagating issues downstream to other components which expect
  the export to be non-empty. (@rfratto)

- Allow `bearerTokenFile` field to be used in ServiceMonitors. (@captncraig)

- Fix issue where metrics and traces were not recorded from components within modules. (@mattdurham)

- `service_name` label is inferred from discovery meta labels in `pyroscope.scrape` (@korniltsev)

### Other changes

- Add logging to failed requests in `remote.http`. (@rfratto)

v0.34.0 (2023-06-08)
--------------------

### Breaking changes

- The experimental dynamic configuration feature has been removed in favor of Flow mode. (@mattdurham)

- The `oracledb` integration configuration has removed a redundant field `metrics_scrape_interval`. Use the `scrape_interval` parameter of the integration if a custom scrape interval is required. (@schmikei)

- Upgrade the embedded windows_exporter to commit 79781c6. (@jkroepke)

- Prometheus exporters in Flow mode now set the `instance` label to a value similar to the one they used to have in Static mode (<hostname> by default, customized by some integrations). (@jcreixell)

- `phlare.scrape` and `phlare.write` have been renamed to `pyroscope.scrape` and `pyroscope.scrape`. (@korniltsev)

### Features

- New Grafana Agent Flow components:
  - `loki.source.api` - receive Loki log entries over HTTP (e.g. from other agents). (@thampiotr)
  - `prometheus.operator.servicemonitors` discovers ServiceMonitor resources in your Kubernetes cluster and scrape
    the targets they reference. (@captncraig, @marctc, @jcreixell)
  - `prometheus.receive_http` - receive Prometheus metrics over HTTP (e.g. from other agents). (@thampiotr)
  - `remote.vault` retrieves a secret from Vault. (@rfratto)
  - `prometheus.exporter.snowflake` collects metrics from a snowflake database (@jonathanWamsley)
  - `prometheus.exporter.mssql` collects metrics from Microsoft SQL Server (@jonathanwamsley)
  - `prometheus.exporter.oracledb` collects metrics from oracledb (@jonathanwamsley)
  - `prometheus.exporter.dnsmasq` collects metrics from a dnsmasq server. (@spartan0x117)
  - `loki.source.awsfirehose` - receive Loki log entries from AWS Firehose via HTTP (@thepalbi)
  - `discovery.http` service discovery via http. (@captncraig)

- Added new functions to the River standard library:
  - `coalesce` returns the first non-zero value from a list of arguments. (@jkroepke)
  - `nonsensitive` converts a River secret back into a string. (@rfratto)

### Enhancements

- Support to attach node metadata to pods and endpoints targets in
  `discovery.kubernetes`. (@laurovenancio)

- Support ability to add optional custom headers to `loki.write` endpoint block (@aos)

- Support in-memory HTTP traffic for Flow components. `prometheus.exporter`
  components will now export a target containing an internal HTTP address.
  `prometheus.scrape`, when given that internal HTTP address, will connect to
  the server in-memory, bypassing the network stack. Use the new
  `--server.http.memory-addr` flag to customize which address is used for
  in-memory traffic. (@rfratto)
- Disable node_exporter on Windows systems (@jkroepke)
- Operator support for OAuth 2.0 Client in LogsClientSpec (@DavidSpek)

- Support `clustering` block in `phlare.scrape` components to distribute
  targets amongst clustered agents. (@rfratto)

- Delete stale series after a single WAL truncate instead of two. (@rfratto)

- Update OracleDB Exporter dependency to 0.5.0 (@schmikei)

- Embed Google Fonts on Flow UI (@jkroepke)

- Enable Content-Security-Policies on Flow UI (@jkroepke)

- Update azure-metrics-exporter to v0.0.0-20230502203721-b2bfd97b5313 (@kgeckhart)

- Update azidentity dependency to v1.3.0. (@akselleirv)

- Add custom labels to journal entries in `loki.source.journal` (@sbhrule15)

- `prometheus.operator.podmonitors` and `prometheus.operator.servicemonitors` can now access cluster secrets for authentication to targets. (@captncraig)

### Bugfixes

- Fix `loki.source.(gcplog|heroku)` `http` and `grpc` blocks were overriding defaults with zero-values
  on non-present fields. (@thepalbi)

- Fix an issue where defining `logging` or `tracing` blocks inside of a module
  would generate a panic instead of returning an error. (@erikbaranowski)

- Fix an issue where not specifying either `http` nor `grpc` blocks could result
  in a panic for `loki.source.heroku` and `loki.source.gcplog` components. (@thampiotr)

- Fix an issue where build artifacts for IBM S390x were being built with the
  GOARCH value for the PPC64 instead. (tpaschalis)

- Fix an issue where the Grafana Agent Flow RPM used the wrong path for the
  environment file, preventing the service from loading. (@rfratto)

- Fix an issue where the cluster advertise address was overwriting the join
  addresses. (@laurovenancio)

- Fix targets deduplication when clustering mode is enabled. (@laurovenancio)

- Fix issue in operator where any version update will restart all agent pods simultaneously. (@captncraig)

- Fix an issue where `loki.source.journald` did not create the positions
  directory with the appropriate permissions. (@tpaschalis)

- Fix an issue where fanning out log entries to multiple `loki.process`
  components lead to a race condition. (@tpaschalis)

- Fix panic in `prometheus.operator.servicemonitors` from relabel rules without certain defaults. (@captncraig)

- Fix issue in modules export cache throwing uncomparable errors. (@mattdurham)

- Fix issue where the UI could not navigate to components loaded by modules. (@rfratto)

- Fix issue where using exporters inside modules failed due to not passing the in-memory address dialer. (@mattdurham)

- Add signing region to remote.s3 component for use with custom endpoints so that Authorization Headers work correctly when
  proxying requests. (@mattdurham)

- Fix missing `instance` key for `prometheus.exporter.dnsmasq` component. (@spartan0x117)

### Other changes

- Add metrics when clustering mode is enabled. (@rfratto)
- Document debug metric `loki_process_dropped_lines_by_label_total` in loki.process. (@akselleirv)

- Add `agent_wal_out_of_order_samples_total` metric to track samples received
  out of order. (@rfratto)

- Add CLI flag `--server.http.enable-pprof` to grafana-agent-flow to conditionally enable `/debug/pprof` endpoints (@jkroepke)

- Use Go 1.20.4 for builds. (@tpaschalis)

- Integrate the new ExceptionContext which was recently added to the Faro Web-SDK in the
  app_agent_receiver Payload. (@codecapitano)

- Flow clustering: clusters will now use 512 tokens per node for distributing
  work, leading to better distribution. However, rolling out this change will
  cause some incorrerct or missing assignments until all nodes are updated. (@rfratto)

- Change the Docker base image for Linux containers to `ubuntu:lunar`.
  (@rfratto)

v0.33.2 (2023-05-11)
--------------------

### Bugfixes

- Fix issue where component evaluation time was overridden by a "default
  health" message. (@rfratto)

- Honor timeout when trying to establish a connection to another agent in Flow
  clustering mode. (@rfratto)

- Fix an issue with the grafana/agent windows docker image entrypoint
  not targeting the right location for the config. (@erikbaranowski)

- Fix issue where the `node_exporter` integration and
  `prometheus.exporter.unix` `diskstat_device_include` component could not set
  the allowlist field for the diskstat collector. (@tpaschalis)

- Fix an issue in `loki.source.heroku` where updating the `labels` or `use_incoming_timestamp`
  would not take effect. (@thampiotr)

- Flow: Fix an issue within S3 Module where the S3 path was not parsed correctly when the
  path consists of a parent directory. (@jastisriradheshyam)

- Flow: Fix an issue on Windows where `prometheus.remote_write` failed to read
  WAL checkpoints. This issue led to memory leaks once the initial checkpoint
  was created, and prevented a fresh process from being able to deliver metrics
  at all. (@rfratto)

- Fix an issue where the `loki.source.kubernetes` component could lead to
  the Agent crashing due to a race condition. (@tpaschalis)

### Other changes

- The `phlare.scrape` Flow component `fetch profile failed` log has been set to
  `debug` instead of `error`. (@erikbaranowski)

v0.33.1 (2023-05-01)
--------------------

### Bugfixes

- Fix spelling of the `frequency` argument on the `local.file` component.
  (@tpaschalis)

- Fix bug where some capsule values (such as Prometheus receivers) could not
  properly be used as an argument to a module. (@rfratto)

- Fix version information not displaying correctly when passing the `--version`
  flag or in the `agent_build_info` metric. (@rfratto)

- Fix issue in `loki.source.heroku` and `loki.source.gcplog` where updating the
  component would cause Grafana Agent Flow's Prometheus metrics endpoint to
  return an error until the process is restarted. (@rfratto)

- Fix issue in `loki.source.file` where updating the component caused
  goroutines to leak. (@rfratto)

### Other changes

- Support Bundles report the status of discovered log targets. (@tpaschalis)

v0.33.0 (2023-04-25)
--------------------

### Breaking changes

- Support for 32-bit ARM builds is removed for the foreseeable future due to Go
  compiler issues. We will consider bringing back 32-bit ARM support once our Go
  compiler issues are resolved and 32-bit ARM builds are stable. (@rfratto)

- Agent Management: `agent_management.api_url` config field has been replaced by
`agent_management.host`. The API path and version is now defined by the Agent. (@jcreixell)

- Agent Management: `agent_management.protocol` config field now allows defining "http" and "https" explicitly. Previously, "http" was previously used for both, with the actual protocol used inferred from the api url, which led to confusion. When upgrading, make sure to set to "https" when replacing `api_url` with `host`. (@jcreixell)

- Agent Management: `agent_management.remote_config_cache_location` config field has been replaced by
`agent_management.remote_configuration.cache_location`. (@jcreixell)

- Remove deprecated symbolic links to to `/bin/agent*` in Docker containers,
  as planned in v0.31. (@tpaschalis)

### Deprecations

- [Dynamic Configuration](https://grafana.com/docs/agent/latest/cookbook/dynamic-configuration/) will be removed in v0.34. Grafana Agent Flow supersedes this functionality. (@mattdurham)

### Features

- New Grafana Agent Flow components:

  - `discovery.dns` DNS service discovery. (@captncraig)
  - `discovery.ec2` service discovery for aws ec2. (@captncraig)
  - `discovery.lightsail` service discovery for aws lightsail. (@captncraig)
  - `discovery.gce` discovers resources on Google Compute Engine (GCE). (@marctc)
  - `discovery.digitalocean` provides service discovery for DigitalOcean. (@spartan0x117)
  - `discovery.consul` service discovery for Consul. (@jcreixell)
  - `discovery.azure` provides service discovery for Azure. (@spartan0x117)
  - `module.file` runs a Grafana Agent Flow module loaded from a file on disk.
    (@erikbaranowski)
  - `module.git` runs a Grafana Agent Flow module loaded from a file within a
    Git repository. (@rfratto)
  - `module.string` runs a Grafana Agent Flow module passed to the component by
    an expression containing a string. (@erikbaranowski, @rfratto)
  - `otelcol.auth.oauth2` performs OAuth 2.0 authentication for HTTP and gRPC
    based OpenTelemetry exporters. (@ptodev)
  - `otelcol.extension.jaeger_remote_sampling` provides an endpoint from which to
    pull Jaeger remote sampling documents. (@joe-elliott)
  - `otelcol.exporter.logging` accepts OpenTelemetry data from other `otelcol` components and writes it to the console. (@erikbaranowski)
  - `otelcol.auth.sigv4` performs AWS Signature Version 4 (SigV4) authentication
    for making requests to AWS services via `otelcol` components that support
    authentication extensions. (@ptodev)
  - `prometheus.exporter.blackbox` collects metrics from Blackbox exporter. (@marctc)
  - `prometheus.exporter.mysql` collects metrics from a MySQL database. (@spartan0x117)
  - `prometheus.exporter.postgres` collects metrics from a PostgreSQL database. (@spartan0x117)
  - `prometheus.exporter.statsd` collects metrics from a Statsd instance. (@gaantunes)
  - `prometheus.exporter.snmp` collects metrics from SNMP exporter. (@marctc)
  - `prometheus.operator.podmonitors` discovers PodMonitor resources in your Kubernetes cluster and scrape
    the targets they reference. (@captncraig, @marctc, @jcreixell)
  - `prometheus.exporter.windows` collects metrics from a Windows instance. (@jkroepke)
  - `prometheus.exporter.memcached` collects metrics from a Memcached server. (@spartan0x117)
  - `loki.source.azure_event_hubs` reads messages from Azure Event Hub using Kafka and forwards them to other   `loki` components. (@akselleirv)

- Add support for Flow-specific system packages:

  - Flow-specific DEB packages. (@rfratto, @robigan)
  - Flow-specific RPM packages. (@rfratto, @robigan)
  - Flow-specific macOS Homebrew Formula. (@rfratto)
  - Flow-specific Windows installer. (@rfratto)

  The Flow-specific packages allow users to install and run Grafana Agent Flow
  alongside an existing installation of Grafana Agent.

- Agent Management: Add support for integration snippets. (@jcreixell)

- Flow: Introduce a gossip-over-HTTP/2 _clustered mode_. `prometheus.scrape`
  component instances can opt-in to distributing scrape load between cluster
  peers. (@tpaschalis)

### Enhancements

- Flow: Add retries with backoff logic to Phlare write component. (@cyriltovena)

- Operator: Allow setting runtimeClassName on operator-created pods. (@captncraig)

- Operator: Transparently compress agent configs to stay under size limitations. (@captncraig)

- Update Redis Exporter Dependency to v1.49.0. (@spartan0x117)

- Update Loki dependency to the k144 branch. (@andriikushch)

- Flow: Add OAUTHBEARER mechanism to `loki.source.kafka` using Azure as provider. (@akselleirv)

- Update Process Exporter dependency to v0.7.10. (@spartan0x117)

- Agent Management: Introduces backpressure mechanism for remote config fetching (obeys 429 request
  `Retry-After` header). (@spartan0x117)

- Flow: support client TLS settings (CA, client certificate, client key) being
  provided from other components for the following components:

  - `discovery.docker`
  - `discovery.kubernetes`
  - `loki.source.kafka`
  - `loki.source.kubernetes`
  - `loki.source.podlogs`
  - `loki.write`
  - `mimir.rules.kubernetes`
  - `otelcol.auth.oauth2`
  - `otelcol.exporter.jaeger`
  - `otelcol.exporter.otlp`
  - `otelcol.exporter.otlphttp`
  - `otelcol.extension.jaeger_remote_sampling`
  - `otelcol.receiver.jaeger`
  - `otelcol.receiver.kafka`
  - `phlare.scrape`
  - `phlare.write`
  - `prometheus.remote_write`
  - `prometheus.scrape`
  - `remote.http`

- Flow: support server TLS settings (client CA, server certificate, server key)
  being provided from other components for the following components:

  - `loki.source.syslog`
  - `otelcol.exporter.otlp`
  - `otelcol.extension.jaeger_remote_sampling`
  - `otelcol.receiver.jaeger`
  - `otelcol.receiver.opencensus`
  - `otelcol.receiver.zipkin`

- Flow: Define custom http method and headers in `remote.http` component (@jkroepke)

- Flow: Add config property to `prometheus.exporter.blackbox` to define the config inline (@jkroepke)

- Update Loki Dependency to k146 which includes configurable file watchers (@mattdurham)

### Bugfixes

- Flow: fix issue where Flow would return an error when trying to access a key
  of a map whose value was the zero value (`null`, `0`, `false`, `[]`, `{}`).
  Whether an error was returned depended on the internal type of the value.
  (@rfratto)

- Flow: fix issue where using the `jaeger_remote` sampler for the `tracing`
  block would fail to parse the response from the remote sampler server if it
  used strings for the strategy type. This caused sampling to fall back
  to the default rate. (@rfratto)

- Flow: fix issue where components with no arguments like `loki.echo` were not
  viewable in the UI. (@rfratto)

- Flow: fix deadlock in `loki.source.file` where terminating tailers would hang
  while flushing remaining logs, preventing `loki.source.file` from being able
  to update. (@rfratto)

- Flow: fix deadlock in `loki.process` where a component with no stages would
  hang forever on handling logs. (@rfratto)

- Fix issue where a DefaultConfig might be mutated during unmarshaling. (@jcreixell)

- Fix issues where CloudWatch Exporter cannot use FIPS Endpoints outside of USA regions (@aglees)

- Fix issue where scraping native Prometheus histograms would leak memory.
  (@rfratto)

- Flow: fix issue where `loki.source.docker` component could deadlock. (@tpaschalis)

- Flow: fix issue where `prometheus.remote_write` created unnecessary extra
  child directories to store the WAL in. (@rfratto)

- Fix internal metrics reported as invalid by promtool's linter. (@tpaschalis)

- Fix issues with cri stage which treats partial line coming from any stream as same. (@kavirajk @aglees)

- Operator: fix for running multiple operators with different `--agent-selector` flags. (@captncraig)

- Operator: respect FilterRunning on PodMonitor and ServiceMonitor resources to only scrape running pods. (@captncraig)

- Fixes a bug where the github exporter would get stuck in an infinite loop under certain conditions. (@jcreixell)

- Fix bug where `loki.source.docker` always failed to start. (@rfratto)

### Other changes

- Grafana Agent Docker containers and release binaries are now published for
  s390x. (@rfratto)

- Use Go 1.20.3 for builds. (@rfratto)

- Change the Docker base image for Linux containers to `ubuntu:kinetic`.
  (@rfratto)

- Update prometheus.remote_write defaults to match new prometheus
  remote-write defaults. (@erikbaranowski)

v0.32.1 (2023-03-06)
--------------------

### Bugfixes

- Flow: Fixes slow reloading of targets in `phlare.scrape` component. (@cyriltovena)

- Flow: add a maximum connection lifetime of one hour when tailing logs from
  `loki.source.kubernetes` and `loki.source.podlogs` to recover from an issue
  where the Kubernetes API server stops responding with logs without closing
  the TCP connection. (@rfratto)

- Flow: fix issue in `loki.source.kubernetes` where `__pod__uid__` meta label
  defaulted incorrectly to the container name, causing tailers to never
  restart. (@rfratto)

v0.32.0 (2023-02-28)
--------------------

### Breaking changes

- Support for the embedded Flow UI for 32-bit ARMv6 builds is temporarily
  removed. (@rfratto)

- Node Exporter configuration options changed to align with new upstream version (@Thor77):

  - `diskstats_ignored_devices` is now `diskstats_device_exclude` in agent configuration.
  - `ignored_devices` is now `device_exclude` in flow configuration.

- Some blocks in Flow components have been merged with their parent block to make the block hierarchy smaller:

  - `discovery.docker > http_client_config` is merged into the `discovery.docker` block. (@erikbaranowski)
  - `discovery.kubernetes > http_client_config` is merged into the `discovery.kubernetes` block. (@erikbaranowski)
  - `loki.source.kubernetes > client > http_client_config` is merged into the `client` block. (@erikbaranowski)
  - `loki.source.podlogs > client > http_client_config` is merged into the `client` block. (@erikbaranowski)
  - `loki.write > endpoint > http_client_config` is merged into the `endpoint` block. (@erikbaranowski)
  - `mimir.rules.kubernetes > http_client_config` is merged into the `mimir.rules.kubernetes` block. (@erikbaranowski)
  - `otelcol.receiver.opencensus > grpc` is merged into the `otelcol.receiver.opencensus` block. (@ptodev)
  - `otelcol.receiver.zipkin > http` is merged into the `otelcol.receiver.zipkin` block. (@ptodev)
  - `phlare.scrape > http_client_config` is merged into the `phlare.scrape` block. (@erikbaranowski)
  - `phlare.write > endpoint > http_client_config` is merged into the `endpoint` block. (@erikbaranowski)
  - `prometheus.remote_write > endpoint > http_client_config` is merged into the `endpoint` block. (@erikbaranowski)
  - `prometheus.scrape > http_client_config` is merged into the `prometheus.scrape` block. (@erikbaranowski)

- The `loki.process` component now uses a combined name for stages, simplifying
  the block hierarchy. For example, the `stage > json` block hierarchy is now a
  single block called `stage.json`. All stage blocks in `loki.process` have
  been updated to use this simplified hierarchy. (@tpaschalis)

- `remote.s3` `client_options` block has been renamed to `client`. (@mattdurham)

- Renamed `prometheus.integration.node_exporter` to `prometheus.exporter.unix`. (@jcreixell)

- As first announced in v0.30, support for the `EXPERIMENTAL_ENABLE_FLOW`
  environment variable has been removed in favor of `AGENT_MODE=flow`.
  (@rfratto)

### Features

- New integrations:

  - `oracledb` (@schmikei)
  - `mssql` (@binaryfissiongames)
  - `cloudwatch metrics` (@thepalbi)
  - `azure` (@kgeckhart)
  - `gcp` (@kgeckhart, @ferruvich)

- New Grafana Agent Flow components:

  - `loki.echo` writes received logs to stdout. (@tpaschalis, @rfratto)
  - `loki.source.docker` reads logs from Docker containers and forwards them to
    other `loki` components. (@tpaschalis)
  - `loki.source.kafka` reads logs from Kafka events and forwards them to other
    `loki` components. (@erikbaranowski)
  - `loki.source.kubernetes_events` watches for Kubernetes Events and converts
    them into log lines to forward to other `loki` components. It is the
    equivalent of the `eventhandler` integration. (@rfratto)
  - `otelcol.processor.tail_sampling` samples traces based on a set of defined
    policies from `otelcol` components before forwarding them to other
    `otelcol` components. (@erikbaranowski)
  - `prometheus.exporter.apache` collects metrics from an apache web server
    (@captncraig)
  - `prometheus.exporter.consul` collects metrics from a consul installation
    (@captncraig)
  - `prometheus.exporter.github` collects metrics from GitHub (@jcreixell)
  - `prometheus.exporter.process` aggregates and collects metrics by scraping
    `/proc`. (@spartan0x117)
  - `prometheus.exporter.redis` collects metrics from a redis database
    (@spartan0x117)

### Enhancements

- Flow: Support `keepequal` and `dropequal` actions for relabeling. (@cyriltovena)

- Update Prometheus Node Exporter integration to v1.5.0. (@Thor77)

- Grafana Agent Flow will now reload the config file when `SIGHUP` is sent to
  the process. (@rfratto)

- If using the official RPM and DEB packages for Grafana Agent, invoking
  `systemctl reload grafana-agent` will now reload the configuration file.
  (@rfratto)

- Flow: the `loki.process` component now implements all the same processing
  stages as Promtail's pipelines. (@tpaschalis)

- Flow: new metric for `prometheus.scrape` -
  `agent_prometheus_scrape_targets_gauge`. (@ptodev)

- Flow: new metric for `prometheus.scrape` and `prometheus.relabel` -
  `agent_prometheus_forwarded_samples_total`. (@ptodev)

- Flow: add `constants` into the standard library to expose the hostname, OS,
  and architecture of the system Grafana Agent is running on. (@rfratto)

- Flow: add timeout to loki.source.podlogs controller setup. (@polyrain)

### Bugfixes

- Fixed a reconciliation error in Grafana Agent Operator when using `tlsConfig`
  on `Probe`. (@supergillis)

- Fix issue where an empty `server:` config stanza would cause debug-level logging.
  An empty `server:` is considered a misconfiguration, and thus will error out.
  (@neomantra)

- Flow: fix an error where some error messages that crossed multiple lines
  added extra an extra `|` character when displaying the source file on the
  starting line. (@rfratto)

- Flow: fix issues in `agent fmt` where adding an inline comment on the same
  line as a `[` or `{` would cause indentation issues on subsequent lines.
  (@rfratto)

- Flow: fix issues in `agent fmt` where line comments in arrays would be given
  the wrong identation level. (@rfratto)

- Flow: fix issues with `loki.file` and `loki.process` where deadlock contention or
  logs fail to process. (@mattdurham)

- Flow: `oauth2 > tls_config` was documented as a block but coded incorrectly as
  an attribute. This is now a block in code. This impacted `discovery.docker`,
  `discovery.kubernetes`, `loki.source.kubernetes`, `loki.write`,
  `mimir.rules.kubernetes`, `phlare.scrape`, `phlare.write`,
  `prometheus.remote_write`, `prometheus.scrape`, and `remote.http`
  (@erikbaranowski)

- Flow: Fix issue where using `river:",label"` causes the UI to return nothing. (@mattdurham)

### Other changes

- Use Go 1.20 for builds. (@rfratto)

- The beta label from Grafana Agent Flow has been removed. A subset of Flow
  components are still marked as beta or experimental:

  - `loki.echo` is explicitly marked as beta.
  - `loki.source.kubernetes` is explicitly marked as experimental.
  - `loki.source.podlogs` is explicitly marked as experimental.
  - `mimir.rules.kubernetes` is explicitly marked as beta.
  - `otelcol.processor.tail_sampling` is explicitly marked as beta.
  - `otelcol.receiver.loki` is explicitly marked as beta.
  - `otelcol.receiver.prometheus` is explicitly marked as beta.
  - `phlare.scrape` is explicitly marked as beta.
  - `phlare.write` is explicitly marked as beta.

v0.31.3 (2023-02-13)
--------------------

### Bugfixes

- `loki.source.cloudflare`: fix issue where the `zone_id` argument
  was being ignored, and the `api_token` argument was being used for the zone
  instead. (@rfratto)

- `loki.source.cloudflare`: fix issue where `api_token` argument was not marked
  as a sensitive field. (@rfratto)

v0.31.2 (2023-02-08)
--------------------

### Other changes

- In the Agent Operator, upgrade the `prometheus-config-reloader` dependency
  from version 0.47.0 to version 0.62.0. (@ptodev)

v0.31.1 (2023-02-06)
--------------------

> **BREAKING CHANGES**: This release has breaking changes. Please read entries
> carefully and consult the [upgrade guide][] for specific instructions.

### Breaking changes

- All release Windows `.exe` files are now published as a zip archive.
  Previously, `grafana-agent-installer.exe` was unzipped. (@rfratto)

### Other changes

- Support Go 1.20 for builds. Official release binaries are still produced
  using Go 1.19. (@rfratto)

v0.31.0 (2023-01-31)
--------------------

> **BREAKING CHANGES**: This release has breaking changes. Please read entries
> carefully and consult the [upgrade guide][] for specific instructions.

### Breaking changes

- Release binaries (including inside Docker containers) have been renamed to be
  prefixed with `grafana-` (@rfratto):

  - `agent` is now `grafana-agent`.
  - `agentctl` is now `grafana-agentctl`.
  - `agent-operator` is now `grafana-agent-operator`.

### Deprecations

- A symbolic link in Docker containers from the old binary name to the new
  binary name has been added. These symbolic links will be removed in v0.33. (@rfratto)

### Features

- New Grafana Agent Flow components:

  - `loki.source.cloudflare` reads logs from Cloudflare's Logpull API and
    forwards them to other `loki` components. (@tpaschalis)
  - `loki.source.gcplog` reads logs from GCP cloud resources using Pub/Sub
    subscriptions and forwards them to other `loki` components. (@tpaschalis)
  - `loki.source.gelf` listens for Graylog logs. (@mattdurham)
  - `loki.source.heroku` listens for Heroku messages over TCP a connection and
    forwards them to other `loki` components. (@erikbaranowski)
  - `loki.source.journal` read messages from systemd journal. (@mattdurham)
  - `loki.source.kubernetes` collects logs from Kubernetes pods using the
    Kubernetes API. (@rfratto)
  - `loki.source.podlogs` discovers PodLogs resources on Kubernetes and
    uses the Kubernetes API to collect logs from the pods specified by the
    PodLogs resource. (@rfratto)
  - `loki.source.syslog` listens for Syslog messages over TCP and UDP
    connections and forwards them to other `loki` components. (@tpaschalis)
  - `loki.source.windowsevent` reads logs from Windows Event Log. (@mattdurham)
  - `otelcol.exporter.jaeger` forwards OpenTelemetry data to a Jaeger server.
    (@erikbaranowski)
  - `otelcol.exporter.loki` forwards OTLP-formatted data to compatible `loki`
    receivers. (@tpaschalis)
  - `otelcol.receiver.kafka` receives telemetry data from Kafka. (@rfratto)
  - `otelcol.receiver.loki` receives Loki logs, converts them to the OTLP log
    format and forwards them to other `otelcol` components. (@tpaschalis)
  - `otelcol.receiver.opencensus` receives OpenConsensus-formatted traces or
    metrics. (@ptodev)
  - `otelcol.receiver.zipkin` receives Zipkin-formatted traces. (@rfratto)
  - `phlare.scrape` collects application performance profiles. (@cyriltovena)
  - `phlare.write` sends application performance profiles to Grafana Phlare.
    (@cyriltovena)
  - `mimir.rules.kubernetes` discovers `PrometheusRule` Kubernetes resources and
    loads them into a Mimir instance. (@Logiraptor)

- Flow components which work with relabeling rules (`discovery.relabel`,
  `prometheus.relabel` and `loki.relabel`) now export a new value named Rules.
  This value returns a copy of the currently configured rules. (@tpaschalis)

- New experimental feature: agent-management. Polls configured remote API to fetch new configs. (@spartan0x117)

- Introduce global configuration for logs. (@jcreixell)

### Enhancements

- Handle faro-web-sdk `View` meta in app_agent_receiver. (@rlankfo)

- Flow: the targets in debug info from `loki.source.file` are now individual blocks. (@rfratto)

- Grafana Agent Operator: add [promtail limit stage](https://grafana.com/docs/loki/latest/clients/promtail/stages/limit/) to the operator. (@spartan0x117)

### Bugfixes

- Flow UI: Fix the issue with messy layout on the component list page while
  browser window resize (@xiyu95)

- Flow UI: Display the values of all attributes unless they are nil. (@ptodev)

- Flow: `prometheus.relabel` and `prometheus.remote_write` will now error if they have exited. (@ptodev)

- Flow: Fix issue where negative numbers would convert to floating-point values
  incorrectly, treating the sign flag as part of the number. (@rfratto)

- Flow: fix a goroutine leak when `loki.source.file` is passed more than one
  target with identical set of public labels. (@rfratto)

- Fix issue where removing and re-adding log instance configurations causes an
  error due to double registration of metrics (@spartan0x117, @jcreixell)

### Other changes

- Use Go 1.19.4 for builds. (@erikbaranowski)

- New windows containers for agent and agentctl. These can be found moving forward with the ${Version}-windows tags for grafana/agent and grafana/agentctl docker images (@erikbaranowski)

v0.30.2 (2023-01-11)
--------------------

### Bugfixes

- Flow: `prometheus.relabel` will no longer modify the labels of the original
  metrics, which could lead to the incorrect application of relabel rules on
  subsequent relabels. (@rfratto)

- Flow: `loki.source.file` will no longer deadlock other components if log
  lines cannot be sent to Loki. `loki.source.file` will wait for 5 seconds per
  file to finish flushing read logs to the client, after which it will drop
  them, resulting in lost logs. (@rfratto)

- Operator: Fix the handling of the enableHttp2 field as a boolean in
  `pod_monitor` and `service_monitor` templates. (@tpaschalis)

v0.30.1 (2022-12-23)
--------------------

### Bugfixes

- Fix issue where journald support was accidentally removed. (@tpaschalis)

- Fix issue where some traces' metrics where not collected. (@marctc)

v0.30.0 (2022-12-20)
--------------------

> **BREAKING CHANGES**: This release has breaking changes. Please read entries
> carefully and consult the [upgrade guide][] for specific instructions.

### Breaking changes

- The `ebpf_exporter` integration has been removed due to issues with static
  linking. It may be brought back once these are resolved. (@tpaschalis)

### Deprecations

- The `EXPERIMENTAL_ENABLE_FLOW` environment variable is deprecated in favor of
  `AGENT_MODE=flow`. Support for `EXPERIMENTAL_ENABLE_FLOW` will be removed in
  v0.32. (@rfratto)

### Features

- `grafana-agent-operator` supports oauth2 as an authentication method for
  remote_write. (@timo-42)

- Grafana Agent Flow: Add tracing instrumentation and a `tracing` block to
  forward traces to `otelcol` component. (@rfratto)

- Grafana Agent Flow: Add a `discovery_target_decode` function to decode a JSON
  array of discovery targets corresponding to Prometheus' HTTP and file service
  discovery formats. (@rfratto)

- New Grafana Agent Flow components:

  - `remote.http` polls an HTTP URL and exposes the response body as a string
    or secret to other components. (@rfratto)

  - `discovery.docker` discovers Docker containers from a Docker Engine host.
    (@rfratto)

  - `loki.source.file` reads and tails files for log entries and forwards them
    to other `loki` components. (@tpaschalis)

  - `loki.write` receives log entries from other `loki` components and sends
    them over to a Loki instance. (@tpaschalis)

  - `loki.relabel` receives log entries from other `loki` components and
    rewrites their label set. (@tpaschalis)

  - `loki.process` receives log entries from other `loki` components and runs
    one or more processing stages. (@tpaschalis)

  - `discovery.file` discovers files on the filesystem following glob
    patterns. (@mattdurham)

- Integrations: Introduce the `snowflake` integration. (@binaryfissiongames)

### Enhancements

- Update agent-loki.yaml to use environment variables in the configuration file (@go4real)

- Integrations: Always use direct connection in mongodb_exporter integration. (@v-zhuravlev)

- Update OpenTelemetry Collector dependency to v0.63.1. (@tpaschalis)

- riverfmt: Permit empty blocks with both curly braces on the same line.
  (@rfratto)

- riverfmt: Allow function arguments to persist across different lines.
  (@rfratto)

- Flow: The HTTP server will now start before the Flow controller performs the
  initial load. This allows metrics and pprof data to be collected during the
  first load. (@rfratto)

- Add support for using a [password map file](https://github.com/oliver006/redis_exporter/blob/master/contrib/sample-pwd-file.json) in `redis_exporter`. (@spartan0x117)

- Flow: Add support for exemplars in Prometheus component pipelines. (@rfratto)

- Update Prometheus dependency to v2.40.5. (@rfratto)

- Update Promtail dependency to k127. (@rfratto)

- Native histograms are now supported in the static Grafana Agent and in
  `prometheus.*` Flow components. Native histograms will be automatically
  collected from supported targets. remote_write must be configured to forward
  native histograms from the WAL to the specified endpoints. (@rfratto)

- Flow: metrics generated by upstream OpenTelemetry Collector components are
  now exposed at the `/metrics` endpoint of Grafana Agent Flow. (@rfratto)

### Bugfixes

- Fix issue where whitespace was being sent as part of password when using a
  password file for `redis_exporter`. (@spartan0x117)

- Flow UI: Fix issue where a configuration block referencing a component would
  cause the graph page to fail to load. (@rfratto)

- Remove duplicate `oauth2` key from `metricsinstances` CRD. (@daper)

- Fix issue where on checking whether to restart integrations the Integration
  Manager was comparing configs with secret values scrubbed, preventing reloads
  if only secrets were updated. (@spartan0x117)

### Other changes

- Grafana Agent Flow has graduated from experimental to beta.

v0.29.0 (2022-11-08)
--------------------

> **BREAKING CHANGES**: This release has breaking changes. Please read entries
> carefully and consult the [upgrade guide][] for specific instructions.

### Breaking changes

- JSON-encoded traces from OTLP versions earlier than 0.16.0 are no longer
  supported. (@rfratto)

### Deprecations

- The binary names `agent`, `agentctl`, and `agent-operator` have been
  deprecated and will be renamed to `grafana-agent`, `grafana-agentctl`, and
  `grafana-agent-operator` in the v0.31.0 release.

### Features

- Add `agentctl test-logs` command to allow testing log configurations by redirecting
  collected logs to standard output. This can be useful for debugging. (@jcreixell)

- New Grafana Agent Flow components:

  - `otelcol.receiver.otlp` receives OTLP-formatted traces, metrics, and logs.
    Data can then be forwarded to other `otelcol` components. (@rfratto)

  - `otelcol.processor.batch` batches data from `otelcol` components before
    forwarding it to other `otelcol` components. (@rfratto)

  - `otelcol.exporter.otlp` accepts data from `otelcol` components and sends
    it to a gRPC server using the OTLP protocol. (@rfratto)

  - `otelcol.exporter.otlphttp` accepts data from `otelcol` components and
    sends it to an HTTP server using the OTLP protocol. (@tpaschalis)

  - `otelcol.auth.basic` performs basic authentication for `otelcol`
    components that support authentication extensions. (@rfratto)

  - `otelcol.receiver.jeager` receives Jaeger-formatted traces. Data can then
    be forwarded to other `otelcol` components. (@rfratto)

  - `otelcol.processor.memory_limiter` periodically checks memory usage and
    drops data or forces a garbage collection if the defined limits are
    exceeded. (@tpaschalis)

  - `otelcol.auth.bearer` performs bearer token authentication for `otelcol`
    components that support authentication extensions. (@rfratto)

  - `otelcol.auth.headers` attaches custom request headers to `otelcol`
    components that support authentication extensions. (@rfratto)

  - `otelcol.receiver.prometheus` receives Prometheus metrics, converts them
    to the OTLP metric format and forwards them to other `otelcol` components.
    (@tpaschalis)

  - `otelcol.exporter.prometheus` forwards OTLP-formatted data to compatible
    `prometheus` components. (@rfratto)

- Flow: Allow config blocks to reference component exports. (@tpaschalis)

- Introduce `/-/support` endpoint for generating 'support bundles' in static
  agent mode. Support bundles are zip files of commonly-requested information
  that can be used to debug a running agent. (@tpaschalis)

### Enhancements

- Update OpenTelemetry Collector dependency to v0.61.0. (@rfratto)

- Add caching to Prometheus relabel component. (@mattdurham)

- Grafana Agent Flow: add `agent_resources_*` metrics which explain basic
  platform-agnostic metrics. These metrics assist with basic monitoring of
  Grafana Agent, but are not meant to act as a replacement for fully featured
  components like `prometheus.integration.node_exporter`. (@rfratto)

- Enable field label in TenantStageSpec of PodLogs pipeline. (@siiimooon)

- Enable reporting of enabled integrations. (@marctc)

- Grafana Agent Flow: `prometheus.remote_write` and `prometheus.relabel` will
  now export receivers immediately, removing the need for dependant components
  to be evaluated twice at process startup. (@rfratto)

- Add missing setting to configure instance key for Eventhandler integration. (@marctc)

- Update Prometheus dependency to v2.39.1. (@rfratto)

- Update Promtail dependency to weekly release k122. (@rfratto)

- Tracing: support the `num_traces` and `expected_new_traces_per_sec` configuration parameters in the tail_sampling processor. (@ptodev)

### Bugfixes

- Remove empty port from the `apache_http` integration's instance label. (@katepangLiu)

- Fix identifier on target creation for SNMP v2 integration. (@marctc)

- Fix bug when specifying Blackbox's modules when using Blackbox integration. (@marctc)

- Tracing: fix a panic when the required `protocols` field was not set in the `otlp` receiver. (@ptodev)

- Support Bearer tokens for metric remote writes in the Grafana Operator (@jcreixell, @marctc)

### Other changes

- Update versions of embedded Prometheus exporters used for integrations:

  - Update `github.com/prometheus/statsd_exporter` to `v0.22.8`. (@captncraig)

  - Update `github.com/prometheus-community/postgres_exporter` to `v0.11.1`. (@captncraig)

  - Update `github.com/prometheus/memcached_exporter` to `v0.10.0`. (@captncraig)

  - Update `github.com/prometheus-community/elasticsearch_exporter` to `v1.5.0`. (@captncraig)

  - Update `github.com/prometheus/mysqld_exporter` to `v0.14.0`. (@captncraig)

  - Update `github.com/prometheus/consul_exporter` to `v0.8.0`. (@captncraig)

  - Update `github.com/ncabatoff/process-exporter` to `v0.7.10`. (@captncraig)

  - Update `github.com/prometheus-community/postgres_exporter` to `v0.11.1`. (@captncraig)

- Use Go 1.19.3 for builds. (@rfratto)

v0.28.1 (2022-11-03)
--------------------

### Security

- Update Docker base image to resolve OpenSSL vulnerabilities CVE-2022-3602 and
  CVE-2022-3786. Grafana Agent does not use OpenSSL, so we do not believe it is
  vulnerable to these issues, but the base image has been updated to remove the
  report from image scanners. (@rfratto)

v0.28.0 (2022-09-29)
--------------------

### Features

- Introduce Grafana Agent Flow, an experimental "programmable pipeline" runtime
  mode which improves how to configure and debug Grafana Agent by using
  components. (@captncraig, @karengermond, @marctc, @mattdurham, @rfratto,
  @rlankfo, @tpaschalis)

- Introduce Blackbox exporter integration. (@marctc)

### Enhancements

- Update Loki dependency to v2.6.1. (@rfratto)

### Bugfixes

### Other changes

- Fix relabel configs in sample agent-operator manifests (@hjet)

- Operator no longer set the `SecurityContext.Privileged` flag in the `config-reloader` container. (@hsyed-dojo)

- Add metrics for config reloads and config hash (@jcreixell)

v0.27.1 (2022-09-09)
--------------------

> **NOTE**: ARMv6 Docker images are no longer being published.
>
> We have stopped publishing Docker images for ARMv6 platforms.
> This is due to the new Ubuntu base image we are using that does not support ARMv6.
> The new Ubuntu base image has less reported CVEs, and allows us to provide more
> secure Docker images. We will still continue to publish ARMv6 release binaries and
> deb/rpm packages.

### Other Changes

- Switch docker image base from debian to ubuntu. (@captncraig)

v0.27.0 (2022-09-01)
--------------------

### Features

- Integrations: (beta) Add vmware_exporter integration (@rlankfo)

- App agent receiver: add Event kind to payload (@domasx2)

### Enhancements

- Tracing: Introduce a periodic appender to the remotewriteexporter to control sample rate. (@mapno)

- Tracing: Update OpenTelemetry dependency to v0.55.0. (@rfratto, @mapno)

- Add base agent-operator jsonnet library and generated manifests (@hjet)

- Add full (metrics, logs, K8s events) sample agent-operator jsonnet library and gen manifests (@hjet)

- Introduce new configuration fields for disabling Keep-Alives and setting the
  IdleConnectionTimeout when scraping. (@tpaschalis)

- Add field to Operator CRD to disable report usage functionality. (@marctc)

### Bugfixes

- Tracing: Fixed issue with the PromSD processor using the `connection` method to discover the IP
  address.  It was failing to match because the port number was included in the address string. (@jphx)

- Register prometheus discovery metrics. (@mattdurham)

- Fix seg fault when no instance parameter is provided for apache_http integration, using integrations-next feature flag. (@rgeyer)

- Fix grafanacloud-install.ps1 web request internal server error when fetching config. (@rlankfo)

- Fix snmp integration not passing module or walk_params parameters when scraping. (@rgeyer)

- Fix unmarshal errors (key "<walk_param name>" already set in map) for snmp integration config when walk_params is defined, and the config is reloaded. (@rgeyer)

### Other changes

- Update several go dependencies to resolve warnings from certain security scanning tools. None of the resolved vulnerabilities were known to be exploitable through the agent. (@captncraig)

- It is now possible to compile Grafana Agent using Go 1.19. (@rfratto)

v0.26.1 (2022-07-25)
--------------------

> **BREAKING CHANGES**: This release has breaking changes. Please read entries
> carefully and consult the [upgrade guide][] for specific instructions.

### Breaking changes

- Change windows certificate store so client certificate is no longer required in store. (@mattdurham)

### Bugfixes

- Operator: Fix issue where configured `targetPort` ServiceMonitors resulted in
  generating an incorrect scrape_config. (@rfratto)

- Build the Linux/AMD64 artifacts using the opt-out flag for the ebpf_exporter. (@tpaschalis)

v0.26.0 (2022-07-18)
--------------------

> **BREAKING CHANGES**: This release has breaking changes. Please read entries
> carefully and consult the [upgrade guide][] for specific instructions.

### Breaking changes

- Deprecated `server` YAML block fields have now been removed in favor of the
  command-line flags that replaced them. These fields were originally
  deprecated in v0.24.0. (@rfratto)

- Changed tail sampling policies to be configured as in the OpenTelemetry
  Collector. (@mapno)

### Features

- Introduce Apache HTTP exporter integration. (@v-zhuravlev)

- Introduce eBPF exporter integration. (@tpaschalis)

### Enhancements

- Truncate all records in WAL if repair attempt fails. (@rlankfo)

### Bugfixes

- Relative symlinks for promtail now work as expected. (@RangerCD, @mukerjee)

- Fix rate limiting implementation for the app agent receiver integration. (@domasx2)

- Fix mongodb exporter so that it now collects all metrics. (@mattdurham)

v0.25.1 (2022-06-16)
--------------------

### Bugfixes

- Integer types fail to unmarshal correctly in operator additional scrape configs. (@rlankfo)

- Unwrap replayWAL error before attempting corruption repair. (@rlankfo)

v0.25.0 (2022-06-06)
--------------------

> **BREAKING CHANGES**: This release has breaking changes. Please read entries
> carefully and consult the [upgrade guide][] for specific instructions.

### Breaking changes

- Traces: Use `rpc.grpc.status_code` attribute to determine
  span failed in the service graph processor (@rcrowe)

### Features

- Add HTTP endpoints to fetch active instances and targets for the Logs subsystem.
  (@marctc)

- (beta) Add support for using windows certificate store for TLS connections. (@mattdurham)

- Grafana Agent Operator: add support for integrations through an `Integration`
  CRD which is discovered by `GrafanaAgent`. (@rfratto)

- (experimental) Add app agent receiver integration. This depends on integrations-next being enabled
  via the `integrations-next` feature flag. Use `-enable-features=integrations-next` to use
  this integration. (@kpelelis, @domas)

- Introduce SNMP exporter integration. (@v-zhuravlev)

- Configure the agent to report the use of feature flags to grafana.com. (@marctc)

### Enhancements

- integrations-next: Integrations using autoscrape will now autoscrape metrics
  using in-memory connections instead of connecting to themselves over the
  network. As a result of this change, the `client_config` field has been
  removed. (@rfratto)

- Enable `proxy_url` support on `oauth2` for metrics and logs (update **prometheus/common** dependency to `v0.33.0`). (@martin-jaeger-maersk)

- `extra-scrape-metrics` can now be enabled with the `--enable-features=extra-scrape-metrics` feature flag. See <https://prometheus.io/docs/prometheus/2.31/feature_flags/#extra-scrape-metrics> for details. (@rlankfo)

- Resolved issue in v2 integrations where if an instance name was a prefix of another the route handler would fail to
  match requests on the longer name (@mattdurham)

- Set `include_metadata` to true by default for OTLP traces receivers (@mapno)

### Bugfixes

- Scraping service was not honoring the new server grpc flags `server.grpc.address`.  (@mattdurham)

### Other changes

- Update base image of official Docker containers from Debian buster to Debian
  bullseye. (@rfratto)

- Use Go 1.18 for builds. (@rfratto)

- Add `metrics` prefix to the url of list instances endpoint (`GET
  /agent/api/v1/instances`) and list targets endpoint (`GET
  /agent/api/v1/metrics/targets`). (@marctc)

- Add extra identifying labels (`job`, `instance`, `agent_hostname`) to eventhandler integration. (@hjet)

- Add `extra_labels` configuration to eventhandler integration. (@hjet)

v0.24.2 (2022-05-02)
--------------------

### Bugfixes

- Added configuration watcher delay to prevent race condition in cases where scraping service mode has not gracefully exited. (@mattdurham)

### Other changes

- Update version of node_exporter to include additional metrics for osx. (@v-zhuravlev)

v0.24.1 (2022-04-14)
--------------------

### Bugfixes

- Add missing version information back into `agentctl --version`. (@rlankfo)

- Bump version of github-exporter to latest upstream SHA 284088c21e7d, which
  includes fixes from bugs found in their latest tag. This includes a fix
  where not all releases where retrieved when pulling release information.
  (@rfratto)

- Set the `Content-Type` HTTP header to `application/json` for API endpoints
  returning json objects. (@marctc)

- Operator: fix issue where a `username_file` field was incorrectly set.
  (@rfratto)

- Initialize the logger with default `log_level` and `log_format` parameters.
  (@tpaschalis)

### Other changes

- Embed timezone data to enable Promtail pipelines using the `location` field
  on Windows machines. (@tpaschalis)

v0.24.0 (2022-04-07)
--------------------

> **BREAKING CHANGES**: This release has breaking changes. Please read entries
> carefully and consult the [upgrade guide][] for specific instructions.
>
> **GRAFANA AGENT OPERATOR USERS**: As of this release, Grafana Agent Operator
> does not support versions of Grafana Agent prior to v0.24.0.

### Breaking changes

- The following metrics will now be prefixed with `agent_dskit_` instead of
  `cortex_`: `cortex_kv_request_duration_seconds`,
  `cortex_member_consul_heartbeats_total`, `cortex_member_ring_tokens_owned`,
  `cortex_member_ring_tokens_to_own`, `cortex_ring_member_ownership_percent`,
  `cortex_ring_members`, `cortex_ring_oldest_member_timestamp`,
  `cortex_ring_tokens_owned`, `cortex_ring_tokens_total`. (@rlankfo)

- Traces: the `traces_spanmetrics_calls_total_total` metric has been renamed to
  `traces_spanmetrics_calls_total` (@fredr)

- Two new flags, `-server.http.enable-tls` and `-server.grpc.enable-tls` must
  be provided to explicitly enable TLS support. This is a change of the
  previous behavior where TLS support was enabled when a certificate pair was
  provided. (@rfratto)

- Many command line flags starting with `-server.` block have been renamed.
  (@rfratto)

- The `-log.level` and `-log.format` flags are removed in favor of being set in
  the configuration file. (@rfratto)

- Flags for configuring TLS have been removed in favor of being set in the
  configuration file. (@rfratto)

- Dynamic reload is no longer supported for deprecated server block fields.
  Changing a deprecated field will be ignored and cause the reload to fail.
  (@rfratto)

- The default HTTP listen address is now `127.0.0.1:12345`. Use the
  `-server.http.address` flag to change this value. (@rfratto)

- The default gRPC listen address is now `127.0.0.1:12346`. Use the
  `-server.grpc.address` flag to change this value. (@rfratto)

- `-reload-addr` and `-reload-port` have been removed. They are no longer
  necessary as the primary HTTP server is now static and can't be shut down in
  the middle of a `/-/reload` call. (@rfratto)

- (Only impacts `integrations-next` feature flag) Many integrations have been
  renamed to better represent what they are integrating with. For example,
  `redis_exporter` is now `redis`. This change requires updating
  `integrations-next`-enabled configuration files. This change also changes
  integration names shown in metric labels. (@rfratto)

- The deprecated `-prometheus.*` flags have been removed in favor of
  their `-metrics.*` counterparts. The `-prometheus.*` flags were first
  deprecated in v0.19.0. (@rfratto)

### Deprecations

- Most fields in the `server` block of the configuration file are
  now deprecated in favor of command line flags. These fields will be removed
  in the v0.26.0 release. Please consult the upgrade guide for more information
  and rationale. (@rfratto)

### Features

- Added config read API support to GrafanaAgent Custom Resource Definition.
  (@shamsalmon)

- Added consulagent_sd to target discovery. (@chuckyz)

- Introduce EXPERIMENTAL support for dynamic configuration. (@mattdurham)

- Introduced endpoint that accepts remote_write requests and pushes metrics data directly into an instance's WAL. (@tpaschalis)

- Added builds for linux/ppc64le. (@aklyachkin)

### Enhancements

- Tracing: Exporters can now be configured to use OAuth. (@canuteson)

- Strengthen readiness check for metrics instances. (@tpaschalis)

- Parameterize namespace field in sample K8s logs manifests (@hjet)

- Upgrade to Loki k87. (@rlankfo)

- Update Prometheus dependency to v2.34.0. (@rfratto)

- Update OpenTelemetry-collector dependency to v0.46.0. (@mapno)

- Update cAdvisor dependency to v0.44.0. (@rfratto)

- Update mongodb_exporter dependency to v0.31.2 (@mukerjee)

- Use grafana-agent/v2 Tanka Jsonnet to generate K8s manifests (@hjet)

- Replace agent-bare.yaml K8s sample Deployment with StatefulSet (@hjet)

- Improve error message for `agentctl` when timeout happens calling
  `cloud-config` command (@marctc)

- Enable integrations-next by default in agent-bare.yaml. Please note #1262 (@hjet)

### Bugfixes

- Fix Kubernetes manifests to use port `4317` for OTLP instead of the previous
  `55680` in line with the default exposed port in the agent.

- Ensure singleton integrations are honored in v2 integrations (@mattdurham)

- Tracing: `const_labels` is now correctly parsed in the remote write exporter.
  (@fredr)

- integrations-next: Fix race condition where metrics endpoints for
  integrations may disappear after reloading the config file. (@rfratto)

- Removed the `server.path_prefix` field which would break various features in
  Grafana Agent when set. (@rfratto)

- Fix issue where installing the DEB/RPM packages would overwrite the existing
  config files and environment files. (@rfratto)

- Set `grafanaDashboardFolder` as top level key in the mixin. (@Duologic)

- Operator: Custom Secrets or ConfigMaps to mount will no longer collide with
  the path name of the default secret mount. As a side effect of this bugfix,
  custom Secrets will now be mounted at
  `/var/lib/grafana-agent/extra-secrets/<secret name>` and custom ConfigMaps
  will now be mounted at `/var/lib/grafana-agent/extra-configmaps/<configmap
  name>`. This is not a breaking change as it was previously impossible to
  properly provide these custom mounts. (@rfratto)

- Flags accidentally prefixed with `-metrics.service..` (two `.` in a row) have
  now been fixed to only have one `.`. (@rfratto)

- Protect concurrent writes to the WAL in the remote write exporter (@mapno)

### Other changes

- The `-metrics.wal-directory` flag and `metrics.wal_directory` config option
  will now default to `data-agent/`, the same default WAL directory as
  Prometheus Agent. (@rfratto)

v0.23.0 (2022-02-10)
--------------------

### Enhancements

- Go 1.17 is now used for all builds of the Agent. (@tpaschalis)

- integrations-next: Add `extra_labels` to add a custom set of labels to
  integration targets. (@rfratto)

- The agent no longer appends duplicate exemplars. (@tpaschalis)

- Added Kubernetes eventhandler integration (@hjet)

- Enables sending of exemplars over remote write by default. (@rlankfo)

### Bugfixes

- Fixed issue where Grafana Agent may panic if there is a very large WAL
  loading while old WALs are being deleted or the `/agent/api/v1/targets`
  endpoint is called. (@tpaschalis)

- Fix panic in prom_sd_processor when address is empty (@mapno)

- Operator: Add missing proxy_url field from generated remote_write configs.
  (@rfratto)

- Honor the specified log format in the traces subsystem (@mapno)

- Fix typo in node_exporter for runit_service_dir. (@mattdurham)

- Allow inlining credentials in remote_write url. (@tpaschalis)

- integrations-next: Wait for integrations to stop when starting new instances
  or shutting down (@rfratto).

- Fix issue with windows_exporter mssql collector crashing the agent.
  (@mattdurham)

- The deb and rpm files will now ensure the /var/lib/grafana-agent data
  directory is created with permissions set to 0770. (@rfratto)

- Make agent-traces.yaml Namespace a template-friendly variable (@hjet)

- Disable `machine-id` journal vol by default in sample logs manifest (@hjet)

v0.22.0 (2022-01-13)
--------------------

> This release has deprecations. Please read entries carefully and consult
> the [upgrade guide][] for specific instructions.

### Deprecations

- The node_exporter integration's `netdev_device_whitelist` field is deprecated
  in favor of `netdev_device_include`. Support for the old field name will be
  removed in a future version. (@rfratto)

- The node_exporter integration's `netdev_device_blacklist` field is deprecated
  in favor of `netdev_device_include`. Support for the old field name will be
  removed in a future version. (@rfratto)

- The node_exporter integration's `systemd_unit_whitelist` field is deprecated
  in favor of `systemd_unit_include`. Support for the old field name will be
  removed in a future version. (@rfratto)

- The node_exporter integration's `systemd_unit_blacklist` field is deprecated
  in favor of `systemd_unit_exclude`. Support for the old field name will be
  removed in a future version. (@rfratto)

- The node_exporter integration's `filesystem_ignored_mount_points` field is
  deprecated in favor of `filesystem_mount_points_exclude`. Support for the old
  field name will be removed in a future version. (@rfratto)

- The node_exporter integration's `filesystem_ignored_fs_types` field is
  deprecated in favor of `filesystem_fs_types_exclude`. Support for the old
  field name will be removed in a future version. (@rfratto)

### Features

- (beta) Enable experimental config urls for fetching remote configs.
  Currently, only HTTP/S is supported. Pass the
  `-enable-features=remote-configs` flag to turn this on. (@rlankfo)

- Added [cAdvisor](https://github.com/google/cadvisor) integration. (@rgeyer)

- Traces: Add `Agent Tracing Pipeline` dashboard and alerts (@mapno)

- Traces: Support jaeger/grpc exporter (@nicoche)

- (beta) Enable an experimental integrations subsystem revamp. Pass
  `integrations-next` to `-enable-features` to turn this on. Reading the
  documentation for the revamp is recommended; enabling it causes breaking
  config changes. (@rfratto)

### Enhancements

- Traces: Improved pod association in PromSD processor (@mapno)

- Updated OTel to v0.40.0 (@mapno)

- Remote write dashboard: show in and out sample rates (@bboreham)

- Remote write dashboard: add mean latency (@bboreham)

- Update node_exporter dependency to v1.3.1. (@rfratto)

- Cherry-pick Prometheus PR #10102 into our Prometheus dependency (@rfratto).

### Bugfixes

- Fix usage of POSTGRES_EXPORTER_DATA_SOURCE_NAME when using postgres_exporter
  integration (@f11r)

- Change ordering of the entrypoint for windows service so that it accepts
  commands immediately (@mattdurham)

- Only stop WAL cleaner when it has been started (@56quarters)

- Fix issue with unquoted install path on Windows, that could allow escalation
  or running an arbitrary executable (@mattdurham)

- Fix cAdvisor so it collects all defined metrics instead of the last
  (@pkoenig10)

- Fix panic when using 'stdout' in automatic logging (@mapno)

- Grafana Agent Operator: The /-/ready and /-/healthy endpoints will
  no longer always return 404 (@rfratto).

### Other changes

- Remove log-level flag from systemd unit file (@jpkrohling)

v0.21.2 (2021-12-08)
--------------------

### Security fixes

- This release contains a fix for
  [CVE-2021-41090](https://github.com/grafana/agent/security/advisories/GHSA-9c4x-5hgq-q3wh).

### Other changes

- This release disables the existing `/-/config` and
  `/agent/api/v1/configs/{name}` endpoints by default. Pass the
  `--config.enable-read-api` flag at the command line to opt in to these
  endpoints.

v0.21.1 (2021-11-18)
--------------------

### Bugfixes

- Fix panic when using postgres_exporter integration (@saputradharma)

- Fix panic when dnsamsq_exporter integration tried to log a warning (@rfratto)

- Statsd Integration: Adding logger instance to the statsd mapper
  instantiation. (@gaantunes)

- Statsd Integration: Fix issue where mapped metrics weren't exposed to the
  integration. (@mattdurham)

- Operator: fix bug where version was a required field (@rfratto)

- Metrics: Only run WAL cleaner when metrics are being used and a WAL is
  configured. (@rfratto)

v0.21.0 (2021-11-17)
--------------------

### Enhancements

- Update Cortex dependency to v1.10.0-92-g85c378182. (@rlankfo)

- Update Loki dependency to v2.1.0-656-g0ae0d4da1. (@rlankfo)

- Update Prometheus dependency to v2.31.0 (@rlankfo)

- Add Agent Operator Helm quickstart guide (@hjet)

- Reorg Agent Operator quickstart guides (@hjet)

### Bugfixes

- Packaging: Use correct user/group env variables in RPM %post script (@simonc6372)

- Validate logs config when using logs_instance with automatic logging processor (@mapno)

- Operator: Fix MetricsInstance Service port (@hjet)

- Operator: Create govern service per Grafana Agent (@shturman)

- Operator: Fix relabel_config directive for PodLogs resource (@hjet)

- Traces: Fix `success_logic` code in service graphs processor (@mapno)

### Other changes

- Self-scraped integrations will now use an SUO-specific value for the `instance` label. (@rfratto)

- Traces: Changed service graphs store implementation to improve CPU performance (@mapno)

v0.20.1 (2021-12-08)
--------------------

> _NOTE_: The fixes in this patch are only present in v0.20.1 and >=v0.21.2.

### Security fixes

- This release contains a fix for
  [CVE-2021-41090](https://github.com/grafana/agent/security/advisories/GHSA-9c4x-5hgq-q3wh).

### Other changes

- This release disables the existing `/-/config` and
  `/agent/api/v1/configs/{name}` endpoitns by default. Pass the
  `--config.enable-read-api` flag at the command line to opt in to these
  endpoints.

v0.20.0 (2021-10-28)
--------------------

> **BREAKING CHANGES**: This release has breaking changes. Please read entries
> carefully and consult the [upgrade guide][] for specific instructions.

### Breaking Changes

- push_config is no longer supported in trace's config (@mapno)

### Features

- Operator: The Grafana Agent Operator can now generate a Kubelet service to
  allow a ServiceMonitor to collect Kubelet and cAdvisor metrics. This requires
  passing a `--kubelet-service` flag to the Operator in `namespace/name` format
  (like `kube-system/kubelet`). (@rfratto)

- Service graphs processor (@mapno)

### Enhancements

- Updated mysqld_exporter to v0.13.0 (@gaantunes)

- Updated postgres_exporter to v0.10.0 (@gaantunes)

- Updated redis_exporter to v1.27.1 (@gaantunes)

- Updated memcached_exporter to v0.9.0 (@gaantunes)

- Updated statsd_exporter to v0.22.2 (@gaantunes)

- Updated elasticsearch_exporter to v1.2.1 (@gaantunes)

- Add remote write to silent Windows Installer  (@mattdurham)

- Updated mongodb_exporter to v0.20.7 (@rfratto)

- Updated OTel to v0.36 (@mapno)

- Updated statsd_exporter to v0.22.2 (@mattdurham)

- Update windows_exporter to v0.16.0 (@rfratto, @mattdurham)

- Add send latency to agent dashboard (@bboreham)

### Bugfixes

- Do not immediately cancel context when creating a new trace processor. This
  was preventing scrape_configs in traces from functioning. (@lheinlen)

- Sanitize autologged Loki labels by replacing invalid characters with
  underscores (@mapno)

- Traces: remove extra line feed/spaces/tabs when reading password_file content
  (@nicoche)

- Updated envsubst to v2.0.0-20210730161058-179042472c46. This version has a
  fix needed for escaping values outside of variable substitutions. (@rlankfo)

- Grafana Agent Operator should no longer delete resources matching the names
  of the resources it manages. (@rfratto)

- Grafana Agent Operator will now appropriately assign an
  `app.kubernetes.io/managed-by=grafana-agent-operator` to all created
  resources. (@rfratto)

### Other changes

- Configuration API now returns 404 instead of 400 when attempting to get or
  delete a config which does not exist. (@kgeckhart)

- The windows_exporter now disables the textfile collector by default.
  (@rfratto)

v0.19.0 (2021-09-29)
--------------------

> **BREAKING CHANGES**: This release has breaking changes. Please read entries
> carefully and consult the [upgrade guide][] for specific instructions.

### Breaking Changes

- Reduced verbosity of tracing autologging by not logging `STATUS_CODE_UNSET`
  status codes. (@mapno)

- Operator: rename `Prometheus*` CRDs to `Metrics*` and `Prometheus*` fields to
  `Metrics*`. (@rfratto)

- Operator: CRDs are no longer referenced using a hyphen in the name to be
  consistent with how Kubernetes refers to resources. (@rfratto)

- `prom_instance` in the spanmetrics config is now named `metrics_instance`.
  (@rfratto)

### Deprecations

- The `loki` key at the root of the config file has been deprecated in favor of
  `logs`. `loki`-named fields in `automatic_logging` have been renamed
  accordinly: `loki_name` is now `logs_instance_name`, `loki_tag` is now
  `logs_instance_tag`, and `backend: loki` is now `backend: logs_instance`.
  (@rfratto)

- The `prometheus` key at the root of the config file has been deprecated in
  favor of `metrics`. Flag names starting with `prometheus.` have also been
  deprecated in favor of the same flags with the `metrics.` prefix. Metrics
  prefixed with `agent_prometheus_` are now prefixed with `agent_metrics_`.
  (@rfratto)

- The `tempo` key at the root of the config file has been deprecated in favor
  of `traces`. (@mattdurham)

### Features

- Added [GitHub exporter](https://github.com/infinityworks/github-exporter)
  integration. (@rgeyer)

- Add TLS config options for tempo `remote_write`s. (@mapno)

- Support autologging span attributes as log labels (@mapno)

- Put Tests requiring Network Access behind a -online flag (@flokli)

- Add logging support to the Grafana Agent Operator. (@rfratto)

- Add `operator-detach` command to agentctl to allow zero-downtime upgrades
  when removing an Operator CRD. (@rfratto)

- The Grafana Agent Operator will now default to deploying the matching release
  version of the Grafana Agent instead of v0.14.0. (@rfratto)

### Enhancements

- Update OTel dependency to v0.30.0 (@mapno)

- Allow reloading configuration using `SIGHUP` signal. (@tharun208)

- Add HOSTNAME environment variable to service file to allow for expanding the
  $HOSTNAME variable in agent config.  (@dfrankel33)

- Update jsonnet-libs to 1.21 for Kubernetes 1.21+ compatability. (@MurzNN)

- Make method used to add k/v to spans in prom_sd processor configurable.
  (@mapno)

### Bugfixes

- Regex capture groups like `${1}` will now be kept intact when using
  `-config.expand-env`. (@rfratto)

- The directory of the logs positions file will now properly be created on
  startup for all instances. (@rfratto)

- The Linux system packages will now configure the grafana-agent user to be a
  member of the adm and systemd-journal groups. This will allow logs to read
  from journald and /var/log by default. (@rfratto)

- Fix collecting filesystem metrics on Mac OS (darwin) in the `node_exporter`
  integration default config. (@eamonryan)

- Remove v0.0.0 flags during build with no explicit release tag (@mattdurham)

- Fix issue with global scrape_interval changes not reloading integrations
  (@kgeckhart)

- Grafana Agent Operator will now detect changes to referenced ConfigMaps and
  Secrets and reload the Agent properly. (@rfratto)

- Grafana Agent Operator's object label selectors will now use Kubernetes
  defaults when undefined (i.e., default to nothing). (@rfratto)

- Fix yaml marshalling tag for cert_file in kafka exporter agent config.
  (@rgeyer)

- Fix warn-level logging of dropped targets. (@james-callahan)

- Standardize scrape_interval to 1m in examples. (@mattdurham)

v0.18.4 (2021-09-14)
--------------------

### Enhancements

- Add `agent_prometheus_configs_changed_total` metric to track instance config
  events. (@rfratto)

### Bugfixes

- Fix info logging on windows. (@mattdurham)

- Scraping service: Ensure that a reshard is scheduled every reshard
  interval. (@rfratto)

v0.18.3 (2021-09-08)
--------------------

### Bugfixes

- Register missing metric for configstore consul request duration. (@rfratto)

- Logs should contain a caller field with file and line numbers again
  (@kgeckhart)

- In scraping service mode, the polling configuration refresh should honor
  timeout. (@mattdurham)

- In scraping service mode, the lifecycle reshard should happen using a
  goroutine. (@mattdurham)

- In scraping service mode, scraping service can deadlock when reloading during
  join. (@mattdurham)

- Scraping service: prevent more than one refresh from being queued at a time.
  (@rfratto)

v0.18.2 (2021-08-12)
--------------------

### Bugfixes

- Honor the prefix and remove prefix from consul list results (@mattdurham)

v0.18.1 (2021-08-09)
--------------------

### Bugfixes

- Reduce number of consul calls when ran in scrape service mode (@mattdurham)

v0.18.0 (2021-07-29)
--------------------

### Features

- Added [GitHub exporter](https://github.com/infinityworks/github-exporter)
  integration. (@rgeyer)

- Add support for OTLP HTTP trace exporting. (@mapno)

### Enhancements

- Switch to drone for releases. (@mattdurham)

- Update postgres_exporter to a [branch of](https://github.com/grafana/postgres_exporter/tree/exporter-package-v0.10.0) v0.10.0

### Bugfixes

- Enabled flag for integrations is not being honored. (@mattdurham)

v0.17.0 (2021-07-15)
--------------------

### Features

- Added [Kafka Lag exporter](https://github.com/davidmparrott/kafka_exporter)
  integration. (@gaantunes)

### Bugfixes

- Fix race condition that may occur and result in a panic when initializing
  scraping service cluster. (@rfratto)

v0.16.1 (2021-06-22)
--------------------

### Bugfixes

- Fix issue where replaying a WAL caused incorrect metrics to be sent over
  remote write. (@rfratto)

v0.16.0 (2021-06-17)
--------------------

### Features

- (beta) A Grafana Agent Operator is now available. (@rfratto)

### Enhancements

- Error messages when installing the Grafana Agent for Grafana Cloud will now
  be shown. (@rfratto)

### Bugfixes

- Fix a leak in the shared string interner introduced in v0.14.0. This fix was
  made to a [dependency](https://github.com/grafana/prometheus/pull/21).
  (@rfratto)

- Fix issue where a target will fail to be scraped for the process lifetime if
  that target had gone down for long enough that its series were removed from
  the in-memory cache (2 GC cycles). (@rfratto)

v0.15.0 (2021-06-03)
--------------------

> **BREAKING CHANGES**: This release has breaking changes. Please read entries
> carefully and consult the [upgrade guide][] for specific instructions.

### Breaking Changes

- The configuration of Tempo Autologging has changed. (@mapno)

### Features

- Add support for exemplars. (@mapno)

### Enhancements

- Add the option to log to stdout instead of a Loki instance. (@joe-elliott)

- Update Cortex dependency to v1.8.0.

- Running the Agent as a DaemonSet with host_filter and role: pod should no
  longer cause unnecessary load against the Kubernetes SD API. (@rfratto)

- Update Prometheus to v2.27.0. (@mapno)

- Update Loki dependency to d88f3996eaa2. This is a non-release build, and was
  needed to support exemplars. (@mapno)

- Update Cortex dependency to d382e1d80eaf. This is a non-release build, and
  was needed to support exemplars. (@mapno)

### Bugfixes

- Host filter relabeling rules should now work. (@rfratto)

- Fixed issue where span metrics where being reported with wrong time unit.
  (@mapno)

### Other changes

- Intentionally order tracing processors. (@joe-elliott)

v0.14.0 (2021-05-24)
--------------------

> **BREAKING CHANGES**: This release has breaking changes. Please read entries
> carefully and consult the [upgrade guide][] for specific instructions.
>
> **STABILITY NOTICE**: As of this release, functionality that is not
> recommended for production use and is expected to change will be tagged
> interchangably as "experimental" or "beta."

### Security fixes

- The Scraping service API will now reject configs that read credentials from
  disk by default. This prevents malicious users from reading arbitrary files
  and sending their contents over the network. The old behavior can be
  re-enabled by setting `dangerous_allow_reading_files: true` in the scraping
  service config. (@rfratto)

### Breaking changes

- Configuration for SigV4 has changed. (@rfratto)

### Deprecations

- `push_config` is now supplanted by `remote_block` and `batch`. `push_config`
  will be removed in a future version (@mapno)

### Features

- (beta) New integration: windows_exporter (@mattdurham)

- (beta) Grafana Agent Windows Installer is now included as a release artifact.
  (@mattdurham)

- Official M1 Mac release builds will now be generated! Look for
  `agent-darwin-arm64` and `agentctl-darwin-arm64` in the release assets.
  (@rfratto)

- Add support for running as a Windows service (@mattdurham)

- (beta) Add /-/reload support. It is not recommended to invoke `/-/reload`
  against the main HTTP server. Instead, two new command-line flags have been
  added: `--reload-addr` and `--reload-port`. These will launch a
  `/-/reload`-only HTTP server that can be used to safely reload the Agent's
  state.  (@rfratto)

- Add a /-/config endpoint. This endpoint will return the current configuration
  file with defaults applied that the Agent has loaded from disk. (@rfratto)

- (beta) Support generating metrics and exposing them via a Prometheus exporter
  from span data. (@yeya24)

- Tail-based sampling for tracing pipelines (@mapno)

- Added Automatic Logging feature for Tempo (@joe-elliott)

- Disallow reading files from within scraping service configs by default.
  (@rfratto)

- Add remote write for span metrics (@mapno)

### Enhancements

- Support compression for trace export. (@mdisibio)

- Add global remote_write configuration that is shared between all instances
  and integrations. (@mattdurham)

- Go 1.16 is now used for all builds of the Agent. (@rfratto)

- Update Prometheus dependency to v2.26.0. (@rfratto)

- Upgrade `go.opentelemetry.io/collector` to v0.21.0 (@mapno)

- Add kafka trace receiver (@mapno)

- Support mirroring a trace pipeline to multiple backends (@mapno)

- Add `headers` field in `remote_write` config for Tempo. `headers` specifies
  HTTP headers to forward to the remote endpoint. (@alexbiehl)

- Add silent uninstall to Windows Uninstaller. (@mattdurham)

### Bugfixes

- Native Darwin arm64 builds will no longer crash when writing metrics to the
  WAL. (@rfratto)

- Remote write endpoints that never function across the lifetime of the Agent
  will no longer prevent the WAL from being truncated. (@rfratto)

- Bring back FreeBSD support. (@rfratto)

- agentctl will no longer leak WAL resources when retrieving WAL stats.
  (@rfratto)

- Ensure defaults are applied to undefined sections in config file. This fixes
  a problem where integrations didn't work if `prometheus:` wasn't configured.
  (@rfratto)

- Fixed issue where automatic logging double logged "svc". (@joe-elliott)

### Other changes

- The Grafana Cloud Agent has been renamed to the Grafana Agent. (@rfratto)

- Instance configs uploaded to the Config Store API will no longer be stored
  along with the global Prometheus defaults. This is done to allow globals to
  be updated and re-apply the new global defaults to the configs from the
  Config Store. (@rfratto)

- The User-Agent header sent for logs will now be `GrafanaAgent/<version>`
  (@rfratto)

- Add `tempo_spanmetrics` namespace in spanmetrics (@mapno)

v0.13.1 (2021-04-09)
--------------------

### Bugfixes

- Validate that incoming scraped metrics do not have an empty label set or a
  label set with duplicate labels, mirroring the behavior of Prometheus.
  (@rfratto)

v0.13.0 (2021-02-25)
--------------------

> The primary branch name has changed from `master` to `main`. You may have to
> update your local checkouts of the repository to point at the new branch name.

### Features

- postgres_exporter: Support query_path and disable_default_metrics. (@rfratto)

### Enhancements

- Support other architectures in installation script. (@rfratto)

- Allow specifying custom wal_truncate_frequency per integration. (@rfratto)

- The SigV4 region can now be inferred using the shared config (at
  `$HOME/.aws/config`) or environment variables (via `AWS_CONFIG`). (@rfratto)

- Update Prometheus dependency to v2.25.0. (@rfratto)

### Bugfixes

- Not providing an `-addr` flag for `agentctl config-sync` will no longer
  report an error and will instead use the pre-existing default value.
  (@rfratto)

- Fixed a bug from v0.12.0 where the Loki installation script failed because
  positions_directory was not set. (@rfratto)

- Reduce the likelihood of dataloss during a remote_write-side outage by
  increasing the default wal_truncation_frequency to 60m and preventing the WAL
  from being truncated if the last truncation timestamp hasn't changed. This
  change increases the size of the WAL on average, and users may configure a
  lower wal_truncation_frequency to deliberately choose a smaller WAL over
  write guarantees. (@rfratto)

- Add the ability to read and serve HTTPS integration metrics when given a set
  certificates (@mattdurham)

v0.12.0 (2021-02-05)
--------------------

> **BREAKING CHANGES**: This release has breaking changes. Please read entries
> carefully and consult the [upgrade guide][] for specific instructions.

### Breaking Changes

- The configuration format for the `loki` block has changed. (@rfratto)

- The configuration format for the `tempo` block has changed. (@rfratto)

### Features

- Support for multiple Loki Promtail instances has been added. (@rfratto)

- Support for multiple Tempo instances has been added. (@rfratto)

- Added [ElasticSearch exporter](https://github.com/justwatchcom/elasticsearch_exporter)
  integration. (@colega)

### Enhancements

- `.deb` and `.rpm` packages are now generated for all supported architectures.
  The architecture of the AMD64 package in the filename has been renamed to
  `amd64` to stay synchronized with the architecture name presented from other
  release assets. (@rfratto)

- The `/agent/api/v1/targets` API will now include discovered labels on the
  target pre-relabeling in a `discovered_labels` field. (@rfratto)

- Update Loki to 59a34f9867ce. This is a non-release build, and was needed to
  support multiple Loki instances. (@rfratto)

- Scraping service: Unhealthy Agents in the ring will no longer cause job
  distribution to fail. (@rfratto)

- Scraping service: Cortex ring metrics (prefixed with cortex_ring_) will now
  be registered for tracking the state of the hash ring. (@rfratto)

- Scraping service: instance config ownership is now determined by the hash of
  the instance config name instead of the entire config. This means that
  updating a config is guaranteed to always hash to the same Agent, reducing
  the number of metrics gaps. (@rfratto)

- Only keep a handful of K8s API server metrics by default to reduce default
  active series usage. (@hjet)

- Go 1.15.8 is now used for all distributions of the Agent. (@rfratto)

### Bugfixes

- `agentctl config-check` will now work correctly when the supplied config file
  contains integrations. (@hoenn)

v0.11.0 (2021-01-20)
--------------------

### Features

- ARMv6 builds of `agent` and `agentctl` will now be included in releases to
  expand Agent support to cover all models of Raspberry Pis. ARMv6 docker
  builds are also now available. (@rfratto)

- Added `config-check` subcommand for `agentctl` that can be used to validate
  Agent configuration files before attempting to load them in the `agent`
  itself. (@56quarters)

### Enhancements

- A sigv4 install script for Prometheus has been added. (@rfratto)

- NAMESPACE may be passed as an environment variable to the Kubernetes install
  scripts to specify an installation namespace. (@rfratto)

### Bugfixes

- The K8s API server scrape job will use the API server Service name when
  resolving IP addresses for Prometheus service discovery using the "Endpoints"
  role. (@hjet)

- The K8s manifests will no longer include the `default/kubernetes` job twice
  in both the DaemonSet and the Deployment. (@rfratto)

v0.10.0 (2021-01-13)
--------------------

### Features

- Prometheus `remote_write` now supports SigV4 authentication using the
  [AWS default credentials chain](https://docs.aws.amazon.com/sdk-for-java/v1/developer-guide/credentials.html).
  This enables the Agent to send metrics to Amazon Managed Prometheus without
  needing the [SigV4 Proxy](https://github.com/awslabs/aws-sigv4-proxy).
  (@rfratto)

### Enhancements

- Update `redis_exporter` to v1.15.0. (@rfratto)

- `memcached_exporter` has been updated to v0.8.0. (@rfratto)

- `process-exporter` has been updated to v0.7.5. (@rfratto)

- `wal_cleanup_age` and `wal_cleanup_period` have been added to the top-level
  Prometheus configuration section. These settings control how Write Ahead Logs
  (WALs) that are not associated with any instances are cleaned up. By default,
  WALs not associated with an instance that have not been written in the last
  12 hours are eligible to be cleaned up. This cleanup can be disabled by
  setting `wal_cleanup_period` to `0`. (@56quarters)

- Configuring logs to read from the systemd journal should now work on journals
  that use +ZSTD compression. (@rfratto)

### Bugfixes

- Integrations will now function if the HTTP listen address was set to a value
  other than the default. (@mattdurham)

- The default Loki installation will now be able to write its positions file.
  This was prevented by accidentally writing to a readonly volume mount.
  (@rfratto)

v0.9.1 (2021-01-04)
-------------------

### Enhancements

- agentctl will now be installed by the rpm and deb packages as
  `grafana-agentctl`. (@rfratto)

v0.9.0 (2020-12-10)
-------------------

### Features

- Add support to configure TLS config for the Tempo exporter to use
  insecure_skip_verify to disable TLS chain verification. (@bombsimon)

- Add `sample-stats` to `agentctl` to search the WAL and return a summary of
  samples of series matching the given label selector. (@simonswine)

- New integration:
  [postgres_exporter](https://github.com/wrouesnel/postgres_exporter)
  (@rfratto)

- New integration:
  [statsd_exporter](https://github.com/prometheus/statsd_exporter) (@rfratto)

- New integration:
  [consul_exporter](https://github.com/prometheus/consul_exporter) (@rfratto)

- Add optional environment variable substitution of configuration file.
  (@dcseifert)

### Enhancements

- `min_wal_time` and `max_wal_time` have been added to the instance config
  settings, guaranteeing that data in the WAL will exist for at least
  `min_wal_time` and will not exist for longer than `max_wal_time`. This change
  will increase the size of the WAL slightly but will prevent certain scenarios
  where data is deleted before it is sent. To revert back to the old behavior,
  set `min_wal_time` to `0s`. (@rfratto)

- Update `redis_exporter` to v1.13.1. (@rfratto)

- Bump OpenTelemetry-collector dependency to v0.16.0. (@bombsimon)

### Bugfixes

- Fix issue where the Tempo example manifest could not be applied because the
  port names were too long. (@rfratto)

- Fix issue where the Agent Kubernetes manifests may not load properly on AKS.
  (#279) (@rfratto)

### Other changes

- The User-Agent header sent for logs will now be `GrafanaCloudAgent/<version>`
  (@rfratto)

v0.8.0 (2020-11-06)
-------------------

### Features

- New integration: [dnsamsq_exporter](https://github.com/google/dnsamsq_exporter)
  (@rfratto).

- New integration: [memcached_exporter](https://github.com/prometheus/memcached_exporter)
  (@rfratto).

### Enhancements

- Add `<integration name>_build_info` metric to all integrations. The build
  info displayed will match the build information of the Agent and _not_ the
  embedded exporter. This metric is used by community dashboards, so adding it
  to the Agent increases compatibility with existing dashboards that depend on
  it existing. (@rfratto)

- Bump OpenTelemetry-collector dependency to 0.14.0 (@joe-elliott)

### Bugfixes

- Error messages when retrieving configs from the KV store will now be logged,
  rather than just logging a generic message saying that retrieving the config
  has failed. (@rfratto)

v0.7.2 (2020-10-29)
-------------------

### Enhancements

- Bump Prometheus dependency to 2.21. (@rfratto)

- Bump OpenTelemetry-collector dependency to 0.13.0 (@rfratto)

- Bump Promtail dependency to 2.0. (@rfratto)

- Enhance host_filtering mode to support targets from Docker Swarm and Consul.
  Also, add a `host_filter_relabel_configs` to that will apply relabeling rules
  for determining if a target should be dropped. Add a documentation section
  explaining all of this in detail. (@rfratto)

### Bugfixes

- Fix deb package prerm script so that it stops the agent on package removal.
  (@jdbaldry)

- Fix issue where the `push_config` for Tempo field was expected to be
  `remote_write`. `push_config` now works as expected. (@rfratto)

v0.7.1 (2020-10-23)
-------------------

### Bugfixes

- Fix issue where ARM binaries were not published with the GitHub release.

v0.7.0 (2020-10-23)
-------------------

### Features

- Added Tracing Support. (@joe-elliott)

- Add RPM and deb packaging. (@jdbaldry, @simon6372)

- arm64 and arm/v7 Docker containers and release builds are now available for
  `agent` and `agentctl`. (@rfratto)

- Add `wal-stats` and `target-stats` tooling to `agentctl` to discover WAL and
  cardinality issues. (@rfratto)

- [mysqld_exporter](https://github.com/prometheus/mysqld_exporter) is now
  embedded and available as an integration. (@rfratto)

- [redis_exporter](https://github.com/oliver006/redis_exporter) is now embedded
  and available as an integration. (@dafydd-t)

### Enhancements

- Resharding the cluster when using the scraping service mode now supports
  timeouts through `reshard_timeout`. The default value is `30s.` This timeout
  applies to cluster-wide reshards (performed when joining and leaving the
  cluster) and local reshards (done on the `reshard_interval`). (@rfratto)

### Bugfixes

- Fix issue where integrations crashed with instance_mode was set to `distinct`
  (@rfratto)

- Fix issue where the `agent` integration did not work on Windows (@rfratto).

- Support URL-encoded paths in the scraping service API. (@rfratto)

- The instance label written from replace_instance_label can now be overwritten
  with relabel_configs. This bugfix slightly modifies the behavior of what data
  is stored. The final instance label will now be stored in the WAL rather than
  computed by remote_write. This change should not negatively affect existing
  users. (@rfratto)

v0.6.1 (2020-04-11)
-------------------

### Bugfixes

- Fix issue where build information was empty when running the Agent with
  --version. (@rfratto)

- Fix issue where updating a config in the scraping service may fail to pick up
  new targets. (@rfratto)

- Fix deadlock that slowly prevents the Agent from scraping targets at a high
  scrape volume. (@rfratto)

v0.6.0 (2020-09-04)
-------------------

### Breaking Changes

- The Configs API will now disallow two instance configs having multiple
  `scrape_configs` with the same `job_name`. This was needed for the instance
  sharing mode, where combined instances may have duplicate `job_names` across
  their `scrape_configs`. This brings the scraping service more in line with
  Prometheus, where `job_names` must globally be unique. This change also
  disallows concurrent requests to the put/apply config API endpoint to prevent
  a race condition of two conflicting configs being applied at the same time.
  (@rfratto)

### Deprecations

- `use_hostname_label` is now supplanted by `replace_instance_label`.
  `use_hostname_label` will be removed in a future version. (@rfratto)

### Features

- The Grafana Agent can now collect logs and send to Loki. This is done by
  embedding Promtail, the official Loki log collection client. (@rfratto)

- Integrations can now be enabled without scraping. Set scrape_integrations to
  `false` at the `integrations` key or within the specific integration you
  don't want to scrape. This is useful when another Agent or Prometheus server
  will scrape the integration. (@rfratto)

- [process-exporter](https://github.com/ncabatoff/process-exporter) is now
  embedded as `process_exporter`. The hypen has been changed to an underscore
  in the config file to retain consistency with `node_exporter`. (@rfratto)

### Enhancements

- A new config option, `replace_instance_label`, is now available for use with
  integrations. When this is true, the instance label for all metrics coming
  from an integration will be replaced with the machine's hostname rather than
  127.0.0.1. (@rfratto)

- The embedded Prometheus version has been updated to 2.20.1. (@rfratto,
  @gotjosh)

- The User-Agent header written by the Agent when remote_writing will now be
  `GrafanaCloudAgent/<Version>` instead of `Prometheus/<Prometheus Version>`.
  (@rfratto)

- The subsystems of the Agent (`prometheus`, `loki`) are now made optional.
  Enabling integrations also implicitly enables the associated subsystem. For
  example, enabling the `agent` or `node_exporter` integration will force the
  `prometheus` subsystem to be enabled.  (@rfratto)

### Bugfixes

- The documentation for Tanka configs is now correct. (@amckinley)

- Minor corrections and spelling issues have been fixed in the Overview
  documentation. (@amckinley)

- The new default of `shared` instances mode broke the metric value for
  `agent_prometheus_active_configs`, which was tracking the number of combined
  configs (i.e., number of launched instances). This metric has been fixed and
  a new metric, `agent_prometheus_active_instances`, has been added to track
  the numbger of launched instances. If instance sharing is not enabled, both
  metrics will share the same value. (@rfratto)

- `remote_write` names in a group will no longer be copied from the
  remote_write names of the first instance in the group. Rather, all
  remote_write names will be generated based on the first 6 characters of the
  group hash and the first six characters of the remote_write hash. (@rfratto)

- Fix a panic that may occur during shutdown if the WAL is closed in the middle
  of the WAL being truncated. (@rfratto)

v0.5.0 (2020-08-12)
-------------------

### Features

- A [scrape targets API](https://github.com/grafana/agent/blob/main/docs/api.md#list-current-scrape-targets)
  has been added to show every target the Agent is currently scraping, when it
  was last scraped, how long it took to scrape, and errors from the last
  scrape, if any. (@rfratto)

- "Shared Instance Mode" is the new default mode for spawning Prometheus
  instances, and will improve CPU and memory usage for users of integrations
  and the scraping service. (@rfratto)

### Enhancements

- Memory stability and utilization of the WAL has been improved, and the
  reported number of active series in the WAL will stop double-counting
  recently churned series. (@rfratto)

- Changing scrape_configs and remote_write configs for an instance will now be
  dynamically applied without restarting the instance. This will result in less
  missing metrics for users of the scraping service that change a config.
  (@rfratto)

- The Tanka configuration now uses k8s-alpha. (@duologic)

### Bugfixes

- The Tanka configuration will now also deploy a single-replica deployment
  specifically for scraping the Kubernetes API. This deployment acts together
  with the Daemonset to scrape the full cluster and the control plane.
  (@gotjosh)

- The node_exporter filesystem collector will now work on Linux systems without
  needing to manually set the blocklist and allowlist of filesystems.
  (@rfratto)

v0.4.0 (2020-06-18)
-------------------

### Features

- Support for integrations has been added. Integrations can be any embedded
  tool, but are currently used for embedding exporters and generating scrape
  configs. (@rfratto)

- node_exporter has been added as an integration. This is the full version of
  node_exporter with the same configuration options. (@rfratto)

- An Agent integration that makes the Agent automatically scrape itself has
  been added. (@rfratto)

### Enhancements

- The WAL can now be truncated if running the Agent without any remote_write
  endpoints. (@rfratto)

### Bugfixes

- Prevent the Agent from crashing when a global Prometheus config stanza is not
  provided. (@robx)

- Enable agent host_filter in the Tanka configs, which was disabled by default
  by mistake. (@rfratto)

v0.3.2 (2020-05-29)
-------------------

### Features

- Tanka configs that deploy the scraping service mode are now available
  (@rfratto)

- A k3d example has been added as a counterpart to the docker-compose example.
  (@rfratto)

### Enhancements

- Labels provided by the default deployment of the Agent (Kubernetes and Tanka)
  have been changed to align with the latest changes to grafana/jsonnet-libs.
  The old `instance` label is now called `pod`, and the new `instance` label is
  unique. A `container` label has also been added. The Agent mixin has been
  subsequently updated to also incorporate these label changes. (@rfratto)

- The `remote_write` and `scrape_config` sections now share the same
  validations as Prometheus (@rfratto)

- Setting `wal_truncation_frequency` to less than the scrape interval is now
  disallowed (@rfratto)

### Bugfixes

- A deadlock in scraping service mode when updating a config that shards to the
  same node has been fixed (@rfratto)

- `remote_write` config stanzas will no longer ignore `password_file`
  (@rfratto)

- `scrape_config` client secrets (e.g., basic auth, bearer token,
  `password_file`) will now be properly retained in scraping service mode
  (@rfratto)

- Labels for CPU, RX, and TX graphs in the Agent Operational dashboard now
  correctly show the pod name of the Agent instead of the exporter name.
  (@rfratto)

v0.3.1 (2020-05-20)
-------------------

### Features

- The Agent has upgraded its vendored Prometheus to v2.18.1 (@gotjosh,
  @rfratto)

### Bugfixes

- A typo in the Tanka configs and Kubernetes manifests that prevents the Agent
  launching with v0.3.0 has been fixed (@captncraig)

- Fixed a bug where Tanka mixins could not be used due to an issue with the
  folder placement enhancement (@rfratto)

### Enhancements

- `agentctl` and the config API will now validate that the YAML they receive
  are valid instance configs. (@rfratto)

v0.3.0 (2020-05-13)
-------------------

### Features

- A third operational mode called "scraping service mode" has been added. A KV
  store is used to store instance configs which are distributed amongst a
  clustered set of Agent processes, dividing the total scrape load across each
  agent. An API is exposed on the Agents to list, create, update, and delete
  instance configurations from the KV store. (@rfratto)

- An "agentctl" binary has been released to interact with the new instance
  config management API created by the "scraping service mode." (@rfratto,
  @hoenn)

- The Agent now includes readiness and healthiness endpoints. (@rfratto)

### Enhancements

- The YAML files are now parsed strictly and an invalid YAML will generate an
  error at runtime. (@hoenn)

- The default build mode for the Docker containers is now release, not debug.
  (@rfratto)

- The Grafana Agent Tanka Mixins now are placed in an "Agent" folder within
  Grafana. (@cyriltovena)

v0.2.0 (2020-04-09)
-------------------

### Features

- The Prometheus remote write protocol will now send scraped metadata (metric
  name, help, type and unit). This results in almost negligent bytes sent
  increase as metadata is only sent every minute. It is on by default.
  (@gotjosh)

  These metrics are available to monitor metadata being sent:
  - `prometheus_remote_storage_succeeded_metadata_total`
  - `prometheus_remote_storage_failed_metadata_total`
  - `prometheus_remote_storage_retried_metadata_total`
  - `prometheus_remote_storage_sent_batch_duration_seconds` and
    `prometheus_remote_storage_sent_bytes_total` have a new label “type” with
    the values of `metadata` or `samples`.

### Enhancements

- The Agent has upgraded its vendored Prometheus to v2.17.1 (@rfratto)

### Bugfixes

- Invalid configs passed to the agent will now stop the process after they are
  logged as invalid; previously the Agent process would continue. (@rfratto)

- Enabling host_filter will now allow metrics from node role Kubernetes service
  discovery to be scraped properly (e.g., cAdvisor, Kubelet). (@rfratto)

v0.1.1 (2020-03-16)
-------------------

### Other changes

- Nits in documentation (@sh0rez)

- Fix various dashboard mixin problems from v0.1.0 (@rfratto)

- Pass through release tag to `docker build` (@rfratto)

v0.1.0 (2020-03-16)
-------------------

> First release!

### Features

- Support for scraping Prometheus metrics and sharding the agent through the
  presence of a `host_filter` flag within the Agent configuration file.

[upgrade guide]: https://grafana.com/docs/agent/latest/upgrade-guide/
[contributors guide]: ./docs/developer/contributing.md#updating-the-changelog<|MERGE_RESOLUTION|>--- conflicted
+++ resolved
@@ -10,19 +10,11 @@
 Main (unreleased)
 -----------------
 
-<<<<<<< HEAD
-
-> **BREAKING CHANGES**: This release has breaking changes. Please read entries
-> carefully and consult the [upgrade guide][] for specific instructions.
-
 ### Breaking changes
 
+- Set `retry_on_http_429` to `true` by default in the `queue_config` block in static mode's `remote_write`. (@wildum)
+
 - Static mode Windows Certificate Filter no longer restricted to TLS 1.2 and specific cipher suites. (@mattdurham)
-=======
-### Breaking changes
-
-- Set `retry_on_http_429` to `true` by default in the `queue_config` block in static mode's `remote_write`. (@wildum)
->>>>>>> 0ea5b12f
 
 ### Features
 
