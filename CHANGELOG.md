# Changelog

> _Contributors should read our [contributors guide][] for instructions on how
> to update the changelog._

This document contains a historical list of changes between releases. Only
changes that impact end-user behavior are listed; changes to documentation or
internal API changes are not present.

Main (unreleased)
-----------------

> **BREAKING CHANGES**: This release has breaking changes. Please read entries
> carefully and consult the [upgrade guide][] for specific instructions.

### Breaking changes

- `loki.source.file` component will no longer automatically detect and
  decompress logs from compressed files. A new configuration block is available
  to enable decompression explicitly. See the [upgrade guide][] for migration
  instructions. (@thampiotr)

### Enhancements

- Better validation of config file with `grafana-agentctl config-check` cmd (@fgouteroux)

- Add [godeltaprof](https://github.com/grafana/godeltaprof) profiling types (`godeltaprof_memory`, `godeltaprof_mutex`, `godeltaprof_block`) to `pyroscope.scrape` component

- Integrations: make `udev` data path configurable in the `node_exporter` integration. (@sduranc)
- Add `log_format` configuration to eventhandler integration and the `loki.source.kubernetes_events` Flow component. (@sadovnikov)

- Clustering: Enable peer discovery with the go-discover package. (@tpaschalis)

- Flow: Allow the `logging` configuration block to tee the Agent's logs to one
  or more loki.* components. (@tpaschalis)

- Clustering: Nodes take part in distributing load only after loading their
  component graph. (@tpaschalis)

- Allow `loki.source.file` to define the encoding of files. (@tpaschalis)

- Enable graceful termination when receiving SIGTERM/CTRL_SHUTDOWN_EVENT
  signals. (@tpaschalis)
  
- Added support for `promtail` configuration conversion in `grafana-agent convert` and `grafana-agent run` commands. (@thampiotr)

- Flow: Add a new stage `non_indexed_labels` to attach non-indexed labels from extracted data to log line entry. (@vlad-diachenko)

- `loki.write` now exposes basic WAL support. (@thepalbi)

- `loki.write` WAL now exposes a last segment reclaimed metric. (@thepalbi)

- New Grafana Agent Flow components:

  - `prometheus.exporter.gcp` - scrape GCP metrics. (@tburgessdev)
  - `otelcol.processor.span` - accepts traces telemetry data from other `otelcol`
  components and modifies the names and attributes of the spans. (@ptodev)
  - `discovery.uyuni` discovers scrape targets from a Uyuni Server. (@sparta0x117)
  - `discovery.eureka` discovers targets from a Eureka Service Registry. (@spartan0x117)
  - `discovery.openstack` - service discovery for OpenStack. (@marctc)
<<<<<<< HEAD
=======
  - `discovery.hetzner` - service discovery for Hetzner Cloud. (@marctc)
>>>>>>> 52d855ee

### Bugfixes

- Update to config converter so default relabel `source_labels` are left off the river output. (@erikbaranowski)

- Rename `GrafanaAgentManagement` mixin rules to `GrafanaAgentConfig` and update individual alerts to be more accurate. (@spartan0x117)

- Fix potential goroutine leak in log file tailing in static mode. (@thampiotr)

- Fix a bug which prevented the `app_agent_receiver` integration from processing traces. (@ptodev)

- Fix issue on Windows where DNS short names were unresolvable. (@rfratto)

- (Agent static mode) Jaeger remote sampling works again, through a new `jaeger_remote_sampling`
  entry in the traces config. It is no longer configurable through the jaeger receiver.
  Support Jaeger remote sampling was removed accidentally in v0.35, and it is now restored, 
  albeit via a different config entry.

v0.35.2 (2023-07-27)
--------------------

### Bugfixes

- Fix issue where the flow mode UI would show an empty page when navigating to
  an unhealthy `prometheus.operator` component or a healthy
  `prometheus.operator` component which discovered no custom resources.
  (@rfratto)

- Fix panic when using `oauth2` without specifying `tls_config`. (@mattdurham)

- Fix issue where series records would never get written to the WAL if a scrape
  was rolled back, resulting in "dropped sample for series that was not
  explicitly dropped via relabelling" log messages. (@rfratto)

- Fix RPM file digests so that installation on FIPS-enabled systems succeeds. (@andrewimeson)

### Other changes

- Compile journald support into builds of `grafana-agentctl` so
  `grafana-agentctl test-logs` functions as expected when testing tailing the
  systemd journal. (@rfratto)

v0.35.1 (2023-07-25)
--------------------

### Bugfixes

- Fix incorrect display of trace IDs in the automatic_logging processor of static mode's traces subsystem.
  Users of the static mode's service graph processor are also advised to upgrade,
  although the bug should theoretically not affect them. (@ptodev)

v0.35.0 (2023-07-18)
--------------------

> **BREAKING CHANGES**: This release has breaking changes. Please read entries
> carefully and consult the [upgrade guide][] for specific instructions.

### Breaking changes

- The algorithm for the "hash" action of `otelcol.processor.attributes` has changed.
  The change was made in PR [#22831](https://github.com/open-telemetry/opentelemetry-collector-contrib/pull/22831) of opentelemetry-collector-contrib. (@ptodev)

- `otelcol.exporter.loki` now includes the instrumentation scope in its output. (@ptodev)

- `otelcol.extension.jaeger_remote_sampling` removes the `/` HTTP endpoint. The `/sampling` endpoint is still functional.
  The change was made in PR [#18070](https://github.com/open-telemetry/opentelemetry-collector-contrib/pull/18070) of opentelemetry-collector-contrib. (@ptodev)

- The field `version` and `auth` struct block from `walk_params` in `prometheus.exporter.snmp` and SNMP integration have been removed. The auth block now can be configured at top level, together with `modules` (@marctc)

- Rename `discovery.file` to `local.file_match` to make it more clear that it
  discovers file on the local filesystem, and so it doesn't get confused with
  Prometheus' file discovery. (@rfratto)

- Remove the `discovery_target_decode` function in favor of using discovery
  components to better match the behavior of Prometheus' service discovery.
  (@rfratto)

- In the traces subsystem for Static mode, some metrics are removed and others are renamed. (@ptodev)
  - Removed metrics:
    - "blackbox_exporter_config_last_reload_success_timestamp_seconds" (gauge)
    - "blackbox_exporter_config_last_reload_successful" (gauge)
    - "blackbox_module_unknown_total" (counter)
    - "traces_processor_tail_sampling_count_traces_sampled" (counter)
    - "traces_processor_tail_sampling_new_trace_id_received" (counter)
    - "traces_processor_tail_sampling_sampling_decision_latency" (histogram)
    - "traces_processor_tail_sampling_sampling_decision_timer_latency" (histogram)
    - "traces_processor_tail_sampling_sampling_policy_evaluation_error" (counter)
    - "traces_processor_tail_sampling_sampling_trace_dropped_too_early" (counter)
    - "traces_processor_tail_sampling_sampling_traces_on_memory" (gauge)
    - "traces_receiver_accepted_spans" (counter)
    - "traces_receiver_refused_spans" (counter)
    - "traces_exporter_enqueue_failed_log_records" (counter)
    - "traces_exporter_enqueue_failed_metric_points" (counter)
    - "traces_exporter_enqueue_failed_spans" (counter)
    - "traces_exporter_queue_capacity" (gauge)
    - "traces_exporter_queue_size" (gauge)

  - Renamed metrics:
    - "traces_receiver_refused_spans" is renamed to "traces_receiver_refused_spans_total"
    - "traces_receiver_accepted_spans" is renamed to "traces_receiver_refused_spans_total"
    - "traces_exporter_sent_metric_points" is renamed to "traces_exporter_sent_metric_points_total"

- The `remote_sampling` block has been removed from `otelcol.receiver.jaeger`. (@ptodev)

- (Agent static mode) Jaeger remote sampling used to be configured using the Jaeger receiver configuration. 
  This receiver was updated to a new version, where support for remote sampling in the receiver was removed. 
  Jaeger remote sampling is available as a separate configuration field starting in v0.35.3. (@ptodev)

### Deprecations

- `otelcol.exporter.jaeger` has been deprecated and will be removed in Agent v0.38.0. (@ptodev)

### Features

- The Pyroscope scrape component computes and sends delta profiles automatically when required to reduce bandwidth usage. (@cyriltovena)

- Support `stage.geoip` in `loki.process`. (@akselleirv)

- Integrations: Introduce the `squid` integration. (@armstrmi)

- Support custom fields in MMDB file for `stage.geoip`. (@akselleirv)

- Added json_path function to river stdlib. (@jkroepke)

- Add `format`, `join`, `tp_lower`, `replace`, `split`, `trim`, `trim_prefix`, `trim_suffix`, `trim_space`, `to_upper` functions to river stdlib. (@jkroepke)

- Flow UI: Add a view for listing the Agent's peers status when clustering is enabled. (@tpaschalis)

- Add a new CLI command `grafana-agent convert` for converting a river file from supported formats to river. (@erikbaranowski)

- Add support to the `grafana-agent run` CLI for converting a river file from supported formats to river. (@erikbaranowski)

- Add boringcrypto builds and docker images for Linux arm64 and x64. (@mattdurham)

- New Grafana Agent Flow components:

  - `discovery.file` discovers scrape targets from files. (@spartan0x117)
  - `discovery.kubelet` collect scrape targets from the Kubelet API. (@gcampbell12)
  - `module.http` runs a Grafana Agent Flow module loaded from a remote HTTP endpoint. (@spartan0x117)
  - `otelcol.processor.attributes` accepts telemetry data from other `otelcol`
    components and modifies attributes of a span, log, or metric. (@ptodev)
  - `prometheus.exporter.cloudwatch` - scrape AWS CloudWatch metrics (@thepalbi)
  - `prometheus.exporter.elasticsearch` collects metrics from Elasticsearch. (@marctc)
  - `prometheus.exporter.kafka` collects metrics from Kafka Server. (@oliver-zhang)
  - `prometheus.exporter.mongodb` collects metrics from MongoDB. (@marctc)
  - `prometheus.exporter.squid` collects metrics from a squid server. (@armstrmi)
  - `prometheus.operator.probes` - discovers Probe resources in your Kubernetes
    cluster and scrape the targets they reference. (@captncraig)
  - `pyroscope.ebpf` collects system-wide performance profiles from the current
    host (@korniltsev)
  - `otelcol.exporter.loadbalancing` - export traces and logs to multiple OTLP gRPC
    endpoints in a load-balanced way. (@ptodev)

- New Grafana Agent Flow command line utilities:

  - `grafana-agent tools prometheus.remote_write` holds a collection of remote
    write-specific tools. These have been ported over from the `agentctl` command. (@rfratto)

- A new `action` argument for `otelcol.auth.headers`. (@ptodev)

- New `metadata_keys` and `metadata_cardinality_limit` arguments for `otelcol.processor.batch`. (@ptodev)

- New `boolean_attribute` and `ottl_condition` sampling policies for `otelcol.processor.tail_sampling`. (@ptodev)

- A new `initial_offset` argument for `otelcol.receiver.kafka`. (@ptodev)

### Enhancements

- Attributes and blocks set to their default values will no longer be shown in the Flow UI. (@rfratto)

- Tanka config: retain cAdvisor metrics for system processes (Kubelet, Containerd, etc.) (@bboreham)

- Update cAdvisor dependency to v0.47.0. (@jcreixell)

- Upgrade and improve Cloudwatch exporter integration (@thepalbi)

- Update `node_exporter` dependency to v1.6.0. (@spartan0x117)

- Enable `prometheus.relabel` to work with Prometheus' Native Histograms. (@tpaschalis)

- Update `dnsmasq_exporter` to last version. (@marctc)

- Add deployment spec options to describe operator's Prometheus Config Reloader image. (@alekseybb197)

- Update `module.git` with basic and SSH key authentication support. (@djcode)

- Support `clustering` block in `prometheus.operator.servicemonitors` and `prometheus.operator.podmonitors` components to distribute
  targets amongst clustered agents. (@captncraig)

- Update `redis_exporter` dependency to v1.51.0. (@jcreixell)

- The Grafana Agent mixin now includes a dashboard for the logs pipeline. (@thampiotr)

- The Agent Operational dashboard of Grafana Agent mixin now has more descriptive panel titles, Y-axis units

- Add `write_relabel_config` to `prometheus.remote_write` (@jkroepke)

- Update OpenTelemetry Collector dependencies from v0.63.0 to v0.80.0. (@ptodev)

- Allow setting the node name for clustering with a command-line flag. (@tpaschalis)

- Allow `prometheus.exporter.snmp` and SNMP integration to be configured passing a YAML block. (@marctc)

- Some metrics have been added to the traces subsystem for Static mode. (@ptodev)
  - "traces_processor_batch_batch_send_size" (histogram)
  - "traces_processor_batch_batch_size_trigger_send_total" (counter)
  - "traces_processor_batch_metadata_cardinality" (gauge)
  - "traces_processor_batch_timeout_trigger_send_total" (counter)
  - "traces_rpc_server_duration" (histogram)
  - "traces_exporter_send_failed_metric_points_total" (counter)
  - "traces_exporter_send_failed_spans_total" (counter)
  - "traces_exporter_sent_spans_total" (counter)

- Added support for custom `length` time setting in Cloudwatch component and integration. (@thepalbi)

### Bugfixes

- Fix issue where `remote.http` incorrectly had a status of "Unknown" until the
  period specified by the polling frquency elapsed. (@rfratto)


- Add signing region to remote.s3 component for use with custom endpoints so that Authorization Headers work correctly when
  proxying requests. (@mattdurham)

- Fix oauth default scope in `loki.source.azure_event_hubs`. (@akselleirv)

- Fix bug where `otelcol.exporter.otlphttp` ignores configuration for `traces_endpoint`, `metrics_endpoint`, and `logs_endpoint` attributes. (@SimoneFalzone)

- Fix issue in `prometheus.remote_write` where the `queue_config` and
  `metadata_config` blocks used incorrect defaults when not specified in the
  config file. (@rfratto)

- Fix issue where published RPMs were not signed. (@rfratto)

- Fix issue where flow mode exports labeled as "string or secret" could not be
  used in a binary operation. (@rfratto)

- Fix Grafana Agent mixin's "Agent Operational" dashboard expecting pods to always have `grafana-agent-.*` prefix. (@thampiotr)

- Change the HTTP Path and Data Path from the controller-local ID to the global ID for components loaded from within a module loader. (@spartan0x117)

- Fix bug where `stage.timestamp` in `loki.process` wasn't able to correctly
  parse timezones. This issue only impacts the dedicated `grafana-agent-flow`
  binary. (@rfratto)

- Fix bug where JSON requests to `loki.source.api` would not be handled correctly. This adds `/loki/api/v1/raw` and `/loki/api/v1/push` endpoints to `loki.source.api` and maps the `/api/v1/push` and `/api/v1/raw` to
  the `/loki` prefixed endpoints. (@mattdurham)

- Upgrade `loki.write` dependencies to latest changes. (@thepalbi)

### Other changes

- Mongodb integration has been re-enabled. (@jcreixell, @marctc)
- Build with go 1.20.6 (@captncraig)

- Clustering for Grafana Agent in flow mode has graduated from experimental to beta.

v0.34.3 (2023-06-27)
--------------------

### Bugfixes

- Fixes a bug in conversion of OpenTelemetry histograms when exported to Prometheus. (@grcevski)
- Enforce sha256 digest signing for rpms enabling installation on FIPS-enabled OSes. (@kfriedrich123)
- Fix panic from improper startup ordering in `prometheus.operator.servicemonitors`. (@captncraig)

v0.34.2 (2023-06-20)
--------------------

### Enhancements

- Replace map cache in prometheus.relabel with an LRU cache. (@mattdurham)
- Integrations: Extend `statsd` integration to configure relay endpoint. (@arminaaki)

### Bugfixes

- Fix a bug where `prometheus.relabel` would not correctly relabel when there is a cache miss. (@thampiotr)
- Fix a bug where `prometheus.relabel` would not correctly relabel exemplars or metadata. (@tpaschalis)
- Fixes several issues with statsd exporter. (@jcreixell, @marctc)

### Other changes

- Mongodb integration has been disabled for the time being due to licensing issues. (@jcreixell)

v0.34.1 (2023-06-12)
--------------------

### Bugfixes

- Fixed application of sub-collector defaults using the `windows_exporter` integration or `prometheus.exporter.windows`. (@mattdurham)

- Fix issue where `remote.http` did not fail early if the initial request
  failed. This caused failed requests to initially export empty values, which
  could lead to propagating issues downstream to other components which expect
  the export to be non-empty. (@rfratto)

- Allow `bearerTokenFile` field to be used in ServiceMonitors. (@captncraig)

- Fix issue where metrics and traces were not recorded from components within modules. (@mattdurham)

- `service_name` label is inferred from discovery meta labels in `pyroscope.scrape` (@korniltsev)

### Other changes

- Add logging to failed requests in `remote.http`. (@rfratto)

v0.34.0 (2023-06-08)
--------------------

### Breaking changes

- The experimental dynamic configuration feature has been removed in favor of Flow mode. (@mattdurham)

- The `oracledb` integration configuration has removed a redundant field `metrics_scrape_interval`. Use the `scrape_interval` parameter of the integration if a custom scrape interval is required. (@schmikei)

- Upgrade the embedded windows_exporter to commit 79781c6. (@jkroepke)

- Prometheus exporters in Flow mode now set the `instance` label to a value similar to the one they used to have in Static mode (<hostname> by default, customized by some integrations). (@jcreixell)

- `phlare.scrape` and `phlare.write` have been renamed to `pyroscope.scrape` and `pyroscope.scrape`. (@korniltsev)

### Features

- New Grafana Agent Flow components:
  - `loki.source.api` - receive Loki log entries over HTTP (e.g. from other agents). (@thampiotr)
  - `prometheus.operator.servicemonitors` discovers ServiceMonitor resources in your Kubernetes cluster and scrape
    the targets they reference. (@captncraig, @marctc, @jcreixell)
  - `prometheus.receive_http` - receive Prometheus metrics over HTTP (e.g. from other agents). (@thampiotr)
  - `remote.vault` retrieves a secret from Vault. (@rfratto)
  - `prometheus.exporter.snowflake` collects metrics from a snowflake database (@jonathanWamsley)
  - `prometheus.exporter.mssql` collects metrics from Microsoft SQL Server (@jonathanwamsley)
  - `prometheus.exporter.oracledb` collects metrics from oracledb (@jonathanwamsley)
  - `prometheus.exporter.dnsmasq` collects metrics from a dnsmasq server. (@spartan0x117)
  - `loki.source.awsfirehose` - receive Loki log entries from AWS Firehose via HTTP (@thepalbi)
  - `discovery.http` service discovery via http. (@captncraig)

- Added new functions to the River standard library:
  - `coalesce` returns the first non-zero value from a list of arguments. (@jkroepke)
  - `nonsensitive` converts a River secret back into a string. (@rfratto)

### Enhancements

- Support to attach node metadata to pods and endpoints targets in
  `discovery.kubernetes`. (@laurovenancio)

- Support ability to add optional custom headers to `loki.write` endpoint block (@aos)

- Support in-memory HTTP traffic for Flow components. `prometheus.exporter`
  components will now export a target containing an internal HTTP address.
  `prometheus.scrape`, when given that internal HTTP address, will connect to
  the server in-memory, bypassing the network stack. Use the new
  `--server.http.memory-addr` flag to customize which address is used for
  in-memory traffic. (@rfratto)
- Disable node_exporter on Windows systems (@jkroepke)
- Operator support for OAuth 2.0 Client in LogsClientSpec (@DavidSpek)

- Support `clustering` block in `phlare.scrape` components to distribute
  targets amongst clustered agents. (@rfratto)

- Delete stale series after a single WAL truncate instead of two. (@rfratto)

- Update OracleDB Exporter dependency to 0.5.0 (@schmikei)

- Embed Google Fonts on Flow UI (@jkroepke)

- Enable Content-Security-Policies on Flow UI (@jkroepke)

- Update azure-metrics-exporter to v0.0.0-20230502203721-b2bfd97b5313 (@kgeckhart)

- Update azidentity dependency to v1.3.0. (@akselleirv)

- Add custom labels to journal entries in `loki.source.journal` (@sbhrule15)

- `prometheus.operator.podmonitors` and `prometheus.operator.servicemonitors` can now access cluster secrets for authentication to targets. (@captncraig)

### Bugfixes

- Fix `loki.source.(gcplog|heroku)` `http` and `grpc` blocks were overriding defaults with zero-values
  on non-present fields. (@thepalbi)

- Fix an issue where defining `logging` or `tracing` blocks inside of a module
  would generate a panic instead of returning an error. (@erikbaranowski)

- Fix an issue where not specifying either `http` nor `grpc` blocks could result
  in a panic for `loki.source.heroku` and `loki.source.gcplog` components. (@thampiotr)

- Fix an issue where build artifacts for IBM S390x were being built with the
  GOARCH value for the PPC64 instead. (tpaschalis)

- Fix an issue where the Grafana Agent Flow RPM used the wrong path for the
  environment file, preventing the service from loading. (@rfratto)

- Fix an issue where the cluster advertise address was overwriting the join
  addresses. (@laurovenancio)

- Fix targets deduplication when clustering mode is enabled. (@laurovenancio)

- Fix issue in operator where any version update will restart all agent pods simultaneously. (@captncraig)

- Fix an issue where `loki.source.journald` did not create the positions
  directory with the appropriate permissions. (@tpaschalis)

- Fix an issue where fanning out log entries to multiple `loki.process`
  components lead to a race condition. (@tpaschalis)

- Fix panic in `prometheus.operator.servicemonitors` from relabel rules without certain defaults. (@captncraig)

- Fix issue in modules export cache throwing uncomparable errors. (@mattdurham)

- Fix issue where the UI could not navigate to components loaded by modules. (@rfratto)

- Fix issue where using exporters inside modules failed due to not passing the in-memory address dialer. (@mattdurham)

- Add signing region to remote.s3 component for use with custom endpoints so that Authorization Headers work correctly when
  proxying requests. (@mattdurham)

- Fix missing `instance` key for `prometheus.exporter.dnsmasq` component. (@spartan0x117)

### Other changes

- Add metrics when clustering mode is enabled. (@rfratto)
- Document debug metric `loki_process_dropped_lines_by_label_total` in loki.process. (@akselleirv)

- Add `agent_wal_out_of_order_samples_total` metric to track samples received
  out of order. (@rfratto)

- Add CLI flag `--server.http.enable-pprof` to grafana-agent-flow to conditionally enable `/debug/pprof` endpoints (@jkroepke)

- Use Go 1.20.4 for builds. (@tpaschalis)

- Integrate the new ExceptionContext which was recently added to the Faro Web-SDK in the
  app_agent_receiver Payload. (@codecapitano)

- Flow clustering: clusters will now use 512 tokens per node for distributing
  work, leading to better distribution. However, rolling out this change will
  cause some incorrerct or missing assignments until all nodes are updated. (@rfratto)

- Change the Docker base image for Linux containers to `ubuntu:lunar`.
  (@rfratto)

v0.33.2 (2023-05-11)
--------------------

### Bugfixes

- Fix issue where component evaluation time was overridden by a "default
  health" message. (@rfratto)

- Honor timeout when trying to establish a connection to another agent in Flow
  clustering mode. (@rfratto)

- Fix an issue with the grafana/agent windows docker image entrypoint
  not targeting the right location for the config. (@erikbaranowski)

- Fix issue where the `node_exporter` integration and
  `prometheus.exporter.unix` `diskstat_device_include` component could not set
  the allowlist field for the diskstat collector. (@tpaschalis)

- Fix an issue in `loki.source.heroku` where updating the `labels` or `use_incoming_timestamp`
  would not take effect. (@thampiotr)

- Flow: Fix an issue within S3 Module where the S3 path was not parsed correctly when the
  path consists of a parent directory. (@jastisriradheshyam)

- Flow: Fix an issue on Windows where `prometheus.remote_write` failed to read
  WAL checkpoints. This issue led to memory leaks once the initial checkpoint
  was created, and prevented a fresh process from being able to deliver metrics
  at all. (@rfratto)

- Fix an issue where the `loki.source.kubernetes` component could lead to
  the Agent crashing due to a race condition. (@tpaschalis)

### Other changes

- The `phlare.scrape` Flow component `fetch profile failed` log has been set to
  `debug` instead of `error`. (@erikbaranowski)

v0.33.1 (2023-05-01)
--------------------

### Bugfixes

- Fix spelling of the `frequency` argument on the `local.file` component.
  (@tpaschalis)

- Fix bug where some capsule values (such as Prometheus receivers) could not
  properly be used as an argument to a module. (@rfratto)

- Fix version information not displaying correctly when passing the `--version`
  flag or in the `agent_build_info` metric. (@rfratto)

- Fix issue in `loki.source.heroku` and `loki.source.gcplog` where updating the
  component would cause Grafana Agent Flow's Prometheus metrics endpoint to
  return an error until the process is restarted. (@rfratto)

- Fix issue in `loki.source.file` where updating the component caused
  goroutines to leak. (@rfratto)

### Other changes

- Support Bundles report the status of discovered log targets. (@tpaschalis)

v0.33.0 (2023-04-25)
--------------------

### Breaking changes

- Support for 32-bit ARM builds is removed for the foreseeable future due to Go
  compiler issues. We will consider bringing back 32-bit ARM support once our Go
  compiler issues are resolved and 32-bit ARM builds are stable. (@rfratto)

- Agent Management: `agent_management.api_url` config field has been replaced by
`agent_management.host`. The API path and version is now defined by the Agent. (@jcreixell)

- Agent Management: `agent_management.protocol` config field now allows defining "http" and "https" explicitly. Previously, "http" was previously used for both, with the actual protocol used inferred from the api url, which led to confusion. When upgrading, make sure to set to "https" when replacing `api_url` with `host`. (@jcreixell)

- Agent Management: `agent_management.remote_config_cache_location` config field has been replaced by
`agent_management.remote_configuration.cache_location`. (@jcreixell)

- Remove deprecated symbolic links to to `/bin/agent*` in Docker containers,
  as planned in v0.31. (@tpaschalis)

### Deprecations

- [Dynamic Configuration](https://grafana.com/docs/agent/latest/cookbook/dynamic-configuration/) will be removed in v0.34. Grafana Agent Flow supersedes this functionality. (@mattdurham)

### Features

- New Grafana Agent Flow components:

  - `discovery.dns` DNS service discovery. (@captncraig)
  - `discovery.ec2` service discovery for aws ec2. (@captncraig)
  - `discovery.lightsail` service discovery for aws lightsail. (@captncraig)
  - `discovery.gce` discovers resources on Google Compute Engine (GCE). (@marctc)
  - `discovery.digitalocean` provides service discovery for DigitalOcean. (@spartan0x117)
  - `discovery.consul` service discovery for Consul. (@jcreixell)
  - `discovery.azure` provides service discovery for Azure. (@spartan0x117)
  - `module.file` runs a Grafana Agent Flow module loaded from a file on disk.
    (@erikbaranowski)
  - `module.git` runs a Grafana Agent Flow module loaded from a file within a
    Git repository. (@rfratto)
  - `module.string` runs a Grafana Agent Flow module passed to the component by
    an expression containing a string. (@erikbaranowski, @rfratto)
  - `otelcol.auth.oauth2` performs OAuth 2.0 authentication for HTTP and gRPC
    based OpenTelemetry exporters. (@ptodev)
  - `otelcol.extension.jaeger_remote_sampling` provides an endpoint from which to
    pull Jaeger remote sampling documents. (@joe-elliott)
  - `otelcol.exporter.logging` accepts OpenTelemetry data from other `otelcol` components and writes it to the console. (@erikbaranowski)
  - `otelcol.auth.sigv4` performs AWS Signature Version 4 (SigV4) authentication
    for making requests to AWS services via `otelcol` components that support
    authentication extensions. (@ptodev)
  - `prometheus.exporter.blackbox` collects metrics from Blackbox exporter. (@marctc)
  - `prometheus.exporter.mysql` collects metrics from a MySQL database. (@spartan0x117)
  - `prometheus.exporter.postgres` collects metrics from a PostgreSQL database. (@spartan0x117)
  - `prometheus.exporter.statsd` collects metrics from a Statsd instance. (@gaantunes)
  - `prometheus.exporter.snmp` collects metrics from SNMP exporter. (@marctc)
  - `prometheus.operator.podmonitors` discovers PodMonitor resources in your Kubernetes cluster and scrape
    the targets they reference. (@captncraig, @marctc, @jcreixell)
  - `prometheus.exporter.windows` collects metrics from a Windows instance. (@jkroepke)
  - `prometheus.exporter.memcached` collects metrics from a Memcached server. (@spartan0x117)
  - `loki.source.azure_event_hubs` reads messages from Azure Event Hub using Kafka and forwards them to other   `loki` components. (@akselleirv)

- Add support for Flow-specific system packages:

  - Flow-specific DEB packages. (@rfratto, @robigan)
  - Flow-specific RPM packages. (@rfratto, @robigan)
  - Flow-specific macOS Homebrew Formula. (@rfratto)
  - Flow-specific Windows installer. (@rfratto)

  The Flow-specific packages allow users to install and run Grafana Agent Flow
  alongside an existing installation of Grafana Agent.

- Agent Management: Add support for integration snippets. (@jcreixell)

- Flow: Introduce a gossip-over-HTTP/2 _clustered mode_. `prometheus.scrape`
  component instances can opt-in to distributing scrape load between cluster
  peers. (@tpaschalis)

### Enhancements

- Flow: Add retries with backoff logic to Phlare write component. (@cyriltovena)

- Operator: Allow setting runtimeClassName on operator-created pods. (@captncraig)

- Operator: Transparently compress agent configs to stay under size limitations. (@captncraig)

- Update Redis Exporter Dependency to v1.49.0. (@spartan0x117)

- Update Loki dependency to the k144 branch. (@andriikushch)

- Flow: Add OAUTHBEARER mechanism to `loki.source.kafka` using Azure as provider. (@akselleirv)

- Update Process Exporter dependency to v0.7.10. (@spartan0x117)

- Agent Management: Introduces backpressure mechanism for remote config fetching (obeys 429 request
  `Retry-After` header). (@spartan0x117)

- Flow: support client TLS settings (CA, client certificate, client key) being
  provided from other components for the following components:

  - `discovery.docker`
  - `discovery.kubernetes`
  - `loki.source.kafka`
  - `loki.source.kubernetes`
  - `loki.source.podlogs`
  - `loki.write`
  - `mimir.rules.kubernetes`
  - `otelcol.auth.oauth2`
  - `otelcol.exporter.jaeger`
  - `otelcol.exporter.otlp`
  - `otelcol.exporter.otlphttp`
  - `otelcol.extension.jaeger_remote_sampling`
  - `otelcol.receiver.jaeger`
  - `otelcol.receiver.kafka`
  - `phlare.scrape`
  - `phlare.write`
  - `prometheus.remote_write`
  - `prometheus.scrape`
  - `remote.http`

- Flow: support server TLS settings (client CA, server certificate, server key)
  being provided from other components for the following components:

  - `loki.source.syslog`
  - `otelcol.exporter.otlp`
  - `otelcol.extension.jaeger_remote_sampling`
  - `otelcol.receiver.jaeger`
  - `otelcol.receiver.opencensus`
  - `otelcol.receiver.zipkin`

- Flow: Define custom http method and headers in `remote.http` component (@jkroepke)

- Flow: Add config property to `prometheus.exporter.blackbox` to define the config inline (@jkroepke)

- Update Loki Dependency to k146 which includes configurable file watchers (@mattdurham)

### Bugfixes

- Flow: fix issue where Flow would return an error when trying to access a key
  of a map whose value was the zero value (`null`, `0`, `false`, `[]`, `{}`).
  Whether an error was returned depended on the internal type of the value.
  (@rfratto)

- Flow: fix issue where using the `jaeger_remote` sampler for the `tracing`
  block would fail to parse the response from the remote sampler server if it
  used strings for the strategy type. This caused sampling to fall back
  to the default rate. (@rfratto)

- Flow: fix issue where components with no arguments like `loki.echo` were not
  viewable in the UI. (@rfratto)

- Flow: fix deadlock in `loki.source.file` where terminating tailers would hang
  while flushing remaining logs, preventing `loki.source.file` from being able
  to update. (@rfratto)

- Flow: fix deadlock in `loki.process` where a component with no stages would
  hang forever on handling logs. (@rfratto)

- Fix issue where a DefaultConfig might be mutated during unmarshaling. (@jcreixell)

- Fix issues where CloudWatch Exporter cannot use FIPS Endpoints outside of USA regions (@aglees)

- Fix issue where scraping native Prometheus histograms would leak memory.
  (@rfratto)

- Flow: fix issue where `loki.source.docker` component could deadlock. (@tpaschalis)

- Flow: fix issue where `prometheus.remote_write` created unnecessary extra
  child directories to store the WAL in. (@rfratto)

- Fix internal metrics reported as invalid by promtool's linter. (@tpaschalis)

- Fix issues with cri stage which treats partial line coming from any stream as same. (@kavirajk @aglees)

- Operator: fix for running multiple operators with different `--agent-selector` flags. (@captncraig)

- Operator: respect FilterRunning on PodMonitor and ServiceMonitor resources to only scrape running pods. (@captncraig)

- Fixes a bug where the github exporter would get stuck in an infinite loop under certain conditions. (@jcreixell)

- Fix bug where `loki.source.docker` always failed to start. (@rfratto)

### Other changes

- Grafana Agent Docker containers and release binaries are now published for
  s390x. (@rfratto)

- Use Go 1.20.3 for builds. (@rfratto)

- Change the Docker base image for Linux containers to `ubuntu:kinetic`.
  (@rfratto)

- Update prometheus.remote_write defaults to match new prometheus
  remote-write defaults. (@erikbaranowski)

v0.32.1 (2023-03-06)
--------------------

### Bugfixes

- Flow: Fixes slow reloading of targets in `phlare.scrape` component. (@cyriltovena)

- Flow: add a maximum connection lifetime of one hour when tailing logs from
  `loki.source.kubernetes` and `loki.source.podlogs` to recover from an issue
  where the Kubernetes API server stops responding with logs without closing
  the TCP connection. (@rfratto)

- Flow: fix issue in `loki.source.kubernetes` where `__pod__uid__` meta label
  defaulted incorrectly to the container name, causing tailers to never
  restart. (@rfratto)

v0.32.0 (2023-02-28)
--------------------

### Breaking changes

- Support for the embedded Flow UI for 32-bit ARMv6 builds is temporarily
  removed. (@rfratto)

- Node Exporter configuration options changed to align with new upstream version (@Thor77):

  - `diskstats_ignored_devices` is now `diskstats_device_exclude` in agent configuration.
  - `ignored_devices` is now `device_exclude` in flow configuration.

- Some blocks in Flow components have been merged with their parent block to make the block hierarchy smaller:

  - `discovery.docker > http_client_config` is merged into the `discovery.docker` block. (@erikbaranowski)
  - `discovery.kubernetes > http_client_config` is merged into the `discovery.kubernetes` block. (@erikbaranowski)
  - `loki.source.kubernetes > client > http_client_config` is merged into the `client` block. (@erikbaranowski)
  - `loki.source.podlogs > client > http_client_config` is merged into the `client` block. (@erikbaranowski)
  - `loki.write > endpoint > http_client_config` is merged into the `endpoint` block. (@erikbaranowski)
  - `mimir.rules.kubernetes > http_client_config` is merged into the `mimir.rules.kubernetes` block. (@erikbaranowski)
  - `otelcol.receiver.opencensus > grpc` is merged into the `otelcol.receiver.opencensus` block. (@ptodev)
  - `otelcol.receiver.zipkin > http` is merged into the `otelcol.receiver.zipkin` block. (@ptodev)
  - `phlare.scrape > http_client_config` is merged into the `phlare.scrape` block. (@erikbaranowski)
  - `phlare.write > endpoint > http_client_config` is merged into the `endpoint` block. (@erikbaranowski)
  - `prometheus.remote_write > endpoint > http_client_config` is merged into the `endpoint` block. (@erikbaranowski)
  - `prometheus.scrape > http_client_config` is merged into the `prometheus.scrape` block. (@erikbaranowski)

- The `loki.process` component now uses a combined name for stages, simplifying
  the block hierarchy. For example, the `stage > json` block hierarchy is now a
  single block called `stage.json`. All stage blocks in `loki.process` have
  been updated to use this simplified hierarchy. (@tpaschalis)

- `remote.s3` `client_options` block has been renamed to `client`. (@mattdurham)

- Renamed `prometheus.integration.node_exporter` to `prometheus.exporter.unix`. (@jcreixell)

- As first announced in v0.30, support for the `EXPERIMENTAL_ENABLE_FLOW`
  environment variable has been removed in favor of `AGENT_MODE=flow`.
  (@rfratto)

### Features

- New integrations:

  - `oracledb` (@schmikei)
  - `mssql` (@binaryfissiongames)
  - `cloudwatch metrics` (@thepalbi)
  - `azure` (@kgeckhart)
  - `gcp` (@kgeckhart, @ferruvich)

- New Grafana Agent Flow components:

  - `loki.echo` writes received logs to stdout. (@tpaschalis, @rfratto)
  - `loki.source.docker` reads logs from Docker containers and forwards them to
    other `loki` components. (@tpaschalis)
  - `loki.source.kafka` reads logs from Kafka events and forwards them to other
    `loki` components. (@erikbaranowski)
  - `loki.source.kubernetes_events` watches for Kubernetes Events and converts
    them into log lines to forward to other `loki` components. It is the
    equivalent of the `eventhandler` integration. (@rfratto)
  - `otelcol.processor.tail_sampling` samples traces based on a set of defined
    policies from `otelcol` components before forwarding them to other
    `otelcol` components. (@erikbaranowski)
  - `prometheus.exporter.apache` collects metrics from an apache web server
    (@captncraig)
  - `prometheus.exporter.consul` collects metrics from a consul installation
    (@captncraig)
  - `prometheus.exporter.github` collects metrics from GitHub (@jcreixell)
  - `prometheus.exporter.process` aggregates and collects metrics by scraping
    `/proc`. (@spartan0x117)
  - `prometheus.exporter.redis` collects metrics from a redis database
    (@spartan0x117)

### Enhancements

- Flow: Support `keepequal` and `dropequal` actions for relabeling. (@cyriltovena)

- Update Prometheus Node Exporter integration to v1.5.0. (@Thor77)

- Grafana Agent Flow will now reload the config file when `SIGHUP` is sent to
  the process. (@rfratto)

- If using the official RPM and DEB packages for Grafana Agent, invoking
  `systemctl reload grafana-agent` will now reload the configuration file.
  (@rfratto)

- Flow: the `loki.process` component now implements all the same processing
  stages as Promtail's pipelines. (@tpaschalis)

- Flow: new metric for `prometheus.scrape` -
  `agent_prometheus_scrape_targets_gauge`. (@ptodev)

- Flow: new metric for `prometheus.scrape` and `prometheus.relabel` -
  `agent_prometheus_forwarded_samples_total`. (@ptodev)

- Flow: add `constants` into the standard library to expose the hostname, OS,
  and architecture of the system Grafana Agent is running on. (@rfratto)

- Flow: add timeout to loki.source.podlogs controller setup. (@polyrain)

### Bugfixes

- Fixed a reconciliation error in Grafana Agent Operator when using `tlsConfig`
  on `Probe`. (@supergillis)

- Fix issue where an empty `server:` config stanza would cause debug-level logging.
  An empty `server:` is considered a misconfiguration, and thus will error out.
  (@neomantra)

- Flow: fix an error where some error messages that crossed multiple lines
  added extra an extra `|` character when displaying the source file on the
  starting line. (@rfratto)

- Flow: fix issues in `agent fmt` where adding an inline comment on the same
  line as a `[` or `{` would cause indentation issues on subsequent lines.
  (@rfratto)

- Flow: fix issues in `agent fmt` where line comments in arrays would be given
  the wrong identation level. (@rfratto)

- Flow: fix issues with `loki.file` and `loki.process` where deadlock contention or
  logs fail to process. (@mattdurham)

- Flow: `oauth2 > tls_config` was documented as a block but coded incorrectly as
  an attribute. This is now a block in code. This impacted `discovery.docker`,
  `discovery.kubernetes`, `loki.source.kubernetes`, `loki.write`,
  `mimir.rules.kubernetes`, `phlare.scrape`, `phlare.write`,
  `prometheus.remote_write`, `prometheus.scrape`, and `remote.http`
  (@erikbaranowski)

- Flow: Fix issue where using `river:",label"` causes the UI to return nothing. (@mattdurham)

### Other changes

- Use Go 1.20 for builds. (@rfratto)

- The beta label from Grafana Agent Flow has been removed. A subset of Flow
  components are still marked as beta or experimental:

  - `loki.echo` is explicitly marked as beta.
  - `loki.source.kubernetes` is explicitly marked as experimental.
  - `loki.source.podlogs` is explicitly marked as experimental.
  - `mimir.rules.kubernetes` is explicitly marked as beta.
  - `otelcol.processor.tail_sampling` is explicitly marked as beta.
  - `otelcol.receiver.loki` is explicitly marked as beta.
  - `otelcol.receiver.prometheus` is explicitly marked as beta.
  - `phlare.scrape` is explicitly marked as beta.
  - `phlare.write` is explicitly marked as beta.

v0.31.3 (2023-02-13)
--------------------

### Bugfixes

- `loki.source.cloudflare`: fix issue where the `zone_id` argument
  was being ignored, and the `api_token` argument was being used for the zone
  instead. (@rfratto)

- `loki.source.cloudflare`: fix issue where `api_token` argument was not marked
  as a sensitive field. (@rfratto)

v0.31.2 (2023-02-08)
--------------------

### Other changes

- In the Agent Operator, upgrade the `prometheus-config-reloader` dependency
  from version 0.47.0 to version 0.62.0. (@ptodev)

v0.31.1 (2023-02-06)
--------------------

> **BREAKING CHANGES**: This release has breaking changes. Please read entries
> carefully and consult the [upgrade guide][] for specific instructions.

### Breaking changes

- All release Windows `.exe` files are now published as a zip archive.
  Previously, `grafana-agent-installer.exe` was unzipped. (@rfratto)

### Other changes

- Support Go 1.20 for builds. Official release binaries are still produced
  using Go 1.19. (@rfratto)

v0.31.0 (2023-01-31)
--------------------

> **BREAKING CHANGES**: This release has breaking changes. Please read entries
> carefully and consult the [upgrade guide][] for specific instructions.

### Breaking changes

- Release binaries (including inside Docker containers) have been renamed to be
  prefixed with `grafana-` (@rfratto):

  - `agent` is now `grafana-agent`.
  - `agentctl` is now `grafana-agentctl`.
  - `agent-operator` is now `grafana-agent-operator`.

### Deprecations

- A symbolic link in Docker containers from the old binary name to the new
  binary name has been added. These symbolic links will be removed in v0.33. (@rfratto)

### Features

- New Grafana Agent Flow components:

  - `loki.source.cloudflare` reads logs from Cloudflare's Logpull API and
    forwards them to other `loki` components. (@tpaschalis)
  - `loki.source.gcplog` reads logs from GCP cloud resources using Pub/Sub
    subscriptions and forwards them to other `loki` components. (@tpaschalis)
  - `loki.source.gelf` listens for Graylog logs. (@mattdurham)
  - `loki.source.heroku` listens for Heroku messages over TCP a connection and
    forwards them to other `loki` components. (@erikbaranowski)
  - `loki.source.journal` read messages from systemd journal. (@mattdurham)
  - `loki.source.kubernetes` collects logs from Kubernetes pods using the
    Kubernetes API. (@rfratto)
  - `loki.source.podlogs` discovers PodLogs resources on Kubernetes and
    uses the Kubernetes API to collect logs from the pods specified by the
    PodLogs resource. (@rfratto)
  - `loki.source.syslog` listens for Syslog messages over TCP and UDP
    connections and forwards them to other `loki` components. (@tpaschalis)
  - `loki.source.windowsevent` reads logs from Windows Event Log. (@mattdurham)
  - `otelcol.exporter.jaeger` forwards OpenTelemetry data to a Jaeger server.
    (@erikbaranowski)
  - `otelcol.exporter.loki` forwards OTLP-formatted data to compatible `loki`
    receivers. (@tpaschalis)
  - `otelcol.receiver.kafka` receives telemetry data from Kafka. (@rfratto)
  - `otelcol.receiver.loki` receives Loki logs, converts them to the OTLP log
    format and forwards them to other `otelcol` components. (@tpaschalis)
  - `otelcol.receiver.opencensus` receives OpenConsensus-formatted traces or
    metrics. (@ptodev)
  - `otelcol.receiver.zipkin` receives Zipkin-formatted traces. (@rfratto)
  - `phlare.scrape` collects application performance profiles. (@cyriltovena)
  - `phlare.write` sends application performance profiles to Grafana Phlare.
    (@cyriltovena)
  - `mimir.rules.kubernetes` discovers `PrometheusRule` Kubernetes resources and
    loads them into a Mimir instance. (@Logiraptor)

- Flow components which work with relabeling rules (`discovery.relabel`,
  `prometheus.relabel` and `loki.relabel`) now export a new value named Rules.
  This value returns a copy of the currently configured rules. (@tpaschalis)

- New experimental feature: agent-management. Polls configured remote API to fetch new configs. (@spartan0x117)

- Introduce global configuration for logs. (@jcreixell)

### Enhancements

- Handle faro-web-sdk `View` meta in app_agent_receiver. (@rlankfo)

- Flow: the targets in debug info from `loki.source.file` are now individual blocks. (@rfratto)

- Grafana Agent Operator: add [promtail limit stage](https://grafana.com/docs/loki/latest/clients/promtail/stages/limit/) to the operator. (@spartan0x117)

### Bugfixes

- Flow UI: Fix the issue with messy layout on the component list page while
  browser window resize (@xiyu95)

- Flow UI: Display the values of all attributes unless they are nil. (@ptodev)

- Flow: `prometheus.relabel` and `prometheus.remote_write` will now error if they have exited. (@ptodev)

- Flow: Fix issue where negative numbers would convert to floating-point values
  incorrectly, treating the sign flag as part of the number. (@rfratto)

- Flow: fix a goroutine leak when `loki.source.file` is passed more than one
  target with identical set of public labels. (@rfratto)

- Fix issue where removing and re-adding log instance configurations causes an
  error due to double registration of metrics (@spartan0x117, @jcreixell)

### Other changes

- Use Go 1.19.4 for builds. (@erikbaranowski)

- New windows containers for agent and agentctl. These can be found moving forward with the ${Version}-windows tags for grafana/agent and grafana/agentctl docker images (@erikbaranowski)

v0.30.2 (2023-01-11)
--------------------

### Bugfixes

- Flow: `prometheus.relabel` will no longer modify the labels of the original
  metrics, which could lead to the incorrect application of relabel rules on
  subsequent relabels. (@rfratto)

- Flow: `loki.source.file` will no longer deadlock other components if log
  lines cannot be sent to Loki. `loki.source.file` will wait for 5 seconds per
  file to finish flushing read logs to the client, after which it will drop
  them, resulting in lost logs. (@rfratto)

- Operator: Fix the handling of the enableHttp2 field as a boolean in
  `pod_monitor` and `service_monitor` templates. (@tpaschalis)

v0.30.1 (2022-12-23)
--------------------

### Bugfixes

- Fix issue where journald support was accidentally removed. (@tpaschalis)

- Fix issue where some traces' metrics where not collected. (@marctc)

v0.30.0 (2022-12-20)
--------------------

> **BREAKING CHANGES**: This release has breaking changes. Please read entries
> carefully and consult the [upgrade guide][] for specific instructions.

### Breaking changes

- The `ebpf_exporter` integration has been removed due to issues with static
  linking. It may be brought back once these are resolved. (@tpaschalis)

### Deprecations

- The `EXPERIMENTAL_ENABLE_FLOW` environment variable is deprecated in favor of
  `AGENT_MODE=flow`. Support for `EXPERIMENTAL_ENABLE_FLOW` will be removed in
  v0.32. (@rfratto)

### Features

- `grafana-agent-operator` supports oauth2 as an authentication method for
  remote_write. (@timo-42)

- Grafana Agent Flow: Add tracing instrumentation and a `tracing` block to
  forward traces to `otelcol` component. (@rfratto)

- Grafana Agent Flow: Add a `discovery_target_decode` function to decode a JSON
  array of discovery targets corresponding to Prometheus' HTTP and file service
  discovery formats. (@rfratto)

- New Grafana Agent Flow components:

  - `remote.http` polls an HTTP URL and exposes the response body as a string
    or secret to other components. (@rfratto)

  - `discovery.docker` discovers Docker containers from a Docker Engine host.
    (@rfratto)

  - `loki.source.file` reads and tails files for log entries and forwards them
    to other `loki` components. (@tpaschalis)

  - `loki.write` receives log entries from other `loki` components and sends
    them over to a Loki instance. (@tpaschalis)

  - `loki.relabel` receives log entries from other `loki` components and
    rewrites their label set. (@tpaschalis)

  - `loki.process` receives log entries from other `loki` components and runs
    one or more processing stages. (@tpaschalis)

  - `discovery.file` discovers files on the filesystem following glob
    patterns. (@mattdurham)

- Integrations: Introduce the `snowflake` integration. (@binaryfissiongames)

### Enhancements

- Update agent-loki.yaml to use environment variables in the configuration file (@go4real)

- Integrations: Always use direct connection in mongodb_exporter integration. (@v-zhuravlev)

- Update OpenTelemetry Collector dependency to v0.63.1. (@tpaschalis)

- riverfmt: Permit empty blocks with both curly braces on the same line.
  (@rfratto)

- riverfmt: Allow function arguments to persist across different lines.
  (@rfratto)

- Flow: The HTTP server will now start before the Flow controller performs the
  initial load. This allows metrics and pprof data to be collected during the
  first load. (@rfratto)

- Add support for using a [password map file](https://github.com/oliver006/redis_exporter/blob/master/contrib/sample-pwd-file.json) in `redis_exporter`. (@spartan0x117)

- Flow: Add support for exemplars in Prometheus component pipelines. (@rfratto)

- Update Prometheus dependency to v2.40.5. (@rfratto)

- Update Promtail dependency to k127. (@rfratto)

- Native histograms are now supported in the static Grafana Agent and in
  `prometheus.*` Flow components. Native histograms will be automatically
  collected from supported targets. remote_write must be configured to forward
  native histograms from the WAL to the specified endpoints. (@rfratto)

- Flow: metrics generated by upstream OpenTelemetry Collector components are
  now exposed at the `/metrics` endpoint of Grafana Agent Flow. (@rfratto)

### Bugfixes

- Fix issue where whitespace was being sent as part of password when using a
  password file for `redis_exporter`. (@spartan0x117)

- Flow UI: Fix issue where a configuration block referencing a component would
  cause the graph page to fail to load. (@rfratto)

- Remove duplicate `oauth2` key from `metricsinstances` CRD. (@daper)

- Fix issue where on checking whether to restart integrations the Integration
  Manager was comparing configs with secret values scrubbed, preventing reloads
  if only secrets were updated. (@spartan0x117)

### Other changes

- Grafana Agent Flow has graduated from experimental to beta.

v0.29.0 (2022-11-08)
--------------------

> **BREAKING CHANGES**: This release has breaking changes. Please read entries
> carefully and consult the [upgrade guide][] for specific instructions.

### Breaking changes

- JSON-encoded traces from OTLP versions earlier than 0.16.0 are no longer
  supported. (@rfratto)

### Deprecations

- The binary names `agent`, `agentctl`, and `agent-operator` have been
  deprecated and will be renamed to `grafana-agent`, `grafana-agentctl`, and
  `grafana-agent-operator` in the v0.31.0 release.

### Features

- Add `agentctl test-logs` command to allow testing log configurations by redirecting
  collected logs to standard output. This can be useful for debugging. (@jcreixell)

- New Grafana Agent Flow components:

  - `otelcol.receiver.otlp` receives OTLP-formatted traces, metrics, and logs.
    Data can then be forwarded to other `otelcol` components. (@rfratto)

  - `otelcol.processor.batch` batches data from `otelcol` components before
    forwarding it to other `otelcol` components. (@rfratto)

  - `otelcol.exporter.otlp` accepts data from `otelcol` components and sends
    it to a gRPC server using the OTLP protocol. (@rfratto)

  - `otelcol.exporter.otlphttp` accepts data from `otelcol` components and
    sends it to an HTTP server using the OTLP protocol. (@tpaschalis)

  - `otelcol.auth.basic` performs basic authentication for `otelcol`
    components that support authentication extensions. (@rfratto)

  - `otelcol.receiver.jeager` receives Jaeger-formatted traces. Data can then
    be forwarded to other `otelcol` components. (@rfratto)

  - `otelcol.processor.memory_limiter` periodically checks memory usage and
    drops data or forces a garbage collection if the defined limits are
    exceeded. (@tpaschalis)

  - `otelcol.auth.bearer` performs bearer token authentication for `otelcol`
    components that support authentication extensions. (@rfratto)

  - `otelcol.auth.headers` attaches custom request headers to `otelcol`
    components that support authentication extensions. (@rfratto)

  - `otelcol.receiver.prometheus` receives Prometheus metrics, converts them
    to the OTLP metric format and forwards them to other `otelcol` components.
    (@tpaschalis)

  - `otelcol.exporter.prometheus` forwards OTLP-formatted data to compatible
    `prometheus` components. (@rfratto)

- Flow: Allow config blocks to reference component exports. (@tpaschalis)

- Introduce `/-/support` endpoint for generating 'support bundles' in static
  agent mode. Support bundles are zip files of commonly-requested information
  that can be used to debug a running agent. (@tpaschalis)

### Enhancements

- Update OpenTelemetry Collector dependency to v0.61.0. (@rfratto)

- Add caching to Prometheus relabel component. (@mattdurham)

- Grafana Agent Flow: add `agent_resources_*` metrics which explain basic
  platform-agnostic metrics. These metrics assist with basic monitoring of
  Grafana Agent, but are not meant to act as a replacement for fully featured
  components like `prometheus.integration.node_exporter`. (@rfratto)

- Enable field label in TenantStageSpec of PodLogs pipeline. (@siiimooon)

- Enable reporting of enabled integrations. (@marctc)

- Grafana Agent Flow: `prometheus.remote_write` and `prometheus.relabel` will
  now export receivers immediately, removing the need for dependant components
  to be evaluated twice at process startup. (@rfratto)

- Add missing setting to configure instance key for Eventhandler integration. (@marctc)

- Update Prometheus dependency to v2.39.1. (@rfratto)

- Update Promtail dependency to weekly release k122. (@rfratto)

- Tracing: support the `num_traces` and `expected_new_traces_per_sec` configuration parameters in the tail_sampling processor. (@ptodev)

### Bugfixes

- Remove empty port from the `apache_http` integration's instance label. (@katepangLiu)

- Fix identifier on target creation for SNMP v2 integration. (@marctc)

- Fix bug when specifying Blackbox's modules when using Blackbox integration. (@marctc)

- Tracing: fix a panic when the required `protocols` field was not set in the `otlp` receiver. (@ptodev)

- Support Bearer tokens for metric remote writes in the Grafana Operator (@jcreixell, @marctc)

### Other changes

- Update versions of embedded Prometheus exporters used for integrations:

  - Update `github.com/prometheus/statsd_exporter` to `v0.22.8`. (@captncraig)

  - Update `github.com/prometheus-community/postgres_exporter` to `v0.11.1`. (@captncraig)

  - Update `github.com/prometheus/memcached_exporter` to `v0.10.0`. (@captncraig)

  - Update `github.com/prometheus-community/elasticsearch_exporter` to `v1.5.0`. (@captncraig)

  - Update `github.com/prometheus/mysqld_exporter` to `v0.14.0`. (@captncraig)

  - Update `github.com/prometheus/consul_exporter` to `v0.8.0`. (@captncraig)

  - Update `github.com/ncabatoff/process-exporter` to `v0.7.10`. (@captncraig)

  - Update `github.com/prometheus-community/postgres_exporter` to `v0.11.1`. (@captncraig)

- Use Go 1.19.3 for builds. (@rfratto)

v0.28.1 (2022-11-03)
--------------------

### Security

- Update Docker base image to resolve OpenSSL vulnerabilities CVE-2022-3602 and
  CVE-2022-3786. Grafana Agent does not use OpenSSL, so we do not believe it is
  vulnerable to these issues, but the base image has been updated to remove the
  report from image scanners. (@rfratto)

v0.28.0 (2022-09-29)
--------------------

### Features

- Introduce Grafana Agent Flow, an experimental "programmable pipeline" runtime
  mode which improves how to configure and debug Grafana Agent by using
  components. (@captncraig, @karengermond, @marctc, @mattdurham, @rfratto,
  @rlankfo, @tpaschalis)

- Introduce Blackbox exporter integration. (@marctc)

### Enhancements

- Update Loki dependency to v2.6.1. (@rfratto)

### Bugfixes

### Other changes

- Fix relabel configs in sample agent-operator manifests (@hjet)

- Operator no longer set the `SecurityContext.Privileged` flag in the `config-reloader` container. (@hsyed-dojo)

- Add metrics for config reloads and config hash (@jcreixell)

v0.27.1 (2022-09-09)
--------------------

> **NOTE**: ARMv6 Docker images are no longer being published.
>
> We have stopped publishing Docker images for ARMv6 platforms.
> This is due to the new Ubuntu base image we are using that does not support ARMv6.
> The new Ubuntu base image has less reported CVEs, and allows us to provide more
> secure Docker images. We will still continue to publish ARMv6 release binaries and
> deb/rpm packages.

### Other Changes

- Switch docker image base from debian to ubuntu. (@captncraig)

v0.27.0 (2022-09-01)
--------------------

### Features

- Integrations: (beta) Add vmware_exporter integration (@rlankfo)

- App agent receiver: add Event kind to payload (@domasx2)

### Enhancements

- Tracing: Introduce a periodic appender to the remotewriteexporter to control sample rate. (@mapno)

- Tracing: Update OpenTelemetry dependency to v0.55.0. (@rfratto, @mapno)

- Add base agent-operator jsonnet library and generated manifests (@hjet)

- Add full (metrics, logs, K8s events) sample agent-operator jsonnet library and gen manifests (@hjet)

- Introduce new configuration fields for disabling Keep-Alives and setting the
  IdleConnectionTimeout when scraping. (@tpaschalis)

- Add field to Operator CRD to disable report usage functionality. (@marctc)

### Bugfixes

- Tracing: Fixed issue with the PromSD processor using the `connection` method to discover the IP
  address.  It was failing to match because the port number was included in the address string. (@jphx)

- Register prometheus discovery metrics. (@mattdurham)

- Fix seg fault when no instance parameter is provided for apache_http integration, using integrations-next feature flag. (@rgeyer)

- Fix grafanacloud-install.ps1 web request internal server error when fetching config. (@rlankfo)

- Fix snmp integration not passing module or walk_params parameters when scraping. (@rgeyer)

- Fix unmarshal errors (key "<walk_param name>" already set in map) for snmp integration config when walk_params is defined, and the config is reloaded. (@rgeyer)

### Other changes

- Update several go dependencies to resolve warnings from certain security scanning tools. None of the resolved vulnerabilities were known to be exploitable through the agent. (@captncraig)

- It is now possible to compile Grafana Agent using Go 1.19. (@rfratto)

v0.26.1 (2022-07-25)
--------------------

> **BREAKING CHANGES**: This release has breaking changes. Please read entries
> carefully and consult the [upgrade guide][] for specific instructions.

### Breaking changes

- Change windows certificate store so client certificate is no longer required in store. (@mattdurham)

### Bugfixes

- Operator: Fix issue where configured `targetPort` ServiceMonitors resulted in
  generating an incorrect scrape_config. (@rfratto)

- Build the Linux/AMD64 artifacts using the opt-out flag for the ebpf_exporter. (@tpaschalis)

v0.26.0 (2022-07-18)
--------------------

> **BREAKING CHANGES**: This release has breaking changes. Please read entries
> carefully and consult the [upgrade guide][] for specific instructions.

### Breaking changes

- Deprecated `server` YAML block fields have now been removed in favor of the
  command-line flags that replaced them. These fields were originally
  deprecated in v0.24.0. (@rfratto)

- Changed tail sampling policies to be configured as in the OpenTelemetry
  Collector. (@mapno)

### Features

- Introduce Apache HTTP exporter integration. (@v-zhuravlev)

- Introduce eBPF exporter integration. (@tpaschalis)

### Enhancements

- Truncate all records in WAL if repair attempt fails. (@rlankfo)

### Bugfixes

- Relative symlinks for promtail now work as expected. (@RangerCD, @mukerjee)

- Fix rate limiting implementation for the app agent receiver integration. (@domasx2)

- Fix mongodb exporter so that it now collects all metrics. (@mattdurham)

v0.25.1 (2022-06-16)
--------------------

### Bugfixes

- Integer types fail to unmarshal correctly in operator additional scrape configs. (@rlankfo)

- Unwrap replayWAL error before attempting corruption repair. (@rlankfo)

v0.25.0 (2022-06-06)
--------------------

> **BREAKING CHANGES**: This release has breaking changes. Please read entries
> carefully and consult the [upgrade guide][] for specific instructions.

### Breaking changes

- Traces: Use `rpc.grpc.status_code` attribute to determine
  span failed in the service graph processor (@rcrowe)

### Features

- Add HTTP endpoints to fetch active instances and targets for the Logs subsystem.
  (@marctc)

- (beta) Add support for using windows certificate store for TLS connections. (@mattdurham)

- Grafana Agent Operator: add support for integrations through an `Integration`
  CRD which is discovered by `GrafanaAgent`. (@rfratto)

- (experimental) Add app agent receiver integration. This depends on integrations-next being enabled
  via the `integrations-next` feature flag. Use `-enable-features=integrations-next` to use
  this integration. (@kpelelis, @domas)

- Introduce SNMP exporter integration. (@v-zhuravlev)

- Configure the agent to report the use of feature flags to grafana.com. (@marctc)

### Enhancements

- integrations-next: Integrations using autoscrape will now autoscrape metrics
  using in-memory connections instead of connecting to themselves over the
  network. As a result of this change, the `client_config` field has been
  removed. (@rfratto)

- Enable `proxy_url` support on `oauth2` for metrics and logs (update **prometheus/common** dependency to `v0.33.0`). (@martin-jaeger-maersk)

- `extra-scrape-metrics` can now be enabled with the `--enable-features=extra-scrape-metrics` feature flag. See <https://prometheus.io/docs/prometheus/2.31/feature_flags/#extra-scrape-metrics> for details. (@rlankfo)

- Resolved issue in v2 integrations where if an instance name was a prefix of another the route handler would fail to
  match requests on the longer name (@mattdurham)

- Set `include_metadata` to true by default for OTLP traces receivers (@mapno)

### Bugfixes

- Scraping service was not honoring the new server grpc flags `server.grpc.address`.  (@mattdurham)

### Other changes

- Update base image of official Docker containers from Debian buster to Debian
  bullseye. (@rfratto)

- Use Go 1.18 for builds. (@rfratto)

- Add `metrics` prefix to the url of list instances endpoint (`GET
  /agent/api/v1/instances`) and list targets endpoint (`GET
  /agent/api/v1/metrics/targets`). (@marctc)

- Add extra identifying labels (`job`, `instance`, `agent_hostname`) to eventhandler integration. (@hjet)

- Add `extra_labels` configuration to eventhandler integration. (@hjet)

v0.24.2 (2022-05-02)
--------------------

### Bugfixes

- Added configuration watcher delay to prevent race condition in cases where scraping service mode has not gracefully exited. (@mattdurham)

### Other changes

- Update version of node_exporter to include additional metrics for osx. (@v-zhuravlev)

v0.24.1 (2022-04-14)
--------------------

### Bugfixes

- Add missing version information back into `agentctl --version`. (@rlankfo)

- Bump version of github-exporter to latest upstream SHA 284088c21e7d, which
  includes fixes from bugs found in their latest tag. This includes a fix
  where not all releases where retrieved when pulling release information.
  (@rfratto)

- Set the `Content-Type` HTTP header to `application/json` for API endpoints
  returning json objects. (@marctc)

- Operator: fix issue where a `username_file` field was incorrectly set.
  (@rfratto)

- Initialize the logger with default `log_level` and `log_format` parameters.
  (@tpaschalis)

### Other changes

- Embed timezone data to enable Promtail pipelines using the `location` field
  on Windows machines. (@tpaschalis)

v0.24.0 (2022-04-07)
--------------------

> **BREAKING CHANGES**: This release has breaking changes. Please read entries
> carefully and consult the [upgrade guide][] for specific instructions.
>
> **GRAFANA AGENT OPERATOR USERS**: As of this release, Grafana Agent Operator
> does not support versions of Grafana Agent prior to v0.24.0.

### Breaking changes

- The following metrics will now be prefixed with `agent_dskit_` instead of
  `cortex_`: `cortex_kv_request_duration_seconds`,
  `cortex_member_consul_heartbeats_total`, `cortex_member_ring_tokens_owned`,
  `cortex_member_ring_tokens_to_own`, `cortex_ring_member_ownership_percent`,
  `cortex_ring_members`, `cortex_ring_oldest_member_timestamp`,
  `cortex_ring_tokens_owned`, `cortex_ring_tokens_total`. (@rlankfo)

- Traces: the `traces_spanmetrics_calls_total_total` metric has been renamed to
  `traces_spanmetrics_calls_total` (@fredr)

- Two new flags, `-server.http.enable-tls` and `-server.grpc.enable-tls` must
  be provided to explicitly enable TLS support. This is a change of the
  previous behavior where TLS support was enabled when a certificate pair was
  provided. (@rfratto)

- Many command line flags starting with `-server.` block have been renamed.
  (@rfratto)

- The `-log.level` and `-log.format` flags are removed in favor of being set in
  the configuration file. (@rfratto)

- Flags for configuring TLS have been removed in favor of being set in the
  configuration file. (@rfratto)

- Dynamic reload is no longer supported for deprecated server block fields.
  Changing a deprecated field will be ignored and cause the reload to fail.
  (@rfratto)

- The default HTTP listen address is now `127.0.0.1:12345`. Use the
  `-server.http.address` flag to change this value. (@rfratto)

- The default gRPC listen address is now `127.0.0.1:12346`. Use the
  `-server.grpc.address` flag to change this value. (@rfratto)

- `-reload-addr` and `-reload-port` have been removed. They are no longer
  necessary as the primary HTTP server is now static and can't be shut down in
  the middle of a `/-/reload` call. (@rfratto)

- (Only impacts `integrations-next` feature flag) Many integrations have been
  renamed to better represent what they are integrating with. For example,
  `redis_exporter` is now `redis`. This change requires updating
  `integrations-next`-enabled configuration files. This change also changes
  integration names shown in metric labels. (@rfratto)

- The deprecated `-prometheus.*` flags have been removed in favor of
  their `-metrics.*` counterparts. The `-prometheus.*` flags were first
  deprecated in v0.19.0. (@rfratto)

### Deprecations

- Most fields in the `server` block of the configuration file are
  now deprecated in favor of command line flags. These fields will be removed
  in the v0.26.0 release. Please consult the upgrade guide for more information
  and rationale. (@rfratto)

### Features

- Added config read API support to GrafanaAgent Custom Resource Definition.
  (@shamsalmon)

- Added consulagent_sd to target discovery. (@chuckyz)

- Introduce EXPERIMENTAL support for dynamic configuration. (@mattdurham)

- Introduced endpoint that accepts remote_write requests and pushes metrics data directly into an instance's WAL. (@tpaschalis)

- Added builds for linux/ppc64le. (@aklyachkin)

### Enhancements

- Tracing: Exporters can now be configured to use OAuth. (@canuteson)

- Strengthen readiness check for metrics instances. (@tpaschalis)

- Parameterize namespace field in sample K8s logs manifests (@hjet)

- Upgrade to Loki k87. (@rlankfo)

- Update Prometheus dependency to v2.34.0. (@rfratto)

- Update OpenTelemetry-collector dependency to v0.46.0. (@mapno)

- Update cAdvisor dependency to v0.44.0. (@rfratto)

- Update mongodb_exporter dependency to v0.31.2 (@mukerjee)

- Use grafana-agent/v2 Tanka Jsonnet to generate K8s manifests (@hjet)

- Replace agent-bare.yaml K8s sample Deployment with StatefulSet (@hjet)

- Improve error message for `agentctl` when timeout happens calling
  `cloud-config` command (@marctc)

- Enable integrations-next by default in agent-bare.yaml. Please note #1262 (@hjet)

### Bugfixes

- Fix Kubernetes manifests to use port `4317` for OTLP instead of the previous
  `55680` in line with the default exposed port in the agent.

- Ensure singleton integrations are honored in v2 integrations (@mattdurham)

- Tracing: `const_labels` is now correctly parsed in the remote write exporter.
  (@fredr)

- integrations-next: Fix race condition where metrics endpoints for
  integrations may disappear after reloading the config file. (@rfratto)

- Removed the `server.path_prefix` field which would break various features in
  Grafana Agent when set. (@rfratto)

- Fix issue where installing the DEB/RPM packages would overwrite the existing
  config files and environment files. (@rfratto)

- Set `grafanaDashboardFolder` as top level key in the mixin. (@Duologic)

- Operator: Custom Secrets or ConfigMaps to mount will no longer collide with
  the path name of the default secret mount. As a side effect of this bugfix,
  custom Secrets will now be mounted at
  `/var/lib/grafana-agent/extra-secrets/<secret name>` and custom ConfigMaps
  will now be mounted at `/var/lib/grafana-agent/extra-configmaps/<configmap
  name>`. This is not a breaking change as it was previously impossible to
  properly provide these custom mounts. (@rfratto)

- Flags accidentally prefixed with `-metrics.service..` (two `.` in a row) have
  now been fixed to only have one `.`. (@rfratto)

- Protect concurrent writes to the WAL in the remote write exporter (@mapno)

### Other changes

- The `-metrics.wal-directory` flag and `metrics.wal_directory` config option
  will now default to `data-agent/`, the same default WAL directory as
  Prometheus Agent. (@rfratto)

v0.23.0 (2022-02-10)
--------------------

### Enhancements

- Go 1.17 is now used for all builds of the Agent. (@tpaschalis)

- integrations-next: Add `extra_labels` to add a custom set of labels to
  integration targets. (@rfratto)

- The agent no longer appends duplicate exemplars. (@tpaschalis)

- Added Kubernetes eventhandler integration (@hjet)

- Enables sending of exemplars over remote write by default. (@rlankfo)

### Bugfixes

- Fixed issue where Grafana Agent may panic if there is a very large WAL
  loading while old WALs are being deleted or the `/agent/api/v1/targets`
  endpoint is called. (@tpaschalis)

- Fix panic in prom_sd_processor when address is empty (@mapno)

- Operator: Add missing proxy_url field from generated remote_write configs.
  (@rfratto)

- Honor the specified log format in the traces subsystem (@mapno)

- Fix typo in node_exporter for runit_service_dir. (@mattdurham)

- Allow inlining credentials in remote_write url. (@tpaschalis)

- integrations-next: Wait for integrations to stop when starting new instances
  or shutting down (@rfratto).

- Fix issue with windows_exporter mssql collector crashing the agent.
  (@mattdurham)

- The deb and rpm files will now ensure the /var/lib/grafana-agent data
  directory is created with permissions set to 0770. (@rfratto)

- Make agent-traces.yaml Namespace a template-friendly variable (@hjet)

- Disable `machine-id` journal vol by default in sample logs manifest (@hjet)

v0.22.0 (2022-01-13)
--------------------

> This release has deprecations. Please read entries carefully and consult
> the [upgrade guide][] for specific instructions.

### Deprecations

- The node_exporter integration's `netdev_device_whitelist` field is deprecated
  in favor of `netdev_device_include`. Support for the old field name will be
  removed in a future version. (@rfratto)

- The node_exporter integration's `netdev_device_blacklist` field is deprecated
  in favor of `netdev_device_include`. Support for the old field name will be
  removed in a future version. (@rfratto)

- The node_exporter integration's `systemd_unit_whitelist` field is deprecated
  in favor of `systemd_unit_include`. Support for the old field name will be
  removed in a future version. (@rfratto)

- The node_exporter integration's `systemd_unit_blacklist` field is deprecated
  in favor of `systemd_unit_exclude`. Support for the old field name will be
  removed in a future version. (@rfratto)

- The node_exporter integration's `filesystem_ignored_mount_points` field is
  deprecated in favor of `filesystem_mount_points_exclude`. Support for the old
  field name will be removed in a future version. (@rfratto)

- The node_exporter integration's `filesystem_ignored_fs_types` field is
  deprecated in favor of `filesystem_fs_types_exclude`. Support for the old
  field name will be removed in a future version. (@rfratto)

### Features

- (beta) Enable experimental config urls for fetching remote configs.
  Currently, only HTTP/S is supported. Pass the
  `-enable-features=remote-configs` flag to turn this on. (@rlankfo)

- Added [cAdvisor](https://github.com/google/cadvisor) integration. (@rgeyer)

- Traces: Add `Agent Tracing Pipeline` dashboard and alerts (@mapno)

- Traces: Support jaeger/grpc exporter (@nicoche)

- (beta) Enable an experimental integrations subsystem revamp. Pass
  `integrations-next` to `-enable-features` to turn this on. Reading the
  documentation for the revamp is recommended; enabling it causes breaking
  config changes. (@rfratto)

### Enhancements

- Traces: Improved pod association in PromSD processor (@mapno)

- Updated OTel to v0.40.0 (@mapno)

- Remote write dashboard: show in and out sample rates (@bboreham)

- Remote write dashboard: add mean latency (@bboreham)

- Update node_exporter dependency to v1.3.1. (@rfratto)

- Cherry-pick Prometheus PR #10102 into our Prometheus dependency (@rfratto).

### Bugfixes

- Fix usage of POSTGRES_EXPORTER_DATA_SOURCE_NAME when using postgres_exporter
  integration (@f11r)

- Change ordering of the entrypoint for windows service so that it accepts
  commands immediately (@mattdurham)

- Only stop WAL cleaner when it has been started (@56quarters)

- Fix issue with unquoted install path on Windows, that could allow escalation
  or running an arbitrary executable (@mattdurham)

- Fix cAdvisor so it collects all defined metrics instead of the last
  (@pkoenig10)

- Fix panic when using 'stdout' in automatic logging (@mapno)

- Grafana Agent Operator: The /-/ready and /-/healthy endpoints will
  no longer always return 404 (@rfratto).

### Other changes

- Remove log-level flag from systemd unit file (@jpkrohling)

v0.21.2 (2021-12-08)
--------------------

### Security fixes

- This release contains a fix for
  [CVE-2021-41090](https://github.com/grafana/agent/security/advisories/GHSA-9c4x-5hgq-q3wh).

### Other changes

- This release disables the existing `/-/config` and
  `/agent/api/v1/configs/{name}` endpoints by default. Pass the
  `--config.enable-read-api` flag at the command line to opt in to these
  endpoints.

v0.21.1 (2021-11-18)
--------------------

### Bugfixes

- Fix panic when using postgres_exporter integration (@saputradharma)

- Fix panic when dnsamsq_exporter integration tried to log a warning (@rfratto)

- Statsd Integration: Adding logger instance to the statsd mapper
  instantiation. (@gaantunes)

- Statsd Integration: Fix issue where mapped metrics weren't exposed to the
  integration. (@mattdurham)

- Operator: fix bug where version was a required field (@rfratto)

- Metrics: Only run WAL cleaner when metrics are being used and a WAL is
  configured. (@rfratto)

v0.21.0 (2021-11-17)
--------------------

### Enhancements

- Update Cortex dependency to v1.10.0-92-g85c378182. (@rlankfo)

- Update Loki dependency to v2.1.0-656-g0ae0d4da1. (@rlankfo)

- Update Prometheus dependency to v2.31.0 (@rlankfo)

- Add Agent Operator Helm quickstart guide (@hjet)

- Reorg Agent Operator quickstart guides (@hjet)

### Bugfixes

- Packaging: Use correct user/group env variables in RPM %post script (@simonc6372)

- Validate logs config when using logs_instance with automatic logging processor (@mapno)

- Operator: Fix MetricsInstance Service port (@hjet)

- Operator: Create govern service per Grafana Agent (@shturman)

- Operator: Fix relabel_config directive for PodLogs resource (@hjet)

- Traces: Fix `success_logic` code in service graphs processor (@mapno)

### Other changes

- Self-scraped integrations will now use an SUO-specific value for the `instance` label. (@rfratto)

- Traces: Changed service graphs store implementation to improve CPU performance (@mapno)

v0.20.1 (2021-12-08)
--------------------

> _NOTE_: The fixes in this patch are only present in v0.20.1 and >=v0.21.2.

### Security fixes

- This release contains a fix for
  [CVE-2021-41090](https://github.com/grafana/agent/security/advisories/GHSA-9c4x-5hgq-q3wh).

### Other changes

- This release disables the existing `/-/config` and
  `/agent/api/v1/configs/{name}` endpoitns by default. Pass the
  `--config.enable-read-api` flag at the command line to opt in to these
  endpoints.

v0.20.0 (2021-10-28)
--------------------

> **BREAKING CHANGES**: This release has breaking changes. Please read entries
> carefully and consult the [upgrade guide][] for specific instructions.

### Breaking Changes

- push_config is no longer supported in trace's config (@mapno)

### Features

- Operator: The Grafana Agent Operator can now generate a Kubelet service to
  allow a ServiceMonitor to collect Kubelet and cAdvisor metrics. This requires
  passing a `--kubelet-service` flag to the Operator in `namespace/name` format
  (like `kube-system/kubelet`). (@rfratto)

- Service graphs processor (@mapno)

### Enhancements

- Updated mysqld_exporter to v0.13.0 (@gaantunes)

- Updated postgres_exporter to v0.10.0 (@gaantunes)

- Updated redis_exporter to v1.27.1 (@gaantunes)

- Updated memcached_exporter to v0.9.0 (@gaantunes)

- Updated statsd_exporter to v0.22.2 (@gaantunes)

- Updated elasticsearch_exporter to v1.2.1 (@gaantunes)

- Add remote write to silent Windows Installer  (@mattdurham)

- Updated mongodb_exporter to v0.20.7 (@rfratto)

- Updated OTel to v0.36 (@mapno)

- Updated statsd_exporter to v0.22.2 (@mattdurham)

- Update windows_exporter to v0.16.0 (@rfratto, @mattdurham)

- Add send latency to agent dashboard (@bboreham)

### Bugfixes

- Do not immediately cancel context when creating a new trace processor. This
  was preventing scrape_configs in traces from functioning. (@lheinlen)

- Sanitize autologged Loki labels by replacing invalid characters with
  underscores (@mapno)

- Traces: remove extra line feed/spaces/tabs when reading password_file content
  (@nicoche)

- Updated envsubst to v2.0.0-20210730161058-179042472c46. This version has a
  fix needed for escaping values outside of variable substitutions. (@rlankfo)

- Grafana Agent Operator should no longer delete resources matching the names
  of the resources it manages. (@rfratto)

- Grafana Agent Operator will now appropriately assign an
  `app.kubernetes.io/managed-by=grafana-agent-operator` to all created
  resources. (@rfratto)

### Other changes

- Configuration API now returns 404 instead of 400 when attempting to get or
  delete a config which does not exist. (@kgeckhart)

- The windows_exporter now disables the textfile collector by default.
  (@rfratto)

v0.19.0 (2021-09-29)
--------------------

> **BREAKING CHANGES**: This release has breaking changes. Please read entries
> carefully and consult the [upgrade guide][] for specific instructions.

### Breaking Changes

- Reduced verbosity of tracing autologging by not logging `STATUS_CODE_UNSET`
  status codes. (@mapno)

- Operator: rename `Prometheus*` CRDs to `Metrics*` and `Prometheus*` fields to
  `Metrics*`. (@rfratto)

- Operator: CRDs are no longer referenced using a hyphen in the name to be
  consistent with how Kubernetes refers to resources. (@rfratto)

- `prom_instance` in the spanmetrics config is now named `metrics_instance`.
  (@rfratto)

### Deprecations

- The `loki` key at the root of the config file has been deprecated in favor of
  `logs`. `loki`-named fields in `automatic_logging` have been renamed
  accordinly: `loki_name` is now `logs_instance_name`, `loki_tag` is now
  `logs_instance_tag`, and `backend: loki` is now `backend: logs_instance`.
  (@rfratto)

- The `prometheus` key at the root of the config file has been deprecated in
  favor of `metrics`. Flag names starting with `prometheus.` have also been
  deprecated in favor of the same flags with the `metrics.` prefix. Metrics
  prefixed with `agent_prometheus_` are now prefixed with `agent_metrics_`.
  (@rfratto)

- The `tempo` key at the root of the config file has been deprecated in favor
  of `traces`. (@mattdurham)

### Features

- Added [GitHub exporter](https://github.com/infinityworks/github-exporter)
  integration. (@rgeyer)

- Add TLS config options for tempo `remote_write`s. (@mapno)

- Support autologging span attributes as log labels (@mapno)

- Put Tests requiring Network Access behind a -online flag (@flokli)

- Add logging support to the Grafana Agent Operator. (@rfratto)

- Add `operator-detach` command to agentctl to allow zero-downtime upgrades
  when removing an Operator CRD. (@rfratto)

- The Grafana Agent Operator will now default to deploying the matching release
  version of the Grafana Agent instead of v0.14.0. (@rfratto)

### Enhancements

- Update OTel dependency to v0.30.0 (@mapno)

- Allow reloading configuration using `SIGHUP` signal. (@tharun208)

- Add HOSTNAME environment variable to service file to allow for expanding the
  $HOSTNAME variable in agent config.  (@dfrankel33)

- Update jsonnet-libs to 1.21 for Kubernetes 1.21+ compatability. (@MurzNN)

- Make method used to add k/v to spans in prom_sd processor configurable.
  (@mapno)

### Bugfixes

- Regex capture groups like `${1}` will now be kept intact when using
  `-config.expand-env`. (@rfratto)

- The directory of the logs positions file will now properly be created on
  startup for all instances. (@rfratto)

- The Linux system packages will now configure the grafana-agent user to be a
  member of the adm and systemd-journal groups. This will allow logs to read
  from journald and /var/log by default. (@rfratto)

- Fix collecting filesystem metrics on Mac OS (darwin) in the `node_exporter`
  integration default config. (@eamonryan)

- Remove v0.0.0 flags during build with no explicit release tag (@mattdurham)

- Fix issue with global scrape_interval changes not reloading integrations
  (@kgeckhart)

- Grafana Agent Operator will now detect changes to referenced ConfigMaps and
  Secrets and reload the Agent properly. (@rfratto)

- Grafana Agent Operator's object label selectors will now use Kubernetes
  defaults when undefined (i.e., default to nothing). (@rfratto)

- Fix yaml marshalling tag for cert_file in kafka exporter agent config.
  (@rgeyer)

- Fix warn-level logging of dropped targets. (@james-callahan)

- Standardize scrape_interval to 1m in examples. (@mattdurham)

v0.18.4 (2021-09-14)
--------------------

### Enhancements

- Add `agent_prometheus_configs_changed_total` metric to track instance config
  events. (@rfratto)

### Bugfixes

- Fix info logging on windows. (@mattdurham)

- Scraping service: Ensure that a reshard is scheduled every reshard
  interval. (@rfratto)

v0.18.3 (2021-09-08)
--------------------

### Bugfixes

- Register missing metric for configstore consul request duration. (@rfratto)

- Logs should contain a caller field with file and line numbers again
  (@kgeckhart)

- In scraping service mode, the polling configuration refresh should honor
  timeout. (@mattdurham)

- In scraping service mode, the lifecycle reshard should happen using a
  goroutine. (@mattdurham)

- In scraping service mode, scraping service can deadlock when reloading during
  join. (@mattdurham)

- Scraping service: prevent more than one refresh from being queued at a time.
  (@rfratto)

v0.18.2 (2021-08-12)
--------------------

### Bugfixes

- Honor the prefix and remove prefix from consul list results (@mattdurham)

v0.18.1 (2021-08-09)
--------------------

### Bugfixes

- Reduce number of consul calls when ran in scrape service mode (@mattdurham)

v0.18.0 (2021-07-29)
--------------------

### Features

- Added [GitHub exporter](https://github.com/infinityworks/github-exporter)
  integration. (@rgeyer)

- Add support for OTLP HTTP trace exporting. (@mapno)

### Enhancements

- Switch to drone for releases. (@mattdurham)

- Update postgres_exporter to a [branch of](https://github.com/grafana/postgres_exporter/tree/exporter-package-v0.10.0) v0.10.0

### Bugfixes

- Enabled flag for integrations is not being honored. (@mattdurham)

v0.17.0 (2021-07-15)
--------------------

### Features

- Added [Kafka Lag exporter](https://github.com/davidmparrott/kafka_exporter)
  integration. (@gaantunes)

### Bugfixes

- Fix race condition that may occur and result in a panic when initializing
  scraping service cluster. (@rfratto)

v0.16.1 (2021-06-22)
--------------------

### Bugfixes

- Fix issue where replaying a WAL caused incorrect metrics to be sent over
  remote write. (@rfratto)

v0.16.0 (2021-06-17)
--------------------

### Features

- (beta) A Grafana Agent Operator is now available. (@rfratto)

### Enhancements

- Error messages when installing the Grafana Agent for Grafana Cloud will now
  be shown. (@rfratto)

### Bugfixes

- Fix a leak in the shared string interner introduced in v0.14.0. This fix was
  made to a [dependency](https://github.com/grafana/prometheus/pull/21).
  (@rfratto)

- Fix issue where a target will fail to be scraped for the process lifetime if
  that target had gone down for long enough that its series were removed from
  the in-memory cache (2 GC cycles). (@rfratto)

v0.15.0 (2021-06-03)
--------------------

> **BREAKING CHANGES**: This release has breaking changes. Please read entries
> carefully and consult the [upgrade guide][] for specific instructions.

### Breaking Changes

- The configuration of Tempo Autologging has changed. (@mapno)

### Features

- Add support for exemplars. (@mapno)

### Enhancements

- Add the option to log to stdout instead of a Loki instance. (@joe-elliott)

- Update Cortex dependency to v1.8.0.

- Running the Agent as a DaemonSet with host_filter and role: pod should no
  longer cause unnecessary load against the Kubernetes SD API. (@rfratto)

- Update Prometheus to v2.27.0. (@mapno)

- Update Loki dependency to d88f3996eaa2. This is a non-release build, and was
  needed to support exemplars. (@mapno)

- Update Cortex dependency to d382e1d80eaf. This is a non-release build, and
  was needed to support exemplars. (@mapno)

### Bugfixes

- Host filter relabeling rules should now work. (@rfratto)

- Fixed issue where span metrics where being reported with wrong time unit.
  (@mapno)

### Other changes

- Intentionally order tracing processors. (@joe-elliott)

v0.14.0 (2021-05-24)
--------------------

> **BREAKING CHANGES**: This release has breaking changes. Please read entries
> carefully and consult the [upgrade guide][] for specific instructions.
>
> **STABILITY NOTICE**: As of this release, functionality that is not
> recommended for production use and is expected to change will be tagged
> interchangably as "experimental" or "beta."

### Security fixes

- The Scraping service API will now reject configs that read credentials from
  disk by default. This prevents malicious users from reading arbitrary files
  and sending their contents over the network. The old behavior can be
  re-enabled by setting `dangerous_allow_reading_files: true` in the scraping
  service config. (@rfratto)

### Breaking changes

- Configuration for SigV4 has changed. (@rfratto)

### Deprecations

- `push_config` is now supplanted by `remote_block` and `batch`. `push_config`
  will be removed in a future version (@mapno)

### Features

- (beta) New integration: windows_exporter (@mattdurham)

- (beta) Grafana Agent Windows Installer is now included as a release artifact.
  (@mattdurham)

- Official M1 Mac release builds will now be generated! Look for
  `agent-darwin-arm64` and `agentctl-darwin-arm64` in the release assets.
  (@rfratto)

- Add support for running as a Windows service (@mattdurham)

- (beta) Add /-/reload support. It is not recommended to invoke `/-/reload`
  against the main HTTP server. Instead, two new command-line flags have been
  added: `--reload-addr` and `--reload-port`. These will launch a
  `/-/reload`-only HTTP server that can be used to safely reload the Agent's
  state.  (@rfratto)

- Add a /-/config endpoint. This endpoint will return the current configuration
  file with defaults applied that the Agent has loaded from disk. (@rfratto)

- (beta) Support generating metrics and exposing them via a Prometheus exporter
  from span data. (@yeya24)

- Tail-based sampling for tracing pipelines (@mapno)

- Added Automatic Logging feature for Tempo (@joe-elliott)

- Disallow reading files from within scraping service configs by default.
  (@rfratto)

- Add remote write for span metrics (@mapno)

### Enhancements

- Support compression for trace export. (@mdisibio)

- Add global remote_write configuration that is shared between all instances
  and integrations. (@mattdurham)

- Go 1.16 is now used for all builds of the Agent. (@rfratto)

- Update Prometheus dependency to v2.26.0. (@rfratto)

- Upgrade `go.opentelemetry.io/collector` to v0.21.0 (@mapno)

- Add kafka trace receiver (@mapno)

- Support mirroring a trace pipeline to multiple backends (@mapno)

- Add `headers` field in `remote_write` config for Tempo. `headers` specifies
  HTTP headers to forward to the remote endpoint. (@alexbiehl)

- Add silent uninstall to Windows Uninstaller. (@mattdurham)

### Bugfixes

- Native Darwin arm64 builds will no longer crash when writing metrics to the
  WAL. (@rfratto)

- Remote write endpoints that never function across the lifetime of the Agent
  will no longer prevent the WAL from being truncated. (@rfratto)

- Bring back FreeBSD support. (@rfratto)

- agentctl will no longer leak WAL resources when retrieving WAL stats.
  (@rfratto)

- Ensure defaults are applied to undefined sections in config file. This fixes
  a problem where integrations didn't work if `prometheus:` wasn't configured.
  (@rfratto)

- Fixed issue where automatic logging double logged "svc". (@joe-elliott)

### Other changes

- The Grafana Cloud Agent has been renamed to the Grafana Agent. (@rfratto)

- Instance configs uploaded to the Config Store API will no longer be stored
  along with the global Prometheus defaults. This is done to allow globals to
  be updated and re-apply the new global defaults to the configs from the
  Config Store. (@rfratto)

- The User-Agent header sent for logs will now be `GrafanaAgent/<version>`
  (@rfratto)

- Add `tempo_spanmetrics` namespace in spanmetrics (@mapno)

v0.13.1 (2021-04-09)
--------------------

### Bugfixes

- Validate that incoming scraped metrics do not have an empty label set or a
  label set with duplicate labels, mirroring the behavior of Prometheus.
  (@rfratto)

v0.13.0 (2021-02-25)
--------------------

> The primary branch name has changed from `master` to `main`. You may have to
> update your local checkouts of the repository to point at the new branch name.

### Features

- postgres_exporter: Support query_path and disable_default_metrics. (@rfratto)

### Enhancements

- Support other architectures in installation script. (@rfratto)

- Allow specifying custom wal_truncate_frequency per integration. (@rfratto)

- The SigV4 region can now be inferred using the shared config (at
  `$HOME/.aws/config`) or environment variables (via `AWS_CONFIG`). (@rfratto)

- Update Prometheus dependency to v2.25.0. (@rfratto)

### Bugfixes

- Not providing an `-addr` flag for `agentctl config-sync` will no longer
  report an error and will instead use the pre-existing default value.
  (@rfratto)

- Fixed a bug from v0.12.0 where the Loki installation script failed because
  positions_directory was not set. (@rfratto)

- Reduce the likelihood of dataloss during a remote_write-side outage by
  increasing the default wal_truncation_frequency to 60m and preventing the WAL
  from being truncated if the last truncation timestamp hasn't changed. This
  change increases the size of the WAL on average, and users may configure a
  lower wal_truncation_frequency to deliberately choose a smaller WAL over
  write guarantees. (@rfratto)

- Add the ability to read and serve HTTPS integration metrics when given a set
  certificates (@mattdurham)

v0.12.0 (2021-02-05)
--------------------

> **BREAKING CHANGES**: This release has breaking changes. Please read entries
> carefully and consult the [upgrade guide][] for specific instructions.

### Breaking Changes

- The configuration format for the `loki` block has changed. (@rfratto)

- The configuration format for the `tempo` block has changed. (@rfratto)

### Features

- Support for multiple Loki Promtail instances has been added. (@rfratto)

- Support for multiple Tempo instances has been added. (@rfratto)

- Added [ElasticSearch exporter](https://github.com/justwatchcom/elasticsearch_exporter)
  integration. (@colega)

### Enhancements

- `.deb` and `.rpm` packages are now generated for all supported architectures.
  The architecture of the AMD64 package in the filename has been renamed to
  `amd64` to stay synchronized with the architecture name presented from other
  release assets. (@rfratto)

- The `/agent/api/v1/targets` API will now include discovered labels on the
  target pre-relabeling in a `discovered_labels` field. (@rfratto)

- Update Loki to 59a34f9867ce. This is a non-release build, and was needed to
  support multiple Loki instances. (@rfratto)

- Scraping service: Unhealthy Agents in the ring will no longer cause job
  distribution to fail. (@rfratto)

- Scraping service: Cortex ring metrics (prefixed with cortex_ring_) will now
  be registered for tracking the state of the hash ring. (@rfratto)

- Scraping service: instance config ownership is now determined by the hash of
  the instance config name instead of the entire config. This means that
  updating a config is guaranteed to always hash to the same Agent, reducing
  the number of metrics gaps. (@rfratto)

- Only keep a handful of K8s API server metrics by default to reduce default
  active series usage. (@hjet)

- Go 1.15.8 is now used for all distributions of the Agent. (@rfratto)

### Bugfixes

- `agentctl config-check` will now work correctly when the supplied config file
  contains integrations. (@hoenn)

v0.11.0 (2021-01-20)
--------------------

### Features

- ARMv6 builds of `agent` and `agentctl` will now be included in releases to
  expand Agent support to cover all models of Raspberry Pis. ARMv6 docker
  builds are also now available. (@rfratto)

- Added `config-check` subcommand for `agentctl` that can be used to validate
  Agent configuration files before attempting to load them in the `agent`
  itself. (@56quarters)

### Enhancements

- A sigv4 install script for Prometheus has been added. (@rfratto)

- NAMESPACE may be passed as an environment variable to the Kubernetes install
  scripts to specify an installation namespace. (@rfratto)

### Bugfixes

- The K8s API server scrape job will use the API server Service name when
  resolving IP addresses for Prometheus service discovery using the "Endpoints"
  role. (@hjet)

- The K8s manifests will no longer include the `default/kubernetes` job twice
  in both the DaemonSet and the Deployment. (@rfratto)

v0.10.0 (2021-01-13)
--------------------

### Features

- Prometheus `remote_write` now supports SigV4 authentication using the
  [AWS default credentials chain](https://docs.aws.amazon.com/sdk-for-java/v1/developer-guide/credentials.html).
  This enables the Agent to send metrics to Amazon Managed Prometheus without
  needing the [SigV4 Proxy](https://github.com/awslabs/aws-sigv4-proxy).
  (@rfratto)

### Enhancements

- Update `redis_exporter` to v1.15.0. (@rfratto)

- `memcached_exporter` has been updated to v0.8.0. (@rfratto)

- `process-exporter` has been updated to v0.7.5. (@rfratto)

- `wal_cleanup_age` and `wal_cleanup_period` have been added to the top-level
  Prometheus configuration section. These settings control how Write Ahead Logs
  (WALs) that are not associated with any instances are cleaned up. By default,
  WALs not associated with an instance that have not been written in the last
  12 hours are eligible to be cleaned up. This cleanup can be disabled by
  setting `wal_cleanup_period` to `0`. (@56quarters)

- Configuring logs to read from the systemd journal should now work on journals
  that use +ZSTD compression. (@rfratto)

### Bugfixes

- Integrations will now function if the HTTP listen address was set to a value
  other than the default. (@mattdurham)

- The default Loki installation will now be able to write its positions file.
  This was prevented by accidentally writing to a readonly volume mount.
  (@rfratto)

v0.9.1 (2021-01-04)
-------------------

### Enhancements

- agentctl will now be installed by the rpm and deb packages as
  `grafana-agentctl`. (@rfratto)

v0.9.0 (2020-12-10)
-------------------

### Features

- Add support to configure TLS config for the Tempo exporter to use
  insecure_skip_verify to disable TLS chain verification. (@bombsimon)

- Add `sample-stats` to `agentctl` to search the WAL and return a summary of
  samples of series matching the given label selector. (@simonswine)

- New integration:
  [postgres_exporter](https://github.com/wrouesnel/postgres_exporter)
  (@rfratto)

- New integration:
  [statsd_exporter](https://github.com/prometheus/statsd_exporter) (@rfratto)

- New integration:
  [consul_exporter](https://github.com/prometheus/consul_exporter) (@rfratto)

- Add optional environment variable substitution of configuration file.
  (@dcseifert)

### Enhancements

- `min_wal_time` and `max_wal_time` have been added to the instance config
  settings, guaranteeing that data in the WAL will exist for at least
  `min_wal_time` and will not exist for longer than `max_wal_time`. This change
  will increase the size of the WAL slightly but will prevent certain scenarios
  where data is deleted before it is sent. To revert back to the old behavior,
  set `min_wal_time` to `0s`. (@rfratto)

- Update `redis_exporter` to v1.13.1. (@rfratto)

- Bump OpenTelemetry-collector dependency to v0.16.0. (@bombsimon)

### Bugfixes

- Fix issue where the Tempo example manifest could not be applied because the
  port names were too long. (@rfratto)

- Fix issue where the Agent Kubernetes manifests may not load properly on AKS.
  (#279) (@rfratto)

### Other changes

- The User-Agent header sent for logs will now be `GrafanaCloudAgent/<version>`
  (@rfratto)

v0.8.0 (2020-11-06)
-------------------

### Features

- New integration: [dnsamsq_exporter](https://github.com/google/dnsamsq_exporter)
  (@rfratto).

- New integration: [memcached_exporter](https://github.com/prometheus/memcached_exporter)
  (@rfratto).

### Enhancements

- Add `<integration name>_build_info` metric to all integrations. The build
  info displayed will match the build information of the Agent and _not_ the
  embedded exporter. This metric is used by community dashboards, so adding it
  to the Agent increases compatibility with existing dashboards that depend on
  it existing. (@rfratto)

- Bump OpenTelemetry-collector dependency to 0.14.0 (@joe-elliott)

### Bugfixes

- Error messages when retrieving configs from the KV store will now be logged,
  rather than just logging a generic message saying that retrieving the config
  has failed. (@rfratto)

v0.7.2 (2020-10-29)
-------------------

### Enhancements

- Bump Prometheus dependency to 2.21. (@rfratto)

- Bump OpenTelemetry-collector dependency to 0.13.0 (@rfratto)

- Bump Promtail dependency to 2.0. (@rfratto)

- Enhance host_filtering mode to support targets from Docker Swarm and Consul.
  Also, add a `host_filter_relabel_configs` to that will apply relabeling rules
  for determining if a target should be dropped. Add a documentation section
  explaining all of this in detail. (@rfratto)

### Bugfixes

- Fix deb package prerm script so that it stops the agent on package removal.
  (@jdbaldry)

- Fix issue where the `push_config` for Tempo field was expected to be
  `remote_write`. `push_config` now works as expected. (@rfratto)

v0.7.1 (2020-10-23)
-------------------

### Bugfixes

- Fix issue where ARM binaries were not published with the GitHub release.

v0.7.0 (2020-10-23)
-------------------

### Features

- Added Tracing Support. (@joe-elliott)

- Add RPM and deb packaging. (@jdbaldry, @simon6372)

- arm64 and arm/v7 Docker containers and release builds are now available for
  `agent` and `agentctl`. (@rfratto)

- Add `wal-stats` and `target-stats` tooling to `agentctl` to discover WAL and
  cardinality issues. (@rfratto)

- [mysqld_exporter](https://github.com/prometheus/mysqld_exporter) is now
  embedded and available as an integration. (@rfratto)

- [redis_exporter](https://github.com/oliver006/redis_exporter) is now embedded
  and available as an integration. (@dafydd-t)

### Enhancements

- Resharding the cluster when using the scraping service mode now supports
  timeouts through `reshard_timeout`. The default value is `30s.` This timeout
  applies to cluster-wide reshards (performed when joining and leaving the
  cluster) and local reshards (done on the `reshard_interval`). (@rfratto)

### Bugfixes

- Fix issue where integrations crashed with instance_mode was set to `distinct`
  (@rfratto)

- Fix issue where the `agent` integration did not work on Windows (@rfratto).

- Support URL-encoded paths in the scraping service API. (@rfratto)

- The instance label written from replace_instance_label can now be overwritten
  with relabel_configs. This bugfix slightly modifies the behavior of what data
  is stored. The final instance label will now be stored in the WAL rather than
  computed by remote_write. This change should not negatively affect existing
  users. (@rfratto)

v0.6.1 (2020-04-11)
-------------------

### Bugfixes

- Fix issue where build information was empty when running the Agent with
  --version. (@rfratto)

- Fix issue where updating a config in the scraping service may fail to pick up
  new targets. (@rfratto)

- Fix deadlock that slowly prevents the Agent from scraping targets at a high
  scrape volume. (@rfratto)

v0.6.0 (2020-09-04)
-------------------

### Breaking Changes

- The Configs API will now disallow two instance configs having multiple
  `scrape_configs` with the same `job_name`. This was needed for the instance
  sharing mode, where combined instances may have duplicate `job_names` across
  their `scrape_configs`. This brings the scraping service more in line with
  Prometheus, where `job_names` must globally be unique. This change also
  disallows concurrent requests to the put/apply config API endpoint to prevent
  a race condition of two conflicting configs being applied at the same time.
  (@rfratto)

### Deprecations

- `use_hostname_label` is now supplanted by `replace_instance_label`.
  `use_hostname_label` will be removed in a future version. (@rfratto)

### Features

- The Grafana Agent can now collect logs and send to Loki. This is done by
  embedding Promtail, the official Loki log collection client. (@rfratto)

- Integrations can now be enabled without scraping. Set scrape_integrations to
  `false` at the `integrations` key or within the specific integration you
  don't want to scrape. This is useful when another Agent or Prometheus server
  will scrape the integration. (@rfratto)

- [process-exporter](https://github.com/ncabatoff/process-exporter) is now
  embedded as `process_exporter`. The hypen has been changed to an underscore
  in the config file to retain consistency with `node_exporter`. (@rfratto)

### Enhancements

- A new config option, `replace_instance_label`, is now available for use with
  integrations. When this is true, the instance label for all metrics coming
  from an integration will be replaced with the machine's hostname rather than
  127.0.0.1. (@rfratto)

- The embedded Prometheus version has been updated to 2.20.1. (@rfratto,
  @gotjosh)

- The User-Agent header written by the Agent when remote_writing will now be
  `GrafanaCloudAgent/<Version>` instead of `Prometheus/<Prometheus Version>`.
  (@rfratto)

- The subsystems of the Agent (`prometheus`, `loki`) are now made optional.
  Enabling integrations also implicitly enables the associated subsystem. For
  example, enabling the `agent` or `node_exporter` integration will force the
  `prometheus` subsystem to be enabled.  (@rfratto)

### Bugfixes

- The documentation for Tanka configs is now correct. (@amckinley)

- Minor corrections and spelling issues have been fixed in the Overview
  documentation. (@amckinley)

- The new default of `shared` instances mode broke the metric value for
  `agent_prometheus_active_configs`, which was tracking the number of combined
  configs (i.e., number of launched instances). This metric has been fixed and
  a new metric, `agent_prometheus_active_instances`, has been added to track
  the numbger of launched instances. If instance sharing is not enabled, both
  metrics will share the same value. (@rfratto)

- `remote_write` names in a group will no longer be copied from the
  remote_write names of the first instance in the group. Rather, all
  remote_write names will be generated based on the first 6 characters of the
  group hash and the first six characters of the remote_write hash. (@rfratto)

- Fix a panic that may occur during shutdown if the WAL is closed in the middle
  of the WAL being truncated. (@rfratto)

v0.5.0 (2020-08-12)
-------------------

### Features

- A [scrape targets API](https://github.com/grafana/agent/blob/main/docs/api.md#list-current-scrape-targets)
  has been added to show every target the Agent is currently scraping, when it
  was last scraped, how long it took to scrape, and errors from the last
  scrape, if any. (@rfratto)

- "Shared Instance Mode" is the new default mode for spawning Prometheus
  instances, and will improve CPU and memory usage for users of integrations
  and the scraping service. (@rfratto)

### Enhancements

- Memory stability and utilization of the WAL has been improved, and the
  reported number of active series in the WAL will stop double-counting
  recently churned series. (@rfratto)

- Changing scrape_configs and remote_write configs for an instance will now be
  dynamically applied without restarting the instance. This will result in less
  missing metrics for users of the scraping service that change a config.
  (@rfratto)

- The Tanka configuration now uses k8s-alpha. (@duologic)

### Bugfixes

- The Tanka configuration will now also deploy a single-replica deployment
  specifically for scraping the Kubernetes API. This deployment acts together
  with the Daemonset to scrape the full cluster and the control plane.
  (@gotjosh)

- The node_exporter filesystem collector will now work on Linux systems without
  needing to manually set the blocklist and allowlist of filesystems.
  (@rfratto)

v0.4.0 (2020-06-18)
-------------------

### Features

- Support for integrations has been added. Integrations can be any embedded
  tool, but are currently used for embedding exporters and generating scrape
  configs. (@rfratto)

- node_exporter has been added as an integration. This is the full version of
  node_exporter with the same configuration options. (@rfratto)

- An Agent integration that makes the Agent automatically scrape itself has
  been added. (@rfratto)

### Enhancements

- The WAL can now be truncated if running the Agent without any remote_write
  endpoints. (@rfratto)

### Bugfixes

- Prevent the Agent from crashing when a global Prometheus config stanza is not
  provided. (@robx)

- Enable agent host_filter in the Tanka configs, which was disabled by default
  by mistake. (@rfratto)

v0.3.2 (2020-05-29)
-------------------

### Features

- Tanka configs that deploy the scraping service mode are now available
  (@rfratto)

- A k3d example has been added as a counterpart to the docker-compose example.
  (@rfratto)

### Enhancements

- Labels provided by the default deployment of the Agent (Kubernetes and Tanka)
  have been changed to align with the latest changes to grafana/jsonnet-libs.
  The old `instance` label is now called `pod`, and the new `instance` label is
  unique. A `container` label has also been added. The Agent mixin has been
  subsequently updated to also incorporate these label changes. (@rfratto)

- The `remote_write` and `scrape_config` sections now share the same
  validations as Prometheus (@rfratto)

- Setting `wal_truncation_frequency` to less than the scrape interval is now
  disallowed (@rfratto)

### Bugfixes

- A deadlock in scraping service mode when updating a config that shards to the
  same node has been fixed (@rfratto)

- `remote_write` config stanzas will no longer ignore `password_file`
  (@rfratto)

- `scrape_config` client secrets (e.g., basic auth, bearer token,
  `password_file`) will now be properly retained in scraping service mode
  (@rfratto)

- Labels for CPU, RX, and TX graphs in the Agent Operational dashboard now
  correctly show the pod name of the Agent instead of the exporter name.
  (@rfratto)

v0.3.1 (2020-05-20)
-------------------

### Features

- The Agent has upgraded its vendored Prometheus to v2.18.1 (@gotjosh,
  @rfratto)

### Bugfixes

- A typo in the Tanka configs and Kubernetes manifests that prevents the Agent
  launching with v0.3.0 has been fixed (@captncraig)

- Fixed a bug where Tanka mixins could not be used due to an issue with the
  folder placement enhancement (@rfratto)

### Enhancements

- `agentctl` and the config API will now validate that the YAML they receive
  are valid instance configs. (@rfratto)

v0.3.0 (2020-05-13)
-------------------

### Features

- A third operational mode called "scraping service mode" has been added. A KV
  store is used to store instance configs which are distributed amongst a
  clustered set of Agent processes, dividing the total scrape load across each
  agent. An API is exposed on the Agents to list, create, update, and delete
  instance configurations from the KV store. (@rfratto)

- An "agentctl" binary has been released to interact with the new instance
  config management API created by the "scraping service mode." (@rfratto,
  @hoenn)

- The Agent now includes readiness and healthiness endpoints. (@rfratto)

### Enhancements

- The YAML files are now parsed strictly and an invalid YAML will generate an
  error at runtime. (@hoenn)

- The default build mode for the Docker containers is now release, not debug.
  (@rfratto)

- The Grafana Agent Tanka Mixins now are placed in an "Agent" folder within
  Grafana. (@cyriltovena)

v0.2.0 (2020-04-09)
-------------------

### Features

- The Prometheus remote write protocol will now send scraped metadata (metric
  name, help, type and unit). This results in almost negligent bytes sent
  increase as metadata is only sent every minute. It is on by default.
  (@gotjosh)

  These metrics are available to monitor metadata being sent:
  - `prometheus_remote_storage_succeeded_metadata_total`
  - `prometheus_remote_storage_failed_metadata_total`
  - `prometheus_remote_storage_retried_metadata_total`
  - `prometheus_remote_storage_sent_batch_duration_seconds` and
    `prometheus_remote_storage_sent_bytes_total` have a new label “type” with
    the values of `metadata` or `samples`.

### Enhancements

- The Agent has upgraded its vendored Prometheus to v2.17.1 (@rfratto)

### Bugfixes

- Invalid configs passed to the agent will now stop the process after they are
  logged as invalid; previously the Agent process would continue. (@rfratto)

- Enabling host_filter will now allow metrics from node role Kubernetes service
  discovery to be scraped properly (e.g., cAdvisor, Kubelet). (@rfratto)

v0.1.1 (2020-03-16)
-------------------

### Other changes

- Nits in documentation (@sh0rez)

- Fix various dashboard mixin problems from v0.1.0 (@rfratto)

- Pass through release tag to `docker build` (@rfratto)

v0.1.0 (2020-03-16)
-------------------

> First release!

### Features

- Support for scraping Prometheus metrics and sharding the agent through the
  presence of a `host_filter` flag within the Agent configuration file.

[upgrade guide]: https://grafana.com/docs/agent/latest/upgrade-guide/
[contributors guide]: ./docs/developer/contributing.md#updating-the-changelog<|MERGE_RESOLUTION|>--- conflicted
+++ resolved
@@ -58,10 +58,7 @@
   - `discovery.uyuni` discovers scrape targets from a Uyuni Server. (@sparta0x117)
   - `discovery.eureka` discovers targets from a Eureka Service Registry. (@spartan0x117)
   - `discovery.openstack` - service discovery for OpenStack. (@marctc)
-<<<<<<< HEAD
-=======
   - `discovery.hetzner` - service discovery for Hetzner Cloud. (@marctc)
->>>>>>> 52d855ee
 
 ### Bugfixes
 
