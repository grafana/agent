--- conflicted
+++ resolved
@@ -85,13 +85,11 @@
 
 - Introduce global configuration for logs. (@jcreixell)
 
-<<<<<<< HEAD
+- New metric for prometheus.scrape - `agent_prometheus_scrape_targets_gauge`. (@ptodev)
+
+- New metric for prometheus.scrape and prometheus.relabel - `agent_prometheus_forwarded_samples_total`. (@ptodev)
+
 - Integrations: Introduce the `mssql` integration. (@binaryfissiongames)
-=======
-- New metric for prometheus.scrape - `agent_prometheus_scrape_targets_gauge`. (@ptodev)
-
-- New metric for prometheus.scrape and prometheus.relabel - `agent_prometheus_forwarded_samples_total`. (@ptodev)
->>>>>>> 2528c464
 
 ### Enhancements
 
