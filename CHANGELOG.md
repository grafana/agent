# Changelog

> _Contributors should read our [contributors guide][] for instructions on how
> to update the changelog._

This document contains a historical list of changes between releases. Only
changes that impact end-user behavior are listed; changes to documentation or
internal API changes are not present.

Main (unreleased)
-----------------

### Breaking changes

- Set `retry_on_http_429` to `true` by default in the `queue_config` block in static mode's `remote_write`. (@wildum)

### Features

- New Grafana Agent Flow components:

  - `otelcol.connector.spanlogs` creates logs from spans. It is the flow mode equivalent
  to static mode's `automatic_logging` processor. (@ptodev)
  - `otelcol.connector.servicegraph` creates service graph metrics from spans. It is the
  flow mode equivalent to static mode's `service_graphs` processor. (@ptodev)
  - `discovery.consulagent` discovers scrape targets from Consul Agent. (@wildum)
  - `discovery.kuma` discovers scrape targets from the Kuma control plane. (@tpaschalis)
  - `discovery.marathon` discovers scrape targets from Marathon servers. (@wildum)
  - `discovery.ionos` discovers scrape targets from the IONOS Cloud API. (@wildum)
  - `discovery.triton` discovers scrape targets from Triton Container Monitor. (@erikbaranowski)
  - `discovery.nerve` discovers scrape targets from AirBnB's Nerve. (@tpaschalis)
  - `discovery.serverset` discovers Serversets stored in Zookeeper. (@thampiotr)
  - `discovery.scaleway` discovers scrape targets from Scaleway virtual
    instances and bare-metal machines. (@rfratto)

- Flow: allow the HTTP server to be configured with TLS in the config file
  using the new `http` config block. (@rfratto)

- Clustering: add new flag `--cluster.max-join-peers` to limit the number of peers the system joins. (@wildum)

- Clustering: add a new flag `--cluster.name` to prevent nodes without this identifier from joining the cluster. (@wildum)

- Clustering: add IPv6 support when using advertise interfaces to assign IP addresses. (@wildum)

- Add a `file_watch` block in `loki.source.file` to configure how often to poll files from disk for changes via `min_poll_frequency` and `max_poll_frequency`.
  In static mode it can be configured in the global `file_watch_config` via `min_poll_frequency` and `max_poll_frequency`.  (@wildum)

### Enhancements

- Clustering: allow advertise interfaces to be configurable, with the possibility to select all available interfaces. (@wildum)

- Deleted series will now be removed from the WAL sooner, allowing Prometheus
  remote_write to free memory associated with removed series sooner. (@rfratto)

- Added a `disable_high_cardinality_metrics` configuration flag to `otelcol`
  exporters and receivers to switch high cardinality debug metrics off.  (@glindstedt)

- `loki.source.kafka` component now exposes internal label `__meta_kafka_offset`
  to indicate offset of consumed message. (@hainenber)

<<<<<<< HEAD
- `grafana-agent`'s Helm chart can use image's digest in place of tag. (@hainenber)
=======
- Flow: improve river config validation step in `prometheus.scrape` by comparing `scrape_timeout` with `scrape_interval`. (@wildum)
>>>>>>> eebc15ad

### Other changes

- Use Go 1.21.1 for builds. (@rfratto)
- Read contextual attributes from Faro measurements (@codecapitano)
- Rename Grafana Agent service in windows app and features to not include the description
- Correct YAML level for `multitenancy_enabled` option in Mimir's config in examples. (@hainenber)
- Operator: Update default config reloader version. (@captncraig)
- Sorting of common fields in log messages emitted by the agent in Flow mode
  have been standardized. The first fields will always be `ts`, `level`, and
  `msg`, followed by non-common fields. Previously, the position of `msg` was
  not consistent. (@rfratto)

v0.36.1 (2023-09-06)
--------------------

### Bugfixes

- Restart managed components of a module loader only on if module content
  changes or the last load failed. This was specifically impacting `module.git`
  each time it pulls. (@erikbaranowski)

- Allow overriding default `User-Agent` for `http.remote` component (@hainenber)

- Fix panic when running `grafana-agentctl config-check` against config files
  having `integrations` block (both V1 and V2). (@hainenber)

- Fix a deadlock candidate in the `loki.process` component. (@tpaschalis)

- Fix an issue in the `eventhandler` integration where events would be
  double-logged: once by sending the event to Loki, and once by including the
  event in the Grafana Agent logs. Now, events are only ever sent to Loki. (@rfratto)

- Converters will now sanitize labels to valid River identifiers. (@erikbaranowski)

- Converters will now return an Error diagnostic for unsupported
  `scrape_classic_histograms` and `native_histogram_bucket_limit` configs. (@erikbaranowski)

- Fix an issue in converters where targets of `discovery.relabel` components
  were repeating the first target for each source target instead of the
  correct target. (@erikbaranowski)

### Other changes

- Operator: Update default config reloader version. (@captncraig)

v0.36.0 (2023-08-30)
--------------------

> **BREAKING CHANGES**: This release has breaking changes. Please read entries
> carefully and consult the [upgrade guide][] for specific instructions.

### Breaking changes

- `loki.source.file` component will no longer automatically detect and
  decompress logs from compressed files. A new configuration block is available
  to enable decompression explicitly. See the [upgrade guide][] for migration
  instructions. (@thampiotr)

- `otelcol.exporter.prometheus`: Set `include_scope_info` to `false` by default. You can set
  it to `true` to preserve previous behavior. (@gouthamve)

- Set `retry_on_http_429` to `true` by default in the `queue_config` block in flow mode's `prometheus.remote_write`. (@wildum)

### Features

- Add [godeltaprof](https://github.com/grafana/godeltaprof) profiling types (`godeltaprof_memory`, `godeltaprof_mutex`, `godeltaprof_block`) to `pyroscope.scrape` component

- Flow: Allow the `logging` configuration block to tee the Agent's logs to one
  or more loki.* components. (@tpaschalis)

- Added support for `promtail` configuration conversion in `grafana-agent convert` and `grafana-agent run` commands. (@thampiotr)

- Flow: Add a new stage `non_indexed_labels` to attach non-indexed labels from extracted data to log line entry. (@vlad-diachenko)

- `loki.write` now exposes basic WAL support. (@thepalbi)

- Flow: Users can now define `additional_fields` in `loki.source.cloudflare` (@wildum)

- Flow: Added exemplar support for the `otelcol.exporter.prometheus`. (@wildum)

- Add a `labels` argument in `loki.source.windowsevent` to associate additional labels with incoming logs. (@wildum)

- New Grafana Agent Flow components:

  - `prometheus.exporter.gcp` - scrape GCP metrics. (@tburgessdev)
  - `otelcol.processor.span` - accepts traces telemetry data from other `otelcol`
    components and modifies the names and attributes of the spans. (@ptodev)
  - `discovery.uyuni` discovers scrape targets from a Uyuni Server. (@sparta0x117)
  - `discovery.eureka` discovers targets from a Eureka Service Registry. (@spartan0x117)
  - `discovery.openstack` - service discovery for OpenStack. (@marctc)
  - `discovery.hetzner` - service discovery for Hetzner Cloud. (@marctc)
  - `discovery.nomad` - service discovery from Nomad. (@captncraig)
  - `discovery.puppetdb` - service discovery from PuppetDB. (@captncraig)
  - `otelcol.processor.discovery` adds resource attributes to spans, where the attributes
    keys and values are sourced from `discovery.*` components. (@ptodev)
  - `otelcol.connector.spanmetrics` - creates OpenTelemetry metrics from traces. (@ptodev)


### Enhancements

- Integrations: include `direct_connect`, `discovering_mode` and `tls_basic_auth_config_path` fields for MongoDB configuration. (@gaantunes)

- Better validation of config file with `grafana-agentctl config-check` cmd (@fgouteroux)

- Integrations: make `udev` data path configurable in the `node_exporter` integration. (@sduranc)

- Clustering: Enable peer discovery with the go-discover package. (@tpaschalis)

- Add `log_format` configuration to eventhandler integration and the `loki.source.kubernetes_events` Flow component. (@sadovnikov)

- Allow `loki.source.file` to define the encoding of files. (@tpaschalis)

- Allow specification of `dimension_name_requirements` for Cloudwatch discovery exports. (@cvdv-au)

- Clustering: Enable nodes to periodically rediscover and rejoin peers. (@tpaschalis)

- `loki.write` WAL now exposes a last segment reclaimed metric. (@thepalbi)

- Update `memcached_exporter` to `v0.13.0`, which includes bugfixes, new metrics,
  and the option to connect with TLS. (@spartan0x117)

- `loki.write` now supports configuring retries on HTTP status code 429. (@wildum)

- Update `YACE` to `v0.54.0`, which includes bugfixes for FIPS support. (@ashrayjain)

- Support decoupled scraping in the cloudwatch_exporter integration (@dtrejod).

- Agent Management: Enable proxying support (@spartan0x117)

### Bugfixes

- Update to config converter so default relabel `source_labels` are left off the river output. (@erikbaranowski)

- Rename `GrafanaAgentManagement` mixin rules to `GrafanaAgentConfig` and update individual alerts to be more accurate. (@spartan0x117)

- Fix potential goroutine leak in log file tailing in static mode. (@thampiotr)

- Fix issue on Windows where DNS short names were unresolvable. (@rfratto)

- Fix panic in `prometheus.operator.*` when no Port supplied in Monitor crds. (@captncraig)

- Fix issue where Agent crashes when a blackbox modules config file is specified for blackbox integration. (@marctc)

- Fix issue where the code from agent would not return to the Windows Service Manager (@jkroepke)

- Fix issue where getting the support bundle failed due to using an HTTP Client that was not able to access the agent in-memory address. (@spartan0x117)

- Fix an issue that lead the `loki.source.docker` container to use excessive
  CPU and memory. (@tpaschalis)

- Fix issue where `otelcol.exporter.loki` was not normalizing label names
  to comply with Prometheus conventions. (@ptodev)

- Agent Management: Fix issue where an integration defined multiple times could lead to undefined behaviour. (@jcreixell)

v0.35.4 (2023-08-14)
--------------------

### Bugfixes

- Sign RPMs with SHA256 for FIPs compatbility. (@mattdurham)

- Fix issue where corrupt WAL segments lead to crash looping. (@tpaschalis)

- Clarify usage documentation surrounding `loki.source.file` (@joshuapare)

v0.35.3 (2023-08-09)
--------------------

### Bugfixes

- Fix a bug which prevented the `app_agent_receiver` integration from processing traces. (@ptodev)

- (Agent static mode) Jaeger remote sampling works again, through a new `jaeger_remote_sampling`
  entry in the traces config. It is no longer configurable through the jaeger receiver.
  Support Jaeger remote sampling was removed accidentally in v0.35, and it is now restored,
  albeit via a different config entry.

- Clustering: Nodes take part in distributing load only after loading their
  component graph. (@tpaschalis)

- Fix graceful termination when receiving SIGTERM/CTRL_SHUTDOWN_EVENT
  signals. (@tpaschalis)

v0.35.2 (2023-07-27)
--------------------

### Bugfixes

- Fix issue where the flow mode UI would show an empty page when navigating to
  an unhealthy `prometheus.operator` component or a healthy
  `prometheus.operator` component which discovered no custom resources.
  (@rfratto)

- Fix panic when using `oauth2` without specifying `tls_config`. (@mattdurham)

- Fix issue where series records would never get written to the WAL if a scrape
  was rolled back, resulting in "dropped sample for series that was not
  explicitly dropped via relabelling" log messages. (@rfratto)

- Fix RPM file digests so that installation on FIPS-enabled systems succeeds. (@andrewimeson)

### Other changes

- Compile journald support into builds of `grafana-agentctl` so
  `grafana-agentctl test-logs` functions as expected when testing tailing the
  systemd journal. (@rfratto)

v0.35.1 (2023-07-25)
--------------------

### Bugfixes

- Fix incorrect display of trace IDs in the automatic_logging processor of static mode's traces subsystem.
  Users of the static mode's service graph processor are also advised to upgrade,
  although the bug should theoretically not affect them. (@ptodev)

v0.35.0 (2023-07-18)
--------------------

> **BREAKING CHANGES**: This release has breaking changes. Please read entries
> carefully and consult the [upgrade guide][] for specific instructions.

### Breaking changes

- The algorithm for the "hash" action of `otelcol.processor.attributes` has changed.
  The change was made in PR [#22831](https://github.com/open-telemetry/opentelemetry-collector-contrib/pull/22831) of opentelemetry-collector-contrib. (@ptodev)

- `otelcol.exporter.loki` now includes the instrumentation scope in its output. (@ptodev)

- `otelcol.extension.jaeger_remote_sampling` removes the `/` HTTP endpoint. The `/sampling` endpoint is still functional.
  The change was made in PR [#18070](https://github.com/open-telemetry/opentelemetry-collector-contrib/pull/18070) of opentelemetry-collector-contrib. (@ptodev)

- The field `version` and `auth` struct block from `walk_params` in `prometheus.exporter.snmp` and SNMP integration have been removed. The auth block now can be configured at top level, together with `modules` (@marctc)

- Rename `discovery.file` to `local.file_match` to make it more clear that it
  discovers file on the local filesystem, and so it doesn't get confused with
  Prometheus' file discovery. (@rfratto)

- Remove the `discovery_target_decode` function in favor of using discovery
  components to better match the behavior of Prometheus' service discovery.
  (@rfratto)

- In the traces subsystem for Static mode, some metrics are removed and others are renamed. (@ptodev)
  - Removed metrics:
    - "blackbox_exporter_config_last_reload_success_timestamp_seconds" (gauge)
    - "blackbox_exporter_config_last_reload_successful" (gauge)
    - "blackbox_module_unknown_total" (counter)
    - "traces_processor_tail_sampling_count_traces_sampled" (counter)
    - "traces_processor_tail_sampling_new_trace_id_received" (counter)
    - "traces_processor_tail_sampling_sampling_decision_latency" (histogram)
    - "traces_processor_tail_sampling_sampling_decision_timer_latency" (histogram)
    - "traces_processor_tail_sampling_sampling_policy_evaluation_error" (counter)
    - "traces_processor_tail_sampling_sampling_trace_dropped_too_early" (counter)
    - "traces_processor_tail_sampling_sampling_traces_on_memory" (gauge)
    - "traces_receiver_accepted_spans" (counter)
    - "traces_receiver_refused_spans" (counter)
    - "traces_exporter_enqueue_failed_log_records" (counter)
    - "traces_exporter_enqueue_failed_metric_points" (counter)
    - "traces_exporter_enqueue_failed_spans" (counter)
    - "traces_exporter_queue_capacity" (gauge)
    - "traces_exporter_queue_size" (gauge)

  - Renamed metrics:
    - "traces_receiver_refused_spans" is renamed to "traces_receiver_refused_spans_total"
    - "traces_receiver_accepted_spans" is renamed to "traces_receiver_refused_spans_total"
    - "traces_exporter_sent_metric_points" is renamed to "traces_exporter_sent_metric_points_total"

- The `remote_sampling` block has been removed from `otelcol.receiver.jaeger`. (@ptodev)

- (Agent static mode) Jaeger remote sampling used to be configured using the Jaeger receiver configuration.
  This receiver was updated to a new version, where support for remote sampling in the receiver was removed.
  Jaeger remote sampling is available as a separate configuration field starting in v0.35.3. (@ptodev)

### Deprecations

- `otelcol.exporter.jaeger` has been deprecated and will be removed in Agent v0.38.0. (@ptodev)

### Features

- The Pyroscope scrape component computes and sends delta profiles automatically when required to reduce bandwidth usage. (@cyriltovena)

- Support `stage.geoip` in `loki.process`. (@akselleirv)

- Integrations: Introduce the `squid` integration. (@armstrmi)

- Support custom fields in MMDB file for `stage.geoip`. (@akselleirv)

- Added json_path function to river stdlib. (@jkroepke)

- Add `format`, `join`, `tp_lower`, `replace`, `split`, `trim`, `trim_prefix`, `trim_suffix`, `trim_space`, `to_upper` functions to river stdlib. (@jkroepke)

- Flow UI: Add a view for listing the Agent's peers status when clustering is enabled. (@tpaschalis)

- Add a new CLI command `grafana-agent convert` for converting a river file from supported formats to river. (@erikbaranowski)

- Add support to the `grafana-agent run` CLI for converting a river file from supported formats to river. (@erikbaranowski)

- Add boringcrypto builds and docker images for Linux arm64 and x64. (@mattdurham)

- New Grafana Agent Flow components:

  - `discovery.file` discovers scrape targets from files. (@spartan0x117)
  - `discovery.kubelet` collect scrape targets from the Kubelet API. (@gcampbell12)
  - `module.http` runs a Grafana Agent Flow module loaded from a remote HTTP endpoint. (@spartan0x117)
  - `otelcol.processor.attributes` accepts telemetry data from other `otelcol`
    components and modifies attributes of a span, log, or metric. (@ptodev)
  - `prometheus.exporter.cloudwatch` - scrape AWS CloudWatch metrics (@thepalbi)
  - `prometheus.exporter.elasticsearch` collects metrics from Elasticsearch. (@marctc)
  - `prometheus.exporter.kafka` collects metrics from Kafka Server. (@oliver-zhang)
  - `prometheus.exporter.mongodb` collects metrics from MongoDB. (@marctc)
  - `prometheus.exporter.squid` collects metrics from a squid server. (@armstrmi)
  - `prometheus.operator.probes` - discovers Probe resources in your Kubernetes
    cluster and scrape the targets they reference. (@captncraig)
  - `pyroscope.ebpf` collects system-wide performance profiles from the current
    host (@korniltsev)
  - `otelcol.exporter.loadbalancing` - export traces and logs to multiple OTLP gRPC
    endpoints in a load-balanced way. (@ptodev)

- New Grafana Agent Flow command line utilities:

  - `grafana-agent tools prometheus.remote_write` holds a collection of remote
    write-specific tools. These have been ported over from the `agentctl` command. (@rfratto)

- A new `action` argument for `otelcol.auth.headers`. (@ptodev)

- New `metadata_keys` and `metadata_cardinality_limit` arguments for `otelcol.processor.batch`. (@ptodev)

- New `boolean_attribute` and `ottl_condition` sampling policies for `otelcol.processor.tail_sampling`. (@ptodev)

- A new `initial_offset` argument for `otelcol.receiver.kafka`. (@ptodev)

### Enhancements

- Attributes and blocks set to their default values will no longer be shown in the Flow UI. (@rfratto)

- Tanka config: retain cAdvisor metrics for system processes (Kubelet, Containerd, etc.) (@bboreham)

- Update cAdvisor dependency to v0.47.0. (@jcreixell)

- Upgrade and improve Cloudwatch exporter integration (@thepalbi)

- Update `node_exporter` dependency to v1.6.0. (@spartan0x117)

- Enable `prometheus.relabel` to work with Prometheus' Native Histograms. (@tpaschalis)

- Update `dnsmasq_exporter` to last version. (@marctc)

- Add deployment spec options to describe operator's Prometheus Config Reloader image. (@alekseybb197)

- Update `module.git` with basic and SSH key authentication support. (@djcode)

- Support `clustering` block in `prometheus.operator.servicemonitors` and `prometheus.operator.podmonitors` components to distribute
  targets amongst clustered agents. (@captncraig)

- Update `redis_exporter` dependency to v1.51.0. (@jcreixell)

- The Grafana Agent mixin now includes a dashboard for the logs pipeline. (@thampiotr)

- The Agent Operational dashboard of Grafana Agent mixin now has more descriptive panel titles, Y-axis units

- Add `write_relabel_config` to `prometheus.remote_write` (@jkroepke)

- Update OpenTelemetry Collector dependencies from v0.63.0 to v0.80.0. (@ptodev)

- Allow setting the node name for clustering with a command-line flag. (@tpaschalis)

- Allow `prometheus.exporter.snmp` and SNMP integration to be configured passing a YAML block. (@marctc)

- Some metrics have been added to the traces subsystem for Static mode. (@ptodev)
  - "traces_processor_batch_batch_send_size" (histogram)
  - "traces_processor_batch_batch_size_trigger_send_total" (counter)
  - "traces_processor_batch_metadata_cardinality" (gauge)
  - "traces_processor_batch_timeout_trigger_send_total" (counter)
  - "traces_rpc_server_duration" (histogram)
  - "traces_exporter_send_failed_metric_points_total" (counter)
  - "traces_exporter_send_failed_spans_total" (counter)
  - "traces_exporter_sent_spans_total" (counter)

- Added support for custom `length` time setting in Cloudwatch component and integration. (@thepalbi)

### Bugfixes

- Fix issue where `remote.http` incorrectly had a status of "Unknown" until the
  period specified by the polling frquency elapsed. (@rfratto)


- Add signing region to remote.s3 component for use with custom endpoints so that Authorization Headers work correctly when
  proxying requests. (@mattdurham)

- Fix oauth default scope in `loki.source.azure_event_hubs`. (@akselleirv)

- Fix bug where `otelcol.exporter.otlphttp` ignores configuration for `traces_endpoint`, `metrics_endpoint`, and `logs_endpoint` attributes. (@SimoneFalzone)

- Fix issue in `prometheus.remote_write` where the `queue_config` and
  `metadata_config` blocks used incorrect defaults when not specified in the
  config file. (@rfratto)

- Fix issue where published RPMs were not signed. (@rfratto)

- Fix issue where flow mode exports labeled as "string or secret" could not be
  used in a binary operation. (@rfratto)

- Fix Grafana Agent mixin's "Agent Operational" dashboard expecting pods to always have `grafana-agent-.*` prefix. (@thampiotr)

- Change the HTTP Path and Data Path from the controller-local ID to the global ID for components loaded from within a module loader. (@spartan0x117)

- Fix bug where `stage.timestamp` in `loki.process` wasn't able to correctly
  parse timezones. This issue only impacts the dedicated `grafana-agent-flow`
  binary. (@rfratto)

- Fix bug where JSON requests to `loki.source.api` would not be handled correctly. This adds `/loki/api/v1/raw` and `/loki/api/v1/push` endpoints to `loki.source.api` and maps the `/api/v1/push` and `/api/v1/raw` to
  the `/loki` prefixed endpoints. (@mattdurham)

- Upgrade `loki.write` dependencies to latest changes. (@thepalbi)

### Other changes

- Mongodb integration has been re-enabled. (@jcreixell, @marctc)
- Build with go 1.20.6 (@captncraig)

- Clustering for Grafana Agent in flow mode has graduated from experimental to beta.

v0.34.3 (2023-06-27)
--------------------

### Bugfixes

- Fixes a bug in conversion of OpenTelemetry histograms when exported to Prometheus. (@grcevski)
- Enforce sha256 digest signing for rpms enabling installation on FIPS-enabled OSes. (@kfriedrich123)
- Fix panic from improper startup ordering in `prometheus.operator.servicemonitors`. (@captncraig)

v0.34.2 (2023-06-20)
--------------------

### Enhancements

- Replace map cache in prometheus.relabel with an LRU cache. (@mattdurham)
- Integrations: Extend `statsd` integration to configure relay endpoint. (@arminaaki)

### Bugfixes

- Fix a bug where `prometheus.relabel` would not correctly relabel when there is a cache miss. (@thampiotr)
- Fix a bug where `prometheus.relabel` would not correctly relabel exemplars or metadata. (@tpaschalis)
- Fixes several issues with statsd exporter. (@jcreixell, @marctc)

### Other changes

- Mongodb integration has been disabled for the time being due to licensing issues. (@jcreixell)

v0.34.1 (2023-06-12)
--------------------

### Bugfixes

- Fixed application of sub-collector defaults using the `windows_exporter` integration or `prometheus.exporter.windows`. (@mattdurham)

- Fix issue where `remote.http` did not fail early if the initial request
  failed. This caused failed requests to initially export empty values, which
  could lead to propagating issues downstream to other components which expect
  the export to be non-empty. (@rfratto)

- Allow `bearerTokenFile` field to be used in ServiceMonitors. (@captncraig)

- Fix issue where metrics and traces were not recorded from components within modules. (@mattdurham)

- `service_name` label is inferred from discovery meta labels in `pyroscope.scrape` (@korniltsev)

### Other changes

- Add logging to failed requests in `remote.http`. (@rfratto)

v0.34.0 (2023-06-08)
--------------------

### Breaking changes

- The experimental dynamic configuration feature has been removed in favor of Flow mode. (@mattdurham)

- The `oracledb` integration configuration has removed a redundant field `metrics_scrape_interval`. Use the `scrape_interval` parameter of the integration if a custom scrape interval is required. (@schmikei)

- Upgrade the embedded windows_exporter to commit 79781c6. (@jkroepke)

- Prometheus exporters in Flow mode now set the `instance` label to a value similar to the one they used to have in Static mode (<hostname> by default, customized by some integrations). (@jcreixell)

- `phlare.scrape` and `phlare.write` have been renamed to `pyroscope.scrape` and `pyroscope.scrape`. (@korniltsev)

### Features

- New Grafana Agent Flow components:
  - `loki.source.api` - receive Loki log entries over HTTP (e.g. from other agents). (@thampiotr)
  - `prometheus.operator.servicemonitors` discovers ServiceMonitor resources in your Kubernetes cluster and scrape
    the targets they reference. (@captncraig, @marctc, @jcreixell)
  - `prometheus.receive_http` - receive Prometheus metrics over HTTP (e.g. from other agents). (@thampiotr)
  - `remote.vault` retrieves a secret from Vault. (@rfratto)
  - `prometheus.exporter.snowflake` collects metrics from a snowflake database (@jonathanWamsley)
  - `prometheus.exporter.mssql` collects metrics from Microsoft SQL Server (@jonathanwamsley)
  - `prometheus.exporter.oracledb` collects metrics from oracledb (@jonathanwamsley)
  - `prometheus.exporter.dnsmasq` collects metrics from a dnsmasq server. (@spartan0x117)
  - `loki.source.awsfirehose` - receive Loki log entries from AWS Firehose via HTTP (@thepalbi)
  - `discovery.http` service discovery via http. (@captncraig)

- Added new functions to the River standard library:
  - `coalesce` returns the first non-zero value from a list of arguments. (@jkroepke)
  - `nonsensitive` converts a River secret back into a string. (@rfratto)

### Enhancements

- Support to attach node metadata to pods and endpoints targets in
  `discovery.kubernetes`. (@laurovenancio)

- Support ability to add optional custom headers to `loki.write` endpoint block (@aos)

- Support in-memory HTTP traffic for Flow components. `prometheus.exporter`
  components will now export a target containing an internal HTTP address.
  `prometheus.scrape`, when given that internal HTTP address, will connect to
  the server in-memory, bypassing the network stack. Use the new
  `--server.http.memory-addr` flag to customize which address is used for
  in-memory traffic. (@rfratto)
- Disable node_exporter on Windows systems (@jkroepke)
- Operator support for OAuth 2.0 Client in LogsClientSpec (@DavidSpek)

- Support `clustering` block in `phlare.scrape` components to distribute
  targets amongst clustered agents. (@rfratto)

- Delete stale series after a single WAL truncate instead of two. (@rfratto)

- Update OracleDB Exporter dependency to 0.5.0 (@schmikei)

- Embed Google Fonts on Flow UI (@jkroepke)

- Enable Content-Security-Policies on Flow UI (@jkroepke)

- Update azure-metrics-exporter to v0.0.0-20230502203721-b2bfd97b5313 (@kgeckhart)

- Update azidentity dependency to v1.3.0. (@akselleirv)

- Add custom labels to journal entries in `loki.source.journal` (@sbhrule15)

- `prometheus.operator.podmonitors` and `prometheus.operator.servicemonitors` can now access cluster secrets for authentication to targets. (@captncraig)

### Bugfixes

- Fix `loki.source.(gcplog|heroku)` `http` and `grpc` blocks were overriding defaults with zero-values
  on non-present fields. (@thepalbi)

- Fix an issue where defining `logging` or `tracing` blocks inside of a module
  would generate a panic instead of returning an error. (@erikbaranowski)

- Fix an issue where not specifying either `http` nor `grpc` blocks could result
  in a panic for `loki.source.heroku` and `loki.source.gcplog` components. (@thampiotr)

- Fix an issue where build artifacts for IBM S390x were being built with the
  GOARCH value for the PPC64 instead. (tpaschalis)

- Fix an issue where the Grafana Agent Flow RPM used the wrong path for the
  environment file, preventing the service from loading. (@rfratto)

- Fix an issue where the cluster advertise address was overwriting the join
  addresses. (@laurovenancio)

- Fix targets deduplication when clustering mode is enabled. (@laurovenancio)

- Fix issue in operator where any version update will restart all agent pods simultaneously. (@captncraig)

- Fix an issue where `loki.source.journald` did not create the positions
  directory with the appropriate permissions. (@tpaschalis)

- Fix an issue where fanning out log entries to multiple `loki.process`
  components lead to a race condition. (@tpaschalis)

- Fix panic in `prometheus.operator.servicemonitors` from relabel rules without certain defaults. (@captncraig)

- Fix issue in modules export cache throwing uncomparable errors. (@mattdurham)

- Fix issue where the UI could not navigate to components loaded by modules. (@rfratto)

- Fix issue where using exporters inside modules failed due to not passing the in-memory address dialer. (@mattdurham)

- Add signing region to remote.s3 component for use with custom endpoints so that Authorization Headers work correctly when
  proxying requests. (@mattdurham)

- Fix missing `instance` key for `prometheus.exporter.dnsmasq` component. (@spartan0x117)

### Other changes

- Add metrics when clustering mode is enabled. (@rfratto)
- Document debug metric `loki_process_dropped_lines_by_label_total` in loki.process. (@akselleirv)

- Add `agent_wal_out_of_order_samples_total` metric to track samples received
  out of order. (@rfratto)

- Add CLI flag `--server.http.enable-pprof` to grafana-agent-flow to conditionally enable `/debug/pprof` endpoints (@jkroepke)

- Use Go 1.20.4 for builds. (@tpaschalis)

- Integrate the new ExceptionContext which was recently added to the Faro Web-SDK in the
  app_agent_receiver Payload. (@codecapitano)

- Flow clustering: clusters will now use 512 tokens per node for distributing
  work, leading to better distribution. However, rolling out this change will
  cause some incorrerct or missing assignments until all nodes are updated. (@rfratto)

- Change the Docker base image for Linux containers to `ubuntu:lunar`.
  (@rfratto)

v0.33.2 (2023-05-11)
--------------------

### Bugfixes

- Fix issue where component evaluation time was overridden by a "default
  health" message. (@rfratto)

- Honor timeout when trying to establish a connection to another agent in Flow
  clustering mode. (@rfratto)

- Fix an issue with the grafana/agent windows docker image entrypoint
  not targeting the right location for the config. (@erikbaranowski)

- Fix issue where the `node_exporter` integration and
  `prometheus.exporter.unix` `diskstat_device_include` component could not set
  the allowlist field for the diskstat collector. (@tpaschalis)

- Fix an issue in `loki.source.heroku` where updating the `labels` or `use_incoming_timestamp`
  would not take effect. (@thampiotr)

- Flow: Fix an issue within S3 Module where the S3 path was not parsed correctly when the
  path consists of a parent directory. (@jastisriradheshyam)

- Flow: Fix an issue on Windows where `prometheus.remote_write` failed to read
  WAL checkpoints. This issue led to memory leaks once the initial checkpoint
  was created, and prevented a fresh process from being able to deliver metrics
  at all. (@rfratto)

- Fix an issue where the `loki.source.kubernetes` component could lead to
  the Agent crashing due to a race condition. (@tpaschalis)

### Other changes

- The `phlare.scrape` Flow component `fetch profile failed` log has been set to
  `debug` instead of `error`. (@erikbaranowski)

v0.33.1 (2023-05-01)
--------------------

### Bugfixes

- Fix spelling of the `frequency` argument on the `local.file` component.
  (@tpaschalis)

- Fix bug where some capsule values (such as Prometheus receivers) could not
  properly be used as an argument to a module. (@rfratto)

- Fix version information not displaying correctly when passing the `--version`
  flag or in the `agent_build_info` metric. (@rfratto)

- Fix issue in `loki.source.heroku` and `loki.source.gcplog` where updating the
  component would cause Grafana Agent Flow's Prometheus metrics endpoint to
  return an error until the process is restarted. (@rfratto)

- Fix issue in `loki.source.file` where updating the component caused
  goroutines to leak. (@rfratto)

### Other changes

- Support Bundles report the status of discovered log targets. (@tpaschalis)

v0.33.0 (2023-04-25)
--------------------

### Breaking changes

- Support for 32-bit ARM builds is removed for the foreseeable future due to Go
  compiler issues. We will consider bringing back 32-bit ARM support once our Go
  compiler issues are resolved and 32-bit ARM builds are stable. (@rfratto)

- Agent Management: `agent_management.api_url` config field has been replaced by
`agent_management.host`. The API path and version is now defined by the Agent. (@jcreixell)

- Agent Management: `agent_management.protocol` config field now allows defining "http" and "https" explicitly. Previously, "http" was previously used for both, with the actual protocol used inferred from the api url, which led to confusion. When upgrading, make sure to set to "https" when replacing `api_url` with `host`. (@jcreixell)

- Agent Management: `agent_management.remote_config_cache_location` config field has been replaced by
`agent_management.remote_configuration.cache_location`. (@jcreixell)

- Remove deprecated symbolic links to to `/bin/agent*` in Docker containers,
  as planned in v0.31. (@tpaschalis)

### Deprecations

- [Dynamic Configuration](https://grafana.com/docs/agent/latest/cookbook/dynamic-configuration/) will be removed in v0.34. Grafana Agent Flow supersedes this functionality. (@mattdurham)

### Features

- New Grafana Agent Flow components:

  - `discovery.dns` DNS service discovery. (@captncraig)
  - `discovery.ec2` service discovery for aws ec2. (@captncraig)
  - `discovery.lightsail` service discovery for aws lightsail. (@captncraig)
  - `discovery.gce` discovers resources on Google Compute Engine (GCE). (@marctc)
  - `discovery.digitalocean` provides service discovery for DigitalOcean. (@spartan0x117)
  - `discovery.consul` service discovery for Consul. (@jcreixell)
  - `discovery.azure` provides service discovery for Azure. (@spartan0x117)
  - `module.file` runs a Grafana Agent Flow module loaded from a file on disk.
    (@erikbaranowski)
  - `module.git` runs a Grafana Agent Flow module loaded from a file within a
    Git repository. (@rfratto)
  - `module.string` runs a Grafana Agent Flow module passed to the component by
    an expression containing a string. (@erikbaranowski, @rfratto)
  - `otelcol.auth.oauth2` performs OAuth 2.0 authentication for HTTP and gRPC
    based OpenTelemetry exporters. (@ptodev)
  - `otelcol.extension.jaeger_remote_sampling` provides an endpoint from which to
    pull Jaeger remote sampling documents. (@joe-elliott)
  - `otelcol.exporter.logging` accepts OpenTelemetry data from other `otelcol` components and writes it to the console. (@erikbaranowski)
  - `otelcol.auth.sigv4` performs AWS Signature Version 4 (SigV4) authentication
    for making requests to AWS services via `otelcol` components that support
    authentication extensions. (@ptodev)
  - `prometheus.exporter.blackbox` collects metrics from Blackbox exporter. (@marctc)
  - `prometheus.exporter.mysql` collects metrics from a MySQL database. (@spartan0x117)
  - `prometheus.exporter.postgres` collects metrics from a PostgreSQL database. (@spartan0x117)
  - `prometheus.exporter.statsd` collects metrics from a Statsd instance. (@gaantunes)
  - `prometheus.exporter.snmp` collects metrics from SNMP exporter. (@marctc)
  - `prometheus.operator.podmonitors` discovers PodMonitor resources in your Kubernetes cluster and scrape
    the targets they reference. (@captncraig, @marctc, @jcreixell)
  - `prometheus.exporter.windows` collects metrics from a Windows instance. (@jkroepke)
  - `prometheus.exporter.memcached` collects metrics from a Memcached server. (@spartan0x117)
  - `loki.source.azure_event_hubs` reads messages from Azure Event Hub using Kafka and forwards them to other   `loki` components. (@akselleirv)

- Add support for Flow-specific system packages:

  - Flow-specific DEB packages. (@rfratto, @robigan)
  - Flow-specific RPM packages. (@rfratto, @robigan)
  - Flow-specific macOS Homebrew Formula. (@rfratto)
  - Flow-specific Windows installer. (@rfratto)

  The Flow-specific packages allow users to install and run Grafana Agent Flow
  alongside an existing installation of Grafana Agent.

- Agent Management: Add support for integration snippets. (@jcreixell)

- Flow: Introduce a gossip-over-HTTP/2 _clustered mode_. `prometheus.scrape`
  component instances can opt-in to distributing scrape load between cluster
  peers. (@tpaschalis)

### Enhancements

- Flow: Add retries with backoff logic to Phlare write component. (@cyriltovena)

- Operator: Allow setting runtimeClassName on operator-created pods. (@captncraig)

- Operator: Transparently compress agent configs to stay under size limitations. (@captncraig)

- Update Redis Exporter Dependency to v1.49.0. (@spartan0x117)

- Update Loki dependency to the k144 branch. (@andriikushch)

- Flow: Add OAUTHBEARER mechanism to `loki.source.kafka` using Azure as provider. (@akselleirv)

- Update Process Exporter dependency to v0.7.10. (@spartan0x117)

- Agent Management: Introduces backpressure mechanism for remote config fetching (obeys 429 request
  `Retry-After` header). (@spartan0x117)

- Flow: support client TLS settings (CA, client certificate, client key) being
  provided from other components for the following components:

  - `discovery.docker`
  - `discovery.kubernetes`
  - `loki.source.kafka`
  - `loki.source.kubernetes`
  - `loki.source.podlogs`
  - `loki.write`
  - `mimir.rules.kubernetes`
  - `otelcol.auth.oauth2`
  - `otelcol.exporter.jaeger`
  - `otelcol.exporter.otlp`
  - `otelcol.exporter.otlphttp`
  - `otelcol.extension.jaeger_remote_sampling`
  - `otelcol.receiver.jaeger`
  - `otelcol.receiver.kafka`
  - `phlare.scrape`
  - `phlare.write`
  - `prometheus.remote_write`
  - `prometheus.scrape`
  - `remote.http`

- Flow: support server TLS settings (client CA, server certificate, server key)
  being provided from other components for the following components:

  - `loki.source.syslog`
  - `otelcol.exporter.otlp`
  - `otelcol.extension.jaeger_remote_sampling`
  - `otelcol.receiver.jaeger`
  - `otelcol.receiver.opencensus`
  - `otelcol.receiver.zipkin`

- Flow: Define custom http method and headers in `remote.http` component (@jkroepke)

- Flow: Add config property to `prometheus.exporter.blackbox` to define the config inline (@jkroepke)

- Update Loki Dependency to k146 which includes configurable file watchers (@mattdurham)

### Bugfixes

- Flow: fix issue where Flow would return an error when trying to access a key
  of a map whose value was the zero value (`null`, `0`, `false`, `[]`, `{}`).
  Whether an error was returned depended on the internal type of the value.
  (@rfratto)

- Flow: fix issue where using the `jaeger_remote` sampler for the `tracing`
  block would fail to parse the response from the remote sampler server if it
  used strings for the strategy type. This caused sampling to fall back
  to the default rate. (@rfratto)

- Flow: fix issue where components with no arguments like `loki.echo` were not
  viewable in the UI. (@rfratto)

- Flow: fix deadlock in `loki.source.file` where terminating tailers would hang
  while flushing remaining logs, preventing `loki.source.file` from being able
  to update. (@rfratto)

- Flow: fix deadlock in `loki.process` where a component with no stages would
  hang forever on handling logs. (@rfratto)

- Fix issue where a DefaultConfig might be mutated during unmarshaling. (@jcreixell)

- Fix issues where CloudWatch Exporter cannot use FIPS Endpoints outside of USA regions (@aglees)

- Fix issue where scraping native Prometheus histograms would leak memory.
  (@rfratto)

- Flow: fix issue where `loki.source.docker` component could deadlock. (@tpaschalis)

- Flow: fix issue where `prometheus.remote_write` created unnecessary extra
  child directories to store the WAL in. (@rfratto)

- Fix internal metrics reported as invalid by promtool's linter. (@tpaschalis)

- Fix issues with cri stage which treats partial line coming from any stream as same. (@kavirajk @aglees)

- Operator: fix for running multiple operators with different `--agent-selector` flags. (@captncraig)

- Operator: respect FilterRunning on PodMonitor and ServiceMonitor resources to only scrape running pods. (@captncraig)

- Fixes a bug where the github exporter would get stuck in an infinite loop under certain conditions. (@jcreixell)

- Fix bug where `loki.source.docker` always failed to start. (@rfratto)

### Other changes

- Grafana Agent Docker containers and release binaries are now published for
  s390x. (@rfratto)

- Use Go 1.20.3 for builds. (@rfratto)

- Change the Docker base image for Linux containers to `ubuntu:kinetic`.
  (@rfratto)

- Update prometheus.remote_write defaults to match new prometheus
  remote-write defaults. (@erikbaranowski)

v0.32.1 (2023-03-06)
--------------------

### Bugfixes

- Flow: Fixes slow reloading of targets in `phlare.scrape` component. (@cyriltovena)

- Flow: add a maximum connection lifetime of one hour when tailing logs from
  `loki.source.kubernetes` and `loki.source.podlogs` to recover from an issue
  where the Kubernetes API server stops responding with logs without closing
  the TCP connection. (@rfratto)

- Flow: fix issue in `loki.source.kubernetes` where `__pod__uid__` meta label
  defaulted incorrectly to the container name, causing tailers to never
  restart. (@rfratto)

v0.32.0 (2023-02-28)
--------------------

### Breaking changes

- Support for the embedded Flow UI for 32-bit ARMv6 builds is temporarily
  removed. (@rfratto)

- Node Exporter configuration options changed to align with new upstream version (@Thor77):

  - `diskstats_ignored_devices` is now `diskstats_device_exclude` in agent configuration.
  - `ignored_devices` is now `device_exclude` in flow configuration.

- Some blocks in Flow components have been merged with their parent block to make the block hierarchy smaller:

  - `discovery.docker > http_client_config` is merged into the `discovery.docker` block. (@erikbaranowski)
  - `discovery.kubernetes > http_client_config` is merged into the `discovery.kubernetes` block. (@erikbaranowski)
  - `loki.source.kubernetes > client > http_client_config` is merged into the `client` block. (@erikbaranowski)
  - `loki.source.podlogs > client > http_client_config` is merged into the `client` block. (@erikbaranowski)
  - `loki.write > endpoint > http_client_config` is merged into the `endpoint` block. (@erikbaranowski)
  - `mimir.rules.kubernetes > http_client_config` is merged into the `mimir.rules.kubernetes` block. (@erikbaranowski)
  - `otelcol.receiver.opencensus > grpc` is merged into the `otelcol.receiver.opencensus` block. (@ptodev)
  - `otelcol.receiver.zipkin > http` is merged into the `otelcol.receiver.zipkin` block. (@ptodev)
  - `phlare.scrape > http_client_config` is merged into the `phlare.scrape` block. (@erikbaranowski)
  - `phlare.write > endpoint > http_client_config` is merged into the `endpoint` block. (@erikbaranowski)
  - `prometheus.remote_write > endpoint > http_client_config` is merged into the `endpoint` block. (@erikbaranowski)
  - `prometheus.scrape > http_client_config` is merged into the `prometheus.scrape` block. (@erikbaranowski)

- The `loki.process` component now uses a combined name for stages, simplifying
  the block hierarchy. For example, the `stage > json` block hierarchy is now a
  single block called `stage.json`. All stage blocks in `loki.process` have
  been updated to use this simplified hierarchy. (@tpaschalis)

- `remote.s3` `client_options` block has been renamed to `client`. (@mattdurham)

- Renamed `prometheus.integration.node_exporter` to `prometheus.exporter.unix`. (@jcreixell)

- As first announced in v0.30, support for the `EXPERIMENTAL_ENABLE_FLOW`
  environment variable has been removed in favor of `AGENT_MODE=flow`.
  (@rfratto)

### Features

- New integrations:

  - `oracledb` (@schmikei)
  - `mssql` (@binaryfissiongames)
  - `cloudwatch metrics` (@thepalbi)
  - `azure` (@kgeckhart)
  - `gcp` (@kgeckhart, @ferruvich)

- New Grafana Agent Flow components:

  - `loki.echo` writes received logs to stdout. (@tpaschalis, @rfratto)
  - `loki.source.docker` reads logs from Docker containers and forwards them to
    other `loki` components. (@tpaschalis)
  - `loki.source.kafka` reads logs from Kafka events and forwards them to other
    `loki` components. (@erikbaranowski)
  - `loki.source.kubernetes_events` watches for Kubernetes Events and converts
    them into log lines to forward to other `loki` components. It is the
    equivalent of the `eventhandler` integration. (@rfratto)
  - `otelcol.processor.tail_sampling` samples traces based on a set of defined
    policies from `otelcol` components before forwarding them to other
    `otelcol` components. (@erikbaranowski)
  - `prometheus.exporter.apache` collects metrics from an apache web server
    (@captncraig)
  - `prometheus.exporter.consul` collects metrics from a consul installation
    (@captncraig)
  - `prometheus.exporter.github` collects metrics from GitHub (@jcreixell)
  - `prometheus.exporter.process` aggregates and collects metrics by scraping
    `/proc`. (@spartan0x117)
  - `prometheus.exporter.redis` collects metrics from a redis database
    (@spartan0x117)

### Enhancements

- Flow: Support `keepequal` and `dropequal` actions for relabeling. (@cyriltovena)

- Update Prometheus Node Exporter integration to v1.5.0. (@Thor77)

- Grafana Agent Flow will now reload the config file when `SIGHUP` is sent to
  the process. (@rfratto)

- If using the official RPM and DEB packages for Grafana Agent, invoking
  `systemctl reload grafana-agent` will now reload the configuration file.
  (@rfratto)

- Flow: the `loki.process` component now implements all the same processing
  stages as Promtail's pipelines. (@tpaschalis)

- Flow: new metric for `prometheus.scrape` -
  `agent_prometheus_scrape_targets_gauge`. (@ptodev)

- Flow: new metric for `prometheus.scrape` and `prometheus.relabel` -
  `agent_prometheus_forwarded_samples_total`. (@ptodev)

- Flow: add `constants` into the standard library to expose the hostname, OS,
  and architecture of the system Grafana Agent is running on. (@rfratto)

- Flow: add timeout to loki.source.podlogs controller setup. (@polyrain)

### Bugfixes

- Fixed a reconciliation error in Grafana Agent Operator when using `tlsConfig`
  on `Probe`. (@supergillis)

- Fix issue where an empty `server:` config stanza would cause debug-level logging.
  An empty `server:` is considered a misconfiguration, and thus will error out.
  (@neomantra)

- Flow: fix an error where some error messages that crossed multiple lines
  added extra an extra `|` character when displaying the source file on the
  starting line. (@rfratto)

- Flow: fix issues in `agent fmt` where adding an inline comment on the same
  line as a `[` or `{` would cause indentation issues on subsequent lines.
  (@rfratto)

- Flow: fix issues in `agent fmt` where line comments in arrays would be given
  the wrong identation level. (@rfratto)

- Flow: fix issues with `loki.file` and `loki.process` where deadlock contention or
  logs fail to process. (@mattdurham)

- Flow: `oauth2 > tls_config` was documented as a block but coded incorrectly as
  an attribute. This is now a block in code. This impacted `discovery.docker`,
  `discovery.kubernetes`, `loki.source.kubernetes`, `loki.write`,
  `mimir.rules.kubernetes`, `phlare.scrape`, `phlare.write`,
  `prometheus.remote_write`, `prometheus.scrape`, and `remote.http`
  (@erikbaranowski)

- Flow: Fix issue where using `river:",label"` causes the UI to return nothing. (@mattdurham)

### Other changes

- Use Go 1.20 for builds. (@rfratto)

- The beta label from Grafana Agent Flow has been removed. A subset of Flow
  components are still marked as beta or experimental:

  - `loki.echo` is explicitly marked as beta.
  - `loki.source.kubernetes` is explicitly marked as experimental.
  - `loki.source.podlogs` is explicitly marked as experimental.
  - `mimir.rules.kubernetes` is explicitly marked as beta.
  - `otelcol.processor.tail_sampling` is explicitly marked as beta.
  - `otelcol.receiver.loki` is explicitly marked as beta.
  - `otelcol.receiver.prometheus` is explicitly marked as beta.
  - `phlare.scrape` is explicitly marked as beta.
  - `phlare.write` is explicitly marked as beta.

v0.31.3 (2023-02-13)
--------------------

### Bugfixes

- `loki.source.cloudflare`: fix issue where the `zone_id` argument
  was being ignored, and the `api_token` argument was being used for the zone
  instead. (@rfratto)

- `loki.source.cloudflare`: fix issue where `api_token` argument was not marked
  as a sensitive field. (@rfratto)

v0.31.2 (2023-02-08)
--------------------

### Other changes

- In the Agent Operator, upgrade the `prometheus-config-reloader` dependency
  from version 0.47.0 to version 0.62.0. (@ptodev)

v0.31.1 (2023-02-06)
--------------------

> **BREAKING CHANGES**: This release has breaking changes. Please read entries
> carefully and consult the [upgrade guide][] for specific instructions.

### Breaking changes

- All release Windows `.exe` files are now published as a zip archive.
  Previously, `grafana-agent-installer.exe` was unzipped. (@rfratto)

### Other changes

- Support Go 1.20 for builds. Official release binaries are still produced
  using Go 1.19. (@rfratto)

v0.31.0 (2023-01-31)
--------------------

> **BREAKING CHANGES**: This release has breaking changes. Please read entries
> carefully and consult the [upgrade guide][] for specific instructions.

### Breaking changes

- Release binaries (including inside Docker containers) have been renamed to be
  prefixed with `grafana-` (@rfratto):

  - `agent` is now `grafana-agent`.
  - `agentctl` is now `grafana-agentctl`.
  - `agent-operator` is now `grafana-agent-operator`.

### Deprecations

- A symbolic link in Docker containers from the old binary name to the new
  binary name has been added. These symbolic links will be removed in v0.33. (@rfratto)

### Features

- New Grafana Agent Flow components:

  - `loki.source.cloudflare` reads logs from Cloudflare's Logpull API and
    forwards them to other `loki` components. (@tpaschalis)
  - `loki.source.gcplog` reads logs from GCP cloud resources using Pub/Sub
    subscriptions and forwards them to other `loki` components. (@tpaschalis)
  - `loki.source.gelf` listens for Graylog logs. (@mattdurham)
  - `loki.source.heroku` listens for Heroku messages over TCP a connection and
    forwards them to other `loki` components. (@erikbaranowski)
  - `loki.source.journal` read messages from systemd journal. (@mattdurham)
  - `loki.source.kubernetes` collects logs from Kubernetes pods using the
    Kubernetes API. (@rfratto)
  - `loki.source.podlogs` discovers PodLogs resources on Kubernetes and
    uses the Kubernetes API to collect logs from the pods specified by the
    PodLogs resource. (@rfratto)
  - `loki.source.syslog` listens for Syslog messages over TCP and UDP
    connections and forwards them to other `loki` components. (@tpaschalis)
  - `loki.source.windowsevent` reads logs from Windows Event Log. (@mattdurham)
  - `otelcol.exporter.jaeger` forwards OpenTelemetry data to a Jaeger server.
    (@erikbaranowski)
  - `otelcol.exporter.loki` forwards OTLP-formatted data to compatible `loki`
    receivers. (@tpaschalis)
  - `otelcol.receiver.kafka` receives telemetry data from Kafka. (@rfratto)
  - `otelcol.receiver.loki` receives Loki logs, converts them to the OTLP log
    format and forwards them to other `otelcol` components. (@tpaschalis)
  - `otelcol.receiver.opencensus` receives OpenConsensus-formatted traces or
    metrics. (@ptodev)
  - `otelcol.receiver.zipkin` receives Zipkin-formatted traces. (@rfratto)
  - `phlare.scrape` collects application performance profiles. (@cyriltovena)
  - `phlare.write` sends application performance profiles to Grafana Phlare.
    (@cyriltovena)
  - `mimir.rules.kubernetes` discovers `PrometheusRule` Kubernetes resources and
    loads them into a Mimir instance. (@Logiraptor)

- Flow components which work with relabeling rules (`discovery.relabel`,
  `prometheus.relabel` and `loki.relabel`) now export a new value named Rules.
  This value returns a copy of the currently configured rules. (@tpaschalis)

- New experimental feature: agent-management. Polls configured remote API to fetch new configs. (@spartan0x117)

- Introduce global configuration for logs. (@jcreixell)

### Enhancements

- Handle faro-web-sdk `View` meta in app_agent_receiver. (@rlankfo)

- Flow: the targets in debug info from `loki.source.file` are now individual blocks. (@rfratto)

- Grafana Agent Operator: add [promtail limit stage](https://grafana.com/docs/loki/latest/clients/promtail/stages/limit/) to the operator. (@spartan0x117)

### Bugfixes

- Flow UI: Fix the issue with messy layout on the component list page while
  browser window resize (@xiyu95)

- Flow UI: Display the values of all attributes unless they are nil. (@ptodev)

- Flow: `prometheus.relabel` and `prometheus.remote_write` will now error if they have exited. (@ptodev)

- Flow: Fix issue where negative numbers would convert to floating-point values
  incorrectly, treating the sign flag as part of the number. (@rfratto)

- Flow: fix a goroutine leak when `loki.source.file` is passed more than one
  target with identical set of public labels. (@rfratto)

- Fix issue where removing and re-adding log instance configurations causes an
  error due to double registration of metrics (@spartan0x117, @jcreixell)

### Other changes

- Use Go 1.19.4 for builds. (@erikbaranowski)

- New windows containers for agent and agentctl. These can be found moving forward with the ${Version}-windows tags for grafana/agent and grafana/agentctl docker images (@erikbaranowski)

v0.30.2 (2023-01-11)
--------------------

### Bugfixes

- Flow: `prometheus.relabel` will no longer modify the labels of the original
  metrics, which could lead to the incorrect application of relabel rules on
  subsequent relabels. (@rfratto)

- Flow: `loki.source.file` will no longer deadlock other components if log
  lines cannot be sent to Loki. `loki.source.file` will wait for 5 seconds per
  file to finish flushing read logs to the client, after which it will drop
  them, resulting in lost logs. (@rfratto)

- Operator: Fix the handling of the enableHttp2 field as a boolean in
  `pod_monitor` and `service_monitor` templates. (@tpaschalis)

v0.30.1 (2022-12-23)
--------------------

### Bugfixes

- Fix issue where journald support was accidentally removed. (@tpaschalis)

- Fix issue where some traces' metrics where not collected. (@marctc)

v0.30.0 (2022-12-20)
--------------------

> **BREAKING CHANGES**: This release has breaking changes. Please read entries
> carefully and consult the [upgrade guide][] for specific instructions.

### Breaking changes

- The `ebpf_exporter` integration has been removed due to issues with static
  linking. It may be brought back once these are resolved. (@tpaschalis)

### Deprecations

- The `EXPERIMENTAL_ENABLE_FLOW` environment variable is deprecated in favor of
  `AGENT_MODE=flow`. Support for `EXPERIMENTAL_ENABLE_FLOW` will be removed in
  v0.32. (@rfratto)

### Features

- `grafana-agent-operator` supports oauth2 as an authentication method for
  remote_write. (@timo-42)

- Grafana Agent Flow: Add tracing instrumentation and a `tracing` block to
  forward traces to `otelcol` component. (@rfratto)

- Grafana Agent Flow: Add a `discovery_target_decode` function to decode a JSON
  array of discovery targets corresponding to Prometheus' HTTP and file service
  discovery formats. (@rfratto)

- New Grafana Agent Flow components:

  - `remote.http` polls an HTTP URL and exposes the response body as a string
    or secret to other components. (@rfratto)

  - `discovery.docker` discovers Docker containers from a Docker Engine host.
    (@rfratto)

  - `loki.source.file` reads and tails files for log entries and forwards them
    to other `loki` components. (@tpaschalis)

  - `loki.write` receives log entries from other `loki` components and sends
    them over to a Loki instance. (@tpaschalis)

  - `loki.relabel` receives log entries from other `loki` components and
    rewrites their label set. (@tpaschalis)

  - `loki.process` receives log entries from other `loki` components and runs
    one or more processing stages. (@tpaschalis)

  - `discovery.file` discovers files on the filesystem following glob
    patterns. (@mattdurham)

- Integrations: Introduce the `snowflake` integration. (@binaryfissiongames)

### Enhancements

- Update agent-loki.yaml to use environment variables in the configuration file (@go4real)

- Integrations: Always use direct connection in mongodb_exporter integration. (@v-zhuravlev)

- Update OpenTelemetry Collector dependency to v0.63.1. (@tpaschalis)

- riverfmt: Permit empty blocks with both curly braces on the same line.
  (@rfratto)

- riverfmt: Allow function arguments to persist across different lines.
  (@rfratto)

- Flow: The HTTP server will now start before the Flow controller performs the
  initial load. This allows metrics and pprof data to be collected during the
  first load. (@rfratto)

- Add support for using a [password map file](https://github.com/oliver006/redis_exporter/blob/master/contrib/sample-pwd-file.json) in `redis_exporter`. (@spartan0x117)

- Flow: Add support for exemplars in Prometheus component pipelines. (@rfratto)

- Update Prometheus dependency to v2.40.5. (@rfratto)

- Update Promtail dependency to k127. (@rfratto)

- Native histograms are now supported in the static Grafana Agent and in
  `prometheus.*` Flow components. Native histograms will be automatically
  collected from supported targets. remote_write must be configured to forward
  native histograms from the WAL to the specified endpoints. (@rfratto)

- Flow: metrics generated by upstream OpenTelemetry Collector components are
  now exposed at the `/metrics` endpoint of Grafana Agent Flow. (@rfratto)

### Bugfixes

- Fix issue where whitespace was being sent as part of password when using a
  password file for `redis_exporter`. (@spartan0x117)

- Flow UI: Fix issue where a configuration block referencing a component would
  cause the graph page to fail to load. (@rfratto)

- Remove duplicate `oauth2` key from `metricsinstances` CRD. (@daper)

- Fix issue where on checking whether to restart integrations the Integration
  Manager was comparing configs with secret values scrubbed, preventing reloads
  if only secrets were updated. (@spartan0x117)

### Other changes

- Grafana Agent Flow has graduated from experimental to beta.

v0.29.0 (2022-11-08)
--------------------

> **BREAKING CHANGES**: This release has breaking changes. Please read entries
> carefully and consult the [upgrade guide][] for specific instructions.

### Breaking changes

- JSON-encoded traces from OTLP versions earlier than 0.16.0 are no longer
  supported. (@rfratto)

### Deprecations

- The binary names `agent`, `agentctl`, and `agent-operator` have been
  deprecated and will be renamed to `grafana-agent`, `grafana-agentctl`, and
  `grafana-agent-operator` in the v0.31.0 release.

### Features

- Add `agentctl test-logs` command to allow testing log configurations by redirecting
  collected logs to standard output. This can be useful for debugging. (@jcreixell)

- New Grafana Agent Flow components:

  - `otelcol.receiver.otlp` receives OTLP-formatted traces, metrics, and logs.
    Data can then be forwarded to other `otelcol` components. (@rfratto)

  - `otelcol.processor.batch` batches data from `otelcol` components before
    forwarding it to other `otelcol` components. (@rfratto)

  - `otelcol.exporter.otlp` accepts data from `otelcol` components and sends
    it to a gRPC server using the OTLP protocol. (@rfratto)

  - `otelcol.exporter.otlphttp` accepts data from `otelcol` components and
    sends it to an HTTP server using the OTLP protocol. (@tpaschalis)

  - `otelcol.auth.basic` performs basic authentication for `otelcol`
    components that support authentication extensions. (@rfratto)

  - `otelcol.receiver.jeager` receives Jaeger-formatted traces. Data can then
    be forwarded to other `otelcol` components. (@rfratto)

  - `otelcol.processor.memory_limiter` periodically checks memory usage and
    drops data or forces a garbage collection if the defined limits are
    exceeded. (@tpaschalis)

  - `otelcol.auth.bearer` performs bearer token authentication for `otelcol`
    components that support authentication extensions. (@rfratto)

  - `otelcol.auth.headers` attaches custom request headers to `otelcol`
    components that support authentication extensions. (@rfratto)

  - `otelcol.receiver.prometheus` receives Prometheus metrics, converts them
    to the OTLP metric format and forwards them to other `otelcol` components.
    (@tpaschalis)

  - `otelcol.exporter.prometheus` forwards OTLP-formatted data to compatible
    `prometheus` components. (@rfratto)

- Flow: Allow config blocks to reference component exports. (@tpaschalis)

- Introduce `/-/support` endpoint for generating 'support bundles' in static
  agent mode. Support bundles are zip files of commonly-requested information
  that can be used to debug a running agent. (@tpaschalis)

### Enhancements

- Update OpenTelemetry Collector dependency to v0.61.0. (@rfratto)

- Add caching to Prometheus relabel component. (@mattdurham)

- Grafana Agent Flow: add `agent_resources_*` metrics which explain basic
  platform-agnostic metrics. These metrics assist with basic monitoring of
  Grafana Agent, but are not meant to act as a replacement for fully featured
  components like `prometheus.integration.node_exporter`. (@rfratto)

- Enable field label in TenantStageSpec of PodLogs pipeline. (@siiimooon)

- Enable reporting of enabled integrations. (@marctc)

- Grafana Agent Flow: `prometheus.remote_write` and `prometheus.relabel` will
  now export receivers immediately, removing the need for dependant components
  to be evaluated twice at process startup. (@rfratto)

- Add missing setting to configure instance key for Eventhandler integration. (@marctc)

- Update Prometheus dependency to v2.39.1. (@rfratto)

- Update Promtail dependency to weekly release k122. (@rfratto)

- Tracing: support the `num_traces` and `expected_new_traces_per_sec` configuration parameters in the tail_sampling processor. (@ptodev)

### Bugfixes

- Remove empty port from the `apache_http` integration's instance label. (@katepangLiu)

- Fix identifier on target creation for SNMP v2 integration. (@marctc)

- Fix bug when specifying Blackbox's modules when using Blackbox integration. (@marctc)

- Tracing: fix a panic when the required `protocols` field was not set in the `otlp` receiver. (@ptodev)

- Support Bearer tokens for metric remote writes in the Grafana Operator (@jcreixell, @marctc)

### Other changes

- Update versions of embedded Prometheus exporters used for integrations:

  - Update `github.com/prometheus/statsd_exporter` to `v0.22.8`. (@captncraig)

  - Update `github.com/prometheus-community/postgres_exporter` to `v0.11.1`. (@captncraig)

  - Update `github.com/prometheus/memcached_exporter` to `v0.10.0`. (@captncraig)

  - Update `github.com/prometheus-community/elasticsearch_exporter` to `v1.5.0`. (@captncraig)

  - Update `github.com/prometheus/mysqld_exporter` to `v0.14.0`. (@captncraig)

  - Update `github.com/prometheus/consul_exporter` to `v0.8.0`. (@captncraig)

  - Update `github.com/ncabatoff/process-exporter` to `v0.7.10`. (@captncraig)

  - Update `github.com/prometheus-community/postgres_exporter` to `v0.11.1`. (@captncraig)

- Use Go 1.19.3 for builds. (@rfratto)

v0.28.1 (2022-11-03)
--------------------

### Security

- Update Docker base image to resolve OpenSSL vulnerabilities CVE-2022-3602 and
  CVE-2022-3786. Grafana Agent does not use OpenSSL, so we do not believe it is
  vulnerable to these issues, but the base image has been updated to remove the
  report from image scanners. (@rfratto)

v0.28.0 (2022-09-29)
--------------------

### Features

- Introduce Grafana Agent Flow, an experimental "programmable pipeline" runtime
  mode which improves how to configure and debug Grafana Agent by using
  components. (@captncraig, @karengermond, @marctc, @mattdurham, @rfratto,
  @rlankfo, @tpaschalis)

- Introduce Blackbox exporter integration. (@marctc)

### Enhancements

- Update Loki dependency to v2.6.1. (@rfratto)

### Bugfixes

### Other changes

- Fix relabel configs in sample agent-operator manifests (@hjet)

- Operator no longer set the `SecurityContext.Privileged` flag in the `config-reloader` container. (@hsyed-dojo)

- Add metrics for config reloads and config hash (@jcreixell)

v0.27.1 (2022-09-09)
--------------------

> **NOTE**: ARMv6 Docker images are no longer being published.
>
> We have stopped publishing Docker images for ARMv6 platforms.
> This is due to the new Ubuntu base image we are using that does not support ARMv6.
> The new Ubuntu base image has less reported CVEs, and allows us to provide more
> secure Docker images. We will still continue to publish ARMv6 release binaries and
> deb/rpm packages.

### Other Changes

- Switch docker image base from debian to ubuntu. (@captncraig)

v0.27.0 (2022-09-01)
--------------------

### Features

- Integrations: (beta) Add vmware_exporter integration (@rlankfo)

- App agent receiver: add Event kind to payload (@domasx2)

### Enhancements

- Tracing: Introduce a periodic appender to the remotewriteexporter to control sample rate. (@mapno)

- Tracing: Update OpenTelemetry dependency to v0.55.0. (@rfratto, @mapno)

- Add base agent-operator jsonnet library and generated manifests (@hjet)

- Add full (metrics, logs, K8s events) sample agent-operator jsonnet library and gen manifests (@hjet)

- Introduce new configuration fields for disabling Keep-Alives and setting the
  IdleConnectionTimeout when scraping. (@tpaschalis)

- Add field to Operator CRD to disable report usage functionality. (@marctc)

### Bugfixes

- Tracing: Fixed issue with the PromSD processor using the `connection` method to discover the IP
  address.  It was failing to match because the port number was included in the address string. (@jphx)

- Register prometheus discovery metrics. (@mattdurham)

- Fix seg fault when no instance parameter is provided for apache_http integration, using integrations-next feature flag. (@rgeyer)

- Fix grafanacloud-install.ps1 web request internal server error when fetching config. (@rlankfo)

- Fix snmp integration not passing module or walk_params parameters when scraping. (@rgeyer)

- Fix unmarshal errors (key "<walk_param name>" already set in map) for snmp integration config when walk_params is defined, and the config is reloaded. (@rgeyer)

### Other changes

- Update several go dependencies to resolve warnings from certain security scanning tools. None of the resolved vulnerabilities were known to be exploitable through the agent. (@captncraig)

- It is now possible to compile Grafana Agent using Go 1.19. (@rfratto)

v0.26.1 (2022-07-25)
--------------------

> **BREAKING CHANGES**: This release has breaking changes. Please read entries
> carefully and consult the [upgrade guide][] for specific instructions.

### Breaking changes

- Change windows certificate store so client certificate is no longer required in store. (@mattdurham)

### Bugfixes

- Operator: Fix issue where configured `targetPort` ServiceMonitors resulted in
  generating an incorrect scrape_config. (@rfratto)

- Build the Linux/AMD64 artifacts using the opt-out flag for the ebpf_exporter. (@tpaschalis)

v0.26.0 (2022-07-18)
--------------------

> **BREAKING CHANGES**: This release has breaking changes. Please read entries
> carefully and consult the [upgrade guide][] for specific instructions.

### Breaking changes

- Deprecated `server` YAML block fields have now been removed in favor of the
  command-line flags that replaced them. These fields were originally
  deprecated in v0.24.0. (@rfratto)

- Changed tail sampling policies to be configured as in the OpenTelemetry
  Collector. (@mapno)

### Features

- Introduce Apache HTTP exporter integration. (@v-zhuravlev)

- Introduce eBPF exporter integration. (@tpaschalis)

### Enhancements

- Truncate all records in WAL if repair attempt fails. (@rlankfo)

### Bugfixes

- Relative symlinks for promtail now work as expected. (@RangerCD, @mukerjee)

- Fix rate limiting implementation for the app agent receiver integration. (@domasx2)

- Fix mongodb exporter so that it now collects all metrics. (@mattdurham)

v0.25.1 (2022-06-16)
--------------------

### Bugfixes

- Integer types fail to unmarshal correctly in operator additional scrape configs. (@rlankfo)

- Unwrap replayWAL error before attempting corruption repair. (@rlankfo)

v0.25.0 (2022-06-06)
--------------------

> **BREAKING CHANGES**: This release has breaking changes. Please read entries
> carefully and consult the [upgrade guide][] for specific instructions.

### Breaking changes

- Traces: Use `rpc.grpc.status_code` attribute to determine
  span failed in the service graph processor (@rcrowe)

### Features

- Add HTTP endpoints to fetch active instances and targets for the Logs subsystem.
  (@marctc)

- (beta) Add support for using windows certificate store for TLS connections. (@mattdurham)

- Grafana Agent Operator: add support for integrations through an `Integration`
  CRD which is discovered by `GrafanaAgent`. (@rfratto)

- (experimental) Add app agent receiver integration. This depends on integrations-next being enabled
  via the `integrations-next` feature flag. Use `-enable-features=integrations-next` to use
  this integration. (@kpelelis, @domas)

- Introduce SNMP exporter integration. (@v-zhuravlev)

- Configure the agent to report the use of feature flags to grafana.com. (@marctc)

### Enhancements

- integrations-next: Integrations using autoscrape will now autoscrape metrics
  using in-memory connections instead of connecting to themselves over the
  network. As a result of this change, the `client_config` field has been
  removed. (@rfratto)

- Enable `proxy_url` support on `oauth2` for metrics and logs (update **prometheus/common** dependency to `v0.33.0`). (@martin-jaeger-maersk)

- `extra-scrape-metrics` can now be enabled with the `--enable-features=extra-scrape-metrics` feature flag. See <https://prometheus.io/docs/prometheus/2.31/feature_flags/#extra-scrape-metrics> for details. (@rlankfo)

- Resolved issue in v2 integrations where if an instance name was a prefix of another the route handler would fail to
  match requests on the longer name (@mattdurham)

- Set `include_metadata` to true by default for OTLP traces receivers (@mapno)

### Bugfixes

- Scraping service was not honoring the new server grpc flags `server.grpc.address`.  (@mattdurham)

### Other changes

- Update base image of official Docker containers from Debian buster to Debian
  bullseye. (@rfratto)

- Use Go 1.18 for builds. (@rfratto)

- Add `metrics` prefix to the url of list instances endpoint (`GET
  /agent/api/v1/instances`) and list targets endpoint (`GET
  /agent/api/v1/metrics/targets`). (@marctc)

- Add extra identifying labels (`job`, `instance`, `agent_hostname`) to eventhandler integration. (@hjet)

- Add `extra_labels` configuration to eventhandler integration. (@hjet)

v0.24.2 (2022-05-02)
--------------------

### Bugfixes

- Added configuration watcher delay to prevent race condition in cases where scraping service mode has not gracefully exited. (@mattdurham)

### Other changes

- Update version of node_exporter to include additional metrics for osx. (@v-zhuravlev)

v0.24.1 (2022-04-14)
--------------------

### Bugfixes

- Add missing version information back into `agentctl --version`. (@rlankfo)

- Bump version of github-exporter to latest upstream SHA 284088c21e7d, which
  includes fixes from bugs found in their latest tag. This includes a fix
  where not all releases where retrieved when pulling release information.
  (@rfratto)

- Set the `Content-Type` HTTP header to `application/json` for API endpoints
  returning json objects. (@marctc)

- Operator: fix issue where a `username_file` field was incorrectly set.
  (@rfratto)

- Initialize the logger with default `log_level` and `log_format` parameters.
  (@tpaschalis)

### Other changes

- Embed timezone data to enable Promtail pipelines using the `location` field
  on Windows machines. (@tpaschalis)

v0.24.0 (2022-04-07)
--------------------

> **BREAKING CHANGES**: This release has breaking changes. Please read entries
> carefully and consult the [upgrade guide][] for specific instructions.
>
> **GRAFANA AGENT OPERATOR USERS**: As of this release, Grafana Agent Operator
> does not support versions of Grafana Agent prior to v0.24.0.

### Breaking changes

- The following metrics will now be prefixed with `agent_dskit_` instead of
  `cortex_`: `cortex_kv_request_duration_seconds`,
  `cortex_member_consul_heartbeats_total`, `cortex_member_ring_tokens_owned`,
  `cortex_member_ring_tokens_to_own`, `cortex_ring_member_ownership_percent`,
  `cortex_ring_members`, `cortex_ring_oldest_member_timestamp`,
  `cortex_ring_tokens_owned`, `cortex_ring_tokens_total`. (@rlankfo)

- Traces: the `traces_spanmetrics_calls_total_total` metric has been renamed to
  `traces_spanmetrics_calls_total` (@fredr)

- Two new flags, `-server.http.enable-tls` and `-server.grpc.enable-tls` must
  be provided to explicitly enable TLS support. This is a change of the
  previous behavior where TLS support was enabled when a certificate pair was
  provided. (@rfratto)

- Many command line flags starting with `-server.` block have been renamed.
  (@rfratto)

- The `-log.level` and `-log.format` flags are removed in favor of being set in
  the configuration file. (@rfratto)

- Flags for configuring TLS have been removed in favor of being set in the
  configuration file. (@rfratto)

- Dynamic reload is no longer supported for deprecated server block fields.
  Changing a deprecated field will be ignored and cause the reload to fail.
  (@rfratto)

- The default HTTP listen address is now `127.0.0.1:12345`. Use the
  `-server.http.address` flag to change this value. (@rfratto)

- The default gRPC listen address is now `127.0.0.1:12346`. Use the
  `-server.grpc.address` flag to change this value. (@rfratto)

- `-reload-addr` and `-reload-port` have been removed. They are no longer
  necessary as the primary HTTP server is now static and can't be shut down in
  the middle of a `/-/reload` call. (@rfratto)

- (Only impacts `integrations-next` feature flag) Many integrations have been
  renamed to better represent what they are integrating with. For example,
  `redis_exporter` is now `redis`. This change requires updating
  `integrations-next`-enabled configuration files. This change also changes
  integration names shown in metric labels. (@rfratto)

- The deprecated `-prometheus.*` flags have been removed in favor of
  their `-metrics.*` counterparts. The `-prometheus.*` flags were first
  deprecated in v0.19.0. (@rfratto)

### Deprecations

- Most fields in the `server` block of the configuration file are
  now deprecated in favor of command line flags. These fields will be removed
  in the v0.26.0 release. Please consult the upgrade guide for more information
  and rationale. (@rfratto)

### Features

- Added config read API support to GrafanaAgent Custom Resource Definition.
  (@shamsalmon)

- Added consulagent_sd to target discovery. (@chuckyz)

- Introduce EXPERIMENTAL support for dynamic configuration. (@mattdurham)

- Introduced endpoint that accepts remote_write requests and pushes metrics data directly into an instance's WAL. (@tpaschalis)

- Added builds for linux/ppc64le. (@aklyachkin)

### Enhancements

- Tracing: Exporters can now be configured to use OAuth. (@canuteson)

- Strengthen readiness check for metrics instances. (@tpaschalis)

- Parameterize namespace field in sample K8s logs manifests (@hjet)

- Upgrade to Loki k87. (@rlankfo)

- Update Prometheus dependency to v2.34.0. (@rfratto)

- Update OpenTelemetry-collector dependency to v0.46.0. (@mapno)

- Update cAdvisor dependency to v0.44.0. (@rfratto)

- Update mongodb_exporter dependency to v0.31.2 (@mukerjee)

- Use grafana-agent/v2 Tanka Jsonnet to generate K8s manifests (@hjet)

- Replace agent-bare.yaml K8s sample Deployment with StatefulSet (@hjet)

- Improve error message for `agentctl` when timeout happens calling
  `cloud-config` command (@marctc)

- Enable integrations-next by default in agent-bare.yaml. Please note #1262 (@hjet)

### Bugfixes

- Fix Kubernetes manifests to use port `4317` for OTLP instead of the previous
  `55680` in line with the default exposed port in the agent.

- Ensure singleton integrations are honored in v2 integrations (@mattdurham)

- Tracing: `const_labels` is now correctly parsed in the remote write exporter.
  (@fredr)

- integrations-next: Fix race condition where metrics endpoints for
  integrations may disappear after reloading the config file. (@rfratto)

- Removed the `server.path_prefix` field which would break various features in
  Grafana Agent when set. (@rfratto)

- Fix issue where installing the DEB/RPM packages would overwrite the existing
  config files and environment files. (@rfratto)

- Set `grafanaDashboardFolder` as top level key in the mixin. (@Duologic)

- Operator: Custom Secrets or ConfigMaps to mount will no longer collide with
  the path name of the default secret mount. As a side effect of this bugfix,
  custom Secrets will now be mounted at
  `/var/lib/grafana-agent/extra-secrets/<secret name>` and custom ConfigMaps
  will now be mounted at `/var/lib/grafana-agent/extra-configmaps/<configmap
  name>`. This is not a breaking change as it was previously impossible to
  properly provide these custom mounts. (@rfratto)

- Flags accidentally prefixed with `-metrics.service..` (two `.` in a row) have
  now been fixed to only have one `.`. (@rfratto)

- Protect concurrent writes to the WAL in the remote write exporter (@mapno)

### Other changes

- The `-metrics.wal-directory` flag and `metrics.wal_directory` config option
  will now default to `data-agent/`, the same default WAL directory as
  Prometheus Agent. (@rfratto)

v0.23.0 (2022-02-10)
--------------------

### Enhancements

- Go 1.17 is now used for all builds of the Agent. (@tpaschalis)

- integrations-next: Add `extra_labels` to add a custom set of labels to
  integration targets. (@rfratto)

- The agent no longer appends duplicate exemplars. (@tpaschalis)

- Added Kubernetes eventhandler integration (@hjet)

- Enables sending of exemplars over remote write by default. (@rlankfo)

### Bugfixes

- Fixed issue where Grafana Agent may panic if there is a very large WAL
  loading while old WALs are being deleted or the `/agent/api/v1/targets`
  endpoint is called. (@tpaschalis)

- Fix panic in prom_sd_processor when address is empty (@mapno)

- Operator: Add missing proxy_url field from generated remote_write configs.
  (@rfratto)

- Honor the specified log format in the traces subsystem (@mapno)

- Fix typo in node_exporter for runit_service_dir. (@mattdurham)

- Allow inlining credentials in remote_write url. (@tpaschalis)

- integrations-next: Wait for integrations to stop when starting new instances
  or shutting down (@rfratto).

- Fix issue with windows_exporter mssql collector crashing the agent.
  (@mattdurham)

- The deb and rpm files will now ensure the /var/lib/grafana-agent data
  directory is created with permissions set to 0770. (@rfratto)

- Make agent-traces.yaml Namespace a template-friendly variable (@hjet)

- Disable `machine-id` journal vol by default in sample logs manifest (@hjet)

v0.22.0 (2022-01-13)
--------------------

> This release has deprecations. Please read entries carefully and consult
> the [upgrade guide][] for specific instructions.

### Deprecations

- The node_exporter integration's `netdev_device_whitelist` field is deprecated
  in favor of `netdev_device_include`. Support for the old field name will be
  removed in a future version. (@rfratto)

- The node_exporter integration's `netdev_device_blacklist` field is deprecated
  in favor of `netdev_device_include`. Support for the old field name will be
  removed in a future version. (@rfratto)

- The node_exporter integration's `systemd_unit_whitelist` field is deprecated
  in favor of `systemd_unit_include`. Support for the old field name will be
  removed in a future version. (@rfratto)

- The node_exporter integration's `systemd_unit_blacklist` field is deprecated
  in favor of `systemd_unit_exclude`. Support for the old field name will be
  removed in a future version. (@rfratto)

- The node_exporter integration's `filesystem_ignored_mount_points` field is
  deprecated in favor of `filesystem_mount_points_exclude`. Support for the old
  field name will be removed in a future version. (@rfratto)

- The node_exporter integration's `filesystem_ignored_fs_types` field is
  deprecated in favor of `filesystem_fs_types_exclude`. Support for the old
  field name will be removed in a future version. (@rfratto)

### Features

- (beta) Enable experimental config urls for fetching remote configs.
  Currently, only HTTP/S is supported. Pass the
  `-enable-features=remote-configs` flag to turn this on. (@rlankfo)

- Added [cAdvisor](https://github.com/google/cadvisor) integration. (@rgeyer)

- Traces: Add `Agent Tracing Pipeline` dashboard and alerts (@mapno)

- Traces: Support jaeger/grpc exporter (@nicoche)

- (beta) Enable an experimental integrations subsystem revamp. Pass
  `integrations-next` to `-enable-features` to turn this on. Reading the
  documentation for the revamp is recommended; enabling it causes breaking
  config changes. (@rfratto)

### Enhancements

- Traces: Improved pod association in PromSD processor (@mapno)

- Updated OTel to v0.40.0 (@mapno)

- Remote write dashboard: show in and out sample rates (@bboreham)

- Remote write dashboard: add mean latency (@bboreham)

- Update node_exporter dependency to v1.3.1. (@rfratto)

- Cherry-pick Prometheus PR #10102 into our Prometheus dependency (@rfratto).

### Bugfixes

- Fix usage of POSTGRES_EXPORTER_DATA_SOURCE_NAME when using postgres_exporter
  integration (@f11r)

- Change ordering of the entrypoint for windows service so that it accepts
  commands immediately (@mattdurham)

- Only stop WAL cleaner when it has been started (@56quarters)

- Fix issue with unquoted install path on Windows, that could allow escalation
  or running an arbitrary executable (@mattdurham)

- Fix cAdvisor so it collects all defined metrics instead of the last
  (@pkoenig10)

- Fix panic when using 'stdout' in automatic logging (@mapno)

- Grafana Agent Operator: The /-/ready and /-/healthy endpoints will
  no longer always return 404 (@rfratto).

### Other changes

- Remove log-level flag from systemd unit file (@jpkrohling)

v0.21.2 (2021-12-08)
--------------------

### Security fixes

- This release contains a fix for
  [CVE-2021-41090](https://github.com/grafana/agent/security/advisories/GHSA-9c4x-5hgq-q3wh).

### Other changes

- This release disables the existing `/-/config` and
  `/agent/api/v1/configs/{name}` endpoints by default. Pass the
  `--config.enable-read-api` flag at the command line to opt in to these
  endpoints.

v0.21.1 (2021-11-18)
--------------------

### Bugfixes

- Fix panic when using postgres_exporter integration (@saputradharma)

- Fix panic when dnsamsq_exporter integration tried to log a warning (@rfratto)

- Statsd Integration: Adding logger instance to the statsd mapper
  instantiation. (@gaantunes)

- Statsd Integration: Fix issue where mapped metrics weren't exposed to the
  integration. (@mattdurham)

- Operator: fix bug where version was a required field (@rfratto)

- Metrics: Only run WAL cleaner when metrics are being used and a WAL is
  configured. (@rfratto)

v0.21.0 (2021-11-17)
--------------------

### Enhancements

- Update Cortex dependency to v1.10.0-92-g85c378182. (@rlankfo)

- Update Loki dependency to v2.1.0-656-g0ae0d4da1. (@rlankfo)

- Update Prometheus dependency to v2.31.0 (@rlankfo)

- Add Agent Operator Helm quickstart guide (@hjet)

- Reorg Agent Operator quickstart guides (@hjet)

### Bugfixes

- Packaging: Use correct user/group env variables in RPM %post script (@simonc6372)

- Validate logs config when using logs_instance with automatic logging processor (@mapno)

- Operator: Fix MetricsInstance Service port (@hjet)

- Operator: Create govern service per Grafana Agent (@shturman)

- Operator: Fix relabel_config directive for PodLogs resource (@hjet)

- Traces: Fix `success_logic` code in service graphs processor (@mapno)

### Other changes

- Self-scraped integrations will now use an SUO-specific value for the `instance` label. (@rfratto)

- Traces: Changed service graphs store implementation to improve CPU performance (@mapno)

v0.20.1 (2021-12-08)
--------------------

> _NOTE_: The fixes in this patch are only present in v0.20.1 and >=v0.21.2.

### Security fixes

- This release contains a fix for
  [CVE-2021-41090](https://github.com/grafana/agent/security/advisories/GHSA-9c4x-5hgq-q3wh).

### Other changes

- This release disables the existing `/-/config` and
  `/agent/api/v1/configs/{name}` endpoitns by default. Pass the
  `--config.enable-read-api` flag at the command line to opt in to these
  endpoints.

v0.20.0 (2021-10-28)
--------------------

> **BREAKING CHANGES**: This release has breaking changes. Please read entries
> carefully and consult the [upgrade guide][] for specific instructions.

### Breaking Changes

- push_config is no longer supported in trace's config (@mapno)

### Features

- Operator: The Grafana Agent Operator can now generate a Kubelet service to
  allow a ServiceMonitor to collect Kubelet and cAdvisor metrics. This requires
  passing a `--kubelet-service` flag to the Operator in `namespace/name` format
  (like `kube-system/kubelet`). (@rfratto)

- Service graphs processor (@mapno)

### Enhancements

- Updated mysqld_exporter to v0.13.0 (@gaantunes)

- Updated postgres_exporter to v0.10.0 (@gaantunes)

- Updated redis_exporter to v1.27.1 (@gaantunes)

- Updated memcached_exporter to v0.9.0 (@gaantunes)

- Updated statsd_exporter to v0.22.2 (@gaantunes)

- Updated elasticsearch_exporter to v1.2.1 (@gaantunes)

- Add remote write to silent Windows Installer  (@mattdurham)

- Updated mongodb_exporter to v0.20.7 (@rfratto)

- Updated OTel to v0.36 (@mapno)

- Updated statsd_exporter to v0.22.2 (@mattdurham)

- Update windows_exporter to v0.16.0 (@rfratto, @mattdurham)

- Add send latency to agent dashboard (@bboreham)

### Bugfixes

- Do not immediately cancel context when creating a new trace processor. This
  was preventing scrape_configs in traces from functioning. (@lheinlen)

- Sanitize autologged Loki labels by replacing invalid characters with
  underscores (@mapno)

- Traces: remove extra line feed/spaces/tabs when reading password_file content
  (@nicoche)

- Updated envsubst to v2.0.0-20210730161058-179042472c46. This version has a
  fix needed for escaping values outside of variable substitutions. (@rlankfo)

- Grafana Agent Operator should no longer delete resources matching the names
  of the resources it manages. (@rfratto)

- Grafana Agent Operator will now appropriately assign an
  `app.kubernetes.io/managed-by=grafana-agent-operator` to all created
  resources. (@rfratto)

### Other changes

- Configuration API now returns 404 instead of 400 when attempting to get or
  delete a config which does not exist. (@kgeckhart)

- The windows_exporter now disables the textfile collector by default.
  (@rfratto)

v0.19.0 (2021-09-29)
--------------------

> **BREAKING CHANGES**: This release has breaking changes. Please read entries
> carefully and consult the [upgrade guide][] for specific instructions.

### Breaking Changes

- Reduced verbosity of tracing autologging by not logging `STATUS_CODE_UNSET`
  status codes. (@mapno)

- Operator: rename `Prometheus*` CRDs to `Metrics*` and `Prometheus*` fields to
  `Metrics*`. (@rfratto)

- Operator: CRDs are no longer referenced using a hyphen in the name to be
  consistent with how Kubernetes refers to resources. (@rfratto)

- `prom_instance` in the spanmetrics config is now named `metrics_instance`.
  (@rfratto)

### Deprecations

- The `loki` key at the root of the config file has been deprecated in favor of
  `logs`. `loki`-named fields in `automatic_logging` have been renamed
  accordinly: `loki_name` is now `logs_instance_name`, `loki_tag` is now
  `logs_instance_tag`, and `backend: loki` is now `backend: logs_instance`.
  (@rfratto)

- The `prometheus` key at the root of the config file has been deprecated in
  favor of `metrics`. Flag names starting with `prometheus.` have also been
  deprecated in favor of the same flags with the `metrics.` prefix. Metrics
  prefixed with `agent_prometheus_` are now prefixed with `agent_metrics_`.
  (@rfratto)

- The `tempo` key at the root of the config file has been deprecated in favor
  of `traces`. (@mattdurham)

### Features

- Added [GitHub exporter](https://github.com/infinityworks/github-exporter)
  integration. (@rgeyer)

- Add TLS config options for tempo `remote_write`s. (@mapno)

- Support autologging span attributes as log labels (@mapno)

- Put Tests requiring Network Access behind a -online flag (@flokli)

- Add logging support to the Grafana Agent Operator. (@rfratto)

- Add `operator-detach` command to agentctl to allow zero-downtime upgrades
  when removing an Operator CRD. (@rfratto)

- The Grafana Agent Operator will now default to deploying the matching release
  version of the Grafana Agent instead of v0.14.0. (@rfratto)

### Enhancements

- Update OTel dependency to v0.30.0 (@mapno)

- Allow reloading configuration using `SIGHUP` signal. (@tharun208)

- Add HOSTNAME environment variable to service file to allow for expanding the
  $HOSTNAME variable in agent config.  (@dfrankel33)

- Update jsonnet-libs to 1.21 for Kubernetes 1.21+ compatability. (@MurzNN)

- Make method used to add k/v to spans in prom_sd processor configurable.
  (@mapno)

### Bugfixes

- Regex capture groups like `${1}` will now be kept intact when using
  `-config.expand-env`. (@rfratto)

- The directory of the logs positions file will now properly be created on
  startup for all instances. (@rfratto)

- The Linux system packages will now configure the grafana-agent user to be a
  member of the adm and systemd-journal groups. This will allow logs to read
  from journald and /var/log by default. (@rfratto)

- Fix collecting filesystem metrics on Mac OS (darwin) in the `node_exporter`
  integration default config. (@eamonryan)

- Remove v0.0.0 flags during build with no explicit release tag (@mattdurham)

- Fix issue with global scrape_interval changes not reloading integrations
  (@kgeckhart)

- Grafana Agent Operator will now detect changes to referenced ConfigMaps and
  Secrets and reload the Agent properly. (@rfratto)

- Grafana Agent Operator's object label selectors will now use Kubernetes
  defaults when undefined (i.e., default to nothing). (@rfratto)

- Fix yaml marshalling tag for cert_file in kafka exporter agent config.
  (@rgeyer)

- Fix warn-level logging of dropped targets. (@james-callahan)

- Standardize scrape_interval to 1m in examples. (@mattdurham)

v0.18.4 (2021-09-14)
--------------------

### Enhancements

- Add `agent_prometheus_configs_changed_total` metric to track instance config
  events. (@rfratto)

### Bugfixes

- Fix info logging on windows. (@mattdurham)

- Scraping service: Ensure that a reshard is scheduled every reshard
  interval. (@rfratto)

v0.18.3 (2021-09-08)
--------------------

### Bugfixes

- Register missing metric for configstore consul request duration. (@rfratto)

- Logs should contain a caller field with file and line numbers again
  (@kgeckhart)

- In scraping service mode, the polling configuration refresh should honor
  timeout. (@mattdurham)

- In scraping service mode, the lifecycle reshard should happen using a
  goroutine. (@mattdurham)

- In scraping service mode, scraping service can deadlock when reloading during
  join. (@mattdurham)

- Scraping service: prevent more than one refresh from being queued at a time.
  (@rfratto)

v0.18.2 (2021-08-12)
--------------------

### Bugfixes

- Honor the prefix and remove prefix from consul list results (@mattdurham)

v0.18.1 (2021-08-09)
--------------------

### Bugfixes

- Reduce number of consul calls when ran in scrape service mode (@mattdurham)

v0.18.0 (2021-07-29)
--------------------

### Features

- Added [GitHub exporter](https://github.com/infinityworks/github-exporter)
  integration. (@rgeyer)

- Add support for OTLP HTTP trace exporting. (@mapno)

### Enhancements

- Switch to drone for releases. (@mattdurham)

- Update postgres_exporter to a [branch of](https://github.com/grafana/postgres_exporter/tree/exporter-package-v0.10.0) v0.10.0

### Bugfixes

- Enabled flag for integrations is not being honored. (@mattdurham)

v0.17.0 (2021-07-15)
--------------------

### Features

- Added [Kafka Lag exporter](https://github.com/davidmparrott/kafka_exporter)
  integration. (@gaantunes)

### Bugfixes

- Fix race condition that may occur and result in a panic when initializing
  scraping service cluster. (@rfratto)

v0.16.1 (2021-06-22)
--------------------

### Bugfixes

- Fix issue where replaying a WAL caused incorrect metrics to be sent over
  remote write. (@rfratto)

v0.16.0 (2021-06-17)
--------------------

### Features

- (beta) A Grafana Agent Operator is now available. (@rfratto)

### Enhancements

- Error messages when installing the Grafana Agent for Grafana Cloud will now
  be shown. (@rfratto)

### Bugfixes

- Fix a leak in the shared string interner introduced in v0.14.0. This fix was
  made to a [dependency](https://github.com/grafana/prometheus/pull/21).
  (@rfratto)

- Fix issue where a target will fail to be scraped for the process lifetime if
  that target had gone down for long enough that its series were removed from
  the in-memory cache (2 GC cycles). (@rfratto)

v0.15.0 (2021-06-03)
--------------------

> **BREAKING CHANGES**: This release has breaking changes. Please read entries
> carefully and consult the [upgrade guide][] for specific instructions.

### Breaking Changes

- The configuration of Tempo Autologging has changed. (@mapno)

### Features

- Add support for exemplars. (@mapno)

### Enhancements

- Add the option to log to stdout instead of a Loki instance. (@joe-elliott)

- Update Cortex dependency to v1.8.0.

- Running the Agent as a DaemonSet with host_filter and role: pod should no
  longer cause unnecessary load against the Kubernetes SD API. (@rfratto)

- Update Prometheus to v2.27.0. (@mapno)

- Update Loki dependency to d88f3996eaa2. This is a non-release build, and was
  needed to support exemplars. (@mapno)

- Update Cortex dependency to d382e1d80eaf. This is a non-release build, and
  was needed to support exemplars. (@mapno)

### Bugfixes

- Host filter relabeling rules should now work. (@rfratto)

- Fixed issue where span metrics where being reported with wrong time unit.
  (@mapno)

### Other changes

- Intentionally order tracing processors. (@joe-elliott)

v0.14.0 (2021-05-24)
--------------------

> **BREAKING CHANGES**: This release has breaking changes. Please read entries
> carefully and consult the [upgrade guide][] for specific instructions.
>
> **STABILITY NOTICE**: As of this release, functionality that is not
> recommended for production use and is expected to change will be tagged
> interchangably as "experimental" or "beta."

### Security fixes

- The Scraping service API will now reject configs that read credentials from
  disk by default. This prevents malicious users from reading arbitrary files
  and sending their contents over the network. The old behavior can be
  re-enabled by setting `dangerous_allow_reading_files: true` in the scraping
  service config. (@rfratto)

### Breaking changes

- Configuration for SigV4 has changed. (@rfratto)

### Deprecations

- `push_config` is now supplanted by `remote_block` and `batch`. `push_config`
  will be removed in a future version (@mapno)

### Features

- (beta) New integration: windows_exporter (@mattdurham)

- (beta) Grafana Agent Windows Installer is now included as a release artifact.
  (@mattdurham)

- Official M1 Mac release builds will now be generated! Look for
  `agent-darwin-arm64` and `agentctl-darwin-arm64` in the release assets.
  (@rfratto)

- Add support for running as a Windows service (@mattdurham)

- (beta) Add /-/reload support. It is not recommended to invoke `/-/reload`
  against the main HTTP server. Instead, two new command-line flags have been
  added: `--reload-addr` and `--reload-port`. These will launch a
  `/-/reload`-only HTTP server that can be used to safely reload the Agent's
  state.  (@rfratto)

- Add a /-/config endpoint. This endpoint will return the current configuration
  file with defaults applied that the Agent has loaded from disk. (@rfratto)

- (beta) Support generating metrics and exposing them via a Prometheus exporter
  from span data. (@yeya24)

- Tail-based sampling for tracing pipelines (@mapno)

- Added Automatic Logging feature for Tempo (@joe-elliott)

- Disallow reading files from within scraping service configs by default.
  (@rfratto)

- Add remote write for span metrics (@mapno)

### Enhancements

- Support compression for trace export. (@mdisibio)

- Add global remote_write configuration that is shared between all instances
  and integrations. (@mattdurham)

- Go 1.16 is now used for all builds of the Agent. (@rfratto)

- Update Prometheus dependency to v2.26.0. (@rfratto)

- Upgrade `go.opentelemetry.io/collector` to v0.21.0 (@mapno)

- Add kafka trace receiver (@mapno)

- Support mirroring a trace pipeline to multiple backends (@mapno)

- Add `headers` field in `remote_write` config for Tempo. `headers` specifies
  HTTP headers to forward to the remote endpoint. (@alexbiehl)

- Add silent uninstall to Windows Uninstaller. (@mattdurham)

### Bugfixes

- Native Darwin arm64 builds will no longer crash when writing metrics to the
  WAL. (@rfratto)

- Remote write endpoints that never function across the lifetime of the Agent
  will no longer prevent the WAL from being truncated. (@rfratto)

- Bring back FreeBSD support. (@rfratto)

- agentctl will no longer leak WAL resources when retrieving WAL stats.
  (@rfratto)

- Ensure defaults are applied to undefined sections in config file. This fixes
  a problem where integrations didn't work if `prometheus:` wasn't configured.
  (@rfratto)

- Fixed issue where automatic logging double logged "svc". (@joe-elliott)

### Other changes

- The Grafana Cloud Agent has been renamed to the Grafana Agent. (@rfratto)

- Instance configs uploaded to the Config Store API will no longer be stored
  along with the global Prometheus defaults. This is done to allow globals to
  be updated and re-apply the new global defaults to the configs from the
  Config Store. (@rfratto)

- The User-Agent header sent for logs will now be `GrafanaAgent/<version>`
  (@rfratto)

- Add `tempo_spanmetrics` namespace in spanmetrics (@mapno)

v0.13.1 (2021-04-09)
--------------------

### Bugfixes

- Validate that incoming scraped metrics do not have an empty label set or a
  label set with duplicate labels, mirroring the behavior of Prometheus.
  (@rfratto)

v0.13.0 (2021-02-25)
--------------------

> The primary branch name has changed from `master` to `main`. You may have to
> update your local checkouts of the repository to point at the new branch name.

### Features

- postgres_exporter: Support query_path and disable_default_metrics. (@rfratto)

### Enhancements

- Support other architectures in installation script. (@rfratto)

- Allow specifying custom wal_truncate_frequency per integration. (@rfratto)

- The SigV4 region can now be inferred using the shared config (at
  `$HOME/.aws/config`) or environment variables (via `AWS_CONFIG`). (@rfratto)

- Update Prometheus dependency to v2.25.0. (@rfratto)

### Bugfixes

- Not providing an `-addr` flag for `agentctl config-sync` will no longer
  report an error and will instead use the pre-existing default value.
  (@rfratto)

- Fixed a bug from v0.12.0 where the Loki installation script failed because
  positions_directory was not set. (@rfratto)

- Reduce the likelihood of dataloss during a remote_write-side outage by
  increasing the default wal_truncation_frequency to 60m and preventing the WAL
  from being truncated if the last truncation timestamp hasn't changed. This
  change increases the size of the WAL on average, and users may configure a
  lower wal_truncation_frequency to deliberately choose a smaller WAL over
  write guarantees. (@rfratto)

- Add the ability to read and serve HTTPS integration metrics when given a set
  certificates (@mattdurham)

v0.12.0 (2021-02-05)
--------------------

> **BREAKING CHANGES**: This release has breaking changes. Please read entries
> carefully and consult the [upgrade guide][] for specific instructions.

### Breaking Changes

- The configuration format for the `loki` block has changed. (@rfratto)

- The configuration format for the `tempo` block has changed. (@rfratto)

### Features

- Support for multiple Loki Promtail instances has been added. (@rfratto)

- Support for multiple Tempo instances has been added. (@rfratto)

- Added [ElasticSearch exporter](https://github.com/justwatchcom/elasticsearch_exporter)
  integration. (@colega)

### Enhancements

- `.deb` and `.rpm` packages are now generated for all supported architectures.
  The architecture of the AMD64 package in the filename has been renamed to
  `amd64` to stay synchronized with the architecture name presented from other
  release assets. (@rfratto)

- The `/agent/api/v1/targets` API will now include discovered labels on the
  target pre-relabeling in a `discovered_labels` field. (@rfratto)

- Update Loki to 59a34f9867ce. This is a non-release build, and was needed to
  support multiple Loki instances. (@rfratto)

- Scraping service: Unhealthy Agents in the ring will no longer cause job
  distribution to fail. (@rfratto)

- Scraping service: Cortex ring metrics (prefixed with cortex_ring_) will now
  be registered for tracking the state of the hash ring. (@rfratto)

- Scraping service: instance config ownership is now determined by the hash of
  the instance config name instead of the entire config. This means that
  updating a config is guaranteed to always hash to the same Agent, reducing
  the number of metrics gaps. (@rfratto)

- Only keep a handful of K8s API server metrics by default to reduce default
  active series usage. (@hjet)

- Go 1.15.8 is now used for all distributions of the Agent. (@rfratto)

### Bugfixes

- `agentctl config-check` will now work correctly when the supplied config file
  contains integrations. (@hoenn)

v0.11.0 (2021-01-20)
--------------------

### Features

- ARMv6 builds of `agent` and `agentctl` will now be included in releases to
  expand Agent support to cover all models of Raspberry Pis. ARMv6 docker
  builds are also now available. (@rfratto)

- Added `config-check` subcommand for `agentctl` that can be used to validate
  Agent configuration files before attempting to load them in the `agent`
  itself. (@56quarters)

### Enhancements

- A sigv4 install script for Prometheus has been added. (@rfratto)

- NAMESPACE may be passed as an environment variable to the Kubernetes install
  scripts to specify an installation namespace. (@rfratto)

### Bugfixes

- The K8s API server scrape job will use the API server Service name when
  resolving IP addresses for Prometheus service discovery using the "Endpoints"
  role. (@hjet)

- The K8s manifests will no longer include the `default/kubernetes` job twice
  in both the DaemonSet and the Deployment. (@rfratto)

v0.10.0 (2021-01-13)
--------------------

### Features

- Prometheus `remote_write` now supports SigV4 authentication using the
  [AWS default credentials chain](https://docs.aws.amazon.com/sdk-for-java/v1/developer-guide/credentials.html).
  This enables the Agent to send metrics to Amazon Managed Prometheus without
  needing the [SigV4 Proxy](https://github.com/awslabs/aws-sigv4-proxy).
  (@rfratto)

### Enhancements

- Update `redis_exporter` to v1.15.0. (@rfratto)

- `memcached_exporter` has been updated to v0.8.0. (@rfratto)

- `process-exporter` has been updated to v0.7.5. (@rfratto)

- `wal_cleanup_age` and `wal_cleanup_period` have been added to the top-level
  Prometheus configuration section. These settings control how Write Ahead Logs
  (WALs) that are not associated with any instances are cleaned up. By default,
  WALs not associated with an instance that have not been written in the last
  12 hours are eligible to be cleaned up. This cleanup can be disabled by
  setting `wal_cleanup_period` to `0`. (@56quarters)

- Configuring logs to read from the systemd journal should now work on journals
  that use +ZSTD compression. (@rfratto)

### Bugfixes

- Integrations will now function if the HTTP listen address was set to a value
  other than the default. (@mattdurham)

- The default Loki installation will now be able to write its positions file.
  This was prevented by accidentally writing to a readonly volume mount.
  (@rfratto)

v0.9.1 (2021-01-04)
-------------------

### Enhancements

- agentctl will now be installed by the rpm and deb packages as
  `grafana-agentctl`. (@rfratto)

v0.9.0 (2020-12-10)
-------------------

### Features

- Add support to configure TLS config for the Tempo exporter to use
  insecure_skip_verify to disable TLS chain verification. (@bombsimon)

- Add `sample-stats` to `agentctl` to search the WAL and return a summary of
  samples of series matching the given label selector. (@simonswine)

- New integration:
  [postgres_exporter](https://github.com/wrouesnel/postgres_exporter)
  (@rfratto)

- New integration:
  [statsd_exporter](https://github.com/prometheus/statsd_exporter) (@rfratto)

- New integration:
  [consul_exporter](https://github.com/prometheus/consul_exporter) (@rfratto)

- Add optional environment variable substitution of configuration file.
  (@dcseifert)

### Enhancements

- `min_wal_time` and `max_wal_time` have been added to the instance config
  settings, guaranteeing that data in the WAL will exist for at least
  `min_wal_time` and will not exist for longer than `max_wal_time`. This change
  will increase the size of the WAL slightly but will prevent certain scenarios
  where data is deleted before it is sent. To revert back to the old behavior,
  set `min_wal_time` to `0s`. (@rfratto)

- Update `redis_exporter` to v1.13.1. (@rfratto)

- Bump OpenTelemetry-collector dependency to v0.16.0. (@bombsimon)

### Bugfixes

- Fix issue where the Tempo example manifest could not be applied because the
  port names were too long. (@rfratto)

- Fix issue where the Agent Kubernetes manifests may not load properly on AKS.
  (#279) (@rfratto)

### Other changes

- The User-Agent header sent for logs will now be `GrafanaCloudAgent/<version>`
  (@rfratto)

v0.8.0 (2020-11-06)
-------------------

### Features

- New integration: [dnsamsq_exporter](https://github.com/google/dnsamsq_exporter)
  (@rfratto).

- New integration: [memcached_exporter](https://github.com/prometheus/memcached_exporter)
  (@rfratto).

### Enhancements

- Add `<integration name>_build_info` metric to all integrations. The build
  info displayed will match the build information of the Agent and _not_ the
  embedded exporter. This metric is used by community dashboards, so adding it
  to the Agent increases compatibility with existing dashboards that depend on
  it existing. (@rfratto)

- Bump OpenTelemetry-collector dependency to 0.14.0 (@joe-elliott)

### Bugfixes

- Error messages when retrieving configs from the KV store will now be logged,
  rather than just logging a generic message saying that retrieving the config
  has failed. (@rfratto)

v0.7.2 (2020-10-29)
-------------------

### Enhancements

- Bump Prometheus dependency to 2.21. (@rfratto)

- Bump OpenTelemetry-collector dependency to 0.13.0 (@rfratto)

- Bump Promtail dependency to 2.0. (@rfratto)

- Enhance host_filtering mode to support targets from Docker Swarm and Consul.
  Also, add a `host_filter_relabel_configs` to that will apply relabeling rules
  for determining if a target should be dropped. Add a documentation section
  explaining all of this in detail. (@rfratto)

### Bugfixes

- Fix deb package prerm script so that it stops the agent on package removal.
  (@jdbaldry)

- Fix issue where the `push_config` for Tempo field was expected to be
  `remote_write`. `push_config` now works as expected. (@rfratto)

v0.7.1 (2020-10-23)
-------------------

### Bugfixes

- Fix issue where ARM binaries were not published with the GitHub release.

v0.7.0 (2020-10-23)
-------------------

### Features

- Added Tracing Support. (@joe-elliott)

- Add RPM and deb packaging. (@jdbaldry, @simon6372)

- arm64 and arm/v7 Docker containers and release builds are now available for
  `agent` and `agentctl`. (@rfratto)

- Add `wal-stats` and `target-stats` tooling to `agentctl` to discover WAL and
  cardinality issues. (@rfratto)

- [mysqld_exporter](https://github.com/prometheus/mysqld_exporter) is now
  embedded and available as an integration. (@rfratto)

- [redis_exporter](https://github.com/oliver006/redis_exporter) is now embedded
  and available as an integration. (@dafydd-t)

### Enhancements

- Resharding the cluster when using the scraping service mode now supports
  timeouts through `reshard_timeout`. The default value is `30s.` This timeout
  applies to cluster-wide reshards (performed when joining and leaving the
  cluster) and local reshards (done on the `reshard_interval`). (@rfratto)

### Bugfixes

- Fix issue where integrations crashed with instance_mode was set to `distinct`
  (@rfratto)

- Fix issue where the `agent` integration did not work on Windows (@rfratto).

- Support URL-encoded paths in the scraping service API. (@rfratto)

- The instance label written from replace_instance_label can now be overwritten
  with relabel_configs. This bugfix slightly modifies the behavior of what data
  is stored. The final instance label will now be stored in the WAL rather than
  computed by remote_write. This change should not negatively affect existing
  users. (@rfratto)

v0.6.1 (2020-04-11)
-------------------

### Bugfixes

- Fix issue where build information was empty when running the Agent with
  --version. (@rfratto)

- Fix issue where updating a config in the scraping service may fail to pick up
  new targets. (@rfratto)

- Fix deadlock that slowly prevents the Agent from scraping targets at a high
  scrape volume. (@rfratto)

v0.6.0 (2020-09-04)
-------------------

### Breaking Changes

- The Configs API will now disallow two instance configs having multiple
  `scrape_configs` with the same `job_name`. This was needed for the instance
  sharing mode, where combined instances may have duplicate `job_names` across
  their `scrape_configs`. This brings the scraping service more in line with
  Prometheus, where `job_names` must globally be unique. This change also
  disallows concurrent requests to the put/apply config API endpoint to prevent
  a race condition of two conflicting configs being applied at the same time.
  (@rfratto)

### Deprecations

- `use_hostname_label` is now supplanted by `replace_instance_label`.
  `use_hostname_label` will be removed in a future version. (@rfratto)

### Features

- The Grafana Agent can now collect logs and send to Loki. This is done by
  embedding Promtail, the official Loki log collection client. (@rfratto)

- Integrations can now be enabled without scraping. Set scrape_integrations to
  `false` at the `integrations` key or within the specific integration you
  don't want to scrape. This is useful when another Agent or Prometheus server
  will scrape the integration. (@rfratto)

- [process-exporter](https://github.com/ncabatoff/process-exporter) is now
  embedded as `process_exporter`. The hypen has been changed to an underscore
  in the config file to retain consistency with `node_exporter`. (@rfratto)

### Enhancements

- A new config option, `replace_instance_label`, is now available for use with
  integrations. When this is true, the instance label for all metrics coming
  from an integration will be replaced with the machine's hostname rather than
  127.0.0.1. (@rfratto)

- The embedded Prometheus version has been updated to 2.20.1. (@rfratto,
  @gotjosh)

- The User-Agent header written by the Agent when remote_writing will now be
  `GrafanaCloudAgent/<Version>` instead of `Prometheus/<Prometheus Version>`.
  (@rfratto)

- The subsystems of the Agent (`prometheus`, `loki`) are now made optional.
  Enabling integrations also implicitly enables the associated subsystem. For
  example, enabling the `agent` or `node_exporter` integration will force the
  `prometheus` subsystem to be enabled.  (@rfratto)

### Bugfixes

- The documentation for Tanka configs is now correct. (@amckinley)

- Minor corrections and spelling issues have been fixed in the Overview
  documentation. (@amckinley)

- The new default of `shared` instances mode broke the metric value for
  `agent_prometheus_active_configs`, which was tracking the number of combined
  configs (i.e., number of launched instances). This metric has been fixed and
  a new metric, `agent_prometheus_active_instances`, has been added to track
  the numbger of launched instances. If instance sharing is not enabled, both
  metrics will share the same value. (@rfratto)

- `remote_write` names in a group will no longer be copied from the
  remote_write names of the first instance in the group. Rather, all
  remote_write names will be generated based on the first 6 characters of the
  group hash and the first six characters of the remote_write hash. (@rfratto)

- Fix a panic that may occur during shutdown if the WAL is closed in the middle
  of the WAL being truncated. (@rfratto)

v0.5.0 (2020-08-12)
-------------------

### Features

- A [scrape targets API](https://github.com/grafana/agent/blob/main/docs/api.md#list-current-scrape-targets)
  has been added to show every target the Agent is currently scraping, when it
  was last scraped, how long it took to scrape, and errors from the last
  scrape, if any. (@rfratto)

- "Shared Instance Mode" is the new default mode for spawning Prometheus
  instances, and will improve CPU and memory usage for users of integrations
  and the scraping service. (@rfratto)

### Enhancements

- Memory stability and utilization of the WAL has been improved, and the
  reported number of active series in the WAL will stop double-counting
  recently churned series. (@rfratto)

- Changing scrape_configs and remote_write configs for an instance will now be
  dynamically applied without restarting the instance. This will result in less
  missing metrics for users of the scraping service that change a config.
  (@rfratto)

- The Tanka configuration now uses k8s-alpha. (@duologic)

### Bugfixes

- The Tanka configuration will now also deploy a single-replica deployment
  specifically for scraping the Kubernetes API. This deployment acts together
  with the Daemonset to scrape the full cluster and the control plane.
  (@gotjosh)

- The node_exporter filesystem collector will now work on Linux systems without
  needing to manually set the blocklist and allowlist of filesystems.
  (@rfratto)

v0.4.0 (2020-06-18)
-------------------

### Features

- Support for integrations has been added. Integrations can be any embedded
  tool, but are currently used for embedding exporters and generating scrape
  configs. (@rfratto)

- node_exporter has been added as an integration. This is the full version of
  node_exporter with the same configuration options. (@rfratto)

- An Agent integration that makes the Agent automatically scrape itself has
  been added. (@rfratto)

### Enhancements

- The WAL can now be truncated if running the Agent without any remote_write
  endpoints. (@rfratto)

### Bugfixes

- Prevent the Agent from crashing when a global Prometheus config stanza is not
  provided. (@robx)

- Enable agent host_filter in the Tanka configs, which was disabled by default
  by mistake. (@rfratto)

v0.3.2 (2020-05-29)
-------------------

### Features

- Tanka configs that deploy the scraping service mode are now available
  (@rfratto)

- A k3d example has been added as a counterpart to the docker-compose example.
  (@rfratto)

### Enhancements

- Labels provided by the default deployment of the Agent (Kubernetes and Tanka)
  have been changed to align with the latest changes to grafana/jsonnet-libs.
  The old `instance` label is now called `pod`, and the new `instance` label is
  unique. A `container` label has also been added. The Agent mixin has been
  subsequently updated to also incorporate these label changes. (@rfratto)

- The `remote_write` and `scrape_config` sections now share the same
  validations as Prometheus (@rfratto)

- Setting `wal_truncation_frequency` to less than the scrape interval is now
  disallowed (@rfratto)

### Bugfixes

- A deadlock in scraping service mode when updating a config that shards to the
  same node has been fixed (@rfratto)

- `remote_write` config stanzas will no longer ignore `password_file`
  (@rfratto)

- `scrape_config` client secrets (e.g., basic auth, bearer token,
  `password_file`) will now be properly retained in scraping service mode
  (@rfratto)

- Labels for CPU, RX, and TX graphs in the Agent Operational dashboard now
  correctly show the pod name of the Agent instead of the exporter name.
  (@rfratto)

v0.3.1 (2020-05-20)
-------------------

### Features

- The Agent has upgraded its vendored Prometheus to v2.18.1 (@gotjosh,
  @rfratto)

### Bugfixes

- A typo in the Tanka configs and Kubernetes manifests that prevents the Agent
  launching with v0.3.0 has been fixed (@captncraig)

- Fixed a bug where Tanka mixins could not be used due to an issue with the
  folder placement enhancement (@rfratto)

### Enhancements

- `agentctl` and the config API will now validate that the YAML they receive
  are valid instance configs. (@rfratto)

v0.3.0 (2020-05-13)
-------------------

### Features

- A third operational mode called "scraping service mode" has been added. A KV
  store is used to store instance configs which are distributed amongst a
  clustered set of Agent processes, dividing the total scrape load across each
  agent. An API is exposed on the Agents to list, create, update, and delete
  instance configurations from the KV store. (@rfratto)

- An "agentctl" binary has been released to interact with the new instance
  config management API created by the "scraping service mode." (@rfratto,
  @hoenn)

- The Agent now includes readiness and healthiness endpoints. (@rfratto)

### Enhancements

- The YAML files are now parsed strictly and an invalid YAML will generate an
  error at runtime. (@hoenn)

- The default build mode for the Docker containers is now release, not debug.
  (@rfratto)

- The Grafana Agent Tanka Mixins now are placed in an "Agent" folder within
  Grafana. (@cyriltovena)

v0.2.0 (2020-04-09)
-------------------

### Features

- The Prometheus remote write protocol will now send scraped metadata (metric
  name, help, type and unit). This results in almost negligent bytes sent
  increase as metadata is only sent every minute. It is on by default.
  (@gotjosh)

  These metrics are available to monitor metadata being sent:
  - `prometheus_remote_storage_succeeded_metadata_total`
  - `prometheus_remote_storage_failed_metadata_total`
  - `prometheus_remote_storage_retried_metadata_total`
  - `prometheus_remote_storage_sent_batch_duration_seconds` and
    `prometheus_remote_storage_sent_bytes_total` have a new label “type” with
    the values of `metadata` or `samples`.

### Enhancements

- The Agent has upgraded its vendored Prometheus to v2.17.1 (@rfratto)

### Bugfixes

- Invalid configs passed to the agent will now stop the process after they are
  logged as invalid; previously the Agent process would continue. (@rfratto)

- Enabling host_filter will now allow metrics from node role Kubernetes service
  discovery to be scraped properly (e.g., cAdvisor, Kubelet). (@rfratto)

v0.1.1 (2020-03-16)
-------------------

### Other changes

- Nits in documentation (@sh0rez)

- Fix various dashboard mixin problems from v0.1.0 (@rfratto)

- Pass through release tag to `docker build` (@rfratto)

v0.1.0 (2020-03-16)
-------------------

> First release!

### Features

- Support for scraping Prometheus metrics and sharding the agent through the
  presence of a `host_filter` flag within the Agent configuration file.

[upgrade guide]: https://grafana.com/docs/agent/latest/upgrade-guide/
[contributors guide]: ./docs/developer/contributing.md#updating-the-changelog<|MERGE_RESOLUTION|>--- conflicted
+++ resolved
@@ -57,11 +57,10 @@
 - `loki.source.kafka` component now exposes internal label `__meta_kafka_offset`
   to indicate offset of consumed message. (@hainenber)
 
-<<<<<<< HEAD
 - `grafana-agent`'s Helm chart can use image's digest in place of tag. (@hainenber)
-=======
+
 - Flow: improve river config validation step in `prometheus.scrape` by comparing `scrape_timeout` with `scrape_interval`. (@wildum)
->>>>>>> eebc15ad
+
 
 ### Other changes
 
