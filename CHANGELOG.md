--- conflicted
+++ resolved
@@ -53,12 +53,10 @@
 
 - Flow: Users can now define `additional_fields` in `loki.source.cloudflare` (@wildum)
 
-<<<<<<< HEAD
+- Clustering: Enable nodes to periodically rediscover and rejoin peers. (@tpaschalis)
+
 - Update `memcached_exporter` to `v0.13.0`, which includes bugfixes, new metrics,
   and the option to connect with TLS. (@spartan0x117)
-=======
-- Clustering: Enable nodes to periodically rediscover and rejoin peers. (@tpaschalis)
->>>>>>> bdd1593f
 
 - New Grafana Agent Flow components:
 
