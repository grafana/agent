# Changelog

> _Contributors should read our [contributors guide][] for instructions on how
> to update the changelog._

This document contains a historical list of changes between releases. Only
changes that impact end-user behavior are listed; changes to documentation or
internal API changes are not present.

Main (unreleased)
-----------------

### Breaking changes

<<<<<<< HEAD
- In the mysqld exporter integration, some metrics are removed and others are renamed. (@marctc)
  - Removed metrics:
    - "mysql_last_scrape_failed" (gauge)
    - "mysql_exporter_scrapes_total" (counter)
    - "mysql_exporter_scrape_errors_total" (counter)
  - Metric names in the `info_schema.processlist` collector have been [changed](https://github.com/prometheus/mysqld_exporter/pull/603).
  - Metric names in the `info_schema.replica_host` collector have been [changed](https://github.com/prometheus/mysqld_exporter/pull/496).
  - Changes related to `replication_group_member_stats collector`:
    - metric "transaction_in_queue" was Counter instead of Gauge
    - renamed 3 metrics starting with `mysql_perf_schema_transaction_` to start with `mysql_perf_schema_transactions_` to be consistent with column names.
    - exposing only server's own stats by matching `MEMBER_ID` with `@@server_uuid` resulting "member_id" label to be dropped.

### Other changes

- Bump `mysqld_exporter` version to v0.15.0. (@marctc)

v0.37.0-rc.1 (2023-10-06)
=======
- Remove `otelcol.exporter.jaeger` component (@hainenber)

### Features

- Added a new `stage.decolorize` stage to `loki.process` component which 
  allows to strip ANSI color codes from the log lines. (@thampiotr)

- Added a new `stage.sampling` stage to `loki.process` component which
  allows to only process a fraction of logs and drop the rest. (@thampiotr)

- Added a new `stage.eventlogmessage` stage to `loki.process` component which
  allows to extract data from Windows Event Log. (@thampiotr)

### Bugfixes

- Fixed an issue where `loki.process` validation for stage `metric.counter` was 
  allowing invalid combination of configuration options. (@thampiotr)

- Fixed issue where adding a module after initial start, that failed to load then subsequently resolving the issue would cause the module to
  permanently fail to load with `id already exists` error. (@mattdurham)
  
### Enhancements

- The `loki.write` WAL now has snappy compression enabled by default. (@thepalbi)

- Allow converting labels to structured metadata with Loki's structured_metadata stage. (@gonzalesraul)

v0.37.2 (2023-10-16)
-----------------

### Bugfixes

- Fix the handling of the `--cluster.join-addresses` flag causing an invalid
  comparison with the mutually-exclusive `--cluster.discover-peers`. (@tpaschalis)

- Fix an issue with the static to flow converter for blackbox exporter modules
  config not being included in the river output. (@erikbaranowski)

- Fix issue with default values in `discovery.nomad`. (@marctc)
  
### Enhancements

- Update Prometheus dependency to v2.47.2. (@tpaschalis)

- Allow Out of Order writing to the WAL for metrics. (@mattdurham)

### Other changes

- Use Go 1.21.3 for builds. (@tpaschalis)

v0.37.1 (2023-10-10)
-----------------

### Bugfixes

- Fix the initialization of the default namespaces map for the operator and the
  loki.source.kubernetes component. (@wildum)

v0.37.0 (2023-10-10)
>>>>>>> 1d11d379
-----------------

### Breaking changes

- Set `retry_on_http_429` to `true` by default in the `queue_config` block in static mode's `remote_write`. (@wildum)

- Renamed `non_indexed_labels` Loki processing stage to `structured_metadata`. (@vlad-diachenko)

- Include `otel_scope_name` and `otel_scope_version` in all metrics for `otelcol.exporter.prometheus`
  by default using a new argument `include_scope_labels`. (@erikbaranowski)

- Static mode Windows Certificate Filter no longer restricted to TLS 1.2 and specific cipher suites. (@mattdurham)

- The `__meta_agent_integration*` and `__meta_agent_hostname` labels have been
  removed from the targets exposed by `prometheus.exporter.*` components and
  got replaced by the pair of `__meta_component_name` and `__meta_component_id`
  labels. (@tpaschalis)

- Flow: Allow `prometheus.exporter.unix` to be specified multiple times and used in modules. This now means all
  `prometheus.exporter.unix` references will need a label `prometheus.exporter.unix "example"`. (@mattdurham)

### Features

- New Grafana Agent Flow components:

  - `discovery.consulagent` discovers scrape targets from Consul Agent. (@wildum)
  - `discovery.dockerswarm` discovers scrape targets from Docker Swarm. (@wildum)
  - `discovery.ionos` discovers scrape targets from the IONOS Cloud API. (@wildum)
  - `discovery.kuma` discovers scrape targets from the Kuma control plane. (@tpaschalis)
  - `discovery.linode` discovers scrape targets from the Linode API. (@captncraig)
  - `discovery.marathon` discovers scrape targets from Marathon servers. (@wildum)
  - `discovery.nerve` discovers scrape targets from AirBnB's Nerve. (@tpaschalis)
  - `discovery.scaleway` discovers scrape targets from Scaleway virtual
    instances and bare-metal machines. (@rfratto)
  - `discovery.serverset` discovers Serversets stored in Zookeeper. (@thampiotr)
  - `discovery.triton` discovers scrape targets from Triton Container Monitor. (@erikbaranowski)
  - `faro.receiver` accepts Grafana Faro-formatted telemetry data over the
    network and forwards it to other components. (@megumish, @rfratto)
  - `otelcol.connector.servicegraph` creates service graph metrics from spans. It is the
    flow mode equivalent to static mode's `service_graphs` processor. (@ptodev)
  - `otelcol.connector.spanlogs` creates logs from spans. It is the flow mode equivalent
    to static mode's `automatic_logging` processor. (@ptodev)
  - `otelcol.processor.k8sattributes` adds Kubernetes metadata as resource attributes
    to spans, logs, and metrics. (@acr92)
  - `otelcol.processor.probabilistic_sampler` samples logs and traces based on configuration options. (@mar4uk)
  - `otelcol.processor.transform` transforms OTLP telemetry data using the
    OpenTelemetry Transformation Language (OTTL). It is most commonly used
    for transformations on attributes.
  - `prometheus.exporter.agent` exposes the agent's internal metrics. (@hainenber)
  - `prometheus.exporter.azure` collects metrics from Azure. (@wildum)
  - `prometheus.exporter.cadvisor` exposes cAdvisor metrics. (@tpaschalis)
  - `prometheus.exporter.vsphere` exposes vmware vsphere metrics. (@marctc)
  - `remote.kubernetes.configmap` loads a configmap's data for use in other components (@captncraig)
  - `remote.kubernetes.secret` loads a secret's data for use in other components (@captncraig)

- Flow: allow the HTTP server to be configured with TLS in the config file
  using the new `http` config block. (@rfratto)

- Clustering: add new flag `--cluster.max-join-peers` to limit the number of peers the system joins. (@wildum)

- Clustering: add a new flag `--cluster.name` to prevent nodes without this identifier from joining the cluster. (@wildum)

- Clustering: add IPv6 support when using advertise interfaces to assign IP addresses. (@wildum)

- Add a `file_watch` block in `loki.source.file` to configure how often to poll files from disk for changes via `min_poll_frequency` and `max_poll_frequency`.
  In static mode it can be configured in the global `file_watch_config` via `min_poll_frequency` and `max_poll_frequency`.  (@wildum)

- Flow: In `prometheus.exporter.blackbox`, allow setting labels for individual targets. (@spartan0x117)

- Add optional `nil_to_zero` config flag for `YACE` which can be set in the `static`, `discovery`, or `metric` config blocks. (@berler)

- The `cri` stage in `loki.process` can now be configured to limit line size.

- Flow: Allow `grafana-agent run` to accept a path to a directory of `*.river` files.
  This will load all River files in the directory as a single configuration;
  component names must be unique across all loaded files. (@rfratto, @hainenber)

- Added support for `static` configuration conversion in `grafana-agent convert` and `grafana-agent run` commands. (@erikbaranowski)

- Flow: the `prometheus.scrape` component can now configure the scraping of
  Prometheus native histograms. (@tpaschalis)

- Flow: the `prometheus.remote_write` component now supports SigV4 and AzureAD authentication. (@ptodev)

### Enhancements

- Clustering: allow advertise interfaces to be configurable, with the possibility to select all available interfaces. (@wildum)

- Deleted series will now be removed from the WAL sooner, allowing Prometheus
  remote_write to free memory associated with removed series sooner. (@rfratto)

- Added a `disable_high_cardinality_metrics` configuration flag to `otelcol`
  exporters and receivers to switch high cardinality debug metrics off.  (@glindstedt)

- `loki.source.kafka` component now exposes internal label `__meta_kafka_offset`
  to indicate offset of consumed message. (@hainenber)

- Add a`tail_from_end` attribute in `loki.source.file` to have the option to start tailing a file from the end if a cached position is not found.
  This is valuable when you want to tail a large file without reading its entire content. (@wildum)

- Flow: improve river config validation step in `prometheus.scrape` by comparing `scrape_timeout` with `scrape_interval`. (@wildum)

- Flow: add `randomization_factor` and `multiplier` to retry settings in
  `otelcol` components. (@rfratto)

- Add support for `windows_certificate_filter` under http tls config block. (@mattdurham)

- Add `openstack` config converter to convert OpenStack yaml config (static mode) to river config (flow mode). (@wildum)

- Some `otelcol` components will now display their debug metrics via the
  Agent's `/metrics` endpoint. Those components include `otelcol.receiver.otlp`,
  `otelcol.exporter.otlp` and `otelcol.processor.batch`. There may also be metrics
  from other components which are not documented yet. (@ptodev)

- Agent Management: Honor 503 ServiceUnavailable `Retry-After` header. (@jcreixell)

- Bump opentelemetry-collector and opentelemetry-collector-contrib versions from v0.80 to v0.85 (@wildum):
  - add `authoriy` attribute to `otelcol.exporter.loadbalancing` to override the default value in gRPC requests.
  - add `exemplars` support to `otelcol.connector.spanmetrics`.
  - add `exclude_dimensions` attribute to `otelcol.connector.spanmetrics` to exclude dimensions from the default set.
  - add `authority` attribute to `otelcol.receiver.otlp` to override the default value in gRPC requests.
  - add `disable_keep_alives` attribute to `otelcol.receiver.otlp` to disable the HTTP keep alive feature.
  - add `traces_url_path`, `metrics_url_path` and `logs_url_path` attributes to `otelcol.receiver.otlp` to specify the URl path to respectively receive traces, metrics and logs on.
  - add the value `json` to the `encoding` attribute of `otelcol.receiver.kafka`. The component is now able to decode `json` payload and to insert it into the body of a log record.

- Added `scrape` block to customize the default behavior of `prometheus.operator.podmonitors`, `prometheus.operator.probes`, and `prometheus.operator.servicemonitors`. (@sberz)

- The `instance` label of targets exposed by `prometheus.exporter.*` components
  is now more representative of what is being monitored. (@tpaschalis)

- Promtail converter will now treat `global positions configuration is not supported` as a Warning instead of Error. (@erikbaranowski)

- Add new `agent_component_dependencies_wait_seconds` histogram metric and a dashboard panel
  that measures how long components wait to be evaluated after their dependency is updated (@thampiotr)

- Add additional endpoint to debug scrape configs generated inside `prometheus.operator.*` components (@captncraig)

- Components evaluation is now performed in parallel, reducing the impact of
  slow components potentially blocking the entire telemetry pipeline.
  The `agent_component_evaluation_seconds` metric now measures evaluation time
  of each node separately, instead of all the directly and indirectly
  dependant nodes. (@thampiotr)

- Update Prometheus dependency to v2.46.0. (@tpaschalis)

- The `client_secret` config argument in the `otelcol.auth.oauth2` component is
  now of type `secret` instead of type `string`. (@ptodev)

### Bugfixes

- Fixed `otelcol.exporter.prometheus` label names for the `otel_scope_info`
  metric to match the OTLP Instrumentation Scope spec. `name` is now `otel_scope_name`
  and `version` is now `otel_version_name`. (@erikbaranowski)

- Fixed a bug where converting `YACE` cloudwatch config to river skipped converting static jobs. (@berler)

- Fixed the `agent_prometheus_scrape_targets_gauge` incorrectly reporting all discovered targets
  instead of targets that belong to current instance when clustering is enabled. (@thampiotr)

- Fixed race condition in cleaning up metrics when stopping to tail files in static mode. (@thampiotr)

- Fixed a bug where the BackOffLimit for the kubernetes tailer was always set to zero. (@anderssonw)

- Fixed a bug where Flow agent fails to load `comment` statement in `argument` block. (@hainenber)

- Fix initialization of the RAPL collector for the node_exporter integration
  and the prometheus.exporter.unix component. (@marctc)

- Set instrumentation scope attribute for traces emitted by Flow component. (@hainenber)

### Other changes

- Use Go 1.21.1 for builds. (@rfratto)

- Read contextual attributes from Faro measurements (@codecapitano)

- Rename Grafana Agent service in windows app and features to not include the description

- Correct YAML level for `multitenancy_enabled` option in Mimir's config in examples. (@hainenber)

- Operator: Update default config reloader version. (@captncraig)

- Sorting of common fields in log messages emitted by the agent in Flow mode
  have been standardized. The first fields will always be `ts`, `level`, and
  `msg`, followed by non-common fields. Previously, the position of `msg` was
  not consistent. (@rfratto)

- Documentation updated to link discovery.http and prometheus.scrape advanced configs (@proffalken)

- Bump SNMP exporter version to v0.24.1 (@marctc)

- Switch to `IBM/sarama` module. (@hainenber)

- Bump `webdevops/go-commons` to version containing `LICENSE`. (@hainenber)

- `prometheus.operator.probes` no longer ignores relabeling `rule` blocks. (@sberz)

- Documentation updated to correct default path from `prometheus.exporter.windows` `text_file` block (@timo1707)

- Bump `redis_exporter` to v1.54.0 (@spartan0x117)

v0.36.2 (2023-09-22)
--------------------

### Bugfixes

- Fixed a bug where `otelcol.processor.discovery` could modify the `targets` passed by an upstream component. (@ptodev)

- Fixed a bug where `otelcol` components with a retry mechanism would not wait after the first retry. (@rfratto)

- Fixed a bug where documented default settings in `otelcol.exporter.loadbalancing` were never set. (@rfratto)

- Fix `loki.source.file` race condition in cleaning up metrics when stopping to tail files. (@thampiotr)

v0.36.1 (2023-09-06)
--------------------

### Bugfixes

- Restart managed components of a module loader only on if module content
  changes or the last load failed. This was specifically impacting `module.git`
  each time it pulls. (@erikbaranowski)

- Allow overriding default `User-Agent` for `http.remote` component (@hainenber)

- Fix panic when running `grafana-agentctl config-check` against config files
  having `integrations` block (both V1 and V2). (@hainenber)

- Fix a deadlock candidate in the `loki.process` component. (@tpaschalis)

- Fix an issue in the `eventhandler` integration where events would be
  double-logged: once by sending the event to Loki, and once by including the
  event in the Grafana Agent logs. Now, events are only ever sent to Loki. (@rfratto)

- Converters will now sanitize labels to valid River identifiers. (@erikbaranowski)

- Converters will now return an Error diagnostic for unsupported
  `scrape_classic_histograms` and `native_histogram_bucket_limit` configs. (@erikbaranowski)

- Fix an issue in converters where targets of `discovery.relabel` components
  were repeating the first target for each source target instead of the
  correct target. (@erikbaranowski)

### Other changes

- Operator: Update default config reloader version. (@captncraig)

v0.36.0 (2023-08-30)
--------------------

> **BREAKING CHANGES**: This release has breaking changes. Please read entries
> carefully and consult the [upgrade guide][] for specific instructions.

### Breaking changes

- `loki.source.file` component will no longer automatically detect and
  decompress logs from compressed files. A new configuration block is available
  to enable decompression explicitly. See the [upgrade guide][] for migration
  instructions. (@thampiotr)

- `otelcol.exporter.prometheus`: Set `include_scope_info` to `false` by default. You can set
  it to `true` to preserve previous behavior. (@gouthamve)

- Set `retry_on_http_429` to `true` by default in the `queue_config` block in flow mode's `prometheus.remote_write`. (@wildum)

### Features

- Add [godeltaprof](https://github.com/grafana/godeltaprof) profiling types (`godeltaprof_memory`, `godeltaprof_mutex`, `godeltaprof_block`) to `pyroscope.scrape` component

- Flow: Allow the `logging` configuration block to tee the Agent's logs to one
  or more loki.* components. (@tpaschalis)

- Added support for `promtail` configuration conversion in `grafana-agent convert` and `grafana-agent run` commands. (@thampiotr)

- Flow: Add a new stage `non_indexed_labels` to attach non-indexed labels from extracted data to log line entry. (@vlad-diachenko)

- `loki.write` now exposes basic WAL support. (@thepalbi)

- Flow: Users can now define `additional_fields` in `loki.source.cloudflare` (@wildum)

- Flow: Added exemplar support for the `otelcol.exporter.prometheus`. (@wildum)

- Add a `labels` argument in `loki.source.windowsevent` to associate additional labels with incoming logs. (@wildum)

- New Grafana Agent Flow components:

  - `prometheus.exporter.gcp` - scrape GCP metrics. (@tburgessdev)
  - `otelcol.processor.span` - accepts traces telemetry data from other `otelcol`
    components and modifies the names and attributes of the spans. (@ptodev)
  - `discovery.uyuni` discovers scrape targets from a Uyuni Server. (@sparta0x117)
  - `discovery.eureka` discovers targets from a Eureka Service Registry. (@spartan0x117)
  - `discovery.openstack` - service discovery for OpenStack. (@marctc)
  - `discovery.hetzner` - service discovery for Hetzner Cloud. (@marctc)
  - `discovery.nomad` - service discovery from Nomad. (@captncraig)
  - `discovery.puppetdb` - service discovery from PuppetDB. (@captncraig)
  - `otelcol.processor.discovery` adds resource attributes to spans, where the attributes
    keys and values are sourced from `discovery.*` components. (@ptodev)
  - `otelcol.connector.spanmetrics` - creates OpenTelemetry metrics from traces. (@ptodev)


### Enhancements

- Integrations: include `direct_connect`, `discovering_mode` and `tls_basic_auth_config_path` fields for MongoDB configuration. (@gaantunes)

- Better validation of config file with `grafana-agentctl config-check` cmd (@fgouteroux)

- Integrations: make `udev` data path configurable in the `node_exporter` integration. (@sduranc)

- Clustering: Enable peer discovery with the go-discover package. (@tpaschalis)

- Add `log_format` configuration to eventhandler integration and the `loki.source.kubernetes_events` Flow component. (@sadovnikov)

- Allow `loki.source.file` to define the encoding of files. (@tpaschalis)

- Allow specification of `dimension_name_requirements` for Cloudwatch discovery exports. (@cvdv-au)

- Clustering: Enable nodes to periodically rediscover and rejoin peers. (@tpaschalis)

- `loki.write` WAL now exposes a last segment reclaimed metric. (@thepalbi)

- Update `memcached_exporter` to `v0.13.0`, which includes bugfixes, new metrics,
  and the option to connect with TLS. (@spartan0x117)

- `loki.write` now supports configuring retries on HTTP status code 429. (@wildum)

- Update `YACE` to `v0.54.0`, which includes bugfixes for FIPS support. (@ashrayjain)

- Support decoupled scraping in the cloudwatch_exporter integration (@dtrejod).

- Agent Management: Enable proxying support (@spartan0x117)

### Bugfixes

- Update to config converter so default relabel `source_labels` are left off the river output. (@erikbaranowski)

- Rename `GrafanaAgentManagement` mixin rules to `GrafanaAgentConfig` and update individual alerts to be more accurate. (@spartan0x117)

- Fix potential goroutine leak in log file tailing in static mode. (@thampiotr)

- Fix issue on Windows where DNS short names were unresolvable. (@rfratto)

- Fix panic in `prometheus.operator.*` when no Port supplied in Monitor crds. (@captncraig)

- Fix issue where Agent crashes when a blackbox modules config file is specified for blackbox integration. (@marctc)

- Fix issue where the code from agent would not return to the Windows Service Manager (@jkroepke)

- Fix issue where getting the support bundle failed due to using an HTTP Client that was not able to access the agent in-memory address. (@spartan0x117)

- Fix an issue that lead the `loki.source.docker` container to use excessive
  CPU and memory. (@tpaschalis)

- Fix issue where `otelcol.exporter.loki` was not normalizing label names
  to comply with Prometheus conventions. (@ptodev)

- Agent Management: Fix issue where an integration defined multiple times could lead to undefined behaviour. (@jcreixell)

v0.35.4 (2023-08-14)
--------------------

### Bugfixes

- Sign RPMs with SHA256 for FIPs compatbility. (@mattdurham)

- Fix issue where corrupt WAL segments lead to crash looping. (@tpaschalis)

- Clarify usage documentation surrounding `loki.source.file` (@joshuapare)

v0.35.3 (2023-08-09)
--------------------

### Bugfixes

- Fix a bug which prevented the `app_agent_receiver` integration from processing traces. (@ptodev)

- (Agent static mode) Jaeger remote sampling works again, through a new `jaeger_remote_sampling`
  entry in the traces config. It is no longer configurable through the jaeger receiver.
  Support Jaeger remote sampling was removed accidentally in v0.35, and it is now restored,
  albeit via a different config entry.

- Clustering: Nodes take part in distributing load only after loading their
  component graph. (@tpaschalis)

- Fix graceful termination when receiving SIGTERM/CTRL_SHUTDOWN_EVENT
  signals. (@tpaschalis)

v0.35.2 (2023-07-27)
--------------------

### Bugfixes

- Fix issue where the flow mode UI would show an empty page when navigating to
  an unhealthy `prometheus.operator` component or a healthy
  `prometheus.operator` component which discovered no custom resources.
  (@rfratto)

- Fix panic when using `oauth2` without specifying `tls_config`. (@mattdurham)

- Fix issue where series records would never get written to the WAL if a scrape
  was rolled back, resulting in "dropped sample for series that was not
  explicitly dropped via relabelling" log messages. (@rfratto)

- Fix RPM file digests so that installation on FIPS-enabled systems succeeds. (@andrewimeson)

### Other changes

- Compile journald support into builds of `grafana-agentctl` so
  `grafana-agentctl test-logs` functions as expected when testing tailing the
  systemd journal. (@rfratto)

v0.35.1 (2023-07-25)
--------------------

### Bugfixes

- Fix incorrect display of trace IDs in the automatic_logging processor of static mode's traces subsystem.
  Users of the static mode's service graph processor are also advised to upgrade,
  although the bug should theoretically not affect them. (@ptodev)

v0.35.0 (2023-07-18)
--------------------

> **BREAKING CHANGES**: This release has breaking changes. Please read entries
> carefully and consult the [upgrade guide][] for specific instructions.

### Breaking changes

- The algorithm for the "hash" action of `otelcol.processor.attributes` has changed.
  The change was made in PR [#22831](https://github.com/open-telemetry/opentelemetry-collector-contrib/pull/22831) of opentelemetry-collector-contrib. (@ptodev)

- `otelcol.exporter.loki` now includes the instrumentation scope in its output. (@ptodev)

- `otelcol.extension.jaeger_remote_sampling` removes the `/` HTTP endpoint. The `/sampling` endpoint is still functional.
  The change was made in PR [#18070](https://github.com/open-telemetry/opentelemetry-collector-contrib/pull/18070) of opentelemetry-collector-contrib. (@ptodev)

- The field `version` and `auth` struct block from `walk_params` in `prometheus.exporter.snmp` and SNMP integration have been removed. The auth block now can be configured at top level, together with `modules` (@marctc)

- Rename `discovery.file` to `local.file_match` to make it more clear that it
  discovers file on the local filesystem, and so it doesn't get confused with
  Prometheus' file discovery. (@rfratto)

- Remove the `discovery_target_decode` function in favor of using discovery
  components to better match the behavior of Prometheus' service discovery.
  (@rfratto)

- In the traces subsystem for Static mode, some metrics are removed and others are renamed. (@ptodev)
  - Removed metrics:
    - "blackbox_exporter_config_last_reload_success_timestamp_seconds" (gauge)
    - "blackbox_exporter_config_last_reload_successful" (gauge)
    - "blackbox_module_unknown_total" (counter)
    - "traces_processor_tail_sampling_count_traces_sampled" (counter)
    - "traces_processor_tail_sampling_new_trace_id_received" (counter)
    - "traces_processor_tail_sampling_sampling_decision_latency" (histogram)
    - "traces_processor_tail_sampling_sampling_decision_timer_latency" (histogram)
    - "traces_processor_tail_sampling_sampling_policy_evaluation_error" (counter)
    - "traces_processor_tail_sampling_sampling_trace_dropped_too_early" (counter)
    - "traces_processor_tail_sampling_sampling_traces_on_memory" (gauge)
    - "traces_receiver_accepted_spans" (counter)
    - "traces_receiver_refused_spans" (counter)
    - "traces_exporter_enqueue_failed_log_records" (counter)
    - "traces_exporter_enqueue_failed_metric_points" (counter)
    - "traces_exporter_enqueue_failed_spans" (counter)
    - "traces_exporter_queue_capacity" (gauge)
    - "traces_exporter_queue_size" (gauge)

  - Renamed metrics:
    - "traces_receiver_refused_spans" is renamed to "traces_receiver_refused_spans_total"
    - "traces_receiver_accepted_spans" is renamed to "traces_receiver_refused_spans_total"
    - "traces_exporter_sent_metric_points" is renamed to "traces_exporter_sent_metric_points_total"

- The `remote_sampling` block has been removed from `otelcol.receiver.jaeger`. (@ptodev)

- (Agent static mode) Jaeger remote sampling used to be configured using the Jaeger receiver configuration.
  This receiver was updated to a new version, where support for remote sampling in the receiver was removed.
  Jaeger remote sampling is available as a separate configuration field starting in v0.35.3. (@ptodev)

### Deprecations

- `otelcol.exporter.jaeger` has been deprecated and will be removed in Agent v0.38.0. (@ptodev)

### Features

- The Pyroscope scrape component computes and sends delta profiles automatically when required to reduce bandwidth usage. (@cyriltovena)

- Support `stage.geoip` in `loki.process`. (@akselleirv)

- Integrations: Introduce the `squid` integration. (@armstrmi)

- Support custom fields in MMDB file for `stage.geoip`. (@akselleirv)

- Added json_path function to river stdlib. (@jkroepke)

- Add `format`, `join`, `tp_lower`, `replace`, `split`, `trim`, `trim_prefix`, `trim_suffix`, `trim_space`, `to_upper` functions to river stdlib. (@jkroepke)

- Flow UI: Add a view for listing the Agent's peers status when clustering is enabled. (@tpaschalis)

- Add a new CLI command `grafana-agent convert` for converting a river file from supported formats to river. (@erikbaranowski)

- Add support to the `grafana-agent run` CLI for converting a river file from supported formats to river. (@erikbaranowski)

- Add boringcrypto builds and docker images for Linux arm64 and x64. (@mattdurham)

- New Grafana Agent Flow components:

  - `discovery.file` discovers scrape targets from files. (@spartan0x117)
  - `discovery.kubelet` collect scrape targets from the Kubelet API. (@gcampbell12)
  - `module.http` runs a Grafana Agent Flow module loaded from a remote HTTP endpoint. (@spartan0x117)
  - `otelcol.processor.attributes` accepts telemetry data from other `otelcol`
    components and modifies attributes of a span, log, or metric. (@ptodev)
  - `prometheus.exporter.cloudwatch` - scrape AWS CloudWatch metrics (@thepalbi)
  - `prometheus.exporter.elasticsearch` collects metrics from Elasticsearch. (@marctc)
  - `prometheus.exporter.kafka` collects metrics from Kafka Server. (@oliver-zhang)
  - `prometheus.exporter.mongodb` collects metrics from MongoDB. (@marctc)
  - `prometheus.exporter.squid` collects metrics from a squid server. (@armstrmi)
  - `prometheus.operator.probes` - discovers Probe resources in your Kubernetes
    cluster and scrape the targets they reference. (@captncraig)
  - `pyroscope.ebpf` collects system-wide performance profiles from the current
    host (@korniltsev)
  - `otelcol.exporter.loadbalancing` - export traces and logs to multiple OTLP gRPC
    endpoints in a load-balanced way. (@ptodev)

- New Grafana Agent Flow command line utilities:

  - `grafana-agent tools prometheus.remote_write` holds a collection of remote
    write-specific tools. These have been ported over from the `agentctl` command. (@rfratto)

- A new `action` argument for `otelcol.auth.headers`. (@ptodev)

- New `metadata_keys` and `metadata_cardinality_limit` arguments for `otelcol.processor.batch`. (@ptodev)

- New `boolean_attribute` and `ottl_condition` sampling policies for `otelcol.processor.tail_sampling`. (@ptodev)

- A new `initial_offset` argument for `otelcol.receiver.kafka`. (@ptodev)

### Enhancements

- Attributes and blocks set to their default values will no longer be shown in the Flow UI. (@rfratto)

- Tanka config: retain cAdvisor metrics for system processes (Kubelet, Containerd, etc.) (@bboreham)

- Update cAdvisor dependency to v0.47.0. (@jcreixell)

- Upgrade and improve Cloudwatch exporter integration (@thepalbi)

- Update `node_exporter` dependency to v1.6.0. (@spartan0x117)

- Enable `prometheus.relabel` to work with Prometheus' Native Histograms. (@tpaschalis)

- Update `dnsmasq_exporter` to last version. (@marctc)

- Add deployment spec options to describe operator's Prometheus Config Reloader image. (@alekseybb197)

- Update `module.git` with basic and SSH key authentication support. (@djcode)

- Support `clustering` block in `prometheus.operator.servicemonitors` and `prometheus.operator.podmonitors` components to distribute
  targets amongst clustered agents. (@captncraig)

- Update `redis_exporter` dependency to v1.51.0. (@jcreixell)

- The Grafana Agent mixin now includes a dashboard for the logs pipeline. (@thampiotr)

- The Agent Operational dashboard of Grafana Agent mixin now has more descriptive panel titles, Y-axis units

- Add `write_relabel_config` to `prometheus.remote_write` (@jkroepke)

- Update OpenTelemetry Collector dependencies from v0.63.0 to v0.80.0. (@ptodev)

- Allow setting the node name for clustering with a command-line flag. (@tpaschalis)

- Allow `prometheus.exporter.snmp` and SNMP integration to be configured passing a YAML block. (@marctc)

- Some metrics have been added to the traces subsystem for Static mode. (@ptodev)
  - "traces_processor_batch_batch_send_size" (histogram)
  - "traces_processor_batch_batch_size_trigger_send_total" (counter)
  - "traces_processor_batch_metadata_cardinality" (gauge)
  - "traces_processor_batch_timeout_trigger_send_total" (counter)
  - "traces_rpc_server_duration" (histogram)
  - "traces_exporter_send_failed_metric_points_total" (counter)
  - "traces_exporter_send_failed_spans_total" (counter)
  - "traces_exporter_sent_spans_total" (counter)

- Added support for custom `length` time setting in Cloudwatch component and integration. (@thepalbi)

### Bugfixes

- Fix issue where `remote.http` incorrectly had a status of "Unknown" until the
  period specified by the polling frquency elapsed. (@rfratto)


- Add signing region to remote.s3 component for use with custom endpoints so that Authorization Headers work correctly when
  proxying requests. (@mattdurham)

- Fix oauth default scope in `loki.source.azure_event_hubs`. (@akselleirv)

- Fix bug where `otelcol.exporter.otlphttp` ignores configuration for `traces_endpoint`, `metrics_endpoint`, and `logs_endpoint` attributes. (@SimoneFalzone)

- Fix issue in `prometheus.remote_write` where the `queue_config` and
  `metadata_config` blocks used incorrect defaults when not specified in the
  config file. (@rfratto)

- Fix issue where published RPMs were not signed. (@rfratto)

- Fix issue where flow mode exports labeled as "string or secret" could not be
  used in a binary operation. (@rfratto)

- Fix Grafana Agent mixin's "Agent Operational" dashboard expecting pods to always have `grafana-agent-.*` prefix. (@thampiotr)

- Change the HTTP Path and Data Path from the controller-local ID to the global ID for components loaded from within a module loader. (@spartan0x117)

- Fix bug where `stage.timestamp` in `loki.process` wasn't able to correctly
  parse timezones. This issue only impacts the dedicated `grafana-agent-flow`
  binary. (@rfratto)

- Fix bug where JSON requests to `loki.source.api` would not be handled correctly. This adds `/loki/api/v1/raw` and `/loki/api/v1/push` endpoints to `loki.source.api` and maps the `/api/v1/push` and `/api/v1/raw` to
  the `/loki` prefixed endpoints. (@mattdurham)

- Upgrade `loki.write` dependencies to latest changes. (@thepalbi)

### Other changes

- Mongodb integration has been re-enabled. (@jcreixell, @marctc)
- Build with go 1.20.6 (@captncraig)

- Clustering for Grafana Agent in flow mode has graduated from experimental to beta.

v0.34.3 (2023-06-27)
--------------------

### Bugfixes

- Fixes a bug in conversion of OpenTelemetry histograms when exported to Prometheus. (@grcevski)
- Enforce sha256 digest signing for rpms enabling installation on FIPS-enabled OSes. (@kfriedrich123)
- Fix panic from improper startup ordering in `prometheus.operator.servicemonitors`. (@captncraig)

v0.34.2 (2023-06-20)
--------------------

### Enhancements

- Replace map cache in prometheus.relabel with an LRU cache. (@mattdurham)
- Integrations: Extend `statsd` integration to configure relay endpoint. (@arminaaki)

### Bugfixes

- Fix a bug where `prometheus.relabel` would not correctly relabel when there is a cache miss. (@thampiotr)
- Fix a bug where `prometheus.relabel` would not correctly relabel exemplars or metadata. (@tpaschalis)
- Fixes several issues with statsd exporter. (@jcreixell, @marctc)

### Other changes

- Mongodb integration has been disabled for the time being due to licensing issues. (@jcreixell)

v0.34.1 (2023-06-12)
--------------------

### Bugfixes

- Fixed application of sub-collector defaults using the `windows_exporter` integration or `prometheus.exporter.windows`. (@mattdurham)

- Fix issue where `remote.http` did not fail early if the initial request
  failed. This caused failed requests to initially export empty values, which
  could lead to propagating issues downstream to other components which expect
  the export to be non-empty. (@rfratto)

- Allow `bearerTokenFile` field to be used in ServiceMonitors. (@captncraig)

- Fix issue where metrics and traces were not recorded from components within modules. (@mattdurham)

- `service_name` label is inferred from discovery meta labels in `pyroscope.scrape` (@korniltsev)

### Other changes

- Add logging to failed requests in `remote.http`. (@rfratto)

v0.34.0 (2023-06-08)
--------------------

### Breaking changes

- The experimental dynamic configuration feature has been removed in favor of Flow mode. (@mattdurham)

- The `oracledb` integration configuration has removed a redundant field `metrics_scrape_interval`. Use the `scrape_interval` parameter of the integration if a custom scrape interval is required. (@schmikei)

- Upgrade the embedded windows_exporter to commit 79781c6. (@jkroepke)

- Prometheus exporters in Flow mode now set the `instance` label to a value similar to the one they used to have in Static mode (<hostname> by default, customized by some integrations). (@jcreixell)

- `phlare.scrape` and `phlare.write` have been renamed to `pyroscope.scrape` and `pyroscope.scrape`. (@korniltsev)

### Features

- New Grafana Agent Flow components:
  - `loki.source.api` - receive Loki log entries over HTTP (e.g. from other agents). (@thampiotr)
  - `prometheus.operator.servicemonitors` discovers ServiceMonitor resources in your Kubernetes cluster and scrape
    the targets they reference. (@captncraig, @marctc, @jcreixell)
  - `prometheus.receive_http` - receive Prometheus metrics over HTTP (e.g. from other agents). (@thampiotr)
  - `remote.vault` retrieves a secret from Vault. (@rfratto)
  - `prometheus.exporter.snowflake` collects metrics from a snowflake database (@jonathanWamsley)
  - `prometheus.exporter.mssql` collects metrics from Microsoft SQL Server (@jonathanwamsley)
  - `prometheus.exporter.oracledb` collects metrics from oracledb (@jonathanwamsley)
  - `prometheus.exporter.dnsmasq` collects metrics from a dnsmasq server. (@spartan0x117)
  - `loki.source.awsfirehose` - receive Loki log entries from AWS Firehose via HTTP (@thepalbi)
  - `discovery.http` service discovery via http. (@captncraig)

- Added new functions to the River standard library:
  - `coalesce` returns the first non-zero value from a list of arguments. (@jkroepke)
  - `nonsensitive` converts a River secret back into a string. (@rfratto)

### Enhancements

- Support to attach node metadata to pods and endpoints targets in
  `discovery.kubernetes`. (@laurovenancio)

- Support ability to add optional custom headers to `loki.write` endpoint block (@aos)

- Support in-memory HTTP traffic for Flow components. `prometheus.exporter`
  components will now export a target containing an internal HTTP address.
  `prometheus.scrape`, when given that internal HTTP address, will connect to
  the server in-memory, bypassing the network stack. Use the new
  `--server.http.memory-addr` flag to customize which address is used for
  in-memory traffic. (@rfratto)
- Disable node_exporter on Windows systems (@jkroepke)
- Operator support for OAuth 2.0 Client in LogsClientSpec (@DavidSpek)

- Support `clustering` block in `phlare.scrape` components to distribute
  targets amongst clustered agents. (@rfratto)

- Delete stale series after a single WAL truncate instead of two. (@rfratto)

- Update OracleDB Exporter dependency to 0.5.0 (@schmikei)

- Embed Google Fonts on Flow UI (@jkroepke)

- Enable Content-Security-Policies on Flow UI (@jkroepke)

- Update azure-metrics-exporter to v0.0.0-20230502203721-b2bfd97b5313 (@kgeckhart)

- Update azidentity dependency to v1.3.0. (@akselleirv)

- Add custom labels to journal entries in `loki.source.journal` (@sbhrule15)

- `prometheus.operator.podmonitors` and `prometheus.operator.servicemonitors` can now access cluster secrets for authentication to targets. (@captncraig)

### Bugfixes

- Fix `loki.source.(gcplog|heroku)` `http` and `grpc` blocks were overriding defaults with zero-values
  on non-present fields. (@thepalbi)

- Fix an issue where defining `logging` or `tracing` blocks inside of a module
  would generate a panic instead of returning an error. (@erikbaranowski)

- Fix an issue where not specifying either `http` nor `grpc` blocks could result
  in a panic for `loki.source.heroku` and `loki.source.gcplog` components. (@thampiotr)

- Fix an issue where build artifacts for IBM S390x were being built with the
  GOARCH value for the PPC64 instead. (tpaschalis)

- Fix an issue where the Grafana Agent Flow RPM used the wrong path for the
  environment file, preventing the service from loading. (@rfratto)

- Fix an issue where the cluster advertise address was overwriting the join
  addresses. (@laurovenancio)

- Fix targets deduplication when clustering mode is enabled. (@laurovenancio)

- Fix issue in operator where any version update will restart all agent pods simultaneously. (@captncraig)

- Fix an issue where `loki.source.journald` did not create the positions
  directory with the appropriate permissions. (@tpaschalis)

- Fix an issue where fanning out log entries to multiple `loki.process`
  components lead to a race condition. (@tpaschalis)

- Fix panic in `prometheus.operator.servicemonitors` from relabel rules without certain defaults. (@captncraig)

- Fix issue in modules export cache throwing uncomparable errors. (@mattdurham)

- Fix issue where the UI could not navigate to components loaded by modules. (@rfratto)

- Fix issue where using exporters inside modules failed due to not passing the in-memory address dialer. (@mattdurham)

- Add signing region to remote.s3 component for use with custom endpoints so that Authorization Headers work correctly when
  proxying requests. (@mattdurham)

- Fix missing `instance` key for `prometheus.exporter.dnsmasq` component. (@spartan0x117)

### Other changes

- Add metrics when clustering mode is enabled. (@rfratto)
- Document debug metric `loki_process_dropped_lines_by_label_total` in loki.process. (@akselleirv)

- Add `agent_wal_out_of_order_samples_total` metric to track samples received
  out of order. (@rfratto)

- Add CLI flag `--server.http.enable-pprof` to grafana-agent-flow to conditionally enable `/debug/pprof` endpoints (@jkroepke)

- Use Go 1.20.4 for builds. (@tpaschalis)

- Integrate the new ExceptionContext which was recently added to the Faro Web-SDK in the
  app_agent_receiver Payload. (@codecapitano)

- Flow clustering: clusters will now use 512 tokens per node for distributing
  work, leading to better distribution. However, rolling out this change will
  cause some incorrerct or missing assignments until all nodes are updated. (@rfratto)

- Change the Docker base image for Linux containers to `ubuntu:lunar`.
  (@rfratto)

v0.33.2 (2023-05-11)
--------------------

### Bugfixes

- Fix issue where component evaluation time was overridden by a "default
  health" message. (@rfratto)

- Honor timeout when trying to establish a connection to another agent in Flow
  clustering mode. (@rfratto)

- Fix an issue with the grafana/agent windows docker image entrypoint
  not targeting the right location for the config. (@erikbaranowski)

- Fix issue where the `node_exporter` integration and
  `prometheus.exporter.unix` `diskstat_device_include` component could not set
  the allowlist field for the diskstat collector. (@tpaschalis)

- Fix an issue in `loki.source.heroku` where updating the `labels` or `use_incoming_timestamp`
  would not take effect. (@thampiotr)

- Flow: Fix an issue within S3 Module where the S3 path was not parsed correctly when the
  path consists of a parent directory. (@jastisriradheshyam)

- Flow: Fix an issue on Windows where `prometheus.remote_write` failed to read
  WAL checkpoints. This issue led to memory leaks once the initial checkpoint
  was created, and prevented a fresh process from being able to deliver metrics
  at all. (@rfratto)

- Fix an issue where the `loki.source.kubernetes` component could lead to
  the Agent crashing due to a race condition. (@tpaschalis)

### Other changes

- The `phlare.scrape` Flow component `fetch profile failed` log has been set to
  `debug` instead of `error`. (@erikbaranowski)

v0.33.1 (2023-05-01)
--------------------

### Bugfixes

- Fix spelling of the `frequency` argument on the `local.file` component.
  (@tpaschalis)

- Fix bug where some capsule values (such as Prometheus receivers) could not
  properly be used as an argument to a module. (@rfratto)

- Fix version information not displaying correctly when passing the `--version`
  flag or in the `agent_build_info` metric. (@rfratto)

- Fix issue in `loki.source.heroku` and `loki.source.gcplog` where updating the
  component would cause Grafana Agent Flow's Prometheus metrics endpoint to
  return an error until the process is restarted. (@rfratto)

- Fix issue in `loki.source.file` where updating the component caused
  goroutines to leak. (@rfratto)

### Other changes

- Support Bundles report the status of discovered log targets. (@tpaschalis)

v0.33.0 (2023-04-25)
--------------------

### Breaking changes

- Support for 32-bit ARM builds is removed for the foreseeable future due to Go
  compiler issues. We will consider bringing back 32-bit ARM support once our Go
  compiler issues are resolved and 32-bit ARM builds are stable. (@rfratto)

- Agent Management: `agent_management.api_url` config field has been replaced by
`agent_management.host`. The API path and version is now defined by the Agent. (@jcreixell)

- Agent Management: `agent_management.protocol` config field now allows defining "http" and "https" explicitly. Previously, "http" was previously used for both, with the actual protocol used inferred from the api url, which led to confusion. When upgrading, make sure to set to "https" when replacing `api_url` with `host`. (@jcreixell)

- Agent Management: `agent_management.remote_config_cache_location` config field has been replaced by
`agent_management.remote_configuration.cache_location`. (@jcreixell)

- Remove deprecated symbolic links to to `/bin/agent*` in Docker containers,
  as planned in v0.31. (@tpaschalis)

### Deprecations

- [Dynamic Configuration](https://grafana.com/docs/agent/latest/cookbook/dynamic-configuration/) will be removed in v0.34. Grafana Agent Flow supersedes this functionality. (@mattdurham)

### Features

- New Grafana Agent Flow components:

  - `discovery.dns` DNS service discovery. (@captncraig)
  - `discovery.ec2` service discovery for aws ec2. (@captncraig)
  - `discovery.lightsail` service discovery for aws lightsail. (@captncraig)
  - `discovery.gce` discovers resources on Google Compute Engine (GCE). (@marctc)
  - `discovery.digitalocean` provides service discovery for DigitalOcean. (@spartan0x117)
  - `discovery.consul` service discovery for Consul. (@jcreixell)
  - `discovery.azure` provides service discovery for Azure. (@spartan0x117)
  - `module.file` runs a Grafana Agent Flow module loaded from a file on disk.
    (@erikbaranowski)
  - `module.git` runs a Grafana Agent Flow module loaded from a file within a
    Git repository. (@rfratto)
  - `module.string` runs a Grafana Agent Flow module passed to the component by
    an expression containing a string. (@erikbaranowski, @rfratto)
  - `otelcol.auth.oauth2` performs OAuth 2.0 authentication for HTTP and gRPC
    based OpenTelemetry exporters. (@ptodev)
  - `otelcol.extension.jaeger_remote_sampling` provides an endpoint from which to
    pull Jaeger remote sampling documents. (@joe-elliott)
  - `otelcol.exporter.logging` accepts OpenTelemetry data from other `otelcol` components and writes it to the console. (@erikbaranowski)
  - `otelcol.auth.sigv4` performs AWS Signature Version 4 (SigV4) authentication
    for making requests to AWS services via `otelcol` components that support
    authentication extensions. (@ptodev)
  - `prometheus.exporter.blackbox` collects metrics from Blackbox exporter. (@marctc)
  - `prometheus.exporter.mysql` collects metrics from a MySQL database. (@spartan0x117)
  - `prometheus.exporter.postgres` collects metrics from a PostgreSQL database. (@spartan0x117)
  - `prometheus.exporter.statsd` collects metrics from a Statsd instance. (@gaantunes)
  - `prometheus.exporter.snmp` collects metrics from SNMP exporter. (@marctc)
  - `prometheus.operator.podmonitors` discovers PodMonitor resources in your Kubernetes cluster and scrape
    the targets they reference. (@captncraig, @marctc, @jcreixell)
  - `prometheus.exporter.windows` collects metrics from a Windows instance. (@jkroepke)
  - `prometheus.exporter.memcached` collects metrics from a Memcached server. (@spartan0x117)
  - `loki.source.azure_event_hubs` reads messages from Azure Event Hub using Kafka and forwards them to other   `loki` components. (@akselleirv)

- Add support for Flow-specific system packages:

  - Flow-specific DEB packages. (@rfratto, @robigan)
  - Flow-specific RPM packages. (@rfratto, @robigan)
  - Flow-specific macOS Homebrew Formula. (@rfratto)
  - Flow-specific Windows installer. (@rfratto)

  The Flow-specific packages allow users to install and run Grafana Agent Flow
  alongside an existing installation of Grafana Agent.

- Agent Management: Add support for integration snippets. (@jcreixell)

- Flow: Introduce a gossip-over-HTTP/2 _clustered mode_. `prometheus.scrape`
  component instances can opt-in to distributing scrape load between cluster
  peers. (@tpaschalis)

### Enhancements

- Flow: Add retries with backoff logic to Phlare write component. (@cyriltovena)

- Operator: Allow setting runtimeClassName on operator-created pods. (@captncraig)

- Operator: Transparently compress agent configs to stay under size limitations. (@captncraig)

- Update Redis Exporter Dependency to v1.49.0. (@spartan0x117)

- Update Loki dependency to the k144 branch. (@andriikushch)

- Flow: Add OAUTHBEARER mechanism to `loki.source.kafka` using Azure as provider. (@akselleirv)

- Update Process Exporter dependency to v0.7.10. (@spartan0x117)

- Agent Management: Introduces backpressure mechanism for remote config fetching (obeys 429 request
  `Retry-After` header). (@spartan0x117)

- Flow: support client TLS settings (CA, client certificate, client key) being
  provided from other components for the following components:

  - `discovery.docker`
  - `discovery.kubernetes`
  - `loki.source.kafka`
  - `loki.source.kubernetes`
  - `loki.source.podlogs`
  - `loki.write`
  - `mimir.rules.kubernetes`
  - `otelcol.auth.oauth2`
  - `otelcol.exporter.jaeger`
  - `otelcol.exporter.otlp`
  - `otelcol.exporter.otlphttp`
  - `otelcol.extension.jaeger_remote_sampling`
  - `otelcol.receiver.jaeger`
  - `otelcol.receiver.kafka`
  - `phlare.scrape`
  - `phlare.write`
  - `prometheus.remote_write`
  - `prometheus.scrape`
  - `remote.http`

- Flow: support server TLS settings (client CA, server certificate, server key)
  being provided from other components for the following components:

  - `loki.source.syslog`
  - `otelcol.exporter.otlp`
  - `otelcol.extension.jaeger_remote_sampling`
  - `otelcol.receiver.jaeger`
  - `otelcol.receiver.opencensus`
  - `otelcol.receiver.zipkin`

- Flow: Define custom http method and headers in `remote.http` component (@jkroepke)

- Flow: Add config property to `prometheus.exporter.blackbox` to define the config inline (@jkroepke)

- Update Loki Dependency to k146 which includes configurable file watchers (@mattdurham)

### Bugfixes

- Flow: fix issue where Flow would return an error when trying to access a key
  of a map whose value was the zero value (`null`, `0`, `false`, `[]`, `{}`).
  Whether an error was returned depended on the internal type of the value.
  (@rfratto)

- Flow: fix issue where using the `jaeger_remote` sampler for the `tracing`
  block would fail to parse the response from the remote sampler server if it
  used strings for the strategy type. This caused sampling to fall back
  to the default rate. (@rfratto)

- Flow: fix issue where components with no arguments like `loki.echo` were not
  viewable in the UI. (@rfratto)

- Flow: fix deadlock in `loki.source.file` where terminating tailers would hang
  while flushing remaining logs, preventing `loki.source.file` from being able
  to update. (@rfratto)

- Flow: fix deadlock in `loki.process` where a component with no stages would
  hang forever on handling logs. (@rfratto)

- Fix issue where a DefaultConfig might be mutated during unmarshaling. (@jcreixell)

- Fix issues where CloudWatch Exporter cannot use FIPS Endpoints outside of USA regions (@aglees)

- Fix issue where scraping native Prometheus histograms would leak memory.
  (@rfratto)

- Flow: fix issue where `loki.source.docker` component could deadlock. (@tpaschalis)

- Flow: fix issue where `prometheus.remote_write` created unnecessary extra
  child directories to store the WAL in. (@rfratto)

- Fix internal metrics reported as invalid by promtool's linter. (@tpaschalis)

- Fix issues with cri stage which treats partial line coming from any stream as same. (@kavirajk @aglees)

- Operator: fix for running multiple operators with different `--agent-selector` flags. (@captncraig)

- Operator: respect FilterRunning on PodMonitor and ServiceMonitor resources to only scrape running pods. (@captncraig)

- Fixes a bug where the github exporter would get stuck in an infinite loop under certain conditions. (@jcreixell)

- Fix bug where `loki.source.docker` always failed to start. (@rfratto)

### Other changes

- Grafana Agent Docker containers and release binaries are now published for
  s390x. (@rfratto)

- Use Go 1.20.3 for builds. (@rfratto)

- Change the Docker base image for Linux containers to `ubuntu:kinetic`.
  (@rfratto)

- Update prometheus.remote_write defaults to match new prometheus
  remote-write defaults. (@erikbaranowski)

v0.32.1 (2023-03-06)
--------------------

### Bugfixes

- Flow: Fixes slow reloading of targets in `phlare.scrape` component. (@cyriltovena)

- Flow: add a maximum connection lifetime of one hour when tailing logs from
  `loki.source.kubernetes` and `loki.source.podlogs` to recover from an issue
  where the Kubernetes API server stops responding with logs without closing
  the TCP connection. (@rfratto)

- Flow: fix issue in `loki.source.kubernetes` where `__pod__uid__` meta label
  defaulted incorrectly to the container name, causing tailers to never
  restart. (@rfratto)

v0.32.0 (2023-02-28)
--------------------

### Breaking changes

- Support for the embedded Flow UI for 32-bit ARMv6 builds is temporarily
  removed. (@rfratto)

- Node Exporter configuration options changed to align with new upstream version (@Thor77):

  - `diskstats_ignored_devices` is now `diskstats_device_exclude` in agent configuration.
  - `ignored_devices` is now `device_exclude` in flow configuration.

- Some blocks in Flow components have been merged with their parent block to make the block hierarchy smaller:

  - `discovery.docker > http_client_config` is merged into the `discovery.docker` block. (@erikbaranowski)
  - `discovery.kubernetes > http_client_config` is merged into the `discovery.kubernetes` block. (@erikbaranowski)
  - `loki.source.kubernetes > client > http_client_config` is merged into the `client` block. (@erikbaranowski)
  - `loki.source.podlogs > client > http_client_config` is merged into the `client` block. (@erikbaranowski)
  - `loki.write > endpoint > http_client_config` is merged into the `endpoint` block. (@erikbaranowski)
  - `mimir.rules.kubernetes > http_client_config` is merged into the `mimir.rules.kubernetes` block. (@erikbaranowski)
  - `otelcol.receiver.opencensus > grpc` is merged into the `otelcol.receiver.opencensus` block. (@ptodev)
  - `otelcol.receiver.zipkin > http` is merged into the `otelcol.receiver.zipkin` block. (@ptodev)
  - `phlare.scrape > http_client_config` is merged into the `phlare.scrape` block. (@erikbaranowski)
  - `phlare.write > endpoint > http_client_config` is merged into the `endpoint` block. (@erikbaranowski)
  - `prometheus.remote_write > endpoint > http_client_config` is merged into the `endpoint` block. (@erikbaranowski)
  - `prometheus.scrape > http_client_config` is merged into the `prometheus.scrape` block. (@erikbaranowski)

- The `loki.process` component now uses a combined name for stages, simplifying
  the block hierarchy. For example, the `stage > json` block hierarchy is now a
  single block called `stage.json`. All stage blocks in `loki.process` have
  been updated to use this simplified hierarchy. (@tpaschalis)

- `remote.s3` `client_options` block has been renamed to `client`. (@mattdurham)

- Renamed `prometheus.integration.node_exporter` to `prometheus.exporter.unix`. (@jcreixell)

- As first announced in v0.30, support for the `EXPERIMENTAL_ENABLE_FLOW`
  environment variable has been removed in favor of `AGENT_MODE=flow`.
  (@rfratto)

### Features

- New integrations:

  - `oracledb` (@schmikei)
  - `mssql` (@binaryfissiongames)
  - `cloudwatch metrics` (@thepalbi)
  - `azure` (@kgeckhart)
  - `gcp` (@kgeckhart, @ferruvich)

- New Grafana Agent Flow components:

  - `loki.echo` writes received logs to stdout. (@tpaschalis, @rfratto)
  - `loki.source.docker` reads logs from Docker containers and forwards them to
    other `loki` components. (@tpaschalis)
  - `loki.source.kafka` reads logs from Kafka events and forwards them to other
    `loki` components. (@erikbaranowski)
  - `loki.source.kubernetes_events` watches for Kubernetes Events and converts
    them into log lines to forward to other `loki` components. It is the
    equivalent of the `eventhandler` integration. (@rfratto)
  - `otelcol.processor.tail_sampling` samples traces based on a set of defined
    policies from `otelcol` components before forwarding them to other
    `otelcol` components. (@erikbaranowski)
  - `prometheus.exporter.apache` collects metrics from an apache web server
    (@captncraig)
  - `prometheus.exporter.consul` collects metrics from a consul installation
    (@captncraig)
  - `prometheus.exporter.github` collects metrics from GitHub (@jcreixell)
  - `prometheus.exporter.process` aggregates and collects metrics by scraping
    `/proc`. (@spartan0x117)
  - `prometheus.exporter.redis` collects metrics from a redis database
    (@spartan0x117)

### Enhancements

- Flow: Support `keepequal` and `dropequal` actions for relabeling. (@cyriltovena)

- Update Prometheus Node Exporter integration to v1.5.0. (@Thor77)

- Grafana Agent Flow will now reload the config file when `SIGHUP` is sent to
  the process. (@rfratto)

- If using the official RPM and DEB packages for Grafana Agent, invoking
  `systemctl reload grafana-agent` will now reload the configuration file.
  (@rfratto)

- Flow: the `loki.process` component now implements all the same processing
  stages as Promtail's pipelines. (@tpaschalis)

- Flow: new metric for `prometheus.scrape` -
  `agent_prometheus_scrape_targets_gauge`. (@ptodev)

- Flow: new metric for `prometheus.scrape` and `prometheus.relabel` -
  `agent_prometheus_forwarded_samples_total`. (@ptodev)

- Flow: add `constants` into the standard library to expose the hostname, OS,
  and architecture of the system Grafana Agent is running on. (@rfratto)

- Flow: add timeout to loki.source.podlogs controller setup. (@polyrain)

### Bugfixes

- Fixed a reconciliation error in Grafana Agent Operator when using `tlsConfig`
  on `Probe`. (@supergillis)

- Fix issue where an empty `server:` config stanza would cause debug-level logging.
  An empty `server:` is considered a misconfiguration, and thus will error out.
  (@neomantra)

- Flow: fix an error where some error messages that crossed multiple lines
  added extra an extra `|` character when displaying the source file on the
  starting line. (@rfratto)

- Flow: fix issues in `agent fmt` where adding an inline comment on the same
  line as a `[` or `{` would cause indentation issues on subsequent lines.
  (@rfratto)

- Flow: fix issues in `agent fmt` where line comments in arrays would be given
  the wrong identation level. (@rfratto)

- Flow: fix issues with `loki.file` and `loki.process` where deadlock contention or
  logs fail to process. (@mattdurham)

- Flow: `oauth2 > tls_config` was documented as a block but coded incorrectly as
  an attribute. This is now a block in code. This impacted `discovery.docker`,
  `discovery.kubernetes`, `loki.source.kubernetes`, `loki.write`,
  `mimir.rules.kubernetes`, `phlare.scrape`, `phlare.write`,
  `prometheus.remote_write`, `prometheus.scrape`, and `remote.http`
  (@erikbaranowski)

- Flow: Fix issue where using `river:",label"` causes the UI to return nothing. (@mattdurham)

### Other changes

- Use Go 1.20 for builds. (@rfratto)

- The beta label from Grafana Agent Flow has been removed. A subset of Flow
  components are still marked as beta or experimental:

  - `loki.echo` is explicitly marked as beta.
  - `loki.source.kubernetes` is explicitly marked as experimental.
  - `loki.source.podlogs` is explicitly marked as experimental.
  - `mimir.rules.kubernetes` is explicitly marked as beta.
  - `otelcol.processor.tail_sampling` is explicitly marked as beta.
  - `otelcol.receiver.loki` is explicitly marked as beta.
  - `otelcol.receiver.prometheus` is explicitly marked as beta.
  - `phlare.scrape` is explicitly marked as beta.
  - `phlare.write` is explicitly marked as beta.

v0.31.3 (2023-02-13)
--------------------

### Bugfixes

- `loki.source.cloudflare`: fix issue where the `zone_id` argument
  was being ignored, and the `api_token` argument was being used for the zone
  instead. (@rfratto)

- `loki.source.cloudflare`: fix issue where `api_token` argument was not marked
  as a sensitive field. (@rfratto)

v0.31.2 (2023-02-08)
--------------------

### Other changes

- In the Agent Operator, upgrade the `prometheus-config-reloader` dependency
  from version 0.47.0 to version 0.62.0. (@ptodev)

v0.31.1 (2023-02-06)
--------------------

> **BREAKING CHANGES**: This release has breaking changes. Please read entries
> carefully and consult the [upgrade guide][] for specific instructions.

### Breaking changes

- All release Windows `.exe` files are now published as a zip archive.
  Previously, `grafana-agent-installer.exe` was unzipped. (@rfratto)

### Other changes

- Support Go 1.20 for builds. Official release binaries are still produced
  using Go 1.19. (@rfratto)

v0.31.0 (2023-01-31)
--------------------

> **BREAKING CHANGES**: This release has breaking changes. Please read entries
> carefully and consult the [upgrade guide][] for specific instructions.

### Breaking changes

- Release binaries (including inside Docker containers) have been renamed to be
  prefixed with `grafana-` (@rfratto):

  - `agent` is now `grafana-agent`.
  - `agentctl` is now `grafana-agentctl`.
  - `agent-operator` is now `grafana-agent-operator`.

### Deprecations

- A symbolic link in Docker containers from the old binary name to the new
  binary name has been added. These symbolic links will be removed in v0.33. (@rfratto)

### Features

- New Grafana Agent Flow components:

  - `loki.source.cloudflare` reads logs from Cloudflare's Logpull API and
    forwards them to other `loki` components. (@tpaschalis)
  - `loki.source.gcplog` reads logs from GCP cloud resources using Pub/Sub
    subscriptions and forwards them to other `loki` components. (@tpaschalis)
  - `loki.source.gelf` listens for Graylog logs. (@mattdurham)
  - `loki.source.heroku` listens for Heroku messages over TCP a connection and
    forwards them to other `loki` components. (@erikbaranowski)
  - `loki.source.journal` read messages from systemd journal. (@mattdurham)
  - `loki.source.kubernetes` collects logs from Kubernetes pods using the
    Kubernetes API. (@rfratto)
  - `loki.source.podlogs` discovers PodLogs resources on Kubernetes and
    uses the Kubernetes API to collect logs from the pods specified by the
    PodLogs resource. (@rfratto)
  - `loki.source.syslog` listens for Syslog messages over TCP and UDP
    connections and forwards them to other `loki` components. (@tpaschalis)
  - `loki.source.windowsevent` reads logs from Windows Event Log. (@mattdurham)
  - `otelcol.exporter.jaeger` forwards OpenTelemetry data to a Jaeger server.
    (@erikbaranowski)
  - `otelcol.exporter.loki` forwards OTLP-formatted data to compatible `loki`
    receivers. (@tpaschalis)
  - `otelcol.receiver.kafka` receives telemetry data from Kafka. (@rfratto)
  - `otelcol.receiver.loki` receives Loki logs, converts them to the OTLP log
    format and forwards them to other `otelcol` components. (@tpaschalis)
  - `otelcol.receiver.opencensus` receives OpenConsensus-formatted traces or
    metrics. (@ptodev)
  - `otelcol.receiver.zipkin` receives Zipkin-formatted traces. (@rfratto)
  - `phlare.scrape` collects application performance profiles. (@cyriltovena)
  - `phlare.write` sends application performance profiles to Grafana Phlare.
    (@cyriltovena)
  - `mimir.rules.kubernetes` discovers `PrometheusRule` Kubernetes resources and
    loads them into a Mimir instance. (@Logiraptor)

- Flow components which work with relabeling rules (`discovery.relabel`,
  `prometheus.relabel` and `loki.relabel`) now export a new value named Rules.
  This value returns a copy of the currently configured rules. (@tpaschalis)

- New experimental feature: agent-management. Polls configured remote API to fetch new configs. (@spartan0x117)

- Introduce global configuration for logs. (@jcreixell)

### Enhancements

- Handle faro-web-sdk `View` meta in app_agent_receiver. (@rlankfo)

- Flow: the targets in debug info from `loki.source.file` are now individual blocks. (@rfratto)

- Grafana Agent Operator: add [promtail limit stage](https://grafana.com/docs/loki/latest/clients/promtail/stages/limit/) to the operator. (@spartan0x117)

### Bugfixes

- Flow UI: Fix the issue with messy layout on the component list page while
  browser window resize (@xiyu95)

- Flow UI: Display the values of all attributes unless they are nil. (@ptodev)

- Flow: `prometheus.relabel` and `prometheus.remote_write` will now error if they have exited. (@ptodev)

- Flow: Fix issue where negative numbers would convert to floating-point values
  incorrectly, treating the sign flag as part of the number. (@rfratto)

- Flow: fix a goroutine leak when `loki.source.file` is passed more than one
  target with identical set of public labels. (@rfratto)

- Fix issue where removing and re-adding log instance configurations causes an
  error due to double registration of metrics (@spartan0x117, @jcreixell)

### Other changes

- Use Go 1.19.4 for builds. (@erikbaranowski)

- New windows containers for agent and agentctl. These can be found moving forward with the ${Version}-windows tags for grafana/agent and grafana/agentctl docker images (@erikbaranowski)

v0.30.2 (2023-01-11)
--------------------

### Bugfixes

- Flow: `prometheus.relabel` will no longer modify the labels of the original
  metrics, which could lead to the incorrect application of relabel rules on
  subsequent relabels. (@rfratto)

- Flow: `loki.source.file` will no longer deadlock other components if log
  lines cannot be sent to Loki. `loki.source.file` will wait for 5 seconds per
  file to finish flushing read logs to the client, after which it will drop
  them, resulting in lost logs. (@rfratto)

- Operator: Fix the handling of the enableHttp2 field as a boolean in
  `pod_monitor` and `service_monitor` templates. (@tpaschalis)

v0.30.1 (2022-12-23)
--------------------

### Bugfixes

- Fix issue where journald support was accidentally removed. (@tpaschalis)

- Fix issue where some traces' metrics where not collected. (@marctc)

v0.30.0 (2022-12-20)
--------------------

> **BREAKING CHANGES**: This release has breaking changes. Please read entries
> carefully and consult the [upgrade guide][] for specific instructions.

### Breaking changes

- The `ebpf_exporter` integration has been removed due to issues with static
  linking. It may be brought back once these are resolved. (@tpaschalis)

### Deprecations

- The `EXPERIMENTAL_ENABLE_FLOW` environment variable is deprecated in favor of
  `AGENT_MODE=flow`. Support for `EXPERIMENTAL_ENABLE_FLOW` will be removed in
  v0.32. (@rfratto)

### Features

- `grafana-agent-operator` supports oauth2 as an authentication method for
  remote_write. (@timo-42)

- Grafana Agent Flow: Add tracing instrumentation and a `tracing` block to
  forward traces to `otelcol` component. (@rfratto)

- Grafana Agent Flow: Add a `discovery_target_decode` function to decode a JSON
  array of discovery targets corresponding to Prometheus' HTTP and file service
  discovery formats. (@rfratto)

- New Grafana Agent Flow components:

  - `remote.http` polls an HTTP URL and exposes the response body as a string
    or secret to other components. (@rfratto)

  - `discovery.docker` discovers Docker containers from a Docker Engine host.
    (@rfratto)

  - `loki.source.file` reads and tails files for log entries and forwards them
    to other `loki` components. (@tpaschalis)

  - `loki.write` receives log entries from other `loki` components and sends
    them over to a Loki instance. (@tpaschalis)

  - `loki.relabel` receives log entries from other `loki` components and
    rewrites their label set. (@tpaschalis)

  - `loki.process` receives log entries from other `loki` components and runs
    one or more processing stages. (@tpaschalis)

  - `discovery.file` discovers files on the filesystem following glob
    patterns. (@mattdurham)

- Integrations: Introduce the `snowflake` integration. (@binaryfissiongames)

### Enhancements

- Update agent-loki.yaml to use environment variables in the configuration file (@go4real)

- Integrations: Always use direct connection in mongodb_exporter integration. (@v-zhuravlev)

- Update OpenTelemetry Collector dependency to v0.63.1. (@tpaschalis)

- riverfmt: Permit empty blocks with both curly braces on the same line.
  (@rfratto)

- riverfmt: Allow function arguments to persist across different lines.
  (@rfratto)

- Flow: The HTTP server will now start before the Flow controller performs the
  initial load. This allows metrics and pprof data to be collected during the
  first load. (@rfratto)

- Add support for using a [password map file](https://github.com/oliver006/redis_exporter/blob/master/contrib/sample-pwd-file.json) in `redis_exporter`. (@spartan0x117)

- Flow: Add support for exemplars in Prometheus component pipelines. (@rfratto)

- Update Prometheus dependency to v2.40.5. (@rfratto)

- Update Promtail dependency to k127. (@rfratto)

- Native histograms are now supported in the static Grafana Agent and in
  `prometheus.*` Flow components. Native histograms will be automatically
  collected from supported targets. remote_write must be configured to forward
  native histograms from the WAL to the specified endpoints. (@rfratto)

- Flow: metrics generated by upstream OpenTelemetry Collector components are
  now exposed at the `/metrics` endpoint of Grafana Agent Flow. (@rfratto)

### Bugfixes

- Fix issue where whitespace was being sent as part of password when using a
  password file for `redis_exporter`. (@spartan0x117)

- Flow UI: Fix issue where a configuration block referencing a component would
  cause the graph page to fail to load. (@rfratto)

- Remove duplicate `oauth2` key from `metricsinstances` CRD. (@daper)

- Fix issue where on checking whether to restart integrations the Integration
  Manager was comparing configs with secret values scrubbed, preventing reloads
  if only secrets were updated. (@spartan0x117)

### Other changes

- Grafana Agent Flow has graduated from experimental to beta.

v0.29.0 (2022-11-08)
--------------------

> **BREAKING CHANGES**: This release has breaking changes. Please read entries
> carefully and consult the [upgrade guide][] for specific instructions.

### Breaking changes

- JSON-encoded traces from OTLP versions earlier than 0.16.0 are no longer
  supported. (@rfratto)

### Deprecations

- The binary names `agent`, `agentctl`, and `agent-operator` have been
  deprecated and will be renamed to `grafana-agent`, `grafana-agentctl`, and
  `grafana-agent-operator` in the v0.31.0 release.

### Features

- Add `agentctl test-logs` command to allow testing log configurations by redirecting
  collected logs to standard output. This can be useful for debugging. (@jcreixell)

- New Grafana Agent Flow components:

  - `otelcol.receiver.otlp` receives OTLP-formatted traces, metrics, and logs.
    Data can then be forwarded to other `otelcol` components. (@rfratto)

  - `otelcol.processor.batch` batches data from `otelcol` components before
    forwarding it to other `otelcol` components. (@rfratto)

  - `otelcol.exporter.otlp` accepts data from `otelcol` components and sends
    it to a gRPC server using the OTLP protocol. (@rfratto)

  - `otelcol.exporter.otlphttp` accepts data from `otelcol` components and
    sends it to an HTTP server using the OTLP protocol. (@tpaschalis)

  - `otelcol.auth.basic` performs basic authentication for `otelcol`
    components that support authentication extensions. (@rfratto)

  - `otelcol.receiver.jeager` receives Jaeger-formatted traces. Data can then
    be forwarded to other `otelcol` components. (@rfratto)

  - `otelcol.processor.memory_limiter` periodically checks memory usage and
    drops data or forces a garbage collection if the defined limits are
    exceeded. (@tpaschalis)

  - `otelcol.auth.bearer` performs bearer token authentication for `otelcol`
    components that support authentication extensions. (@rfratto)

  - `otelcol.auth.headers` attaches custom request headers to `otelcol`
    components that support authentication extensions. (@rfratto)

  - `otelcol.receiver.prometheus` receives Prometheus metrics, converts them
    to the OTLP metric format and forwards them to other `otelcol` components.
    (@tpaschalis)

  - `otelcol.exporter.prometheus` forwards OTLP-formatted data to compatible
    `prometheus` components. (@rfratto)

- Flow: Allow config blocks to reference component exports. (@tpaschalis)

- Introduce `/-/support` endpoint for generating 'support bundles' in static
  agent mode. Support bundles are zip files of commonly-requested information
  that can be used to debug a running agent. (@tpaschalis)

### Enhancements

- Update OpenTelemetry Collector dependency to v0.61.0. (@rfratto)

- Add caching to Prometheus relabel component. (@mattdurham)

- Grafana Agent Flow: add `agent_resources_*` metrics which explain basic
  platform-agnostic metrics. These metrics assist with basic monitoring of
  Grafana Agent, but are not meant to act as a replacement for fully featured
  components like `prometheus.integration.node_exporter`. (@rfratto)

- Enable field label in TenantStageSpec of PodLogs pipeline. (@siiimooon)

- Enable reporting of enabled integrations. (@marctc)

- Grafana Agent Flow: `prometheus.remote_write` and `prometheus.relabel` will
  now export receivers immediately, removing the need for dependant components
  to be evaluated twice at process startup. (@rfratto)

- Add missing setting to configure instance key for Eventhandler integration. (@marctc)

- Update Prometheus dependency to v2.39.1. (@rfratto)

- Update Promtail dependency to weekly release k122. (@rfratto)

- Tracing: support the `num_traces` and `expected_new_traces_per_sec` configuration parameters in the tail_sampling processor. (@ptodev)

### Bugfixes

- Remove empty port from the `apache_http` integration's instance label. (@katepangLiu)

- Fix identifier on target creation for SNMP v2 integration. (@marctc)

- Fix bug when specifying Blackbox's modules when using Blackbox integration. (@marctc)

- Tracing: fix a panic when the required `protocols` field was not set in the `otlp` receiver. (@ptodev)

- Support Bearer tokens for metric remote writes in the Grafana Operator (@jcreixell, @marctc)

### Other changes

- Update versions of embedded Prometheus exporters used for integrations:

  - Update `github.com/prometheus/statsd_exporter` to `v0.22.8`. (@captncraig)

  - Update `github.com/prometheus-community/postgres_exporter` to `v0.11.1`. (@captncraig)

  - Update `github.com/prometheus/memcached_exporter` to `v0.10.0`. (@captncraig)

  - Update `github.com/prometheus-community/elasticsearch_exporter` to `v1.5.0`. (@captncraig)

  - Update `github.com/prometheus/mysqld_exporter` to `v0.14.0`. (@captncraig)

  - Update `github.com/prometheus/consul_exporter` to `v0.8.0`. (@captncraig)

  - Update `github.com/ncabatoff/process-exporter` to `v0.7.10`. (@captncraig)

  - Update `github.com/prometheus-community/postgres_exporter` to `v0.11.1`. (@captncraig)

- Use Go 1.19.3 for builds. (@rfratto)

v0.28.1 (2022-11-03)
--------------------

### Security

- Update Docker base image to resolve OpenSSL vulnerabilities CVE-2022-3602 and
  CVE-2022-3786. Grafana Agent does not use OpenSSL, so we do not believe it is
  vulnerable to these issues, but the base image has been updated to remove the
  report from image scanners. (@rfratto)

v0.28.0 (2022-09-29)
--------------------

### Features

- Introduce Grafana Agent Flow, an experimental "programmable pipeline" runtime
  mode which improves how to configure and debug Grafana Agent by using
  components. (@captncraig, @karengermond, @marctc, @mattdurham, @rfratto,
  @rlankfo, @tpaschalis)

- Introduce Blackbox exporter integration. (@marctc)

### Enhancements

- Update Loki dependency to v2.6.1. (@rfratto)

### Bugfixes

### Other changes

- Fix relabel configs in sample agent-operator manifests (@hjet)

- Operator no longer set the `SecurityContext.Privileged` flag in the `config-reloader` container. (@hsyed-dojo)

- Add metrics for config reloads and config hash (@jcreixell)

v0.27.1 (2022-09-09)
--------------------

> **NOTE**: ARMv6 Docker images are no longer being published.
>
> We have stopped publishing Docker images for ARMv6 platforms.
> This is due to the new Ubuntu base image we are using that does not support ARMv6.
> The new Ubuntu base image has less reported CVEs, and allows us to provide more
> secure Docker images. We will still continue to publish ARMv6 release binaries and
> deb/rpm packages.

### Other Changes

- Switch docker image base from debian to ubuntu. (@captncraig)

v0.27.0 (2022-09-01)
--------------------

### Features

- Integrations: (beta) Add vmware_exporter integration (@rlankfo)

- App agent receiver: add Event kind to payload (@domasx2)

### Enhancements

- Tracing: Introduce a periodic appender to the remotewriteexporter to control sample rate. (@mapno)

- Tracing: Update OpenTelemetry dependency to v0.55.0. (@rfratto, @mapno)

- Add base agent-operator jsonnet library and generated manifests (@hjet)

- Add full (metrics, logs, K8s events) sample agent-operator jsonnet library and gen manifests (@hjet)

- Introduce new configuration fields for disabling Keep-Alives and setting the
  IdleConnectionTimeout when scraping. (@tpaschalis)

- Add field to Operator CRD to disable report usage functionality. (@marctc)

### Bugfixes

- Tracing: Fixed issue with the PromSD processor using the `connection` method to discover the IP
  address.  It was failing to match because the port number was included in the address string. (@jphx)

- Register prometheus discovery metrics. (@mattdurham)

- Fix seg fault when no instance parameter is provided for apache_http integration, using integrations-next feature flag. (@rgeyer)

- Fix grafanacloud-install.ps1 web request internal server error when fetching config. (@rlankfo)

- Fix snmp integration not passing module or walk_params parameters when scraping. (@rgeyer)

- Fix unmarshal errors (key "<walk_param name>" already set in map) for snmp integration config when walk_params is defined, and the config is reloaded. (@rgeyer)

### Other changes

- Update several go dependencies to resolve warnings from certain security scanning tools. None of the resolved vulnerabilities were known to be exploitable through the agent. (@captncraig)

- It is now possible to compile Grafana Agent using Go 1.19. (@rfratto)

v0.26.1 (2022-07-25)
--------------------

> **BREAKING CHANGES**: This release has breaking changes. Please read entries
> carefully and consult the [upgrade guide][] for specific instructions.

### Breaking changes

- Change windows certificate store so client certificate is no longer required in store. (@mattdurham)

### Bugfixes

- Operator: Fix issue where configured `targetPort` ServiceMonitors resulted in
  generating an incorrect scrape_config. (@rfratto)

- Build the Linux/AMD64 artifacts using the opt-out flag for the ebpf_exporter. (@tpaschalis)

v0.26.0 (2022-07-18)
--------------------

> **BREAKING CHANGES**: This release has breaking changes. Please read entries
> carefully and consult the [upgrade guide][] for specific instructions.

### Breaking changes

- Deprecated `server` YAML block fields have now been removed in favor of the
  command-line flags that replaced them. These fields were originally
  deprecated in v0.24.0. (@rfratto)

- Changed tail sampling policies to be configured as in the OpenTelemetry
  Collector. (@mapno)

### Features

- Introduce Apache HTTP exporter integration. (@v-zhuravlev)

- Introduce eBPF exporter integration. (@tpaschalis)

### Enhancements

- Truncate all records in WAL if repair attempt fails. (@rlankfo)

### Bugfixes

- Relative symlinks for promtail now work as expected. (@RangerCD, @mukerjee)

- Fix rate limiting implementation for the app agent receiver integration. (@domasx2)

- Fix mongodb exporter so that it now collects all metrics. (@mattdurham)

v0.25.1 (2022-06-16)
--------------------

### Bugfixes

- Integer types fail to unmarshal correctly in operator additional scrape configs. (@rlankfo)

- Unwrap replayWAL error before attempting corruption repair. (@rlankfo)

v0.25.0 (2022-06-06)
--------------------

> **BREAKING CHANGES**: This release has breaking changes. Please read entries
> carefully and consult the [upgrade guide][] for specific instructions.

### Breaking changes

- Traces: Use `rpc.grpc.status_code` attribute to determine
  span failed in the service graph processor (@rcrowe)

### Features

- Add HTTP endpoints to fetch active instances and targets for the Logs subsystem.
  (@marctc)

- (beta) Add support for using windows certificate store for TLS connections. (@mattdurham)

- Grafana Agent Operator: add support for integrations through an `Integration`
  CRD which is discovered by `GrafanaAgent`. (@rfratto)

- (experimental) Add app agent receiver integration. This depends on integrations-next being enabled
  via the `integrations-next` feature flag. Use `-enable-features=integrations-next` to use
  this integration. (@kpelelis, @domas)

- Introduce SNMP exporter integration. (@v-zhuravlev)

- Configure the agent to report the use of feature flags to grafana.com. (@marctc)

### Enhancements

- integrations-next: Integrations using autoscrape will now autoscrape metrics
  using in-memory connections instead of connecting to themselves over the
  network. As a result of this change, the `client_config` field has been
  removed. (@rfratto)

- Enable `proxy_url` support on `oauth2` for metrics and logs (update **prometheus/common** dependency to `v0.33.0`). (@martin-jaeger-maersk)

- `extra-scrape-metrics` can now be enabled with the `--enable-features=extra-scrape-metrics` feature flag. See <https://prometheus.io/docs/prometheus/2.31/feature_flags/#extra-scrape-metrics> for details. (@rlankfo)

- Resolved issue in v2 integrations where if an instance name was a prefix of another the route handler would fail to
  match requests on the longer name (@mattdurham)

- Set `include_metadata` to true by default for OTLP traces receivers (@mapno)

### Bugfixes

- Scraping service was not honoring the new server grpc flags `server.grpc.address`.  (@mattdurham)

### Other changes

- Update base image of official Docker containers from Debian buster to Debian
  bullseye. (@rfratto)

- Use Go 1.18 for builds. (@rfratto)

- Add `metrics` prefix to the url of list instances endpoint (`GET
  /agent/api/v1/instances`) and list targets endpoint (`GET
  /agent/api/v1/metrics/targets`). (@marctc)

- Add extra identifying labels (`job`, `instance`, `agent_hostname`) to eventhandler integration. (@hjet)

- Add `extra_labels` configuration to eventhandler integration. (@hjet)

v0.24.2 (2022-05-02)
--------------------

### Bugfixes

- Added configuration watcher delay to prevent race condition in cases where scraping service mode has not gracefully exited. (@mattdurham)

### Other changes

- Update version of node_exporter to include additional metrics for osx. (@v-zhuravlev)

v0.24.1 (2022-04-14)
--------------------

### Bugfixes

- Add missing version information back into `agentctl --version`. (@rlankfo)

- Bump version of github-exporter to latest upstream SHA 284088c21e7d, which
  includes fixes from bugs found in their latest tag. This includes a fix
  where not all releases where retrieved when pulling release information.
  (@rfratto)

- Set the `Content-Type` HTTP header to `application/json` for API endpoints
  returning json objects. (@marctc)

- Operator: fix issue where a `username_file` field was incorrectly set.
  (@rfratto)

- Initialize the logger with default `log_level` and `log_format` parameters.
  (@tpaschalis)

### Other changes

- Embed timezone data to enable Promtail pipelines using the `location` field
  on Windows machines. (@tpaschalis)

v0.24.0 (2022-04-07)
--------------------

> **BREAKING CHANGES**: This release has breaking changes. Please read entries
> carefully and consult the [upgrade guide][] for specific instructions.
>
> **GRAFANA AGENT OPERATOR USERS**: As of this release, Grafana Agent Operator
> does not support versions of Grafana Agent prior to v0.24.0.

### Breaking changes

- The following metrics will now be prefixed with `agent_dskit_` instead of
  `cortex_`: `cortex_kv_request_duration_seconds`,
  `cortex_member_consul_heartbeats_total`, `cortex_member_ring_tokens_owned`,
  `cortex_member_ring_tokens_to_own`, `cortex_ring_member_ownership_percent`,
  `cortex_ring_members`, `cortex_ring_oldest_member_timestamp`,
  `cortex_ring_tokens_owned`, `cortex_ring_tokens_total`. (@rlankfo)

- Traces: the `traces_spanmetrics_calls_total_total` metric has been renamed to
  `traces_spanmetrics_calls_total` (@fredr)

- Two new flags, `-server.http.enable-tls` and `-server.grpc.enable-tls` must
  be provided to explicitly enable TLS support. This is a change of the
  previous behavior where TLS support was enabled when a certificate pair was
  provided. (@rfratto)

- Many command line flags starting with `-server.` block have been renamed.
  (@rfratto)

- The `-log.level` and `-log.format` flags are removed in favor of being set in
  the configuration file. (@rfratto)

- Flags for configuring TLS have been removed in favor of being set in the
  configuration file. (@rfratto)

- Dynamic reload is no longer supported for deprecated server block fields.
  Changing a deprecated field will be ignored and cause the reload to fail.
  (@rfratto)

- The default HTTP listen address is now `127.0.0.1:12345`. Use the
  `-server.http.address` flag to change this value. (@rfratto)

- The default gRPC listen address is now `127.0.0.1:12346`. Use the
  `-server.grpc.address` flag to change this value. (@rfratto)

- `-reload-addr` and `-reload-port` have been removed. They are no longer
  necessary as the primary HTTP server is now static and can't be shut down in
  the middle of a `/-/reload` call. (@rfratto)

- (Only impacts `integrations-next` feature flag) Many integrations have been
  renamed to better represent what they are integrating with. For example,
  `redis_exporter` is now `redis`. This change requires updating
  `integrations-next`-enabled configuration files. This change also changes
  integration names shown in metric labels. (@rfratto)

- The deprecated `-prometheus.*` flags have been removed in favor of
  their `-metrics.*` counterparts. The `-prometheus.*` flags were first
  deprecated in v0.19.0. (@rfratto)

### Deprecations

- Most fields in the `server` block of the configuration file are
  now deprecated in favor of command line flags. These fields will be removed
  in the v0.26.0 release. Please consult the upgrade guide for more information
  and rationale. (@rfratto)

### Features

- Added config read API support to GrafanaAgent Custom Resource Definition.
  (@shamsalmon)

- Added consulagent_sd to target discovery. (@chuckyz)

- Introduce EXPERIMENTAL support for dynamic configuration. (@mattdurham)

- Introduced endpoint that accepts remote_write requests and pushes metrics data directly into an instance's WAL. (@tpaschalis)

- Added builds for linux/ppc64le. (@aklyachkin)

### Enhancements

- Tracing: Exporters can now be configured to use OAuth. (@canuteson)

- Strengthen readiness check for metrics instances. (@tpaschalis)

- Parameterize namespace field in sample K8s logs manifests (@hjet)

- Upgrade to Loki k87. (@rlankfo)

- Update Prometheus dependency to v2.34.0. (@rfratto)

- Update OpenTelemetry-collector dependency to v0.46.0. (@mapno)

- Update cAdvisor dependency to v0.44.0. (@rfratto)

- Update mongodb_exporter dependency to v0.31.2 (@mukerjee)

- Use grafana-agent/v2 Tanka Jsonnet to generate K8s manifests (@hjet)

- Replace agent-bare.yaml K8s sample Deployment with StatefulSet (@hjet)

- Improve error message for `agentctl` when timeout happens calling
  `cloud-config` command (@marctc)

- Enable integrations-next by default in agent-bare.yaml. Please note #1262 (@hjet)

### Bugfixes

- Fix Kubernetes manifests to use port `4317` for OTLP instead of the previous
  `55680` in line with the default exposed port in the agent.

- Ensure singleton integrations are honored in v2 integrations (@mattdurham)

- Tracing: `const_labels` is now correctly parsed in the remote write exporter.
  (@fredr)

- integrations-next: Fix race condition where metrics endpoints for
  integrations may disappear after reloading the config file. (@rfratto)

- Removed the `server.path_prefix` field which would break various features in
  Grafana Agent when set. (@rfratto)

- Fix issue where installing the DEB/RPM packages would overwrite the existing
  config files and environment files. (@rfratto)

- Set `grafanaDashboardFolder` as top level key in the mixin. (@Duologic)

- Operator: Custom Secrets or ConfigMaps to mount will no longer collide with
  the path name of the default secret mount. As a side effect of this bugfix,
  custom Secrets will now be mounted at
  `/var/lib/grafana-agent/extra-secrets/<secret name>` and custom ConfigMaps
  will now be mounted at `/var/lib/grafana-agent/extra-configmaps/<configmap
  name>`. This is not a breaking change as it was previously impossible to
  properly provide these custom mounts. (@rfratto)

- Flags accidentally prefixed with `-metrics.service..` (two `.` in a row) have
  now been fixed to only have one `.`. (@rfratto)

- Protect concurrent writes to the WAL in the remote write exporter (@mapno)

### Other changes

- The `-metrics.wal-directory` flag and `metrics.wal_directory` config option
  will now default to `data-agent/`, the same default WAL directory as
  Prometheus Agent. (@rfratto)

v0.23.0 (2022-02-10)
--------------------

### Enhancements

- Go 1.17 is now used for all builds of the Agent. (@tpaschalis)

- integrations-next: Add `extra_labels` to add a custom set of labels to
  integration targets. (@rfratto)

- The agent no longer appends duplicate exemplars. (@tpaschalis)

- Added Kubernetes eventhandler integration (@hjet)

- Enables sending of exemplars over remote write by default. (@rlankfo)

### Bugfixes

- Fixed issue where Grafana Agent may panic if there is a very large WAL
  loading while old WALs are being deleted or the `/agent/api/v1/targets`
  endpoint is called. (@tpaschalis)

- Fix panic in prom_sd_processor when address is empty (@mapno)

- Operator: Add missing proxy_url field from generated remote_write configs.
  (@rfratto)

- Honor the specified log format in the traces subsystem (@mapno)

- Fix typo in node_exporter for runit_service_dir. (@mattdurham)

- Allow inlining credentials in remote_write url. (@tpaschalis)

- integrations-next: Wait for integrations to stop when starting new instances
  or shutting down (@rfratto).

- Fix issue with windows_exporter mssql collector crashing the agent.
  (@mattdurham)

- The deb and rpm files will now ensure the /var/lib/grafana-agent data
  directory is created with permissions set to 0770. (@rfratto)

- Make agent-traces.yaml Namespace a template-friendly variable (@hjet)

- Disable `machine-id` journal vol by default in sample logs manifest (@hjet)

v0.22.0 (2022-01-13)
--------------------

> This release has deprecations. Please read entries carefully and consult
> the [upgrade guide][] for specific instructions.

### Deprecations

- The node_exporter integration's `netdev_device_whitelist` field is deprecated
  in favor of `netdev_device_include`. Support for the old field name will be
  removed in a future version. (@rfratto)

- The node_exporter integration's `netdev_device_blacklist` field is deprecated
  in favor of `netdev_device_include`. Support for the old field name will be
  removed in a future version. (@rfratto)

- The node_exporter integration's `systemd_unit_whitelist` field is deprecated
  in favor of `systemd_unit_include`. Support for the old field name will be
  removed in a future version. (@rfratto)

- The node_exporter integration's `systemd_unit_blacklist` field is deprecated
  in favor of `systemd_unit_exclude`. Support for the old field name will be
  removed in a future version. (@rfratto)

- The node_exporter integration's `filesystem_ignored_mount_points` field is
  deprecated in favor of `filesystem_mount_points_exclude`. Support for the old
  field name will be removed in a future version. (@rfratto)

- The node_exporter integration's `filesystem_ignored_fs_types` field is
  deprecated in favor of `filesystem_fs_types_exclude`. Support for the old
  field name will be removed in a future version. (@rfratto)

### Features

- (beta) Enable experimental config urls for fetching remote configs.
  Currently, only HTTP/S is supported. Pass the
  `-enable-features=remote-configs` flag to turn this on. (@rlankfo)

- Added [cAdvisor](https://github.com/google/cadvisor) integration. (@rgeyer)

- Traces: Add `Agent Tracing Pipeline` dashboard and alerts (@mapno)

- Traces: Support jaeger/grpc exporter (@nicoche)

- (beta) Enable an experimental integrations subsystem revamp. Pass
  `integrations-next` to `-enable-features` to turn this on. Reading the
  documentation for the revamp is recommended; enabling it causes breaking
  config changes. (@rfratto)

### Enhancements

- Traces: Improved pod association in PromSD processor (@mapno)

- Updated OTel to v0.40.0 (@mapno)

- Remote write dashboard: show in and out sample rates (@bboreham)

- Remote write dashboard: add mean latency (@bboreham)

- Update node_exporter dependency to v1.3.1. (@rfratto)

- Cherry-pick Prometheus PR #10102 into our Prometheus dependency (@rfratto).

### Bugfixes

- Fix usage of POSTGRES_EXPORTER_DATA_SOURCE_NAME when using postgres_exporter
  integration (@f11r)

- Change ordering of the entrypoint for windows service so that it accepts
  commands immediately (@mattdurham)

- Only stop WAL cleaner when it has been started (@56quarters)

- Fix issue with unquoted install path on Windows, that could allow escalation
  or running an arbitrary executable (@mattdurham)

- Fix cAdvisor so it collects all defined metrics instead of the last
  (@pkoenig10)

- Fix panic when using 'stdout' in automatic logging (@mapno)

- Grafana Agent Operator: The /-/ready and /-/healthy endpoints will
  no longer always return 404 (@rfratto).

### Other changes

- Remove log-level flag from systemd unit file (@jpkrohling)

v0.21.2 (2021-12-08)
--------------------

### Security fixes

- This release contains a fix for
  [CVE-2021-41090](https://github.com/grafana/agent/security/advisories/GHSA-9c4x-5hgq-q3wh).

### Other changes

- This release disables the existing `/-/config` and
  `/agent/api/v1/configs/{name}` endpoints by default. Pass the
  `--config.enable-read-api` flag at the command line to opt in to these
  endpoints.

v0.21.1 (2021-11-18)
--------------------

### Bugfixes

- Fix panic when using postgres_exporter integration (@saputradharma)

- Fix panic when dnsamsq_exporter integration tried to log a warning (@rfratto)

- Statsd Integration: Adding logger instance to the statsd mapper
  instantiation. (@gaantunes)

- Statsd Integration: Fix issue where mapped metrics weren't exposed to the
  integration. (@mattdurham)

- Operator: fix bug where version was a required field (@rfratto)

- Metrics: Only run WAL cleaner when metrics are being used and a WAL is
  configured. (@rfratto)

v0.21.0 (2021-11-17)
--------------------

### Enhancements

- Update Cortex dependency to v1.10.0-92-g85c378182. (@rlankfo)

- Update Loki dependency to v2.1.0-656-g0ae0d4da1. (@rlankfo)

- Update Prometheus dependency to v2.31.0 (@rlankfo)

- Add Agent Operator Helm quickstart guide (@hjet)

- Reorg Agent Operator quickstart guides (@hjet)

### Bugfixes

- Packaging: Use correct user/group env variables in RPM %post script (@simonc6372)

- Validate logs config when using logs_instance with automatic logging processor (@mapno)

- Operator: Fix MetricsInstance Service port (@hjet)

- Operator: Create govern service per Grafana Agent (@shturman)

- Operator: Fix relabel_config directive for PodLogs resource (@hjet)

- Traces: Fix `success_logic` code in service graphs processor (@mapno)

### Other changes

- Self-scraped integrations will now use an SUO-specific value for the `instance` label. (@rfratto)

- Traces: Changed service graphs store implementation to improve CPU performance (@mapno)

v0.20.1 (2021-12-08)
--------------------

> _NOTE_: The fixes in this patch are only present in v0.20.1 and >=v0.21.2.

### Security fixes

- This release contains a fix for
  [CVE-2021-41090](https://github.com/grafana/agent/security/advisories/GHSA-9c4x-5hgq-q3wh).

### Other changes

- This release disables the existing `/-/config` and
  `/agent/api/v1/configs/{name}` endpoitns by default. Pass the
  `--config.enable-read-api` flag at the command line to opt in to these
  endpoints.

v0.20.0 (2021-10-28)
--------------------

> **BREAKING CHANGES**: This release has breaking changes. Please read entries
> carefully and consult the [upgrade guide][] for specific instructions.

### Breaking Changes

- push_config is no longer supported in trace's config (@mapno)

### Features

- Operator: The Grafana Agent Operator can now generate a Kubelet service to
  allow a ServiceMonitor to collect Kubelet and cAdvisor metrics. This requires
  passing a `--kubelet-service` flag to the Operator in `namespace/name` format
  (like `kube-system/kubelet`). (@rfratto)

- Service graphs processor (@mapno)

### Enhancements

- Updated mysqld_exporter to v0.13.0 (@gaantunes)

- Updated postgres_exporter to v0.10.0 (@gaantunes)

- Updated redis_exporter to v1.27.1 (@gaantunes)

- Updated memcached_exporter to v0.9.0 (@gaantunes)

- Updated statsd_exporter to v0.22.2 (@gaantunes)

- Updated elasticsearch_exporter to v1.2.1 (@gaantunes)

- Add remote write to silent Windows Installer  (@mattdurham)

- Updated mongodb_exporter to v0.20.7 (@rfratto)

- Updated OTel to v0.36 (@mapno)

- Updated statsd_exporter to v0.22.2 (@mattdurham)

- Update windows_exporter to v0.16.0 (@rfratto, @mattdurham)

- Add send latency to agent dashboard (@bboreham)

### Bugfixes

- Do not immediately cancel context when creating a new trace processor. This
  was preventing scrape_configs in traces from functioning. (@lheinlen)

- Sanitize autologged Loki labels by replacing invalid characters with
  underscores (@mapno)

- Traces: remove extra line feed/spaces/tabs when reading password_file content
  (@nicoche)

- Updated envsubst to v2.0.0-20210730161058-179042472c46. This version has a
  fix needed for escaping values outside of variable substitutions. (@rlankfo)

- Grafana Agent Operator should no longer delete resources matching the names
  of the resources it manages. (@rfratto)

- Grafana Agent Operator will now appropriately assign an
  `app.kubernetes.io/managed-by=grafana-agent-operator` to all created
  resources. (@rfratto)

### Other changes

- Configuration API now returns 404 instead of 400 when attempting to get or
  delete a config which does not exist. (@kgeckhart)

- The windows_exporter now disables the textfile collector by default.
  (@rfratto)

v0.19.0 (2021-09-29)
--------------------

> **BREAKING CHANGES**: This release has breaking changes. Please read entries
> carefully and consult the [upgrade guide][] for specific instructions.

### Breaking Changes

- Reduced verbosity of tracing autologging by not logging `STATUS_CODE_UNSET`
  status codes. (@mapno)

- Operator: rename `Prometheus*` CRDs to `Metrics*` and `Prometheus*` fields to
  `Metrics*`. (@rfratto)

- Operator: CRDs are no longer referenced using a hyphen in the name to be
  consistent with how Kubernetes refers to resources. (@rfratto)

- `prom_instance` in the spanmetrics config is now named `metrics_instance`.
  (@rfratto)

### Deprecations

- The `loki` key at the root of the config file has been deprecated in favor of
  `logs`. `loki`-named fields in `automatic_logging` have been renamed
  accordinly: `loki_name` is now `logs_instance_name`, `loki_tag` is now
  `logs_instance_tag`, and `backend: loki` is now `backend: logs_instance`.
  (@rfratto)

- The `prometheus` key at the root of the config file has been deprecated in
  favor of `metrics`. Flag names starting with `prometheus.` have also been
  deprecated in favor of the same flags with the `metrics.` prefix. Metrics
  prefixed with `agent_prometheus_` are now prefixed with `agent_metrics_`.
  (@rfratto)

- The `tempo` key at the root of the config file has been deprecated in favor
  of `traces`. (@mattdurham)

### Features

- Added [GitHub exporter](https://github.com/infinityworks/github-exporter)
  integration. (@rgeyer)

- Add TLS config options for tempo `remote_write`s. (@mapno)

- Support autologging span attributes as log labels (@mapno)

- Put Tests requiring Network Access behind a -online flag (@flokli)

- Add logging support to the Grafana Agent Operator. (@rfratto)

- Add `operator-detach` command to agentctl to allow zero-downtime upgrades
  when removing an Operator CRD. (@rfratto)

- The Grafana Agent Operator will now default to deploying the matching release
  version of the Grafana Agent instead of v0.14.0. (@rfratto)

### Enhancements

- Update OTel dependency to v0.30.0 (@mapno)

- Allow reloading configuration using `SIGHUP` signal. (@tharun208)

- Add HOSTNAME environment variable to service file to allow for expanding the
  $HOSTNAME variable in agent config.  (@dfrankel33)

- Update jsonnet-libs to 1.21 for Kubernetes 1.21+ compatability. (@MurzNN)

- Make method used to add k/v to spans in prom_sd processor configurable.
  (@mapno)

### Bugfixes

- Regex capture groups like `${1}` will now be kept intact when using
  `-config.expand-env`. (@rfratto)

- The directory of the logs positions file will now properly be created on
  startup for all instances. (@rfratto)

- The Linux system packages will now configure the grafana-agent user to be a
  member of the adm and systemd-journal groups. This will allow logs to read
  from journald and /var/log by default. (@rfratto)

- Fix collecting filesystem metrics on Mac OS (darwin) in the `node_exporter`
  integration default config. (@eamonryan)

- Remove v0.0.0 flags during build with no explicit release tag (@mattdurham)

- Fix issue with global scrape_interval changes not reloading integrations
  (@kgeckhart)

- Grafana Agent Operator will now detect changes to referenced ConfigMaps and
  Secrets and reload the Agent properly. (@rfratto)

- Grafana Agent Operator's object label selectors will now use Kubernetes
  defaults when undefined (i.e., default to nothing). (@rfratto)

- Fix yaml marshalling tag for cert_file in kafka exporter agent config.
  (@rgeyer)

- Fix warn-level logging of dropped targets. (@james-callahan)

- Standardize scrape_interval to 1m in examples. (@mattdurham)

v0.18.4 (2021-09-14)
--------------------

### Enhancements

- Add `agent_prometheus_configs_changed_total` metric to track instance config
  events. (@rfratto)

### Bugfixes

- Fix info logging on windows. (@mattdurham)

- Scraping service: Ensure that a reshard is scheduled every reshard
  interval. (@rfratto)

v0.18.3 (2021-09-08)
--------------------

### Bugfixes

- Register missing metric for configstore consul request duration. (@rfratto)

- Logs should contain a caller field with file and line numbers again
  (@kgeckhart)

- In scraping service mode, the polling configuration refresh should honor
  timeout. (@mattdurham)

- In scraping service mode, the lifecycle reshard should happen using a
  goroutine. (@mattdurham)

- In scraping service mode, scraping service can deadlock when reloading during
  join. (@mattdurham)

- Scraping service: prevent more than one refresh from being queued at a time.
  (@rfratto)

v0.18.2 (2021-08-12)
--------------------

### Bugfixes

- Honor the prefix and remove prefix from consul list results (@mattdurham)

v0.18.1 (2021-08-09)
--------------------

### Bugfixes

- Reduce number of consul calls when ran in scrape service mode (@mattdurham)

v0.18.0 (2021-07-29)
--------------------

### Features

- Added [GitHub exporter](https://github.com/infinityworks/github-exporter)
  integration. (@rgeyer)

- Add support for OTLP HTTP trace exporting. (@mapno)

### Enhancements

- Switch to drone for releases. (@mattdurham)

- Update postgres_exporter to a [branch of](https://github.com/grafana/postgres_exporter/tree/exporter-package-v0.10.0) v0.10.0

### Bugfixes

- Enabled flag for integrations is not being honored. (@mattdurham)

v0.17.0 (2021-07-15)
--------------------

### Features

- Added [Kafka Lag exporter](https://github.com/davidmparrott/kafka_exporter)
  integration. (@gaantunes)

### Bugfixes

- Fix race condition that may occur and result in a panic when initializing
  scraping service cluster. (@rfratto)

v0.16.1 (2021-06-22)
--------------------

### Bugfixes

- Fix issue where replaying a WAL caused incorrect metrics to be sent over
  remote write. (@rfratto)

v0.16.0 (2021-06-17)
--------------------

### Features

- (beta) A Grafana Agent Operator is now available. (@rfratto)

### Enhancements

- Error messages when installing the Grafana Agent for Grafana Cloud will now
  be shown. (@rfratto)

### Bugfixes

- Fix a leak in the shared string interner introduced in v0.14.0. This fix was
  made to a [dependency](https://github.com/grafana/prometheus/pull/21).
  (@rfratto)

- Fix issue where a target will fail to be scraped for the process lifetime if
  that target had gone down for long enough that its series were removed from
  the in-memory cache (2 GC cycles). (@rfratto)

v0.15.0 (2021-06-03)
--------------------

> **BREAKING CHANGES**: This release has breaking changes. Please read entries
> carefully and consult the [upgrade guide][] for specific instructions.

### Breaking Changes

- The configuration of Tempo Autologging has changed. (@mapno)

### Features

- Add support for exemplars. (@mapno)

### Enhancements

- Add the option to log to stdout instead of a Loki instance. (@joe-elliott)

- Update Cortex dependency to v1.8.0.

- Running the Agent as a DaemonSet with host_filter and role: pod should no
  longer cause unnecessary load against the Kubernetes SD API. (@rfratto)

- Update Prometheus to v2.27.0. (@mapno)

- Update Loki dependency to d88f3996eaa2. This is a non-release build, and was
  needed to support exemplars. (@mapno)

- Update Cortex dependency to d382e1d80eaf. This is a non-release build, and
  was needed to support exemplars. (@mapno)

### Bugfixes

- Host filter relabeling rules should now work. (@rfratto)

- Fixed issue where span metrics where being reported with wrong time unit.
  (@mapno)

### Other changes

- Intentionally order tracing processors. (@joe-elliott)

v0.14.0 (2021-05-24)
--------------------

> **BREAKING CHANGES**: This release has breaking changes. Please read entries
> carefully and consult the [upgrade guide][] for specific instructions.
>
> **STABILITY NOTICE**: As of this release, functionality that is not
> recommended for production use and is expected to change will be tagged
> interchangably as "experimental" or "beta."

### Security fixes

- The Scraping service API will now reject configs that read credentials from
  disk by default. This prevents malicious users from reading arbitrary files
  and sending their contents over the network. The old behavior can be
  re-enabled by setting `dangerous_allow_reading_files: true` in the scraping
  service config. (@rfratto)

### Breaking changes

- Configuration for SigV4 has changed. (@rfratto)

### Deprecations

- `push_config` is now supplanted by `remote_block` and `batch`. `push_config`
  will be removed in a future version (@mapno)

### Features

- (beta) New integration: windows_exporter (@mattdurham)

- (beta) Grafana Agent Windows Installer is now included as a release artifact.
  (@mattdurham)

- Official M1 Mac release builds will now be generated! Look for
  `agent-darwin-arm64` and `agentctl-darwin-arm64` in the release assets.
  (@rfratto)

- Add support for running as a Windows service (@mattdurham)

- (beta) Add /-/reload support. It is not recommended to invoke `/-/reload`
  against the main HTTP server. Instead, two new command-line flags have been
  added: `--reload-addr` and `--reload-port`. These will launch a
  `/-/reload`-only HTTP server that can be used to safely reload the Agent's
  state.  (@rfratto)

- Add a /-/config endpoint. This endpoint will return the current configuration
  file with defaults applied that the Agent has loaded from disk. (@rfratto)

- (beta) Support generating metrics and exposing them via a Prometheus exporter
  from span data. (@yeya24)

- Tail-based sampling for tracing pipelines (@mapno)

- Added Automatic Logging feature for Tempo (@joe-elliott)

- Disallow reading files from within scraping service configs by default.
  (@rfratto)

- Add remote write for span metrics (@mapno)

### Enhancements

- Support compression for trace export. (@mdisibio)

- Add global remote_write configuration that is shared between all instances
  and integrations. (@mattdurham)

- Go 1.16 is now used for all builds of the Agent. (@rfratto)

- Update Prometheus dependency to v2.26.0. (@rfratto)

- Upgrade `go.opentelemetry.io/collector` to v0.21.0 (@mapno)

- Add kafka trace receiver (@mapno)

- Support mirroring a trace pipeline to multiple backends (@mapno)

- Add `headers` field in `remote_write` config for Tempo. `headers` specifies
  HTTP headers to forward to the remote endpoint. (@alexbiehl)

- Add silent uninstall to Windows Uninstaller. (@mattdurham)

### Bugfixes

- Native Darwin arm64 builds will no longer crash when writing metrics to the
  WAL. (@rfratto)

- Remote write endpoints that never function across the lifetime of the Agent
  will no longer prevent the WAL from being truncated. (@rfratto)

- Bring back FreeBSD support. (@rfratto)

- agentctl will no longer leak WAL resources when retrieving WAL stats.
  (@rfratto)

- Ensure defaults are applied to undefined sections in config file. This fixes
  a problem where integrations didn't work if `prometheus:` wasn't configured.
  (@rfratto)

- Fixed issue where automatic logging double logged "svc". (@joe-elliott)

### Other changes

- The Grafana Cloud Agent has been renamed to the Grafana Agent. (@rfratto)

- Instance configs uploaded to the Config Store API will no longer be stored
  along with the global Prometheus defaults. This is done to allow globals to
  be updated and re-apply the new global defaults to the configs from the
  Config Store. (@rfratto)

- The User-Agent header sent for logs will now be `GrafanaAgent/<version>`
  (@rfratto)

- Add `tempo_spanmetrics` namespace in spanmetrics (@mapno)

v0.13.1 (2021-04-09)
--------------------

### Bugfixes

- Validate that incoming scraped metrics do not have an empty label set or a
  label set with duplicate labels, mirroring the behavior of Prometheus.
  (@rfratto)

v0.13.0 (2021-02-25)
--------------------

> The primary branch name has changed from `master` to `main`. You may have to
> update your local checkouts of the repository to point at the new branch name.

### Features

- postgres_exporter: Support query_path and disable_default_metrics. (@rfratto)

### Enhancements

- Support other architectures in installation script. (@rfratto)

- Allow specifying custom wal_truncate_frequency per integration. (@rfratto)

- The SigV4 region can now be inferred using the shared config (at
  `$HOME/.aws/config`) or environment variables (via `AWS_CONFIG`). (@rfratto)

- Update Prometheus dependency to v2.25.0. (@rfratto)

### Bugfixes

- Not providing an `-addr` flag for `agentctl config-sync` will no longer
  report an error and will instead use the pre-existing default value.
  (@rfratto)

- Fixed a bug from v0.12.0 where the Loki installation script failed because
  positions_directory was not set. (@rfratto)

- Reduce the likelihood of dataloss during a remote_write-side outage by
  increasing the default wal_truncation_frequency to 60m and preventing the WAL
  from being truncated if the last truncation timestamp hasn't changed. This
  change increases the size of the WAL on average, and users may configure a
  lower wal_truncation_frequency to deliberately choose a smaller WAL over
  write guarantees. (@rfratto)

- Add the ability to read and serve HTTPS integration metrics when given a set
  certificates (@mattdurham)

v0.12.0 (2021-02-05)
--------------------

> **BREAKING CHANGES**: This release has breaking changes. Please read entries
> carefully and consult the [upgrade guide][] for specific instructions.

### Breaking Changes

- The configuration format for the `loki` block has changed. (@rfratto)

- The configuration format for the `tempo` block has changed. (@rfratto)

### Features

- Support for multiple Loki Promtail instances has been added. (@rfratto)

- Support for multiple Tempo instances has been added. (@rfratto)

- Added [ElasticSearch exporter](https://github.com/justwatchcom/elasticsearch_exporter)
  integration. (@colega)

### Enhancements

- `.deb` and `.rpm` packages are now generated for all supported architectures.
  The architecture of the AMD64 package in the filename has been renamed to
  `amd64` to stay synchronized with the architecture name presented from other
  release assets. (@rfratto)

- The `/agent/api/v1/targets` API will now include discovered labels on the
  target pre-relabeling in a `discovered_labels` field. (@rfratto)

- Update Loki to 59a34f9867ce. This is a non-release build, and was needed to
  support multiple Loki instances. (@rfratto)

- Scraping service: Unhealthy Agents in the ring will no longer cause job
  distribution to fail. (@rfratto)

- Scraping service: Cortex ring metrics (prefixed with cortex_ring_) will now
  be registered for tracking the state of the hash ring. (@rfratto)

- Scraping service: instance config ownership is now determined by the hash of
  the instance config name instead of the entire config. This means that
  updating a config is guaranteed to always hash to the same Agent, reducing
  the number of metrics gaps. (@rfratto)

- Only keep a handful of K8s API server metrics by default to reduce default
  active series usage. (@hjet)

- Go 1.15.8 is now used for all distributions of the Agent. (@rfratto)

### Bugfixes

- `agentctl config-check` will now work correctly when the supplied config file
  contains integrations. (@hoenn)

v0.11.0 (2021-01-20)
--------------------

### Features

- ARMv6 builds of `agent` and `agentctl` will now be included in releases to
  expand Agent support to cover all models of Raspberry Pis. ARMv6 docker
  builds are also now available. (@rfratto)

- Added `config-check` subcommand for `agentctl` that can be used to validate
  Agent configuration files before attempting to load them in the `agent`
  itself. (@56quarters)

### Enhancements

- A sigv4 install script for Prometheus has been added. (@rfratto)

- NAMESPACE may be passed as an environment variable to the Kubernetes install
  scripts to specify an installation namespace. (@rfratto)

### Bugfixes

- The K8s API server scrape job will use the API server Service name when
  resolving IP addresses for Prometheus service discovery using the "Endpoints"
  role. (@hjet)

- The K8s manifests will no longer include the `default/kubernetes` job twice
  in both the DaemonSet and the Deployment. (@rfratto)

v0.10.0 (2021-01-13)
--------------------

### Features

- Prometheus `remote_write` now supports SigV4 authentication using the
  [AWS default credentials chain](https://docs.aws.amazon.com/sdk-for-java/v1/developer-guide/credentials.html).
  This enables the Agent to send metrics to Amazon Managed Prometheus without
  needing the [SigV4 Proxy](https://github.com/awslabs/aws-sigv4-proxy).
  (@rfratto)

### Enhancements

- Update `redis_exporter` to v1.15.0. (@rfratto)

- `memcached_exporter` has been updated to v0.8.0. (@rfratto)

- `process-exporter` has been updated to v0.7.5. (@rfratto)

- `wal_cleanup_age` and `wal_cleanup_period` have been added to the top-level
  Prometheus configuration section. These settings control how Write Ahead Logs
  (WALs) that are not associated with any instances are cleaned up. By default,
  WALs not associated with an instance that have not been written in the last
  12 hours are eligible to be cleaned up. This cleanup can be disabled by
  setting `wal_cleanup_period` to `0`. (@56quarters)

- Configuring logs to read from the systemd journal should now work on journals
  that use +ZSTD compression. (@rfratto)

### Bugfixes

- Integrations will now function if the HTTP listen address was set to a value
  other than the default. (@mattdurham)

- The default Loki installation will now be able to write its positions file.
  This was prevented by accidentally writing to a readonly volume mount.
  (@rfratto)

v0.9.1 (2021-01-04)
-------------------

### Enhancements

- agentctl will now be installed by the rpm and deb packages as
  `grafana-agentctl`. (@rfratto)

v0.9.0 (2020-12-10)
-------------------

### Features

- Add support to configure TLS config for the Tempo exporter to use
  insecure_skip_verify to disable TLS chain verification. (@bombsimon)

- Add `sample-stats` to `agentctl` to search the WAL and return a summary of
  samples of series matching the given label selector. (@simonswine)

- New integration:
  [postgres_exporter](https://github.com/wrouesnel/postgres_exporter)
  (@rfratto)

- New integration:
  [statsd_exporter](https://github.com/prometheus/statsd_exporter) (@rfratto)

- New integration:
  [consul_exporter](https://github.com/prometheus/consul_exporter) (@rfratto)

- Add optional environment variable substitution of configuration file.
  (@dcseifert)

### Enhancements

- `min_wal_time` and `max_wal_time` have been added to the instance config
  settings, guaranteeing that data in the WAL will exist for at least
  `min_wal_time` and will not exist for longer than `max_wal_time`. This change
  will increase the size of the WAL slightly but will prevent certain scenarios
  where data is deleted before it is sent. To revert back to the old behavior,
  set `min_wal_time` to `0s`. (@rfratto)

- Update `redis_exporter` to v1.13.1. (@rfratto)

- Bump OpenTelemetry-collector dependency to v0.16.0. (@bombsimon)

### Bugfixes

- Fix issue where the Tempo example manifest could not be applied because the
  port names were too long. (@rfratto)

- Fix issue where the Agent Kubernetes manifests may not load properly on AKS.
  (#279) (@rfratto)

### Other changes

- The User-Agent header sent for logs will now be `GrafanaCloudAgent/<version>`
  (@rfratto)

v0.8.0 (2020-11-06)
-------------------

### Features

- New integration: [dnsamsq_exporter](https://github.com/google/dnsamsq_exporter)
  (@rfratto).

- New integration: [memcached_exporter](https://github.com/prometheus/memcached_exporter)
  (@rfratto).

### Enhancements

- Add `<integration name>_build_info` metric to all integrations. The build
  info displayed will match the build information of the Agent and _not_ the
  embedded exporter. This metric is used by community dashboards, so adding it
  to the Agent increases compatibility with existing dashboards that depend on
  it existing. (@rfratto)

- Bump OpenTelemetry-collector dependency to 0.14.0 (@joe-elliott)

### Bugfixes

- Error messages when retrieving configs from the KV store will now be logged,
  rather than just logging a generic message saying that retrieving the config
  has failed. (@rfratto)

v0.7.2 (2020-10-29)
-------------------

### Enhancements

- Bump Prometheus dependency to 2.21. (@rfratto)

- Bump OpenTelemetry-collector dependency to 0.13.0 (@rfratto)

- Bump Promtail dependency to 2.0. (@rfratto)

- Enhance host_filtering mode to support targets from Docker Swarm and Consul.
  Also, add a `host_filter_relabel_configs` to that will apply relabeling rules
  for determining if a target should be dropped. Add a documentation section
  explaining all of this in detail. (@rfratto)

### Bugfixes

- Fix deb package prerm script so that it stops the agent on package removal.
  (@jdbaldry)

- Fix issue where the `push_config` for Tempo field was expected to be
  `remote_write`. `push_config` now works as expected. (@rfratto)

v0.7.1 (2020-10-23)
-------------------

### Bugfixes

- Fix issue where ARM binaries were not published with the GitHub release.

v0.7.0 (2020-10-23)
-------------------

### Features

- Added Tracing Support. (@joe-elliott)

- Add RPM and deb packaging. (@jdbaldry, @simon6372)

- arm64 and arm/v7 Docker containers and release builds are now available for
  `agent` and `agentctl`. (@rfratto)

- Add `wal-stats` and `target-stats` tooling to `agentctl` to discover WAL and
  cardinality issues. (@rfratto)

- [mysqld_exporter](https://github.com/prometheus/mysqld_exporter) is now
  embedded and available as an integration. (@rfratto)

- [redis_exporter](https://github.com/oliver006/redis_exporter) is now embedded
  and available as an integration. (@dafydd-t)

### Enhancements

- Resharding the cluster when using the scraping service mode now supports
  timeouts through `reshard_timeout`. The default value is `30s.` This timeout
  applies to cluster-wide reshards (performed when joining and leaving the
  cluster) and local reshards (done on the `reshard_interval`). (@rfratto)

### Bugfixes

- Fix issue where integrations crashed with instance_mode was set to `distinct`
  (@rfratto)

- Fix issue where the `agent` integration did not work on Windows (@rfratto).

- Support URL-encoded paths in the scraping service API. (@rfratto)

- The instance label written from replace_instance_label can now be overwritten
  with relabel_configs. This bugfix slightly modifies the behavior of what data
  is stored. The final instance label will now be stored in the WAL rather than
  computed by remote_write. This change should not negatively affect existing
  users. (@rfratto)

v0.6.1 (2020-04-11)
-------------------

### Bugfixes

- Fix issue where build information was empty when running the Agent with
  --version. (@rfratto)

- Fix issue where updating a config in the scraping service may fail to pick up
  new targets. (@rfratto)

- Fix deadlock that slowly prevents the Agent from scraping targets at a high
  scrape volume. (@rfratto)

v0.6.0 (2020-09-04)
-------------------

### Breaking Changes

- The Configs API will now disallow two instance configs having multiple
  `scrape_configs` with the same `job_name`. This was needed for the instance
  sharing mode, where combined instances may have duplicate `job_names` across
  their `scrape_configs`. This brings the scraping service more in line with
  Prometheus, where `job_names` must globally be unique. This change also
  disallows concurrent requests to the put/apply config API endpoint to prevent
  a race condition of two conflicting configs being applied at the same time.
  (@rfratto)

### Deprecations

- `use_hostname_label` is now supplanted by `replace_instance_label`.
  `use_hostname_label` will be removed in a future version. (@rfratto)

### Features

- The Grafana Agent can now collect logs and send to Loki. This is done by
  embedding Promtail, the official Loki log collection client. (@rfratto)

- Integrations can now be enabled without scraping. Set scrape_integrations to
  `false` at the `integrations` key or within the specific integration you
  don't want to scrape. This is useful when another Agent or Prometheus server
  will scrape the integration. (@rfratto)

- [process-exporter](https://github.com/ncabatoff/process-exporter) is now
  embedded as `process_exporter`. The hypen has been changed to an underscore
  in the config file to retain consistency with `node_exporter`. (@rfratto)

### Enhancements

- A new config option, `replace_instance_label`, is now available for use with
  integrations. When this is true, the instance label for all metrics coming
  from an integration will be replaced with the machine's hostname rather than
  127.0.0.1. (@rfratto)

- The embedded Prometheus version has been updated to 2.20.1. (@rfratto,
  @gotjosh)

- The User-Agent header written by the Agent when remote_writing will now be
  `GrafanaCloudAgent/<Version>` instead of `Prometheus/<Prometheus Version>`.
  (@rfratto)

- The subsystems of the Agent (`prometheus`, `loki`) are now made optional.
  Enabling integrations also implicitly enables the associated subsystem. For
  example, enabling the `agent` or `node_exporter` integration will force the
  `prometheus` subsystem to be enabled.  (@rfratto)

### Bugfixes

- The documentation for Tanka configs is now correct. (@amckinley)

- Minor corrections and spelling issues have been fixed in the Overview
  documentation. (@amckinley)

- The new default of `shared` instances mode broke the metric value for
  `agent_prometheus_active_configs`, which was tracking the number of combined
  configs (i.e., number of launched instances). This metric has been fixed and
  a new metric, `agent_prometheus_active_instances`, has been added to track
  the numbger of launched instances. If instance sharing is not enabled, both
  metrics will share the same value. (@rfratto)

- `remote_write` names in a group will no longer be copied from the
  remote_write names of the first instance in the group. Rather, all
  remote_write names will be generated based on the first 6 characters of the
  group hash and the first six characters of the remote_write hash. (@rfratto)

- Fix a panic that may occur during shutdown if the WAL is closed in the middle
  of the WAL being truncated. (@rfratto)

v0.5.0 (2020-08-12)
-------------------

### Features

- A [scrape targets API](https://github.com/grafana/agent/blob/main/docs/api.md#list-current-scrape-targets)
  has been added to show every target the Agent is currently scraping, when it
  was last scraped, how long it took to scrape, and errors from the last
  scrape, if any. (@rfratto)

- "Shared Instance Mode" is the new default mode for spawning Prometheus
  instances, and will improve CPU and memory usage for users of integrations
  and the scraping service. (@rfratto)

### Enhancements

- Memory stability and utilization of the WAL has been improved, and the
  reported number of active series in the WAL will stop double-counting
  recently churned series. (@rfratto)

- Changing scrape_configs and remote_write configs for an instance will now be
  dynamically applied without restarting the instance. This will result in less
  missing metrics for users of the scraping service that change a config.
  (@rfratto)

- The Tanka configuration now uses k8s-alpha. (@duologic)

### Bugfixes

- The Tanka configuration will now also deploy a single-replica deployment
  specifically for scraping the Kubernetes API. This deployment acts together
  with the Daemonset to scrape the full cluster and the control plane.
  (@gotjosh)

- The node_exporter filesystem collector will now work on Linux systems without
  needing to manually set the blocklist and allowlist of filesystems.
  (@rfratto)

v0.4.0 (2020-06-18)
-------------------

### Features

- Support for integrations has been added. Integrations can be any embedded
  tool, but are currently used for embedding exporters and generating scrape
  configs. (@rfratto)

- node_exporter has been added as an integration. This is the full version of
  node_exporter with the same configuration options. (@rfratto)

- An Agent integration that makes the Agent automatically scrape itself has
  been added. (@rfratto)

### Enhancements

- The WAL can now be truncated if running the Agent without any remote_write
  endpoints. (@rfratto)

### Bugfixes

- Prevent the Agent from crashing when a global Prometheus config stanza is not
  provided. (@robx)

- Enable agent host_filter in the Tanka configs, which was disabled by default
  by mistake. (@rfratto)

v0.3.2 (2020-05-29)
-------------------

### Features

- Tanka configs that deploy the scraping service mode are now available
  (@rfratto)

- A k3d example has been added as a counterpart to the docker-compose example.
  (@rfratto)

### Enhancements

- Labels provided by the default deployment of the Agent (Kubernetes and Tanka)
  have been changed to align with the latest changes to grafana/jsonnet-libs.
  The old `instance` label is now called `pod`, and the new `instance` label is
  unique. A `container` label has also been added. The Agent mixin has been
  subsequently updated to also incorporate these label changes. (@rfratto)

- The `remote_write` and `scrape_config` sections now share the same
  validations as Prometheus (@rfratto)

- Setting `wal_truncation_frequency` to less than the scrape interval is now
  disallowed (@rfratto)

### Bugfixes

- A deadlock in scraping service mode when updating a config that shards to the
  same node has been fixed (@rfratto)

- `remote_write` config stanzas will no longer ignore `password_file`
  (@rfratto)

- `scrape_config` client secrets (e.g., basic auth, bearer token,
  `password_file`) will now be properly retained in scraping service mode
  (@rfratto)

- Labels for CPU, RX, and TX graphs in the Agent Operational dashboard now
  correctly show the pod name of the Agent instead of the exporter name.
  (@rfratto)

v0.3.1 (2020-05-20)
-------------------

### Features

- The Agent has upgraded its vendored Prometheus to v2.18.1 (@gotjosh,
  @rfratto)

### Bugfixes

- A typo in the Tanka configs and Kubernetes manifests that prevents the Agent
  launching with v0.3.0 has been fixed (@captncraig)

- Fixed a bug where Tanka mixins could not be used due to an issue with the
  folder placement enhancement (@rfratto)

### Enhancements

- `agentctl` and the config API will now validate that the YAML they receive
  are valid instance configs. (@rfratto)

v0.3.0 (2020-05-13)
-------------------

### Features

- A third operational mode called "scraping service mode" has been added. A KV
  store is used to store instance configs which are distributed amongst a
  clustered set of Agent processes, dividing the total scrape load across each
  agent. An API is exposed on the Agents to list, create, update, and delete
  instance configurations from the KV store. (@rfratto)

- An "agentctl" binary has been released to interact with the new instance
  config management API created by the "scraping service mode." (@rfratto,
  @hoenn)

- The Agent now includes readiness and healthiness endpoints. (@rfratto)

### Enhancements

- The YAML files are now parsed strictly and an invalid YAML will generate an
  error at runtime. (@hoenn)

- The default build mode for the Docker containers is now release, not debug.
  (@rfratto)

- The Grafana Agent Tanka Mixins now are placed in an "Agent" folder within
  Grafana. (@cyriltovena)

v0.2.0 (2020-04-09)
-------------------

### Features

- The Prometheus remote write protocol will now send scraped metadata (metric
  name, help, type and unit). This results in almost negligent bytes sent
  increase as metadata is only sent every minute. It is on by default.
  (@gotjosh)

  These metrics are available to monitor metadata being sent:
  - `prometheus_remote_storage_succeeded_metadata_total`
  - `prometheus_remote_storage_failed_metadata_total`
  - `prometheus_remote_storage_retried_metadata_total`
  - `prometheus_remote_storage_sent_batch_duration_seconds` and
    `prometheus_remote_storage_sent_bytes_total` have a new label “type” with
    the values of `metadata` or `samples`.

### Enhancements

- The Agent has upgraded its vendored Prometheus to v2.17.1 (@rfratto)

### Bugfixes

- Invalid configs passed to the agent will now stop the process after they are
  logged as invalid; previously the Agent process would continue. (@rfratto)

- Enabling host_filter will now allow metrics from node role Kubernetes service
  discovery to be scraped properly (e.g., cAdvisor, Kubelet). (@rfratto)

v0.1.1 (2020-03-16)
-------------------

### Other changes

- Nits in documentation (@sh0rez)

- Fix various dashboard mixin problems from v0.1.0 (@rfratto)

- Pass through release tag to `docker build` (@rfratto)

v0.1.0 (2020-03-16)
-------------------

> First release!

### Features

- Support for scraping Prometheus metrics and sharding the agent through the
  presence of a `host_filter` flag within the Agent configuration file.

[upgrade guide]: https://grafana.com/docs/agent/latest/upgrade-guide/
[contributors guide]: ./docs/developer/contributing.md#updating-the-changelog<|MERGE_RESOLUTION|>--- conflicted
+++ resolved
@@ -12,7 +12,8 @@
 
 ### Breaking changes
 
-<<<<<<< HEAD
+- Remove `otelcol.exporter.jaeger` component (@hainenber)
+
 - In the mysqld exporter integration, some metrics are removed and others are renamed. (@marctc)
   - Removed metrics:
     - "mysql_last_scrape_failed" (gauge)
@@ -29,10 +30,6 @@
 
 - Bump `mysqld_exporter` version to v0.15.0. (@marctc)
 
-v0.37.0-rc.1 (2023-10-06)
-=======
-- Remove `otelcol.exporter.jaeger` component (@hainenber)
-
 ### Features
 
 - Added a new `stage.decolorize` stage to `loki.process` component which 
@@ -90,7 +87,6 @@
   loki.source.kubernetes component. (@wildum)
 
 v0.37.0 (2023-10-10)
->>>>>>> 1d11d379
 -----------------
 
 ### Breaking changes
