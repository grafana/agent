--- conflicted
+++ resolved
@@ -54,13 +54,9 @@
     (@captncraig)
   - `prometheus.exporter.consul` collects metrics from a consul installation
     (@captncraig)
-<<<<<<< HEAD
   - `prometheus.exporter.github` collects metrics from GitHub (@jcreixell)
-=======
-  - `prometheus.integration.github` collects metrics from GitHub (@jcreixell)
-  - `prometheus.integration.redis` collects metrics from a redis database (@spartan0x117)
-
->>>>>>> 7b3b0b29
+  - `prometheus.exporter.redis` collects metrics from a redis database (@spartan0x117)
+
 
 ### Enhancements
 
