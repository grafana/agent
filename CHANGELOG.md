# Changelog

> _Contributors should read our [contributors guide][] for instructions on how
> to update the changelog._

This document contains a historical list of changes between releases. Only
changes that impact end-user behavior are listed; changes to documentation or
internal API changes are not present.

Main (unreleased)
-----------------

### Breaking changes

- Remove `otelcol.exporter.jaeger` component (@hainenber)

- In the mysqld exporter integration, some metrics are removed and others are renamed. (@marctc)
  - Removed metrics:
    - "mysql_last_scrape_failed" (gauge)
    - "mysql_exporter_scrapes_total" (counter)
    - "mysql_exporter_scrape_errors_total" (counter)
  - Metric names in the `info_schema.processlist` collector have been [changed](https://github.com/prometheus/mysqld_exporter/pull/603).
  - Metric names in the `info_schema.replica_host` collector have been [changed](https://github.com/prometheus/mysqld_exporter/pull/496).
  - Changes related to `replication_group_member_stats collector`:
    - metric "transaction_in_queue" was Counter instead of Gauge
    - renamed 3 metrics starting with `mysql_perf_schema_transaction_` to start with `mysql_perf_schema_transactions_` to be consistent with column names.
    - exposing only server's own stats by matching `MEMBER_ID` with `@@server_uuid` resulting "member_id" label to be dropped.

### Other changes

- Bump `mysqld_exporter` version to v0.15.0. (@marctc)

### Features

- Added a new `stage.decolorize` stage to `loki.process` component which 
  allows to strip ANSI color codes from the log lines. (@thampiotr)

- Added a new `stage.sampling` stage to `loki.process` component which
  allows to only process a fraction of logs and drop the rest. (@thampiotr)

- Added a new `stage.eventlogmessage` stage to `loki.process` component which
  allows to extract data from Windows Event Log. (@thampiotr)

- Update version of River to support raw strings in flow using a backtick. (@erikbaranowski)

### Bugfixes

- Fixed an issue where `loki.process` validation for stage `metric.counter` was 
  allowing invalid combination of configuration options. (@thampiotr)

- Fixed issue where adding a module after initial start, that failed to load then subsequently resolving the issue would cause the module to
  permanently fail to load with `id already exists` error. (@mattdurham)

- Fixed some converter diagnostics so they show as warnings rather than errors. Improve
  clarity for various diagnostics. (@erikbaranowski)

- Wire up the agent exporter integration for the static converter. (@erikbaranowski)

- Allow the usage of encodings other than UTF8 to be used with environment variable expansion. (@mattdurham)

- Fixed an issue where native histogram time series were being dropped silently.  (@krajorama)

- Fix an issue with static mode and `promtail` converters, where static targets 
  did not correctly default to `localhost` when not provided. (@thampiotr)

- Fix validation issue with ServiceMonitors when scrape timeout is greater than interval. (@captncraig)

### Enhancements

- The `loki.write` WAL now has snappy compression enabled by default. (@thepalbi)

- Allow converting labels to structured metadata with Loki's structured_metadata stage. (@gonzalesraul)

- Improved performance of `pyroscope.scrape` component when working with a large number of targets. (@cyriltovena)

<<<<<<< HEAD
- Added support for comma-separated list of fields in `source` option and a 
  new `separator` option in `drop` stage of `loki.process`. (@thampiotr)
=======
- The `loki.source.docker` component now allows connecting to Docker daemons
  over HTTP(S) and setting up TLS credentials. (@tpaschalis)
>>>>>>> b4b267d7

v0.37.2 (2023-10-16)
-----------------

### Bugfixes

- Fix the handling of the `--cluster.join-addresses` flag causing an invalid
  comparison with the mutually-exclusive `--cluster.discover-peers`. (@tpaschalis)

- Fix an issue with the static to flow converter for blackbox exporter modules
  config not being included in the river output. (@erikbaranowski)

- Fix issue with default values in `discovery.nomad`. (@marctc)
  
### Enhancements

- Update Prometheus dependency to v2.47.2. (@tpaschalis)

- Allow Out of Order writing to the WAL for metrics. (@mattdurham)

- Added new config options to spanmetrics processor in static mode (@ptodev):
  - `aggregation_temporality`: configures whether to reset the metrics after flushing.
  - `metrics_flush_interval`: configures how often to flush generated metrics.

### Other changes

- Use Go 1.21.3 for builds. (@tpaschalis)

v0.37.1 (2023-10-10)
-----------------

### Bugfixes

- Fix the initialization of the default namespaces map for the operator and the
  loki.source.kubernetes component. (@wildum)

v0.37.0 (2023-10-10)
-----------------

### Breaking changes

- Set `retry_on_http_429` to `true` by default in the `queue_config` block in static mode's `remote_write`. (@wildum)

- Renamed `non_indexed_labels` Loki processing stage to `structured_metadata`. (@vlad-diachenko)

- Include `otel_scope_name` and `otel_scope_version` in all metrics for `otelcol.exporter.prometheus`
  by default using a new argument `include_scope_labels`. (@erikbaranowski)

- Static mode Windows Certificate Filter no longer restricted to TLS 1.2 and specific cipher suites. (@mattdurham)

- The `__meta_agent_integration*` and `__meta_agent_hostname` labels have been
  removed from the targets exposed by `prometheus.exporter.*` components and
  got replaced by the pair of `__meta_component_name` and `__meta_component_id`
  labels. (@tpaschalis)

- Flow: Allow `prometheus.exporter.unix` to be specified multiple times and used in modules. This now means all
  `prometheus.exporter.unix` references will need a label `prometheus.exporter.unix "example"`. (@mattdurham)

### Features

- New Grafana Agent Flow components:

  - `discovery.consulagent` discovers scrape targets from Consul Agent. (@wildum)
  - `discovery.dockerswarm` discovers scrape targets from Docker Swarm. (@wildum)
  - `discovery.ionos` discovers scrape targets from the IONOS Cloud API. (@wildum)
  - `discovery.kuma` discovers scrape targets from the Kuma control plane. (@tpaschalis)
  - `discovery.linode` discovers scrape targets from the Linode API. (@captncraig)
  - `discovery.marathon` discovers scrape targets from Marathon servers. (@wildum)
  - `discovery.nerve` discovers scrape targets from AirBnB's Nerve. (@tpaschalis)
  - `discovery.scaleway` discovers scrape targets from Scaleway virtual
    instances and bare-metal machines. (@rfratto)
  - `discovery.serverset` discovers Serversets stored in Zookeeper. (@thampiotr)
  - `discovery.triton` discovers scrape targets from Triton Container Monitor. (@erikbaranowski)
  - `faro.receiver` accepts Grafana Faro-formatted telemetry data over the
    network and forwards it to other components. (@megumish, @rfratto)
  - `otelcol.connector.servicegraph` creates service graph metrics from spans. It is the
    flow mode equivalent to static mode's `service_graphs` processor. (@ptodev)
  - `otelcol.connector.spanlogs` creates logs from spans. It is the flow mode equivalent
    to static mode's `automatic_logging` processor. (@ptodev)
  - `otelcol.processor.k8sattributes` adds Kubernetes metadata as resource attributes
    to spans, logs, and metrics. (@acr92)
  - `otelcol.processor.probabilistic_sampler` samples logs and traces based on configuration options. (@mar4uk)
  - `otelcol.processor.transform` transforms OTLP telemetry data using the
    OpenTelemetry Transformation Language (OTTL). It is most commonly used
    for transformations on attributes.
  - `prometheus.exporter.agent` exposes the agent's internal metrics. (@hainenber)
  - `prometheus.exporter.azure` collects metrics from Azure. (@wildum)
  - `prometheus.exporter.cadvisor` exposes cAdvisor metrics. (@tpaschalis)
  - `prometheus.exporter.vsphere` exposes vmware vsphere metrics. (@marctc)
  - `remote.kubernetes.configmap` loads a configmap's data for use in other components (@captncraig)
  - `remote.kubernetes.secret` loads a secret's data for use in other components (@captncraig)

- Flow: allow the HTTP server to be configured with TLS in the config file
  using the new `http` config block. (@rfratto)

- Clustering: add new flag `--cluster.max-join-peers` to limit the number of peers the system joins. (@wildum)

- Clustering: add a new flag `--cluster.name` to prevent nodes without this identifier from joining the cluster. (@wildum)

- Clustering: add IPv6 support when using advertise interfaces to assign IP addresses. (@wildum)

- Add a `file_watch` block in `loki.source.file` to configure how often to poll files from disk for changes via `min_poll_frequency` and `max_poll_frequency`.
  In static mode it can be configured in the global `file_watch_config` via `min_poll_frequency` and `max_poll_frequency`.  (@wildum)

- Flow: In `prometheus.exporter.blackbox`, allow setting labels for individual targets. (@spartan0x117)

- Add optional `nil_to_zero` config flag for `YACE` which can be set in the `static`, `discovery`, or `metric` config blocks. (@berler)

- The `cri` stage in `loki.process` can now be configured to limit line size.

- Flow: Allow `grafana-agent run` to accept a path to a directory of `*.river` files.
  This will load all River files in the directory as a single configuration;
  component names must be unique across all loaded files. (@rfratto, @hainenber)

- Added support for `static` configuration conversion in `grafana-agent convert` and `grafana-agent run` commands. (@erikbaranowski)

- Flow: the `prometheus.scrape` component can now configure the scraping of
  Prometheus native histograms. (@tpaschalis)

- Flow: the `prometheus.remote_write` component now supports SigV4 and AzureAD authentication. (@ptodev)

### Enhancements

- Clustering: allow advertise interfaces to be configurable, with the possibility to select all available interfaces. (@wildum)

- Deleted series will now be removed from the WAL sooner, allowing Prometheus
  remote_write to free memory associated with removed series sooner. (@rfratto)

- Added a `disable_high_cardinality_metrics` configuration flag to `otelcol`
  exporters and receivers to switch high cardinality debug metrics off.  (@glindstedt)

- `loki.source.kafka` component now exposes internal label `__meta_kafka_offset`
  to indicate offset of consumed message. (@hainenber)

- Add a`tail_from_end` attribute in `loki.source.file` to have the option to start tailing a file from the end if a cached position is not found.
  This is valuable when you want to tail a large file without reading its entire content. (@wildum)

- Flow: improve river config validation step in `prometheus.scrape` by comparing `scrape_timeout` with `scrape_interval`. (@wildum)

- Flow: add `randomization_factor` and `multiplier` to retry settings in
  `otelcol` components. (@rfratto)

- Add support for `windows_certificate_filter` under http tls config block. (@mattdurham)

- Add `openstack` config converter to convert OpenStack yaml config (static mode) to river config (flow mode). (@wildum)

- Some `otelcol` components will now display their debug metrics via the
  Agent's `/metrics` endpoint. Those components include `otelcol.receiver.otlp`,
  `otelcol.exporter.otlp` and `otelcol.processor.batch`. There may also be metrics
  from other components which are not documented yet. (@ptodev)

- Agent Management: Honor 503 ServiceUnavailable `Retry-After` header. (@jcreixell)

- Bump opentelemetry-collector and opentelemetry-collector-contrib versions from v0.80 to v0.85 (@wildum):
  - add `authoriy` attribute to `otelcol.exporter.loadbalancing` to override the default value in gRPC requests.
  - add `exemplars` support to `otelcol.connector.spanmetrics`.
  - add `exclude_dimensions` attribute to `otelcol.connector.spanmetrics` to exclude dimensions from the default set.
  - add `authority` attribute to `otelcol.receiver.otlp` to override the default value in gRPC requests.
  - add `disable_keep_alives` attribute to `otelcol.receiver.otlp` to disable the HTTP keep alive feature.
  - add `traces_url_path`, `metrics_url_path` and `logs_url_path` attributes to `otelcol.receiver.otlp` to specify the URl path to respectively receive traces, metrics and logs on.
  - add the value `json` to the `encoding` attribute of `otelcol.receiver.kafka`. The component is now able to decode `json` payload and to insert it into the body of a log record.

- Added `scrape` block to customize the default behavior of `prometheus.operator.podmonitors`, `prometheus.operator.probes`, and `prometheus.operator.servicemonitors`. (@sberz)

- The `instance` label of targets exposed by `prometheus.exporter.*` components
  is now more representative of what is being monitored. (@tpaschalis)

- Promtail converter will now treat `global positions configuration is not supported` as a Warning instead of Error. (@erikbaranowski)

- Add new `agent_component_dependencies_wait_seconds` histogram metric and a dashboard panel
  that measures how long components wait to be evaluated after their dependency is updated (@thampiotr)

- Add additional endpoint to debug scrape configs generated inside `prometheus.operator.*` components (@captncraig)

- Components evaluation is now performed in parallel, reducing the impact of
  slow components potentially blocking the entire telemetry pipeline.
  The `agent_component_evaluation_seconds` metric now measures evaluation time
  of each node separately, instead of all the directly and indirectly
  dependant nodes. (@thampiotr)

- Update Prometheus dependency to v2.46.0. (@tpaschalis)

- The `client_secret` config argument in the `otelcol.auth.oauth2` component is
  now of type `secret` instead of type `string`. (@ptodev)

### Bugfixes

- Fixed `otelcol.exporter.prometheus` label names for the `otel_scope_info`
  metric to match the OTLP Instrumentation Scope spec. `name` is now `otel_scope_name`
  and `version` is now `otel_version_name`. (@erikbaranowski)

- Fixed a bug where converting `YACE` cloudwatch config to river skipped converting static jobs. (@berler)

- Fixed the `agent_prometheus_scrape_targets_gauge` incorrectly reporting all discovered targets
  instead of targets that belong to current instance when clustering is enabled. (@thampiotr)

- Fixed race condition in cleaning up metrics when stopping to tail files in static mode. (@thampiotr)

- Fixed a bug where the BackOffLimit for the kubernetes tailer was always set to zero. (@anderssonw)

- Fixed a bug where Flow agent fails to load `comment` statement in `argument` block. (@hainenber)

- Fix initialization of the RAPL collector for the node_exporter integration
  and the prometheus.exporter.unix component. (@marctc)

- Set instrumentation scope attribute for traces emitted by Flow component. (@hainenber)

### Other changes

- Use Go 1.21.1 for builds. (@rfratto)

- Read contextual attributes from Faro measurements (@codecapitano)

- Rename Grafana Agent service in windows app and features to not include the description

- Correct YAML level for `multitenancy_enabled` option in Mimir's config in examples. (@hainenber)

- Operator: Update default config reloader version. (@captncraig)

- Sorting of common fields in log messages emitted by the agent in Flow mode
  have been standardized. The first fields will always be `ts`, `level`, and
  `msg`, followed by non-common fields. Previously, the position of `msg` was
  not consistent. (@rfratto)

- Documentation updated to link discovery.http and prometheus.scrape advanced configs (@proffalken)

- Bump SNMP exporter version to v0.24.1 (@marctc)

- Switch to `IBM/sarama` module. (@hainenber)

- Bump `webdevops/go-commons` to version containing `LICENSE`. (@hainenber)

- `prometheus.operator.probes` no longer ignores relabeling `rule` blocks. (@sberz)

- Documentation updated to correct default path from `prometheus.exporter.windows` `text_file` block (@timo1707)

- Bump `redis_exporter` to v1.54.0 (@spartan0x117)

- Migrate NodeJS installation in CI build image away from installation script. (@hainenber)

v0.36.2 (2023-09-22)
--------------------

### Bugfixes

- Fixed a bug where `otelcol.processor.discovery` could modify the `targets` passed by an upstream component. (@ptodev)

- Fixed a bug where `otelcol` components with a retry mechanism would not wait after the first retry. (@rfratto)

- Fixed a bug where documented default settings in `otelcol.exporter.loadbalancing` were never set. (@rfratto)

- Fix `loki.source.file` race condition in cleaning up metrics when stopping to tail files. (@thampiotr)

v0.36.1 (2023-09-06)
--------------------

### Bugfixes

- Restart managed components of a module loader only on if module content
  changes or the last load failed. This was specifically impacting `module.git`
  each time it pulls. (@erikbaranowski)

- Allow overriding default `User-Agent` for `http.remote` component (@hainenber)

- Fix panic when running `grafana-agentctl config-check` against config files
  having `integrations` block (both V1 and V2). (@hainenber)

- Fix a deadlock candidate in the `loki.process` component. (@tpaschalis)

- Fix an issue in the `eventhandler` integration where events would be
  double-logged: once by sending the event to Loki, and once by including the
  event in the Grafana Agent logs. Now, events are only ever sent to Loki. (@rfratto)

- Converters will now sanitize labels to valid River identifiers. (@erikbaranowski)

- Converters will now return an Error diagnostic for unsupported
  `scrape_classic_histograms` and `native_histogram_bucket_limit` configs. (@erikbaranowski)

- Fix an issue in converters where targets of `discovery.relabel` components
  were repeating the first target for each source target instead of the
  correct target. (@erikbaranowski)

### Other changes

- Operator: Update default config reloader version. (@captncraig)

v0.36.0 (2023-08-30)
--------------------

> **BREAKING CHANGES**: This release has breaking changes. Please read entries
> carefully and consult the [upgrade guide][] for specific instructions.

### Breaking changes

- `loki.source.file` component will no longer automatically detect and
  decompress logs from compressed files. A new configuration block is available
  to enable decompression explicitly. See the [upgrade guide][] for migration
  instructions. (@thampiotr)

- `otelcol.exporter.prometheus`: Set `include_scope_info` to `false` by default. You can set
  it to `true` to preserve previous behavior. (@gouthamve)

- Set `retry_on_http_429` to `true` by default in the `queue_config` block in flow mode's `prometheus.remote_write`. (@wildum)

### Features

- Add [godeltaprof](https://github.com/grafana/godeltaprof) profiling types (`godeltaprof_memory`, `godeltaprof_mutex`, `godeltaprof_block`) to `pyroscope.scrape` component

- Flow: Allow the `logging` configuration block to tee the Agent's logs to one
  or more loki.* components. (@tpaschalis)

- Added support for `promtail` configuration conversion in `grafana-agent convert` and `grafana-agent run` commands. (@thampiotr)

- Flow: Add a new stage `non_indexed_labels` to attach non-indexed labels from extracted data to log line entry. (@vlad-diachenko)

- `loki.write` now exposes basic WAL support. (@thepalbi)

- Flow: Users can now define `additional_fields` in `loki.source.cloudflare` (@wildum)

- Flow: Added exemplar support for the `otelcol.exporter.prometheus`. (@wildum)

- Add a `labels` argument in `loki.source.windowsevent` to associate additional labels with incoming logs. (@wildum)

- New Grafana Agent Flow components:

  - `prometheus.exporter.gcp` - scrape GCP metrics. (@tburgessdev)
  - `otelcol.processor.span` - accepts traces telemetry data from other `otelcol`
    components and modifies the names and attributes of the spans. (@ptodev)
  - `discovery.uyuni` discovers scrape targets from a Uyuni Server. (@sparta0x117)
  - `discovery.eureka` discovers targets from a Eureka Service Registry. (@spartan0x117)
  - `discovery.openstack` - service discovery for OpenStack. (@marctc)
  - `discovery.hetzner` - service discovery for Hetzner Cloud. (@marctc)
  - `discovery.nomad` - service discovery from Nomad. (@captncraig)
  - `discovery.puppetdb` - service discovery from PuppetDB. (@captncraig)
  - `otelcol.processor.discovery` adds resource attributes to spans, where the attributes
    keys and values are sourced from `discovery.*` components. (@ptodev)
  - `otelcol.connector.spanmetrics` - creates OpenTelemetry metrics from traces. (@ptodev)


### Enhancements

- Integrations: include `direct_connect`, `discovering_mode` and `tls_basic_auth_config_path` fields for MongoDB configuration. (@gaantunes)

- Better validation of config file with `grafana-agentctl config-check` cmd (@fgouteroux)

- Integrations: make `udev` data path configurable in the `node_exporter` integration. (@sduranc)

- Clustering: Enable peer discovery with the go-discover package. (@tpaschalis)

- Add `log_format` configuration to eventhandler integration and the `loki.source.kubernetes_events` Flow component. (@sadovnikov)

- Allow `loki.source.file` to define the encoding of files. (@tpaschalis)

- Allow specification of `dimension_name_requirements` for Cloudwatch discovery exports. (@cvdv-au)

- Clustering: Enable nodes to periodically rediscover and rejoin peers. (@tpaschalis)

- `loki.write` WAL now exposes a last segment reclaimed metric. (@thepalbi)

- Update `memcached_exporter` to `v0.13.0`, which includes bugfixes, new metrics,
  and the option to connect with TLS. (@spartan0x117)

- `loki.write` now supports configuring retries on HTTP status code 429. (@wildum)

- Update `YACE` to `v0.54.0`, which includes bugfixes for FIPS support. (@ashrayjain)

- Support decoupled scraping in the cloudwatch_exporter integration (@dtrejod).

- Agent Management: Enable proxying support (@spartan0x117)

### Bugfixes

- Update to config converter so default relabel `source_labels` are left off the river output. (@erikbaranowski)

- Rename `GrafanaAgentManagement` mixin rules to `GrafanaAgentConfig` and update individual alerts to be more accurate. (@spartan0x117)

- Fix potential goroutine leak in log file tailing in static mode. (@thampiotr)

- Fix issue on Windows where DNS short names were unresolvable. (@rfratto)

- Fix panic in `prometheus.operator.*` when no Port supplied in Monitor crds. (@captncraig)

- Fix issue where Agent crashes when a blackbox modules config file is specified for blackbox integration. (@marctc)

- Fix issue where the code from agent would not return to the Windows Service Manager (@jkroepke)

- Fix issue where getting the support bundle failed due to using an HTTP Client that was not able to access the agent in-memory address. (@spartan0x117)

- Fix an issue that lead the `loki.source.docker` container to use excessive
  CPU and memory. (@tpaschalis)

- Fix issue where `otelcol.exporter.loki` was not normalizing label names
  to comply with Prometheus conventions. (@ptodev)

- Agent Management: Fix issue where an integration defined multiple times could lead to undefined behaviour. (@jcreixell)

v0.35.4 (2023-08-14)
--------------------

### Bugfixes

- Sign RPMs with SHA256 for FIPs compatbility. (@mattdurham)

- Fix issue where corrupt WAL segments lead to crash looping. (@tpaschalis)

- Clarify usage documentation surrounding `loki.source.file` (@joshuapare)

v0.35.3 (2023-08-09)
--------------------

### Bugfixes

- Fix a bug which prevented the `app_agent_receiver` integration from processing traces. (@ptodev)

- (Agent static mode) Jaeger remote sampling works again, through a new `jaeger_remote_sampling`
  entry in the traces config. It is no longer configurable through the jaeger receiver.
  Support Jaeger remote sampling was removed accidentally in v0.35, and it is now restored,
  albeit via a different config entry.

- Clustering: Nodes take part in distributing load only after loading their
  component graph. (@tpaschalis)

- Fix graceful termination when receiving SIGTERM/CTRL_SHUTDOWN_EVENT
  signals. (@tpaschalis)

v0.35.2 (2023-07-27)
--------------------

### Bugfixes

- Fix issue where the flow mode UI would show an empty page when navigating to
  an unhealthy `prometheus.operator` component or a healthy
  `prometheus.operator` component which discovered no custom resources.
  (@rfratto)

- Fix panic when using `oauth2` without specifying `tls_config`. (@mattdurham)

- Fix issue where series records would never get written to the WAL if a scrape
  was rolled back, resulting in "dropped sample for series that was not
  explicitly dropped via relabelling" log messages. (@rfratto)

- Fix RPM file digests so that installation on FIPS-enabled systems succeeds. (@andrewimeson)

### Other changes

- Compile journald support into builds of `grafana-agentctl` so
  `grafana-agentctl test-logs` functions as expected when testing tailing the
  systemd journal. (@rfratto)

v0.35.1 (2023-07-25)
--------------------

### Bugfixes

- Fix incorrect display of trace IDs in the automatic_logging processor of static mode's traces subsystem.
  Users of the static mode's service graph processor are also advised to upgrade,
  although the bug should theoretically not affect them. (@ptodev)

v0.35.0 (2023-07-18)
--------------------

> **BREAKING CHANGES**: This release has breaking changes. Please read entries
> carefully and consult the [upgrade guide][] for specific instructions.

### Breaking changes

- The algorithm for the "hash" action of `otelcol.processor.attributes` has changed.
  The change was made in PR [#22831](https://github.com/open-telemetry/opentelemetry-collector-contrib/pull/22831) of opentelemetry-collector-contrib. (@ptodev)

- `otelcol.exporter.loki` now includes the instrumentation scope in its output. (@ptodev)

- `otelcol.extension.jaeger_remote_sampling` removes the `/` HTTP endpoint. The `/sampling` endpoint is still functional.
  The change was made in PR [#18070](https://github.com/open-telemetry/opentelemetry-collector-contrib/pull/18070) of opentelemetry-collector-contrib. (@ptodev)

- The field `version` and `auth` struct block from `walk_params` in `prometheus.exporter.snmp` and SNMP integration have been removed. The auth block now can be configured at top level, together with `modules` (@marctc)

- Rename `discovery.file` to `local.file_match` to make it more clear that it
  discovers file on the local filesystem, and so it doesn't get confused with
  Prometheus' file discovery. (@rfratto)

- Remove the `discovery_target_decode` function in favor of using discovery
  components to better match the behavior of Prometheus' service discovery.
  (@rfratto)

- In the traces subsystem for Static mode, some metrics are removed and others are renamed. (@ptodev)
  - Removed metrics:
    - "blackbox_exporter_config_last_reload_success_timestamp_seconds" (gauge)
    - "blackbox_exporter_config_last_reload_successful" (gauge)
    - "blackbox_module_unknown_total" (counter)
    - "traces_processor_tail_sampling_count_traces_sampled" (counter)
    - "traces_processor_tail_sampling_new_trace_id_received" (counter)
    - "traces_processor_tail_sampling_sampling_decision_latency" (histogram)
    - "traces_processor_tail_sampling_sampling_decision_timer_latency" (histogram)
    - "traces_processor_tail_sampling_sampling_policy_evaluation_error" (counter)
    - "traces_processor_tail_sampling_sampling_trace_dropped_too_early" (counter)
    - "traces_processor_tail_sampling_sampling_traces_on_memory" (gauge)
    - "traces_receiver_accepted_spans" (counter)
    - "traces_receiver_refused_spans" (counter)
    - "traces_exporter_enqueue_failed_log_records" (counter)
    - "traces_exporter_enqueue_failed_metric_points" (counter)
    - "traces_exporter_enqueue_failed_spans" (counter)
    - "traces_exporter_queue_capacity" (gauge)
    - "traces_exporter_queue_size" (gauge)

  - Renamed metrics:
    - "traces_receiver_refused_spans" is renamed to "traces_receiver_refused_spans_total"
    - "traces_receiver_accepted_spans" is renamed to "traces_receiver_refused_spans_total"
    - "traces_exporter_sent_metric_points" is renamed to "traces_exporter_sent_metric_points_total"

- The `remote_sampling` block has been removed from `otelcol.receiver.jaeger`. (@ptodev)

- (Agent static mode) Jaeger remote sampling used to be configured using the Jaeger receiver configuration.
  This receiver was updated to a new version, where support for remote sampling in the receiver was removed.
  Jaeger remote sampling is available as a separate configuration field starting in v0.35.3. (@ptodev)

### Deprecations

- `otelcol.exporter.jaeger` has been deprecated and will be removed in Agent v0.38.0. (@ptodev)

### Features

- The Pyroscope scrape component computes and sends delta profiles automatically when required to reduce bandwidth usage. (@cyriltovena)

- Support `stage.geoip` in `loki.process`. (@akselleirv)

- Integrations: Introduce the `squid` integration. (@armstrmi)

- Support custom fields in MMDB file for `stage.geoip`. (@akselleirv)

- Added json_path function to river stdlib. (@jkroepke)

- Add `format`, `join`, `tp_lower`, `replace`, `split`, `trim`, `trim_prefix`, `trim_suffix`, `trim_space`, `to_upper` functions to river stdlib. (@jkroepke)

- Flow UI: Add a view for listing the Agent's peers status when clustering is enabled. (@tpaschalis)

- Add a new CLI command `grafana-agent convert` for converting a river file from supported formats to river. (@erikbaranowski)

- Add support to the `grafana-agent run` CLI for converting a river file from supported formats to river. (@erikbaranowski)

- Add boringcrypto builds and docker images for Linux arm64 and x64. (@mattdurham)

- New Grafana Agent Flow components:

  - `discovery.file` discovers scrape targets from files. (@spartan0x117)
  - `discovery.kubelet` collect scrape targets from the Kubelet API. (@gcampbell12)
  - `module.http` runs a Grafana Agent Flow module loaded from a remote HTTP endpoint. (@spartan0x117)
  - `otelcol.processor.attributes` accepts telemetry data from other `otelcol`
    components and modifies attributes of a span, log, or metric. (@ptodev)
  - `prometheus.exporter.cloudwatch` - scrape AWS CloudWatch metrics (@thepalbi)
  - `prometheus.exporter.elasticsearch` collects metrics from Elasticsearch. (@marctc)
  - `prometheus.exporter.kafka` collects metrics from Kafka Server. (@oliver-zhang)
  - `prometheus.exporter.mongodb` collects metrics from MongoDB. (@marctc)
  - `prometheus.exporter.squid` collects metrics from a squid server. (@armstrmi)
  - `prometheus.operator.probes` - discovers Probe resources in your Kubernetes
    cluster and scrape the targets they reference. (@captncraig)
  - `pyroscope.ebpf` collects system-wide performance profiles from the current
    host (@korniltsev)
  - `otelcol.exporter.loadbalancing` - export traces and logs to multiple OTLP gRPC
    endpoints in a load-balanced way. (@ptodev)

- New Grafana Agent Flow command line utilities:

  - `grafana-agent tools prometheus.remote_write` holds a collection of remote
    write-specific tools. These have been ported over from the `agentctl` command. (@rfratto)

- A new `action` argument for `otelcol.auth.headers`. (@ptodev)

- New `metadata_keys` and `metadata_cardinality_limit` arguments for `otelcol.processor.batch`. (@ptodev)

- New `boolean_attribute` and `ottl_condition` sampling policies for `otelcol.processor.tail_sampling`. (@ptodev)

- A new `initial_offset` argument for `otelcol.receiver.kafka`. (@ptodev)

### Enhancements

- Attributes and blocks set to their default values will no longer be shown in the Flow UI. (@rfratto)

- Tanka config: retain cAdvisor metrics for system processes (Kubelet, Containerd, etc.) (@bboreham)

- Update cAdvisor dependency to v0.47.0. (@jcreixell)

- Upgrade and improve Cloudwatch exporter integration (@thepalbi)

- Update `node_exporter` dependency to v1.6.0. (@spartan0x117)

- Enable `prometheus.relabel` to work with Prometheus' Native Histograms. (@tpaschalis)

- Update `dnsmasq_exporter` to last version. (@marctc)

- Add deployment spec options to describe operator's Prometheus Config Reloader image. (@alekseybb197)

- Update `module.git` with basic and SSH key authentication support. (@djcode)

- Support `clustering` block in `prometheus.operator.servicemonitors` and `prometheus.operator.podmonitors` components to distribute
  targets amongst clustered agents. (@captncraig)

- Update `redis_exporter` dependency to v1.51.0. (@jcreixell)

- The Grafana Agent mixin now includes a dashboard for the logs pipeline. (@thampiotr)

- The Agent Operational dashboard of Grafana Agent mixin now has more descriptive panel titles, Y-axis units

- Add `write_relabel_config` to `prometheus.remote_write` (@jkroepke)

- Update OpenTelemetry Collector dependencies from v0.63.0 to v0.80.0. (@ptodev)

- Allow setting the node name for clustering with a command-line flag. (@tpaschalis)

- Allow `prometheus.exporter.snmp` and SNMP integration to be configured passing a YAML block. (@marctc)

- Some metrics have been added to the traces subsystem for Static mode. (@ptodev)
  - "traces_processor_batch_batch_send_size" (histogram)
  - "traces_processor_batch_batch_size_trigger_send_total" (counter)
  - "traces_processor_batch_metadata_cardinality" (gauge)
  - "traces_processor_batch_timeout_trigger_send_total" (counter)
  - "traces_rpc_server_duration" (histogram)
  - "traces_exporter_send_failed_metric_points_total" (counter)
  - "traces_exporter_send_failed_spans_total" (counter)
  - "traces_exporter_sent_spans_total" (counter)

- Added support for custom `length` time setting in Cloudwatch component and integration. (@thepalbi)

### Bugfixes

- Fix issue where `remote.http` incorrectly had a status of "Unknown" until the
  period specified by the polling frquency elapsed. (@rfratto)


- Add signing region to remote.s3 component for use with custom endpoints so that Authorization Headers work correctly when
  proxying requests. (@mattdurham)

- Fix oauth default scope in `loki.source.azure_event_hubs`. (@akselleirv)

- Fix bug where `otelcol.exporter.otlphttp` ignores configuration for `traces_endpoint`, `metrics_endpoint`, and `logs_endpoint` attributes. (@SimoneFalzone)

- Fix issue in `prometheus.remote_write` where the `queue_config` and
  `metadata_config` blocks used incorrect defaults when not specified in the
  config file. (@rfratto)

- Fix issue where published RPMs were not signed. (@rfratto)

- Fix issue where flow mode exports labeled as "string or secret" could not be
  used in a binary operation. (@rfratto)

- Fix Grafana Agent mixin's "Agent Operational" dashboard expecting pods to always have `grafana-agent-.*` prefix. (@thampiotr)

- Change the HTTP Path and Data Path from the controller-local ID to the global ID for components loaded from within a module loader. (@spartan0x117)

- Fix bug where `stage.timestamp` in `loki.process` wasn't able to correctly
  parse timezones. This issue only impacts the dedicated `grafana-agent-flow`
  binary. (@rfratto)

- Fix bug where JSON requests to `loki.source.api` would not be handled correctly. This adds `/loki/api/v1/raw` and `/loki/api/v1/push` endpoints to `loki.source.api` and maps the `/api/v1/push` and `/api/v1/raw` to
  the `/loki` prefixed endpoints. (@mattdurham)

- Upgrade `loki.write` dependencies to latest changes. (@thepalbi)

### Other changes

- Mongodb integration has been re-enabled. (@jcreixell, @marctc)
- Build with go 1.20.6 (@captncraig)

- Clustering for Grafana Agent in flow mode has graduated from experimental to beta.

v0.34.3 (2023-06-27)
--------------------

### Bugfixes

- Fixes a bug in conversion of OpenTelemetry histograms when exported to Prometheus. (@grcevski)
- Enforce sha256 digest signing for rpms enabling installation on FIPS-enabled OSes. (@kfriedrich123)
- Fix panic from improper startup ordering in `prometheus.operator.servicemonitors`. (@captncraig)

v0.34.2 (2023-06-20)
--------------------

### Enhancements

- Replace map cache in prometheus.relabel with an LRU cache. (@mattdurham)
- Integrations: Extend `statsd` integration to configure relay endpoint. (@arminaaki)

### Bugfixes

- Fix a bug where `prometheus.relabel` would not correctly relabel when there is a cache miss. (@thampiotr)
- Fix a bug where `prometheus.relabel` would not correctly relabel exemplars or metadata. (@tpaschalis)
- Fixes several issues with statsd exporter. (@jcreixell, @marctc)

### Other changes

- Mongodb integration has been disabled for the time being due to licensing issues. (@jcreixell)

v0.34.1 (2023-06-12)
--------------------

### Bugfixes

- Fixed application of sub-collector defaults using the `windows_exporter` integration or `prometheus.exporter.windows`. (@mattdurham)

- Fix issue where `remote.http` did not fail early if the initial request
  failed. This caused failed requests to initially export empty values, which
  could lead to propagating issues downstream to other components which expect
  the export to be non-empty. (@rfratto)

- Allow `bearerTokenFile` field to be used in ServiceMonitors. (@captncraig)

- Fix issue where metrics and traces were not recorded from components within modules. (@mattdurham)

- `service_name` label is inferred from discovery meta labels in `pyroscope.scrape` (@korniltsev)

### Other changes

- Add logging to failed requests in `remote.http`. (@rfratto)

v0.34.0 (2023-06-08)
--------------------

### Breaking changes

- The experimental dynamic configuration feature has been removed in favor of Flow mode. (@mattdurham)

- The `oracledb` integration configuration has removed a redundant field `metrics_scrape_interval`. Use the `scrape_interval` parameter of the integration if a custom scrape interval is required. (@schmikei)

- Upgrade the embedded windows_exporter to commit 79781c6. (@jkroepke)

- Prometheus exporters in Flow mode now set the `instance` label to a value similar to the one they used to have in Static mode (<hostname> by default, customized by some integrations). (@jcreixell)

- `phlare.scrape` and `phlare.write` have been renamed to `pyroscope.scrape` and `pyroscope.scrape`. (@korniltsev)

### Features

- New Grafana Agent Flow components:
  - `loki.source.api` - receive Loki log entries over HTTP (e.g. from other agents). (@thampiotr)
  - `prometheus.operator.servicemonitors` discovers ServiceMonitor resources in your Kubernetes cluster and scrape
    the targets they reference. (@captncraig, @marctc, @jcreixell)
  - `prometheus.receive_http` - receive Prometheus metrics over HTTP (e.g. from other agents). (@thampiotr)
  - `remote.vault` retrieves a secret from Vault. (@rfratto)
  - `prometheus.exporter.snowflake` collects metrics from a snowflake database (@jonathanWamsley)
  - `prometheus.exporter.mssql` collects metrics from Microsoft SQL Server (@jonathanwamsley)
  - `prometheus.exporter.oracledb` collects metrics from oracledb (@jonathanwamsley)
  - `prometheus.exporter.dnsmasq` collects metrics from a dnsmasq server. (@spartan0x117)
  - `loki.source.awsfirehose` - receive Loki log entries from AWS Firehose via HTTP (@thepalbi)
  - `discovery.http` service discovery via http. (@captncraig)

- Added new functions to the River standard library:
  - `coalesce` returns the first non-zero value from a list of arguments. (@jkroepke)
  - `nonsensitive` converts a River secret back into a string. (@rfratto)

### Enhancements

- Support to attach node metadata to pods and endpoints targets in
  `discovery.kubernetes`. (@laurovenancio)

- Support ability to add optional custom headers to `loki.write` endpoint block (@aos)

- Support in-memory HTTP traffic for Flow components. `prometheus.exporter`
  components will now export a target containing an internal HTTP address.
  `prometheus.scrape`, when given that internal HTTP address, will connect to
  the server in-memory, bypassing the network stack. Use the new
  `--server.http.memory-addr` flag to customize which address is used for
  in-memory traffic. (@rfratto)
- Disable node_exporter on Windows systems (@jkroepke)
- Operator support for OAuth 2.0 Client in LogsClientSpec (@DavidSpek)

- Support `clustering` block in `phlare.scrape` components to distribute
  targets amongst clustered agents. (@rfratto)

- Delete stale series after a single WAL truncate instead of two. (@rfratto)

- Update OracleDB Exporter dependency to 0.5.0 (@schmikei)

- Embed Google Fonts on Flow UI (@jkroepke)

- Enable Content-Security-Policies on Flow UI (@jkroepke)

- Update azure-metrics-exporter to v0.0.0-20230502203721-b2bfd97b5313 (@kgeckhart)

- Update azidentity dependency to v1.3.0. (@akselleirv)

- Add custom labels to journal entries in `loki.source.journal` (@sbhrule15)

- `prometheus.operator.podmonitors` and `prometheus.operator.servicemonitors` can now access cluster secrets for authentication to targets. (@captncraig)

### Bugfixes

- Fix `loki.source.(gcplog|heroku)` `http` and `grpc` blocks were overriding defaults with zero-values
  on non-present fields. (@thepalbi)

- Fix an issue where defining `logging` or `tracing` blocks inside of a module
  would generate a panic instead of returning an error. (@erikbaranowski)

- Fix an issue where not specifying either `http` nor `grpc` blocks could result
  in a panic for `loki.source.heroku` and `loki.source.gcplog` components. (@thampiotr)

- Fix an issue where build artifacts for IBM S390x were being built with the
  GOARCH value for the PPC64 instead. (tpaschalis)

- Fix an issue where the Grafana Agent Flow RPM used the wrong path for the
  environment file, preventing the service from loading. (@rfratto)

- Fix an issue where the cluster advertise address was overwriting the join
  addresses. (@laurovenancio)

- Fix targets deduplication when clustering mode is enabled. (@laurovenancio)

- Fix issue in operator where any version update will restart all agent pods simultaneously. (@captncraig)

- Fix an issue where `loki.source.journald` did not create the positions
  directory with the appropriate permissions. (@tpaschalis)

- Fix an issue where fanning out log entries to multiple `loki.process`
  components lead to a race condition. (@tpaschalis)

- Fix panic in `prometheus.operator.servicemonitors` from relabel rules without certain defaults. (@captncraig)

- Fix issue in modules export cache throwing uncomparable errors. (@mattdurham)

- Fix issue where the UI could not navigate to components loaded by modules. (@rfratto)

- Fix issue where using exporters inside modules failed due to not passing the in-memory address dialer. (@mattdurham)

- Add signing region to remote.s3 component for use with custom endpoints so that Authorization Headers work correctly when
  proxying requests. (@mattdurham)

- Fix missing `instance` key for `prometheus.exporter.dnsmasq` component. (@spartan0x117)

### Other changes

- Add metrics when clustering mode is enabled. (@rfratto)
- Document debug metric `loki_process_dropped_lines_by_label_total` in loki.process. (@akselleirv)

- Add `agent_wal_out_of_order_samples_total` metric to track samples received
  out of order. (@rfratto)

- Add CLI flag `--server.http.enable-pprof` to grafana-agent-flow to conditionally enable `/debug/pprof` endpoints (@jkroepke)

- Use Go 1.20.4 for builds. (@tpaschalis)

- Integrate the new ExceptionContext which was recently added to the Faro Web-SDK in the
  app_agent_receiver Payload. (@codecapitano)

- Flow clustering: clusters will now use 512 tokens per node for distributing
  work, leading to better distribution. However, rolling out this change will
  cause some incorrerct or missing assignments until all nodes are updated. (@rfratto)

- Change the Docker base image for Linux containers to `ubuntu:lunar`.
  (@rfratto)

v0.33.2 (2023-05-11)
--------------------

### Bugfixes

- Fix issue where component evaluation time was overridden by a "default
  health" message. (@rfratto)

- Honor timeout when trying to establish a connection to another agent in Flow
  clustering mode. (@rfratto)

- Fix an issue with the grafana/agent windows docker image entrypoint
  not targeting the right location for the config. (@erikbaranowski)

- Fix issue where the `node_exporter` integration and
  `prometheus.exporter.unix` `diskstat_device_include` component could not set
  the allowlist field for the diskstat collector. (@tpaschalis)

- Fix an issue in `loki.source.heroku` where updating the `labels` or `use_incoming_timestamp`
  would not take effect. (@thampiotr)

- Flow: Fix an issue within S3 Module where the S3 path was not parsed correctly when the
  path consists of a parent directory. (@jastisriradheshyam)

- Flow: Fix an issue on Windows where `prometheus.remote_write` failed to read
  WAL checkpoints. This issue led to memory leaks once the initial checkpoint
  was created, and prevented a fresh process from being able to deliver metrics
  at all. (@rfratto)

- Fix an issue where the `loki.source.kubernetes` component could lead to
  the Agent crashing due to a race condition. (@tpaschalis)

### Other changes

- The `phlare.scrape` Flow component `fetch profile failed` log has been set to
  `debug` instead of `error`. (@erikbaranowski)

v0.33.1 (2023-05-01)
--------------------

### Bugfixes

- Fix spelling of the `frequency` argument on the `local.file` component.
  (@tpaschalis)

- Fix bug where some capsule values (such as Prometheus receivers) could not
  properly be used as an argument to a module. (@rfratto)

- Fix version information not displaying correctly when passing the `--version`
  flag or in the `agent_build_info` metric. (@rfratto)

- Fix issue in `loki.source.heroku` and `loki.source.gcplog` where updating the
  component would cause Grafana Agent Flow's Prometheus metrics endpoint to
  return an error until the process is restarted. (@rfratto)

- Fix issue in `loki.source.file` where updating the component caused
  goroutines to leak. (@rfratto)

### Other changes

- Support Bundles report the status of discovered log targets. (@tpaschalis)

v0.33.0 (2023-04-25)
--------------------

### Breaking changes

- Support for 32-bit ARM builds is removed for the foreseeable future due to Go
  compiler issues. We will consider bringing back 32-bit ARM support once our Go
  compiler issues are resolved and 32-bit ARM builds are stable. (@rfratto)

- Agent Management: `agent_management.api_url` config field has been replaced by
`agent_management.host`. The API path and version is now defined by the Agent. (@jcreixell)

- Agent Management: `agent_management.protocol` config field now allows defining "http" and "https" explicitly. Previously, "http" was previously used for both, with the actual protocol used inferred from the api url, which led to confusion. When upgrading, make sure to set to "https" when replacing `api_url` with `host`. (@jcreixell)

- Agent Management: `agent_management.remote_config_cache_location` config field has been replaced by
`agent_management.remote_configuration.cache_location`. (@jcreixell)

- Remove deprecated symbolic links to to `/bin/agent*` in Docker containers,
  as planned in v0.31. (@tpaschalis)

### Deprecations

- [Dynamic Configuration](https://grafana.com/docs/agent/latest/cookbook/dynamic-configuration/) will be removed in v0.34. Grafana Agent Flow supersedes this functionality. (@mattdurham)

### Features

- New Grafana Agent Flow components:

  - `discovery.dns` DNS service discovery. (@captncraig)
  - `discovery.ec2` service discovery for aws ec2. (@captncraig)
  - `discovery.lightsail` service discovery for aws lightsail. (@captncraig)
  - `discovery.gce` discovers resources on Google Compute Engine (GCE). (@marctc)
  - `discovery.digitalocean` provides service discovery for DigitalOcean. (@spartan0x117)
  - `discovery.consul` service discovery for Consul. (@jcreixell)
  - `discovery.azure` provides service discovery for Azure. (@spartan0x117)
  - `module.file` runs a Grafana Agent Flow module loaded from a file on disk.
    (@erikbaranowski)
  - `module.git` runs a Grafana Agent Flow module loaded from a file within a
    Git repository. (@rfratto)
  - `module.string` runs a Grafana Agent Flow module passed to the component by
    an expression containing a string. (@erikbaranowski, @rfratto)
  - `otelcol.auth.oauth2` performs OAuth 2.0 authentication for HTTP and gRPC
    based OpenTelemetry exporters. (@ptodev)
  - `otelcol.extension.jaeger_remote_sampling` provides an endpoint from which to
    pull Jaeger remote sampling documents. (@joe-elliott)
  - `otelcol.exporter.logging` accepts OpenTelemetry data from other `otelcol` components and writes it to the console. (@erikbaranowski)
  - `otelcol.auth.sigv4` performs AWS Signature Version 4 (SigV4) authentication
    for making requests to AWS services via `otelcol` components that support
    authentication extensions. (@ptodev)
  - `prometheus.exporter.blackbox` collects metrics from Blackbox exporter. (@marctc)
  - `prometheus.exporter.mysql` collects metrics from a MySQL database. (@spartan0x117)
  - `prometheus.exporter.postgres` collects metrics from a PostgreSQL database. (@spartan0x117)
  - `prometheus.exporter.statsd` collects metrics from a Statsd instance. (@gaantunes)
  - `prometheus.exporter.snmp` collects metrics from SNMP exporter. (@marctc)
  - `prometheus.operator.podmonitors` discovers PodMonitor resources in your Kubernetes cluster and scrape
    the targets they reference. (@captncraig, @marctc, @jcreixell)
  - `prometheus.exporter.windows` collects metrics from a Windows instance. (@jkroepke)
  - `prometheus.exporter.memcached` collects metrics from a Memcached server. (@spartan0x117)
  - `loki.source.azure_event_hubs` reads messages from Azure Event Hub using Kafka and forwards them to other   `loki` components. (@akselleirv)

- Add support for Flow-specific system packages:

  - Flow-specific DEB packages. (@rfratto, @robigan)
  - Flow-specific RPM packages. (@rfratto, @robigan)
  - Flow-specific macOS Homebrew Formula. (@rfratto)
  - Flow-specific Windows installer. (@rfratto)

  The Flow-specific packages allow users to install and run Grafana Agent Flow
  alongside an existing installation of Grafana Agent.

- Agent Management: Add support for integration snippets. (@jcreixell)

- Flow: Introduce a gossip-over-HTTP/2 _clustered mode_. `prometheus.scrape`
  component instances can opt-in to distributing scrape load between cluster
  peers. (@tpaschalis)

### Enhancements

- Flow: Add retries with backoff logic to Phlare write component. (@cyriltovena)

- Operator: Allow setting runtimeClassName on operator-created pods. (@captncraig)

- Operator: Transparently compress agent configs to stay under size limitations. (@captncraig)

- Update Redis Exporter Dependency to v1.49.0. (@spartan0x117)

- Update Loki dependency to the k144 branch. (@andriikushch)

- Flow: Add OAUTHBEARER mechanism to `loki.source.kafka` using Azure as provider. (@akselleirv)

- Update Process Exporter dependency to v0.7.10. (@spartan0x117)

- Agent Management: Introduces backpressure mechanism for remote config fetching (obeys 429 request
  `Retry-After` header). (@spartan0x117)

- Flow: support client TLS settings (CA, client certificate, client key) being
  provided from other components for the following components:

  - `discovery.docker`
  - `discovery.kubernetes`
  - `loki.source.kafka`
  - `loki.source.kubernetes`
  - `loki.source.podlogs`
  - `loki.write`
  - `mimir.rules.kubernetes`
  - `otelcol.auth.oauth2`
  - `otelcol.exporter.jaeger`
  - `otelcol.exporter.otlp`
  - `otelcol.exporter.otlphttp`
  - `otelcol.extension.jaeger_remote_sampling`
  - `otelcol.receiver.jaeger`
  - `otelcol.receiver.kafka`
  - `phlare.scrape`
  - `phlare.write`
  - `prometheus.remote_write`
  - `prometheus.scrape`
  - `remote.http`

- Flow: support server TLS settings (client CA, server certificate, server key)
  being provided from other components for the following components:

  - `loki.source.syslog`
  - `otelcol.exporter.otlp`
  - `otelcol.extension.jaeger_remote_sampling`
  - `otelcol.receiver.jaeger`
  - `otelcol.receiver.opencensus`
  - `otelcol.receiver.zipkin`

- Flow: Define custom http method and headers in `remote.http` component (@jkroepke)

- Flow: Add config property to `prometheus.exporter.blackbox` to define the config inline (@jkroepke)

- Update Loki Dependency to k146 which includes configurable file watchers (@mattdurham)

### Bugfixes

- Flow: fix issue where Flow would return an error when trying to access a key
  of a map whose value was the zero value (`null`, `0`, `false`, `[]`, `{}`).
  Whether an error was returned depended on the internal type of the value.
  (@rfratto)

- Flow: fix issue where using the `jaeger_remote` sampler for the `tracing`
  block would fail to parse the response from the remote sampler server if it
  used strings for the strategy type. This caused sampling to fall back
  to the default rate. (@rfratto)

- Flow: fix issue where components with no arguments like `loki.echo` were not
  viewable in the UI. (@rfratto)

- Flow: fix deadlock in `loki.source.file` where terminating tailers would hang
  while flushing remaining logs, preventing `loki.source.file` from being able
  to update. (@rfratto)

- Flow: fix deadlock in `loki.process` where a component with no stages would
  hang forever on handling logs. (@rfratto)

- Fix issue where a DefaultConfig might be mutated during unmarshaling. (@jcreixell)

- Fix issues where CloudWatch Exporter cannot use FIPS Endpoints outside of USA regions (@aglees)

- Fix issue where scraping native Prometheus histograms would leak memory.
  (@rfratto)

- Flow: fix issue where `loki.source.docker` component could deadlock. (@tpaschalis)

- Flow: fix issue where `prometheus.remote_write` created unnecessary extra
  child directories to store the WAL in. (@rfratto)

- Fix internal metrics reported as invalid by promtool's linter. (@tpaschalis)

- Fix issues with cri stage which treats partial line coming from any stream as same. (@kavirajk @aglees)

- Operator: fix for running multiple operators with different `--agent-selector` flags. (@captncraig)

- Operator: respect FilterRunning on PodMonitor and ServiceMonitor resources to only scrape running pods. (@captncraig)

- Fixes a bug where the github exporter would get stuck in an infinite loop under certain conditions. (@jcreixell)

- Fix bug where `loki.source.docker` always failed to start. (@rfratto)

### Other changes

- Grafana Agent Docker containers and release binaries are now published for
  s390x. (@rfratto)

- Use Go 1.20.3 for builds. (@rfratto)

- Change the Docker base image for Linux containers to `ubuntu:kinetic`.
  (@rfratto)

- Update prometheus.remote_write defaults to match new prometheus
  remote-write defaults. (@erikbaranowski)

v0.32.1 (2023-03-06)
--------------------

### Bugfixes

- Flow: Fixes slow reloading of targets in `phlare.scrape` component. (@cyriltovena)

- Flow: add a maximum connection lifetime of one hour when tailing logs from
  `loki.source.kubernetes` and `loki.source.podlogs` to recover from an issue
  where the Kubernetes API server stops responding with logs without closing
  the TCP connection. (@rfratto)

- Flow: fix issue in `loki.source.kubernetes` where `__pod__uid__` meta label
  defaulted incorrectly to the container name, causing tailers to never
  restart. (@rfratto)

v0.32.0 (2023-02-28)
--------------------

### Breaking changes

- Support for the embedded Flow UI for 32-bit ARMv6 builds is temporarily
  removed. (@rfratto)

- Node Exporter configuration options changed to align with new upstream version (@Thor77):

  - `diskstats_ignored_devices` is now `diskstats_device_exclude` in agent configuration.
  - `ignored_devices` is now `device_exclude` in flow configuration.

- Some blocks in Flow components have been merged with their parent block to make the block hierarchy smaller:

  - `discovery.docker > http_client_config` is merged into the `discovery.docker` block. (@erikbaranowski)
  - `discovery.kubernetes > http_client_config` is merged into the `discovery.kubernetes` block. (@erikbaranowski)
  - `loki.source.kubernetes > client > http_client_config` is merged into the `client` block. (@erikbaranowski)
  - `loki.source.podlogs > client > http_client_config` is merged into the `client` block. (@erikbaranowski)
  - `loki.write > endpoint > http_client_config` is merged into the `endpoint` block. (@erikbaranowski)
  - `mimir.rules.kubernetes > http_client_config` is merged into the `mimir.rules.kubernetes` block. (@erikbaranowski)
  - `otelcol.receiver.opencensus > grpc` is merged into the `otelcol.receiver.opencensus` block. (@ptodev)
  - `otelcol.receiver.zipkin > http` is merged into the `otelcol.receiver.zipkin` block. (@ptodev)
  - `phlare.scrape > http_client_config` is merged into the `phlare.scrape` block. (@erikbaranowski)
  - `phlare.write > endpoint > http_client_config` is merged into the `endpoint` block. (@erikbaranowski)
  - `prometheus.remote_write > endpoint > http_client_config` is merged into the `endpoint` block. (@erikbaranowski)
  - `prometheus.scrape > http_client_config` is merged into the `prometheus.scrape` block. (@erikbaranowski)

- The `loki.process` component now uses a combined name for stages, simplifying
  the block hierarchy. For example, the `stage > json` block hierarchy is now a
  single block called `stage.json`. All stage blocks in `loki.process` have
  been updated to use this simplified hierarchy. (@tpaschalis)

- `remote.s3` `client_options` block has been renamed to `client`. (@mattdurham)

- Renamed `prometheus.integration.node_exporter` to `prometheus.exporter.unix`. (@jcreixell)

- As first announced in v0.30, support for the `EXPERIMENTAL_ENABLE_FLOW`
  environment variable has been removed in favor of `AGENT_MODE=flow`.
  (@rfratto)

### Features

- New integrations:

  - `oracledb` (@schmikei)
  - `mssql` (@binaryfissiongames)
  - `cloudwatch metrics` (@thepalbi)
  - `azure` (@kgeckhart)
  - `gcp` (@kgeckhart, @ferruvich)

- New Grafana Agent Flow components:

  - `loki.echo` writes received logs to stdout. (@tpaschalis, @rfratto)
  - `loki.source.docker` reads logs from Docker containers and forwards them to
    other `loki` components. (@tpaschalis)
  - `loki.source.kafka` reads logs from Kafka events and forwards them to other
    `loki` components. (@erikbaranowski)
  - `loki.source.kubernetes_events` watches for Kubernetes Events and converts
    them into log lines to forward to other `loki` components. It is the
    equivalent of the `eventhandler` integration. (@rfratto)
  - `otelcol.processor.tail_sampling` samples traces based on a set of defined
    policies from `otelcol` components before forwarding them to other
    `otelcol` components. (@erikbaranowski)
  - `prometheus.exporter.apache` collects metrics from an apache web server
    (@captncraig)
  - `prometheus.exporter.consul` collects metrics from a consul installation
    (@captncraig)
  - `prometheus.exporter.github` collects metrics from GitHub (@jcreixell)
  - `prometheus.exporter.process` aggregates and collects metrics by scraping
    `/proc`. (@spartan0x117)
  - `prometheus.exporter.redis` collects metrics from a redis database
    (@spartan0x117)

### Enhancements

- Flow: Support `keepequal` and `dropequal` actions for relabeling. (@cyriltovena)

- Update Prometheus Node Exporter integration to v1.5.0. (@Thor77)

- Grafana Agent Flow will now reload the config file when `SIGHUP` is sent to
  the process. (@rfratto)

- If using the official RPM and DEB packages for Grafana Agent, invoking
  `systemctl reload grafana-agent` will now reload the configuration file.
  (@rfratto)

- Flow: the `loki.process` component now implements all the same processing
  stages as Promtail's pipelines. (@tpaschalis)

- Flow: new metric for `prometheus.scrape` -
  `agent_prometheus_scrape_targets_gauge`. (@ptodev)

- Flow: new metric for `prometheus.scrape` and `prometheus.relabel` -
  `agent_prometheus_forwarded_samples_total`. (@ptodev)

- Flow: add `constants` into the standard library to expose the hostname, OS,
  and architecture of the system Grafana Agent is running on. (@rfratto)

- Flow: add timeout to loki.source.podlogs controller setup. (@polyrain)

### Bugfixes

- Fixed a reconciliation error in Grafana Agent Operator when using `tlsConfig`
  on `Probe`. (@supergillis)

- Fix issue where an empty `server:` config stanza would cause debug-level logging.
  An empty `server:` is considered a misconfiguration, and thus will error out.
  (@neomantra)

- Flow: fix an error where some error messages that crossed multiple lines
  added extra an extra `|` character when displaying the source file on the
  starting line. (@rfratto)

- Flow: fix issues in `agent fmt` where adding an inline comment on the same
  line as a `[` or `{` would cause indentation issues on subsequent lines.
  (@rfratto)

- Flow: fix issues in `agent fmt` where line comments in arrays would be given
  the wrong identation level. (@rfratto)

- Flow: fix issues with `loki.file` and `loki.process` where deadlock contention or
  logs fail to process. (@mattdurham)

- Flow: `oauth2 > tls_config` was documented as a block but coded incorrectly as
  an attribute. This is now a block in code. This impacted `discovery.docker`,
  `discovery.kubernetes`, `loki.source.kubernetes`, `loki.write`,
  `mimir.rules.kubernetes`, `phlare.scrape`, `phlare.write`,
  `prometheus.remote_write`, `prometheus.scrape`, and `remote.http`
  (@erikbaranowski)

- Flow: Fix issue where using `river:",label"` causes the UI to return nothing. (@mattdurham)

### Other changes

- Use Go 1.20 for builds. (@rfratto)

- The beta label from Grafana Agent Flow has been removed. A subset of Flow
  components are still marked as beta or experimental:

  - `loki.echo` is explicitly marked as beta.
  - `loki.source.kubernetes` is explicitly marked as experimental.
  - `loki.source.podlogs` is explicitly marked as experimental.
  - `mimir.rules.kubernetes` is explicitly marked as beta.
  - `otelcol.processor.tail_sampling` is explicitly marked as beta.
  - `otelcol.receiver.loki` is explicitly marked as beta.
  - `otelcol.receiver.prometheus` is explicitly marked as beta.
  - `phlare.scrape` is explicitly marked as beta.
  - `phlare.write` is explicitly marked as beta.

v0.31.3 (2023-02-13)
--------------------

### Bugfixes

- `loki.source.cloudflare`: fix issue where the `zone_id` argument
  was being ignored, and the `api_token` argument was being used for the zone
  instead. (@rfratto)

- `loki.source.cloudflare`: fix issue where `api_token` argument was not marked
  as a sensitive field. (@rfratto)

v0.31.2 (2023-02-08)
--------------------

### Other changes

- In the Agent Operator, upgrade the `prometheus-config-reloader` dependency
  from version 0.47.0 to version 0.62.0. (@ptodev)

v0.31.1 (2023-02-06)
--------------------

> **BREAKING CHANGES**: This release has breaking changes. Please read entries
> carefully and consult the [upgrade guide][] for specific instructions.

### Breaking changes

- All release Windows `.exe` files are now published as a zip archive.
  Previously, `grafana-agent-installer.exe` was unzipped. (@rfratto)

### Other changes

- Support Go 1.20 for builds. Official release binaries are still produced
  using Go 1.19. (@rfratto)

v0.31.0 (2023-01-31)
--------------------

> **BREAKING CHANGES**: This release has breaking changes. Please read entries
> carefully and consult the [upgrade guide][] for specific instructions.

### Breaking changes

- Release binaries (including inside Docker containers) have been renamed to be
  prefixed with `grafana-` (@rfratto):

  - `agent` is now `grafana-agent`.
  - `agentctl` is now `grafana-agentctl`.
  - `agent-operator` is now `grafana-agent-operator`.

### Deprecations

- A symbolic link in Docker containers from the old binary name to the new
  binary name has been added. These symbolic links will be removed in v0.33. (@rfratto)

### Features

- New Grafana Agent Flow components:

  - `loki.source.cloudflare` reads logs from Cloudflare's Logpull API and
    forwards them to other `loki` components. (@tpaschalis)
  - `loki.source.gcplog` reads logs from GCP cloud resources using Pub/Sub
    subscriptions and forwards them to other `loki` components. (@tpaschalis)
  - `loki.source.gelf` listens for Graylog logs. (@mattdurham)
  - `loki.source.heroku` listens for Heroku messages over TCP a connection and
    forwards them to other `loki` components. (@erikbaranowski)
  - `loki.source.journal` read messages from systemd journal. (@mattdurham)
  - `loki.source.kubernetes` collects logs from Kubernetes pods using the
    Kubernetes API. (@rfratto)
  - `loki.source.podlogs` discovers PodLogs resources on Kubernetes and
    uses the Kubernetes API to collect logs from the pods specified by the
    PodLogs resource. (@rfratto)
  - `loki.source.syslog` listens for Syslog messages over TCP and UDP
    connections and forwards them to other `loki` components. (@tpaschalis)
  - `loki.source.windowsevent` reads logs from Windows Event Log. (@mattdurham)
  - `otelcol.exporter.jaeger` forwards OpenTelemetry data to a Jaeger server.
    (@erikbaranowski)
  - `otelcol.exporter.loki` forwards OTLP-formatted data to compatible `loki`
    receivers. (@tpaschalis)
  - `otelcol.receiver.kafka` receives telemetry data from Kafka. (@rfratto)
  - `otelcol.receiver.loki` receives Loki logs, converts them to the OTLP log
    format and forwards them to other `otelcol` components. (@tpaschalis)
  - `otelcol.receiver.opencensus` receives OpenConsensus-formatted traces or
    metrics. (@ptodev)
  - `otelcol.receiver.zipkin` receives Zipkin-formatted traces. (@rfratto)
  - `phlare.scrape` collects application performance profiles. (@cyriltovena)
  - `phlare.write` sends application performance profiles to Grafana Phlare.
    (@cyriltovena)
  - `mimir.rules.kubernetes` discovers `PrometheusRule` Kubernetes resources and
    loads them into a Mimir instance. (@Logiraptor)

- Flow components which work with relabeling rules (`discovery.relabel`,
  `prometheus.relabel` and `loki.relabel`) now export a new value named Rules.
  This value returns a copy of the currently configured rules. (@tpaschalis)

- New experimental feature: agent-management. Polls configured remote API to fetch new configs. (@spartan0x117)

- Introduce global configuration for logs. (@jcreixell)

### Enhancements

- Handle faro-web-sdk `View` meta in app_agent_receiver. (@rlankfo)

- Flow: the targets in debug info from `loki.source.file` are now individual blocks. (@rfratto)

- Grafana Agent Operator: add [promtail limit stage](https://grafana.com/docs/loki/latest/clients/promtail/stages/limit/) to the operator. (@spartan0x117)

### Bugfixes

- Flow UI: Fix the issue with messy layout on the component list page while
  browser window resize (@xiyu95)

- Flow UI: Display the values of all attributes unless they are nil. (@ptodev)

- Flow: `prometheus.relabel` and `prometheus.remote_write` will now error if they have exited. (@ptodev)

- Flow: Fix issue where negative numbers would convert to floating-point values
  incorrectly, treating the sign flag as part of the number. (@rfratto)

- Flow: fix a goroutine leak when `loki.source.file` is passed more than one
  target with identical set of public labels. (@rfratto)

- Fix issue where removing and re-adding log instance configurations causes an
  error due to double registration of metrics (@spartan0x117, @jcreixell)

### Other changes

- Use Go 1.19.4 for builds. (@erikbaranowski)

- New windows containers for agent and agentctl. These can be found moving forward with the ${Version}-windows tags for grafana/agent and grafana/agentctl docker images (@erikbaranowski)

v0.30.2 (2023-01-11)
--------------------

### Bugfixes

- Flow: `prometheus.relabel` will no longer modify the labels of the original
  metrics, which could lead to the incorrect application of relabel rules on
  subsequent relabels. (@rfratto)

- Flow: `loki.source.file` will no longer deadlock other components if log
  lines cannot be sent to Loki. `loki.source.file` will wait for 5 seconds per
  file to finish flushing read logs to the client, after which it will drop
  them, resulting in lost logs. (@rfratto)

- Operator: Fix the handling of the enableHttp2 field as a boolean in
  `pod_monitor` and `service_monitor` templates. (@tpaschalis)

v0.30.1 (2022-12-23)
--------------------

### Bugfixes

- Fix issue where journald support was accidentally removed. (@tpaschalis)

- Fix issue where some traces' metrics where not collected. (@marctc)

v0.30.0 (2022-12-20)
--------------------

> **BREAKING CHANGES**: This release has breaking changes. Please read entries
> carefully and consult the [upgrade guide][] for specific instructions.

### Breaking changes

- The `ebpf_exporter` integration has been removed due to issues with static
  linking. It may be brought back once these are resolved. (@tpaschalis)

### Deprecations

- The `EXPERIMENTAL_ENABLE_FLOW` environment variable is deprecated in favor of
  `AGENT_MODE=flow`. Support for `EXPERIMENTAL_ENABLE_FLOW` will be removed in
  v0.32. (@rfratto)

### Features

- `grafana-agent-operator` supports oauth2 as an authentication method for
  remote_write. (@timo-42)

- Grafana Agent Flow: Add tracing instrumentation and a `tracing` block to
  forward traces to `otelcol` component. (@rfratto)

- Grafana Agent Flow: Add a `discovery_target_decode` function to decode a JSON
  array of discovery targets corresponding to Prometheus' HTTP and file service
  discovery formats. (@rfratto)

- New Grafana Agent Flow components:

  - `remote.http` polls an HTTP URL and exposes the response body as a string
    or secret to other components. (@rfratto)

  - `discovery.docker` discovers Docker containers from a Docker Engine host.
    (@rfratto)

  - `loki.source.file` reads and tails files for log entries and forwards them
    to other `loki` components. (@tpaschalis)

  - `loki.write` receives log entries from other `loki` components and sends
    them over to a Loki instance. (@tpaschalis)

  - `loki.relabel` receives log entries from other `loki` components and
    rewrites their label set. (@tpaschalis)

  - `loki.process` receives log entries from other `loki` components and runs
    one or more processing stages. (@tpaschalis)

  - `discovery.file` discovers files on the filesystem following glob
    patterns. (@mattdurham)

- Integrations: Introduce the `snowflake` integration. (@binaryfissiongames)

### Enhancements

- Update agent-loki.yaml to use environment variables in the configuration file (@go4real)

- Integrations: Always use direct connection in mongodb_exporter integration. (@v-zhuravlev)

- Update OpenTelemetry Collector dependency to v0.63.1. (@tpaschalis)

- riverfmt: Permit empty blocks with both curly braces on the same line.
  (@rfratto)

- riverfmt: Allow function arguments to persist across different lines.
  (@rfratto)

- Flow: The HTTP server will now start before the Flow controller performs the
  initial load. This allows metrics and pprof data to be collected during the
  first load. (@rfratto)

- Add support for using a [password map file](https://github.com/oliver006/redis_exporter/blob/master/contrib/sample-pwd-file.json) in `redis_exporter`. (@spartan0x117)

- Flow: Add support for exemplars in Prometheus component pipelines. (@rfratto)

- Update Prometheus dependency to v2.40.5. (@rfratto)

- Update Promtail dependency to k127. (@rfratto)

- Native histograms are now supported in the static Grafana Agent and in
  `prometheus.*` Flow components. Native histograms will be automatically
  collected from supported targets. remote_write must be configured to forward
  native histograms from the WAL to the specified endpoints. (@rfratto)

- Flow: metrics generated by upstream OpenTelemetry Collector components are
  now exposed at the `/metrics` endpoint of Grafana Agent Flow. (@rfratto)

### Bugfixes

- Fix issue where whitespace was being sent as part of password when using a
  password file for `redis_exporter`. (@spartan0x117)

- Flow UI: Fix issue where a configuration block referencing a component would
  cause the graph page to fail to load. (@rfratto)

- Remove duplicate `oauth2` key from `metricsinstances` CRD. (@daper)

- Fix issue where on checking whether to restart integrations the Integration
  Manager was comparing configs with secret values scrubbed, preventing reloads
  if only secrets were updated. (@spartan0x117)

### Other changes

- Grafana Agent Flow has graduated from experimental to beta.

v0.29.0 (2022-11-08)
--------------------

> **BREAKING CHANGES**: This release has breaking changes. Please read entries
> carefully and consult the [upgrade guide][] for specific instructions.

### Breaking changes

- JSON-encoded traces from OTLP versions earlier than 0.16.0 are no longer
  supported. (@rfratto)

### Deprecations

- The binary names `agent`, `agentctl`, and `agent-operator` have been
  deprecated and will be renamed to `grafana-agent`, `grafana-agentctl`, and
  `grafana-agent-operator` in the v0.31.0 release.

### Features

- Add `agentctl test-logs` command to allow testing log configurations by redirecting
  collected logs to standard output. This can be useful for debugging. (@jcreixell)

- New Grafana Agent Flow components:

  - `otelcol.receiver.otlp` receives OTLP-formatted traces, metrics, and logs.
    Data can then be forwarded to other `otelcol` components. (@rfratto)

  - `otelcol.processor.batch` batches data from `otelcol` components before
    forwarding it to other `otelcol` components. (@rfratto)

  - `otelcol.exporter.otlp` accepts data from `otelcol` components and sends
    it to a gRPC server using the OTLP protocol. (@rfratto)

  - `otelcol.exporter.otlphttp` accepts data from `otelcol` components and
    sends it to an HTTP server using the OTLP protocol. (@tpaschalis)

  - `otelcol.auth.basic` performs basic authentication for `otelcol`
    components that support authentication extensions. (@rfratto)

  - `otelcol.receiver.jeager` receives Jaeger-formatted traces. Data can then
    be forwarded to other `otelcol` components. (@rfratto)

  - `otelcol.processor.memory_limiter` periodically checks memory usage and
    drops data or forces a garbage collection if the defined limits are
    exceeded. (@tpaschalis)

  - `otelcol.auth.bearer` performs bearer token authentication for `otelcol`
    components that support authentication extensions. (@rfratto)

  - `otelcol.auth.headers` attaches custom request headers to `otelcol`
    components that support authentication extensions. (@rfratto)

  - `otelcol.receiver.prometheus` receives Prometheus metrics, converts them
    to the OTLP metric format and forwards them to other `otelcol` components.
    (@tpaschalis)

  - `otelcol.exporter.prometheus` forwards OTLP-formatted data to compatible
    `prometheus` components. (@rfratto)

- Flow: Allow config blocks to reference component exports. (@tpaschalis)

- Introduce `/-/support` endpoint for generating 'support bundles' in static
  agent mode. Support bundles are zip files of commonly-requested information
  that can be used to debug a running agent. (@tpaschalis)

### Enhancements

- Update OpenTelemetry Collector dependency to v0.61.0. (@rfratto)

- Add caching to Prometheus relabel component. (@mattdurham)

- Grafana Agent Flow: add `agent_resources_*` metrics which explain basic
  platform-agnostic metrics. These metrics assist with basic monitoring of
  Grafana Agent, but are not meant to act as a replacement for fully featured
  components like `prometheus.integration.node_exporter`. (@rfratto)

- Enable field label in TenantStageSpec of PodLogs pipeline. (@siiimooon)

- Enable reporting of enabled integrations. (@marctc)

- Grafana Agent Flow: `prometheus.remote_write` and `prometheus.relabel` will
  now export receivers immediately, removing the need for dependant components
  to be evaluated twice at process startup. (@rfratto)

- Add missing setting to configure instance key for Eventhandler integration. (@marctc)

- Update Prometheus dependency to v2.39.1. (@rfratto)

- Update Promtail dependency to weekly release k122. (@rfratto)

- Tracing: support the `num_traces` and `expected_new_traces_per_sec` configuration parameters in the tail_sampling processor. (@ptodev)

### Bugfixes

- Remove empty port from the `apache_http` integration's instance label. (@katepangLiu)

- Fix identifier on target creation for SNMP v2 integration. (@marctc)

- Fix bug when specifying Blackbox's modules when using Blackbox integration. (@marctc)

- Tracing: fix a panic when the required `protocols` field was not set in the `otlp` receiver. (@ptodev)

- Support Bearer tokens for metric remote writes in the Grafana Operator (@jcreixell, @marctc)

### Other changes

- Update versions of embedded Prometheus exporters used for integrations:

  - Update `github.com/prometheus/statsd_exporter` to `v0.22.8`. (@captncraig)

  - Update `github.com/prometheus-community/postgres_exporter` to `v0.11.1`. (@captncraig)

  - Update `github.com/prometheus/memcached_exporter` to `v0.10.0`. (@captncraig)

  - Update `github.com/prometheus-community/elasticsearch_exporter` to `v1.5.0`. (@captncraig)

  - Update `github.com/prometheus/mysqld_exporter` to `v0.14.0`. (@captncraig)

  - Update `github.com/prometheus/consul_exporter` to `v0.8.0`. (@captncraig)

  - Update `github.com/ncabatoff/process-exporter` to `v0.7.10`. (@captncraig)

  - Update `github.com/prometheus-community/postgres_exporter` to `v0.11.1`. (@captncraig)

- Use Go 1.19.3 for builds. (@rfratto)

v0.28.1 (2022-11-03)
--------------------

### Security

- Update Docker base image to resolve OpenSSL vulnerabilities CVE-2022-3602 and
  CVE-2022-3786. Grafana Agent does not use OpenSSL, so we do not believe it is
  vulnerable to these issues, but the base image has been updated to remove the
  report from image scanners. (@rfratto)

v0.28.0 (2022-09-29)
--------------------

### Features

- Introduce Grafana Agent Flow, an experimental "programmable pipeline" runtime
  mode which improves how to configure and debug Grafana Agent by using
  components. (@captncraig, @karengermond, @marctc, @mattdurham, @rfratto,
  @rlankfo, @tpaschalis)

- Introduce Blackbox exporter integration. (@marctc)

### Enhancements

- Update Loki dependency to v2.6.1. (@rfratto)

### Bugfixes

### Other changes

- Fix relabel configs in sample agent-operator manifests (@hjet)

- Operator no longer set the `SecurityContext.Privileged` flag in the `config-reloader` container. (@hsyed-dojo)

- Add metrics for config reloads and config hash (@jcreixell)

v0.27.1 (2022-09-09)
--------------------

> **NOTE**: ARMv6 Docker images are no longer being published.
>
> We have stopped publishing Docker images for ARMv6 platforms.
> This is due to the new Ubuntu base image we are using that does not support ARMv6.
> The new Ubuntu base image has less reported CVEs, and allows us to provide more
> secure Docker images. We will still continue to publish ARMv6 release binaries and
> deb/rpm packages.

### Other Changes

- Switch docker image base from debian to ubuntu. (@captncraig)

v0.27.0 (2022-09-01)
--------------------

### Features

- Integrations: (beta) Add vmware_exporter integration (@rlankfo)

- App agent receiver: add Event kind to payload (@domasx2)

### Enhancements

- Tracing: Introduce a periodic appender to the remotewriteexporter to control sample rate. (@mapno)

- Tracing: Update OpenTelemetry dependency to v0.55.0. (@rfratto, @mapno)

- Add base agent-operator jsonnet library and generated manifests (@hjet)

- Add full (metrics, logs, K8s events) sample agent-operator jsonnet library and gen manifests (@hjet)

- Introduce new configuration fields for disabling Keep-Alives and setting the
  IdleConnectionTimeout when scraping. (@tpaschalis)

- Add field to Operator CRD to disable report usage functionality. (@marctc)

### Bugfixes

- Tracing: Fixed issue with the PromSD processor using the `connection` method to discover the IP
  address.  It was failing to match because the port number was included in the address string. (@jphx)

- Register prometheus discovery metrics. (@mattdurham)

- Fix seg fault when no instance parameter is provided for apache_http integration, using integrations-next feature flag. (@rgeyer)

- Fix grafanacloud-install.ps1 web request internal server error when fetching config. (@rlankfo)

- Fix snmp integration not passing module or walk_params parameters when scraping. (@rgeyer)

- Fix unmarshal errors (key "<walk_param name>" already set in map) for snmp integration config when walk_params is defined, and the config is reloaded. (@rgeyer)

### Other changes

- Update several go dependencies to resolve warnings from certain security scanning tools. None of the resolved vulnerabilities were known to be exploitable through the agent. (@captncraig)

- It is now possible to compile Grafana Agent using Go 1.19. (@rfratto)

v0.26.1 (2022-07-25)
--------------------

> **BREAKING CHANGES**: This release has breaking changes. Please read entries
> carefully and consult the [upgrade guide][] for specific instructions.

### Breaking changes

- Change windows certificate store so client certificate is no longer required in store. (@mattdurham)

### Bugfixes

- Operator: Fix issue where configured `targetPort` ServiceMonitors resulted in
  generating an incorrect scrape_config. (@rfratto)

- Build the Linux/AMD64 artifacts using the opt-out flag for the ebpf_exporter. (@tpaschalis)

v0.26.0 (2022-07-18)
--------------------

> **BREAKING CHANGES**: This release has breaking changes. Please read entries
> carefully and consult the [upgrade guide][] for specific instructions.

### Breaking changes

- Deprecated `server` YAML block fields have now been removed in favor of the
  command-line flags that replaced them. These fields were originally
  deprecated in v0.24.0. (@rfratto)

- Changed tail sampling policies to be configured as in the OpenTelemetry
  Collector. (@mapno)

### Features

- Introduce Apache HTTP exporter integration. (@v-zhuravlev)

- Introduce eBPF exporter integration. (@tpaschalis)

### Enhancements

- Truncate all records in WAL if repair attempt fails. (@rlankfo)

### Bugfixes

- Relative symlinks for promtail now work as expected. (@RangerCD, @mukerjee)

- Fix rate limiting implementation for the app agent receiver integration. (@domasx2)

- Fix mongodb exporter so that it now collects all metrics. (@mattdurham)

v0.25.1 (2022-06-16)
--------------------

### Bugfixes

- Integer types fail to unmarshal correctly in operator additional scrape configs. (@rlankfo)

- Unwrap replayWAL error before attempting corruption repair. (@rlankfo)

v0.25.0 (2022-06-06)
--------------------

> **BREAKING CHANGES**: This release has breaking changes. Please read entries
> carefully and consult the [upgrade guide][] for specific instructions.

### Breaking changes

- Traces: Use `rpc.grpc.status_code` attribute to determine
  span failed in the service graph processor (@rcrowe)

### Features

- Add HTTP endpoints to fetch active instances and targets for the Logs subsystem.
  (@marctc)

- (beta) Add support for using windows certificate store for TLS connections. (@mattdurham)

- Grafana Agent Operator: add support for integrations through an `Integration`
  CRD which is discovered by `GrafanaAgent`. (@rfratto)

- (experimental) Add app agent receiver integration. This depends on integrations-next being enabled
  via the `integrations-next` feature flag. Use `-enable-features=integrations-next` to use
  this integration. (@kpelelis, @domas)

- Introduce SNMP exporter integration. (@v-zhuravlev)

- Configure the agent to report the use of feature flags to grafana.com. (@marctc)

### Enhancements

- integrations-next: Integrations using autoscrape will now autoscrape metrics
  using in-memory connections instead of connecting to themselves over the
  network. As a result of this change, the `client_config` field has been
  removed. (@rfratto)

- Enable `proxy_url` support on `oauth2` for metrics and logs (update **prometheus/common** dependency to `v0.33.0`). (@martin-jaeger-maersk)

- `extra-scrape-metrics` can now be enabled with the `--enable-features=extra-scrape-metrics` feature flag. See <https://prometheus.io/docs/prometheus/2.31/feature_flags/#extra-scrape-metrics> for details. (@rlankfo)

- Resolved issue in v2 integrations where if an instance name was a prefix of another the route handler would fail to
  match requests on the longer name (@mattdurham)

- Set `include_metadata` to true by default for OTLP traces receivers (@mapno)

### Bugfixes

- Scraping service was not honoring the new server grpc flags `server.grpc.address`.  (@mattdurham)

### Other changes

- Update base image of official Docker containers from Debian buster to Debian
  bullseye. (@rfratto)

- Use Go 1.18 for builds. (@rfratto)

- Add `metrics` prefix to the url of list instances endpoint (`GET
  /agent/api/v1/instances`) and list targets endpoint (`GET
  /agent/api/v1/metrics/targets`). (@marctc)

- Add extra identifying labels (`job`, `instance`, `agent_hostname`) to eventhandler integration. (@hjet)

- Add `extra_labels` configuration to eventhandler integration. (@hjet)

v0.24.2 (2022-05-02)
--------------------

### Bugfixes

- Added configuration watcher delay to prevent race condition in cases where scraping service mode has not gracefully exited. (@mattdurham)

### Other changes

- Update version of node_exporter to include additional metrics for osx. (@v-zhuravlev)

v0.24.1 (2022-04-14)
--------------------

### Bugfixes

- Add missing version information back into `agentctl --version`. (@rlankfo)

- Bump version of github-exporter to latest upstream SHA 284088c21e7d, which
  includes fixes from bugs found in their latest tag. This includes a fix
  where not all releases where retrieved when pulling release information.
  (@rfratto)

- Set the `Content-Type` HTTP header to `application/json` for API endpoints
  returning json objects. (@marctc)

- Operator: fix issue where a `username_file` field was incorrectly set.
  (@rfratto)

- Initialize the logger with default `log_level` and `log_format` parameters.
  (@tpaschalis)

### Other changes

- Embed timezone data to enable Promtail pipelines using the `location` field
  on Windows machines. (@tpaschalis)

v0.24.0 (2022-04-07)
--------------------

> **BREAKING CHANGES**: This release has breaking changes. Please read entries
> carefully and consult the [upgrade guide][] for specific instructions.
>
> **GRAFANA AGENT OPERATOR USERS**: As of this release, Grafana Agent Operator
> does not support versions of Grafana Agent prior to v0.24.0.

### Breaking changes

- The following metrics will now be prefixed with `agent_dskit_` instead of
  `cortex_`: `cortex_kv_request_duration_seconds`,
  `cortex_member_consul_heartbeats_total`, `cortex_member_ring_tokens_owned`,
  `cortex_member_ring_tokens_to_own`, `cortex_ring_member_ownership_percent`,
  `cortex_ring_members`, `cortex_ring_oldest_member_timestamp`,
  `cortex_ring_tokens_owned`, `cortex_ring_tokens_total`. (@rlankfo)

- Traces: the `traces_spanmetrics_calls_total_total` metric has been renamed to
  `traces_spanmetrics_calls_total` (@fredr)

- Two new flags, `-server.http.enable-tls` and `-server.grpc.enable-tls` must
  be provided to explicitly enable TLS support. This is a change of the
  previous behavior where TLS support was enabled when a certificate pair was
  provided. (@rfratto)

- Many command line flags starting with `-server.` block have been renamed.
  (@rfratto)

- The `-log.level` and `-log.format` flags are removed in favor of being set in
  the configuration file. (@rfratto)

- Flags for configuring TLS have been removed in favor of being set in the
  configuration file. (@rfratto)

- Dynamic reload is no longer supported for deprecated server block fields.
  Changing a deprecated field will be ignored and cause the reload to fail.
  (@rfratto)

- The default HTTP listen address is now `127.0.0.1:12345`. Use the
  `-server.http.address` flag to change this value. (@rfratto)

- The default gRPC listen address is now `127.0.0.1:12346`. Use the
  `-server.grpc.address` flag to change this value. (@rfratto)

- `-reload-addr` and `-reload-port` have been removed. They are no longer
  necessary as the primary HTTP server is now static and can't be shut down in
  the middle of a `/-/reload` call. (@rfratto)

- (Only impacts `integrations-next` feature flag) Many integrations have been
  renamed to better represent what they are integrating with. For example,
  `redis_exporter` is now `redis`. This change requires updating
  `integrations-next`-enabled configuration files. This change also changes
  integration names shown in metric labels. (@rfratto)

- The deprecated `-prometheus.*` flags have been removed in favor of
  their `-metrics.*` counterparts. The `-prometheus.*` flags were first
  deprecated in v0.19.0. (@rfratto)

### Deprecations

- Most fields in the `server` block of the configuration file are
  now deprecated in favor of command line flags. These fields will be removed
  in the v0.26.0 release. Please consult the upgrade guide for more information
  and rationale. (@rfratto)

### Features

- Added config read API support to GrafanaAgent Custom Resource Definition.
  (@shamsalmon)

- Added consulagent_sd to target discovery. (@chuckyz)

- Introduce EXPERIMENTAL support for dynamic configuration. (@mattdurham)

- Introduced endpoint that accepts remote_write requests and pushes metrics data directly into an instance's WAL. (@tpaschalis)

- Added builds for linux/ppc64le. (@aklyachkin)

### Enhancements

- Tracing: Exporters can now be configured to use OAuth. (@canuteson)

- Strengthen readiness check for metrics instances. (@tpaschalis)

- Parameterize namespace field in sample K8s logs manifests (@hjet)

- Upgrade to Loki k87. (@rlankfo)

- Update Prometheus dependency to v2.34.0. (@rfratto)

- Update OpenTelemetry-collector dependency to v0.46.0. (@mapno)

- Update cAdvisor dependency to v0.44.0. (@rfratto)

- Update mongodb_exporter dependency to v0.31.2 (@mukerjee)

- Use grafana-agent/v2 Tanka Jsonnet to generate K8s manifests (@hjet)

- Replace agent-bare.yaml K8s sample Deployment with StatefulSet (@hjet)

- Improve error message for `agentctl` when timeout happens calling
  `cloud-config` command (@marctc)

- Enable integrations-next by default in agent-bare.yaml. Please note #1262 (@hjet)

### Bugfixes

- Fix Kubernetes manifests to use port `4317` for OTLP instead of the previous
  `55680` in line with the default exposed port in the agent.

- Ensure singleton integrations are honored in v2 integrations (@mattdurham)

- Tracing: `const_labels` is now correctly parsed in the remote write exporter.
  (@fredr)

- integrations-next: Fix race condition where metrics endpoints for
  integrations may disappear after reloading the config file. (@rfratto)

- Removed the `server.path_prefix` field which would break various features in
  Grafana Agent when set. (@rfratto)

- Fix issue where installing the DEB/RPM packages would overwrite the existing
  config files and environment files. (@rfratto)

- Set `grafanaDashboardFolder` as top level key in the mixin. (@Duologic)

- Operator: Custom Secrets or ConfigMaps to mount will no longer collide with
  the path name of the default secret mount. As a side effect of this bugfix,
  custom Secrets will now be mounted at
  `/var/lib/grafana-agent/extra-secrets/<secret name>` and custom ConfigMaps
  will now be mounted at `/var/lib/grafana-agent/extra-configmaps/<configmap
  name>`. This is not a breaking change as it was previously impossible to
  properly provide these custom mounts. (@rfratto)

- Flags accidentally prefixed with `-metrics.service..` (two `.` in a row) have
  now been fixed to only have one `.`. (@rfratto)

- Protect concurrent writes to the WAL in the remote write exporter (@mapno)

### Other changes

- The `-metrics.wal-directory` flag and `metrics.wal_directory` config option
  will now default to `data-agent/`, the same default WAL directory as
  Prometheus Agent. (@rfratto)

v0.23.0 (2022-02-10)
--------------------

### Enhancements

- Go 1.17 is now used for all builds of the Agent. (@tpaschalis)

- integrations-next: Add `extra_labels` to add a custom set of labels to
  integration targets. (@rfratto)

- The agent no longer appends duplicate exemplars. (@tpaschalis)

- Added Kubernetes eventhandler integration (@hjet)

- Enables sending of exemplars over remote write by default. (@rlankfo)

### Bugfixes

- Fixed issue where Grafana Agent may panic if there is a very large WAL
  loading while old WALs are being deleted or the `/agent/api/v1/targets`
  endpoint is called. (@tpaschalis)

- Fix panic in prom_sd_processor when address is empty (@mapno)

- Operator: Add missing proxy_url field from generated remote_write configs.
  (@rfratto)

- Honor the specified log format in the traces subsystem (@mapno)

- Fix typo in node_exporter for runit_service_dir. (@mattdurham)

- Allow inlining credentials in remote_write url. (@tpaschalis)

- integrations-next: Wait for integrations to stop when starting new instances
  or shutting down (@rfratto).

- Fix issue with windows_exporter mssql collector crashing the agent.
  (@mattdurham)

- The deb and rpm files will now ensure the /var/lib/grafana-agent data
  directory is created with permissions set to 0770. (@rfratto)

- Make agent-traces.yaml Namespace a template-friendly variable (@hjet)

- Disable `machine-id` journal vol by default in sample logs manifest (@hjet)

v0.22.0 (2022-01-13)
--------------------

> This release has deprecations. Please read entries carefully and consult
> the [upgrade guide][] for specific instructions.

### Deprecations

- The node_exporter integration's `netdev_device_whitelist` field is deprecated
  in favor of `netdev_device_include`. Support for the old field name will be
  removed in a future version. (@rfratto)

- The node_exporter integration's `netdev_device_blacklist` field is deprecated
  in favor of `netdev_device_include`. Support for the old field name will be
  removed in a future version. (@rfratto)

- The node_exporter integration's `systemd_unit_whitelist` field is deprecated
  in favor of `systemd_unit_include`. Support for the old field name will be
  removed in a future version. (@rfratto)

- The node_exporter integration's `systemd_unit_blacklist` field is deprecated
  in favor of `systemd_unit_exclude`. Support for the old field name will be
  removed in a future version. (@rfratto)

- The node_exporter integration's `filesystem_ignored_mount_points` field is
  deprecated in favor of `filesystem_mount_points_exclude`. Support for the old
  field name will be removed in a future version. (@rfratto)

- The node_exporter integration's `filesystem_ignored_fs_types` field is
  deprecated in favor of `filesystem_fs_types_exclude`. Support for the old
  field name will be removed in a future version. (@rfratto)

### Features

- (beta) Enable experimental config urls for fetching remote configs.
  Currently, only HTTP/S is supported. Pass the
  `-enable-features=remote-configs` flag to turn this on. (@rlankfo)

- Added [cAdvisor](https://github.com/google/cadvisor) integration. (@rgeyer)

- Traces: Add `Agent Tracing Pipeline` dashboard and alerts (@mapno)

- Traces: Support jaeger/grpc exporter (@nicoche)

- (beta) Enable an experimental integrations subsystem revamp. Pass
  `integrations-next` to `-enable-features` to turn this on. Reading the
  documentation for the revamp is recommended; enabling it causes breaking
  config changes. (@rfratto)

### Enhancements

- Traces: Improved pod association in PromSD processor (@mapno)

- Updated OTel to v0.40.0 (@mapno)

- Remote write dashboard: show in and out sample rates (@bboreham)

- Remote write dashboard: add mean latency (@bboreham)

- Update node_exporter dependency to v1.3.1. (@rfratto)

- Cherry-pick Prometheus PR #10102 into our Prometheus dependency (@rfratto).

### Bugfixes

- Fix usage of POSTGRES_EXPORTER_DATA_SOURCE_NAME when using postgres_exporter
  integration (@f11r)

- Change ordering of the entrypoint for windows service so that it accepts
  commands immediately (@mattdurham)

- Only stop WAL cleaner when it has been started (@56quarters)

- Fix issue with unquoted install path on Windows, that could allow escalation
  or running an arbitrary executable (@mattdurham)

- Fix cAdvisor so it collects all defined metrics instead of the last
  (@pkoenig10)

- Fix panic when using 'stdout' in automatic logging (@mapno)

- Grafana Agent Operator: The /-/ready and /-/healthy endpoints will
  no longer always return 404 (@rfratto).

### Other changes

- Remove log-level flag from systemd unit file (@jpkrohling)

v0.21.2 (2021-12-08)
--------------------

### Security fixes

- This release contains a fix for
  [CVE-2021-41090](https://github.com/grafana/agent/security/advisories/GHSA-9c4x-5hgq-q3wh).

### Other changes

- This release disables the existing `/-/config` and
  `/agent/api/v1/configs/{name}` endpoints by default. Pass the
  `--config.enable-read-api` flag at the command line to opt in to these
  endpoints.

v0.21.1 (2021-11-18)
--------------------

### Bugfixes

- Fix panic when using postgres_exporter integration (@saputradharma)

- Fix panic when dnsamsq_exporter integration tried to log a warning (@rfratto)

- Statsd Integration: Adding logger instance to the statsd mapper
  instantiation. (@gaantunes)

- Statsd Integration: Fix issue where mapped metrics weren't exposed to the
  integration. (@mattdurham)

- Operator: fix bug where version was a required field (@rfratto)

- Metrics: Only run WAL cleaner when metrics are being used and a WAL is
  configured. (@rfratto)

v0.21.0 (2021-11-17)
--------------------

### Enhancements

- Update Cortex dependency to v1.10.0-92-g85c378182. (@rlankfo)

- Update Loki dependency to v2.1.0-656-g0ae0d4da1. (@rlankfo)

- Update Prometheus dependency to v2.31.0 (@rlankfo)

- Add Agent Operator Helm quickstart guide (@hjet)

- Reorg Agent Operator quickstart guides (@hjet)

### Bugfixes

- Packaging: Use correct user/group env variables in RPM %post script (@simonc6372)

- Validate logs config when using logs_instance with automatic logging processor (@mapno)

- Operator: Fix MetricsInstance Service port (@hjet)

- Operator: Create govern service per Grafana Agent (@shturman)

- Operator: Fix relabel_config directive for PodLogs resource (@hjet)

- Traces: Fix `success_logic` code in service graphs processor (@mapno)

### Other changes

- Self-scraped integrations will now use an SUO-specific value for the `instance` label. (@rfratto)

- Traces: Changed service graphs store implementation to improve CPU performance (@mapno)

v0.20.1 (2021-12-08)
--------------------

> _NOTE_: The fixes in this patch are only present in v0.20.1 and >=v0.21.2.

### Security fixes

- This release contains a fix for
  [CVE-2021-41090](https://github.com/grafana/agent/security/advisories/GHSA-9c4x-5hgq-q3wh).

### Other changes

- This release disables the existing `/-/config` and
  `/agent/api/v1/configs/{name}` endpoitns by default. Pass the
  `--config.enable-read-api` flag at the command line to opt in to these
  endpoints.

v0.20.0 (2021-10-28)
--------------------

> **BREAKING CHANGES**: This release has breaking changes. Please read entries
> carefully and consult the [upgrade guide][] for specific instructions.

### Breaking Changes

- push_config is no longer supported in trace's config (@mapno)

### Features

- Operator: The Grafana Agent Operator can now generate a Kubelet service to
  allow a ServiceMonitor to collect Kubelet and cAdvisor metrics. This requires
  passing a `--kubelet-service` flag to the Operator in `namespace/name` format
  (like `kube-system/kubelet`). (@rfratto)

- Service graphs processor (@mapno)

### Enhancements

- Updated mysqld_exporter to v0.13.0 (@gaantunes)

- Updated postgres_exporter to v0.10.0 (@gaantunes)

- Updated redis_exporter to v1.27.1 (@gaantunes)

- Updated memcached_exporter to v0.9.0 (@gaantunes)

- Updated statsd_exporter to v0.22.2 (@gaantunes)

- Updated elasticsearch_exporter to v1.2.1 (@gaantunes)

- Add remote write to silent Windows Installer  (@mattdurham)

- Updated mongodb_exporter to v0.20.7 (@rfratto)

- Updated OTel to v0.36 (@mapno)

- Updated statsd_exporter to v0.22.2 (@mattdurham)

- Update windows_exporter to v0.16.0 (@rfratto, @mattdurham)

- Add send latency to agent dashboard (@bboreham)

### Bugfixes

- Do not immediately cancel context when creating a new trace processor. This
  was preventing scrape_configs in traces from functioning. (@lheinlen)

- Sanitize autologged Loki labels by replacing invalid characters with
  underscores (@mapno)

- Traces: remove extra line feed/spaces/tabs when reading password_file content
  (@nicoche)

- Updated envsubst to v2.0.0-20210730161058-179042472c46. This version has a
  fix needed for escaping values outside of variable substitutions. (@rlankfo)

- Grafana Agent Operator should no longer delete resources matching the names
  of the resources it manages. (@rfratto)

- Grafana Agent Operator will now appropriately assign an
  `app.kubernetes.io/managed-by=grafana-agent-operator` to all created
  resources. (@rfratto)

### Other changes

- Configuration API now returns 404 instead of 400 when attempting to get or
  delete a config which does not exist. (@kgeckhart)

- The windows_exporter now disables the textfile collector by default.
  (@rfratto)

v0.19.0 (2021-09-29)
--------------------

> **BREAKING CHANGES**: This release has breaking changes. Please read entries
> carefully and consult the [upgrade guide][] for specific instructions.

### Breaking Changes

- Reduced verbosity of tracing autologging by not logging `STATUS_CODE_UNSET`
  status codes. (@mapno)

- Operator: rename `Prometheus*` CRDs to `Metrics*` and `Prometheus*` fields to
  `Metrics*`. (@rfratto)

- Operator: CRDs are no longer referenced using a hyphen in the name to be
  consistent with how Kubernetes refers to resources. (@rfratto)

- `prom_instance` in the spanmetrics config is now named `metrics_instance`.
  (@rfratto)

### Deprecations

- The `loki` key at the root of the config file has been deprecated in favor of
  `logs`. `loki`-named fields in `automatic_logging` have been renamed
  accordinly: `loki_name` is now `logs_instance_name`, `loki_tag` is now
  `logs_instance_tag`, and `backend: loki` is now `backend: logs_instance`.
  (@rfratto)

- The `prometheus` key at the root of the config file has been deprecated in
  favor of `metrics`. Flag names starting with `prometheus.` have also been
  deprecated in favor of the same flags with the `metrics.` prefix. Metrics
  prefixed with `agent_prometheus_` are now prefixed with `agent_metrics_`.
  (@rfratto)

- The `tempo` key at the root of the config file has been deprecated in favor
  of `traces`. (@mattdurham)

### Features

- Added [GitHub exporter](https://github.com/infinityworks/github-exporter)
  integration. (@rgeyer)

- Add TLS config options for tempo `remote_write`s. (@mapno)

- Support autologging span attributes as log labels (@mapno)

- Put Tests requiring Network Access behind a -online flag (@flokli)

- Add logging support to the Grafana Agent Operator. (@rfratto)

- Add `operator-detach` command to agentctl to allow zero-downtime upgrades
  when removing an Operator CRD. (@rfratto)

- The Grafana Agent Operator will now default to deploying the matching release
  version of the Grafana Agent instead of v0.14.0. (@rfratto)

### Enhancements

- Update OTel dependency to v0.30.0 (@mapno)

- Allow reloading configuration using `SIGHUP` signal. (@tharun208)

- Add HOSTNAME environment variable to service file to allow for expanding the
  $HOSTNAME variable in agent config.  (@dfrankel33)

- Update jsonnet-libs to 1.21 for Kubernetes 1.21+ compatability. (@MurzNN)

- Make method used to add k/v to spans in prom_sd processor configurable.
  (@mapno)

### Bugfixes

- Regex capture groups like `${1}` will now be kept intact when using
  `-config.expand-env`. (@rfratto)

- The directory of the logs positions file will now properly be created on
  startup for all instances. (@rfratto)

- The Linux system packages will now configure the grafana-agent user to be a
  member of the adm and systemd-journal groups. This will allow logs to read
  from journald and /var/log by default. (@rfratto)

- Fix collecting filesystem metrics on Mac OS (darwin) in the `node_exporter`
  integration default config. (@eamonryan)

- Remove v0.0.0 flags during build with no explicit release tag (@mattdurham)

- Fix issue with global scrape_interval changes not reloading integrations
  (@kgeckhart)

- Grafana Agent Operator will now detect changes to referenced ConfigMaps and
  Secrets and reload the Agent properly. (@rfratto)

- Grafana Agent Operator's object label selectors will now use Kubernetes
  defaults when undefined (i.e., default to nothing). (@rfratto)

- Fix yaml marshalling tag for cert_file in kafka exporter agent config.
  (@rgeyer)

- Fix warn-level logging of dropped targets. (@james-callahan)

- Standardize scrape_interval to 1m in examples. (@mattdurham)

v0.18.4 (2021-09-14)
--------------------

### Enhancements

- Add `agent_prometheus_configs_changed_total` metric to track instance config
  events. (@rfratto)

### Bugfixes

- Fix info logging on windows. (@mattdurham)

- Scraping service: Ensure that a reshard is scheduled every reshard
  interval. (@rfratto)

v0.18.3 (2021-09-08)
--------------------

### Bugfixes

- Register missing metric for configstore consul request duration. (@rfratto)

- Logs should contain a caller field with file and line numbers again
  (@kgeckhart)

- In scraping service mode, the polling configuration refresh should honor
  timeout. (@mattdurham)

- In scraping service mode, the lifecycle reshard should happen using a
  goroutine. (@mattdurham)

- In scraping service mode, scraping service can deadlock when reloading during
  join. (@mattdurham)

- Scraping service: prevent more than one refresh from being queued at a time.
  (@rfratto)

v0.18.2 (2021-08-12)
--------------------

### Bugfixes

- Honor the prefix and remove prefix from consul list results (@mattdurham)

v0.18.1 (2021-08-09)
--------------------

### Bugfixes

- Reduce number of consul calls when ran in scrape service mode (@mattdurham)

v0.18.0 (2021-07-29)
--------------------

### Features

- Added [GitHub exporter](https://github.com/infinityworks/github-exporter)
  integration. (@rgeyer)

- Add support for OTLP HTTP trace exporting. (@mapno)

### Enhancements

- Switch to drone for releases. (@mattdurham)

- Update postgres_exporter to a [branch of](https://github.com/grafana/postgres_exporter/tree/exporter-package-v0.10.0) v0.10.0

### Bugfixes

- Enabled flag for integrations is not being honored. (@mattdurham)

v0.17.0 (2021-07-15)
--------------------

### Features

- Added [Kafka Lag exporter](https://github.com/davidmparrott/kafka_exporter)
  integration. (@gaantunes)

### Bugfixes

- Fix race condition that may occur and result in a panic when initializing
  scraping service cluster. (@rfratto)

v0.16.1 (2021-06-22)
--------------------

### Bugfixes

- Fix issue where replaying a WAL caused incorrect metrics to be sent over
  remote write. (@rfratto)

v0.16.0 (2021-06-17)
--------------------

### Features

- (beta) A Grafana Agent Operator is now available. (@rfratto)

### Enhancements

- Error messages when installing the Grafana Agent for Grafana Cloud will now
  be shown. (@rfratto)

### Bugfixes

- Fix a leak in the shared string interner introduced in v0.14.0. This fix was
  made to a [dependency](https://github.com/grafana/prometheus/pull/21).
  (@rfratto)

- Fix issue where a target will fail to be scraped for the process lifetime if
  that target had gone down for long enough that its series were removed from
  the in-memory cache (2 GC cycles). (@rfratto)

v0.15.0 (2021-06-03)
--------------------

> **BREAKING CHANGES**: This release has breaking changes. Please read entries
> carefully and consult the [upgrade guide][] for specific instructions.

### Breaking Changes

- The configuration of Tempo Autologging has changed. (@mapno)

### Features

- Add support for exemplars. (@mapno)

### Enhancements

- Add the option to log to stdout instead of a Loki instance. (@joe-elliott)

- Update Cortex dependency to v1.8.0.

- Running the Agent as a DaemonSet with host_filter and role: pod should no
  longer cause unnecessary load against the Kubernetes SD API. (@rfratto)

- Update Prometheus to v2.27.0. (@mapno)

- Update Loki dependency to d88f3996eaa2. This is a non-release build, and was
  needed to support exemplars. (@mapno)

- Update Cortex dependency to d382e1d80eaf. This is a non-release build, and
  was needed to support exemplars. (@mapno)

### Bugfixes

- Host filter relabeling rules should now work. (@rfratto)

- Fixed issue where span metrics where being reported with wrong time unit.
  (@mapno)

### Other changes

- Intentionally order tracing processors. (@joe-elliott)

v0.14.0 (2021-05-24)
--------------------

> **BREAKING CHANGES**: This release has breaking changes. Please read entries
> carefully and consult the [upgrade guide][] for specific instructions.
>
> **STABILITY NOTICE**: As of this release, functionality that is not
> recommended for production use and is expected to change will be tagged
> interchangably as "experimental" or "beta."

### Security fixes

- The Scraping service API will now reject configs that read credentials from
  disk by default. This prevents malicious users from reading arbitrary files
  and sending their contents over the network. The old behavior can be
  re-enabled by setting `dangerous_allow_reading_files: true` in the scraping
  service config. (@rfratto)

### Breaking changes

- Configuration for SigV4 has changed. (@rfratto)

### Deprecations

- `push_config` is now supplanted by `remote_block` and `batch`. `push_config`
  will be removed in a future version (@mapno)

### Features

- (beta) New integration: windows_exporter (@mattdurham)

- (beta) Grafana Agent Windows Installer is now included as a release artifact.
  (@mattdurham)

- Official M1 Mac release builds will now be generated! Look for
  `agent-darwin-arm64` and `agentctl-darwin-arm64` in the release assets.
  (@rfratto)

- Add support for running as a Windows service (@mattdurham)

- (beta) Add /-/reload support. It is not recommended to invoke `/-/reload`
  against the main HTTP server. Instead, two new command-line flags have been
  added: `--reload-addr` and `--reload-port`. These will launch a
  `/-/reload`-only HTTP server that can be used to safely reload the Agent's
  state.  (@rfratto)

- Add a /-/config endpoint. This endpoint will return the current configuration
  file with defaults applied that the Agent has loaded from disk. (@rfratto)

- (beta) Support generating metrics and exposing them via a Prometheus exporter
  from span data. (@yeya24)

- Tail-based sampling for tracing pipelines (@mapno)

- Added Automatic Logging feature for Tempo (@joe-elliott)

- Disallow reading files from within scraping service configs by default.
  (@rfratto)

- Add remote write for span metrics (@mapno)

### Enhancements

- Support compression for trace export. (@mdisibio)

- Add global remote_write configuration that is shared between all instances
  and integrations. (@mattdurham)

- Go 1.16 is now used for all builds of the Agent. (@rfratto)

- Update Prometheus dependency to v2.26.0. (@rfratto)

- Upgrade `go.opentelemetry.io/collector` to v0.21.0 (@mapno)

- Add kafka trace receiver (@mapno)

- Support mirroring a trace pipeline to multiple backends (@mapno)

- Add `headers` field in `remote_write` config for Tempo. `headers` specifies
  HTTP headers to forward to the remote endpoint. (@alexbiehl)

- Add silent uninstall to Windows Uninstaller. (@mattdurham)

### Bugfixes

- Native Darwin arm64 builds will no longer crash when writing metrics to the
  WAL. (@rfratto)

- Remote write endpoints that never function across the lifetime of the Agent
  will no longer prevent the WAL from being truncated. (@rfratto)

- Bring back FreeBSD support. (@rfratto)

- agentctl will no longer leak WAL resources when retrieving WAL stats.
  (@rfratto)

- Ensure defaults are applied to undefined sections in config file. This fixes
  a problem where integrations didn't work if `prometheus:` wasn't configured.
  (@rfratto)

- Fixed issue where automatic logging double logged "svc". (@joe-elliott)

### Other changes

- The Grafana Cloud Agent has been renamed to the Grafana Agent. (@rfratto)

- Instance configs uploaded to the Config Store API will no longer be stored
  along with the global Prometheus defaults. This is done to allow globals to
  be updated and re-apply the new global defaults to the configs from the
  Config Store. (@rfratto)

- The User-Agent header sent for logs will now be `GrafanaAgent/<version>`
  (@rfratto)

- Add `tempo_spanmetrics` namespace in spanmetrics (@mapno)

v0.13.1 (2021-04-09)
--------------------

### Bugfixes

- Validate that incoming scraped metrics do not have an empty label set or a
  label set with duplicate labels, mirroring the behavior of Prometheus.
  (@rfratto)

v0.13.0 (2021-02-25)
--------------------

> The primary branch name has changed from `master` to `main`. You may have to
> update your local checkouts of the repository to point at the new branch name.

### Features

- postgres_exporter: Support query_path and disable_default_metrics. (@rfratto)

### Enhancements

- Support other architectures in installation script. (@rfratto)

- Allow specifying custom wal_truncate_frequency per integration. (@rfratto)

- The SigV4 region can now be inferred using the shared config (at
  `$HOME/.aws/config`) or environment variables (via `AWS_CONFIG`). (@rfratto)

- Update Prometheus dependency to v2.25.0. (@rfratto)

### Bugfixes

- Not providing an `-addr` flag for `agentctl config-sync` will no longer
  report an error and will instead use the pre-existing default value.
  (@rfratto)

- Fixed a bug from v0.12.0 where the Loki installation script failed because
  positions_directory was not set. (@rfratto)

- Reduce the likelihood of dataloss during a remote_write-side outage by
  increasing the default wal_truncation_frequency to 60m and preventing the WAL
  from being truncated if the last truncation timestamp hasn't changed. This
  change increases the size of the WAL on average, and users may configure a
  lower wal_truncation_frequency to deliberately choose a smaller WAL over
  write guarantees. (@rfratto)

- Add the ability to read and serve HTTPS integration metrics when given a set
  certificates (@mattdurham)

v0.12.0 (2021-02-05)
--------------------

> **BREAKING CHANGES**: This release has breaking changes. Please read entries
> carefully and consult the [upgrade guide][] for specific instructions.

### Breaking Changes

- The configuration format for the `loki` block has changed. (@rfratto)

- The configuration format for the `tempo` block has changed. (@rfratto)

### Features

- Support for multiple Loki Promtail instances has been added. (@rfratto)

- Support for multiple Tempo instances has been added. (@rfratto)

- Added [ElasticSearch exporter](https://github.com/justwatchcom/elasticsearch_exporter)
  integration. (@colega)

### Enhancements

- `.deb` and `.rpm` packages are now generated for all supported architectures.
  The architecture of the AMD64 package in the filename has been renamed to
  `amd64` to stay synchronized with the architecture name presented from other
  release assets. (@rfratto)

- The `/agent/api/v1/targets` API will now include discovered labels on the
  target pre-relabeling in a `discovered_labels` field. (@rfratto)

- Update Loki to 59a34f9867ce. This is a non-release build, and was needed to
  support multiple Loki instances. (@rfratto)

- Scraping service: Unhealthy Agents in the ring will no longer cause job
  distribution to fail. (@rfratto)

- Scraping service: Cortex ring metrics (prefixed with cortex_ring_) will now
  be registered for tracking the state of the hash ring. (@rfratto)

- Scraping service: instance config ownership is now determined by the hash of
  the instance config name instead of the entire config. This means that
  updating a config is guaranteed to always hash to the same Agent, reducing
  the number of metrics gaps. (@rfratto)

- Only keep a handful of K8s API server metrics by default to reduce default
  active series usage. (@hjet)

- Go 1.15.8 is now used for all distributions of the Agent. (@rfratto)

### Bugfixes

- `agentctl config-check` will now work correctly when the supplied config file
  contains integrations. (@hoenn)

v0.11.0 (2021-01-20)
--------------------

### Features

- ARMv6 builds of `agent` and `agentctl` will now be included in releases to
  expand Agent support to cover all models of Raspberry Pis. ARMv6 docker
  builds are also now available. (@rfratto)

- Added `config-check` subcommand for `agentctl` that can be used to validate
  Agent configuration files before attempting to load them in the `agent`
  itself. (@56quarters)

### Enhancements

- A sigv4 install script for Prometheus has been added. (@rfratto)

- NAMESPACE may be passed as an environment variable to the Kubernetes install
  scripts to specify an installation namespace. (@rfratto)

### Bugfixes

- The K8s API server scrape job will use the API server Service name when
  resolving IP addresses for Prometheus service discovery using the "Endpoints"
  role. (@hjet)

- The K8s manifests will no longer include the `default/kubernetes` job twice
  in both the DaemonSet and the Deployment. (@rfratto)

v0.10.0 (2021-01-13)
--------------------

### Features

- Prometheus `remote_write` now supports SigV4 authentication using the
  [AWS default credentials chain](https://docs.aws.amazon.com/sdk-for-java/v1/developer-guide/credentials.html).
  This enables the Agent to send metrics to Amazon Managed Prometheus without
  needing the [SigV4 Proxy](https://github.com/awslabs/aws-sigv4-proxy).
  (@rfratto)

### Enhancements

- Update `redis_exporter` to v1.15.0. (@rfratto)

- `memcached_exporter` has been updated to v0.8.0. (@rfratto)

- `process-exporter` has been updated to v0.7.5. (@rfratto)

- `wal_cleanup_age` and `wal_cleanup_period` have been added to the top-level
  Prometheus configuration section. These settings control how Write Ahead Logs
  (WALs) that are not associated with any instances are cleaned up. By default,
  WALs not associated with an instance that have not been written in the last
  12 hours are eligible to be cleaned up. This cleanup can be disabled by
  setting `wal_cleanup_period` to `0`. (@56quarters)

- Configuring logs to read from the systemd journal should now work on journals
  that use +ZSTD compression. (@rfratto)

### Bugfixes

- Integrations will now function if the HTTP listen address was set to a value
  other than the default. (@mattdurham)

- The default Loki installation will now be able to write its positions file.
  This was prevented by accidentally writing to a readonly volume mount.
  (@rfratto)

v0.9.1 (2021-01-04)
-------------------

### Enhancements

- agentctl will now be installed by the rpm and deb packages as
  `grafana-agentctl`. (@rfratto)

v0.9.0 (2020-12-10)
-------------------

### Features

- Add support to configure TLS config for the Tempo exporter to use
  insecure_skip_verify to disable TLS chain verification. (@bombsimon)

- Add `sample-stats` to `agentctl` to search the WAL and return a summary of
  samples of series matching the given label selector. (@simonswine)

- New integration:
  [postgres_exporter](https://github.com/wrouesnel/postgres_exporter)
  (@rfratto)

- New integration:
  [statsd_exporter](https://github.com/prometheus/statsd_exporter) (@rfratto)

- New integration:
  [consul_exporter](https://github.com/prometheus/consul_exporter) (@rfratto)

- Add optional environment variable substitution of configuration file.
  (@dcseifert)

### Enhancements

- `min_wal_time` and `max_wal_time` have been added to the instance config
  settings, guaranteeing that data in the WAL will exist for at least
  `min_wal_time` and will not exist for longer than `max_wal_time`. This change
  will increase the size of the WAL slightly but will prevent certain scenarios
  where data is deleted before it is sent. To revert back to the old behavior,
  set `min_wal_time` to `0s`. (@rfratto)

- Update `redis_exporter` to v1.13.1. (@rfratto)

- Bump OpenTelemetry-collector dependency to v0.16.0. (@bombsimon)

### Bugfixes

- Fix issue where the Tempo example manifest could not be applied because the
  port names were too long. (@rfratto)

- Fix issue where the Agent Kubernetes manifests may not load properly on AKS.
  (#279) (@rfratto)

### Other changes

- The User-Agent header sent for logs will now be `GrafanaCloudAgent/<version>`
  (@rfratto)

v0.8.0 (2020-11-06)
-------------------

### Features

- New integration: [dnsamsq_exporter](https://github.com/google/dnsamsq_exporter)
  (@rfratto).

- New integration: [memcached_exporter](https://github.com/prometheus/memcached_exporter)
  (@rfratto).

### Enhancements

- Add `<integration name>_build_info` metric to all integrations. The build
  info displayed will match the build information of the Agent and _not_ the
  embedded exporter. This metric is used by community dashboards, so adding it
  to the Agent increases compatibility with existing dashboards that depend on
  it existing. (@rfratto)

- Bump OpenTelemetry-collector dependency to 0.14.0 (@joe-elliott)

### Bugfixes

- Error messages when retrieving configs from the KV store will now be logged,
  rather than just logging a generic message saying that retrieving the config
  has failed. (@rfratto)

v0.7.2 (2020-10-29)
-------------------

### Enhancements

- Bump Prometheus dependency to 2.21. (@rfratto)

- Bump OpenTelemetry-collector dependency to 0.13.0 (@rfratto)

- Bump Promtail dependency to 2.0. (@rfratto)

- Enhance host_filtering mode to support targets from Docker Swarm and Consul.
  Also, add a `host_filter_relabel_configs` to that will apply relabeling rules
  for determining if a target should be dropped. Add a documentation section
  explaining all of this in detail. (@rfratto)

### Bugfixes

- Fix deb package prerm script so that it stops the agent on package removal.
  (@jdbaldry)

- Fix issue where the `push_config` for Tempo field was expected to be
  `remote_write`. `push_config` now works as expected. (@rfratto)

v0.7.1 (2020-10-23)
-------------------

### Bugfixes

- Fix issue where ARM binaries were not published with the GitHub release.

v0.7.0 (2020-10-23)
-------------------

### Features

- Added Tracing Support. (@joe-elliott)

- Add RPM and deb packaging. (@jdbaldry, @simon6372)

- arm64 and arm/v7 Docker containers and release builds are now available for
  `agent` and `agentctl`. (@rfratto)

- Add `wal-stats` and `target-stats` tooling to `agentctl` to discover WAL and
  cardinality issues. (@rfratto)

- [mysqld_exporter](https://github.com/prometheus/mysqld_exporter) is now
  embedded and available as an integration. (@rfratto)

- [redis_exporter](https://github.com/oliver006/redis_exporter) is now embedded
  and available as an integration. (@dafydd-t)

### Enhancements

- Resharding the cluster when using the scraping service mode now supports
  timeouts through `reshard_timeout`. The default value is `30s.` This timeout
  applies to cluster-wide reshards (performed when joining and leaving the
  cluster) and local reshards (done on the `reshard_interval`). (@rfratto)

### Bugfixes

- Fix issue where integrations crashed with instance_mode was set to `distinct`
  (@rfratto)

- Fix issue where the `agent` integration did not work on Windows (@rfratto).

- Support URL-encoded paths in the scraping service API. (@rfratto)

- The instance label written from replace_instance_label can now be overwritten
  with relabel_configs. This bugfix slightly modifies the behavior of what data
  is stored. The final instance label will now be stored in the WAL rather than
  computed by remote_write. This change should not negatively affect existing
  users. (@rfratto)

v0.6.1 (2020-04-11)
-------------------

### Bugfixes

- Fix issue where build information was empty when running the Agent with
  --version. (@rfratto)

- Fix issue where updating a config in the scraping service may fail to pick up
  new targets. (@rfratto)

- Fix deadlock that slowly prevents the Agent from scraping targets at a high
  scrape volume. (@rfratto)

v0.6.0 (2020-09-04)
-------------------

### Breaking Changes

- The Configs API will now disallow two instance configs having multiple
  `scrape_configs` with the same `job_name`. This was needed for the instance
  sharing mode, where combined instances may have duplicate `job_names` across
  their `scrape_configs`. This brings the scraping service more in line with
  Prometheus, where `job_names` must globally be unique. This change also
  disallows concurrent requests to the put/apply config API endpoint to prevent
  a race condition of two conflicting configs being applied at the same time.
  (@rfratto)

### Deprecations

- `use_hostname_label` is now supplanted by `replace_instance_label`.
  `use_hostname_label` will be removed in a future version. (@rfratto)

### Features

- The Grafana Agent can now collect logs and send to Loki. This is done by
  embedding Promtail, the official Loki log collection client. (@rfratto)

- Integrations can now be enabled without scraping. Set scrape_integrations to
  `false` at the `integrations` key or within the specific integration you
  don't want to scrape. This is useful when another Agent or Prometheus server
  will scrape the integration. (@rfratto)

- [process-exporter](https://github.com/ncabatoff/process-exporter) is now
  embedded as `process_exporter`. The hypen has been changed to an underscore
  in the config file to retain consistency with `node_exporter`. (@rfratto)

### Enhancements

- A new config option, `replace_instance_label`, is now available for use with
  integrations. When this is true, the instance label for all metrics coming
  from an integration will be replaced with the machine's hostname rather than
  127.0.0.1. (@rfratto)

- The embedded Prometheus version has been updated to 2.20.1. (@rfratto,
  @gotjosh)

- The User-Agent header written by the Agent when remote_writing will now be
  `GrafanaCloudAgent/<Version>` instead of `Prometheus/<Prometheus Version>`.
  (@rfratto)

- The subsystems of the Agent (`prometheus`, `loki`) are now made optional.
  Enabling integrations also implicitly enables the associated subsystem. For
  example, enabling the `agent` or `node_exporter` integration will force the
  `prometheus` subsystem to be enabled.  (@rfratto)

### Bugfixes

- The documentation for Tanka configs is now correct. (@amckinley)

- Minor corrections and spelling issues have been fixed in the Overview
  documentation. (@amckinley)

- The new default of `shared` instances mode broke the metric value for
  `agent_prometheus_active_configs`, which was tracking the number of combined
  configs (i.e., number of launched instances). This metric has been fixed and
  a new metric, `agent_prometheus_active_instances`, has been added to track
  the numbger of launched instances. If instance sharing is not enabled, both
  metrics will share the same value. (@rfratto)

- `remote_write` names in a group will no longer be copied from the
  remote_write names of the first instance in the group. Rather, all
  remote_write names will be generated based on the first 6 characters of the
  group hash and the first six characters of the remote_write hash. (@rfratto)

- Fix a panic that may occur during shutdown if the WAL is closed in the middle
  of the WAL being truncated. (@rfratto)

v0.5.0 (2020-08-12)
-------------------

### Features

- A [scrape targets API](https://github.com/grafana/agent/blob/main/docs/api.md#list-current-scrape-targets)
  has been added to show every target the Agent is currently scraping, when it
  was last scraped, how long it took to scrape, and errors from the last
  scrape, if any. (@rfratto)

- "Shared Instance Mode" is the new default mode for spawning Prometheus
  instances, and will improve CPU and memory usage for users of integrations
  and the scraping service. (@rfratto)

### Enhancements

- Memory stability and utilization of the WAL has been improved, and the
  reported number of active series in the WAL will stop double-counting
  recently churned series. (@rfratto)

- Changing scrape_configs and remote_write configs for an instance will now be
  dynamically applied without restarting the instance. This will result in less
  missing metrics for users of the scraping service that change a config.
  (@rfratto)

- The Tanka configuration now uses k8s-alpha. (@duologic)

### Bugfixes

- The Tanka configuration will now also deploy a single-replica deployment
  specifically for scraping the Kubernetes API. This deployment acts together
  with the Daemonset to scrape the full cluster and the control plane.
  (@gotjosh)

- The node_exporter filesystem collector will now work on Linux systems without
  needing to manually set the blocklist and allowlist of filesystems.
  (@rfratto)

v0.4.0 (2020-06-18)
-------------------

### Features

- Support for integrations has been added. Integrations can be any embedded
  tool, but are currently used for embedding exporters and generating scrape
  configs. (@rfratto)

- node_exporter has been added as an integration. This is the full version of
  node_exporter with the same configuration options. (@rfratto)

- An Agent integration that makes the Agent automatically scrape itself has
  been added. (@rfratto)

### Enhancements

- The WAL can now be truncated if running the Agent without any remote_write
  endpoints. (@rfratto)

### Bugfixes

- Prevent the Agent from crashing when a global Prometheus config stanza is not
  provided. (@robx)

- Enable agent host_filter in the Tanka configs, which was disabled by default
  by mistake. (@rfratto)

v0.3.2 (2020-05-29)
-------------------

### Features

- Tanka configs that deploy the scraping service mode are now available
  (@rfratto)

- A k3d example has been added as a counterpart to the docker-compose example.
  (@rfratto)

### Enhancements

- Labels provided by the default deployment of the Agent (Kubernetes and Tanka)
  have been changed to align with the latest changes to grafana/jsonnet-libs.
  The old `instance` label is now called `pod`, and the new `instance` label is
  unique. A `container` label has also been added. The Agent mixin has been
  subsequently updated to also incorporate these label changes. (@rfratto)

- The `remote_write` and `scrape_config` sections now share the same
  validations as Prometheus (@rfratto)

- Setting `wal_truncation_frequency` to less than the scrape interval is now
  disallowed (@rfratto)

### Bugfixes

- A deadlock in scraping service mode when updating a config that shards to the
  same node has been fixed (@rfratto)

- `remote_write` config stanzas will no longer ignore `password_file`
  (@rfratto)

- `scrape_config` client secrets (e.g., basic auth, bearer token,
  `password_file`) will now be properly retained in scraping service mode
  (@rfratto)

- Labels for CPU, RX, and TX graphs in the Agent Operational dashboard now
  correctly show the pod name of the Agent instead of the exporter name.
  (@rfratto)

v0.3.1 (2020-05-20)
-------------------

### Features

- The Agent has upgraded its vendored Prometheus to v2.18.1 (@gotjosh,
  @rfratto)

### Bugfixes

- A typo in the Tanka configs and Kubernetes manifests that prevents the Agent
  launching with v0.3.0 has been fixed (@captncraig)

- Fixed a bug where Tanka mixins could not be used due to an issue with the
  folder placement enhancement (@rfratto)

### Enhancements

- `agentctl` and the config API will now validate that the YAML they receive
  are valid instance configs. (@rfratto)

v0.3.0 (2020-05-13)
-------------------

### Features

- A third operational mode called "scraping service mode" has been added. A KV
  store is used to store instance configs which are distributed amongst a
  clustered set of Agent processes, dividing the total scrape load across each
  agent. An API is exposed on the Agents to list, create, update, and delete
  instance configurations from the KV store. (@rfratto)

- An "agentctl" binary has been released to interact with the new instance
  config management API created by the "scraping service mode." (@rfratto,
  @hoenn)

- The Agent now includes readiness and healthiness endpoints. (@rfratto)

### Enhancements

- The YAML files are now parsed strictly and an invalid YAML will generate an
  error at runtime. (@hoenn)

- The default build mode for the Docker containers is now release, not debug.
  (@rfratto)

- The Grafana Agent Tanka Mixins now are placed in an "Agent" folder within
  Grafana. (@cyriltovena)

v0.2.0 (2020-04-09)
-------------------

### Features

- The Prometheus remote write protocol will now send scraped metadata (metric
  name, help, type and unit). This results in almost negligent bytes sent
  increase as metadata is only sent every minute. It is on by default.
  (@gotjosh)

  These metrics are available to monitor metadata being sent:
  - `prometheus_remote_storage_succeeded_metadata_total`
  - `prometheus_remote_storage_failed_metadata_total`
  - `prometheus_remote_storage_retried_metadata_total`
  - `prometheus_remote_storage_sent_batch_duration_seconds` and
    `prometheus_remote_storage_sent_bytes_total` have a new label “type” with
    the values of `metadata` or `samples`.

### Enhancements

- The Agent has upgraded its vendored Prometheus to v2.17.1 (@rfratto)

### Bugfixes

- Invalid configs passed to the agent will now stop the process after they are
  logged as invalid; previously the Agent process would continue. (@rfratto)

- Enabling host_filter will now allow metrics from node role Kubernetes service
  discovery to be scraped properly (e.g., cAdvisor, Kubelet). (@rfratto)

v0.1.1 (2020-03-16)
-------------------

### Other changes

- Nits in documentation (@sh0rez)

- Fix various dashboard mixin problems from v0.1.0 (@rfratto)

- Pass through release tag to `docker build` (@rfratto)

v0.1.0 (2020-03-16)
-------------------

> First release!

### Features

- Support for scraping Prometheus metrics and sharding the agent through the
  presence of a `host_filter` flag within the Agent configuration file.

[upgrade guide]: https://grafana.com/docs/agent/latest/upgrade-guide/
[contributors guide]: ./docs/developer/contributing.md#updating-the-changelog<|MERGE_RESOLUTION|>--- conflicted
+++ resolved
@@ -73,13 +73,11 @@
 
 - Improved performance of `pyroscope.scrape` component when working with a large number of targets. (@cyriltovena)
 
-<<<<<<< HEAD
 - Added support for comma-separated list of fields in `source` option and a 
   new `separator` option in `drop` stage of `loki.process`. (@thampiotr)
-=======
+
 - The `loki.source.docker` component now allows connecting to Docker daemons
   over HTTP(S) and setting up TLS credentials. (@tpaschalis)
->>>>>>> b4b267d7
 
 v0.37.2 (2023-10-16)
 -----------------
