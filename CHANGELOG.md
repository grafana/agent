# Changelog

> _Contributors should read our [contributors guide][] for instructions on how
> to update the changelog._

This document contains a historical list of changes between releases. Only
changes that impact end-user behavior are listed; changes to documentation or
internal API changes are not present.

Main (unreleased)
-----------------

### Features

- The Pyroscope scrape component computes and sends delta profiles automatically when required to reduce bandwidth usage. (@cyriltovena)

- Support `stage.geoip` in `loki.process`. (@akselleirv)

- Integrations: Introduce the `squid` integration. (@armstrmi)

- New Grafana Agent Flow components:

  - `discovery.kubelet` collect scrape targets from the Kubelet API. (@gcampbell12)
  - `prometheus.exporter.kafka` collects metrics from Kafka Server. (@oliver-zhang)
  - `otelcol.processor.attributes` accepts telemetry data from other `otelcol`
    components and modifies attributes of a span, log, or metric. (@ptodev)
  - `prometheus.exporter.squid` collects metrics from a squid server. (@armstrmi)
  - `prometheus.exporter.elasticsearch` collects metrics from Elasticsearch. (@marctc)
  - `prometheus.exporter.cloudwatch` - scrape AWS CloudWatch metrics (@thepalbi)

- Added json_path function to river stdlib. (@jkroepke)

- Flow UI: Add a view for listing the Agent's peers status when clustering is enabled. (@tpaschalis)

- Add support to the `grafana-agent fmt` CLI for converting a river file from supported formats to river. (@erikbaranowski)

### Enhancements

- Attributes and blocks set to their default values will no longer be shown in the Flow UI. (@rfratto)

- Tanka config: retain cAdvisor metrics for system processes (Kubelet, Containerd, etc.) (@bboreham)

- Update cAdvisor dependency to v0.47.0. (@jcreixell)

- Upgrade and improve Cloudwatch exporter integration (@thepalbi)

- Update `node_exporter` dependency to v1.6.0. (@spartan0x117)

- Enable `prometheus.relabel` to work with Prometheus' Native Histograms. (@tpaschalis)

- Update `dnsmasq_exporter` to last version. (@marctc)

- Add deployment spec options to describe operator's Prometheus Config Reloader image. (@alekseybb197)

- Update `module.git` with basic and SSH key authentication support. (@djcode)

<<<<<<< HEAD
- Support `clustering` block in `prometheus.operator.servicemonitors` and `prometheus.operator.podmonitors` components to distribute
  targets amongst clustered agents. (@captncraig)
=======
- Update `redis_exporter` dependency to v1.51.0. (@jcreixell)

- Enforce sha256 digest signing for rpms enabling installation on FIPS-enabled OSes. (@kfriedrich123)

- The Grafana Agent mixin now includes a dashboard for the logs pipeline. (@thampiotr)

>>>>>>> 1f282042

### Bugfixes

- Add signing region to remote.s3 component for use with custom endpoints so that Authorization Headers work correctly when
  proxying requests. (@mattdurham)

- Fix oauth default scope in `loki.source.azure_event_hubs`. (@akselleirv)

- Fix bug where `otelcol.exporter.otlphttp` ignores configuration for `traces_endpoint`, `metrics_endpoint`, and `logs_endpoint` attributes. (@SimoneFalzone)

- Fix issue in `prometheus.remote_write` where the `queue_config` and
  `metadata_config` blocks used incorrect defaults when not specified in the
  config file. (@rfratto)

- Fix issue where published RPMs were not signed. (@rfratto)

- Fix issue where flow mode exports labeled as "string or secret" could not be
  used in a binary operation. (@rfratto)

v0.34.3 (2023-06-27)
--------------------

### Bugfixes

- Fixes a bug in conversion of OpenTelemetry histograms when exported to Prometheus. (@grcevski)
- Enforce sha256 digest signing for rpms enabling installation on FIPS-enabled OSes. (@kfriedrich123)
- Fix panic from improper startup ordering in `prometheus.operator.servicemonitors`. (@captncraig)

v0.34.2 (2023-06-20)
--------------------

### Enhancements

- Replace map cache in prometheus.relabel with an LRU cache. (@mattdurham)
- Integrations: Extend `statsd` integration to configure relay endpoint. (@arminaaki)

### Bugfixes

- Fix a bug where `prometheus.relabel` would not correctly relabel when there is a cache miss. (@thampiotr)
- Fix a bug where `prometheus.relabel` would not correctly relabel exemplars or metadata. (@tpaschalis)
- Fixes several issues with statsd exporter. (@jcreixell, @marctc)

### Other changes

- Mongodb integration has been disabled for the time being due to licensing issues. (@jcreixell)

v0.34.1 (2023-06-12)
--------------------

### Bugfixes

- Fixed application of sub-collector defaults using the `windows_exporter` integration or `prometheus.exporter.windows`. (@mattdurham)

- Fix issue where `remote.http` did not fail early if the initial request
  failed. This caused failed requests to initially export empty values, which
  could lead to propagating issues downstream to other components which expect
  the export to be non-empty. (@rfratto)

- Allow `bearerTokenFile` field to be used in ServiceMonitors. (@captncraig)

- Fix issue where metrics and traces were not recorded from components within modules. (@mattdurham)

### Other changes

- Add logging to failed requests in `remote.http`. (@rfratto)

v0.34.0 (2023-06-08)
--------------------

### Breaking changes

- The experimental dynamic configuration feature has been removed in favor of Flow mode. (@mattdurham)

- The `oracledb` integration configuration has removed a redundant field `metrics_scrape_interval`. Use the `scrape_interval` parameter of the integration if a custom scrape interval is required. (@schmikei)

- Upgrade the embedded windows_exporter to commit 79781c6. (@jkroepke)

- Prometheus exporters in Flow mode now set the `instance` label to a value similar to the one they used to have in Static mode (<hostname> by default, customized by some integrations). (@jcreixell)

- `phlare.scrape` and `phlare.write` have been renamed to `pyroscope.scrape` and `pyroscope.scrape`. (@korniltsev)

### Features

- New Grafana Agent Flow components:
  - `loki.source.api` - receive Loki log entries over HTTP (e.g. from other agents). (@thampiotr)
  - `prometheus.operator.servicemonitors` discovers ServiceMonitor resources in your Kubernetes cluster and scrape
    the targets they reference. (@captncraig, @marctc, @jcreixell)
  - `prometheus.receive_http` - receive Prometheus metrics over HTTP (e.g. from other agents). (@thampiotr)
  - `remote.vault` retrieves a secret from Vault. (@rfratto)
  - `prometheus.exporter.snowflake` collects metrics from a snowflake database (@jonathanWamsley)
  - `prometheus.exporter.mssql` collects metrics from Microsoft SQL Server (@jonathanwamsley)
  - `prometheus.exporter.oracledb` collects metrics from oracledb (@jonathanwamsley)
  - `prometheus.exporter.dnsmasq` collects metrics from a dnsmasq server. (@spartan0x117)
  - `loki.source.awsfirehose` - receive Loki log entries from AWS Firehose via HTTP (@thepalbi)

- Added new functions to the River standard library:
  - `coalesce` returns the first non-zero value from a list of arguments. (@jkroepke)
  - `nonsensitive` converts a River secret back into a string. (@rfratto)

### Enhancements

- Support to attach node metadata to pods and endpoints targets in
  `discovery.kubernetes`. (@laurovenancio)

- Support ability to add optional custom headers to `loki.write` endpoint block (@aos)

- Support in-memory HTTP traffic for Flow components. `prometheus.exporter`
  components will now export a target containing an internal HTTP address.
  `prometheus.scrape`, when given that internal HTTP address, will connect to
  the server in-memory, bypassing the network stack. Use the new
  `--server.http.memory-addr` flag to customize which address is used for
  in-memory traffic. (@rfratto)
- Disable node_exporter on Windows systems (@jkroepke)
- Operator support for OAuth 2.0 Client in LogsClientSpec (@DavidSpek)

- Support `clustering` block in `phlare.scrape` components to distribute
  targets amongst clustered agents. (@rfratto)

- Delete stale series after a single WAL truncate instead of two. (@rfratto)

- Update OracleDB Exporter dependency to 0.5.0 (@schmikei)

- Embed Google Fonts on Flow UI (@jkroepke)

- Enable Content-Security-Policies on Flow UI (@jkroepke)

- Update azure-metrics-exporter to v0.0.0-20230502203721-b2bfd97b5313 (@kgeckhart)

- Update azidentity dependency to v1.3.0. (@akselleirv)

- Add custom labels to journal entries in `loki.source.journal` (@sbhrule15)

- `prometheus.operator.podmonitors` and `prometheus.operator.servicemonitors` can now access cluster secrets for authentication to targets. (@captncraig)

### Bugfixes

- Fix `loki.source.(gcplog|heroku)` `http` and `grpc` blocks were overriding defaults with zero-values
  on non-present fields. (@thepalbi)

- Fix an issue where defining `logging` or `tracing` blocks inside of a module
  would generate a panic instead of returning an error. (@erikbaranowski)

- Fix an issue where not specifying either `http` nor `grpc` blocks could result
  in a panic for `loki.source.heroku` and `loki.source.gcplog` components. (@thampiotr)

- Fix an issue where build artifacts for IBM S390x were being built with the
  GOARCH value for the PPC64 instead. (tpaschalis)

- Fix an issue where the Grafana Agent Flow RPM used the wrong path for the
  environment file, preventing the service from loading. (@rfratto)

- Fix an issue where the cluster advertise address was overwriting the join
  addresses. (@laurovenancio)

- Fix targets deduplication when clustering mode is enabled. (@laurovenancio)

- Fix issue in operator where any version update will restart all agent pods simultaneously. (@captncraig)

- Fix an issue where `loki.source.journald` did not create the positions
  directory with the appropriate permissions. (@tpaschalis)

- Fix an issue where fanning out log entries to multiple `loki.process`
  components lead to a race condition. (@tpaschalis)

- Fix panic in `prometheus.operator.servicemonitors` from relabel rules without certain defaults. (@captncraig)

- Fix issue in modules export cache throwing uncomparable errors. (@mattdurham)

- Fix issue where the UI could not navigate to components loaded by modules. (@rfratto)

- Fix issue where using exporters inside modules failed due to not passing the in-memory address dialer. (@mattdurham)

- Add signing region to remote.s3 component for use with custom endpoints so that Authorization Headers work correctly when
  proxying requests. (@mattdurham)

- Fix missing `instance` key for `prometheus.exporter.dnsmasq` component. (@spartan0x117)

### Other changes

- Add metrics when clustering mode is enabled. (@rfratto)
- Document debug metric `loki_process_dropped_lines_by_label_total` in loki.process. (@akselleirv)

- Add `agent_wal_out_of_order_samples_total` metric to track samples received
  out of order. (@rfratto)

- Add CLI flag `--server.http.enable-pprof` to grafana-agent-flow to conditionally enable `/debug/pprof` endpoints (@jkroepke)

- Use Go 1.20.4 for builds. (@tpaschalis)

- Integrate the new ExceptionContext which was recently added to the Faro Web-SDK in the
  app_agent_receiver Payload. (@codecapitano)

- Flow clustering: clusters will now use 512 tokens per node for distributing
  work, leading to better distribution. However, rolling out this change will
  cause some incorrerct or missing assignments until all nodes are updated. (@rfratto)

- Change the Docker base image for Linux containers to `ubuntu:lunar`.
  (@rfratto)

v0.33.2 (2023-05-11)
--------------------

### Bugfixes

- Fix issue where component evaluation time was overridden by a "default
  health" message. (@rfratto)

- Honor timeout when trying to establish a connection to another agent in Flow
  clustering mode. (@rfratto)

- Fix an issue with the grafana/agent windows docker image entrypoint
  not targeting the right location for the config. (@erikbaranowski)

- Fix issue where the `node_exporter` integration and
  `prometheus.exporter.unix` `diskstat_device_include` component could not set
  the allowlist field for the diskstat collector. (@tpaschalis)

- Fix an issue in `loki.source.heroku` where updating the `labels` or `use_incoming_timestamp`
  would not take effect. (@thampiotr)

- Flow: Fix an issue within S3 Module where the S3 path was not parsed correctly when the
  path consists of a parent directory. (@jastisriradheshyam)

- Flow: Fix an issue on Windows where `prometheus.remote_write` failed to read
  WAL checkpoints. This issue led to memory leaks once the initial checkpoint
  was created, and prevented a fresh process from being able to deliver metrics
  at all. (@rfratto)

- Fix an issue where the `loki.source.kubernetes` component could lead to
  the Agent crashing due to a race condition. (@tpaschalis)

### Other changes

- The `phlare.scrape` Flow component `fetch profile failed` log has been set to
  `debug` instead of `error`. (@erikbaranowski)

v0.33.1 (2023-05-01)
--------------------

### Bugfixes

- Fix spelling of the `frequency` argument on the `local.file` component.
  (@tpaschalis)

- Fix bug where some capsule values (such as Prometheus receivers) could not
  properly be used as an argument to a module. (@rfratto)

- Fix version information not displaying correctly when passing the `--version`
  flag or in the `agent_build_info` metric. (@rfratto)

- Fix issue in `loki.source.heroku` and `loki.source.gcplog` where updating the
  component would cause Grafana Agent Flow's Prometheus metrics endpoint to
  return an error until the process is restarted. (@rfratto)

- Fix issue in `loki.source.file` where updating the component caused
  goroutines to leak. (@rfratto)

### Other changes

- Support Bundles report the status of discovered log targets. (@tpaschalis)

v0.33.0 (2023-04-25)
--------------------

### Breaking changes

- Support for 32-bit ARM builds is removed for the foreseeable future due to Go
  compiler issues. We will consider bringing back 32-bit ARM support once our Go
  compiler issues are resolved and 32-bit ARM builds are stable. (@rfratto)

- Agent Management: `agent_management.api_url` config field has been replaced by
`agent_management.host`. The API path and version is now defined by the Agent. (@jcreixell)

- Agent Management: `agent_management.protocol` config field now allows defining "http" and "https" explicitly. Previously, "http" was previously used for both, with the actual protocol used inferred from the api url, which led to confusion. When upgrading, make sure to set to "https" when replacing `api_url` with `host`. (@jcreixell)

- Agent Management: `agent_management.remote_config_cache_location` config field has been replaced by
`agent_management.remote_configuration.cache_location`. (@jcreixell)

- Remove deprecated symbolic links to to `/bin/agent*` in Docker containers,
  as planned in v0.31. (@tpaschalis)

### Deprecations

- [Dynamic Configuration](https://grafana.com/docs/agent/latest/cookbook/dynamic-configuration/) will be removed in v0.34. Grafana Agent Flow supersedes this functionality. (@mattdurham)

### Features

- New Grafana Agent Flow components:

  - `discovery.dns` DNS service discovery. (@captncraig)
  - `discovery.ec2` service discovery for aws ec2. (@captncraig)
  - `discovery.lightsail` service discovery for aws lightsail. (@captncraig)
  - `discovery.gce` discovers resources on Google Compute Engine (GCE). (@marctc)
  - `discovery.digitalocean` provides service discovery for DigitalOcean. (@spartan0x117)
  - `discovery.consul` service discovery for Consul. (@jcreixell)
  - `discovery.azure` provides service discovery for Azure. (@spartan0x117)
  - `module.file` runs a Grafana Agent Flow module loaded from a file on disk.
    (@erikbaranowski)
  - `module.git` runs a Grafana Agent Flow module loaded from a file within a
    Git repository. (@rfratto)
  - `module.string` runs a Grafana Agent Flow module passed to the component by
    an expression containing a string. (@erikbaranowski, @rfratto)
  - `otelcol.auth.oauth2` performs OAuth 2.0 authentication for HTTP and gRPC
    based OpenTelemetry exporters. (@ptodev)
  - `otelcol.extension.jaeger_remote_sampling` provides an endpoint from which to
    pull Jaeger remote sampling documents. (@joe-elliott)
  - `otelcol.exporter.logging` accepts OpenTelemetry data from other `otelcol` components and writes it to the console. (@erikbaranowski)
  - `otelcol.auth.sigv4` performs AWS Signature Version 4 (SigV4) authentication
    for making requests to AWS services via `otelcol` components that support
    authentication extensions. (@ptodev)
  - `prometheus.exporter.blackbox` collects metrics from Blackbox exporter. (@marctc)
  - `prometheus.exporter.mysql` collects metrics from a MySQL database. (@spartan0x117)
  - `prometheus.exporter.postgres` collects metrics from a PostgreSQL database. (@spartan0x117)
  - `prometheus.exporter.statsd` collects metrics from a Statsd instance. (@gaantunes)
  - `prometheus.exporter.snmp` collects metrics from SNMP exporter. (@marctc)
  - `prometheus.operator.podmonitors` discovers PodMonitor resources in your Kubernetes cluster and scrape
    the targets they reference. (@captncraig, @marctc, @jcreixell)
  - `prometheus.exporter.windows` collects metrics from a Windows instance. (@jkroepke)
  - `prometheus.exporter.memcached` collects metrics from a Memcached server. (@spartan0x117)
  - `loki.source.azure_event_hubs` reads messages from Azure Event Hub using Kafka and forwards them to other   `loki` components. (@akselleirv)

- Add support for Flow-specific system packages:

  - Flow-specific DEB packages. (@rfratto, @robigan)
  - Flow-specific RPM packages. (@rfratto, @robigan)
  - Flow-specific macOS Homebrew Formula. (@rfratto)
  - Flow-specific Windows installer. (@rfratto)

  The Flow-specific packages allow users to install and run Grafana Agent Flow
  alongside an existing installation of Grafana Agent.

- Agent Management: Add support for integration snippets. (@jcreixell)

- Flow: Introduce a gossip-over-HTTP/2 _clustered mode_. `prometheus.scrape`
  component instances can opt-in to distributing scrape load between cluster
  peers. (@tpaschalis)

### Enhancements

- Flow: Add retries with backoff logic to Phlare write component. (@cyriltovena)

- Operator: Allow setting runtimeClassName on operator-created pods. (@captncraig)

- Operator: Transparently compress agent configs to stay under size limitations. (@captncraig)

- Update Redis Exporter Dependency to v1.49.0. (@spartan0x117)

- Update Loki dependency to the k144 branch. (@andriikushch)

- Flow: Add OAUTHBEARER mechanism to `loki.source.kafka` using Azure as provider. (@akselleirv)

- Update Process Exporter dependency to v0.7.10. (@spartan0x117)

- Agent Management: Introduces backpressure mechanism for remote config fetching (obeys 429 request
  `Retry-After` header). (@spartan0x117)

- Flow: support client TLS settings (CA, client certificate, client key) being
  provided from other components for the following components:

  - `discovery.docker`
  - `discovery.kubernetes`
  - `loki.source.kafka`
  - `loki.source.kubernetes`
  - `loki.source.podlogs`
  - `loki.write`
  - `mimir.rules.kubernetes`
  - `otelcol.auth.oauth2`
  - `otelcol.exporter.jaeger`
  - `otelcol.exporter.otlp`
  - `otelcol.exporter.otlphttp`
  - `otelcol.extension.jaeger_remote_sampling`
  - `otelcol.receiver.jaeger`
  - `otelcol.receiver.kafka`
  - `phlare.scrape`
  - `phlare.write`
  - `prometheus.remote_write`
  - `prometheus.scrape`
  - `remote.http`

- Flow: support server TLS settings (client CA, server certificate, server key)
  being provided from other components for the following components:

  - `loki.source.syslog`
  - `otelcol.exporter.otlp`
  - `otelcol.extension.jaeger_remote_sampling`
  - `otelcol.receiver.jaeger`
  - `otelcol.receiver.opencensus`
  - `otelcol.receiver.zipkin`

- Flow: Define custom http method and headers in `remote.http` component (@jkroepke)

- Flow: Add config property to `prometheus.exporter.blackbox` to define the config inline (@jkroepke)

- Update Loki Dependency to k146 which includes configurable file watchers (@mattdurham)

### Bugfixes

- Flow: fix issue where Flow would return an error when trying to access a key
  of a map whose value was the zero value (`null`, `0`, `false`, `[]`, `{}`).
  Whether an error was returned depended on the internal type of the value.
  (@rfratto)

- Flow: fix issue where using the `jaeger_remote` sampler for the `tracing`
  block would fail to parse the response from the remote sampler server if it
  used strings for the strategy type. This caused sampling to fall back
  to the default rate. (@rfratto)

- Flow: fix issue where components with no arguments like `loki.echo` were not
  viewable in the UI. (@rfratto)

- Flow: fix deadlock in `loki.source.file` where terminating tailers would hang
  while flushing remaining logs, preventing `loki.source.file` from being able
  to update. (@rfratto)

- Flow: fix deadlock in `loki.process` where a component with no stages would
  hang forever on handling logs. (@rfratto)

- Fix issue where a DefaultConfig might be mutated during unmarshaling. (@jcreixell)

- Fix issues where CloudWatch Exporter cannot use FIPS Endpoints outside of USA regions (@aglees)

- Fix issue where scraping native Prometheus histograms would leak memory.
  (@rfratto)

- Flow: fix issue where `loki.source.docker` component could deadlock. (@tpaschalis)

- Flow: fix issue where `prometheus.remote_write` created unnecessary extra
  child directories to store the WAL in. (@rfratto)

- Fix internal metrics reported as invalid by promtool's linter. (@tpaschalis)

- Fix issues with cri stage which treats partial line coming from any stream as same. (@kavirajk @aglees)

- Operator: fix for running multiple operators with different `--agent-selector` flags. (@captncraig)

- Operator: respect FilterRunning on PodMonitor and ServiceMonitor resources to only scrape running pods. (@captncraig)

- Fixes a bug where the github exporter would get stuck in an infinite loop under certain conditions. (@jcreixell)

- Fix bug where `loki.source.docker` always failed to start. (@rfratto)

### Other changes

- Grafana Agent Docker containers and release binaries are now published for
  s390x. (@rfratto)

- Use Go 1.20.3 for builds. (@rfratto)

- Change the Docker base image for Linux containers to `ubuntu:kinetic`.
  (@rfratto)

- Update prometheus.remote_write defaults to match new prometheus
  remote-write defaults. (@erikbaranowski)

v0.32.1 (2023-03-06)
--------------------

### Bugfixes

- Flow: Fixes slow reloading of targets in `phlare.scrape` component. (@cyriltovena)

- Flow: add a maximum connection lifetime of one hour when tailing logs from
  `loki.source.kubernetes` and `loki.source.podlogs` to recover from an issue
  where the Kubernetes API server stops responding with logs without closing
  the TCP connection. (@rfratto)

- Flow: fix issue in `loki.source.kubernetes` where `__pod__uid__` meta label
  defaulted incorrectly to the container name, causing tailers to never
  restart. (@rfratto)

v0.32.0 (2023-02-28)
--------------------

### Breaking changes

- Support for the embedded Flow UI for 32-bit ARMv6 builds is temporarily
  removed. (@rfratto)

- Node Exporter configuration options changed to align with new upstream version (@Thor77):

  - `diskstats_ignored_devices` is now `diskstats_device_exclude` in agent configuration.
  - `ignored_devices` is now `device_exclude` in flow configuration.

- Some blocks in Flow components have been merged with their parent block to make the block hierarchy smaller:

  - `discovery.docker > http_client_config` is merged into the `discovery.docker` block. (@erikbaranowski)
  - `discovery.kubernetes > http_client_config` is merged into the `discovery.kubernetes` block. (@erikbaranowski)
  - `loki.source.kubernetes > client > http_client_config` is merged into the `client` block. (@erikbaranowski)
  - `loki.source.podlogs > client > http_client_config` is merged into the `client` block. (@erikbaranowski)
  - `loki.write > endpoint > http_client_config` is merged into the `endpoint` block. (@erikbaranowski)
  - `mimir.rules.kubernetes > http_client_config` is merged into the `mimir.rules.kubernetes` block. (@erikbaranowski)
  - `otelcol.receiver.opencensus > grpc` is merged into the `otelcol.receiver.opencensus` block. (@ptodev)
  - `otelcol.receiver.zipkin > http` is merged into the `otelcol.receiver.zipkin` block. (@ptodev)
  - `phlare.scrape > http_client_config` is merged into the `phlare.scrape` block. (@erikbaranowski)
  - `phlare.write > endpoint > http_client_config` is merged into the `endpoint` block. (@erikbaranowski)
  - `prometheus.remote_write > endpoint > http_client_config` is merged into the `endpoint` block. (@erikbaranowski)
  - `prometheus.scrape > http_client_config` is merged into the `prometheus.scrape` block. (@erikbaranowski)

- The `loki.process` component now uses a combined name for stages, simplifying
  the block hierarchy. For example, the `stage > json` block hierarchy is now a
  single block called `stage.json`. All stage blocks in `loki.process` have
  been updated to use this simplified hierarchy. (@tpaschalis)

- `remote.s3` `client_options` block has been renamed to `client`. (@mattdurham)

- Renamed `prometheus.integration.node_exporter` to `prometheus.exporter.unix`. (@jcreixell)

- As first announced in v0.30, support for the `EXPERIMENTAL_ENABLE_FLOW`
  environment variable has been removed in favor of `AGENT_MODE=flow`.
  (@rfratto)

### Features

- New integrations:

  - `oracledb` (@schmikei)
  - `mssql` (@binaryfissiongames)
  - `cloudwatch metrics` (@thepalbi)
  - `azure` (@kgeckhart)
  - `gcp` (@kgeckhart, @ferruvich)

- New Grafana Agent Flow components:

  - `loki.echo` writes received logs to stdout. (@tpaschalis, @rfratto)
  - `loki.source.docker` reads logs from Docker containers and forwards them to
    other `loki` components. (@tpaschalis)
  - `loki.source.kafka` reads logs from Kafka events and forwards them to other
    `loki` components. (@erikbaranowski)
  - `loki.source.kubernetes_events` watches for Kubernetes Events and converts
    them into log lines to forward to other `loki` components. It is the
    equivalent of the `eventhandler` integration. (@rfratto)
  - `otelcol.processor.tail_sampling` samples traces based on a set of defined
    policies from `otelcol` components before forwarding them to other
    `otelcol` components. (@erikbaranowski)
  - `prometheus.exporter.apache` collects metrics from an apache web server
    (@captncraig)
  - `prometheus.exporter.consul` collects metrics from a consul installation
    (@captncraig)
  - `prometheus.exporter.github` collects metrics from GitHub (@jcreixell)
  - `prometheus.exporter.process` aggregates and collects metrics by scraping
    `/proc`. (@spartan0x117)
  - `prometheus.exporter.redis` collects metrics from a redis database
    (@spartan0x117)

### Enhancements

- Flow: Support `keepequal` and `dropequal` actions for relabeling. (@cyriltovena)

- Update Prometheus Node Exporter integration to v1.5.0. (@Thor77)

- Grafana Agent Flow will now reload the config file when `SIGHUP` is sent to
  the process. (@rfratto)

- If using the official RPM and DEB packages for Grafana Agent, invoking
  `systemctl reload grafana-agent` will now reload the configuration file.
  (@rfratto)

- Flow: the `loki.process` component now implements all the same processing
  stages as Promtail's pipelines. (@tpaschalis)

- Flow: new metric for `prometheus.scrape` -
  `agent_prometheus_scrape_targets_gauge`. (@ptodev)

- Flow: new metric for `prometheus.scrape` and `prometheus.relabel` -
  `agent_prometheus_forwarded_samples_total`. (@ptodev)

- Flow: add `constants` into the standard library to expose the hostname, OS,
  and architecture of the system Grafana Agent is running on. (@rfratto)

- Flow: add timeout to loki.source.podlogs controller setup. (@polyrain)

### Bugfixes

- Fixed a reconciliation error in Grafana Agent Operator when using `tlsConfig`
  on `Probe`. (@supergillis)

- Fix issue where an empty `server:` config stanza would cause debug-level logging.
  An empty `server:` is considered a misconfiguration, and thus will error out.
  (@neomantra)

- Flow: fix an error where some error messages that crossed multiple lines
  added extra an extra `|` character when displaying the source file on the
  starting line. (@rfratto)

- Flow: fix issues in `agent fmt` where adding an inline comment on the same
  line as a `[` or `{` would cause indentation issues on subsequent lines.
  (@rfratto)

- Flow: fix issues in `agent fmt` where line comments in arrays would be given
  the wrong identation level. (@rfratto)

- Flow: fix issues with `loki.file` and `loki.process` where deadlock contention or
  logs fail to process. (@mattdurham)

- Flow: `oauth2 > tls_config` was documented as a block but coded incorrectly as
  an attribute. This is now a block in code. This impacted `discovery.docker`,
  `discovery.kubernetes`, `loki.source.kubernetes`, `loki.write`,
  `mimir.rules.kubernetes`, `phlare.scrape`, `phlare.write`,
  `prometheus.remote_write`, `prometheus.scrape`, and `remote.http`
  (@erikbaranowski)

- Flow: Fix issue where using `river:",label"` causes the UI to return nothing. (@mattdurham)

### Other changes

- Use Go 1.20 for builds. (@rfratto)

- The beta label from Grafana Agent Flow has been removed. A subset of Flow
  components are still marked as beta or experimental:

  - `loki.echo` is explicitly marked as beta.
  - `loki.source.kubernetes` is explicitly marked as experimental.
  - `loki.source.podlogs` is explicitly marked as experimental.
  - `mimir.rules.kubernetes` is explicitly marked as beta.
  - `otelcol.processor.tail_sampling` is explicitly marked as beta.
  - `otelcol.receiver.loki` is explicitly marked as beta.
  - `otelcol.receiver.prometheus` is explicitly marked as beta.
  - `phlare.scrape` is explicitly marked as beta.
  - `phlare.write` is explicitly marked as beta.

v0.31.3 (2023-02-13)
--------------------

### Bugfixes

- `loki.source.cloudflare`: fix issue where the `zone_id` argument
  was being ignored, and the `api_token` argument was being used for the zone
  instead. (@rfratto)

- `loki.source.cloudflare`: fix issue where `api_token` argument was not marked
  as a sensitive field. (@rfratto)

v0.31.2 (2023-02-08)
--------------------

### Other changes

- In the Agent Operator, upgrade the `prometheus-config-reloader` dependency
  from version 0.47.0 to version 0.62.0. (@ptodev)

v0.31.1 (2023-02-06)
--------------------

> **BREAKING CHANGES**: This release has breaking changes. Please read entries
> carefully and consult the [upgrade guide][] for specific instructions.

### Breaking changes

- All release Windows `.exe` files are now published as a zip archive.
  Previously, `grafana-agent-installer.exe` was unzipped. (@rfratto)

### Other changes

- Support Go 1.20 for builds. Official release binaries are still produced
  using Go 1.19. (@rfratto)

v0.31.0 (2023-01-31)
--------------------

> **BREAKING CHANGES**: This release has breaking changes. Please read entries
> carefully and consult the [upgrade guide][] for specific instructions.

### Breaking changes

- Release binaries (including inside Docker containers) have been renamed to be
  prefixed with `grafana-` (@rfratto):

  - `agent` is now `grafana-agent`.
  - `agentctl` is now `grafana-agentctl`.
  - `agent-operator` is now `grafana-agent-operator`.

### Deprecations

- A symbolic link in Docker containers from the old binary name to the new
  binary name has been added. These symbolic links will be removed in v0.33. (@rfratto)

### Features

- New Grafana Agent Flow components:

  - `loki.source.cloudflare` reads logs from Cloudflare's Logpull API and
    forwards them to other `loki` components. (@tpaschalis)
  - `loki.source.gcplog` reads logs from GCP cloud resources using Pub/Sub
    subscriptions and forwards them to other `loki` components. (@tpaschalis)
  - `loki.source.gelf` listens for Graylog logs. (@mattdurham)
  - `loki.source.heroku` listens for Heroku messages over TCP a connection and
    forwards them to other `loki` components. (@erikbaranowski)
  - `loki.source.journal` read messages from systemd journal. (@mattdurham)
  - `loki.source.kubernetes` collects logs from Kubernetes pods using the
    Kubernetes API. (@rfratto)
  - `loki.source.podlogs` discovers PodLogs resources on Kubernetes and
    uses the Kubernetes API to collect logs from the pods specified by the
    PodLogs resource. (@rfratto)
  - `loki.source.syslog` listens for Syslog messages over TCP and UDP
    connections and forwards them to other `loki` components. (@tpaschalis)
  - `loki.source.windowsevent` reads logs from Windows Event Log. (@mattdurham)
  - `otelcol.exporter.jaeger` forwards OpenTelemetry data to a Jaeger server.
    (@erikbaranowski)
  - `otelcol.exporter.loki` forwards OTLP-formatted data to compatible `loki`
    receivers. (@tpaschalis)
  - `otelcol.receiver.kafka` receives telemetry data from Kafka. (@rfratto)
  - `otelcol.receiver.loki` receives Loki logs, converts them to the OTLP log
    format and forwards them to other `otelcol` components. (@tpaschalis)
  - `otelcol.receiver.opencensus` receives OpenConsensus-formatted traces or
    metrics. (@ptodev)
  - `otelcol.receiver.zipkin` receives Zipkin-formatted traces. (@rfratto)
  - `phlare.scrape` collects application performance profiles. (@cyriltovena)
  - `phlare.write` sends application performance profiles to Grafana Phlare.
    (@cyriltovena)
  - `mimir.rules.kubernetes` discovers `PrometheusRule` Kubernetes resources and
    loads them into a Mimir instance. (@Logiraptor)

- Flow components which work with relabeling rules (`discovery.relabel`,
  `prometheus.relabel` and `loki.relabel`) now export a new value named Rules.
  This value returns a copy of the currently configured rules. (@tpaschalis)

- New experimental feature: agent-management. Polls configured remote API to fetch new configs. (@spartan0x117)

- Introduce global configuration for logs. (@jcreixell)

### Enhancements

- Handle faro-web-sdk `View` meta in app_agent_receiver. (@rlankfo)

- Flow: the targets in debug info from `loki.source.file` are now individual blocks. (@rfratto)

- Grafana Agent Operator: add [promtail limit stage](https://grafana.com/docs/loki/latest/clients/promtail/stages/limit/) to the operator. (@spartan0x117)

### Bugfixes

- Flow UI: Fix the issue with messy layout on the component list page while
  browser window resize (@xiyu95)

- Flow UI: Display the values of all attributes unless they are nil. (@ptodev)

- Flow: `prometheus.relabel` and `prometheus.remote_write` will now error if they have exited. (@ptodev)

- Flow: Fix issue where negative numbers would convert to floating-point values
  incorrectly, treating the sign flag as part of the number. (@rfratto)

- Flow: fix a goroutine leak when `loki.source.file` is passed more than one
  target with identical set of public labels. (@rfratto)

- Fix issue where removing and re-adding log instance configurations causes an
  error due to double registration of metrics (@spartan0x117, @jcreixell)

### Other changes

- Use Go 1.19.4 for builds. (@erikbaranowski)

- New windows containers for agent and agentctl. These can be found moving forward with the ${Version}-windows tags for grafana/agent and grafana/agentctl docker images (@erikbaranowski)

v0.30.2 (2023-01-11)
--------------------

### Bugfixes

- Flow: `prometheus.relabel` will no longer modify the labels of the original
  metrics, which could lead to the incorrect application of relabel rules on
  subsequent relabels. (@rfratto)

- Flow: `loki.source.file` will no longer deadlock other components if log
  lines cannot be sent to Loki. `loki.source.file` will wait for 5 seconds per
  file to finish flushing read logs to the client, after which it will drop
  them, resulting in lost logs. (@rfratto)

- Operator: Fix the handling of the enableHttp2 field as a boolean in
  `pod_monitor` and `service_monitor` templates. (@tpaschalis)

v0.30.1 (2022-12-23)
--------------------

### Bugfixes

- Fix issue where journald support was accidentally removed. (@tpaschalis)

- Fix issue where some traces' metrics where not collected. (@marctc)

v0.30.0 (2022-12-20)
--------------------

> **BREAKING CHANGES**: This release has breaking changes. Please read entries
> carefully and consult the [upgrade guide][] for specific instructions.

### Breaking changes

- The `ebpf_exporter` integration has been removed due to issues with static
  linking. It may be brought back once these are resolved. (@tpaschalis)

### Deprecations

- The `EXPERIMENTAL_ENABLE_FLOW` environment variable is deprecated in favor of
  `AGENT_MODE=flow`. Support for `EXPERIMENTAL_ENABLE_FLOW` will be removed in
  v0.32. (@rfratto)

### Features

- `grafana-agent-operator` supports oauth2 as an authentication method for
  remote_write. (@timo-42)

- Grafana Agent Flow: Add tracing instrumentation and a `tracing` block to
  forward traces to `otelcol` component. (@rfratto)

- Grafana Agent Flow: Add a `discovery_target_decode` function to decode a JSON
  array of discovery targets corresponding to Prometheus' HTTP and file service
  discovery formats. (@rfratto)

- New Grafana Agent Flow components:

  - `remote.http` polls an HTTP URL and exposes the response body as a string
    or secret to other components. (@rfratto)

  - `discovery.docker` discovers Docker containers from a Docker Engine host.
    (@rfratto)

  - `loki.source.file` reads and tails files for log entries and forwards them
    to other `loki` components. (@tpaschalis)

  - `loki.write` receives log entries from other `loki` components and sends
    them over to a Loki instance. (@tpaschalis)

  - `loki.relabel` receives log entries from other `loki` components and
    rewrites their label set. (@tpaschalis)

  - `loki.process` receives log entries from other `loki` components and runs
    one or more processing stages. (@tpaschalis)

  - `discovery.file` discovers files on the filesystem following glob
    patterns. (@mattdurham)

- Integrations: Introduce the `snowflake` integration. (@binaryfissiongames)

### Enhancements

- Update agent-loki.yaml to use environment variables in the configuration file (@go4real)

- Integrations: Always use direct connection in mongodb_exporter integration. (@v-zhuravlev)

- Update OpenTelemetry Collector dependency to v0.63.1. (@tpaschalis)

- riverfmt: Permit empty blocks with both curly braces on the same line.
  (@rfratto)

- riverfmt: Allow function arguments to persist across different lines.
  (@rfratto)

- Flow: The HTTP server will now start before the Flow controller performs the
  initial load. This allows metrics and pprof data to be collected during the
  first load. (@rfratto)

- Add support for using a [password map file](https://github.com/oliver006/redis_exporter/blob/master/contrib/sample-pwd-file.json) in `redis_exporter`. (@spartan0x117)

- Flow: Add support for exemplars in Prometheus component pipelines. (@rfratto)

- Update Prometheus dependency to v2.40.5. (@rfratto)

- Update Promtail dependency to k127. (@rfratto)

- Native histograms are now supported in the static Grafana Agent and in
  `prometheus.*` Flow components. Native histograms will be automatically
  collected from supported targets. remote_write must be configured to forward
  native histograms from the WAL to the specified endpoints. (@rfratto)

- Flow: metrics generated by upstream OpenTelemetry Collector components are
  now exposed at the `/metrics` endpoint of Grafana Agent Flow. (@rfratto)

### Bugfixes

- Fix issue where whitespace was being sent as part of password when using a
  password file for `redis_exporter`. (@spartan0x117)

- Flow UI: Fix issue where a configuration block referencing a component would
  cause the graph page to fail to load. (@rfratto)

- Remove duplicate `oauth2` key from `metricsinstances` CRD. (@daper)

- Fix issue where on checking whether to restart integrations the Integration
  Manager was comparing configs with secret values scrubbed, preventing reloads
  if only secrets were updated. (@spartan0x117)

### Other changes

- Grafana Agent Flow has graduated from experimental to beta.

v0.29.0 (2022-11-08)
--------------------

> **BREAKING CHANGES**: This release has breaking changes. Please read entries
> carefully and consult the [upgrade guide][] for specific instructions.

### Breaking changes

- JSON-encoded traces from OTLP versions earlier than 0.16.0 are no longer
  supported. (@rfratto)

### Deprecations

- The binary names `agent`, `agentctl`, and `agent-operator` have been
  deprecated and will be renamed to `grafana-agent`, `grafana-agentctl`, and
  `grafana-agent-operator` in the v0.31.0 release.

### Features

- Add `agentctl test-logs` command to allow testing log configurations by redirecting
  collected logs to standard output. This can be useful for debugging. (@jcreixell)

- New Grafana Agent Flow components:

  - `otelcol.receiver.otlp` receives OTLP-formatted traces, metrics, and logs.
    Data can then be forwarded to other `otelcol` components. (@rfratto)

  - `otelcol.processor.batch` batches data from `otelcol` components before
    forwarding it to other `otelcol` components. (@rfratto)

  - `otelcol.exporter.otlp` accepts data from `otelcol` components and sends
    it to a gRPC server using the OTLP protocol. (@rfratto)

  - `otelcol.exporter.otlphttp` accepts data from `otelcol` components and
    sends it to an HTTP server using the OTLP protocol. (@tpaschalis)

  - `otelcol.auth.basic` performs basic authentication for `otelcol`
    components that support authentication extensions. (@rfratto)

  - `otelcol.receiver.jeager` receives Jaeger-formatted traces. Data can then
    be forwarded to other `otelcol` components. (@rfratto)

  - `otelcol.processor.memory_limiter` periodically checks memory usage and
    drops data or forces a garbage collection if the defined limits are
    exceeded. (@tpaschalis)

  - `otelcol.auth.bearer` performs bearer token authentication for `otelcol`
    components that support authentication extensions. (@rfratto)

  - `otelcol.auth.headers` attaches custom request headers to `otelcol`
    components that support authentication extensions. (@rfratto)

  - `otelcol.receiver.prometheus` receives Prometheus metrics, converts them
    to the OTLP metric format and forwards them to other `otelcol` components.
    (@tpaschalis)

  - `otelcol.exporter.prometheus` forwards OTLP-formatted data to compatible
    `prometheus` components. (@rfratto)

- Flow: Allow config blocks to reference component exports. (@tpaschalis)

- Introduce `/-/support` endpoint for generating 'support bundles' in static
  agent mode. Support bundles are zip files of commonly-requested information
  that can be used to debug a running agent. (@tpaschalis)

### Enhancements

- Update OpenTelemetry Collector dependency to v0.61.0. (@rfratto)

- Add caching to Prometheus relabel component. (@mattdurham)

- Grafana Agent Flow: add `agent_resources_*` metrics which explain basic
  platform-agnostic metrics. These metrics assist with basic monitoring of
  Grafana Agent, but are not meant to act as a replacement for fully featured
  components like `prometheus.integration.node_exporter`. (@rfratto)

- Enable field label in TenantStageSpec of PodLogs pipeline. (@siiimooon)

- Enable reporting of enabled integrations. (@marctc)

- Grafana Agent Flow: `prometheus.remote_write` and `prometheus.relabel` will
  now export receivers immediately, removing the need for dependant components
  to be evaluated twice at process startup. (@rfratto)

- Add missing setting to configure instance key for Eventhandler integration. (@marctc)

- Update Prometheus dependency to v2.39.1. (@rfratto)

- Update Promtail dependency to weekly release k122. (@rfratto)

- Tracing: support the `num_traces` and `expected_new_traces_per_sec` configuration parameters in the tail_sampling processor. (@ptodev)

### Bugfixes

- Remove empty port from the `apache_http` integration's instance label. (@katepangLiu)

- Fix identifier on target creation for SNMP v2 integration. (@marctc)

- Fix bug when specifying Blackbox's modules when using Blackbox integration. (@marctc)

- Tracing: fix a panic when the required `protocols` field was not set in the `otlp` receiver. (@ptodev)

- Support Bearer tokens for metric remote writes in the Grafana Operator (@jcreixell, @marctc)

### Other changes

- Update versions of embedded Prometheus exporters used for integrations:

  - Update `github.com/prometheus/statsd_exporter` to `v0.22.8`. (@captncraig)

  - Update `github.com/prometheus-community/postgres_exporter` to `v0.11.1`. (@captncraig)

  - Update `github.com/prometheus/memcached_exporter` to `v0.10.0`. (@captncraig)

  - Update `github.com/prometheus-community/elasticsearch_exporter` to `v1.5.0`. (@captncraig)

  - Update `github.com/prometheus/mysqld_exporter` to `v0.14.0`. (@captncraig)

  - Update `github.com/prometheus/consul_exporter` to `v0.8.0`. (@captncraig)

  - Update `github.com/ncabatoff/process-exporter` to `v0.7.10`. (@captncraig)

  - Update `github.com/prometheus-community/postgres_exporter` to `v0.11.1`. (@captncraig)

- Use Go 1.19.3 for builds. (@rfratto)

v0.28.1 (2022-11-03)
--------------------

### Security

- Update Docker base image to resolve OpenSSL vulnerabilities CVE-2022-3602 and
  CVE-2022-3786. Grafana Agent does not use OpenSSL, so we do not believe it is
  vulnerable to these issues, but the base image has been updated to remove the
  report from image scanners. (@rfratto)

v0.28.0 (2022-09-29)
--------------------

### Features

- Introduce Grafana Agent Flow, an experimental "programmable pipeline" runtime
  mode which improves how to configure and debug Grafana Agent by using
  components. (@captncraig, @karengermond, @marctc, @mattdurham, @rfratto,
  @rlankfo, @tpaschalis)

- Introduce Blackbox exporter integration. (@marctc)

### Enhancements

- Update Loki dependency to v2.6.1. (@rfratto)

### Bugfixes

### Other changes

- Fix relabel configs in sample agent-operator manifests (@hjet)

- Operator no longer set the `SecurityContext.Privileged` flag in the `config-reloader` container. (@hsyed-dojo)

- Add metrics for config reloads and config hash (@jcreixell)

v0.27.1 (2022-09-09)
--------------------

> **NOTE**: ARMv6 Docker images are no longer being published.
>
> We have stopped publishing Docker images for ARMv6 platforms.
> This is due to the new Ubuntu base image we are using that does not support ARMv6.
> The new Ubuntu base image has less reported CVEs, and allows us to provide more
> secure Docker images. We will still continue to publish ARMv6 release binaries and
> deb/rpm packages.

### Other Changes

- Switch docker image base from debian to ubuntu. (@captncraig)

v0.27.0 (2022-09-01)
--------------------

### Features

- Integrations: (beta) Add vmware_exporter integration (@rlankfo)

- App agent receiver: add Event kind to payload (@domasx2)

### Enhancements

- Tracing: Introduce a periodic appender to the remotewriteexporter to control sample rate. (@mapno)

- Tracing: Update OpenTelemetry dependency to v0.55.0. (@rfratto, @mapno)

- Add base agent-operator jsonnet library and generated manifests (@hjet)

- Add full (metrics, logs, K8s events) sample agent-operator jsonnet library and gen manifests (@hjet)

- Introduce new configuration fields for disabling Keep-Alives and setting the
  IdleConnectionTimeout when scraping. (@tpaschalis)

- Add field to Operator CRD to disable report usage functionality. (@marctc)

### Bugfixes

- Tracing: Fixed issue with the PromSD processor using the `connection` method to discover the IP
  address.  It was failing to match because the port number was included in the address string. (@jphx)

- Register prometheus discovery metrics. (@mattdurham)

- Fix seg fault when no instance parameter is provided for apache_http integration, using integrations-next feature flag. (@rgeyer)

- Fix grafanacloud-install.ps1 web request internal server error when fetching config. (@rlankfo)

- Fix snmp integration not passing module or walk_params parameters when scraping. (@rgeyer)

- Fix unmarshal errors (key "<walk_param name>" already set in map) for snmp integration config when walk_params is defined, and the config is reloaded. (@rgeyer)

### Other changes

- Update several go dependencies to resolve warnings from certain security scanning tools. None of the resolved vulnerabilities were known to be exploitable through the agent. (@captncraig)

- It is now possible to compile Grafana Agent using Go 1.19. (@rfratto)

v0.26.1 (2022-07-25)
--------------------

> **BREAKING CHANGES**: This release has breaking changes. Please read entries
> carefully and consult the [upgrade guide][] for specific instructions.

### Breaking changes

- Change windows certificate store so client certificate is no longer required in store. (@mattdurham)

### Bugfixes

- Operator: Fix issue where configured `targetPort` ServiceMonitors resulted in
  generating an incorrect scrape_config. (@rfratto)

- Build the Linux/AMD64 artifacts using the opt-out flag for the ebpf_exporter. (@tpaschalis)

v0.26.0 (2022-07-18)
--------------------

> **BREAKING CHANGES**: This release has breaking changes. Please read entries
> carefully and consult the [upgrade guide][] for specific instructions.

### Breaking changes

- Deprecated `server` YAML block fields have now been removed in favor of the
  command-line flags that replaced them. These fields were originally
  deprecated in v0.24.0. (@rfratto)

- Changed tail sampling policies to be configured as in the OpenTelemetry
  Collector. (@mapno)

### Features

- Introduce Apache HTTP exporter integration. (@v-zhuravlev)

- Introduce eBPF exporter integration. (@tpaschalis)

### Enhancements

- Truncate all records in WAL if repair attempt fails. (@rlankfo)

### Bugfixes

- Relative symlinks for promtail now work as expected. (@RangerCD, @mukerjee)

- Fix rate limiting implementation for the app agent receiver integration. (@domasx2)

- Fix mongodb exporter so that it now collects all metrics. (@mattdurham)

v0.25.1 (2022-06-16)
--------------------

### Bugfixes

- Integer types fail to unmarshal correctly in operator additional scrape configs. (@rlankfo)

- Unwrap replayWAL error before attempting corruption repair. (@rlankfo)

v0.25.0 (2022-06-06)
--------------------

> **BREAKING CHANGES**: This release has breaking changes. Please read entries
> carefully and consult the [upgrade guide][] for specific instructions.

### Breaking changes

- Traces: Use `rpc.grpc.status_code` attribute to determine
  span failed in the service graph processor (@rcrowe)

### Features

- Add HTTP endpoints to fetch active instances and targets for the Logs subsystem.
  (@marctc)

- (beta) Add support for using windows certificate store for TLS connections. (@mattdurham)

- Grafana Agent Operator: add support for integrations through an `Integration`
  CRD which is discovered by `GrafanaAgent`. (@rfratto)

- (experimental) Add app agent receiver integration. This depends on integrations-next being enabled
  via the `integrations-next` feature flag. Use `-enable-features=integrations-next` to use
  this integration. (@kpelelis, @domas)

- Introduce SNMP exporter integration. (@v-zhuravlev)

- Configure the agent to report the use of feature flags to grafana.com. (@marctc)

### Enhancements

- integrations-next: Integrations using autoscrape will now autoscrape metrics
  using in-memory connections instead of connecting to themselves over the
  network. As a result of this change, the `client_config` field has been
  removed. (@rfratto)

- Enable `proxy_url` support on `oauth2` for metrics and logs (update **prometheus/common** dependency to `v0.33.0`). (@martin-jaeger-maersk)

- `extra-scrape-metrics` can now be enabled with the `--enable-features=extra-scrape-metrics` feature flag. See <https://prometheus.io/docs/prometheus/2.31/feature_flags/#extra-scrape-metrics> for details. (@rlankfo)

- Resolved issue in v2 integrations where if an instance name was a prefix of another the route handler would fail to
  match requests on the longer name (@mattdurham)

- Set `include_metadata` to true by default for OTLP traces receivers (@mapno)

### Bugfixes

- Scraping service was not honoring the new server grpc flags `server.grpc.address`.  (@mattdurham)

### Other changes

- Update base image of official Docker containers from Debian buster to Debian
  bullseye. (@rfratto)

- Use Go 1.18 for builds. (@rfratto)

- Add `metrics` prefix to the url of list instances endpoint (`GET
  /agent/api/v1/instances`) and list targets endpoint (`GET
  /agent/api/v1/metrics/targets`). (@marctc)

- Add extra identifying labels (`job`, `instance`, `agent_hostname`) to eventhandler integration. (@hjet)

- Add `extra_labels` configuration to eventhandler integration. (@hjet)

v0.24.2 (2022-05-02)
--------------------

### Bugfixes

- Added configuration watcher delay to prevent race condition in cases where scraping service mode has not gracefully exited. (@mattdurham)

### Other changes

- Update version of node_exporter to include additional metrics for osx. (@v-zhuravlev)

v0.24.1 (2022-04-14)
--------------------

### Bugfixes

- Add missing version information back into `agentctl --version`. (@rlankfo)

- Bump version of github-exporter to latest upstream SHA 284088c21e7d, which
  includes fixes from bugs found in their latest tag. This includes a fix
  where not all releases where retrieved when pulling release information.
  (@rfratto)

- Set the `Content-Type` HTTP header to `application/json` for API endpoints
  returning json objects. (@marctc)

- Operator: fix issue where a `username_file` field was incorrectly set.
  (@rfratto)

- Initialize the logger with default `log_level` and `log_format` parameters.
  (@tpaschalis)

### Other changes

- Embed timezone data to enable Promtail pipelines using the `location` field
  on Windows machines. (@tpaschalis)

v0.24.0 (2022-04-07)
--------------------

> **BREAKING CHANGES**: This release has breaking changes. Please read entries
> carefully and consult the [upgrade guide][] for specific instructions.
>
> **GRAFANA AGENT OPERATOR USERS**: As of this release, Grafana Agent Operator
> does not support versions of Grafana Agent prior to v0.24.0.

### Breaking changes

- The following metrics will now be prefixed with `agent_dskit_` instead of
  `cortex_`: `cortex_kv_request_duration_seconds`,
  `cortex_member_consul_heartbeats_total`, `cortex_member_ring_tokens_owned`,
  `cortex_member_ring_tokens_to_own`, `cortex_ring_member_ownership_percent`,
  `cortex_ring_members`, `cortex_ring_oldest_member_timestamp`,
  `cortex_ring_tokens_owned`, `cortex_ring_tokens_total`. (@rlankfo)

- Traces: the `traces_spanmetrics_calls_total_total` metric has been renamed to
  `traces_spanmetrics_calls_total` (@fredr)

- Two new flags, `-server.http.enable-tls` and `-server.grpc.enable-tls` must
  be provided to explicitly enable TLS support. This is a change of the
  previous behavior where TLS support was enabled when a certificate pair was
  provided. (@rfratto)

- Many command line flags starting with `-server.` block have been renamed.
  (@rfratto)

- The `-log.level` and `-log.format` flags are removed in favor of being set in
  the configuration file. (@rfratto)

- Flags for configuring TLS have been removed in favor of being set in the
  configuration file. (@rfratto)

- Dynamic reload is no longer supported for deprecated server block fields.
  Changing a deprecated field will be ignored and cause the reload to fail.
  (@rfratto)

- The default HTTP listen address is now `127.0.0.1:12345`. Use the
  `-server.http.address` flag to change this value. (@rfratto)

- The default gRPC listen address is now `127.0.0.1:12346`. Use the
  `-server.grpc.address` flag to change this value. (@rfratto)

- `-reload-addr` and `-reload-port` have been removed. They are no longer
  necessary as the primary HTTP server is now static and can't be shut down in
  the middle of a `/-/reload` call. (@rfratto)

- (Only impacts `integrations-next` feature flag) Many integrations have been
  renamed to better represent what they are integrating with. For example,
  `redis_exporter` is now `redis`. This change requires updating
  `integrations-next`-enabled configuration files. This change also changes
  integration names shown in metric labels. (@rfratto)

- The deprecated `-prometheus.*` flags have been removed in favor of
  their `-metrics.*` counterparts. The `-prometheus.*` flags were first
  deprecated in v0.19.0. (@rfratto)

### Deprecations

- Most fields in the `server` block of the configuration file are
  now deprecated in favor of command line flags. These fields will be removed
  in the v0.26.0 release. Please consult the upgrade guide for more information
  and rationale. (@rfratto)

### Features

- Added config read API support to GrafanaAgent Custom Resource Definition.
  (@shamsalmon)

- Added consulagent_sd to target discovery. (@chuckyz)

- Introduce EXPERIMENTAL support for dynamic configuration. (@mattdurham)

- Introduced endpoint that accepts remote_write requests and pushes metrics data directly into an instance's WAL. (@tpaschalis)

- Added builds for linux/ppc64le. (@aklyachkin)

### Enhancements

- Tracing: Exporters can now be configured to use OAuth. (@canuteson)

- Strengthen readiness check for metrics instances. (@tpaschalis)

- Parameterize namespace field in sample K8s logs manifests (@hjet)

- Upgrade to Loki k87. (@rlankfo)

- Update Prometheus dependency to v2.34.0. (@rfratto)

- Update OpenTelemetry-collector dependency to v0.46.0. (@mapno)

- Update cAdvisor dependency to v0.44.0. (@rfratto)

- Update mongodb_exporter dependency to v0.31.2 (@mukerjee)

- Use grafana-agent/v2 Tanka Jsonnet to generate K8s manifests (@hjet)

- Replace agent-bare.yaml K8s sample Deployment with StatefulSet (@hjet)

- Improve error message for `agentctl` when timeout happens calling
  `cloud-config` command (@marctc)

- Enable integrations-next by default in agent-bare.yaml. Please note #1262 (@hjet)

### Bugfixes

- Fix Kubernetes manifests to use port `4317` for OTLP instead of the previous
  `55680` in line with the default exposed port in the agent.

- Ensure singleton integrations are honored in v2 integrations (@mattdurham)

- Tracing: `const_labels` is now correctly parsed in the remote write exporter.
  (@fredr)

- integrations-next: Fix race condition where metrics endpoints for
  integrations may disappear after reloading the config file. (@rfratto)

- Removed the `server.path_prefix` field which would break various features in
  Grafana Agent when set. (@rfratto)

- Fix issue where installing the DEB/RPM packages would overwrite the existing
  config files and environment files. (@rfratto)

- Set `grafanaDashboardFolder` as top level key in the mixin. (@Duologic)

- Operator: Custom Secrets or ConfigMaps to mount will no longer collide with
  the path name of the default secret mount. As a side effect of this bugfix,
  custom Secrets will now be mounted at
  `/var/lib/grafana-agent/extra-secrets/<secret name>` and custom ConfigMaps
  will now be mounted at `/var/lib/grafana-agent/extra-configmaps/<configmap
  name>`. This is not a breaking change as it was previously impossible to
  properly provide these custom mounts. (@rfratto)

- Flags accidentally prefixed with `-metrics.service..` (two `.` in a row) have
  now been fixed to only have one `.`. (@rfratto)

- Protect concurrent writes to the WAL in the remote write exporter (@mapno)

### Other changes

- The `-metrics.wal-directory` flag and `metrics.wal_directory` config option
  will now default to `data-agent/`, the same default WAL directory as
  Prometheus Agent. (@rfratto)

v0.23.0 (2022-02-10)
--------------------

### Enhancements

- Go 1.17 is now used for all builds of the Agent. (@tpaschalis)

- integrations-next: Add `extra_labels` to add a custom set of labels to
  integration targets. (@rfratto)

- The agent no longer appends duplicate exemplars. (@tpaschalis)

- Added Kubernetes eventhandler integration (@hjet)

- Enables sending of exemplars over remote write by default. (@rlankfo)

### Bugfixes

- Fixed issue where Grafana Agent may panic if there is a very large WAL
  loading while old WALs are being deleted or the `/agent/api/v1/targets`
  endpoint is called. (@tpaschalis)

- Fix panic in prom_sd_processor when address is empty (@mapno)

- Operator: Add missing proxy_url field from generated remote_write configs.
  (@rfratto)

- Honor the specified log format in the traces subsystem (@mapno)

- Fix typo in node_exporter for runit_service_dir. (@mattdurham)

- Allow inlining credentials in remote_write url. (@tpaschalis)

- integrations-next: Wait for integrations to stop when starting new instances
  or shutting down (@rfratto).

- Fix issue with windows_exporter mssql collector crashing the agent.
  (@mattdurham)

- The deb and rpm files will now ensure the /var/lib/grafana-agent data
  directory is created with permissions set to 0770. (@rfratto)

- Make agent-traces.yaml Namespace a template-friendly variable (@hjet)

- Disable `machine-id` journal vol by default in sample logs manifest (@hjet)

v0.22.0 (2022-01-13)
--------------------

> This release has deprecations. Please read entries carefully and consult
> the [upgrade guide][] for specific instructions.

### Deprecations

- The node_exporter integration's `netdev_device_whitelist` field is deprecated
  in favor of `netdev_device_include`. Support for the old field name will be
  removed in a future version. (@rfratto)

- The node_exporter integration's `netdev_device_blacklist` field is deprecated
  in favor of `netdev_device_include`. Support for the old field name will be
  removed in a future version. (@rfratto)

- The node_exporter integration's `systemd_unit_whitelist` field is deprecated
  in favor of `systemd_unit_include`. Support for the old field name will be
  removed in a future version. (@rfratto)

- The node_exporter integration's `systemd_unit_blacklist` field is deprecated
  in favor of `systemd_unit_exclude`. Support for the old field name will be
  removed in a future version. (@rfratto)

- The node_exporter integration's `filesystem_ignored_mount_points` field is
  deprecated in favor of `filesystem_mount_points_exclude`. Support for the old
  field name will be removed in a future version. (@rfratto)

- The node_exporter integration's `filesystem_ignored_fs_types` field is
  deprecated in favor of `filesystem_fs_types_exclude`. Support for the old
  field name will be removed in a future version. (@rfratto)

### Features

- (beta) Enable experimental config urls for fetching remote configs.
  Currently, only HTTP/S is supported. Pass the
  `-enable-features=remote-configs` flag to turn this on. (@rlankfo)

- Added [cAdvisor](https://github.com/google/cadvisor) integration. (@rgeyer)

- Traces: Add `Agent Tracing Pipeline` dashboard and alerts (@mapno)

- Traces: Support jaeger/grpc exporter (@nicoche)

- (beta) Enable an experimental integrations subsystem revamp. Pass
  `integrations-next` to `-enable-features` to turn this on. Reading the
  documentation for the revamp is recommended; enabling it causes breaking
  config changes. (@rfratto)

### Enhancements

- Traces: Improved pod association in PromSD processor (@mapno)

- Updated OTel to v0.40.0 (@mapno)

- Remote write dashboard: show in and out sample rates (@bboreham)

- Remote write dashboard: add mean latency (@bboreham)

- Update node_exporter dependency to v1.3.1. (@rfratto)

- Cherry-pick Prometheus PR #10102 into our Prometheus dependency (@rfratto).

### Bugfixes

- Fix usage of POSTGRES_EXPORTER_DATA_SOURCE_NAME when using postgres_exporter
  integration (@f11r)

- Change ordering of the entrypoint for windows service so that it accepts
  commands immediately (@mattdurham)

- Only stop WAL cleaner when it has been started (@56quarters)

- Fix issue with unquoted install path on Windows, that could allow escalation
  or running an arbitrary executable (@mattdurham)

- Fix cAdvisor so it collects all defined metrics instead of the last
  (@pkoenig10)

- Fix panic when using 'stdout' in automatic logging (@mapno)

- Grafana Agent Operator: The /-/ready and /-/healthy endpoints will
  no longer always return 404 (@rfratto).

### Other changes

- Remove log-level flag from systemd unit file (@jpkrohling)

v0.21.2 (2021-12-08)
--------------------

### Security fixes

- This release contains a fix for
  [CVE-2021-41090](https://github.com/grafana/agent/security/advisories/GHSA-9c4x-5hgq-q3wh).

### Other changes

- This release disables the existing `/-/config` and
  `/agent/api/v1/configs/{name}` endpoints by default. Pass the
  `--config.enable-read-api` flag at the command line to opt in to these
  endpoints.

v0.21.1 (2021-11-18)
--------------------

### Bugfixes

- Fix panic when using postgres_exporter integration (@saputradharma)

- Fix panic when dnsamsq_exporter integration tried to log a warning (@rfratto)

- Statsd Integration: Adding logger instance to the statsd mapper
  instantiation. (@gaantunes)

- Statsd Integration: Fix issue where mapped metrics weren't exposed to the
  integration. (@mattdurham)

- Operator: fix bug where version was a required field (@rfratto)

- Metrics: Only run WAL cleaner when metrics are being used and a WAL is
  configured. (@rfratto)

v0.21.0 (2021-11-17)
--------------------

### Enhancements

- Update Cortex dependency to v1.10.0-92-g85c378182. (@rlankfo)

- Update Loki dependency to v2.1.0-656-g0ae0d4da1. (@rlankfo)

- Update Prometheus dependency to v2.31.0 (@rlankfo)

- Add Agent Operator Helm quickstart guide (@hjet)

- Reorg Agent Operator quickstart guides (@hjet)

### Bugfixes

- Packaging: Use correct user/group env variables in RPM %post script (@simonc6372)

- Validate logs config when using logs_instance with automatic logging processor (@mapno)

- Operator: Fix MetricsInstance Service port (@hjet)

- Operator: Create govern service per Grafana Agent (@shturman)

- Operator: Fix relabel_config directive for PodLogs resource (@hjet)

- Traces: Fix `success_logic` code in service graphs processor (@mapno)

### Other changes

- Self-scraped integrations will now use an SUO-specific value for the `instance` label. (@rfratto)

- Traces: Changed service graphs store implementation to improve CPU performance (@mapno)

v0.20.1 (2021-12-08)
--------------------

> _NOTE_: The fixes in this patch are only present in v0.20.1 and >=v0.21.2.

### Security fixes

- This release contains a fix for
  [CVE-2021-41090](https://github.com/grafana/agent/security/advisories/GHSA-9c4x-5hgq-q3wh).

### Other changes

- This release disables the existing `/-/config` and
  `/agent/api/v1/configs/{name}` endpoitns by default. Pass the
  `--config.enable-read-api` flag at the command line to opt in to these
  endpoints.

v0.20.0 (2021-10-28)
--------------------

> **BREAKING CHANGES**: This release has breaking changes. Please read entries
> carefully and consult the [upgrade guide][] for specific instructions.

### Breaking Changes

- push_config is no longer supported in trace's config (@mapno)

### Features

- Operator: The Grafana Agent Operator can now generate a Kubelet service to
  allow a ServiceMonitor to collect Kubelet and cAdvisor metrics. This requires
  passing a `--kubelet-service` flag to the Operator in `namespace/name` format
  (like `kube-system/kubelet`). (@rfratto)

- Service graphs processor (@mapno)

### Enhancements

- Updated mysqld_exporter to v0.13.0 (@gaantunes)

- Updated postgres_exporter to v0.10.0 (@gaantunes)

- Updated redis_exporter to v1.27.1 (@gaantunes)

- Updated memcached_exporter to v0.9.0 (@gaantunes)

- Updated statsd_exporter to v0.22.2 (@gaantunes)

- Updated elasticsearch_exporter to v1.2.1 (@gaantunes)

- Add remote write to silent Windows Installer  (@mattdurham)

- Updated mongodb_exporter to v0.20.7 (@rfratto)

- Updated OTel to v0.36 (@mapno)

- Updated statsd_exporter to v0.22.2 (@mattdurham)

- Update windows_exporter to v0.16.0 (@rfratto, @mattdurham)

- Add send latency to agent dashboard (@bboreham)

### Bugfixes

- Do not immediately cancel context when creating a new trace processor. This
  was preventing scrape_configs in traces from functioning. (@lheinlen)

- Sanitize autologged Loki labels by replacing invalid characters with
  underscores (@mapno)

- Traces: remove extra line feed/spaces/tabs when reading password_file content
  (@nicoche)

- Updated envsubst to v2.0.0-20210730161058-179042472c46. This version has a
  fix needed for escaping values outside of variable substitutions. (@rlankfo)

- Grafana Agent Operator should no longer delete resources matching the names
  of the resources it manages. (@rfratto)

- Grafana Agent Operator will now appropriately assign an
  `app.kubernetes.io/managed-by=grafana-agent-operator` to all created
  resources. (@rfratto)

### Other changes

- Configuration API now returns 404 instead of 400 when attempting to get or
  delete a config which does not exist. (@kgeckhart)

- The windows_exporter now disables the textfile collector by default.
  (@rfratto)

v0.19.0 (2021-09-29)
--------------------

> **BREAKING CHANGES**: This release has breaking changes. Please read entries
> carefully and consult the [upgrade guide][] for specific instructions.

### Breaking Changes

- Reduced verbosity of tracing autologging by not logging `STATUS_CODE_UNSET`
  status codes. (@mapno)

- Operator: rename `Prometheus*` CRDs to `Metrics*` and `Prometheus*` fields to
  `Metrics*`. (@rfratto)

- Operator: CRDs are no longer referenced using a hyphen in the name to be
  consistent with how Kubernetes refers to resources. (@rfratto)

- `prom_instance` in the spanmetrics config is now named `metrics_instance`.
  (@rfratto)

### Deprecations

- The `loki` key at the root of the config file has been deprecated in favor of
  `logs`. `loki`-named fields in `automatic_logging` have been renamed
  accordinly: `loki_name` is now `logs_instance_name`, `loki_tag` is now
  `logs_instance_tag`, and `backend: loki` is now `backend: logs_instance`.
  (@rfratto)

- The `prometheus` key at the root of the config file has been deprecated in
  favor of `metrics`. Flag names starting with `prometheus.` have also been
  deprecated in favor of the same flags with the `metrics.` prefix. Metrics
  prefixed with `agent_prometheus_` are now prefixed with `agent_metrics_`.
  (@rfratto)

- The `tempo` key at the root of the config file has been deprecated in favor
  of `traces`. (@mattdurham)

### Features

- Added [GitHub exporter](https://github.com/infinityworks/github-exporter)
  integration. (@rgeyer)

- Add TLS config options for tempo `remote_write`s. (@mapno)

- Support autologging span attributes as log labels (@mapno)

- Put Tests requiring Network Access behind a -online flag (@flokli)

- Add logging support to the Grafana Agent Operator. (@rfratto)

- Add `operator-detach` command to agentctl to allow zero-downtime upgrades
  when removing an Operator CRD. (@rfratto)

- The Grafana Agent Operator will now default to deploying the matching release
  version of the Grafana Agent instead of v0.14.0. (@rfratto)

### Enhancements

- Update OTel dependency to v0.30.0 (@mapno)

- Allow reloading configuration using `SIGHUP` signal. (@tharun208)

- Add HOSTNAME environment variable to service file to allow for expanding the
  $HOSTNAME variable in agent config.  (@dfrankel33)

- Update jsonnet-libs to 1.21 for Kubernetes 1.21+ compatability. (@MurzNN)

- Make method used to add k/v to spans in prom_sd processor configurable.
  (@mapno)

### Bugfixes

- Regex capture groups like `${1}` will now be kept intact when using
  `-config.expand-env`. (@rfratto)

- The directory of the logs positions file will now properly be created on
  startup for all instances. (@rfratto)

- The Linux system packages will now configure the grafana-agent user to be a
  member of the adm and systemd-journal groups. This will allow logs to read
  from journald and /var/log by default. (@rfratto)

- Fix collecting filesystem metrics on Mac OS (darwin) in the `node_exporter`
  integration default config. (@eamonryan)

- Remove v0.0.0 flags during build with no explicit release tag (@mattdurham)

- Fix issue with global scrape_interval changes not reloading integrations
  (@kgeckhart)

- Grafana Agent Operator will now detect changes to referenced ConfigMaps and
  Secrets and reload the Agent properly. (@rfratto)

- Grafana Agent Operator's object label selectors will now use Kubernetes
  defaults when undefined (i.e., default to nothing). (@rfratto)

- Fix yaml marshalling tag for cert_file in kafka exporter agent config.
  (@rgeyer)

- Fix warn-level logging of dropped targets. (@james-callahan)

- Standardize scrape_interval to 1m in examples. (@mattdurham)

v0.18.4 (2021-09-14)
--------------------

### Enhancements

- Add `agent_prometheus_configs_changed_total` metric to track instance config
  events. (@rfratto)

### Bugfixes

- Fix info logging on windows. (@mattdurham)

- Scraping service: Ensure that a reshard is scheduled every reshard
  interval. (@rfratto)

v0.18.3 (2021-09-08)
--------------------

### Bugfixes

- Register missing metric for configstore consul request duration. (@rfratto)

- Logs should contain a caller field with file and line numbers again
  (@kgeckhart)

- In scraping service mode, the polling configuration refresh should honor
  timeout. (@mattdurham)

- In scraping service mode, the lifecycle reshard should happen using a
  goroutine. (@mattdurham)

- In scraping service mode, scraping service can deadlock when reloading during
  join. (@mattdurham)

- Scraping service: prevent more than one refresh from being queued at a time.
  (@rfratto)

v0.18.2 (2021-08-12)
--------------------

### Bugfixes

- Honor the prefix and remove prefix from consul list results (@mattdurham)

v0.18.1 (2021-08-09)
--------------------

### Bugfixes

- Reduce number of consul calls when ran in scrape service mode (@mattdurham)

v0.18.0 (2021-07-29)
--------------------

### Features

- Added [GitHub exporter](https://github.com/infinityworks/github-exporter)
  integration. (@rgeyer)

- Add support for OTLP HTTP trace exporting. (@mapno)

### Enhancements

- Switch to drone for releases. (@mattdurham)

- Update postgres_exporter to a [branch of](https://github.com/grafana/postgres_exporter/tree/exporter-package-v0.10.0) v0.10.0

### Bugfixes

- Enabled flag for integrations is not being honored. (@mattdurham)

v0.17.0 (2021-07-15)
--------------------

### Features

- Added [Kafka Lag exporter](https://github.com/davidmparrott/kafka_exporter)
  integration. (@gaantunes)

### Bugfixes

- Fix race condition that may occur and result in a panic when initializing
  scraping service cluster. (@rfratto)

v0.16.1 (2021-06-22)
--------------------

### Bugfixes

- Fix issue where replaying a WAL caused incorrect metrics to be sent over
  remote write. (@rfratto)

v0.16.0 (2021-06-17)
--------------------

### Features

- (beta) A Grafana Agent Operator is now available. (@rfratto)

### Enhancements

- Error messages when installing the Grafana Agent for Grafana Cloud will now
  be shown. (@rfratto)

### Bugfixes

- Fix a leak in the shared string interner introduced in v0.14.0. This fix was
  made to a [dependency](https://github.com/grafana/prometheus/pull/21).
  (@rfratto)

- Fix issue where a target will fail to be scraped for the process lifetime if
  that target had gone down for long enough that its series were removed from
  the in-memory cache (2 GC cycles). (@rfratto)

v0.15.0 (2021-06-03)
--------------------

> **BREAKING CHANGES**: This release has breaking changes. Please read entries
> carefully and consult the [upgrade guide][] for specific instructions.

### Breaking Changes

- The configuration of Tempo Autologging has changed. (@mapno)

### Features

- Add support for exemplars. (@mapno)

### Enhancements

- Add the option to log to stdout instead of a Loki instance. (@joe-elliott)

- Update Cortex dependency to v1.8.0.

- Running the Agent as a DaemonSet with host_filter and role: pod should no
  longer cause unnecessary load against the Kubernetes SD API. (@rfratto)

- Update Prometheus to v2.27.0. (@mapno)

- Update Loki dependency to d88f3996eaa2. This is a non-release build, and was
  needed to support exemplars. (@mapno)

- Update Cortex dependency to d382e1d80eaf. This is a non-release build, and
  was needed to support exemplars. (@mapno)

### Bugfixes

- Host filter relabeling rules should now work. (@rfratto)

- Fixed issue where span metrics where being reported with wrong time unit.
  (@mapno)

### Other changes

- Intentionally order tracing processors. (@joe-elliott)

v0.14.0 (2021-05-24)
--------------------

> **BREAKING CHANGES**: This release has breaking changes. Please read entries
> carefully and consult the [upgrade guide][] for specific instructions.
>
> **STABILITY NOTICE**: As of this release, functionality that is not
> recommended for production use and is expected to change will be tagged
> interchangably as "experimental" or "beta."

### Security fixes

- The Scraping service API will now reject configs that read credentials from
  disk by default. This prevents malicious users from reading arbitrary files
  and sending their contents over the network. The old behavior can be
  re-enabled by setting `dangerous_allow_reading_files: true` in the scraping
  service config. (@rfratto)

### Breaking changes

- Configuration for SigV4 has changed. (@rfratto)

### Deprecations

- `push_config` is now supplanted by `remote_block` and `batch`. `push_config`
  will be removed in a future version (@mapno)

### Features

- (beta) New integration: windows_exporter (@mattdurham)

- (beta) Grafana Agent Windows Installer is now included as a release artifact.
  (@mattdurham)

- Official M1 Mac release builds will now be generated! Look for
  `agent-darwin-arm64` and `agentctl-darwin-arm64` in the release assets.
  (@rfratto)

- Add support for running as a Windows service (@mattdurham)

- (beta) Add /-/reload support. It is not recommended to invoke `/-/reload`
  against the main HTTP server. Instead, two new command-line flags have been
  added: `--reload-addr` and `--reload-port`. These will launch a
  `/-/reload`-only HTTP server that can be used to safely reload the Agent's
  state.  (@rfratto)

- Add a /-/config endpoint. This endpoint will return the current configuration
  file with defaults applied that the Agent has loaded from disk. (@rfratto)

- (beta) Support generating metrics and exposing them via a Prometheus exporter
  from span data. (@yeya24)

- Tail-based sampling for tracing pipelines (@mapno)

- Added Automatic Logging feature for Tempo (@joe-elliott)

- Disallow reading files from within scraping service configs by default.
  (@rfratto)

- Add remote write for span metrics (@mapno)

### Enhancements

- Support compression for trace export. (@mdisibio)

- Add global remote_write configuration that is shared between all instances
  and integrations. (@mattdurham)

- Go 1.16 is now used for all builds of the Agent. (@rfratto)

- Update Prometheus dependency to v2.26.0. (@rfratto)

- Upgrade `go.opentelemetry.io/collector` to v0.21.0 (@mapno)

- Add kafka trace receiver (@mapno)

- Support mirroring a trace pipeline to multiple backends (@mapno)

- Add `headers` field in `remote_write` config for Tempo. `headers` specifies
  HTTP headers to forward to the remote endpoint. (@alexbiehl)

- Add silent uninstall to Windows Uninstaller. (@mattdurham)

### Bugfixes

- Native Darwin arm64 builds will no longer crash when writing metrics to the
  WAL. (@rfratto)

- Remote write endpoints that never function across the lifetime of the Agent
  will no longer prevent the WAL from being truncated. (@rfratto)

- Bring back FreeBSD support. (@rfratto)

- agentctl will no longer leak WAL resources when retrieving WAL stats.
  (@rfratto)

- Ensure defaults are applied to undefined sections in config file. This fixes
  a problem where integrations didn't work if `prometheus:` wasn't configured.
  (@rfratto)

- Fixed issue where automatic logging double logged "svc". (@joe-elliott)

### Other changes

- The Grafana Cloud Agent has been renamed to the Grafana Agent. (@rfratto)

- Instance configs uploaded to the Config Store API will no longer be stored
  along with the global Prometheus defaults. This is done to allow globals to
  be updated and re-apply the new global defaults to the configs from the
  Config Store. (@rfratto)

- The User-Agent header sent for logs will now be `GrafanaAgent/<version>`
  (@rfratto)

- Add `tempo_spanmetrics` namespace in spanmetrics (@mapno)

v0.13.1 (2021-04-09)
--------------------

### Bugfixes

- Validate that incoming scraped metrics do not have an empty label set or a
  label set with duplicate labels, mirroring the behavior of Prometheus.
  (@rfratto)

v0.13.0 (2021-02-25)
--------------------

> The primary branch name has changed from `master` to `main`. You may have to
> update your local checkouts of the repository to point at the new branch name.

### Features

- postgres_exporter: Support query_path and disable_default_metrics. (@rfratto)

### Enhancements

- Support other architectures in installation script. (@rfratto)

- Allow specifying custom wal_truncate_frequency per integration. (@rfratto)

- The SigV4 region can now be inferred using the shared config (at
  `$HOME/.aws/config`) or environment variables (via `AWS_CONFIG`). (@rfratto)

- Update Prometheus dependency to v2.25.0. (@rfratto)

### Bugfixes

- Not providing an `-addr` flag for `agentctl config-sync` will no longer
  report an error and will instead use the pre-existing default value.
  (@rfratto)

- Fixed a bug from v0.12.0 where the Loki installation script failed because
  positions_directory was not set. (@rfratto)

- Reduce the likelihood of dataloss during a remote_write-side outage by
  increasing the default wal_truncation_frequency to 60m and preventing the WAL
  from being truncated if the last truncation timestamp hasn't changed. This
  change increases the size of the WAL on average, and users may configure a
  lower wal_truncation_frequency to deliberately choose a smaller WAL over
  write guarantees. (@rfratto)

- Add the ability to read and serve HTTPS integration metrics when given a set
  certificates (@mattdurham)

v0.12.0 (2021-02-05)
--------------------

> **BREAKING CHANGES**: This release has breaking changes. Please read entries
> carefully and consult the [upgrade guide][] for specific instructions.

### Breaking Changes

- The configuration format for the `loki` block has changed. (@rfratto)

- The configuration format for the `tempo` block has changed. (@rfratto)

### Features

- Support for multiple Loki Promtail instances has been added. (@rfratto)

- Support for multiple Tempo instances has been added. (@rfratto)

- Added [ElasticSearch exporter](https://github.com/justwatchcom/elasticsearch_exporter)
  integration. (@colega)

### Enhancements

- `.deb` and `.rpm` packages are now generated for all supported architectures.
  The architecture of the AMD64 package in the filename has been renamed to
  `amd64` to stay synchronized with the architecture name presented from other
  release assets. (@rfratto)

- The `/agent/api/v1/targets` API will now include discovered labels on the
  target pre-relabeling in a `discovered_labels` field. (@rfratto)

- Update Loki to 59a34f9867ce. This is a non-release build, and was needed to
  support multiple Loki instances. (@rfratto)

- Scraping service: Unhealthy Agents in the ring will no longer cause job
  distribution to fail. (@rfratto)

- Scraping service: Cortex ring metrics (prefixed with cortex_ring_) will now
  be registered for tracking the state of the hash ring. (@rfratto)

- Scraping service: instance config ownership is now determined by the hash of
  the instance config name instead of the entire config. This means that
  updating a config is guaranteed to always hash to the same Agent, reducing
  the number of metrics gaps. (@rfratto)

- Only keep a handful of K8s API server metrics by default to reduce default
  active series usage. (@hjet)

- Go 1.15.8 is now used for all distributions of the Agent. (@rfratto)

### Bugfixes

- `agentctl config-check` will now work correctly when the supplied config file
  contains integrations. (@hoenn)

v0.11.0 (2021-01-20)
--------------------

### Features

- ARMv6 builds of `agent` and `agentctl` will now be included in releases to
  expand Agent support to cover all models of Raspberry Pis. ARMv6 docker
  builds are also now available. (@rfratto)

- Added `config-check` subcommand for `agentctl` that can be used to validate
  Agent configuration files before attempting to load them in the `agent`
  itself. (@56quarters)

### Enhancements

- A sigv4 install script for Prometheus has been added. (@rfratto)

- NAMESPACE may be passed as an environment variable to the Kubernetes install
  scripts to specify an installation namespace. (@rfratto)

### Bugfixes

- The K8s API server scrape job will use the API server Service name when
  resolving IP addresses for Prometheus service discovery using the "Endpoints"
  role. (@hjet)

- The K8s manifests will no longer include the `default/kubernetes` job twice
  in both the DaemonSet and the Deployment. (@rfratto)

v0.10.0 (2021-01-13)
--------------------

### Features

- Prometheus `remote_write` now supports SigV4 authentication using the
  [AWS default credentials chain](https://docs.aws.amazon.com/sdk-for-java/v1/developer-guide/credentials.html).
  This enables the Agent to send metrics to Amazon Managed Prometheus without
  needing the [SigV4 Proxy](https://github.com/awslabs/aws-sigv4-proxy).
  (@rfratto)

### Enhancements

- Update `redis_exporter` to v1.15.0. (@rfratto)

- `memcached_exporter` has been updated to v0.8.0. (@rfratto)

- `process-exporter` has been updated to v0.7.5. (@rfratto)

- `wal_cleanup_age` and `wal_cleanup_period` have been added to the top-level
  Prometheus configuration section. These settings control how Write Ahead Logs
  (WALs) that are not associated with any instances are cleaned up. By default,
  WALs not associated with an instance that have not been written in the last
  12 hours are eligible to be cleaned up. This cleanup can be disabled by
  setting `wal_cleanup_period` to `0`. (@56quarters)

- Configuring logs to read from the systemd journal should now work on journals
  that use +ZSTD compression. (@rfratto)

### Bugfixes

- Integrations will now function if the HTTP listen address was set to a value
  other than the default. (@mattdurham)

- The default Loki installation will now be able to write its positions file.
  This was prevented by accidentally writing to a readonly volume mount.
  (@rfratto)

v0.9.1 (2021-01-04)
-------------------

### Enhancements

- agentctl will now be installed by the rpm and deb packages as
  `grafana-agentctl`. (@rfratto)

v0.9.0 (2020-12-10)
-------------------

### Features

- Add support to configure TLS config for the Tempo exporter to use
  insecure_skip_verify to disable TLS chain verification. (@bombsimon)

- Add `sample-stats` to `agentctl` to search the WAL and return a summary of
  samples of series matching the given label selector. (@simonswine)

- New integration:
  [postgres_exporter](https://github.com/wrouesnel/postgres_exporter)
  (@rfratto)

- New integration:
  [statsd_exporter](https://github.com/prometheus/statsd_exporter) (@rfratto)

- New integration:
  [consul_exporter](https://github.com/prometheus/consul_exporter) (@rfratto)

- Add optional environment variable substitution of configuration file.
  (@dcseifert)

### Enhancements

- `min_wal_time` and `max_wal_time` have been added to the instance config
  settings, guaranteeing that data in the WAL will exist for at least
  `min_wal_time` and will not exist for longer than `max_wal_time`. This change
  will increase the size of the WAL slightly but will prevent certain scenarios
  where data is deleted before it is sent. To revert back to the old behavior,
  set `min_wal_time` to `0s`. (@rfratto)

- Update `redis_exporter` to v1.13.1. (@rfratto)

- Bump OpenTelemetry-collector dependency to v0.16.0. (@bombsimon)

### Bugfixes

- Fix issue where the Tempo example manifest could not be applied because the
  port names were too long. (@rfratto)

- Fix issue where the Agent Kubernetes manifests may not load properly on AKS.
  (#279) (@rfratto)

### Other changes

- The User-Agent header sent for logs will now be `GrafanaCloudAgent/<version>`
  (@rfratto)

v0.8.0 (2020-11-06)
-------------------

### Features

- New integration: [dnsamsq_exporter](https://github.com/google/dnsamsq_exporter)
  (@rfratto).

- New integration: [memcached_exporter](https://github.com/prometheus/memcached_exporter)
  (@rfratto).

### Enhancements

- Add `<integration name>_build_info` metric to all integrations. The build
  info displayed will match the build information of the Agent and _not_ the
  embedded exporter. This metric is used by community dashboards, so adding it
  to the Agent increases compatibility with existing dashboards that depend on
  it existing. (@rfratto)

- Bump OpenTelemetry-collector dependency to 0.14.0 (@joe-elliott)

### Bugfixes

- Error messages when retrieving configs from the KV store will now be logged,
  rather than just logging a generic message saying that retrieving the config
  has failed. (@rfratto)

v0.7.2 (2020-10-29)
-------------------

### Enhancements

- Bump Prometheus dependency to 2.21. (@rfratto)

- Bump OpenTelemetry-collector dependency to 0.13.0 (@rfratto)

- Bump Promtail dependency to 2.0. (@rfratto)

- Enhance host_filtering mode to support targets from Docker Swarm and Consul.
  Also, add a `host_filter_relabel_configs` to that will apply relabeling rules
  for determining if a target should be dropped. Add a documentation section
  explaining all of this in detail. (@rfratto)

### Bugfixes

- Fix deb package prerm script so that it stops the agent on package removal.
  (@jdbaldry)

- Fix issue where the `push_config` for Tempo field was expected to be
  `remote_write`. `push_config` now works as expected. (@rfratto)

v0.7.1 (2020-10-23)
-------------------

### Bugfixes

- Fix issue where ARM binaries were not published with the GitHub release.

v0.7.0 (2020-10-23)
-------------------

### Features

- Added Tracing Support. (@joe-elliott)

- Add RPM and deb packaging. (@jdbaldry, @simon6372)

- arm64 and arm/v7 Docker containers and release builds are now available for
  `agent` and `agentctl`. (@rfratto)

- Add `wal-stats` and `target-stats` tooling to `agentctl` to discover WAL and
  cardinality issues. (@rfratto)

- [mysqld_exporter](https://github.com/prometheus/mysqld_exporter) is now
  embedded and available as an integration. (@rfratto)

- [redis_exporter](https://github.com/oliver006/redis_exporter) is now embedded
  and available as an integration. (@dafydd-t)

### Enhancements

- Resharding the cluster when using the scraping service mode now supports
  timeouts through `reshard_timeout`. The default value is `30s.` This timeout
  applies to cluster-wide reshards (performed when joining and leaving the
  cluster) and local reshards (done on the `reshard_interval`). (@rfratto)

### Bugfixes

- Fix issue where integrations crashed with instance_mode was set to `distinct`
  (@rfratto)

- Fix issue where the `agent` integration did not work on Windows (@rfratto).

- Support URL-encoded paths in the scraping service API. (@rfratto)

- The instance label written from replace_instance_label can now be overwritten
  with relabel_configs. This bugfix slightly modifies the behavior of what data
  is stored. The final instance label will now be stored in the WAL rather than
  computed by remote_write. This change should not negatively affect existing
  users. (@rfratto)

v0.6.1 (2020-04-11)
-------------------

### Bugfixes

- Fix issue where build information was empty when running the Agent with
  --version. (@rfratto)

- Fix issue where updating a config in the scraping service may fail to pick up
  new targets. (@rfratto)

- Fix deadlock that slowly prevents the Agent from scraping targets at a high
  scrape volume. (@rfratto)

v0.6.0 (2020-09-04)
-------------------

### Breaking Changes

- The Configs API will now disallow two instance configs having multiple
  `scrape_configs` with the same `job_name`. This was needed for the instance
  sharing mode, where combined instances may have duplicate `job_names` across
  their `scrape_configs`. This brings the scraping service more in line with
  Prometheus, where `job_names` must globally be unique. This change also
  disallows concurrent requests to the put/apply config API endpoint to prevent
  a race condition of two conflicting configs being applied at the same time.
  (@rfratto)

### Deprecations

- `use_hostname_label` is now supplanted by `replace_instance_label`.
  `use_hostname_label` will be removed in a future version. (@rfratto)

### Features

- The Grafana Agent can now collect logs and send to Loki. This is done by
  embedding Promtail, the official Loki log collection client. (@rfratto)

- Integrations can now be enabled without scraping. Set scrape_integrations to
  `false` at the `integrations` key or within the specific integration you
  don't want to scrape. This is useful when another Agent or Prometheus server
  will scrape the integration. (@rfratto)

- [process-exporter](https://github.com/ncabatoff/process-exporter) is now
  embedded as `process_exporter`. The hypen has been changed to an underscore
  in the config file to retain consistency with `node_exporter`. (@rfratto)

### Enhancements

- A new config option, `replace_instance_label`, is now available for use with
  integrations. When this is true, the instance label for all metrics coming
  from an integration will be replaced with the machine's hostname rather than
  127.0.0.1. (@rfratto)

- The embedded Prometheus version has been updated to 2.20.1. (@rfratto,
  @gotjosh)

- The User-Agent header written by the Agent when remote_writing will now be
  `GrafanaCloudAgent/<Version>` instead of `Prometheus/<Prometheus Version>`.
  (@rfratto)

- The subsystems of the Agent (`prometheus`, `loki`) are now made optional.
  Enabling integrations also implicitly enables the associated subsystem. For
  example, enabling the `agent` or `node_exporter` integration will force the
  `prometheus` subsystem to be enabled.  (@rfratto)

### Bugfixes

- The documentation for Tanka configs is now correct. (@amckinley)

- Minor corrections and spelling issues have been fixed in the Overview
  documentation. (@amckinley)

- The new default of `shared` instances mode broke the metric value for
  `agent_prometheus_active_configs`, which was tracking the number of combined
  configs (i.e., number of launched instances). This metric has been fixed and
  a new metric, `agent_prometheus_active_instances`, has been added to track
  the numbger of launched instances. If instance sharing is not enabled, both
  metrics will share the same value. (@rfratto)

- `remote_write` names in a group will no longer be copied from the
  remote_write names of the first instance in the group. Rather, all
  remote_write names will be generated based on the first 6 characters of the
  group hash and the first six characters of the remote_write hash. (@rfratto)

- Fix a panic that may occur during shutdown if the WAL is closed in the middle
  of the WAL being truncated. (@rfratto)

v0.5.0 (2020-08-12)
-------------------

### Features

- A [scrape targets API](https://github.com/grafana/agent/blob/main/docs/api.md#list-current-scrape-targets)
  has been added to show every target the Agent is currently scraping, when it
  was last scraped, how long it took to scrape, and errors from the last
  scrape, if any. (@rfratto)

- "Shared Instance Mode" is the new default mode for spawning Prometheus
  instances, and will improve CPU and memory usage for users of integrations
  and the scraping service. (@rfratto)

### Enhancements

- Memory stability and utilization of the WAL has been improved, and the
  reported number of active series in the WAL will stop double-counting
  recently churned series. (@rfratto)

- Changing scrape_configs and remote_write configs for an instance will now be
  dynamically applied without restarting the instance. This will result in less
  missing metrics for users of the scraping service that change a config.
  (@rfratto)

- The Tanka configuration now uses k8s-alpha. (@duologic)

### Bugfixes

- The Tanka configuration will now also deploy a single-replica deployment
  specifically for scraping the Kubernetes API. This deployment acts together
  with the Daemonset to scrape the full cluster and the control plane.
  (@gotjosh)

- The node_exporter filesystem collector will now work on Linux systems without
  needing to manually set the blocklist and allowlist of filesystems.
  (@rfratto)

v0.4.0 (2020-06-18)
-------------------

### Features

- Support for integrations has been added. Integrations can be any embedded
  tool, but are currently used for embedding exporters and generating scrape
  configs. (@rfratto)

- node_exporter has been added as an integration. This is the full version of
  node_exporter with the same configuration options. (@rfratto)

- An Agent integration that makes the Agent automatically scrape itself has
  been added. (@rfratto)

### Enhancements

- The WAL can now be truncated if running the Agent without any remote_write
  endpoints. (@rfratto)

### Bugfixes

- Prevent the Agent from crashing when a global Prometheus config stanza is not
  provided. (@robx)

- Enable agent host_filter in the Tanka configs, which was disabled by default
  by mistake. (@rfratto)

v0.3.2 (2020-05-29)
-------------------

### Features

- Tanka configs that deploy the scraping service mode are now available
  (@rfratto)

- A k3d example has been added as a counterpart to the docker-compose example.
  (@rfratto)

### Enhancements

- Labels provided by the default deployment of the Agent (Kubernetes and Tanka)
  have been changed to align with the latest changes to grafana/jsonnet-libs.
  The old `instance` label is now called `pod`, and the new `instance` label is
  unique. A `container` label has also been added. The Agent mixin has been
  subsequently updated to also incorporate these label changes. (@rfratto)

- The `remote_write` and `scrape_config` sections now share the same
  validations as Prometheus (@rfratto)

- Setting `wal_truncation_frequency` to less than the scrape interval is now
  disallowed (@rfratto)

### Bugfixes

- A deadlock in scraping service mode when updating a config that shards to the
  same node has been fixed (@rfratto)

- `remote_write` config stanzas will no longer ignore `password_file`
  (@rfratto)

- `scrape_config` client secrets (e.g., basic auth, bearer token,
  `password_file`) will now be properly retained in scraping service mode
  (@rfratto)

- Labels for CPU, RX, and TX graphs in the Agent Operational dashboard now
  correctly show the pod name of the Agent instead of the exporter name.
  (@rfratto)

v0.3.1 (2020-05-20)
-------------------

### Features

- The Agent has upgraded its vendored Prometheus to v2.18.1 (@gotjosh,
  @rfratto)

### Bugfixes

- A typo in the Tanka configs and Kubernetes manifests that prevents the Agent
  launching with v0.3.0 has been fixed (@captncraig)

- Fixed a bug where Tanka mixins could not be used due to an issue with the
  folder placement enhancement (@rfratto)

### Enhancements

- `agentctl` and the config API will now validate that the YAML they receive
  are valid instance configs. (@rfratto)

v0.3.0 (2020-05-13)
-------------------

### Features

- A third operational mode called "scraping service mode" has been added. A KV
  store is used to store instance configs which are distributed amongst a
  clustered set of Agent processes, dividing the total scrape load across each
  agent. An API is exposed on the Agents to list, create, update, and delete
  instance configurations from the KV store. (@rfratto)

- An "agentctl" binary has been released to interact with the new instance
  config management API created by the "scraping service mode." (@rfratto,
  @hoenn)

- The Agent now includes readiness and healthiness endpoints. (@rfratto)

### Enhancements

- The YAML files are now parsed strictly and an invalid YAML will generate an
  error at runtime. (@hoenn)

- The default build mode for the Docker containers is now release, not debug.
  (@rfratto)

- The Grafana Agent Tanka Mixins now are placed in an "Agent" folder within
  Grafana. (@cyriltovena)

v0.2.0 (2020-04-09)
-------------------

### Features

- The Prometheus remote write protocol will now send scraped metadata (metric
  name, help, type and unit). This results in almost negligent bytes sent
  increase as metadata is only sent every minute. It is on by default.
  (@gotjosh)

  These metrics are available to monitor metadata being sent:
  - `prometheus_remote_storage_succeeded_metadata_total`
  - `prometheus_remote_storage_failed_metadata_total`
  - `prometheus_remote_storage_retried_metadata_total`
  - `prometheus_remote_storage_sent_batch_duration_seconds` and
    `prometheus_remote_storage_sent_bytes_total` have a new label “type” with
    the values of `metadata` or `samples`.

### Enhancements

- The Agent has upgraded its vendored Prometheus to v2.17.1 (@rfratto)

### Bugfixes

- Invalid configs passed to the agent will now stop the process after they are
  logged as invalid; previously the Agent process would continue. (@rfratto)

- Enabling host_filter will now allow metrics from node role Kubernetes service
  discovery to be scraped properly (e.g., cAdvisor, Kubelet). (@rfratto)

v0.1.1 (2020-03-16)
-------------------

### Other changes

- Nits in documentation (@sh0rez)

- Fix various dashboard mixin problems from v0.1.0 (@rfratto)

- Pass through release tag to `docker build` (@rfratto)

v0.1.0 (2020-03-16)
-------------------

> First release!

### Features

- Support for scraping Prometheus metrics and sharding the agent through the
  presence of a `host_filter` flag within the Agent configuration file.

[upgrade guide]: https://grafana.com/docs/agent/latest/upgrade-guide/
[contributors guide]: ./docs/developer/contributing.md#updating-the-changelog<|MERGE_RESOLUTION|>--- conflicted
+++ resolved
@@ -54,17 +54,12 @@
 
 - Update `module.git` with basic and SSH key authentication support. (@djcode)
 
-<<<<<<< HEAD
 - Support `clustering` block in `prometheus.operator.servicemonitors` and `prometheus.operator.podmonitors` components to distribute
   targets amongst clustered agents. (@captncraig)
-=======
+  
 - Update `redis_exporter` dependency to v1.51.0. (@jcreixell)
 
-- Enforce sha256 digest signing for rpms enabling installation on FIPS-enabled OSes. (@kfriedrich123)
-
 - The Grafana Agent mixin now includes a dashboard for the logs pipeline. (@thampiotr)
-
->>>>>>> 1f282042
 
 ### Bugfixes
 
