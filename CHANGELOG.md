# Changelog

> _Contributors should read our [contributors guide][] for instructions on how
> to update the changelog._

This document contains a historical list of changes between releases. Only
changes that impact end-user behavior are listed; changes to documentation or
internal API changes are not present.

Main (unreleased)
-----------------

### Breaking changes

- Remove `otelcol.exporter.jaeger` component (@hainenber)

### Features

- Added a new `stage.decolorize` stage to `loki.process` component which 
  allows to strip ANSI color codes from the log lines. (@thampiotr)

- Added a new `stage.sampling` stage to `loki.process` component which
  allows to only process a fraction of logs and drop the rest. (@thampiotr)

- Added a new `stage.eventlogmessage` stage to `loki.process` component which
  allows to extract data from Windows Event Log. (@thampiotr)

### Bugfixes

- Fixed an issue where `loki.process` validation for stage `metric.counter` was 
  allowing invalid combination of configuration options. (@thampiotr)
  
### Enhancements

- The `loki.write` WAL now has snappy compression enabled by default. (@thepalbi)

- Allow converting labels to structured metadata with Loki's structured_metadata stage. (@gonzalesraul)

v0.37.2 (2023-10-16)
-----------------

### Bugfixes

- Fix the handling of the `--cluster.join-addresses` flag causing an invalid
  comparison with the mutually-exclusive `--cluster.discover-peers`. (@tpaschalis)

- Fix an issue with the static to flow converter for blackbox exporter modules
  config not being included in the river output. (@erikbaranowski)
<<<<<<< HEAD

- Fix issue with default values in `discovery.nomad`. (@marctc)
  
### Enhancements
=======
>>>>>>> a871c349

### Enhancements

- Update Prometheus dependency to v2.47.2. (@tpaschalis)

- Allow Out of Order writing to the WAL for metrics. (@mattdurham)

### Other changes

- Use Go 1.21.3 for builds. (@tpaschalis)

v0.37.1 (2023-10-10)
-----------------

### Bugfixes

- Fix the initialization of the default namespaces map for the operator and the
  loki.source.kubernetes component. (@wildum)

v0.37.0 (2023-10-10)
-----------------

### Breaking changes

- Set `retry_on_http_429` to `true` by default in the `queue_config` block in static mode's `remote_write`. (@wildum)

- Renamed `non_indexed_labels` Loki processing stage to `structured_metadata`. (@vlad-diachenko)

- Include `otel_scope_name` and `otel_scope_version` in all metrics for `otelcol.exporter.prometheus`
  by default using a new argument `include_scope_labels`. (@erikbaranowski)

- Static mode Windows Certificate Filter no longer restricted to TLS 1.2 and specific cipher suites. (@mattdurham)

- The `__meta_agent_integration*` and `__meta_agent_hostname` labels have been
  removed from the targets exposed by `prometheus.exporter.*` components and
  got replaced by the pair of `__meta_component_name` and `__meta_component_id`
  labels. (@tpaschalis)

- Flow: Allow `prometheus.exporter.unix` to be specified multiple times and used in modules. This now means all
  `prometheus.exporter.unix` references will need a label `prometheus.exporter.unix "example"`. (@mattdurham)

### Features

- New Grafana Agent Flow components:

  - `discovery.consulagent` discovers scrape targets from Consul Agent. (@wildum)
  - `discovery.dockerswarm` discovers scrape targets from Docker Swarm. (@wildum)
  - `discovery.ionos` discovers scrape targets from the IONOS Cloud API. (@wildum)
  - `discovery.kuma` discovers scrape targets from the Kuma control plane. (@tpaschalis)
  - `discovery.linode` discovers scrape targets from the Linode API. (@captncraig)
  - `discovery.marathon` discovers scrape targets from Marathon servers. (@wildum)
  - `discovery.nerve` discovers scrape targets from AirBnB's Nerve. (@tpaschalis)
  - `discovery.scaleway` discovers scrape targets from Scaleway virtual
    instances and bare-metal machines. (@rfratto)
  - `discovery.serverset` discovers Serversets stored in Zookeeper. (@thampiotr)
  - `discovery.triton` discovers scrape targets from Triton Container Monitor. (@erikbaranowski)
  - `faro.receiver` accepts Grafana Faro-formatted telemetry data over the
    network and forwards it to other components. (@megumish, @rfratto)
  - `otelcol.connector.servicegraph` creates service graph metrics from spans. It is the
    flow mode equivalent to static mode's `service_graphs` processor. (@ptodev)
  - `otelcol.connector.spanlogs` creates logs from spans. It is the flow mode equivalent
    to static mode's `automatic_logging` processor. (@ptodev)
  - `otelcol.processor.k8sattributes` adds Kubernetes metadata as resource attributes
    to spans, logs, and metrics. (@acr92)
  - `otelcol.processor.probabilistic_sampler` samples logs and traces based on configuration options. (@mar4uk)
  - `otelcol.processor.transform` transforms OTLP telemetry data using the
    OpenTelemetry Transformation Language (OTTL). It is most commonly used
    for transformations on attributes.
  - `prometheus.exporter.agent` exposes the agent's internal metrics. (@hainenber)
  - `prometheus.exporter.azure` collects metrics from Azure. (@wildum)
  - `prometheus.exporter.cadvisor` exposes cAdvisor metrics. (@tpaschalis)
  - `prometheus.exporter.vsphere` exposes vmware vsphere metrics. (@marctc)
  - `remote.kubernetes.configmap` loads a configmap's data for use in other components (@captncraig)
  - `remote.kubernetes.secret` loads a secret's data for use in other components (@captncraig)

- Flow: allow the HTTP server to be configured with TLS in the config file
  using the new `http` config block. (@rfratto)

- Clustering: add new flag `--cluster.max-join-peers` to limit the number of peers the system joins. (@wildum)

- Clustering: add a new flag `--cluster.name` to prevent nodes without this identifier from joining the cluster. (@wildum)

- Clustering: add IPv6 support when using advertise interfaces to assign IP addresses. (@wildum)

- Add a `file_watch` block in `loki.source.file` to configure how often to poll files from disk for changes via `min_poll_frequency` and `max_poll_frequency`.
  In static mode it can be configured in the global `file_watch_config` via `min_poll_frequency` and `max_poll_frequency`.  (@wildum)

- Flow: In `prometheus.exporter.blackbox`, allow setting labels for individual targets. (@spartan0x117)

- Add optional `nil_to_zero` config flag for `YACE` which can be set in the `static`, `discovery`, or `metric` config blocks. (@berler)

- The `cri` stage in `loki.process` can now be configured to limit line size.

- Flow: Allow `grafana-agent run` to accept a path to a directory of `*.river` files.
  This will load all River files in the directory as a single configuration;
  component names must be unique across all loaded files. (@rfratto, @hainenber)

- Added support for `static` configuration conversion in `grafana-agent convert` and `grafana-agent run` commands. (@erikbaranowski)

- Flow: the `prometheus.scrape` component can now configure the scraping of
  Prometheus native histograms. (@tpaschalis)

- Flow: the `prometheus.remote_write` component now supports SigV4 and AzureAD authentication. (@ptodev)

### Enhancements

- Clustering: allow advertise interfaces to be configurable, with the possibility to select all available interfaces. (@wildum)

- Deleted series will now be removed from the WAL sooner, allowing Prometheus
  remote_write to free memory associated with removed series sooner. (@rfratto)

- Added a `disable_high_cardinality_metrics` configuration flag to `otelcol`
  exporters and receivers to switch high cardinality debug metrics off.  (@glindstedt)

- `loki.source.kafka` component now exposes internal label `__meta_kafka_offset`
  to indicate offset of consumed message. (@hainenber)

- Add a`tail_from_end` attribute in `loki.source.file` to have the option to start tailing a file from the end if a cached position is not found.
  This is valuable when you want to tail a large file without reading its entire content. (@wildum)

- Flow: improve river config validation step in `prometheus.scrape` by comparing `scrape_timeout` with `scrape_interval`. (@wildum)

- Flow: add `randomization_factor` and `multiplier` to retry settings in
  `otelcol` components. (@rfratto)

- Add support for `windows_certificate_filter` under http tls config block. (@mattdurham)

- Add `openstack` config converter to convert OpenStack yaml config (static mode) to river config (flow mode). (@wildum)

- Some `otelcol` components will now display their debug metrics via the
  Agent's `/metrics` endpoint. Those components include `otelcol.receiver.otlp`,
  `otelcol.exporter.otlp` and `otelcol.processor.batch`. There may also be metrics
  from other components which are not documented yet. (@ptodev)

- Agent Management: Honor 503 ServiceUnavailable `Retry-After` header. (@jcreixell)

- Bump opentelemetry-collector and opentelemetry-collector-contrib versions from v0.80 to v0.85 (@wildum):
  - add `authoriy` attribute to `otelcol.exporter.loadbalancing` to override the default value in gRPC requests.
  - add `exemplars` support to `otelcol.connector.spanmetrics`.
  - add `exclude_dimensions` attribute to `otelcol.connector.spanmetrics` to exclude dimensions from the default set.
  - add `authority` attribute to `otelcol.receiver.otlp` to override the default value in gRPC requests.
  - add `disable_keep_alives` attribute to `otelcol.receiver.otlp` to disable the HTTP keep alive feature.
  - add `traces_url_path`, `metrics_url_path` and `logs_url_path` attributes to `otelcol.receiver.otlp` to specify the URl path to respectively receive traces, metrics and logs on.
  - add the value `json` to the `encoding` attribute of `otelcol.receiver.kafka`. The component is now able to decode `json` payload and to insert it into the body of a log record.

- Added `scrape` block to customize the default behavior of `prometheus.operator.podmonitors`, `prometheus.operator.probes`, and `prometheus.operator.servicemonitors`. (@sberz)

- The `instance` label of targets exposed by `prometheus.exporter.*` components
  is now more representative of what is being monitored. (@tpaschalis)

- Promtail converter will now treat `global positions configuration is not supported` as a Warning instead of Error. (@erikbaranowski)

- Add new `agent_component_dependencies_wait_seconds` histogram metric and a dashboard panel
  that measures how long components wait to be evaluated after their dependency is updated (@thampiotr)

- Add additional endpoint to debug scrape configs generated inside `prometheus.operator.*` components (@captncraig)

- Components evaluation is now performed in parallel, reducing the impact of
  slow components potentially blocking the entire telemetry pipeline.
  The `agent_component_evaluation_seconds` metric now measures evaluation time
  of each node separately, instead of all the directly and indirectly
  dependant nodes. (@thampiotr)

- Update Prometheus dependency to v2.46.0. (@tpaschalis)

- The `client_secret` config argument in the `otelcol.auth.oauth2` component is
  now of type `secret` instead of type `string`. (@ptodev)

### Bugfixes

- Fixed `otelcol.exporter.prometheus` label names for the `otel_scope_info`
  metric to match the OTLP Instrumentation Scope spec. `name` is now `otel_scope_name`
  and `version` is now `otel_version_name`. (@erikbaranowski)

- Fixed a bug where converting `YACE` cloudwatch config to river skipped converting static jobs. (@berler)

- Fixed the `agent_prometheus_scrape_targets_gauge` incorrectly reporting all discovered targets
  instead of targets that belong to current instance when clustering is enabled. (@thampiotr)

- Fixed race condition in cleaning up metrics when stopping to tail files in static mode. (@thampiotr)

- Fixed a bug where the BackOffLimit for the kubernetes tailer was always set to zero. (@anderssonw)

- Fixed a bug where Flow agent fails to load `comment` statement in `argument` block. (@hainenber)

- Fix initialization of the RAPL collector for the node_exporter integration
  and the prometheus.exporter.unix component. (@marctc)

- Set instrumentation scope attribute for traces emitted by Flow component. (@hainenber)

### Other changes

- Use Go 1.21.1 for builds. (@rfratto)

- Read contextual attributes from Faro measurements (@codecapitano)

- Rename Grafana Agent service in windows app and features to not include the description

- Correct YAML level for `multitenancy_enabled` option in Mimir's config in examples. (@hainenber)

- Operator: Update default config reloader version. (@captncraig)

- Sorting of common fields in log messages emitted by the agent in Flow mode
  have been standardized. The first fields will always be `ts`, `level`, and
  `msg`, followed by non-common fields. Previously, the position of `msg` was
  not consistent. (@rfratto)

- Documentation updated to link discovery.http and prometheus.scrape advanced configs (@proffalken)

- Bump SNMP exporter version to v0.24.1 (@marctc)

- Switch to `IBM/sarama` module. (@hainenber)

- Bump `webdevops/go-commons` to version containing `LICENSE`. (@hainenber)

- `prometheus.operator.probes` no longer ignores relabeling `rule` blocks. (@sberz)

- Documentation updated to correct default path from `prometheus.exporter.windows` `text_file` block (@timo1707)

- Bump `redis_exporter` to v1.54.0 (@spartan0x117)

v0.36.2 (2023-09-22)
--------------------

### Bugfixes

- Fixed a bug where `otelcol.processor.discovery` could modify the `targets` passed by an upstream component. (@ptodev)

- Fixed a bug where `otelcol` components with a retry mechanism would not wait after the first retry. (@rfratto)

- Fixed a bug where documented default settings in `otelcol.exporter.loadbalancing` were never set. (@rfratto)

- Fix `loki.source.file` race condition in cleaning up metrics when stopping to tail files. (@thampiotr)

v0.36.1 (2023-09-06)
--------------------

### Bugfixes

- Restart managed components of a module loader only on if module content
  changes or the last load failed. This was specifically impacting `module.git`
  each time it pulls. (@erikbaranowski)

- Allow overriding default `User-Agent` for `http.remote` component (@hainenber)

- Fix panic when running `grafana-agentctl config-check` against config files
  having `integrations` block (both V1 and V2). (@hainenber)

- Fix a deadlock candidate in the `loki.process` component. (@tpaschalis)

- Fix an issue in the `eventhandler` integration where events would be
  double-logged: once by sending the event to Loki, and once by including the
  event in the Grafana Agent logs. Now, events are only ever sent to Loki. (@rfratto)

- Converters will now sanitize labels to valid River identifiers. (@erikbaranowski)

- Converters will now return an Error diagnostic for unsupported
  `scrape_classic_histograms` and `native_histogram_bucket_limit` configs. (@erikbaranowski)

- Fix an issue in converters where targets of `discovery.relabel` components
  were repeating the first target for each source target instead of the
  correct target. (@erikbaranowski)

### Other changes

- Operator: Update default config reloader version. (@captncraig)

v0.36.0 (2023-08-30)
--------------------

> **BREAKING CHANGES**: This release has breaking changes. Please read entries
> carefully and consult the [upgrade guide][] for specific instructions.

### Breaking changes

- `loki.source.file` component will no longer automatically detect and
  decompress logs from compressed files. A new configuration block is available
  to enable decompression explicitly. See the [upgrade guide][] for migration
  instructions. (@thampiotr)

- `otelcol.exporter.prometheus`: Set `include_scope_info` to `false` by default. You can set
  it to `true` to preserve previous behavior. (@gouthamve)

- Set `retry_on_http_429` to `true` by default in the `queue_config` block in flow mode's `prometheus.remote_write`. (@wildum)

### Features

- Add [godeltaprof](https://github.com/grafana/godeltaprof) profiling types (`godeltaprof_memory`, `godeltaprof_mutex`, `godeltaprof_block`) to `pyroscope.scrape` component

- Flow: Allow the `logging` configuration block to tee the Agent's logs to one
  or more loki.* components. (@tpaschalis)

- Added support for `promtail` configuration conversion in `grafana-agent convert` and `grafana-agent run` commands. (@thampiotr)

- Flow: Add a new stage `non_indexed_labels` to attach non-indexed labels from extracted data to log line entry. (@vlad-diachenko)

- `loki.write` now exposes basic WAL support. (@thepalbi)

- Flow: Users can now define `additional_fields` in `loki.source.cloudflare` (@wildum)

- Flow: Added exemplar support for the `otelcol.exporter.prometheus`. (@wildum)

- Add a `labels` argument in `loki.source.windowsevent` to associate additional labels with incoming logs. (@wildum)

- New Grafana Agent Flow components:

  - `prometheus.exporter.gcp` - scrape GCP metrics. (@tburgessdev)
  - `otelcol.processor.span` - accepts traces telemetry data from other `otelcol`
    components and modifies the names and attributes of the spans. (@ptodev)
  - `discovery.uyuni` discovers scrape targets from a Uyuni Server. (@sparta0x117)
  - `discovery.eureka` discovers targets from a Eureka Service Registry. (@spartan0x117)
  - `discovery.openstack` - service discovery for OpenStack. (@marctc)
  - `discovery.hetzner` - service discovery for Hetzner Cloud. (@marctc)
  - `discovery.nomad` - service discovery from Nomad. (@captncraig)
  - `discovery.puppetdb` - service discovery from PuppetDB. (@captncraig)
  - `otelcol.processor.discovery` adds resource attributes to spans, where the attributes
    keys and values are sourced from `discovery.*` components. (@ptodev)
  - `otelcol.connector.spanmetrics` - creates OpenTelemetry metrics from traces. (@ptodev)


### Enhancements

- Integrations: include `direct_connect`, `discovering_mode` and `tls_basic_auth_config_path` fields for MongoDB configuration. (@gaantunes)

- Better validation of config file with `grafana-agentctl config-check` cmd (@fgouteroux)

- Integrations: make `udev` data path configurable in the `node_exporter` integration. (@sduranc)

- Clustering: Enable peer discovery with the go-discover package. (@tpaschalis)

- Add `log_format` configuration to eventhandler integration and the `loki.source.kubernetes_events` Flow component. (@sadovnikov)

- Allow `loki.source.file` to define the encoding of files. (@tpaschalis)

- Allow specification of `dimension_name_requirements` for Cloudwatch discovery exports. (@cvdv-au)

- Clustering: Enable nodes to periodically rediscover and rejoin peers. (@tpaschalis)

- `loki.write` WAL now exposes a last segment reclaimed metric. (@thepalbi)

- Update `memcached_exporter` to `v0.13.0`, which includes bugfixes, new metrics,
  and the option to connect with TLS. (@spartan0x117)

- `loki.write` now supports configuring retries on HTTP status code 429. (@wildum)

- Update `YACE` to `v0.54.0`, which includes bugfixes for FIPS support. (@ashrayjain)

- Support decoupled scraping in the cloudwatch_exporter integration (@dtrejod).

- Agent Management: Enable proxying support (@spartan0x117)

### Bugfixes

- Update to config converter so default relabel `source_labels` are left off the river output. (@erikbaranowski)

- Rename `GrafanaAgentManagement` mixin rules to `GrafanaAgentConfig` and update individual alerts to be more accurate. (@spartan0x117)

- Fix potential goroutine leak in log file tailing in static mode. (@thampiotr)

- Fix issue on Windows where DNS short names were unresolvable. (@rfratto)

- Fix panic in `prometheus.operator.*` when no Port supplied in Monitor crds. (@captncraig)

- Fix issue where Agent crashes when a blackbox modules config file is specified for blackbox integration. (@marctc)

- Fix issue where the code from agent would not return to the Windows Service Manager (@jkroepke)

- Fix issue where getting the support bundle failed due to using an HTTP Client that was not able to access the agent in-memory address. (@spartan0x117)

- Fix an issue that lead the `loki.source.docker` container to use excessive
  CPU and memory. (@tpaschalis)

- Fix issue where `otelcol.exporter.loki` was not normalizing label names
  to comply with Prometheus conventions. (@ptodev)

- Agent Management: Fix issue where an integration defined multiple times could lead to undefined behaviour. (@jcreixell)

v0.35.4 (2023-08-14)
--------------------

### Bugfixes

- Sign RPMs with SHA256 for FIPs compatbility. (@mattdurham)

- Fix issue where corrupt WAL segments lead to crash looping. (@tpaschalis)

- Clarify usage documentation surrounding `loki.source.file` (@joshuapare)

v0.35.3 (2023-08-09)
--------------------

### Bugfixes

- Fix a bug which prevented the `app_agent_receiver` integration from processing traces. (@ptodev)

- (Agent static mode) Jaeger remote sampling works again, through a new `jaeger_remote_sampling`
  entry in the traces config. It is no longer configurable through the jaeger receiver.
  Support Jaeger remote sampling was removed accidentally in v0.35, and it is now restored,
  albeit via a different config entry.

- Clustering: Nodes take part in distributing load only after loading their
  component graph. (@tpaschalis)

- Fix graceful termination when receiving SIGTERM/CTRL_SHUTDOWN_EVENT
  signals. (@tpaschalis)

v0.35.2 (2023-07-27)
--------------------

### Bugfixes

- Fix issue where the flow mode UI would show an empty page when navigating to
  an unhealthy `prometheus.operator` component or a healthy
  `prometheus.operator` component which discovered no custom resources.
  (@rfratto)

- Fix panic when using `oauth2` without specifying `tls_config`. (@mattdurham)

- Fix issue where series records would never get written to the WAL if a scrape
  was rolled back, resulting in "dropped sample for series that was not
  explicitly dropped via relabelling" log messages. (@rfratto)

- Fix RPM file digests so that installation on FIPS-enabled systems succeeds. (@andrewimeson)

### Other changes

- Compile journald support into builds of `grafana-agentctl` so
  `grafana-agentctl test-logs` functions as expected when testing tailing the
  systemd journal. (@rfratto)

v0.35.1 (2023-07-25)
--------------------

### Bugfixes

- Fix incorrect display of trace IDs in the automatic_logging processor of static mode's traces subsystem.
  Users of the static mode's service graph processor are also advised to upgrade,
  although the bug should theoretically not affect them. (@ptodev)

v0.35.0 (2023-07-18)
--------------------

> **BREAKING CHANGES**: This release has breaking changes. Please read entries
> carefully and consult the [upgrade guide][] for specific instructions.

### Breaking changes

- The algorithm for the "hash" action of `otelcol.processor.attributes` has changed.
  The change was made in PR [#22831](https://github.com/open-telemetry/opentelemetry-collector-contrib/pull/22831) of opentelemetry-collector-contrib. (@ptodev)

- `otelcol.exporter.loki` now includes the instrumentation scope in its output. (@ptodev)

- `otelcol.extension.jaeger_remote_sampling` removes the `/` HTTP endpoint. The `/sampling` endpoint is still functional.
  The change was made in PR [#18070](https://github.com/open-telemetry/opentelemetry-collector-contrib/pull/18070) of opentelemetry-collector-contrib. (@ptodev)

- The field `version` and `auth` struct block from `walk_params` in `prometheus.exporter.snmp` and SNMP integration have been removed. The auth block now can be configured at top level, together with `modules` (@marctc)

- Rename `discovery.file` to `local.file_match` to make it more clear that it
  discovers file on the local filesystem, and so it doesn't get confused with
  Prometheus' file discovery. (@rfratto)

- Remove the `discovery_target_decode` function in favor of using discovery
  components to better match the behavior of Prometheus' service discovery.
  (@rfratto)

- In the traces subsystem for Static mode, some metrics are removed and others are renamed. (@ptodev)
  - Removed metrics:
    - "blackbox_exporter_config_last_reload_success_timestamp_seconds" (gauge)
    - "blackbox_exporter_config_last_reload_successful" (gauge)
    - "blackbox_module_unknown_total" (counter)
    - "traces_processor_tail_sampling_count_traces_sampled" (counter)
    - "traces_processor_tail_sampling_new_trace_id_received" (counter)
    - "traces_processor_tail_sampling_sampling_decision_latency" (histogram)
    - "traces_processor_tail_sampling_sampling_decision_timer_latency" (histogram)
    - "traces_processor_tail_sampling_sampling_policy_evaluation_error" (counter)
    - "traces_processor_tail_sampling_sampling_trace_dropped_too_early" (counter)
    - "traces_processor_tail_sampling_sampling_traces_on_memory" (gauge)
    - "traces_receiver_accepted_spans" (counter)
    - "traces_receiver_refused_spans" (counter)
    - "traces_exporter_enqueue_failed_log_records" (counter)
    - "traces_exporter_enqueue_failed_metric_points" (counter)
    - "traces_exporter_enqueue_failed_spans" (counter)
    - "traces_exporter_queue_capacity" (gauge)
    - "traces_exporter_queue_size" (gauge)

  - Renamed metrics:
    - "traces_receiver_refused_spans" is renamed to "traces_receiver_refused_spans_total"
    - "traces_receiver_accepted_spans" is renamed to "traces_receiver_refused_spans_total"
    - "traces_exporter_sent_metric_points" is renamed to "traces_exporter_sent_metric_points_total"

- The `remote_sampling` block has been removed from `otelcol.receiver.jaeger`. (@ptodev)

- (Agent static mode) Jaeger remote sampling used to be configured using the Jaeger receiver configuration.
  This receiver was updated to a new version, where support for remote sampling in the receiver was removed.
  Jaeger remote sampling is available as a separate configuration field starting in v0.35.3. (@ptodev)

### Deprecations

- `otelcol.exporter.jaeger` has been deprecated and will be removed in Agent v0.38.0. (@ptodev)

### Features

- The Pyroscope scrape component computes and sends delta profiles automatically when required to reduce bandwidth usage. (@cyriltovena)

- Support `stage.geoip` in `loki.process`. (@akselleirv)

- Integrations: Introduce the `squid` integration. (@armstrmi)

- Support custom fields in MMDB file for `stage.geoip`. (@akselleirv)

- Added json_path function to river stdlib. (@jkroepke)

- Add `format`, `join`, `tp_lower`, `replace`, `split`, `trim`, `trim_prefix`, `trim_suffix`, `trim_space`, `to_upper` functions to river stdlib. (@jkroepke)

- Flow UI: Add a view for listing the Agent's peers status when clustering is enabled. (@tpaschalis)

- Add a new CLI command `grafana-agent convert` for converting a river file from supported formats to river. (@erikbaranowski)

- Add support to the `grafana-agent run` CLI for converting a river file from supported formats to river. (@erikbaranowski)

- Add boringcrypto builds and docker images for Linux arm64 and x64. (@mattdurham)

- New Grafana Agent Flow components:

  - `discovery.file` discovers scrape targets from files. (@spartan0x117)
  - `discovery.kubelet` collect scrape targets from the Kubelet API. (@gcampbell12)
  - `module.http` runs a Grafana Agent Flow module loaded from a remote HTTP endpoint. (@spartan0x117)
  - `otelcol.processor.attributes` accepts telemetry data from other `otelcol`
    components and modifies attributes of a span, log, or metric. (@ptodev)
  - `prometheus.exporter.cloudwatch` - scrape AWS CloudWatch metrics (@thepalbi)
  - `prometheus.exporter.elasticsearch` collects metrics from Elasticsearch. (@marctc)
  - `prometheus.exporter.kafka` collects metrics from Kafka Server. (@oliver-zhang)
  - `prometheus.exporter.mongodb` collects metrics from MongoDB. (@marctc)
  - `prometheus.exporter.squid` collects metrics from a squid server. (@armstrmi)
  - `prometheus.operator.probes` - discovers Probe resources in your Kubernetes
    cluster and scrape the targets they reference. (@captncraig)
  - `pyroscope.ebpf` collects system-wide performance profiles from the current
    host (@korniltsev)
  - `otelcol.exporter.loadbalancing` - export traces and logs to multiple OTLP gRPC
    endpoints in a load-balanced way. (@ptodev)

- New Grafana Agent Flow command line utilities:

  - `grafana-agent tools prometheus.remote_write` holds a collection of remote
    write-specific tools. These have been ported over from the `agentctl` command. (@rfratto)

- A new `action` argument for `otelcol.auth.headers`. (@ptodev)

- New `metadata_keys` and `metadata_cardinality_limit` arguments for `otelcol.processor.batch`. (@ptodev)

- New `boolean_attribute` and `ottl_condition` sampling policies for `otelcol.processor.tail_sampling`. (@ptodev)

- A new `initial_offset` argument for `otelcol.receiver.kafka`. (@ptodev)

### Enhancements

- Attributes and blocks set to their default values will no longer be shown in the Flow UI. (@rfratto)

- Tanka config: retain cAdvisor metrics for system processes (Kubelet, Containerd, etc.) (@bboreham)

- Update cAdvisor dependency to v0.47.0. (@jcreixell)

- Upgrade and improve Cloudwatch exporter integration (@thepalbi)

- Update `node_exporter` dependency to v1.6.0. (@spartan0x117)

- Enable `prometheus.relabel` to work with Prometheus' Native Histograms. (@tpaschalis)

- Update `dnsmasq_exporter` to last version. (@marctc)

- Add deployment spec options to describe operator's Prometheus Config Reloader image. (@alekseybb197)

- Update `module.git` with basic and SSH key authentication support. (@djcode)

- Support `clustering` block in `prometheus.operator.servicemonitors` and `prometheus.operator.podmonitors` components to distribute
  targets amongst clustered agents. (@captncraig)

- Update `redis_exporter` dependency to v1.51.0. (@jcreixell)

- The Grafana Agent mixin now includes a dashboard for the logs pipeline. (@thampiotr)

- The Agent Operational dashboard of Grafana Agent mixin now has more descriptive panel titles, Y-axis units

- Add `write_relabel_config` to `prometheus.remote_write` (@jkroepke)

- Update OpenTelemetry Collector dependencies from v0.63.0 to v0.80.0. (@ptodev)

- Allow setting the node name for clustering with a command-line flag. (@tpaschalis)

- Allow `prometheus.exporter.snmp` and SNMP integration to be configured passing a YAML block. (@marctc)

- Some metrics have been added to the traces subsystem for Static mode. (@ptodev)
  - "traces_processor_batch_batch_send_size" (histogram)
  - "traces_processor_batch_batch_size_trigger_send_total" (counter)
  - "traces_processor_batch_metadata_cardinality" (gauge)
  - "traces_processor_batch_timeout_trigger_send_total" (counter)
  - "traces_rpc_server_duration" (histogram)
  - "traces_exporter_send_failed_metric_points_total" (counter)
  - "traces_exporter_send_failed_spans_total" (counter)
  - "traces_exporter_sent_spans_total" (counter)

- Added support for custom `length` time setting in Cloudwatch component and integration. (@thepalbi)

### Bugfixes

- Fix issue where `remote.http` incorrectly had a status of "Unknown" until the
  period specified by the polling frquency elapsed. (@rfratto)


- Add signing region to remote.s3 component for use with custom endpoints so that Authorization Headers work correctly when
  proxying requests. (@mattdurham)

- Fix oauth default scope in `loki.source.azure_event_hubs`. (@akselleirv)

- Fix bug where `otelcol.exporter.otlphttp` ignores configuration for `traces_endpoint`, `metrics_endpoint`, and `logs_endpoint` attributes. (@SimoneFalzone)

- Fix issue in `prometheus.remote_write` where the `queue_config` and
  `metadata_config` blocks used incorrect defaults when not specified in the
  config file. (@rfratto)

- Fix issue where published RPMs were not signed. (@rfratto)

- Fix issue where flow mode exports labeled as "string or secret" could not be
  used in a binary operation. (@rfratto)

- Fix Grafana Agent mixin's "Agent Operational" dashboard expecting pods to always have `grafana-agent-.*` prefix. (@thampiotr)

- Change the HTTP Path and Data Path from the controller-local ID to the global ID for components loaded from within a module loader. (@spartan0x117)

- Fix bug where `stage.timestamp` in `loki.process` wasn't able to correctly
  parse timezones. This issue only impacts the dedicated `grafana-agent-flow`
  binary. (@rfratto)

- Fix bug where JSON requests to `loki.source.api` would not be handled correctly. This adds `/loki/api/v1/raw` and `/loki/api/v1/push` endpoints to `loki.source.api` and maps the `/api/v1/push` and `/api/v1/raw` to
  the `/loki` prefixed endpoints. (@mattdurham)

- Upgrade `loki.write` dependencies to latest changes. (@thepalbi)

### Other changes

- Mongodb integration has been re-enabled. (@jcreixell, @marctc)
- Build with go 1.20.6 (@captncraig)

- Clustering for Grafana Agent in flow mode has graduated from experimental to beta.

v0.34.3 (2023-06-27)
--------------------

### Bugfixes

- Fixes a bug in conversion of OpenTelemetry histograms when exported to Prometheus. (@grcevski)
- Enforce sha256 digest signing for rpms enabling installation on FIPS-enabled OSes. (@kfriedrich123)
- Fix panic from improper startup ordering in `prometheus.operator.servicemonitors`. (@captncraig)

v0.34.2 (2023-06-20)
--------------------

### Enhancements

- Replace map cache in prometheus.relabel with an LRU cache. (@mattdurham)
- Integrations: Extend `statsd` integration to configure relay endpoint. (@arminaaki)

### Bugfixes

- Fix a bug where `prometheus.relabel` would not correctly relabel when there is a cache miss. (@thampiotr)
- Fix a bug where `prometheus.relabel` would not correctly relabel exemplars or metadata. (@tpaschalis)
- Fixes several issues with statsd exporter. (@jcreixell, @marctc)

### Other changes

- Mongodb integration has been disabled for the time being due to licensing issues. (@jcreixell)

v0.34.1 (2023-06-12)
--------------------

### Bugfixes

- Fixed application of sub-collector defaults using the `windows_exporter` integration or `prometheus.exporter.windows`. (@mattdurham)

- Fix issue where `remote.http` did not fail early if the initial request
  failed. This caused failed requests to initially export empty values, which
  could lead to propagating issues downstream to other components which expect
  the export to be non-empty. (@rfratto)

- Allow `bearerTokenFile` field to be used in ServiceMonitors. (@captncraig)

- Fix issue where metrics and traces were not recorded from components within modules. (@mattdurham)

- `service_name` label is inferred from discovery meta labels in `pyroscope.scrape` (@korniltsev)

### Other changes

- Add logging to failed requests in `remote.http`. (@rfratto)

v0.34.0 (2023-06-08)
--------------------

### Breaking changes

- The experimental dynamic configuration feature has been removed in favor of Flow mode. (@mattdurham)

- The `oracledb` integration configuration has removed a redundant field `metrics_scrape_interval`. Use the `scrape_interval` parameter of the integration if a custom scrape interval is required. (@schmikei)

- Upgrade the embedded windows_exporter to commit 79781c6. (@jkroepke)

- Prometheus exporters in Flow mode now set the `instance` label to a value similar to the one they used to have in Static mode (<hostname> by default, customized by some integrations). (@jcreixell)

- `phlare.scrape` and `phlare.write` have been renamed to `pyroscope.scrape` and `pyroscope.scrape`. (@korniltsev)

### Features

- New Grafana Agent Flow components:
  - `loki.source.api` - receive Loki log entries over HTTP (e.g. from other agents). (@thampiotr)
  - `prometheus.operator.servicemonitors` discovers ServiceMonitor resources in your Kubernetes cluster and scrape
    the targets they reference. (@captncraig, @marctc, @jcreixell)
  - `prometheus.receive_http` - receive Prometheus metrics over HTTP (e.g. from other agents). (@thampiotr)
  - `remote.vault` retrieves a secret from Vault. (@rfratto)
  - `prometheus.exporter.snowflake` collects metrics from a snowflake database (@jonathanWamsley)
  - `prometheus.exporter.mssql` collects metrics from Microsoft SQL Server (@jonathanwamsley)
  - `prometheus.exporter.oracledb` collects metrics from oracledb (@jonathanwamsley)
  - `prometheus.exporter.dnsmasq` collects metrics from a dnsmasq server. (@spartan0x117)
  - `loki.source.awsfirehose` - receive Loki log entries from AWS Firehose via HTTP (@thepalbi)
  - `discovery.http` service discovery via http. (@captncraig)

- Added new functions to the River standard library:
  - `coalesce` returns the first non-zero value from a list of arguments. (@jkroepke)
  - `nonsensitive` converts a River secret back into a string. (@rfratto)

### Enhancements

- Support to attach node metadata to pods and endpoints targets in
  `discovery.kubernetes`. (@laurovenancio)

- Support ability to add optional custom headers to `loki.write` endpoint block (@aos)

- Support in-memory HTTP traffic for Flow components. `prometheus.exporter`
  components will now export a target containing an internal HTTP address.
  `prometheus.scrape`, when given that internal HTTP address, will connect to
  the server in-memory, bypassing the network stack. Use the new
  `--server.http.memory-addr` flag to customize which address is used for
  in-memory traffic. (@rfratto)
- Disable node_exporter on Windows systems (@jkroepke)
- Operator support for OAuth 2.0 Client in LogsClientSpec (@DavidSpek)

- Support `clustering` block in `phlare.scrape` components to distribute
  targets amongst clustered agents. (@rfratto)

- Delete stale series after a single WAL truncate instead of two. (@rfratto)

- Update OracleDB Exporter dependency to 0.5.0 (@schmikei)

- Embed Google Fonts on Flow UI (@jkroepke)

- Enable Content-Security-Policies on Flow UI (@jkroepke)

- Update azure-metrics-exporter to v0.0.0-20230502203721-b2bfd97b5313 (@kgeckhart)

- Update azidentity dependency to v1.3.0. (@akselleirv)

- Add custom labels to journal entries in `loki.source.journal` (@sbhrule15)

- `prometheus.operator.podmonitors` and `prometheus.operator.servicemonitors` can now access cluster secrets for authentication to targets. (@captncraig)

### Bugfixes

- Fix `loki.source.(gcplog|heroku)` `http` and `grpc` blocks were overriding defaults with zero-values
  on non-present fields. (@thepalbi)

- Fix an issue where defining `logging` or `tracing` blocks inside of a module
  would generate a panic instead of returning an error. (@erikbaranowski)

- Fix an issue where not specifying either `http` nor `grpc` blocks could result
  in a panic for `loki.source.heroku` and `loki.source.gcplog` components. (@thampiotr)

- Fix an issue where build artifacts for IBM S390x were being built with the
  GOARCH value for the PPC64 instead. (tpaschalis)

- Fix an issue where the Grafana Agent Flow RPM used the wrong path for the
  environment file, preventing the service from loading. (@rfratto)

- Fix an issue where the cluster advertise address was overwriting the join
  addresses. (@laurovenancio)

- Fix targets deduplication when clustering mode is enabled. (@laurovenancio)

- Fix issue in operator where any version update will restart all agent pods simultaneously. (@captncraig)

- Fix an issue where `loki.source.journald` did not create the positions
  directory with the appropriate permissions. (@tpaschalis)

- Fix an issue where fanning out log entries to multiple `loki.process`
  components lead to a race condition. (@tpaschalis)

- Fix panic in `prometheus.operator.servicemonitors` from relabel rules without certain defaults. (@captncraig)

- Fix issue in modules export cache throwing uncomparable errors. (@mattdurham)

- Fix issue where the UI could not navigate to components loaded by modules. (@rfratto)

- Fix issue where using exporters inside modules failed due to not passing the in-memory address dialer. (@mattdurham)

- Add signing region to remote.s3 component for use with custom endpoints so that Authorization Headers work correctly when
  proxying requests. (@mattdurham)

- Fix missing `instance` key for `prometheus.exporter.dnsmasq` component. (@spartan0x117)

### Other changes

- Add metrics when clustering mode is enabled. (@rfratto)
- Document debug metric `loki_process_dropped_lines_by_label_total` in loki.process. (@akselleirv)

- Add `agent_wal_out_of_order_samples_total` metric to track samples received
  out of order. (@rfratto)

- Add CLI flag `--server.http.enable-pprof` to grafana-agent-flow to conditionally enable `/debug/pprof` endpoints (@jkroepke)

- Use Go 1.20.4 for builds. (@tpaschalis)

- Integrate the new ExceptionContext which was recently added to the Faro Web-SDK in the
  app_agent_receiver Payload. (@codecapitano)

- Flow clustering: clusters will now use 512 tokens per node for distributing
  work, leading to better distribution. However, rolling out this change will
  cause some incorrerct or missing assignments until all nodes are updated. (@rfratto)

- Change the Docker base image for Linux containers to `ubuntu:lunar`.
  (@rfratto)

v0.33.2 (2023-05-11)
--------------------

### Bugfixes

- Fix issue where component evaluation time was overridden by a "default
  health" message. (@rfratto)

- Honor timeout when trying to establish a connection to another agent in Flow
  clustering mode. (@rfratto)

- Fix an issue with the grafana/agent windows docker image entrypoint
  not targeting the right location for the config. (@erikbaranowski)

- Fix issue where the `node_exporter` integration and
  `prometheus.exporter.unix` `diskstat_device_include` component could not set
  the allowlist field for the diskstat collector. (@tpaschalis)

- Fix an issue in `loki.source.heroku` where updating the `labels` or `use_incoming_timestamp`
  would not take effect. (@thampiotr)

- Flow: Fix an issue within S3 Module where the S3 path was not parsed correctly when the
  path consists of a parent directory. (@jastisriradheshyam)

- Flow: Fix an issue on Windows where `prometheus.remote_write` failed to read
  WAL checkpoints. This issue led to memory leaks once the initial checkpoint
  was created, and prevented a fresh process from being able to deliver metrics
  at all. (@rfratto)

- Fix an issue where the `loki.source.kubernetes` component could lead to
  the Agent crashing due to a race condition. (@tpaschalis)

### Other changes

- The `phlare.scrape` Flow component `fetch profile failed` log has been set to
  `debug` instead of `error`. (@erikbaranowski)

v0.33.1 (2023-05-01)
--------------------

### Bugfixes

- Fix spelling of the `frequency` argument on the `local.file` component.
  (@tpaschalis)

- Fix bug where some capsule values (such as Prometheus receivers) could not
  properly be used as an argument to a module. (@rfratto)

- Fix version information not displaying correctly when passing the `--version`
  flag or in the `agent_build_info` metric. (@rfratto)

- Fix issue in `loki.source.heroku` and `loki.source.gcplog` where updating the
  component would cause Grafana Agent Flow's Prometheus metrics endpoint to
  return an error until the process is restarted. (@rfratto)

- Fix issue in `loki.source.file` where updating the component caused
  goroutines to leak. (@rfratto)

### Other changes

- Support Bundles report the status of discovered log targets. (@tpaschalis)

v0.33.0 (2023-04-25)
--------------------

### Breaking changes

- Support for 32-bit ARM builds is removed for the foreseeable future due to Go
  compiler issues. We will consider bringing back 32-bit ARM support once our Go
  compiler issues are resolved and 32-bit ARM builds are stable. (@rfratto)

- Agent Management: `agent_management.api_url` config field has been replaced by
`agent_management.host`. The API path and version is now defined by the Agent. (@jcreixell)

- Agent Management: `agent_management.protocol` config field now allows defining "http" and "https" explicitly. Previously, "http" was previously used for both, with the actual protocol used inferred from the api url, which led to confusion. When upgrading, make sure to set to "https" when replacing `api_url` with `host`. (@jcreixell)

- Agent Management: `agent_management.remote_config_cache_location` config field has been replaced by
`agent_management.remote_configuration.cache_location`. (@jcreixell)

- Remove deprecated symbolic links to to `/bin/agent*` in Docker containers,
  as planned in v0.31. (@tpaschalis)

### Deprecations

- [Dynamic Configuration](https://grafana.com/docs/agent/latest/cookbook/dynamic-configuration/) will be removed in v0.34. Grafana Agent Flow supersedes this functionality. (@mattdurham)

### Features

- New Grafana Agent Flow components:

  - `discovery.dns` DNS service discovery. (@captncraig)
  - `discovery.ec2` service discovery for aws ec2. (@captncraig)
  - `discovery.lightsail` service discovery for aws lightsail. (@captncraig)
  - `discovery.gce` discovers resources on Google Compute Engine (GCE). (@marctc)
  - `discovery.digitalocean` provides service discovery for DigitalOcean. (@spartan0x117)
  - `discovery.consul` service discovery for Consul. (@jcreixell)
  - `discovery.azure` provides service discovery for Azure. (@spartan0x117)
  - `module.file` runs a Grafana Agent Flow module loaded from a file on disk.
    (@erikbaranowski)
  - `module.git` runs a Grafana Agent Flow module loaded from a file within a
    Git repository. (@rfratto)
  - `module.string` runs a Grafana Agent Flow module passed to the component by
    an expression containing a string. (@erikbaranowski, @rfratto)
  - `otelcol.auth.oauth2` performs OAuth 2.0 authentication for HTTP and gRPC
    based OpenTelemetry exporters. (@ptodev)
  - `otelcol.extension.jaeger_remote_sampling` provides an endpoint from which to
    pull Jaeger remote sampling documents. (@joe-elliott)
  - `otelcol.exporter.logging` accepts OpenTelemetry data from other `otelcol` components and writes it to the console. (@erikbaranowski)
  - `otelcol.auth.sigv4` performs AWS Signature Version 4 (SigV4) authentication
    for making requests to AWS services via `otelcol` components that support
    authentication extensions. (@ptodev)
  - `prometheus.exporter.blackbox` collects metrics from Blackbox exporter. (@marctc)
  - `prometheus.exporter.mysql` collects metrics from a MySQL database. (@spartan0x117)
  - `prometheus.exporter.postgres` collects metrics from a PostgreSQL database. (@spartan0x117)
  - `prometheus.exporter.statsd` collects metrics from a Statsd instance. (@gaantunes)
  - `prometheus.exporter.snmp` collects metrics from SNMP exporter. (@marctc)
  - `prometheus.operator.podmonitors` discovers PodMonitor resources in your Kubernetes cluster and scrape
    the targets they reference. (@captncraig, @marctc, @jcreixell)
  - `prometheus.exporter.windows` collects metrics from a Windows instance. (@jkroepke)
  - `prometheus.exporter.memcached` collects metrics from a Memcached server. (@spartan0x117)
  - `loki.source.azure_event_hubs` reads messages from Azure Event Hub using Kafka and forwards them to other   `loki` components. (@akselleirv)

- Add support for Flow-specific system packages:

  - Flow-specific DEB packages. (@rfratto, @robigan)
  - Flow-specific RPM packages. (@rfratto, @robigan)
  - Flow-specific macOS Homebrew Formula. (@rfratto)
  - Flow-specific Windows installer. (@rfratto)

  The Flow-specific packages allow users to install and run Grafana Agent Flow
  alongside an existing installation of Grafana Agent.

- Agent Management: Add support for integration snippets. (@jcreixell)

- Flow: Introduce a gossip-over-HTTP/2 _clustered mode_. `prometheus.scrape`
  component instances can opt-in to distributing scrape load between cluster
  peers. (@tpaschalis)

### Enhancements

- Flow: Add retries with backoff logic to Phlare write component. (@cyriltovena)

- Operator: Allow setting runtimeClassName on operator-created pods. (@captncraig)

- Operator: Transparently compress agent configs to stay under size limitations. (@captncraig)

- Update Redis Exporter Dependency to v1.49.0. (@spartan0x117)

- Update Loki dependency to the k144 branch. (@andriikushch)

- Flow: Add OAUTHBEARER mechanism to `loki.source.kafka` using Azure as provider. (@akselleirv)

- Update Process Exporter dependency to v0.7.10. (@spartan0x117)

- Agent Management: Introduces backpressure mechanism for remote config fetching (obeys 429 request
  `Retry-After` header). (@spartan0x117)

- Flow: support client TLS settings (CA, client certificate, client key) being
  provided from other components for the following components:

  - `discovery.docker`
  - `discovery.kubernetes`
  - `loki.source.kafka`
  - `loki.source.kubernetes`
  - `loki.source.podlogs`
  - `loki.write`
  - `mimir.rules.kubernetes`
  - `otelcol.auth.oauth2`
  - `otelcol.exporter.jaeger`
  - `otelcol.exporter.otlp`
  - `otelcol.exporter.otlphttp`
  - `otelcol.extension.jaeger_remote_sampling`
  - `otelcol.receiver.jaeger`
  - `otelcol.receiver.kafka`
  - `phlare.scrape`
  - `phlare.write`
  - `prometheus.remote_write`
  - `prometheus.scrape`
  - `remote.http`

- Flow: support server TLS settings (client CA, server certificate, server key)
  being provided from other components for the following components:

  - `loki.source.syslog`
  - `otelcol.exporter.otlp`
  - `otelcol.extension.jaeger_remote_sampling`
  - `otelcol.receiver.jaeger`
  - `otelcol.receiver.opencensus`
  - `otelcol.receiver.zipkin`

- Flow: Define custom http method and headers in `remote.http` component (@jkroepke)

- Flow: Add config property to `prometheus.exporter.blackbox` to define the config inline (@jkroepke)

- Update Loki Dependency to k146 which includes configurable file watchers (@mattdurham)

### Bugfixes

- Flow: fix issue where Flow would return an error when trying to access a key
  of a map whose value was the zero value (`null`, `0`, `false`, `[]`, `{}`).
  Whether an error was returned depended on the internal type of the value.
  (@rfratto)

- Flow: fix issue where using the `jaeger_remote` sampler for the `tracing`
  block would fail to parse the response from the remote sampler server if it
  used strings for the strategy type. This caused sampling to fall back
  to the default rate. (@rfratto)

- Flow: fix issue where components with no arguments like `loki.echo` were not
  viewable in the UI. (@rfratto)

- Flow: fix deadlock in `loki.source.file` where terminating tailers would hang
  while flushing remaining logs, preventing `loki.source.file` from being able
  to update. (@rfratto)

- Flow: fix deadlock in `loki.process` where a component with no stages would
  hang forever on handling logs. (@rfratto)

- Fix issue where a DefaultConfig might be mutated during unmarshaling. (@jcreixell)

- Fix issues where CloudWatch Exporter cannot use FIPS Endpoints outside of USA regions (@aglees)

- Fix issue where scraping native Prometheus histograms would leak memory.
  (@rfratto)

- Flow: fix issue where `loki.source.docker` component could deadlock. (@tpaschalis)

- Flow: fix issue where `prometheus.remote_write` created unnecessary extra
  child directories to store the WAL in. (@rfratto)

- Fix internal metrics reported as invalid by promtool's linter. (@tpaschalis)

- Fix issues with cri stage which treats partial line coming from any stream as same. (@kavirajk @aglees)

- Operator: fix for running multiple operators with different `--agent-selector` flags. (@captncraig)

- Operator: respect FilterRunning on PodMonitor and ServiceMonitor resources to only scrape running pods. (@captncraig)

- Fixes a bug where the github exporter would get stuck in an infinite loop under certain conditions. (@jcreixell)

- Fix bug where `loki.source.docker` always failed to start. (@rfratto)

### Other changes

- Grafana Agent Docker containers and release binaries are now published for
  s390x. (@rfratto)

- Use Go 1.20.3 for builds. (@rfratto)

- Change the Docker base image for Linux containers to `ubuntu:kinetic`.
  (@rfratto)

- Update prometheus.remote_write defaults to match new prometheus
  remote-write defaults. (@erikbaranowski)

v0.32.1 (2023-03-06)
--------------------

### Bugfixes

- Flow: Fixes slow reloading of targets in `phlare.scrape` component. (@cyriltovena)

- Flow: add a maximum connection lifetime of one hour when tailing logs from
  `loki.source.kubernetes` and `loki.source.podlogs` to recover from an issue
  where the Kubernetes API server stops responding with logs without closing
  the TCP connection. (@rfratto)

- Flow: fix issue in `loki.source.kubernetes` where `__pod__uid__` meta label
  defaulted incorrectly to the container name, causing tailers to never
  restart. (@rfratto)

v0.32.0 (2023-02-28)
--------------------

### Breaking changes

- Support for the embedded Flow UI for 32-bit ARMv6 builds is temporarily
  removed. (@rfratto)

- Node Exporter configuration options changed to align with new upstream version (@Thor77):

  - `diskstats_ignored_devices` is now `diskstats_device_exclude` in agent configuration.
  - `ignored_devices` is now `device_exclude` in flow configuration.

- Some blocks in Flow components have been merged with their parent block to make the block hierarchy smaller:

  - `discovery.docker > http_client_config` is merged into the `discovery.docker` block. (@erikbaranowski)
  - `discovery.kubernetes > http_client_config` is merged into the `discovery.kubernetes` block. (@erikbaranowski)
  - `loki.source.kubernetes > client > http_client_config` is merged into the `client` block. (@erikbaranowski)
  - `loki.source.podlogs > client > http_client_config` is merged into the `client` block. (@erikbaranowski)
  - `loki.write > endpoint > http_client_config` is merged into the `endpoint` block. (@erikbaranowski)
  - `mimir.rules.kubernetes > http_client_config` is merged into the `mimir.rules.kubernetes` block. (@erikbaranowski)
  - `otelcol.receiver.opencensus > grpc` is merged into the `otelcol.receiver.opencensus` block. (@ptodev)
  - `otelcol.receiver.zipkin > http` is merged into the `otelcol.receiver.zipkin` block. (@ptodev)
  - `phlare.scrape > http_client_config` is merged into the `phlare.scrape` block. (@erikbaranowski)
  - `phlare.write > endpoint > http_client_config` is merged into the `endpoint` block. (@erikbaranowski)
  - `prometheus.remote_write > endpoint > http_client_config` is merged into the `endpoint` block. (@erikbaranowski)
  - `prometheus.scrape > http_client_config` is merged into the `prometheus.scrape` block. (@erikbaranowski)

- The `loki.process` component now uses a combined name for stages, simplifying
  the block hierarchy. For example, the `stage > json` block hierarchy is now a
  single block called `stage.json`. All stage blocks in `loki.process` have
  been updated to use this simplified hierarchy. (@tpaschalis)

- `remote.s3` `client_options` block has been renamed to `client`. (@mattdurham)

- Renamed `prometheus.integration.node_exporter` to `prometheus.exporter.unix`. (@jcreixell)

- As first announced in v0.30, support for the `EXPERIMENTAL_ENABLE_FLOW`
  environment variable has been removed in favor of `AGENT_MODE=flow`.
  (@rfratto)

### Features

- New integrations:

  - `oracledb` (@schmikei)
  - `mssql` (@binaryfissiongames)
  - `cloudwatch metrics` (@thepalbi)
  - `azure` (@kgeckhart)
  - `gcp` (@kgeckhart, @ferruvich)

- New Grafana Agent Flow components:

  - `loki.echo` writes received logs to stdout. (@tpaschalis, @rfratto)
  - `loki.source.docker` reads logs from Docker containers and forwards them to
    other `loki` components. (@tpaschalis)
  - `loki.source.kafka` reads logs from Kafka events and forwards them to other
    `loki` components. (@erikbaranowski)
  - `loki.source.kubernetes_events` watches for Kubernetes Events and converts
    them into log lines to forward to other `loki` components. It is the
    equivalent of the `eventhandler` integration. (@rfratto)
  - `otelcol.processor.tail_sampling` samples traces based on a set of defined
    policies from `otelcol` components before forwarding them to other
    `otelcol` components. (@erikbaranowski)
  - `prometheus.exporter.apache` collects metrics from an apache web server
    (@captncraig)
  - `prometheus.exporter.consul` collects metrics from a consul installation
    (@captncraig)
  - `prometheus.exporter.github` collects metrics from GitHub (@jcreixell)
  - `prometheus.exporter.process` aggregates and collects metrics by scraping
    `/proc`. (@spartan0x117)
  - `prometheus.exporter.redis` collects metrics from a redis database
    (@spartan0x117)

### Enhancements

- Flow: Support `keepequal` and `dropequal` actions for relabeling. (@cyriltovena)

- Update Prometheus Node Exporter integration to v1.5.0. (@Thor77)

- Grafana Agent Flow will now reload the config file when `SIGHUP` is sent to
  the process. (@rfratto)

- If using the official RPM and DEB packages for Grafana Agent, invoking
  `systemctl reload grafana-agent` will now reload the configuration file.
  (@rfratto)

- Flow: the `loki.process` component now implements all the same processing
  stages as Promtail's pipelines. (@tpaschalis)

- Flow: new metric for `prometheus.scrape` -
  `agent_prometheus_scrape_targets_gauge`. (@ptodev)

- Flow: new metric for `prometheus.scrape` and `prometheus.relabel` -
  `agent_prometheus_forwarded_samples_total`. (@ptodev)

- Flow: add `constants` into the standard library to expose the hostname, OS,
  and architecture of the system Grafana Agent is running on. (@rfratto)

- Flow: add timeout to loki.source.podlogs controller setup. (@polyrain)

### Bugfixes

- Fixed a reconciliation error in Grafana Agent Operator when using `tlsConfig`
  on `Probe`. (@supergillis)

- Fix issue where an empty `server:` config stanza would cause debug-level logging.
  An empty `server:` is considered a misconfiguration, and thus will error out.
  (@neomantra)

- Flow: fix an error where some error messages that crossed multiple lines
  added extra an extra `|` character when displaying the source file on the
  starting line. (@rfratto)

- Flow: fix issues in `agent fmt` where adding an inline comment on the same
  line as a `[` or `{` would cause indentation issues on subsequent lines.
  (@rfratto)

- Flow: fix issues in `agent fmt` where line comments in arrays would be given
  the wrong identation level. (@rfratto)

- Flow: fix issues with `loki.file` and `loki.process` where deadlock contention or
  logs fail to process. (@mattdurham)

- Flow: `oauth2 > tls_config` was documented as a block but coded incorrectly as
  an attribute. This is now a block in code. This impacted `discovery.docker`,
  `discovery.kubernetes`, `loki.source.kubernetes`, `loki.write`,
  `mimir.rules.kubernetes`, `phlare.scrape`, `phlare.write`,
  `prometheus.remote_write`, `prometheus.scrape`, and `remote.http`
  (@erikbaranowski)

- Flow: Fix issue where using `river:",label"` causes the UI to return nothing. (@mattdurham)

### Other changes

- Use Go 1.20 for builds. (@rfratto)

- The beta label from Grafana Agent Flow has been removed. A subset of Flow
  components are still marked as beta or experimental:

  - `loki.echo` is explicitly marked as beta.
  - `loki.source.kubernetes` is explicitly marked as experimental.
  - `loki.source.podlogs` is explicitly marked as experimental.
  - `mimir.rules.kubernetes` is explicitly marked as beta.
  - `otelcol.processor.tail_sampling` is explicitly marked as beta.
  - `otelcol.receiver.loki` is explicitly marked as beta.
  - `otelcol.receiver.prometheus` is explicitly marked as beta.
  - `phlare.scrape` is explicitly marked as beta.
  - `phlare.write` is explicitly marked as beta.

v0.31.3 (2023-02-13)
--------------------

### Bugfixes

- `loki.source.cloudflare`: fix issue where the `zone_id` argument
  was being ignored, and the `api_token` argument was being used for the zone
  instead. (@rfratto)

- `loki.source.cloudflare`: fix issue where `api_token` argument was not marked
  as a sensitive field. (@rfratto)

v0.31.2 (2023-02-08)
--------------------

### Other changes

- In the Agent Operator, upgrade the `prometheus-config-reloader` dependency
  from version 0.47.0 to version 0.62.0. (@ptodev)

v0.31.1 (2023-02-06)
--------------------

> **BREAKING CHANGES**: This release has breaking changes. Please read entries
> carefully and consult the [upgrade guide][] for specific instructions.

### Breaking changes

- All release Windows `.exe` files are now published as a zip archive.
  Previously, `grafana-agent-installer.exe` was unzipped. (@rfratto)

### Other changes

- Support Go 1.20 for builds. Official release binaries are still produced
  using Go 1.19. (@rfratto)

v0.31.0 (2023-01-31)
--------------------

> **BREAKING CHANGES**: This release has breaking changes. Please read entries
> carefully and consult the [upgrade guide][] for specific instructions.

### Breaking changes

- Release binaries (including inside Docker containers) have been renamed to be
  prefixed with `grafana-` (@rfratto):

  - `agent` is now `grafana-agent`.
  - `agentctl` is now `grafana-agentctl`.
  - `agent-operator` is now `grafana-agent-operator`.

### Deprecations

- A symbolic link in Docker containers from the old binary name to the new
  binary name has been added. These symbolic links will be removed in v0.33. (@rfratto)

### Features

- New Grafana Agent Flow components:

  - `loki.source.cloudflare` reads logs from Cloudflare's Logpull API and
    forwards them to other `loki` components. (@tpaschalis)
  - `loki.source.gcplog` reads logs from GCP cloud resources using Pub/Sub
    subscriptions and forwards them to other `loki` components. (@tpaschalis)
  - `loki.source.gelf` listens for Graylog logs. (@mattdurham)
  - `loki.source.heroku` listens for Heroku messages over TCP a connection and
    forwards them to other `loki` components. (@erikbaranowski)
  - `loki.source.journal` read messages from systemd journal. (@mattdurham)
  - `loki.source.kubernetes` collects logs from Kubernetes pods using the
    Kubernetes API. (@rfratto)
  - `loki.source.podlogs` discovers PodLogs resources on Kubernetes and
    uses the Kubernetes API to collect logs from the pods specified by the
    PodLogs resource. (@rfratto)
  - `loki.source.syslog` listens for Syslog messages over TCP and UDP
    connections and forwards them to other `loki` components. (@tpaschalis)
  - `loki.source.windowsevent` reads logs from Windows Event Log. (@mattdurham)
  - `otelcol.exporter.jaeger` forwards OpenTelemetry data to a Jaeger server.
    (@erikbaranowski)
  - `otelcol.exporter.loki` forwards OTLP-formatted data to compatible `loki`
    receivers. (@tpaschalis)
  - `otelcol.receiver.kafka` receives telemetry data from Kafka. (@rfratto)
  - `otelcol.receiver.loki` receives Loki logs, converts them to the OTLP log
    format and forwards them to other `otelcol` components. (@tpaschalis)
  - `otelcol.receiver.opencensus` receives OpenConsensus-formatted traces or
    metrics. (@ptodev)
  - `otelcol.receiver.zipkin` receives Zipkin-formatted traces. (@rfratto)
  - `phlare.scrape` collects application performance profiles. (@cyriltovena)
  - `phlare.write` sends application performance profiles to Grafana Phlare.
    (@cyriltovena)
  - `mimir.rules.kubernetes` discovers `PrometheusRule` Kubernetes resources and
    loads them into a Mimir instance. (@Logiraptor)

- Flow components which work with relabeling rules (`discovery.relabel`,
  `prometheus.relabel` and `loki.relabel`) now export a new value named Rules.
  This value returns a copy of the currently configured rules. (@tpaschalis)

- New experimental feature: agent-management. Polls configured remote API to fetch new configs. (@spartan0x117)

- Introduce global configuration for logs. (@jcreixell)

### Enhancements

- Handle faro-web-sdk `View` meta in app_agent_receiver. (@rlankfo)

- Flow: the targets in debug info from `loki.source.file` are now individual blocks. (@rfratto)

- Grafana Agent Operator: add [promtail limit stage](https://grafana.com/docs/loki/latest/clients/promtail/stages/limit/) to the operator. (@spartan0x117)

### Bugfixes

- Flow UI: Fix the issue with messy layout on the component list page while
  browser window resize (@xiyu95)

- Flow UI: Display the values of all attributes unless they are nil. (@ptodev)

- Flow: `prometheus.relabel` and `prometheus.remote_write` will now error if they have exited. (@ptodev)

- Flow: Fix issue where negative numbers would convert to floating-point values
  incorrectly, treating the sign flag as part of the number. (@rfratto)

- Flow: fix a goroutine leak when `loki.source.file` is passed more than one
  target with identical set of public labels. (@rfratto)

- Fix issue where removing and re-adding log instance configurations causes an
  error due to double registration of metrics (@spartan0x117, @jcreixell)

### Other changes

- Use Go 1.19.4 for builds. (@erikbaranowski)

- New windows containers for agent and agentctl. These can be found moving forward with the ${Version}-windows tags for grafana/agent and grafana/agentctl docker images (@erikbaranowski)

v0.30.2 (2023-01-11)
--------------------

### Bugfixes

- Flow: `prometheus.relabel` will no longer modify the labels of the original
  metrics, which could lead to the incorrect application of relabel rules on
  subsequent relabels. (@rfratto)

- Flow: `loki.source.file` will no longer deadlock other components if log
  lines cannot be sent to Loki. `loki.source.file` will wait for 5 seconds per
  file to finish flushing read logs to the client, after which it will drop
  them, resulting in lost logs. (@rfratto)

- Operator: Fix the handling of the enableHttp2 field as a boolean in
  `pod_monitor` and `service_monitor` templates. (@tpaschalis)

v0.30.1 (2022-12-23)
--------------------

### Bugfixes

- Fix issue where journald support was accidentally removed. (@tpaschalis)

- Fix issue where some traces' metrics where not collected. (@marctc)

v0.30.0 (2022-12-20)
--------------------

> **BREAKING CHANGES**: This release has breaking changes. Please read entries
> carefully and consult the [upgrade guide][] for specific instructions.

### Breaking changes

- The `ebpf_exporter` integration has been removed due to issues with static
  linking. It may be brought back once these are resolved. (@tpaschalis)

### Deprecations

- The `EXPERIMENTAL_ENABLE_FLOW` environment variable is deprecated in favor of
  `AGENT_MODE=flow`. Support for `EXPERIMENTAL_ENABLE_FLOW` will be removed in
  v0.32. (@rfratto)

### Features

- `grafana-agent-operator` supports oauth2 as an authentication method for
  remote_write. (@timo-42)

- Grafana Agent Flow: Add tracing instrumentation and a `tracing` block to
  forward traces to `otelcol` component. (@rfratto)

- Grafana Agent Flow: Add a `discovery_target_decode` function to decode a JSON
  array of discovery targets corresponding to Prometheus' HTTP and file service
  discovery formats. (@rfratto)

- New Grafana Agent Flow components:

  - `remote.http` polls an HTTP URL and exposes the response body as a string
    or secret to other components. (@rfratto)

  - `discovery.docker` discovers Docker containers from a Docker Engine host.
    (@rfratto)

  - `loki.source.file` reads and tails files for log entries and forwards them
    to other `loki` components. (@tpaschalis)

  - `loki.write` receives log entries from other `loki` components and sends
    them over to a Loki instance. (@tpaschalis)

  - `loki.relabel` receives log entries from other `loki` components and
    rewrites their label set. (@tpaschalis)

  - `loki.process` receives log entries from other `loki` components and runs
    one or more processing stages. (@tpaschalis)

  - `discovery.file` discovers files on the filesystem following glob
    patterns. (@mattdurham)

- Integrations: Introduce the `snowflake` integration. (@binaryfissiongames)

### Enhancements

- Update agent-loki.yaml to use environment variables in the configuration file (@go4real)

- Integrations: Always use direct connection in mongodb_exporter integration. (@v-zhuravlev)

- Update OpenTelemetry Collector dependency to v0.63.1. (@tpaschalis)

- riverfmt: Permit empty blocks with both curly braces on the same line.
  (@rfratto)

- riverfmt: Allow function arguments to persist across different lines.
  (@rfratto)

- Flow: The HTTP server will now start before the Flow controller performs the
  initial load. This allows metrics and pprof data to be collected during the
  first load. (@rfratto)

- Add support for using a [password map file](https://github.com/oliver006/redis_exporter/blob/master/contrib/sample-pwd-file.json) in `redis_exporter`. (@spartan0x117)

- Flow: Add support for exemplars in Prometheus component pipelines. (@rfratto)

- Update Prometheus dependency to v2.40.5. (@rfratto)

- Update Promtail dependency to k127. (@rfratto)

- Native histograms are now supported in the static Grafana Agent and in
  `prometheus.*` Flow components. Native histograms will be automatically
  collected from supported targets. remote_write must be configured to forward
  native histograms from the WAL to the specified endpoints. (@rfratto)

- Flow: metrics generated by upstream OpenTelemetry Collector components are
  now exposed at the `/metrics` endpoint of Grafana Agent Flow. (@rfratto)

### Bugfixes

- Fix issue where whitespace was being sent as part of password when using a
  password file for `redis_exporter`. (@spartan0x117)

- Flow UI: Fix issue where a configuration block referencing a component would
  cause the graph page to fail to load. (@rfratto)

- Remove duplicate `oauth2` key from `metricsinstances` CRD. (@daper)

- Fix issue where on checking whether to restart integrations the Integration
  Manager was comparing configs with secret values scrubbed, preventing reloads
  if only secrets were updated. (@spartan0x117)

### Other changes

- Grafana Agent Flow has graduated from experimental to beta.

v0.29.0 (2022-11-08)
--------------------

> **BREAKING CHANGES**: This release has breaking changes. Please read entries
> carefully and consult the [upgrade guide][] for specific instructions.

### Breaking changes

- JSON-encoded traces from OTLP versions earlier than 0.16.0 are no longer
  supported. (@rfratto)

### Deprecations

- The binary names `agent`, `agentctl`, and `agent-operator` have been
  deprecated and will be renamed to `grafana-agent`, `grafana-agentctl`, and
  `grafana-agent-operator` in the v0.31.0 release.

### Features

- Add `agentctl test-logs` command to allow testing log configurations by redirecting
  collected logs to standard output. This can be useful for debugging. (@jcreixell)

- New Grafana Agent Flow components:

  - `otelcol.receiver.otlp` receives OTLP-formatted traces, metrics, and logs.
    Data can then be forwarded to other `otelcol` components. (@rfratto)

  - `otelcol.processor.batch` batches data from `otelcol` components before
    forwarding it to other `otelcol` components. (@rfratto)

  - `otelcol.exporter.otlp` accepts data from `otelcol` components and sends
    it to a gRPC server using the OTLP protocol. (@rfratto)

  - `otelcol.exporter.otlphttp` accepts data from `otelcol` components and
    sends it to an HTTP server using the OTLP protocol. (@tpaschalis)

  - `otelcol.auth.basic` performs basic authentication for `otelcol`
    components that support authentication extensions. (@rfratto)

  - `otelcol.receiver.jeager` receives Jaeger-formatted traces. Data can then
    be forwarded to other `otelcol` components. (@rfratto)

  - `otelcol.processor.memory_limiter` periodically checks memory usage and
    drops data or forces a garbage collection if the defined limits are
    exceeded. (@tpaschalis)

  - `otelcol.auth.bearer` performs bearer token authentication for `otelcol`
    components that support authentication extensions. (@rfratto)

  - `otelcol.auth.headers` attaches custom request headers to `otelcol`
    components that support authentication extensions. (@rfratto)

  - `otelcol.receiver.prometheus` receives Prometheus metrics, converts them
    to the OTLP metric format and forwards them to other `otelcol` components.
    (@tpaschalis)

  - `otelcol.exporter.prometheus` forwards OTLP-formatted data to compatible
    `prometheus` components. (@rfratto)

- Flow: Allow config blocks to reference component exports. (@tpaschalis)

- Introduce `/-/support` endpoint for generating 'support bundles' in static
  agent mode. Support bundles are zip files of commonly-requested information
  that can be used to debug a running agent. (@tpaschalis)

### Enhancements

- Update OpenTelemetry Collector dependency to v0.61.0. (@rfratto)

- Add caching to Prometheus relabel component. (@mattdurham)

- Grafana Agent Flow: add `agent_resources_*` metrics which explain basic
  platform-agnostic metrics. These metrics assist with basic monitoring of
  Grafana Agent, but are not meant to act as a replacement for fully featured
  components like `prometheus.integration.node_exporter`. (@rfratto)

- Enable field label in TenantStageSpec of PodLogs pipeline. (@siiimooon)

- Enable reporting of enabled integrations. (@marctc)

- Grafana Agent Flow: `prometheus.remote_write` and `prometheus.relabel` will
  now export receivers immediately, removing the need for dependant components
  to be evaluated twice at process startup. (@rfratto)

- Add missing setting to configure instance key for Eventhandler integration. (@marctc)

- Update Prometheus dependency to v2.39.1. (@rfratto)

- Update Promtail dependency to weekly release k122. (@rfratto)

- Tracing: support the `num_traces` and `expected_new_traces_per_sec` configuration parameters in the tail_sampling processor. (@ptodev)

### Bugfixes

- Remove empty port from the `apache_http` integration's instance label. (@katepangLiu)

- Fix identifier on target creation for SNMP v2 integration. (@marctc)

- Fix bug when specifying Blackbox's modules when using Blackbox integration. (@marctc)

- Tracing: fix a panic when the required `protocols` field was not set in the `otlp` receiver. (@ptodev)

- Support Bearer tokens for metric remote writes in the Grafana Operator (@jcreixell, @marctc)

### Other changes

- Update versions of embedded Prometheus exporters used for integrations:

  - Update `github.com/prometheus/statsd_exporter` to `v0.22.8`. (@captncraig)

  - Update `github.com/prometheus-community/postgres_exporter` to `v0.11.1`. (@captncraig)

  - Update `github.com/prometheus/memcached_exporter` to `v0.10.0`. (@captncraig)

  - Update `github.com/prometheus-community/elasticsearch_exporter` to `v1.5.0`. (@captncraig)

  - Update `github.com/prometheus/mysqld_exporter` to `v0.14.0`. (@captncraig)

  - Update `github.com/prometheus/consul_exporter` to `v0.8.0`. (@captncraig)

  - Update `github.com/ncabatoff/process-exporter` to `v0.7.10`. (@captncraig)

  - Update `github.com/prometheus-community/postgres_exporter` to `v0.11.1`. (@captncraig)

- Use Go 1.19.3 for builds. (@rfratto)

v0.28.1 (2022-11-03)
--------------------

### Security

- Update Docker base image to resolve OpenSSL vulnerabilities CVE-2022-3602 and
  CVE-2022-3786. Grafana Agent does not use OpenSSL, so we do not believe it is
  vulnerable to these issues, but the base image has been updated to remove the
  report from image scanners. (@rfratto)

v0.28.0 (2022-09-29)
--------------------

### Features

- Introduce Grafana Agent Flow, an experimental "programmable pipeline" runtime
  mode which improves how to configure and debug Grafana Agent by using
  components. (@captncraig, @karengermond, @marctc, @mattdurham, @rfratto,
  @rlankfo, @tpaschalis)

- Introduce Blackbox exporter integration. (@marctc)

### Enhancements

- Update Loki dependency to v2.6.1. (@rfratto)

### Bugfixes

### Other changes

- Fix relabel configs in sample agent-operator manifests (@hjet)

- Operator no longer set the `SecurityContext.Privileged` flag in the `config-reloader` container. (@hsyed-dojo)

- Add metrics for config reloads and config hash (@jcreixell)

v0.27.1 (2022-09-09)
--------------------

> **NOTE**: ARMv6 Docker images are no longer being published.
>
> We have stopped publishing Docker images for ARMv6 platforms.
> This is due to the new Ubuntu base image we are using that does not support ARMv6.
> The new Ubuntu base image has less reported CVEs, and allows us to provide more
> secure Docker images. We will still continue to publish ARMv6 release binaries and
> deb/rpm packages.

### Other Changes

- Switch docker image base from debian to ubuntu. (@captncraig)

v0.27.0 (2022-09-01)
--------------------

### Features

- Integrations: (beta) Add vmware_exporter integration (@rlankfo)

- App agent receiver: add Event kind to payload (@domasx2)

### Enhancements

- Tracing: Introduce a periodic appender to the remotewriteexporter to control sample rate. (@mapno)

- Tracing: Update OpenTelemetry dependency to v0.55.0. (@rfratto, @mapno)

- Add base agent-operator jsonnet library and generated manifests (@hjet)

- Add full (metrics, logs, K8s events) sample agent-operator jsonnet library and gen manifests (@hjet)

- Introduce new configuration fields for disabling Keep-Alives and setting the
  IdleConnectionTimeout when scraping. (@tpaschalis)

- Add field to Operator CRD to disable report usage functionality. (@marctc)

### Bugfixes

- Tracing: Fixed issue with the PromSD processor using the `connection` method to discover the IP
  address.  It was failing to match because the port number was included in the address string. (@jphx)

- Register prometheus discovery metrics. (@mattdurham)

- Fix seg fault when no instance parameter is provided for apache_http integration, using integrations-next feature flag. (@rgeyer)

- Fix grafanacloud-install.ps1 web request internal server error when fetching config. (@rlankfo)

- Fix snmp integration not passing module or walk_params parameters when scraping. (@rgeyer)

- Fix unmarshal errors (key "<walk_param name>" already set in map) for snmp integration config when walk_params is defined, and the config is reloaded. (@rgeyer)

### Other changes

- Update several go dependencies to resolve warnings from certain security scanning tools. None of the resolved vulnerabilities were known to be exploitable through the agent. (@captncraig)

- It is now possible to compile Grafana Agent using Go 1.19. (@rfratto)

v0.26.1 (2022-07-25)
--------------------

> **BREAKING CHANGES**: This release has breaking changes. Please read entries
> carefully and consult the [upgrade guide][] for specific instructions.

### Breaking changes

- Change windows certificate store so client certificate is no longer required in store. (@mattdurham)

### Bugfixes

- Operator: Fix issue where configured `targetPort` ServiceMonitors resulted in
  generating an incorrect scrape_config. (@rfratto)

- Build the Linux/AMD64 artifacts using the opt-out flag for the ebpf_exporter. (@tpaschalis)

v0.26.0 (2022-07-18)
--------------------

> **BREAKING CHANGES**: This release has breaking changes. Please read entries
> carefully and consult the [upgrade guide][] for specific instructions.

### Breaking changes

- Deprecated `server` YAML block fields have now been removed in favor of the
  command-line flags that replaced them. These fields were originally
  deprecated in v0.24.0. (@rfratto)

- Changed tail sampling policies to be configured as in the OpenTelemetry
  Collector. (@mapno)

### Features

- Introduce Apache HTTP exporter integration. (@v-zhuravlev)

- Introduce eBPF exporter integration. (@tpaschalis)

### Enhancements

- Truncate all records in WAL if repair attempt fails. (@rlankfo)

### Bugfixes

- Relative symlinks for promtail now work as expected. (@RangerCD, @mukerjee)

- Fix rate limiting implementation for the app agent receiver integration. (@domasx2)

- Fix mongodb exporter so that it now collects all metrics. (@mattdurham)

v0.25.1 (2022-06-16)
--------------------

### Bugfixes

- Integer types fail to unmarshal correctly in operator additional scrape configs. (@rlankfo)

- Unwrap replayWAL error before attempting corruption repair. (@rlankfo)

v0.25.0 (2022-06-06)
--------------------

> **BREAKING CHANGES**: This release has breaking changes. Please read entries
> carefully and consult the [upgrade guide][] for specific instructions.

### Breaking changes

- Traces: Use `rpc.grpc.status_code` attribute to determine
  span failed in the service graph processor (@rcrowe)

### Features

- Add HTTP endpoints to fetch active instances and targets for the Logs subsystem.
  (@marctc)

- (beta) Add support for using windows certificate store for TLS connections. (@mattdurham)

- Grafana Agent Operator: add support for integrations through an `Integration`
  CRD which is discovered by `GrafanaAgent`. (@rfratto)

- (experimental) Add app agent receiver integration. This depends on integrations-next being enabled
  via the `integrations-next` feature flag. Use `-enable-features=integrations-next` to use
  this integration. (@kpelelis, @domas)

- Introduce SNMP exporter integration. (@v-zhuravlev)

- Configure the agent to report the use of feature flags to grafana.com. (@marctc)

### Enhancements

- integrations-next: Integrations using autoscrape will now autoscrape metrics
  using in-memory connections instead of connecting to themselves over the
  network. As a result of this change, the `client_config` field has been
  removed. (@rfratto)

- Enable `proxy_url` support on `oauth2` for metrics and logs (update **prometheus/common** dependency to `v0.33.0`). (@martin-jaeger-maersk)

- `extra-scrape-metrics` can now be enabled with the `--enable-features=extra-scrape-metrics` feature flag. See <https://prometheus.io/docs/prometheus/2.31/feature_flags/#extra-scrape-metrics> for details. (@rlankfo)

- Resolved issue in v2 integrations where if an instance name was a prefix of another the route handler would fail to
  match requests on the longer name (@mattdurham)

- Set `include_metadata` to true by default for OTLP traces receivers (@mapno)

### Bugfixes

- Scraping service was not honoring the new server grpc flags `server.grpc.address`.  (@mattdurham)

### Other changes

- Update base image of official Docker containers from Debian buster to Debian
  bullseye. (@rfratto)

- Use Go 1.18 for builds. (@rfratto)

- Add `metrics` prefix to the url of list instances endpoint (`GET
  /agent/api/v1/instances`) and list targets endpoint (`GET
  /agent/api/v1/metrics/targets`). (@marctc)

- Add extra identifying labels (`job`, `instance`, `agent_hostname`) to eventhandler integration. (@hjet)

- Add `extra_labels` configuration to eventhandler integration. (@hjet)

v0.24.2 (2022-05-02)
--------------------

### Bugfixes

- Added configuration watcher delay to prevent race condition in cases where scraping service mode has not gracefully exited. (@mattdurham)

### Other changes

- Update version of node_exporter to include additional metrics for osx. (@v-zhuravlev)

v0.24.1 (2022-04-14)
--------------------

### Bugfixes

- Add missing version information back into `agentctl --version`. (@rlankfo)

- Bump version of github-exporter to latest upstream SHA 284088c21e7d, which
  includes fixes from bugs found in their latest tag. This includes a fix
  where not all releases where retrieved when pulling release information.
  (@rfratto)

- Set the `Content-Type` HTTP header to `application/json` for API endpoints
  returning json objects. (@marctc)

- Operator: fix issue where a `username_file` field was incorrectly set.
  (@rfratto)

- Initialize the logger with default `log_level` and `log_format` parameters.
  (@tpaschalis)

### Other changes

- Embed timezone data to enable Promtail pipelines using the `location` field
  on Windows machines. (@tpaschalis)

v0.24.0 (2022-04-07)
--------------------

> **BREAKING CHANGES**: This release has breaking changes. Please read entries
> carefully and consult the [upgrade guide][] for specific instructions.
>
> **GRAFANA AGENT OPERATOR USERS**: As of this release, Grafana Agent Operator
> does not support versions of Grafana Agent prior to v0.24.0.

### Breaking changes

- The following metrics will now be prefixed with `agent_dskit_` instead of
  `cortex_`: `cortex_kv_request_duration_seconds`,
  `cortex_member_consul_heartbeats_total`, `cortex_member_ring_tokens_owned`,
  `cortex_member_ring_tokens_to_own`, `cortex_ring_member_ownership_percent`,
  `cortex_ring_members`, `cortex_ring_oldest_member_timestamp`,
  `cortex_ring_tokens_owned`, `cortex_ring_tokens_total`. (@rlankfo)

- Traces: the `traces_spanmetrics_calls_total_total` metric has been renamed to
  `traces_spanmetrics_calls_total` (@fredr)

- Two new flags, `-server.http.enable-tls` and `-server.grpc.enable-tls` must
  be provided to explicitly enable TLS support. This is a change of the
  previous behavior where TLS support was enabled when a certificate pair was
  provided. (@rfratto)

- Many command line flags starting with `-server.` block have been renamed.
  (@rfratto)

- The `-log.level` and `-log.format` flags are removed in favor of being set in
  the configuration file. (@rfratto)

- Flags for configuring TLS have been removed in favor of being set in the
  configuration file. (@rfratto)

- Dynamic reload is no longer supported for deprecated server block fields.
  Changing a deprecated field will be ignored and cause the reload to fail.
  (@rfratto)

- The default HTTP listen address is now `127.0.0.1:12345`. Use the
  `-server.http.address` flag to change this value. (@rfratto)

- The default gRPC listen address is now `127.0.0.1:12346`. Use the
  `-server.grpc.address` flag to change this value. (@rfratto)

- `-reload-addr` and `-reload-port` have been removed. They are no longer
  necessary as the primary HTTP server is now static and can't be shut down in
  the middle of a `/-/reload` call. (@rfratto)

- (Only impacts `integrations-next` feature flag) Many integrations have been
  renamed to better represent what they are integrating with. For example,
  `redis_exporter` is now `redis`. This change requires updating
  `integrations-next`-enabled configuration files. This change also changes
  integration names shown in metric labels. (@rfratto)

- The deprecated `-prometheus.*` flags have been removed in favor of
  their `-metrics.*` counterparts. The `-prometheus.*` flags were first
  deprecated in v0.19.0. (@rfratto)

### Deprecations

- Most fields in the `server` block of the configuration file are
  now deprecated in favor of command line flags. These fields will be removed
  in the v0.26.0 release. Please consult the upgrade guide for more information
  and rationale. (@rfratto)

### Features

- Added config read API support to GrafanaAgent Custom Resource Definition.
  (@shamsalmon)

- Added consulagent_sd to target discovery. (@chuckyz)

- Introduce EXPERIMENTAL support for dynamic configuration. (@mattdurham)

- Introduced endpoint that accepts remote_write requests and pushes metrics data directly into an instance's WAL. (@tpaschalis)

- Added builds for linux/ppc64le. (@aklyachkin)

### Enhancements

- Tracing: Exporters can now be configured to use OAuth. (@canuteson)

- Strengthen readiness check for metrics instances. (@tpaschalis)

- Parameterize namespace field in sample K8s logs manifests (@hjet)

- Upgrade to Loki k87. (@rlankfo)

- Update Prometheus dependency to v2.34.0. (@rfratto)

- Update OpenTelemetry-collector dependency to v0.46.0. (@mapno)

- Update cAdvisor dependency to v0.44.0. (@rfratto)

- Update mongodb_exporter dependency to v0.31.2 (@mukerjee)

- Use grafana-agent/v2 Tanka Jsonnet to generate K8s manifests (@hjet)

- Replace agent-bare.yaml K8s sample Deployment with StatefulSet (@hjet)

- Improve error message for `agentctl` when timeout happens calling
  `cloud-config` command (@marctc)

- Enable integrations-next by default in agent-bare.yaml. Please note #1262 (@hjet)

### Bugfixes

- Fix Kubernetes manifests to use port `4317` for OTLP instead of the previous
  `55680` in line with the default exposed port in the agent.

- Ensure singleton integrations are honored in v2 integrations (@mattdurham)

- Tracing: `const_labels` is now correctly parsed in the remote write exporter.
  (@fredr)

- integrations-next: Fix race condition where metrics endpoints for
  integrations may disappear after reloading the config file. (@rfratto)

- Removed the `server.path_prefix` field which would break various features in
  Grafana Agent when set. (@rfratto)

- Fix issue where installing the DEB/RPM packages would overwrite the existing
  config files and environment files. (@rfratto)

- Set `grafanaDashboardFolder` as top level key in the mixin. (@Duologic)

- Operator: Custom Secrets or ConfigMaps to mount will no longer collide with
  the path name of the default secret mount. As a side effect of this bugfix,
  custom Secrets will now be mounted at
  `/var/lib/grafana-agent/extra-secrets/<secret name>` and custom ConfigMaps
  will now be mounted at `/var/lib/grafana-agent/extra-configmaps/<configmap
  name>`. This is not a breaking change as it was previously impossible to
  properly provide these custom mounts. (@rfratto)

- Flags accidentally prefixed with `-metrics.service..` (two `.` in a row) have
  now been fixed to only have one `.`. (@rfratto)

- Protect concurrent writes to the WAL in the remote write exporter (@mapno)

### Other changes

- The `-metrics.wal-directory` flag and `metrics.wal_directory` config option
  will now default to `data-agent/`, the same default WAL directory as
  Prometheus Agent. (@rfratto)

v0.23.0 (2022-02-10)
--------------------

### Enhancements

- Go 1.17 is now used for all builds of the Agent. (@tpaschalis)

- integrations-next: Add `extra_labels` to add a custom set of labels to
  integration targets. (@rfratto)

- The agent no longer appends duplicate exemplars. (@tpaschalis)

- Added Kubernetes eventhandler integration (@hjet)

- Enables sending of exemplars over remote write by default. (@rlankfo)

### Bugfixes

- Fixed issue where Grafana Agent may panic if there is a very large WAL
  loading while old WALs are being deleted or the `/agent/api/v1/targets`
  endpoint is called. (@tpaschalis)

- Fix panic in prom_sd_processor when address is empty (@mapno)

- Operator: Add missing proxy_url field from generated remote_write configs.
  (@rfratto)

- Honor the specified log format in the traces subsystem (@mapno)

- Fix typo in node_exporter for runit_service_dir. (@mattdurham)

- Allow inlining credentials in remote_write url. (@tpaschalis)

- integrations-next: Wait for integrations to stop when starting new instances
  or shutting down (@rfratto).

- Fix issue with windows_exporter mssql collector crashing the agent.
  (@mattdurham)

- The deb and rpm files will now ensure the /var/lib/grafana-agent data
  directory is created with permissions set to 0770. (@rfratto)

- Make agent-traces.yaml Namespace a template-friendly variable (@hjet)

- Disable `machine-id` journal vol by default in sample logs manifest (@hjet)

v0.22.0 (2022-01-13)
--------------------

> This release has deprecations. Please read entries carefully and consult
> the [upgrade guide][] for specific instructions.

### Deprecations

- The node_exporter integration's `netdev_device_whitelist` field is deprecated
  in favor of `netdev_device_include`. Support for the old field name will be
  removed in a future version. (@rfratto)

- The node_exporter integration's `netdev_device_blacklist` field is deprecated
  in favor of `netdev_device_include`. Support for the old field name will be
  removed in a future version. (@rfratto)

- The node_exporter integration's `systemd_unit_whitelist` field is deprecated
  in favor of `systemd_unit_include`. Support for the old field name will be
  removed in a future version. (@rfratto)

- The node_exporter integration's `systemd_unit_blacklist` field is deprecated
  in favor of `systemd_unit_exclude`. Support for the old field name will be
  removed in a future version. (@rfratto)

- The node_exporter integration's `filesystem_ignored_mount_points` field is
  deprecated in favor of `filesystem_mount_points_exclude`. Support for the old
  field name will be removed in a future version. (@rfratto)

- The node_exporter integration's `filesystem_ignored_fs_types` field is
  deprecated in favor of `filesystem_fs_types_exclude`. Support for the old
  field name will be removed in a future version. (@rfratto)

### Features

- (beta) Enable experimental config urls for fetching remote configs.
  Currently, only HTTP/S is supported. Pass the
  `-enable-features=remote-configs` flag to turn this on. (@rlankfo)

- Added [cAdvisor](https://github.com/google/cadvisor) integration. (@rgeyer)

- Traces: Add `Agent Tracing Pipeline` dashboard and alerts (@mapno)

- Traces: Support jaeger/grpc exporter (@nicoche)

- (beta) Enable an experimental integrations subsystem revamp. Pass
  `integrations-next` to `-enable-features` to turn this on. Reading the
  documentation for the revamp is recommended; enabling it causes breaking
  config changes. (@rfratto)

### Enhancements

- Traces: Improved pod association in PromSD processor (@mapno)

- Updated OTel to v0.40.0 (@mapno)

- Remote write dashboard: show in and out sample rates (@bboreham)

- Remote write dashboard: add mean latency (@bboreham)

- Update node_exporter dependency to v1.3.1. (@rfratto)

- Cherry-pick Prometheus PR #10102 into our Prometheus dependency (@rfratto).

### Bugfixes

- Fix usage of POSTGRES_EXPORTER_DATA_SOURCE_NAME when using postgres_exporter
  integration (@f11r)

- Change ordering of the entrypoint for windows service so that it accepts
  commands immediately (@mattdurham)

- Only stop WAL cleaner when it has been started (@56quarters)

- Fix issue with unquoted install path on Windows, that could allow escalation
  or running an arbitrary executable (@mattdurham)

- Fix cAdvisor so it collects all defined metrics instead of the last
  (@pkoenig10)

- Fix panic when using 'stdout' in automatic logging (@mapno)

- Grafana Agent Operator: The /-/ready and /-/healthy endpoints will
  no longer always return 404 (@rfratto).

### Other changes

- Remove log-level flag from systemd unit file (@jpkrohling)

v0.21.2 (2021-12-08)
--------------------

### Security fixes

- This release contains a fix for
  [CVE-2021-41090](https://github.com/grafana/agent/security/advisories/GHSA-9c4x-5hgq-q3wh).

### Other changes

- This release disables the existing `/-/config` and
  `/agent/api/v1/configs/{name}` endpoints by default. Pass the
  `--config.enable-read-api` flag at the command line to opt in to these
  endpoints.

v0.21.1 (2021-11-18)
--------------------

### Bugfixes

- Fix panic when using postgres_exporter integration (@saputradharma)

- Fix panic when dnsamsq_exporter integration tried to log a warning (@rfratto)

- Statsd Integration: Adding logger instance to the statsd mapper
  instantiation. (@gaantunes)

- Statsd Integration: Fix issue where mapped metrics weren't exposed to the
  integration. (@mattdurham)

- Operator: fix bug where version was a required field (@rfratto)

- Metrics: Only run WAL cleaner when metrics are being used and a WAL is
  configured. (@rfratto)

v0.21.0 (2021-11-17)
--------------------

### Enhancements

- Update Cortex dependency to v1.10.0-92-g85c378182. (@rlankfo)

- Update Loki dependency to v2.1.0-656-g0ae0d4da1. (@rlankfo)

- Update Prometheus dependency to v2.31.0 (@rlankfo)

- Add Agent Operator Helm quickstart guide (@hjet)

- Reorg Agent Operator quickstart guides (@hjet)

### Bugfixes

- Packaging: Use correct user/group env variables in RPM %post script (@simonc6372)

- Validate logs config when using logs_instance with automatic logging processor (@mapno)

- Operator: Fix MetricsInstance Service port (@hjet)

- Operator: Create govern service per Grafana Agent (@shturman)

- Operator: Fix relabel_config directive for PodLogs resource (@hjet)

- Traces: Fix `success_logic` code in service graphs processor (@mapno)

### Other changes

- Self-scraped integrations will now use an SUO-specific value for the `instance` label. (@rfratto)

- Traces: Changed service graphs store implementation to improve CPU performance (@mapno)

v0.20.1 (2021-12-08)
--------------------

> _NOTE_: The fixes in this patch are only present in v0.20.1 and >=v0.21.2.

### Security fixes

- This release contains a fix for
  [CVE-2021-41090](https://github.com/grafana/agent/security/advisories/GHSA-9c4x-5hgq-q3wh).

### Other changes

- This release disables the existing `/-/config` and
  `/agent/api/v1/configs/{name}` endpoitns by default. Pass the
  `--config.enable-read-api` flag at the command line to opt in to these
  endpoints.

v0.20.0 (2021-10-28)
--------------------

> **BREAKING CHANGES**: This release has breaking changes. Please read entries
> carefully and consult the [upgrade guide][] for specific instructions.

### Breaking Changes

- push_config is no longer supported in trace's config (@mapno)

### Features

- Operator: The Grafana Agent Operator can now generate a Kubelet service to
  allow a ServiceMonitor to collect Kubelet and cAdvisor metrics. This requires
  passing a `--kubelet-service` flag to the Operator in `namespace/name` format
  (like `kube-system/kubelet`). (@rfratto)

- Service graphs processor (@mapno)

### Enhancements

- Updated mysqld_exporter to v0.13.0 (@gaantunes)

- Updated postgres_exporter to v0.10.0 (@gaantunes)

- Updated redis_exporter to v1.27.1 (@gaantunes)

- Updated memcached_exporter to v0.9.0 (@gaantunes)

- Updated statsd_exporter to v0.22.2 (@gaantunes)

- Updated elasticsearch_exporter to v1.2.1 (@gaantunes)

- Add remote write to silent Windows Installer  (@mattdurham)

- Updated mongodb_exporter to v0.20.7 (@rfratto)

- Updated OTel to v0.36 (@mapno)

- Updated statsd_exporter to v0.22.2 (@mattdurham)

- Update windows_exporter to v0.16.0 (@rfratto, @mattdurham)

- Add send latency to agent dashboard (@bboreham)

### Bugfixes

- Do not immediately cancel context when creating a new trace processor. This
  was preventing scrape_configs in traces from functioning. (@lheinlen)

- Sanitize autologged Loki labels by replacing invalid characters with
  underscores (@mapno)

- Traces: remove extra line feed/spaces/tabs when reading password_file content
  (@nicoche)

- Updated envsubst to v2.0.0-20210730161058-179042472c46. This version has a
  fix needed for escaping values outside of variable substitutions. (@rlankfo)

- Grafana Agent Operator should no longer delete resources matching the names
  of the resources it manages. (@rfratto)

- Grafana Agent Operator will now appropriately assign an
  `app.kubernetes.io/managed-by=grafana-agent-operator` to all created
  resources. (@rfratto)

### Other changes

- Configuration API now returns 404 instead of 400 when attempting to get or
  delete a config which does not exist. (@kgeckhart)

- The windows_exporter now disables the textfile collector by default.
  (@rfratto)

v0.19.0 (2021-09-29)
--------------------

> **BREAKING CHANGES**: This release has breaking changes. Please read entries
> carefully and consult the [upgrade guide][] for specific instructions.

### Breaking Changes

- Reduced verbosity of tracing autologging by not logging `STATUS_CODE_UNSET`
  status codes. (@mapno)

- Operator: rename `Prometheus*` CRDs to `Metrics*` and `Prometheus*` fields to
  `Metrics*`. (@rfratto)

- Operator: CRDs are no longer referenced using a hyphen in the name to be
  consistent with how Kubernetes refers to resources. (@rfratto)

- `prom_instance` in the spanmetrics config is now named `metrics_instance`.
  (@rfratto)

### Deprecations

- The `loki` key at the root of the config file has been deprecated in favor of
  `logs`. `loki`-named fields in `automatic_logging` have been renamed
  accordinly: `loki_name` is now `logs_instance_name`, `loki_tag` is now
  `logs_instance_tag`, and `backend: loki` is now `backend: logs_instance`.
  (@rfratto)

- The `prometheus` key at the root of the config file has been deprecated in
  favor of `metrics`. Flag names starting with `prometheus.` have also been
  deprecated in favor of the same flags with the `metrics.` prefix. Metrics
  prefixed with `agent_prometheus_` are now prefixed with `agent_metrics_`.
  (@rfratto)

- The `tempo` key at the root of the config file has been deprecated in favor
  of `traces`. (@mattdurham)

### Features

- Added [GitHub exporter](https://github.com/infinityworks/github-exporter)
  integration. (@rgeyer)

- Add TLS config options for tempo `remote_write`s. (@mapno)

- Support autologging span attributes as log labels (@mapno)

- Put Tests requiring Network Access behind a -online flag (@flokli)

- Add logging support to the Grafana Agent Operator. (@rfratto)

- Add `operator-detach` command to agentctl to allow zero-downtime upgrades
  when removing an Operator CRD. (@rfratto)

- The Grafana Agent Operator will now default to deploying the matching release
  version of the Grafana Agent instead of v0.14.0. (@rfratto)

### Enhancements

- Update OTel dependency to v0.30.0 (@mapno)

- Allow reloading configuration using `SIGHUP` signal. (@tharun208)

- Add HOSTNAME environment variable to service file to allow for expanding the
  $HOSTNAME variable in agent config.  (@dfrankel33)

- Update jsonnet-libs to 1.21 for Kubernetes 1.21+ compatability. (@MurzNN)

- Make method used to add k/v to spans in prom_sd processor configurable.
  (@mapno)

### Bugfixes

- Regex capture groups like `${1}` will now be kept intact when using
  `-config.expand-env`. (@rfratto)

- The directory of the logs positions file will now properly be created on
  startup for all instances. (@rfratto)

- The Linux system packages will now configure the grafana-agent user to be a
  member of the adm and systemd-journal groups. This will allow logs to read
  from journald and /var/log by default. (@rfratto)

- Fix collecting filesystem metrics on Mac OS (darwin) in the `node_exporter`
  integration default config. (@eamonryan)

- Remove v0.0.0 flags during build with no explicit release tag (@mattdurham)

- Fix issue with global scrape_interval changes not reloading integrations
  (@kgeckhart)

- Grafana Agent Operator will now detect changes to referenced ConfigMaps and
  Secrets and reload the Agent properly. (@rfratto)

- Grafana Agent Operator's object label selectors will now use Kubernetes
  defaults when undefined (i.e., default to nothing). (@rfratto)

- Fix yaml marshalling tag for cert_file in kafka exporter agent config.
  (@rgeyer)

- Fix warn-level logging of dropped targets. (@james-callahan)

- Standardize scrape_interval to 1m in examples. (@mattdurham)

v0.18.4 (2021-09-14)
--------------------

### Enhancements

- Add `agent_prometheus_configs_changed_total` metric to track instance config
  events. (@rfratto)

### Bugfixes

- Fix info logging on windows. (@mattdurham)

- Scraping service: Ensure that a reshard is scheduled every reshard
  interval. (@rfratto)

v0.18.3 (2021-09-08)
--------------------

### Bugfixes

- Register missing metric for configstore consul request duration. (@rfratto)

- Logs should contain a caller field with file and line numbers again
  (@kgeckhart)

- In scraping service mode, the polling configuration refresh should honor
  timeout. (@mattdurham)

- In scraping service mode, the lifecycle reshard should happen using a
  goroutine. (@mattdurham)

- In scraping service mode, scraping service can deadlock when reloading during
  join. (@mattdurham)

- Scraping service: prevent more than one refresh from being queued at a time.
  (@rfratto)

v0.18.2 (2021-08-12)
--------------------

### Bugfixes

- Honor the prefix and remove prefix from consul list results (@mattdurham)

v0.18.1 (2021-08-09)
--------------------

### Bugfixes

- Reduce number of consul calls when ran in scrape service mode (@mattdurham)

v0.18.0 (2021-07-29)
--------------------

### Features

- Added [GitHub exporter](https://github.com/infinityworks/github-exporter)
  integration. (@rgeyer)

- Add support for OTLP HTTP trace exporting. (@mapno)

### Enhancements

- Switch to drone for releases. (@mattdurham)

- Update postgres_exporter to a [branch of](https://github.com/grafana/postgres_exporter/tree/exporter-package-v0.10.0) v0.10.0

### Bugfixes

- Enabled flag for integrations is not being honored. (@mattdurham)

v0.17.0 (2021-07-15)
--------------------

### Features

- Added [Kafka Lag exporter](https://github.com/davidmparrott/kafka_exporter)
  integration. (@gaantunes)

### Bugfixes

- Fix race condition that may occur and result in a panic when initializing
  scraping service cluster. (@rfratto)

v0.16.1 (2021-06-22)
--------------------

### Bugfixes

- Fix issue where replaying a WAL caused incorrect metrics to be sent over
  remote write. (@rfratto)

v0.16.0 (2021-06-17)
--------------------

### Features

- (beta) A Grafana Agent Operator is now available. (@rfratto)

### Enhancements

- Error messages when installing the Grafana Agent for Grafana Cloud will now
  be shown. (@rfratto)

### Bugfixes

- Fix a leak in the shared string interner introduced in v0.14.0. This fix was
  made to a [dependency](https://github.com/grafana/prometheus/pull/21).
  (@rfratto)

- Fix issue where a target will fail to be scraped for the process lifetime if
  that target had gone down for long enough that its series were removed from
  the in-memory cache (2 GC cycles). (@rfratto)

v0.15.0 (2021-06-03)
--------------------

> **BREAKING CHANGES**: This release has breaking changes. Please read entries
> carefully and consult the [upgrade guide][] for specific instructions.

### Breaking Changes

- The configuration of Tempo Autologging has changed. (@mapno)

### Features

- Add support for exemplars. (@mapno)

### Enhancements

- Add the option to log to stdout instead of a Loki instance. (@joe-elliott)

- Update Cortex dependency to v1.8.0.

- Running the Agent as a DaemonSet with host_filter and role: pod should no
  longer cause unnecessary load against the Kubernetes SD API. (@rfratto)

- Update Prometheus to v2.27.0. (@mapno)

- Update Loki dependency to d88f3996eaa2. This is a non-release build, and was
  needed to support exemplars. (@mapno)

- Update Cortex dependency to d382e1d80eaf. This is a non-release build, and
  was needed to support exemplars. (@mapno)

### Bugfixes

- Host filter relabeling rules should now work. (@rfratto)

- Fixed issue where span metrics where being reported with wrong time unit.
  (@mapno)

### Other changes

- Intentionally order tracing processors. (@joe-elliott)

v0.14.0 (2021-05-24)
--------------------

> **BREAKING CHANGES**: This release has breaking changes. Please read entries
> carefully and consult the [upgrade guide][] for specific instructions.
>
> **STABILITY NOTICE**: As of this release, functionality that is not
> recommended for production use and is expected to change will be tagged
> interchangably as "experimental" or "beta."

### Security fixes

- The Scraping service API will now reject configs that read credentials from
  disk by default. This prevents malicious users from reading arbitrary files
  and sending their contents over the network. The old behavior can be
  re-enabled by setting `dangerous_allow_reading_files: true` in the scraping
  service config. (@rfratto)

### Breaking changes

- Configuration for SigV4 has changed. (@rfratto)

### Deprecations

- `push_config` is now supplanted by `remote_block` and `batch`. `push_config`
  will be removed in a future version (@mapno)

### Features

- (beta) New integration: windows_exporter (@mattdurham)

- (beta) Grafana Agent Windows Installer is now included as a release artifact.
  (@mattdurham)

- Official M1 Mac release builds will now be generated! Look for
  `agent-darwin-arm64` and `agentctl-darwin-arm64` in the release assets.
  (@rfratto)

- Add support for running as a Windows service (@mattdurham)

- (beta) Add /-/reload support. It is not recommended to invoke `/-/reload`
  against the main HTTP server. Instead, two new command-line flags have been
  added: `--reload-addr` and `--reload-port`. These will launch a
  `/-/reload`-only HTTP server that can be used to safely reload the Agent's
  state.  (@rfratto)

- Add a /-/config endpoint. This endpoint will return the current configuration
  file with defaults applied that the Agent has loaded from disk. (@rfratto)

- (beta) Support generating metrics and exposing them via a Prometheus exporter
  from span data. (@yeya24)

- Tail-based sampling for tracing pipelines (@mapno)

- Added Automatic Logging feature for Tempo (@joe-elliott)

- Disallow reading files from within scraping service configs by default.
  (@rfratto)

- Add remote write for span metrics (@mapno)

### Enhancements

- Support compression for trace export. (@mdisibio)

- Add global remote_write configuration that is shared between all instances
  and integrations. (@mattdurham)

- Go 1.16 is now used for all builds of the Agent. (@rfratto)

- Update Prometheus dependency to v2.26.0. (@rfratto)

- Upgrade `go.opentelemetry.io/collector` to v0.21.0 (@mapno)

- Add kafka trace receiver (@mapno)

- Support mirroring a trace pipeline to multiple backends (@mapno)

- Add `headers` field in `remote_write` config for Tempo. `headers` specifies
  HTTP headers to forward to the remote endpoint. (@alexbiehl)

- Add silent uninstall to Windows Uninstaller. (@mattdurham)

### Bugfixes

- Native Darwin arm64 builds will no longer crash when writing metrics to the
  WAL. (@rfratto)

- Remote write endpoints that never function across the lifetime of the Agent
  will no longer prevent the WAL from being truncated. (@rfratto)

- Bring back FreeBSD support. (@rfratto)

- agentctl will no longer leak WAL resources when retrieving WAL stats.
  (@rfratto)

- Ensure defaults are applied to undefined sections in config file. This fixes
  a problem where integrations didn't work if `prometheus:` wasn't configured.
  (@rfratto)

- Fixed issue where automatic logging double logged "svc". (@joe-elliott)

### Other changes

- The Grafana Cloud Agent has been renamed to the Grafana Agent. (@rfratto)

- Instance configs uploaded to the Config Store API will no longer be stored
  along with the global Prometheus defaults. This is done to allow globals to
  be updated and re-apply the new global defaults to the configs from the
  Config Store. (@rfratto)

- The User-Agent header sent for logs will now be `GrafanaAgent/<version>`
  (@rfratto)

- Add `tempo_spanmetrics` namespace in spanmetrics (@mapno)

v0.13.1 (2021-04-09)
--------------------

### Bugfixes

- Validate that incoming scraped metrics do not have an empty label set or a
  label set with duplicate labels, mirroring the behavior of Prometheus.
  (@rfratto)

v0.13.0 (2021-02-25)
--------------------

> The primary branch name has changed from `master` to `main`. You may have to
> update your local checkouts of the repository to point at the new branch name.

### Features

- postgres_exporter: Support query_path and disable_default_metrics. (@rfratto)

### Enhancements

- Support other architectures in installation script. (@rfratto)

- Allow specifying custom wal_truncate_frequency per integration. (@rfratto)

- The SigV4 region can now be inferred using the shared config (at
  `$HOME/.aws/config`) or environment variables (via `AWS_CONFIG`). (@rfratto)

- Update Prometheus dependency to v2.25.0. (@rfratto)

### Bugfixes

- Not providing an `-addr` flag for `agentctl config-sync` will no longer
  report an error and will instead use the pre-existing default value.
  (@rfratto)

- Fixed a bug from v0.12.0 where the Loki installation script failed because
  positions_directory was not set. (@rfratto)

- Reduce the likelihood of dataloss during a remote_write-side outage by
  increasing the default wal_truncation_frequency to 60m and preventing the WAL
  from being truncated if the last truncation timestamp hasn't changed. This
  change increases the size of the WAL on average, and users may configure a
  lower wal_truncation_frequency to deliberately choose a smaller WAL over
  write guarantees. (@rfratto)

- Add the ability to read and serve HTTPS integration metrics when given a set
  certificates (@mattdurham)

v0.12.0 (2021-02-05)
--------------------

> **BREAKING CHANGES**: This release has breaking changes. Please read entries
> carefully and consult the [upgrade guide][] for specific instructions.

### Breaking Changes

- The configuration format for the `loki` block has changed. (@rfratto)

- The configuration format for the `tempo` block has changed. (@rfratto)

### Features

- Support for multiple Loki Promtail instances has been added. (@rfratto)

- Support for multiple Tempo instances has been added. (@rfratto)

- Added [ElasticSearch exporter](https://github.com/justwatchcom/elasticsearch_exporter)
  integration. (@colega)

### Enhancements

- `.deb` and `.rpm` packages are now generated for all supported architectures.
  The architecture of the AMD64 package in the filename has been renamed to
  `amd64` to stay synchronized with the architecture name presented from other
  release assets. (@rfratto)

- The `/agent/api/v1/targets` API will now include discovered labels on the
  target pre-relabeling in a `discovered_labels` field. (@rfratto)

- Update Loki to 59a34f9867ce. This is a non-release build, and was needed to
  support multiple Loki instances. (@rfratto)

- Scraping service: Unhealthy Agents in the ring will no longer cause job
  distribution to fail. (@rfratto)

- Scraping service: Cortex ring metrics (prefixed with cortex_ring_) will now
  be registered for tracking the state of the hash ring. (@rfratto)

- Scraping service: instance config ownership is now determined by the hash of
  the instance config name instead of the entire config. This means that
  updating a config is guaranteed to always hash to the same Agent, reducing
  the number of metrics gaps. (@rfratto)

- Only keep a handful of K8s API server metrics by default to reduce default
  active series usage. (@hjet)

- Go 1.15.8 is now used for all distributions of the Agent. (@rfratto)

### Bugfixes

- `agentctl config-check` will now work correctly when the supplied config file
  contains integrations. (@hoenn)

v0.11.0 (2021-01-20)
--------------------

### Features

- ARMv6 builds of `agent` and `agentctl` will now be included in releases to
  expand Agent support to cover all models of Raspberry Pis. ARMv6 docker
  builds are also now available. (@rfratto)

- Added `config-check` subcommand for `agentctl` that can be used to validate
  Agent configuration files before attempting to load them in the `agent`
  itself. (@56quarters)

### Enhancements

- A sigv4 install script for Prometheus has been added. (@rfratto)

- NAMESPACE may be passed as an environment variable to the Kubernetes install
  scripts to specify an installation namespace. (@rfratto)

### Bugfixes

- The K8s API server scrape job will use the API server Service name when
  resolving IP addresses for Prometheus service discovery using the "Endpoints"
  role. (@hjet)

- The K8s manifests will no longer include the `default/kubernetes` job twice
  in both the DaemonSet and the Deployment. (@rfratto)

v0.10.0 (2021-01-13)
--------------------

### Features

- Prometheus `remote_write` now supports SigV4 authentication using the
  [AWS default credentials chain](https://docs.aws.amazon.com/sdk-for-java/v1/developer-guide/credentials.html).
  This enables the Agent to send metrics to Amazon Managed Prometheus without
  needing the [SigV4 Proxy](https://github.com/awslabs/aws-sigv4-proxy).
  (@rfratto)

### Enhancements

- Update `redis_exporter` to v1.15.0. (@rfratto)

- `memcached_exporter` has been updated to v0.8.0. (@rfratto)

- `process-exporter` has been updated to v0.7.5. (@rfratto)

- `wal_cleanup_age` and `wal_cleanup_period` have been added to the top-level
  Prometheus configuration section. These settings control how Write Ahead Logs
  (WALs) that are not associated with any instances are cleaned up. By default,
  WALs not associated with an instance that have not been written in the last
  12 hours are eligible to be cleaned up. This cleanup can be disabled by
  setting `wal_cleanup_period` to `0`. (@56quarters)

- Configuring logs to read from the systemd journal should now work on journals
  that use +ZSTD compression. (@rfratto)

### Bugfixes

- Integrations will now function if the HTTP listen address was set to a value
  other than the default. (@mattdurham)

- The default Loki installation will now be able to write its positions file.
  This was prevented by accidentally writing to a readonly volume mount.
  (@rfratto)

v0.9.1 (2021-01-04)
-------------------

### Enhancements

- agentctl will now be installed by the rpm and deb packages as
  `grafana-agentctl`. (@rfratto)

v0.9.0 (2020-12-10)
-------------------

### Features

- Add support to configure TLS config for the Tempo exporter to use
  insecure_skip_verify to disable TLS chain verification. (@bombsimon)

- Add `sample-stats` to `agentctl` to search the WAL and return a summary of
  samples of series matching the given label selector. (@simonswine)

- New integration:
  [postgres_exporter](https://github.com/wrouesnel/postgres_exporter)
  (@rfratto)

- New integration:
  [statsd_exporter](https://github.com/prometheus/statsd_exporter) (@rfratto)

- New integration:
  [consul_exporter](https://github.com/prometheus/consul_exporter) (@rfratto)

- Add optional environment variable substitution of configuration file.
  (@dcseifert)

### Enhancements

- `min_wal_time` and `max_wal_time` have been added to the instance config
  settings, guaranteeing that data in the WAL will exist for at least
  `min_wal_time` and will not exist for longer than `max_wal_time`. This change
  will increase the size of the WAL slightly but will prevent certain scenarios
  where data is deleted before it is sent. To revert back to the old behavior,
  set `min_wal_time` to `0s`. (@rfratto)

- Update `redis_exporter` to v1.13.1. (@rfratto)

- Bump OpenTelemetry-collector dependency to v0.16.0. (@bombsimon)

### Bugfixes

- Fix issue where the Tempo example manifest could not be applied because the
  port names were too long. (@rfratto)

- Fix issue where the Agent Kubernetes manifests may not load properly on AKS.
  (#279) (@rfratto)

### Other changes

- The User-Agent header sent for logs will now be `GrafanaCloudAgent/<version>`
  (@rfratto)

v0.8.0 (2020-11-06)
-------------------

### Features

- New integration: [dnsamsq_exporter](https://github.com/google/dnsamsq_exporter)
  (@rfratto).

- New integration: [memcached_exporter](https://github.com/prometheus/memcached_exporter)
  (@rfratto).

### Enhancements

- Add `<integration name>_build_info` metric to all integrations. The build
  info displayed will match the build information of the Agent and _not_ the
  embedded exporter. This metric is used by community dashboards, so adding it
  to the Agent increases compatibility with existing dashboards that depend on
  it existing. (@rfratto)

- Bump OpenTelemetry-collector dependency to 0.14.0 (@joe-elliott)

### Bugfixes

- Error messages when retrieving configs from the KV store will now be logged,
  rather than just logging a generic message saying that retrieving the config
  has failed. (@rfratto)

v0.7.2 (2020-10-29)
-------------------

### Enhancements

- Bump Prometheus dependency to 2.21. (@rfratto)

- Bump OpenTelemetry-collector dependency to 0.13.0 (@rfratto)

- Bump Promtail dependency to 2.0. (@rfratto)

- Enhance host_filtering mode to support targets from Docker Swarm and Consul.
  Also, add a `host_filter_relabel_configs` to that will apply relabeling rules
  for determining if a target should be dropped. Add a documentation section
  explaining all of this in detail. (@rfratto)

### Bugfixes

- Fix deb package prerm script so that it stops the agent on package removal.
  (@jdbaldry)

- Fix issue where the `push_config` for Tempo field was expected to be
  `remote_write`. `push_config` now works as expected. (@rfratto)

v0.7.1 (2020-10-23)
-------------------

### Bugfixes

- Fix issue where ARM binaries were not published with the GitHub release.

v0.7.0 (2020-10-23)
-------------------

### Features

- Added Tracing Support. (@joe-elliott)

- Add RPM and deb packaging. (@jdbaldry, @simon6372)

- arm64 and arm/v7 Docker containers and release builds are now available for
  `agent` and `agentctl`. (@rfratto)

- Add `wal-stats` and `target-stats` tooling to `agentctl` to discover WAL and
  cardinality issues. (@rfratto)

- [mysqld_exporter](https://github.com/prometheus/mysqld_exporter) is now
  embedded and available as an integration. (@rfratto)

- [redis_exporter](https://github.com/oliver006/redis_exporter) is now embedded
  and available as an integration. (@dafydd-t)

### Enhancements

- Resharding the cluster when using the scraping service mode now supports
  timeouts through `reshard_timeout`. The default value is `30s.` This timeout
  applies to cluster-wide reshards (performed when joining and leaving the
  cluster) and local reshards (done on the `reshard_interval`). (@rfratto)

### Bugfixes

- Fix issue where integrations crashed with instance_mode was set to `distinct`
  (@rfratto)

- Fix issue where the `agent` integration did not work on Windows (@rfratto).

- Support URL-encoded paths in the scraping service API. (@rfratto)

- The instance label written from replace_instance_label can now be overwritten
  with relabel_configs. This bugfix slightly modifies the behavior of what data
  is stored. The final instance label will now be stored in the WAL rather than
  computed by remote_write. This change should not negatively affect existing
  users. (@rfratto)

v0.6.1 (2020-04-11)
-------------------

### Bugfixes

- Fix issue where build information was empty when running the Agent with
  --version. (@rfratto)

- Fix issue where updating a config in the scraping service may fail to pick up
  new targets. (@rfratto)

- Fix deadlock that slowly prevents the Agent from scraping targets at a high
  scrape volume. (@rfratto)

v0.6.0 (2020-09-04)
-------------------

### Breaking Changes

- The Configs API will now disallow two instance configs having multiple
  `scrape_configs` with the same `job_name`. This was needed for the instance
  sharing mode, where combined instances may have duplicate `job_names` across
  their `scrape_configs`. This brings the scraping service more in line with
  Prometheus, where `job_names` must globally be unique. This change also
  disallows concurrent requests to the put/apply config API endpoint to prevent
  a race condition of two conflicting configs being applied at the same time.
  (@rfratto)

### Deprecations

- `use_hostname_label` is now supplanted by `replace_instance_label`.
  `use_hostname_label` will be removed in a future version. (@rfratto)

### Features

- The Grafana Agent can now collect logs and send to Loki. This is done by
  embedding Promtail, the official Loki log collection client. (@rfratto)

- Integrations can now be enabled without scraping. Set scrape_integrations to
  `false` at the `integrations` key or within the specific integration you
  don't want to scrape. This is useful when another Agent or Prometheus server
  will scrape the integration. (@rfratto)

- [process-exporter](https://github.com/ncabatoff/process-exporter) is now
  embedded as `process_exporter`. The hypen has been changed to an underscore
  in the config file to retain consistency with `node_exporter`. (@rfratto)

### Enhancements

- A new config option, `replace_instance_label`, is now available for use with
  integrations. When this is true, the instance label for all metrics coming
  from an integration will be replaced with the machine's hostname rather than
  127.0.0.1. (@rfratto)

- The embedded Prometheus version has been updated to 2.20.1. (@rfratto,
  @gotjosh)

- The User-Agent header written by the Agent when remote_writing will now be
  `GrafanaCloudAgent/<Version>` instead of `Prometheus/<Prometheus Version>`.
  (@rfratto)

- The subsystems of the Agent (`prometheus`, `loki`) are now made optional.
  Enabling integrations also implicitly enables the associated subsystem. For
  example, enabling the `agent` or `node_exporter` integration will force the
  `prometheus` subsystem to be enabled.  (@rfratto)

### Bugfixes

- The documentation for Tanka configs is now correct. (@amckinley)

- Minor corrections and spelling issues have been fixed in the Overview
  documentation. (@amckinley)

- The new default of `shared` instances mode broke the metric value for
  `agent_prometheus_active_configs`, which was tracking the number of combined
  configs (i.e., number of launched instances). This metric has been fixed and
  a new metric, `agent_prometheus_active_instances`, has been added to track
  the numbger of launched instances. If instance sharing is not enabled, both
  metrics will share the same value. (@rfratto)

- `remote_write` names in a group will no longer be copied from the
  remote_write names of the first instance in the group. Rather, all
  remote_write names will be generated based on the first 6 characters of the
  group hash and the first six characters of the remote_write hash. (@rfratto)

- Fix a panic that may occur during shutdown if the WAL is closed in the middle
  of the WAL being truncated. (@rfratto)

v0.5.0 (2020-08-12)
-------------------

### Features

- A [scrape targets API](https://github.com/grafana/agent/blob/main/docs/api.md#list-current-scrape-targets)
  has been added to show every target the Agent is currently scraping, when it
  was last scraped, how long it took to scrape, and errors from the last
  scrape, if any. (@rfratto)

- "Shared Instance Mode" is the new default mode for spawning Prometheus
  instances, and will improve CPU and memory usage for users of integrations
  and the scraping service. (@rfratto)

### Enhancements

- Memory stability and utilization of the WAL has been improved, and the
  reported number of active series in the WAL will stop double-counting
  recently churned series. (@rfratto)

- Changing scrape_configs and remote_write configs for an instance will now be
  dynamically applied without restarting the instance. This will result in less
  missing metrics for users of the scraping service that change a config.
  (@rfratto)

- The Tanka configuration now uses k8s-alpha. (@duologic)

### Bugfixes

- The Tanka configuration will now also deploy a single-replica deployment
  specifically for scraping the Kubernetes API. This deployment acts together
  with the Daemonset to scrape the full cluster and the control plane.
  (@gotjosh)

- The node_exporter filesystem collector will now work on Linux systems without
  needing to manually set the blocklist and allowlist of filesystems.
  (@rfratto)

v0.4.0 (2020-06-18)
-------------------

### Features

- Support for integrations has been added. Integrations can be any embedded
  tool, but are currently used for embedding exporters and generating scrape
  configs. (@rfratto)

- node_exporter has been added as an integration. This is the full version of
  node_exporter with the same configuration options. (@rfratto)

- An Agent integration that makes the Agent automatically scrape itself has
  been added. (@rfratto)

### Enhancements

- The WAL can now be truncated if running the Agent without any remote_write
  endpoints. (@rfratto)

### Bugfixes

- Prevent the Agent from crashing when a global Prometheus config stanza is not
  provided. (@robx)

- Enable agent host_filter in the Tanka configs, which was disabled by default
  by mistake. (@rfratto)

v0.3.2 (2020-05-29)
-------------------

### Features

- Tanka configs that deploy the scraping service mode are now available
  (@rfratto)

- A k3d example has been added as a counterpart to the docker-compose example.
  (@rfratto)

### Enhancements

- Labels provided by the default deployment of the Agent (Kubernetes and Tanka)
  have been changed to align with the latest changes to grafana/jsonnet-libs.
  The old `instance` label is now called `pod`, and the new `instance` label is
  unique. A `container` label has also been added. The Agent mixin has been
  subsequently updated to also incorporate these label changes. (@rfratto)

- The `remote_write` and `scrape_config` sections now share the same
  validations as Prometheus (@rfratto)

- Setting `wal_truncation_frequency` to less than the scrape interval is now
  disallowed (@rfratto)

### Bugfixes

- A deadlock in scraping service mode when updating a config that shards to the
  same node has been fixed (@rfratto)

- `remote_write` config stanzas will no longer ignore `password_file`
  (@rfratto)

- `scrape_config` client secrets (e.g., basic auth, bearer token,
  `password_file`) will now be properly retained in scraping service mode
  (@rfratto)

- Labels for CPU, RX, and TX graphs in the Agent Operational dashboard now
  correctly show the pod name of the Agent instead of the exporter name.
  (@rfratto)

v0.3.1 (2020-05-20)
-------------------

### Features

- The Agent has upgraded its vendored Prometheus to v2.18.1 (@gotjosh,
  @rfratto)

### Bugfixes

- A typo in the Tanka configs and Kubernetes manifests that prevents the Agent
  launching with v0.3.0 has been fixed (@captncraig)

- Fixed a bug where Tanka mixins could not be used due to an issue with the
  folder placement enhancement (@rfratto)

### Enhancements

- `agentctl` and the config API will now validate that the YAML they receive
  are valid instance configs. (@rfratto)

v0.3.0 (2020-05-13)
-------------------

### Features

- A third operational mode called "scraping service mode" has been added. A KV
  store is used to store instance configs which are distributed amongst a
  clustered set of Agent processes, dividing the total scrape load across each
  agent. An API is exposed on the Agents to list, create, update, and delete
  instance configurations from the KV store. (@rfratto)

- An "agentctl" binary has been released to interact with the new instance
  config management API created by the "scraping service mode." (@rfratto,
  @hoenn)

- The Agent now includes readiness and healthiness endpoints. (@rfratto)

### Enhancements

- The YAML files are now parsed strictly and an invalid YAML will generate an
  error at runtime. (@hoenn)

- The default build mode for the Docker containers is now release, not debug.
  (@rfratto)

- The Grafana Agent Tanka Mixins now are placed in an "Agent" folder within
  Grafana. (@cyriltovena)

v0.2.0 (2020-04-09)
-------------------

### Features

- The Prometheus remote write protocol will now send scraped metadata (metric
  name, help, type and unit). This results in almost negligent bytes sent
  increase as metadata is only sent every minute. It is on by default.
  (@gotjosh)

  These metrics are available to monitor metadata being sent:
  - `prometheus_remote_storage_succeeded_metadata_total`
  - `prometheus_remote_storage_failed_metadata_total`
  - `prometheus_remote_storage_retried_metadata_total`
  - `prometheus_remote_storage_sent_batch_duration_seconds` and
    `prometheus_remote_storage_sent_bytes_total` have a new label “type” with
    the values of `metadata` or `samples`.

### Enhancements

- The Agent has upgraded its vendored Prometheus to v2.17.1 (@rfratto)

### Bugfixes

- Invalid configs passed to the agent will now stop the process after they are
  logged as invalid; previously the Agent process would continue. (@rfratto)

- Enabling host_filter will now allow metrics from node role Kubernetes service
  discovery to be scraped properly (e.g., cAdvisor, Kubelet). (@rfratto)

v0.1.1 (2020-03-16)
-------------------

### Other changes

- Nits in documentation (@sh0rez)

- Fix various dashboard mixin problems from v0.1.0 (@rfratto)

- Pass through release tag to `docker build` (@rfratto)

v0.1.0 (2020-03-16)
-------------------

> First release!

### Features

- Support for scraping Prometheus metrics and sharding the agent through the
  presence of a `host_filter` flag within the Agent configuration file.

[upgrade guide]: https://grafana.com/docs/agent/latest/upgrade-guide/
[contributors guide]: ./docs/developer/contributing.md#updating-the-changelog<|MERGE_RESOLUTION|>--- conflicted
+++ resolved
@@ -46,14 +46,9 @@
 
 - Fix an issue with the static to flow converter for blackbox exporter modules
   config not being included in the river output. (@erikbaranowski)
-<<<<<<< HEAD
 
 - Fix issue with default values in `discovery.nomad`. (@marctc)
   
-### Enhancements
-=======
->>>>>>> a871c349
-
 ### Enhancements
 
 - Update Prometheus dependency to v2.47.2. (@tpaschalis)
