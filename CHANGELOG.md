# Changelog

> _Contributors should read our [contributors guide][] for instructions on how
> to update the changelog._

This document contains a historical list of changes between releases. Only
changes that impact end-user behavior are listed; changes to documentation or
internal API changes are not present.

Main (unreleased)
-----------------

### Breaking changes

- Remove `otelcol.exporter.jaeger` component (@hainenber)

- In the mysqld exporter integration, some metrics are removed and others are renamed. (@marctc)
  - Removed metrics:
    - "mysql_last_scrape_failed" (gauge)
    - "mysql_exporter_scrapes_total" (counter)
    - "mysql_exporter_scrape_errors_total" (counter)
  - Metric names in the `info_schema.processlist` collector have been [changed](https://github.com/prometheus/mysqld_exporter/pull/603).
  - Metric names in the `info_schema.replica_host` collector have been [changed](https://github.com/prometheus/mysqld_exporter/pull/496).
  - Changes related to `replication_group_member_stats collector`:
    - metric "transaction_in_queue" was Counter instead of Gauge
    - renamed 3 metrics starting with `mysql_perf_schema_transaction_` to start with `mysql_perf_schema_transactions_` to be consistent with column names.
    - exposing only server's own stats by matching `MEMBER_ID` with `@@server_uuid` resulting "member_id" label to be dropped.

### Other changes

- Bump `mysqld_exporter` version to v0.15.0. (@marctc)
- Bump `github-exporter` version to 1.0.6. (@marctc)

### Features

- Added a new `stage.decolorize` stage to `loki.process` component which
  allows to strip ANSI color codes from the log lines. (@thampiotr)

- Added a new `stage.sampling` stage to `loki.process` component which
  allows to only process a fraction of logs and drop the rest. (@thampiotr)

- Added a new `stage.eventlogmessage` stage to `loki.process` component which
  allows to extract data from Windows Event Log. (@thampiotr)

- Update version of River:

    - River now supports raw strings, which are strings surrounded by backticks
      instead of double quotes. Raw strings can span multiple lines, and do not
      support any escape sequences. (@erikbaranowski)

    - River now permits using `[]` to access non-existent keys in an object.
      When this is done, the access evaluates to `null`, such that `{}["foo"]
      == null` is true. (@rfratto)

- Added support for python profiling to `pyroscope.ebpf` component. (@korniltsev)

- Windows Flow Installer: Add /CONFIG /DISABLEPROFILING and /DISABLEREPORTING flag (@jkroepke)

- Add queueing logs remote write client for `loki.write` when WAL is enabled. (@thepalbi)

- New Grafana Agent Flow components:

  - `otelcol.processor.filter` - filters OTLP telemetry data using OpenTelemetry
    Transformation Language (OTTL). (@hainenber)

### Enhancements

- The `loki.write` WAL now has snappy compression enabled by default. (@thepalbi)

- Allow converting labels to structured metadata with Loki's structured_metadata stage. (@gonzalesraul)

- Improved performance of `pyroscope.scrape` component when working with a large number of targets. (@cyriltovena)

- Added support for comma-separated list of fields in `source` option and a
  new `separator` option in `drop` stage of `loki.process`. (@thampiotr)

- The `loki.source.docker` component now allows connecting to Docker daemons
  over HTTP(S) and setting up TLS credentials. (@tpaschalis)

- Added an `exclude_event_message` option to `loki.source.windowsevent` in flow mode,
  which excludes the human-friendly event message from Windows event logs. (@ptodev)

- Improve detection of rolled log files in `loki.source.kubernetes` and
  `loki.source.podlogs` (@slim-bean).

- Support clustering in `loki.source.kubernetes` (@slim-bean).

- Support clustering in `loki.source.podlogs` (@rfratto).

- Make component list sortable in web UI. (@hainenber)

- Adds new metrics (`mssql_server_total_memory_bytes`, `mssql_server_target_memory_bytes`,
  and `mssql_available_commit_memory_bytes`) for `mssql` integration.

- Grafana Agent Operator: `config-reloader` container no longer runs as root.
  (@rootmout)

- Added support for replaying not sent data for `loki.write` when WAL is enabled. (@thepalbi)

<<<<<<< HEAD
- Make the result of 'discovery.kubelet' support pods that without ports, such as k8s control plane static pods. (@masonmei)
=======
- Added support for unicode strings in `pyroscope.ebpf` python profiles. (@korniltsev)
>>>>>>> d719e7da

### Bugfixes

- Fixed an issue where `loki.process` validation for stage `metric.counter` was
  allowing invalid combination of configuration options. (@thampiotr)

- Fixed issue where adding a module after initial start, that failed to load then subsequently resolving the issue would cause the module to
  permanently fail to load with `id already exists` error. (@mattdurham)

- Allow the usage of encodings other than UTF8 to be used with environment variable expansion. (@mattdurham)

- Fixed an issue where native histogram time series were being dropped silently.  (@krajorama)

- Fix validation issue with ServiceMonitors when scrape timeout is greater than interval. (@captncraig)

- Static mode's spanmetrics processor will now prune histograms when the dimension cache is pruned.
  Dimension cache was always pruned but histograms were not being pruned. This caused metric series
  created by the spanmetrics processor to grow unbounded. Only static mode has this issue. Flow mode's
  `otelcol.connector.spanmetrics` does not have this bug. (@nijave)

- Prevent logging errors on normal shutdown in `loki.source.journal`. (@wildum)

- Break on iterate journal failure in `loki.source.journal`. (@wildum)

- Fix file descriptor leak in `loki.source.journal`. (@wildum)

- Fixed a bug in River where passing a non-string key to an object (such as
  `{}[true]`) would incorrectly report that a number type was expected instead. (@rfratto)

- Include Faro Measurement `type` field in `faro.receiver` Flow component and legacy `app_agent_receiver` integration. (@rlankfo)

- Mark `password` argument of `loki.source.kafka` as a `secret` rather than a `string`. (@harsiddhdave44)

- Fixed a bug where UDP syslog messages were never processed (@joshuapare)

- Updating configuration for `loki.write` no longer drops data. (@thepalbi)

v0.37.4 (2023-11-06)
-----------------

### Enhancements

- Added an `add_metric_suffixes` option to `otelcol.exporter.prometheus` in flow mode,
  which configures whether to add type and unit suffixes to metrics names. (@mar4uk)

### Bugfixes

- Fix a bug where reloading the configuration of a `loki.write` component lead
  to a panic. (@tpaschalis)

v0.37.3 (2023-10-26)
-----------------

### Bugfixes

- Fixed an issue where native histogram time series were being dropped silently.  (@krajorama)

- Fix an issue where `remote.vault` ignored the `namespace` argument. (@rfratto)

- Fix an issue with static mode and `promtail` converters, where static targets
  did not correctly default to `localhost` when not provided. (@thampiotr)

- Fixed some converter diagnostics so they show as warnings rather than errors. Improve
  clarity for various diagnostics. (@erikbaranowski)

- Wire up the agent exporter integration for the static converter. (@erikbaranowski)

### Enhancements

- Upgrade OpenTelemetry Collector packages to version 0.87 (@ptodev):
  - `otelcol.receiver.kafka` has a new `header_extraction` block to extract headers from Kafka records.
  - `otelcol.receiver.kafka` has a new `version` argument to change the version of
    the SASL Protocol for SASL authentication.

v0.37.2 (2023-10-16)
-----------------

### Bugfixes

- Fix the handling of the `--cluster.join-addresses` flag causing an invalid
  comparison with the mutually-exclusive `--cluster.discover-peers`. (@tpaschalis)

- Fix an issue with the static to flow converter for blackbox exporter modules
  config not being included in the river output. (@erikbaranowski)

- Fix issue with default values in `discovery.nomad`. (@marctc)

### Enhancements

- Update Prometheus dependency to v2.47.2. (@tpaschalis)

- Allow Out of Order writing to the WAL for metrics. (@mattdurham)

- Added new config options to spanmetrics processor in static mode (@ptodev):
  - `aggregation_temporality`: configures whether to reset the metrics after flushing.
  - `metrics_flush_interval`: configures how often to flush generated metrics.

### Other changes

- Use Go 1.21.3 for builds. (@tpaschalis)

v0.37.1 (2023-10-10)
-----------------

### Bugfixes

- Fix the initialization of the default namespaces map for the operator and the
  loki.source.kubernetes component. (@wildum)

v0.37.0 (2023-10-10)
-----------------

### Breaking changes

- Set `retry_on_http_429` to `true` by default in the `queue_config` block in static mode's `remote_write`. (@wildum)

- Renamed `non_indexed_labels` Loki processing stage to `structured_metadata`. (@vlad-diachenko)

- Include `otel_scope_name` and `otel_scope_version` in all metrics for `otelcol.exporter.prometheus`
  by default using a new argument `include_scope_labels`. (@erikbaranowski)

- Static mode Windows Certificate Filter no longer restricted to TLS 1.2 and specific cipher suites. (@mattdurham)

- The `__meta_agent_integration*` and `__meta_agent_hostname` labels have been
  removed from the targets exposed by `prometheus.exporter.*` components and
  got replaced by the pair of `__meta_component_name` and `__meta_component_id`
  labels. (@tpaschalis)

- Flow: Allow `prometheus.exporter.unix` to be specified multiple times and used in modules. This now means all
  `prometheus.exporter.unix` references will need a label `prometheus.exporter.unix "example"`. (@mattdurham)

### Features

- New Grafana Agent Flow components:

  - `discovery.consulagent` discovers scrape targets from Consul Agent. (@wildum)
  - `discovery.dockerswarm` discovers scrape targets from Docker Swarm. (@wildum)
  - `discovery.ionos` discovers scrape targets from the IONOS Cloud API. (@wildum)
  - `discovery.kuma` discovers scrape targets from the Kuma control plane. (@tpaschalis)
  - `discovery.linode` discovers scrape targets from the Linode API. (@captncraig)
  - `discovery.marathon` discovers scrape targets from Marathon servers. (@wildum)
  - `discovery.nerve` discovers scrape targets from AirBnB's Nerve. (@tpaschalis)
  - `discovery.scaleway` discovers scrape targets from Scaleway virtual
    instances and bare-metal machines. (@rfratto)
  - `discovery.serverset` discovers Serversets stored in Zookeeper. (@thampiotr)
  - `discovery.triton` discovers scrape targets from Triton Container Monitor. (@erikbaranowski)
  - `faro.receiver` accepts Grafana Faro-formatted telemetry data over the
    network and forwards it to other components. (@megumish, @rfratto)
  - `otelcol.connector.servicegraph` creates service graph metrics from spans. It is the
    flow mode equivalent to static mode's `service_graphs` processor. (@ptodev)
  - `otelcol.connector.spanlogs` creates logs from spans. It is the flow mode equivalent
    to static mode's `automatic_logging` processor. (@ptodev)
  - `otelcol.processor.k8sattributes` adds Kubernetes metadata as resource attributes
    to spans, logs, and metrics. (@acr92)
  - `otelcol.processor.probabilistic_sampler` samples logs and traces based on configuration options. (@mar4uk)
  - `otelcol.processor.transform` transforms OTLP telemetry data using the
    OpenTelemetry Transformation Language (OTTL). It is most commonly used
    for transformations on attributes.
  - `prometheus.exporter.agent` exposes the agent's internal metrics. (@hainenber)
  - `prometheus.exporter.azure` collects metrics from Azure. (@wildum)
  - `prometheus.exporter.cadvisor` exposes cAdvisor metrics. (@tpaschalis)
  - `prometheus.exporter.vsphere` exposes vmware vsphere metrics. (@marctc)
  - `remote.kubernetes.configmap` loads a configmap's data for use in other components (@captncraig)
  - `remote.kubernetes.secret` loads a secret's data for use in other components (@captncraig)

- Flow: allow the HTTP server to be configured with TLS in the config file
  using the new `http` config block. (@rfratto)

- Clustering: add new flag `--cluster.max-join-peers` to limit the number of peers the system joins. (@wildum)

- Clustering: add a new flag `--cluster.name` to prevent nodes without this identifier from joining the cluster. (@wildum)

- Clustering: add IPv6 support when using advertise interfaces to assign IP addresses. (@wildum)

- Add a `file_watch` block in `loki.source.file` to configure how often to poll files from disk for changes via `min_poll_frequency` and `max_poll_frequency`.
  In static mode it can be configured in the global `file_watch_config` via `min_poll_frequency` and `max_poll_frequency`.  (@wildum)

- Flow: In `prometheus.exporter.blackbox`, allow setting labels for individual targets. (@spartan0x117)

- Add optional `nil_to_zero` config flag for `YACE` which can be set in the `static`, `discovery`, or `metric` config blocks. (@berler)

- The `cri` stage in `loki.process` can now be configured to limit line size.

- Flow: Allow `grafana-agent run` to accept a path to a directory of `*.river` files.
  This will load all River files in the directory as a single configuration;
  component names must be unique across all loaded files. (@rfratto, @hainenber)

- Added support for `static` configuration conversion in `grafana-agent convert` and `grafana-agent run` commands. (@erikbaranowski)

- Flow: the `prometheus.scrape` component can now configure the scraping of
  Prometheus native histograms. (@tpaschalis)

- Flow: the `prometheus.remote_write` component now supports SigV4 and AzureAD authentication. (@ptodev)

### Enhancements

- Clustering: allow advertise interfaces to be configurable, with the possibility to select all available interfaces. (@wildum)

- Deleted series will now be removed from the WAL sooner, allowing Prometheus
  remote_write to free memory associated with removed series sooner. (@rfratto)

- Added a `disable_high_cardinality_metrics` configuration flag to `otelcol`
  exporters and receivers to switch high cardinality debug metrics off.  (@glindstedt)

- `loki.source.kafka` component now exposes internal label `__meta_kafka_offset`
  to indicate offset of consumed message. (@hainenber)

- Add a`tail_from_end` attribute in `loki.source.file` to have the option to start tailing a file from the end if a cached position is not found.
  This is valuable when you want to tail a large file without reading its entire content. (@wildum)

- Flow: improve river config validation step in `prometheus.scrape` by comparing `scrape_timeout` with `scrape_interval`. (@wildum)

- Flow: add `randomization_factor` and `multiplier` to retry settings in
  `otelcol` components. (@rfratto)

- Add support for `windows_certificate_filter` under http tls config block. (@mattdurham)

- Add `openstack` config converter to convert OpenStack yaml config (static mode) to river config (flow mode). (@wildum)

- Some `otelcol` components will now display their debug metrics via the
  Agent's `/metrics` endpoint. Those components include `otelcol.receiver.otlp`,
  `otelcol.exporter.otlp` and `otelcol.processor.batch`. There may also be metrics
  from other components which are not documented yet. (@ptodev)

- Agent Management: Honor 503 ServiceUnavailable `Retry-After` header. (@jcreixell)

- Bump opentelemetry-collector and opentelemetry-collector-contrib versions from v0.80 to v0.85 (@wildum):
  - add `authoriy` attribute to `otelcol.exporter.loadbalancing` to override the default value in gRPC requests.
  - add `exemplars` support to `otelcol.connector.spanmetrics`.
  - add `exclude_dimensions` attribute to `otelcol.connector.spanmetrics` to exclude dimensions from the default set.
  - add `authority` attribute to `otelcol.receiver.otlp` to override the default value in gRPC requests.
  - add `disable_keep_alives` attribute to `otelcol.receiver.otlp` to disable the HTTP keep alive feature.
  - add `traces_url_path`, `metrics_url_path` and `logs_url_path` attributes to `otelcol.receiver.otlp` to specify the URl path to respectively receive traces, metrics and logs on.
  - add the value `json` to the `encoding` attribute of `otelcol.receiver.kafka`. The component is now able to decode `json` payload and to insert it into the body of a log record.

- Added `scrape` block to customize the default behavior of `prometheus.operator.podmonitors`, `prometheus.operator.probes`, and `prometheus.operator.servicemonitors`. (@sberz)

- The `instance` label of targets exposed by `prometheus.exporter.*` components
  is now more representative of what is being monitored. (@tpaschalis)

- Promtail converter will now treat `global positions configuration is not supported` as a Warning instead of Error. (@erikbaranowski)

- Add new `agent_component_dependencies_wait_seconds` histogram metric and a dashboard panel
  that measures how long components wait to be evaluated after their dependency is updated (@thampiotr)

- Add additional endpoint to debug scrape configs generated inside `prometheus.operator.*` components (@captncraig)

- Components evaluation is now performed in parallel, reducing the impact of
  slow components potentially blocking the entire telemetry pipeline.
  The `agent_component_evaluation_seconds` metric now measures evaluation time
  of each node separately, instead of all the directly and indirectly
  dependant nodes. (@thampiotr)

- Update Prometheus dependency to v2.46.0. (@tpaschalis)

- The `client_secret` config argument in the `otelcol.auth.oauth2` component is
  now of type `secret` instead of type `string`. (@ptodev)

### Bugfixes

- Fixed `otelcol.exporter.prometheus` label names for the `otel_scope_info`
  metric to match the OTLP Instrumentation Scope spec. `name` is now `otel_scope_name`
  and `version` is now `otel_version_name`. (@erikbaranowski)

- Fixed a bug where converting `YACE` cloudwatch config to river skipped converting static jobs. (@berler)

- Fixed the `agent_prometheus_scrape_targets_gauge` incorrectly reporting all discovered targets
  instead of targets that belong to current instance when clustering is enabled. (@thampiotr)

- Fixed race condition in cleaning up metrics when stopping to tail files in static mode. (@thampiotr)

- Fixed a bug where the BackOffLimit for the kubernetes tailer was always set to zero. (@anderssonw)

- Fixed a bug where Flow agent fails to load `comment` statement in `argument` block. (@hainenber)

- Fix initialization of the RAPL collector for the node_exporter integration
  and the prometheus.exporter.unix component. (@marctc)

- Set instrumentation scope attribute for traces emitted by Flow component. (@hainenber)

### Other changes

- Use Go 1.21.1 for builds. (@rfratto)

- Read contextual attributes from Faro measurements (@codecapitano)

- Rename Grafana Agent service in windows app and features to not include the description

- Correct YAML level for `multitenancy_enabled` option in Mimir's config in examples. (@hainenber)

- Operator: Update default config reloader version. (@captncraig)

- Sorting of common fields in log messages emitted by the agent in Flow mode
  have been standardized. The first fields will always be `ts`, `level`, and
  `msg`, followed by non-common fields. Previously, the position of `msg` was
  not consistent. (@rfratto)

- Documentation updated to link discovery.http and prometheus.scrape advanced configs (@proffalken)

- Bump SNMP exporter version to v0.24.1 (@marctc)

- Switch to `IBM/sarama` module. (@hainenber)

- Bump `webdevops/go-commons` to version containing `LICENSE`. (@hainenber)

- `prometheus.operator.probes` no longer ignores relabeling `rule` blocks. (@sberz)

- Documentation updated to correct default path from `prometheus.exporter.windows` `text_file` block (@timo1707)

- Bump `redis_exporter` to v1.54.0 (@spartan0x117)

- Migrate NodeJS installation in CI build image away from installation script. (@hainenber)

v0.36.2 (2023-09-22)
--------------------

### Bugfixes

- Fixed a bug where `otelcol.processor.discovery` could modify the `targets` passed by an upstream component. (@ptodev)

- Fixed a bug where `otelcol` components with a retry mechanism would not wait after the first retry. (@rfratto)

- Fixed a bug where documented default settings in `otelcol.exporter.loadbalancing` were never set. (@rfratto)

- Fix `loki.source.file` race condition in cleaning up metrics when stopping to tail files. (@thampiotr)

v0.36.1 (2023-09-06)
--------------------

### Bugfixes

- Restart managed components of a module loader only on if module content
  changes or the last load failed. This was specifically impacting `module.git`
  each time it pulls. (@erikbaranowski)

- Allow overriding default `User-Agent` for `http.remote` component (@hainenber)

- Fix panic when running `grafana-agentctl config-check` against config files
  having `integrations` block (both V1 and V2). (@hainenber)

- Fix a deadlock candidate in the `loki.process` component. (@tpaschalis)

- Fix an issue in the `eventhandler` integration where events would be
  double-logged: once by sending the event to Loki, and once by including the
  event in the Grafana Agent logs. Now, events are only ever sent to Loki. (@rfratto)

- Converters will now sanitize labels to valid River identifiers. (@erikbaranowski)

- Converters will now return an Error diagnostic for unsupported
  `scrape_classic_histograms` and `native_histogram_bucket_limit` configs. (@erikbaranowski)

- Fix an issue in converters where targets of `discovery.relabel` components
  were repeating the first target for each source target instead of the
  correct target. (@erikbaranowski)

### Other changes

- Operator: Update default config reloader version. (@captncraig)

v0.36.0 (2023-08-30)
--------------------

> **BREAKING CHANGES**: This release has breaking changes. Please read entries
> carefully and consult the [upgrade guide][] for specific instructions.

### Breaking changes

- `loki.source.file` component will no longer automatically detect and
  decompress logs from compressed files. A new configuration block is available
  to enable decompression explicitly. See the [upgrade guide][] for migration
  instructions. (@thampiotr)

- `otelcol.exporter.prometheus`: Set `include_scope_info` to `false` by default. You can set
  it to `true` to preserve previous behavior. (@gouthamve)

- Set `retry_on_http_429` to `true` by default in the `queue_config` block in flow mode's `prometheus.remote_write`. (@wildum)

### Features

- Add [godeltaprof](https://github.com/grafana/godeltaprof) profiling types (`godeltaprof_memory`, `godeltaprof_mutex`, `godeltaprof_block`) to `pyroscope.scrape` component

- Flow: Allow the `logging` configuration block to tee the Agent's logs to one
  or more loki.* components. (@tpaschalis)

- Added support for `promtail` configuration conversion in `grafana-agent convert` and `grafana-agent run` commands. (@thampiotr)

- Flow: Add a new stage `non_indexed_labels` to attach non-indexed labels from extracted data to log line entry. (@vlad-diachenko)

- `loki.write` now exposes basic WAL support. (@thepalbi)

- Flow: Users can now define `additional_fields` in `loki.source.cloudflare` (@wildum)

- Flow: Added exemplar support for the `otelcol.exporter.prometheus`. (@wildum)

- Add a `labels` argument in `loki.source.windowsevent` to associate additional labels with incoming logs. (@wildum)

- New Grafana Agent Flow components:

  - `prometheus.exporter.gcp` - scrape GCP metrics. (@tburgessdev)
  - `otelcol.processor.span` - accepts traces telemetry data from other `otelcol`
    components and modifies the names and attributes of the spans. (@ptodev)
  - `discovery.uyuni` discovers scrape targets from a Uyuni Server. (@sparta0x117)
  - `discovery.eureka` discovers targets from a Eureka Service Registry. (@spartan0x117)
  - `discovery.openstack` - service discovery for OpenStack. (@marctc)
  - `discovery.hetzner` - service discovery for Hetzner Cloud. (@marctc)
  - `discovery.nomad` - service discovery from Nomad. (@captncraig)
  - `discovery.puppetdb` - service discovery from PuppetDB. (@captncraig)
  - `otelcol.processor.discovery` adds resource attributes to spans, where the attributes
    keys and values are sourced from `discovery.*` components. (@ptodev)
  - `otelcol.connector.spanmetrics` - creates OpenTelemetry metrics from traces. (@ptodev)


### Enhancements

- Integrations: include `direct_connect`, `discovering_mode` and `tls_basic_auth_config_path` fields for MongoDB configuration. (@gaantunes)

- Better validation of config file with `grafana-agentctl config-check` cmd (@fgouteroux)

- Integrations: make `udev` data path configurable in the `node_exporter` integration. (@sduranc)

- Clustering: Enable peer discovery with the go-discover package. (@tpaschalis)

- Add `log_format` configuration to eventhandler integration and the `loki.source.kubernetes_events` Flow component. (@sadovnikov)

- Allow `loki.source.file` to define the encoding of files. (@tpaschalis)

- Allow specification of `dimension_name_requirements` for Cloudwatch discovery exports. (@cvdv-au)

- Clustering: Enable nodes to periodically rediscover and rejoin peers. (@tpaschalis)

- `loki.write` WAL now exposes a last segment reclaimed metric. (@thepalbi)

- Update `memcached_exporter` to `v0.13.0`, which includes bugfixes, new metrics,
  and the option to connect with TLS. (@spartan0x117)

- `loki.write` now supports configuring retries on HTTP status code 429. (@wildum)

- Update `YACE` to `v0.54.0`, which includes bugfixes for FIPS support. (@ashrayjain)

- Support decoupled scraping in the cloudwatch_exporter integration (@dtrejod).

- Agent Management: Enable proxying support (@spartan0x117)

### Bugfixes

- Update to config converter so default relabel `source_labels` are left off the river output. (@erikbaranowski)

- Rename `GrafanaAgentManagement` mixin rules to `GrafanaAgentConfig` and update individual alerts to be more accurate. (@spartan0x117)

- Fix potential goroutine leak in log file tailing in static mode. (@thampiotr)

- Fix issue on Windows where DNS short names were unresolvable. (@rfratto)

- Fix panic in `prometheus.operator.*` when no Port supplied in Monitor crds. (@captncraig)

- Fix issue where Agent crashes when a blackbox modules config file is specified for blackbox integration. (@marctc)

- Fix issue where the code from agent would not return to the Windows Service Manager (@jkroepke)

- Fix issue where getting the support bundle failed due to using an HTTP Client that was not able to access the agent in-memory address. (@spartan0x117)

- Fix an issue that lead the `loki.source.docker` container to use excessive
  CPU and memory. (@tpaschalis)

- Fix issue where `otelcol.exporter.loki` was not normalizing label names
  to comply with Prometheus conventions. (@ptodev)

- Agent Management: Fix issue where an integration defined multiple times could lead to undefined behaviour. (@jcreixell)

v0.35.4 (2023-08-14)
--------------------

### Bugfixes

- Sign RPMs with SHA256 for FIPs compatbility. (@mattdurham)

- Fix issue where corrupt WAL segments lead to crash looping. (@tpaschalis)

- Clarify usage documentation surrounding `loki.source.file` (@joshuapare)

v0.35.3 (2023-08-09)
--------------------

### Bugfixes

- Fix a bug which prevented the `app_agent_receiver` integration from processing traces. (@ptodev)

- (Agent static mode) Jaeger remote sampling works again, through a new `jaeger_remote_sampling`
  entry in the traces config. It is no longer configurable through the jaeger receiver.
  Support Jaeger remote sampling was removed accidentally in v0.35, and it is now restored,
  albeit via a different config entry.

- Clustering: Nodes take part in distributing load only after loading their
  component graph. (@tpaschalis)

- Fix graceful termination when receiving SIGTERM/CTRL_SHUTDOWN_EVENT
  signals. (@tpaschalis)

v0.35.2 (2023-07-27)
--------------------

### Bugfixes

- Fix issue where the flow mode UI would show an empty page when navigating to
  an unhealthy `prometheus.operator` component or a healthy
  `prometheus.operator` component which discovered no custom resources.
  (@rfratto)

- Fix panic when using `oauth2` without specifying `tls_config`. (@mattdurham)

- Fix issue where series records would never get written to the WAL if a scrape
  was rolled back, resulting in "dropped sample for series that was not
  explicitly dropped via relabelling" log messages. (@rfratto)

- Fix RPM file digests so that installation on FIPS-enabled systems succeeds. (@andrewimeson)

### Other changes

- Compile journald support into builds of `grafana-agentctl` so
  `grafana-agentctl test-logs` functions as expected when testing tailing the
  systemd journal. (@rfratto)

v0.35.1 (2023-07-25)
--------------------

### Bugfixes

- Fix incorrect display of trace IDs in the automatic_logging processor of static mode's traces subsystem.
  Users of the static mode's service graph processor are also advised to upgrade,
  although the bug should theoretically not affect them. (@ptodev)

v0.35.0 (2023-07-18)
--------------------

> **BREAKING CHANGES**: This release has breaking changes. Please read entries
> carefully and consult the [upgrade guide][] for specific instructions.

### Breaking changes

- The algorithm for the "hash" action of `otelcol.processor.attributes` has changed.
  The change was made in PR [#22831](https://github.com/open-telemetry/opentelemetry-collector-contrib/pull/22831) of opentelemetry-collector-contrib. (@ptodev)

- `otelcol.exporter.loki` now includes the instrumentation scope in its output. (@ptodev)

- `otelcol.extension.jaeger_remote_sampling` removes the `/` HTTP endpoint. The `/sampling` endpoint is still functional.
  The change was made in PR [#18070](https://github.com/open-telemetry/opentelemetry-collector-contrib/pull/18070) of opentelemetry-collector-contrib. (@ptodev)

- The field `version` and `auth` struct block from `walk_params` in `prometheus.exporter.snmp` and SNMP integration have been removed. The auth block now can be configured at top level, together with `modules` (@marctc)

- Rename `discovery.file` to `local.file_match` to make it more clear that it
  discovers file on the local filesystem, and so it doesn't get confused with
  Prometheus' file discovery. (@rfratto)

- Remove the `discovery_target_decode` function in favor of using discovery
  components to better match the behavior of Prometheus' service discovery.
  (@rfratto)

- In the traces subsystem for Static mode, some metrics are removed and others are renamed. (@ptodev)
  - Removed metrics:
    - "blackbox_exporter_config_last_reload_success_timestamp_seconds" (gauge)
    - "blackbox_exporter_config_last_reload_successful" (gauge)
    - "blackbox_module_unknown_total" (counter)
    - "traces_processor_tail_sampling_count_traces_sampled" (counter)
    - "traces_processor_tail_sampling_new_trace_id_received" (counter)
    - "traces_processor_tail_sampling_sampling_decision_latency" (histogram)
    - "traces_processor_tail_sampling_sampling_decision_timer_latency" (histogram)
    - "traces_processor_tail_sampling_sampling_policy_evaluation_error" (counter)
    - "traces_processor_tail_sampling_sampling_trace_dropped_too_early" (counter)
    - "traces_processor_tail_sampling_sampling_traces_on_memory" (gauge)
    - "traces_receiver_accepted_spans" (counter)
    - "traces_receiver_refused_spans" (counter)
    - "traces_exporter_enqueue_failed_log_records" (counter)
    - "traces_exporter_enqueue_failed_metric_points" (counter)
    - "traces_exporter_enqueue_failed_spans" (counter)
    - "traces_exporter_queue_capacity" (gauge)
    - "traces_exporter_queue_size" (gauge)

  - Renamed metrics:
    - "traces_receiver_refused_spans" is renamed to "traces_receiver_refused_spans_total"
    - "traces_receiver_accepted_spans" is renamed to "traces_receiver_refused_spans_total"
    - "traces_exporter_sent_metric_points" is renamed to "traces_exporter_sent_metric_points_total"

- The `remote_sampling` block has been removed from `otelcol.receiver.jaeger`. (@ptodev)

- (Agent static mode) Jaeger remote sampling used to be configured using the Jaeger receiver configuration.
  This receiver was updated to a new version, where support for remote sampling in the receiver was removed.
  Jaeger remote sampling is available as a separate configuration field starting in v0.35.3. (@ptodev)

### Deprecations

- `otelcol.exporter.jaeger` has been deprecated and will be removed in Agent v0.38.0. (@ptodev)

### Features

- The Pyroscope scrape component computes and sends delta profiles automatically when required to reduce bandwidth usage. (@cyriltovena)

- Support `stage.geoip` in `loki.process`. (@akselleirv)

- Integrations: Introduce the `squid` integration. (@armstrmi)

- Support custom fields in MMDB file for `stage.geoip`. (@akselleirv)

- Added json_path function to river stdlib. (@jkroepke)

- Add `format`, `join`, `tp_lower`, `replace`, `split`, `trim`, `trim_prefix`, `trim_suffix`, `trim_space`, `to_upper` functions to river stdlib. (@jkroepke)

- Flow UI: Add a view for listing the Agent's peers status when clustering is enabled. (@tpaschalis)

- Add a new CLI command `grafana-agent convert` for converting a river file from supported formats to river. (@erikbaranowski)

- Add support to the `grafana-agent run` CLI for converting a river file from supported formats to river. (@erikbaranowski)

- Add boringcrypto builds and docker images for Linux arm64 and x64. (@mattdurham)

- New Grafana Agent Flow components:

  - `discovery.file` discovers scrape targets from files. (@spartan0x117)
  - `discovery.kubelet` collect scrape targets from the Kubelet API. (@gcampbell12)
  - `module.http` runs a Grafana Agent Flow module loaded from a remote HTTP endpoint. (@spartan0x117)
  - `otelcol.processor.attributes` accepts telemetry data from other `otelcol`
    components and modifies attributes of a span, log, or metric. (@ptodev)
  - `prometheus.exporter.cloudwatch` - scrape AWS CloudWatch metrics (@thepalbi)
  - `prometheus.exporter.elasticsearch` collects metrics from Elasticsearch. (@marctc)
  - `prometheus.exporter.kafka` collects metrics from Kafka Server. (@oliver-zhang)
  - `prometheus.exporter.mongodb` collects metrics from MongoDB. (@marctc)
  - `prometheus.exporter.squid` collects metrics from a squid server. (@armstrmi)
  - `prometheus.operator.probes` - discovers Probe resources in your Kubernetes
    cluster and scrape the targets they reference. (@captncraig)
  - `pyroscope.ebpf` collects system-wide performance profiles from the current
    host (@korniltsev)
  - `otelcol.exporter.loadbalancing` - export traces and logs to multiple OTLP gRPC
    endpoints in a load-balanced way. (@ptodev)

- New Grafana Agent Flow command line utilities:

  - `grafana-agent tools prometheus.remote_write` holds a collection of remote
    write-specific tools. These have been ported over from the `agentctl` command. (@rfratto)

- A new `action` argument for `otelcol.auth.headers`. (@ptodev)

- New `metadata_keys` and `metadata_cardinality_limit` arguments for `otelcol.processor.batch`. (@ptodev)

- New `boolean_attribute` and `ottl_condition` sampling policies for `otelcol.processor.tail_sampling`. (@ptodev)

- A new `initial_offset` argument for `otelcol.receiver.kafka`. (@ptodev)

### Enhancements

- Attributes and blocks set to their default values will no longer be shown in the Flow UI. (@rfratto)

- Tanka config: retain cAdvisor metrics for system processes (Kubelet, Containerd, etc.) (@bboreham)

- Update cAdvisor dependency to v0.47.0. (@jcreixell)

- Upgrade and improve Cloudwatch exporter integration (@thepalbi)

- Update `node_exporter` dependency to v1.6.0. (@spartan0x117)

- Enable `prometheus.relabel` to work with Prometheus' Native Histograms. (@tpaschalis)

- Update `dnsmasq_exporter` to last version. (@marctc)

- Add deployment spec options to describe operator's Prometheus Config Reloader image. (@alekseybb197)

- Update `module.git` with basic and SSH key authentication support. (@djcode)

- Support `clustering` block in `prometheus.operator.servicemonitors` and `prometheus.operator.podmonitors` components to distribute
  targets amongst clustered agents. (@captncraig)

- Update `redis_exporter` dependency to v1.51.0. (@jcreixell)

- The Grafana Agent mixin now includes a dashboard for the logs pipeline. (@thampiotr)

- The Agent Operational dashboard of Grafana Agent mixin now has more descriptive panel titles, Y-axis units

- Add `write_relabel_config` to `prometheus.remote_write` (@jkroepke)

- Update OpenTelemetry Collector dependencies from v0.63.0 to v0.80.0. (@ptodev)

- Allow setting the node name for clustering with a command-line flag. (@tpaschalis)

- Allow `prometheus.exporter.snmp` and SNMP integration to be configured passing a YAML block. (@marctc)

- Some metrics have been added to the traces subsystem for Static mode. (@ptodev)
  - "traces_processor_batch_batch_send_size" (histogram)
  - "traces_processor_batch_batch_size_trigger_send_total" (counter)
  - "traces_processor_batch_metadata_cardinality" (gauge)
  - "traces_processor_batch_timeout_trigger_send_total" (counter)
  - "traces_rpc_server_duration" (histogram)
  - "traces_exporter_send_failed_metric_points_total" (counter)
  - "traces_exporter_send_failed_spans_total" (counter)
  - "traces_exporter_sent_spans_total" (counter)

- Added support for custom `length` time setting in Cloudwatch component and integration. (@thepalbi)

### Bugfixes

- Fix issue where `remote.http` incorrectly had a status of "Unknown" until the
  period specified by the polling frquency elapsed. (@rfratto)


- Add signing region to remote.s3 component for use with custom endpoints so that Authorization Headers work correctly when
  proxying requests. (@mattdurham)

- Fix oauth default scope in `loki.source.azure_event_hubs`. (@akselleirv)

- Fix bug where `otelcol.exporter.otlphttp` ignores configuration for `traces_endpoint`, `metrics_endpoint`, and `logs_endpoint` attributes. (@SimoneFalzone)

- Fix issue in `prometheus.remote_write` where the `queue_config` and
  `metadata_config` blocks used incorrect defaults when not specified in the
  config file. (@rfratto)

- Fix issue where published RPMs were not signed. (@rfratto)

- Fix issue where flow mode exports labeled as "string or secret" could not be
  used in a binary operation. (@rfratto)

- Fix Grafana Agent mixin's "Agent Operational" dashboard expecting pods to always have `grafana-agent-.*` prefix. (@thampiotr)

- Change the HTTP Path and Data Path from the controller-local ID to the global ID for components loaded from within a module loader. (@spartan0x117)

- Fix bug where `stage.timestamp` in `loki.process` wasn't able to correctly
  parse timezones. This issue only impacts the dedicated `grafana-agent-flow`
  binary. (@rfratto)

- Fix bug where JSON requests to `loki.source.api` would not be handled correctly. This adds `/loki/api/v1/raw` and `/loki/api/v1/push` endpoints to `loki.source.api` and maps the `/api/v1/push` and `/api/v1/raw` to
  the `/loki` prefixed endpoints. (@mattdurham)

- Upgrade `loki.write` dependencies to latest changes. (@thepalbi)

### Other changes

- Mongodb integration has been re-enabled. (@jcreixell, @marctc)
- Build with go 1.20.6 (@captncraig)

- Clustering for Grafana Agent in flow mode has graduated from experimental to beta.

v0.34.3 (2023-06-27)
--------------------

### Bugfixes

- Fixes a bug in conversion of OpenTelemetry histograms when exported to Prometheus. (@grcevski)
- Enforce sha256 digest signing for rpms enabling installation on FIPS-enabled OSes. (@kfriedrich123)
- Fix panic from improper startup ordering in `prometheus.operator.servicemonitors`. (@captncraig)

v0.34.2 (2023-06-20)
--------------------

### Enhancements

- Replace map cache in prometheus.relabel with an LRU cache. (@mattdurham)
- Integrations: Extend `statsd` integration to configure relay endpoint. (@arminaaki)

### Bugfixes

- Fix a bug where `prometheus.relabel` would not correctly relabel when there is a cache miss. (@thampiotr)
- Fix a bug where `prometheus.relabel` would not correctly relabel exemplars or metadata. (@tpaschalis)
- Fixes several issues with statsd exporter. (@jcreixell, @marctc)

### Other changes

- Mongodb integration has been disabled for the time being due to licensing issues. (@jcreixell)

v0.34.1 (2023-06-12)
--------------------

### Bugfixes

- Fixed application of sub-collector defaults using the `windows_exporter` integration or `prometheus.exporter.windows`. (@mattdurham)

- Fix issue where `remote.http` did not fail early if the initial request
  failed. This caused failed requests to initially export empty values, which
  could lead to propagating issues downstream to other components which expect
  the export to be non-empty. (@rfratto)

- Allow `bearerTokenFile` field to be used in ServiceMonitors. (@captncraig)

- Fix issue where metrics and traces were not recorded from components within modules. (@mattdurham)

- `service_name` label is inferred from discovery meta labels in `pyroscope.scrape` (@korniltsev)

### Other changes

- Add logging to failed requests in `remote.http`. (@rfratto)

v0.34.0 (2023-06-08)
--------------------

### Breaking changes

- The experimental dynamic configuration feature has been removed in favor of Flow mode. (@mattdurham)

- The `oracledb` integration configuration has removed a redundant field `metrics_scrape_interval`. Use the `scrape_interval` parameter of the integration if a custom scrape interval is required. (@schmikei)

- Upgrade the embedded windows_exporter to commit 79781c6. (@jkroepke)

- Prometheus exporters in Flow mode now set the `instance` label to a value similar to the one they used to have in Static mode (<hostname> by default, customized by some integrations). (@jcreixell)

- `phlare.scrape` and `phlare.write` have been renamed to `pyroscope.scrape` and `pyroscope.scrape`. (@korniltsev)

### Features

- New Grafana Agent Flow components:
  - `loki.source.api` - receive Loki log entries over HTTP (e.g. from other agents). (@thampiotr)
  - `prometheus.operator.servicemonitors` discovers ServiceMonitor resources in your Kubernetes cluster and scrape
    the targets they reference. (@captncraig, @marctc, @jcreixell)
  - `prometheus.receive_http` - receive Prometheus metrics over HTTP (e.g. from other agents). (@thampiotr)
  - `remote.vault` retrieves a secret from Vault. (@rfratto)
  - `prometheus.exporter.snowflake` collects metrics from a snowflake database (@jonathanWamsley)
  - `prometheus.exporter.mssql` collects metrics from Microsoft SQL Server (@jonathanwamsley)
  - `prometheus.exporter.oracledb` collects metrics from oracledb (@jonathanwamsley)
  - `prometheus.exporter.dnsmasq` collects metrics from a dnsmasq server. (@spartan0x117)
  - `loki.source.awsfirehose` - receive Loki log entries from AWS Firehose via HTTP (@thepalbi)
  - `discovery.http` service discovery via http. (@captncraig)

- Added new functions to the River standard library:
  - `coalesce` returns the first non-zero value from a list of arguments. (@jkroepke)
  - `nonsensitive` converts a River secret back into a string. (@rfratto)

### Enhancements

- Support to attach node metadata to pods and endpoints targets in
  `discovery.kubernetes`. (@laurovenancio)

- Support ability to add optional custom headers to `loki.write` endpoint block (@aos)

- Support in-memory HTTP traffic for Flow components. `prometheus.exporter`
  components will now export a target containing an internal HTTP address.
  `prometheus.scrape`, when given that internal HTTP address, will connect to
  the server in-memory, bypassing the network stack. Use the new
  `--server.http.memory-addr` flag to customize which address is used for
  in-memory traffic. (@rfratto)
- Disable node_exporter on Windows systems (@jkroepke)
- Operator support for OAuth 2.0 Client in LogsClientSpec (@DavidSpek)

- Support `clustering` block in `phlare.scrape` components to distribute
  targets amongst clustered agents. (@rfratto)

- Delete stale series after a single WAL truncate instead of two. (@rfratto)

- Update OracleDB Exporter dependency to 0.5.0 (@schmikei)

- Embed Google Fonts on Flow UI (@jkroepke)

- Enable Content-Security-Policies on Flow UI (@jkroepke)

- Update azure-metrics-exporter to v0.0.0-20230502203721-b2bfd97b5313 (@kgeckhart)

- Update azidentity dependency to v1.3.0. (@akselleirv)

- Add custom labels to journal entries in `loki.source.journal` (@sbhrule15)

- `prometheus.operator.podmonitors` and `prometheus.operator.servicemonitors` can now access cluster secrets for authentication to targets. (@captncraig)

### Bugfixes

- Fix `loki.source.(gcplog|heroku)` `http` and `grpc` blocks were overriding defaults with zero-values
  on non-present fields. (@thepalbi)

- Fix an issue where defining `logging` or `tracing` blocks inside of a module
  would generate a panic instead of returning an error. (@erikbaranowski)

- Fix an issue where not specifying either `http` nor `grpc` blocks could result
  in a panic for `loki.source.heroku` and `loki.source.gcplog` components. (@thampiotr)

- Fix an issue where build artifacts for IBM S390x were being built with the
  GOARCH value for the PPC64 instead. (tpaschalis)

- Fix an issue where the Grafana Agent Flow RPM used the wrong path for the
  environment file, preventing the service from loading. (@rfratto)

- Fix an issue where the cluster advertise address was overwriting the join
  addresses. (@laurovenancio)

- Fix targets deduplication when clustering mode is enabled. (@laurovenancio)

- Fix issue in operator where any version update will restart all agent pods simultaneously. (@captncraig)

- Fix an issue where `loki.source.journald` did not create the positions
  directory with the appropriate permissions. (@tpaschalis)

- Fix an issue where fanning out log entries to multiple `loki.process`
  components lead to a race condition. (@tpaschalis)

- Fix panic in `prometheus.operator.servicemonitors` from relabel rules without certain defaults. (@captncraig)

- Fix issue in modules export cache throwing uncomparable errors. (@mattdurham)

- Fix issue where the UI could not navigate to components loaded by modules. (@rfratto)

- Fix issue where using exporters inside modules failed due to not passing the in-memory address dialer. (@mattdurham)

- Add signing region to remote.s3 component for use with custom endpoints so that Authorization Headers work correctly when
  proxying requests. (@mattdurham)

- Fix missing `instance` key for `prometheus.exporter.dnsmasq` component. (@spartan0x117)

### Other changes

- Add metrics when clustering mode is enabled. (@rfratto)
- Document debug metric `loki_process_dropped_lines_by_label_total` in loki.process. (@akselleirv)

- Add `agent_wal_out_of_order_samples_total` metric to track samples received
  out of order. (@rfratto)

- Add CLI flag `--server.http.enable-pprof` to grafana-agent-flow to conditionally enable `/debug/pprof` endpoints (@jkroepke)

- Use Go 1.20.4 for builds. (@tpaschalis)

- Integrate the new ExceptionContext which was recently added to the Faro Web-SDK in the
  app_agent_receiver Payload. (@codecapitano)

- Flow clustering: clusters will now use 512 tokens per node for distributing
  work, leading to better distribution. However, rolling out this change will
  cause some incorrerct or missing assignments until all nodes are updated. (@rfratto)

- Change the Docker base image for Linux containers to `ubuntu:lunar`.
  (@rfratto)

v0.33.2 (2023-05-11)
--------------------

### Bugfixes

- Fix issue where component evaluation time was overridden by a "default
  health" message. (@rfratto)

- Honor timeout when trying to establish a connection to another agent in Flow
  clustering mode. (@rfratto)

- Fix an issue with the grafana/agent windows docker image entrypoint
  not targeting the right location for the config. (@erikbaranowski)

- Fix issue where the `node_exporter` integration and
  `prometheus.exporter.unix` `diskstat_device_include` component could not set
  the allowlist field for the diskstat collector. (@tpaschalis)

- Fix an issue in `loki.source.heroku` where updating the `labels` or `use_incoming_timestamp`
  would not take effect. (@thampiotr)

- Flow: Fix an issue within S3 Module where the S3 path was not parsed correctly when the
  path consists of a parent directory. (@jastisriradheshyam)

- Flow: Fix an issue on Windows where `prometheus.remote_write` failed to read
  WAL checkpoints. This issue led to memory leaks once the initial checkpoint
  was created, and prevented a fresh process from being able to deliver metrics
  at all. (@rfratto)

- Fix an issue where the `loki.source.kubernetes` component could lead to
  the Agent crashing due to a race condition. (@tpaschalis)

### Other changes

- The `phlare.scrape` Flow component `fetch profile failed` log has been set to
  `debug` instead of `error`. (@erikbaranowski)

v0.33.1 (2023-05-01)
--------------------

### Bugfixes

- Fix spelling of the `frequency` argument on the `local.file` component.
  (@tpaschalis)

- Fix bug where some capsule values (such as Prometheus receivers) could not
  properly be used as an argument to a module. (@rfratto)

- Fix version information not displaying correctly when passing the `--version`
  flag or in the `agent_build_info` metric. (@rfratto)

- Fix issue in `loki.source.heroku` and `loki.source.gcplog` where updating the
  component would cause Grafana Agent Flow's Prometheus metrics endpoint to
  return an error until the process is restarted. (@rfratto)

- Fix issue in `loki.source.file` where updating the component caused
  goroutines to leak. (@rfratto)

### Other changes

- Support Bundles report the status of discovered log targets. (@tpaschalis)

v0.33.0 (2023-04-25)
--------------------

### Breaking changes

- Support for 32-bit ARM builds is removed for the foreseeable future due to Go
  compiler issues. We will consider bringing back 32-bit ARM support once our Go
  compiler issues are resolved and 32-bit ARM builds are stable. (@rfratto)

- Agent Management: `agent_management.api_url` config field has been replaced by
`agent_management.host`. The API path and version is now defined by the Agent. (@jcreixell)

- Agent Management: `agent_management.protocol` config field now allows defining "http" and "https" explicitly. Previously, "http" was previously used for both, with the actual protocol used inferred from the api url, which led to confusion. When upgrading, make sure to set to "https" when replacing `api_url` with `host`. (@jcreixell)

- Agent Management: `agent_management.remote_config_cache_location` config field has been replaced by
`agent_management.remote_configuration.cache_location`. (@jcreixell)

- Remove deprecated symbolic links to to `/bin/agent*` in Docker containers,
  as planned in v0.31. (@tpaschalis)

### Deprecations

- [Dynamic Configuration](https://grafana.com/docs/agent/latest/cookbook/dynamic-configuration/) will be removed in v0.34. Grafana Agent Flow supersedes this functionality. (@mattdurham)

### Features

- New Grafana Agent Flow components:

  - `discovery.dns` DNS service discovery. (@captncraig)
  - `discovery.ec2` service discovery for aws ec2. (@captncraig)
  - `discovery.lightsail` service discovery for aws lightsail. (@captncraig)
  - `discovery.gce` discovers resources on Google Compute Engine (GCE). (@marctc)
  - `discovery.digitalocean` provides service discovery for DigitalOcean. (@spartan0x117)
  - `discovery.consul` service discovery for Consul. (@jcreixell)
  - `discovery.azure` provides service discovery for Azure. (@spartan0x117)
  - `module.file` runs a Grafana Agent Flow module loaded from a file on disk.
    (@erikbaranowski)
  - `module.git` runs a Grafana Agent Flow module loaded from a file within a
    Git repository. (@rfratto)
  - `module.string` runs a Grafana Agent Flow module passed to the component by
    an expression containing a string. (@erikbaranowski, @rfratto)
  - `otelcol.auth.oauth2` performs OAuth 2.0 authentication for HTTP and gRPC
    based OpenTelemetry exporters. (@ptodev)
  - `otelcol.extension.jaeger_remote_sampling` provides an endpoint from which to
    pull Jaeger remote sampling documents. (@joe-elliott)
  - `otelcol.exporter.logging` accepts OpenTelemetry data from other `otelcol` components and writes it to the console. (@erikbaranowski)
  - `otelcol.auth.sigv4` performs AWS Signature Version 4 (SigV4) authentication
    for making requests to AWS services via `otelcol` components that support
    authentication extensions. (@ptodev)
  - `prometheus.exporter.blackbox` collects metrics from Blackbox exporter. (@marctc)
  - `prometheus.exporter.mysql` collects metrics from a MySQL database. (@spartan0x117)
  - `prometheus.exporter.postgres` collects metrics from a PostgreSQL database. (@spartan0x117)
  - `prometheus.exporter.statsd` collects metrics from a Statsd instance. (@gaantunes)
  - `prometheus.exporter.snmp` collects metrics from SNMP exporter. (@marctc)
  - `prometheus.operator.podmonitors` discovers PodMonitor resources in your Kubernetes cluster and scrape
    the targets they reference. (@captncraig, @marctc, @jcreixell)
  - `prometheus.exporter.windows` collects metrics from a Windows instance. (@jkroepke)
  - `prometheus.exporter.memcached` collects metrics from a Memcached server. (@spartan0x117)
  - `loki.source.azure_event_hubs` reads messages from Azure Event Hub using Kafka and forwards them to other   `loki` components. (@akselleirv)

- Add support for Flow-specific system packages:

  - Flow-specific DEB packages. (@rfratto, @robigan)
  - Flow-specific RPM packages. (@rfratto, @robigan)
  - Flow-specific macOS Homebrew Formula. (@rfratto)
  - Flow-specific Windows installer. (@rfratto)

  The Flow-specific packages allow users to install and run Grafana Agent Flow
  alongside an existing installation of Grafana Agent.

- Agent Management: Add support for integration snippets. (@jcreixell)

- Flow: Introduce a gossip-over-HTTP/2 _clustered mode_. `prometheus.scrape`
  component instances can opt-in to distributing scrape load between cluster
  peers. (@tpaschalis)

### Enhancements

- Flow: Add retries with backoff logic to Phlare write component. (@cyriltovena)

- Operator: Allow setting runtimeClassName on operator-created pods. (@captncraig)

- Operator: Transparently compress agent configs to stay under size limitations. (@captncraig)

- Update Redis Exporter Dependency to v1.49.0. (@spartan0x117)

- Update Loki dependency to the k144 branch. (@andriikushch)

- Flow: Add OAUTHBEARER mechanism to `loki.source.kafka` using Azure as provider. (@akselleirv)

- Update Process Exporter dependency to v0.7.10. (@spartan0x117)

- Agent Management: Introduces backpressure mechanism for remote config fetching (obeys 429 request
  `Retry-After` header). (@spartan0x117)

- Flow: support client TLS settings (CA, client certificate, client key) being
  provided from other components for the following components:

  - `discovery.docker`
  - `discovery.kubernetes`
  - `loki.source.kafka`
  - `loki.source.kubernetes`
  - `loki.source.podlogs`
  - `loki.write`
  - `mimir.rules.kubernetes`
  - `otelcol.auth.oauth2`
  - `otelcol.exporter.jaeger`
  - `otelcol.exporter.otlp`
  - `otelcol.exporter.otlphttp`
  - `otelcol.extension.jaeger_remote_sampling`
  - `otelcol.receiver.jaeger`
  - `otelcol.receiver.kafka`
  - `phlare.scrape`
  - `phlare.write`
  - `prometheus.remote_write`
  - `prometheus.scrape`
  - `remote.http`

- Flow: support server TLS settings (client CA, server certificate, server key)
  being provided from other components for the following components:

  - `loki.source.syslog`
  - `otelcol.exporter.otlp`
  - `otelcol.extension.jaeger_remote_sampling`
  - `otelcol.receiver.jaeger`
  - `otelcol.receiver.opencensus`
  - `otelcol.receiver.zipkin`

- Flow: Define custom http method and headers in `remote.http` component (@jkroepke)

- Flow: Add config property to `prometheus.exporter.blackbox` to define the config inline (@jkroepke)

- Update Loki Dependency to k146 which includes configurable file watchers (@mattdurham)

### Bugfixes

- Flow: fix issue where Flow would return an error when trying to access a key
  of a map whose value was the zero value (`null`, `0`, `false`, `[]`, `{}`).
  Whether an error was returned depended on the internal type of the value.
  (@rfratto)

- Flow: fix issue where using the `jaeger_remote` sampler for the `tracing`
  block would fail to parse the response from the remote sampler server if it
  used strings for the strategy type. This caused sampling to fall back
  to the default rate. (@rfratto)

- Flow: fix issue where components with no arguments like `loki.echo` were not
  viewable in the UI. (@rfratto)

- Flow: fix deadlock in `loki.source.file` where terminating tailers would hang
  while flushing remaining logs, preventing `loki.source.file` from being able
  to update. (@rfratto)

- Flow: fix deadlock in `loki.process` where a component with no stages would
  hang forever on handling logs. (@rfratto)

- Fix issue where a DefaultConfig might be mutated during unmarshaling. (@jcreixell)

- Fix issues where CloudWatch Exporter cannot use FIPS Endpoints outside of USA regions (@aglees)

- Fix issue where scraping native Prometheus histograms would leak memory.
  (@rfratto)

- Flow: fix issue where `loki.source.docker` component could deadlock. (@tpaschalis)

- Flow: fix issue where `prometheus.remote_write` created unnecessary extra
  child directories to store the WAL in. (@rfratto)

- Fix internal metrics reported as invalid by promtool's linter. (@tpaschalis)

- Fix issues with cri stage which treats partial line coming from any stream as same. (@kavirajk @aglees)

- Operator: fix for running multiple operators with different `--agent-selector` flags. (@captncraig)

- Operator: respect FilterRunning on PodMonitor and ServiceMonitor resources to only scrape running pods. (@captncraig)

- Fixes a bug where the github exporter would get stuck in an infinite loop under certain conditions. (@jcreixell)

- Fix bug where `loki.source.docker` always failed to start. (@rfratto)

### Other changes

- Grafana Agent Docker containers and release binaries are now published for
  s390x. (@rfratto)

- Use Go 1.20.3 for builds. (@rfratto)

- Change the Docker base image for Linux containers to `ubuntu:kinetic`.
  (@rfratto)

- Update prometheus.remote_write defaults to match new prometheus
  remote-write defaults. (@erikbaranowski)

v0.32.1 (2023-03-06)
--------------------

### Bugfixes

- Flow: Fixes slow reloading of targets in `phlare.scrape` component. (@cyriltovena)

- Flow: add a maximum connection lifetime of one hour when tailing logs from
  `loki.source.kubernetes` and `loki.source.podlogs` to recover from an issue
  where the Kubernetes API server stops responding with logs without closing
  the TCP connection. (@rfratto)

- Flow: fix issue in `loki.source.kubernetes` where `__pod__uid__` meta label
  defaulted incorrectly to the container name, causing tailers to never
  restart. (@rfratto)

v0.32.0 (2023-02-28)
--------------------

### Breaking changes

- Support for the embedded Flow UI for 32-bit ARMv6 builds is temporarily
  removed. (@rfratto)

- Node Exporter configuration options changed to align with new upstream version (@Thor77):

  - `diskstats_ignored_devices` is now `diskstats_device_exclude` in agent configuration.
  - `ignored_devices` is now `device_exclude` in flow configuration.

- Some blocks in Flow components have been merged with their parent block to make the block hierarchy smaller:

  - `discovery.docker > http_client_config` is merged into the `discovery.docker` block. (@erikbaranowski)
  - `discovery.kubernetes > http_client_config` is merged into the `discovery.kubernetes` block. (@erikbaranowski)
  - `loki.source.kubernetes > client > http_client_config` is merged into the `client` block. (@erikbaranowski)
  - `loki.source.podlogs > client > http_client_config` is merged into the `client` block. (@erikbaranowski)
  - `loki.write > endpoint > http_client_config` is merged into the `endpoint` block. (@erikbaranowski)
  - `mimir.rules.kubernetes > http_client_config` is merged into the `mimir.rules.kubernetes` block. (@erikbaranowski)
  - `otelcol.receiver.opencensus > grpc` is merged into the `otelcol.receiver.opencensus` block. (@ptodev)
  - `otelcol.receiver.zipkin > http` is merged into the `otelcol.receiver.zipkin` block. (@ptodev)
  - `phlare.scrape > http_client_config` is merged into the `phlare.scrape` block. (@erikbaranowski)
  - `phlare.write > endpoint > http_client_config` is merged into the `endpoint` block. (@erikbaranowski)
  - `prometheus.remote_write > endpoint > http_client_config` is merged into the `endpoint` block. (@erikbaranowski)
  - `prometheus.scrape > http_client_config` is merged into the `prometheus.scrape` block. (@erikbaranowski)

- The `loki.process` component now uses a combined name for stages, simplifying
  the block hierarchy. For example, the `stage > json` block hierarchy is now a
  single block called `stage.json`. All stage blocks in `loki.process` have
  been updated to use this simplified hierarchy. (@tpaschalis)

- `remote.s3` `client_options` block has been renamed to `client`. (@mattdurham)

- Renamed `prometheus.integration.node_exporter` to `prometheus.exporter.unix`. (@jcreixell)

- As first announced in v0.30, support for the `EXPERIMENTAL_ENABLE_FLOW`
  environment variable has been removed in favor of `AGENT_MODE=flow`.
  (@rfratto)

### Features

- New integrations:

  - `oracledb` (@schmikei)
  - `mssql` (@binaryfissiongames)
  - `cloudwatch metrics` (@thepalbi)
  - `azure` (@kgeckhart)
  - `gcp` (@kgeckhart, @ferruvich)

- New Grafana Agent Flow components:

  - `loki.echo` writes received logs to stdout. (@tpaschalis, @rfratto)
  - `loki.source.docker` reads logs from Docker containers and forwards them to
    other `loki` components. (@tpaschalis)
  - `loki.source.kafka` reads logs from Kafka events and forwards them to other
    `loki` components. (@erikbaranowski)
  - `loki.source.kubernetes_events` watches for Kubernetes Events and converts
    them into log lines to forward to other `loki` components. It is the
    equivalent of the `eventhandler` integration. (@rfratto)
  - `otelcol.processor.tail_sampling` samples traces based on a set of defined
    policies from `otelcol` components before forwarding them to other
    `otelcol` components. (@erikbaranowski)
  - `prometheus.exporter.apache` collects metrics from an apache web server
    (@captncraig)
  - `prometheus.exporter.consul` collects metrics from a consul installation
    (@captncraig)
  - `prometheus.exporter.github` collects metrics from GitHub (@jcreixell)
  - `prometheus.exporter.process` aggregates and collects metrics by scraping
    `/proc`. (@spartan0x117)
  - `prometheus.exporter.redis` collects metrics from a redis database
    (@spartan0x117)

### Enhancements

- Flow: Support `keepequal` and `dropequal` actions for relabeling. (@cyriltovena)

- Update Prometheus Node Exporter integration to v1.5.0. (@Thor77)

- Grafana Agent Flow will now reload the config file when `SIGHUP` is sent to
  the process. (@rfratto)

- If using the official RPM and DEB packages for Grafana Agent, invoking
  `systemctl reload grafana-agent` will now reload the configuration file.
  (@rfratto)

- Flow: the `loki.process` component now implements all the same processing
  stages as Promtail's pipelines. (@tpaschalis)

- Flow: new metric for `prometheus.scrape` -
  `agent_prometheus_scrape_targets_gauge`. (@ptodev)

- Flow: new metric for `prometheus.scrape` and `prometheus.relabel` -
  `agent_prometheus_forwarded_samples_total`. (@ptodev)

- Flow: add `constants` into the standard library to expose the hostname, OS,
  and architecture of the system Grafana Agent is running on. (@rfratto)

- Flow: add timeout to loki.source.podlogs controller setup. (@polyrain)

### Bugfixes

- Fixed a reconciliation error in Grafana Agent Operator when using `tlsConfig`
  on `Probe`. (@supergillis)

- Fix issue where an empty `server:` config stanza would cause debug-level logging.
  An empty `server:` is considered a misconfiguration, and thus will error out.
  (@neomantra)

- Flow: fix an error where some error messages that crossed multiple lines
  added extra an extra `|` character when displaying the source file on the
  starting line. (@rfratto)

- Flow: fix issues in `agent fmt` where adding an inline comment on the same
  line as a `[` or `{` would cause indentation issues on subsequent lines.
  (@rfratto)

- Flow: fix issues in `agent fmt` where line comments in arrays would be given
  the wrong identation level. (@rfratto)

- Flow: fix issues with `loki.file` and `loki.process` where deadlock contention or
  logs fail to process. (@mattdurham)

- Flow: `oauth2 > tls_config` was documented as a block but coded incorrectly as
  an attribute. This is now a block in code. This impacted `discovery.docker`,
  `discovery.kubernetes`, `loki.source.kubernetes`, `loki.write`,
  `mimir.rules.kubernetes`, `phlare.scrape`, `phlare.write`,
  `prometheus.remote_write`, `prometheus.scrape`, and `remote.http`
  (@erikbaranowski)

- Flow: Fix issue where using `river:",label"` causes the UI to return nothing. (@mattdurham)

### Other changes

- Use Go 1.20 for builds. (@rfratto)

- The beta label from Grafana Agent Flow has been removed. A subset of Flow
  components are still marked as beta or experimental:

  - `loki.echo` is explicitly marked as beta.
  - `loki.source.kubernetes` is explicitly marked as experimental.
  - `loki.source.podlogs` is explicitly marked as experimental.
  - `mimir.rules.kubernetes` is explicitly marked as beta.
  - `otelcol.processor.tail_sampling` is explicitly marked as beta.
  - `otelcol.receiver.loki` is explicitly marked as beta.
  - `otelcol.receiver.prometheus` is explicitly marked as beta.
  - `phlare.scrape` is explicitly marked as beta.
  - `phlare.write` is explicitly marked as beta.

v0.31.3 (2023-02-13)
--------------------

### Bugfixes

- `loki.source.cloudflare`: fix issue where the `zone_id` argument
  was being ignored, and the `api_token` argument was being used for the zone
  instead. (@rfratto)

- `loki.source.cloudflare`: fix issue where `api_token` argument was not marked
  as a sensitive field. (@rfratto)

v0.31.2 (2023-02-08)
--------------------

### Other changes

- In the Agent Operator, upgrade the `prometheus-config-reloader` dependency
  from version 0.47.0 to version 0.62.0. (@ptodev)

v0.31.1 (2023-02-06)
--------------------

> **BREAKING CHANGES**: This release has breaking changes. Please read entries
> carefully and consult the [upgrade guide][] for specific instructions.

### Breaking changes

- All release Windows `.exe` files are now published as a zip archive.
  Previously, `grafana-agent-installer.exe` was unzipped. (@rfratto)

### Other changes

- Support Go 1.20 for builds. Official release binaries are still produced
  using Go 1.19. (@rfratto)

v0.31.0 (2023-01-31)
--------------------

> **BREAKING CHANGES**: This release has breaking changes. Please read entries
> carefully and consult the [upgrade guide][] for specific instructions.

### Breaking changes

- Release binaries (including inside Docker containers) have been renamed to be
  prefixed with `grafana-` (@rfratto):

  - `agent` is now `grafana-agent`.
  - `agentctl` is now `grafana-agentctl`.
  - `agent-operator` is now `grafana-agent-operator`.

### Deprecations

- A symbolic link in Docker containers from the old binary name to the new
  binary name has been added. These symbolic links will be removed in v0.33. (@rfratto)

### Features

- New Grafana Agent Flow components:

  - `loki.source.cloudflare` reads logs from Cloudflare's Logpull API and
    forwards them to other `loki` components. (@tpaschalis)
  - `loki.source.gcplog` reads logs from GCP cloud resources using Pub/Sub
    subscriptions and forwards them to other `loki` components. (@tpaschalis)
  - `loki.source.gelf` listens for Graylog logs. (@mattdurham)
  - `loki.source.heroku` listens for Heroku messages over TCP a connection and
    forwards them to other `loki` components. (@erikbaranowski)
  - `loki.source.journal` read messages from systemd journal. (@mattdurham)
  - `loki.source.kubernetes` collects logs from Kubernetes pods using the
    Kubernetes API. (@rfratto)
  - `loki.source.podlogs` discovers PodLogs resources on Kubernetes and
    uses the Kubernetes API to collect logs from the pods specified by the
    PodLogs resource. (@rfratto)
  - `loki.source.syslog` listens for Syslog messages over TCP and UDP
    connections and forwards them to other `loki` components. (@tpaschalis)
  - `loki.source.windowsevent` reads logs from Windows Event Log. (@mattdurham)
  - `otelcol.exporter.jaeger` forwards OpenTelemetry data to a Jaeger server.
    (@erikbaranowski)
  - `otelcol.exporter.loki` forwards OTLP-formatted data to compatible `loki`
    receivers. (@tpaschalis)
  - `otelcol.receiver.kafka` receives telemetry data from Kafka. (@rfratto)
  - `otelcol.receiver.loki` receives Loki logs, converts them to the OTLP log
    format and forwards them to other `otelcol` components. (@tpaschalis)
  - `otelcol.receiver.opencensus` receives OpenConsensus-formatted traces or
    metrics. (@ptodev)
  - `otelcol.receiver.zipkin` receives Zipkin-formatted traces. (@rfratto)
  - `phlare.scrape` collects application performance profiles. (@cyriltovena)
  - `phlare.write` sends application performance profiles to Grafana Phlare.
    (@cyriltovena)
  - `mimir.rules.kubernetes` discovers `PrometheusRule` Kubernetes resources and
    loads them into a Mimir instance. (@Logiraptor)

- Flow components which work with relabeling rules (`discovery.relabel`,
  `prometheus.relabel` and `loki.relabel`) now export a new value named Rules.
  This value returns a copy of the currently configured rules. (@tpaschalis)

- New experimental feature: agent-management. Polls configured remote API to fetch new configs. (@spartan0x117)

- Introduce global configuration for logs. (@jcreixell)

### Enhancements

- Handle faro-web-sdk `View` meta in app_agent_receiver. (@rlankfo)

- Flow: the targets in debug info from `loki.source.file` are now individual blocks. (@rfratto)

- Grafana Agent Operator: add [promtail limit stage](https://grafana.com/docs/loki/latest/clients/promtail/stages/limit/) to the operator. (@spartan0x117)

### Bugfixes

- Flow UI: Fix the issue with messy layout on the component list page while
  browser window resize (@xiyu95)

- Flow UI: Display the values of all attributes unless they are nil. (@ptodev)

- Flow: `prometheus.relabel` and `prometheus.remote_write` will now error if they have exited. (@ptodev)

- Flow: Fix issue where negative numbers would convert to floating-point values
  incorrectly, treating the sign flag as part of the number. (@rfratto)

- Flow: fix a goroutine leak when `loki.source.file` is passed more than one
  target with identical set of public labels. (@rfratto)

- Fix issue where removing and re-adding log instance configurations causes an
  error due to double registration of metrics (@spartan0x117, @jcreixell)

### Other changes

- Use Go 1.19.4 for builds. (@erikbaranowski)

- New windows containers for agent and agentctl. These can be found moving forward with the ${Version}-windows tags for grafana/agent and grafana/agentctl docker images (@erikbaranowski)

v0.30.2 (2023-01-11)
--------------------

### Bugfixes

- Flow: `prometheus.relabel` will no longer modify the labels of the original
  metrics, which could lead to the incorrect application of relabel rules on
  subsequent relabels. (@rfratto)

- Flow: `loki.source.file` will no longer deadlock other components if log
  lines cannot be sent to Loki. `loki.source.file` will wait for 5 seconds per
  file to finish flushing read logs to the client, after which it will drop
  them, resulting in lost logs. (@rfratto)

- Operator: Fix the handling of the enableHttp2 field as a boolean in
  `pod_monitor` and `service_monitor` templates. (@tpaschalis)

v0.30.1 (2022-12-23)
--------------------

### Bugfixes

- Fix issue where journald support was accidentally removed. (@tpaschalis)

- Fix issue where some traces' metrics where not collected. (@marctc)

v0.30.0 (2022-12-20)
--------------------

> **BREAKING CHANGES**: This release has breaking changes. Please read entries
> carefully and consult the [upgrade guide][] for specific instructions.

### Breaking changes

- The `ebpf_exporter` integration has been removed due to issues with static
  linking. It may be brought back once these are resolved. (@tpaschalis)

### Deprecations

- The `EXPERIMENTAL_ENABLE_FLOW` environment variable is deprecated in favor of
  `AGENT_MODE=flow`. Support for `EXPERIMENTAL_ENABLE_FLOW` will be removed in
  v0.32. (@rfratto)

### Features

- `grafana-agent-operator` supports oauth2 as an authentication method for
  remote_write. (@timo-42)

- Grafana Agent Flow: Add tracing instrumentation and a `tracing` block to
  forward traces to `otelcol` component. (@rfratto)

- Grafana Agent Flow: Add a `discovery_target_decode` function to decode a JSON
  array of discovery targets corresponding to Prometheus' HTTP and file service
  discovery formats. (@rfratto)

- New Grafana Agent Flow components:

  - `remote.http` polls an HTTP URL and exposes the response body as a string
    or secret to other components. (@rfratto)

  - `discovery.docker` discovers Docker containers from a Docker Engine host.
    (@rfratto)

  - `loki.source.file` reads and tails files for log entries and forwards them
    to other `loki` components. (@tpaschalis)

  - `loki.write` receives log entries from other `loki` components and sends
    them over to a Loki instance. (@tpaschalis)

  - `loki.relabel` receives log entries from other `loki` components and
    rewrites their label set. (@tpaschalis)

  - `loki.process` receives log entries from other `loki` components and runs
    one or more processing stages. (@tpaschalis)

  - `discovery.file` discovers files on the filesystem following glob
    patterns. (@mattdurham)

- Integrations: Introduce the `snowflake` integration. (@binaryfissiongames)

### Enhancements

- Update agent-loki.yaml to use environment variables in the configuration file (@go4real)

- Integrations: Always use direct connection in mongodb_exporter integration. (@v-zhuravlev)

- Update OpenTelemetry Collector dependency to v0.63.1. (@tpaschalis)

- riverfmt: Permit empty blocks with both curly braces on the same line.
  (@rfratto)

- riverfmt: Allow function arguments to persist across different lines.
  (@rfratto)

- Flow: The HTTP server will now start before the Flow controller performs the
  initial load. This allows metrics and pprof data to be collected during the
  first load. (@rfratto)

- Add support for using a [password map file](https://github.com/oliver006/redis_exporter/blob/master/contrib/sample-pwd-file.json) in `redis_exporter`. (@spartan0x117)

- Flow: Add support for exemplars in Prometheus component pipelines. (@rfratto)

- Update Prometheus dependency to v2.40.5. (@rfratto)

- Update Promtail dependency to k127. (@rfratto)

- Native histograms are now supported in the static Grafana Agent and in
  `prometheus.*` Flow components. Native histograms will be automatically
  collected from supported targets. remote_write must be configured to forward
  native histograms from the WAL to the specified endpoints. (@rfratto)

- Flow: metrics generated by upstream OpenTelemetry Collector components are
  now exposed at the `/metrics` endpoint of Grafana Agent Flow. (@rfratto)

### Bugfixes

- Fix issue where whitespace was being sent as part of password when using a
  password file for `redis_exporter`. (@spartan0x117)

- Flow UI: Fix issue where a configuration block referencing a component would
  cause the graph page to fail to load. (@rfratto)

- Remove duplicate `oauth2` key from `metricsinstances` CRD. (@daper)

- Fix issue where on checking whether to restart integrations the Integration
  Manager was comparing configs with secret values scrubbed, preventing reloads
  if only secrets were updated. (@spartan0x117)

### Other changes

- Grafana Agent Flow has graduated from experimental to beta.

v0.29.0 (2022-11-08)
--------------------

> **BREAKING CHANGES**: This release has breaking changes. Please read entries
> carefully and consult the [upgrade guide][] for specific instructions.

### Breaking changes

- JSON-encoded traces from OTLP versions earlier than 0.16.0 are no longer
  supported. (@rfratto)

### Deprecations

- The binary names `agent`, `agentctl`, and `agent-operator` have been
  deprecated and will be renamed to `grafana-agent`, `grafana-agentctl`, and
  `grafana-agent-operator` in the v0.31.0 release.

### Features

- Add `agentctl test-logs` command to allow testing log configurations by redirecting
  collected logs to standard output. This can be useful for debugging. (@jcreixell)

- New Grafana Agent Flow components:

  - `otelcol.receiver.otlp` receives OTLP-formatted traces, metrics, and logs.
    Data can then be forwarded to other `otelcol` components. (@rfratto)

  - `otelcol.processor.batch` batches data from `otelcol` components before
    forwarding it to other `otelcol` components. (@rfratto)

  - `otelcol.exporter.otlp` accepts data from `otelcol` components and sends
    it to a gRPC server using the OTLP protocol. (@rfratto)

  - `otelcol.exporter.otlphttp` accepts data from `otelcol` components and
    sends it to an HTTP server using the OTLP protocol. (@tpaschalis)

  - `otelcol.auth.basic` performs basic authentication for `otelcol`
    components that support authentication extensions. (@rfratto)

  - `otelcol.receiver.jeager` receives Jaeger-formatted traces. Data can then
    be forwarded to other `otelcol` components. (@rfratto)

  - `otelcol.processor.memory_limiter` periodically checks memory usage and
    drops data or forces a garbage collection if the defined limits are
    exceeded. (@tpaschalis)

  - `otelcol.auth.bearer` performs bearer token authentication for `otelcol`
    components that support authentication extensions. (@rfratto)

  - `otelcol.auth.headers` attaches custom request headers to `otelcol`
    components that support authentication extensions. (@rfratto)

  - `otelcol.receiver.prometheus` receives Prometheus metrics, converts them
    to the OTLP metric format and forwards them to other `otelcol` components.
    (@tpaschalis)

  - `otelcol.exporter.prometheus` forwards OTLP-formatted data to compatible
    `prometheus` components. (@rfratto)

- Flow: Allow config blocks to reference component exports. (@tpaschalis)

- Introduce `/-/support` endpoint for generating 'support bundles' in static
  agent mode. Support bundles are zip files of commonly-requested information
  that can be used to debug a running agent. (@tpaschalis)

### Enhancements

- Update OpenTelemetry Collector dependency to v0.61.0. (@rfratto)

- Add caching to Prometheus relabel component. (@mattdurham)

- Grafana Agent Flow: add `agent_resources_*` metrics which explain basic
  platform-agnostic metrics. These metrics assist with basic monitoring of
  Grafana Agent, but are not meant to act as a replacement for fully featured
  components like `prometheus.integration.node_exporter`. (@rfratto)

- Enable field label in TenantStageSpec of PodLogs pipeline. (@siiimooon)

- Enable reporting of enabled integrations. (@marctc)

- Grafana Agent Flow: `prometheus.remote_write` and `prometheus.relabel` will
  now export receivers immediately, removing the need for dependant components
  to be evaluated twice at process startup. (@rfratto)

- Add missing setting to configure instance key for Eventhandler integration. (@marctc)

- Update Prometheus dependency to v2.39.1. (@rfratto)

- Update Promtail dependency to weekly release k122. (@rfratto)

- Tracing: support the `num_traces` and `expected_new_traces_per_sec` configuration parameters in the tail_sampling processor. (@ptodev)

### Bugfixes

- Remove empty port from the `apache_http` integration's instance label. (@katepangLiu)

- Fix identifier on target creation for SNMP v2 integration. (@marctc)

- Fix bug when specifying Blackbox's modules when using Blackbox integration. (@marctc)

- Tracing: fix a panic when the required `protocols` field was not set in the `otlp` receiver. (@ptodev)

- Support Bearer tokens for metric remote writes in the Grafana Operator (@jcreixell, @marctc)

### Other changes

- Update versions of embedded Prometheus exporters used for integrations:

  - Update `github.com/prometheus/statsd_exporter` to `v0.22.8`. (@captncraig)

  - Update `github.com/prometheus-community/postgres_exporter` to `v0.11.1`. (@captncraig)

  - Update `github.com/prometheus/memcached_exporter` to `v0.10.0`. (@captncraig)

  - Update `github.com/prometheus-community/elasticsearch_exporter` to `v1.5.0`. (@captncraig)

  - Update `github.com/prometheus/mysqld_exporter` to `v0.14.0`. (@captncraig)

  - Update `github.com/prometheus/consul_exporter` to `v0.8.0`. (@captncraig)

  - Update `github.com/ncabatoff/process-exporter` to `v0.7.10`. (@captncraig)

  - Update `github.com/prometheus-community/postgres_exporter` to `v0.11.1`. (@captncraig)

- Use Go 1.19.3 for builds. (@rfratto)

v0.28.1 (2022-11-03)
--------------------

### Security

- Update Docker base image to resolve OpenSSL vulnerabilities CVE-2022-3602 and
  CVE-2022-3786. Grafana Agent does not use OpenSSL, so we do not believe it is
  vulnerable to these issues, but the base image has been updated to remove the
  report from image scanners. (@rfratto)

v0.28.0 (2022-09-29)
--------------------

### Features

- Introduce Grafana Agent Flow, an experimental "programmable pipeline" runtime
  mode which improves how to configure and debug Grafana Agent by using
  components. (@captncraig, @karengermond, @marctc, @mattdurham, @rfratto,
  @rlankfo, @tpaschalis)

- Introduce Blackbox exporter integration. (@marctc)

### Enhancements

- Update Loki dependency to v2.6.1. (@rfratto)

### Bugfixes

### Other changes

- Fix relabel configs in sample agent-operator manifests (@hjet)

- Operator no longer set the `SecurityContext.Privileged` flag in the `config-reloader` container. (@hsyed-dojo)

- Add metrics for config reloads and config hash (@jcreixell)

v0.27.1 (2022-09-09)
--------------------

> **NOTE**: ARMv6 Docker images are no longer being published.
>
> We have stopped publishing Docker images for ARMv6 platforms.
> This is due to the new Ubuntu base image we are using that does not support ARMv6.
> The new Ubuntu base image has less reported CVEs, and allows us to provide more
> secure Docker images. We will still continue to publish ARMv6 release binaries and
> deb/rpm packages.

### Other Changes

- Switch docker image base from debian to ubuntu. (@captncraig)

v0.27.0 (2022-09-01)
--------------------

### Features

- Integrations: (beta) Add vmware_exporter integration (@rlankfo)

- App agent receiver: add Event kind to payload (@domasx2)

### Enhancements

- Tracing: Introduce a periodic appender to the remotewriteexporter to control sample rate. (@mapno)

- Tracing: Update OpenTelemetry dependency to v0.55.0. (@rfratto, @mapno)

- Add base agent-operator jsonnet library and generated manifests (@hjet)

- Add full (metrics, logs, K8s events) sample agent-operator jsonnet library and gen manifests (@hjet)

- Introduce new configuration fields for disabling Keep-Alives and setting the
  IdleConnectionTimeout when scraping. (@tpaschalis)

- Add field to Operator CRD to disable report usage functionality. (@marctc)

### Bugfixes

- Tracing: Fixed issue with the PromSD processor using the `connection` method to discover the IP
  address.  It was failing to match because the port number was included in the address string. (@jphx)

- Register prometheus discovery metrics. (@mattdurham)

- Fix seg fault when no instance parameter is provided for apache_http integration, using integrations-next feature flag. (@rgeyer)

- Fix grafanacloud-install.ps1 web request internal server error when fetching config. (@rlankfo)

- Fix snmp integration not passing module or walk_params parameters when scraping. (@rgeyer)

- Fix unmarshal errors (key "<walk_param name>" already set in map) for snmp integration config when walk_params is defined, and the config is reloaded. (@rgeyer)

### Other changes

- Update several go dependencies to resolve warnings from certain security scanning tools. None of the resolved vulnerabilities were known to be exploitable through the agent. (@captncraig)

- It is now possible to compile Grafana Agent using Go 1.19. (@rfratto)

v0.26.1 (2022-07-25)
--------------------

> **BREAKING CHANGES**: This release has breaking changes. Please read entries
> carefully and consult the [upgrade guide][] for specific instructions.

### Breaking changes

- Change windows certificate store so client certificate is no longer required in store. (@mattdurham)

### Bugfixes

- Operator: Fix issue where configured `targetPort` ServiceMonitors resulted in
  generating an incorrect scrape_config. (@rfratto)

- Build the Linux/AMD64 artifacts using the opt-out flag for the ebpf_exporter. (@tpaschalis)

v0.26.0 (2022-07-18)
--------------------

> **BREAKING CHANGES**: This release has breaking changes. Please read entries
> carefully and consult the [upgrade guide][] for specific instructions.

### Breaking changes

- Deprecated `server` YAML block fields have now been removed in favor of the
  command-line flags that replaced them. These fields were originally
  deprecated in v0.24.0. (@rfratto)

- Changed tail sampling policies to be configured as in the OpenTelemetry
  Collector. (@mapno)

### Features

- Introduce Apache HTTP exporter integration. (@v-zhuravlev)

- Introduce eBPF exporter integration. (@tpaschalis)

### Enhancements

- Truncate all records in WAL if repair attempt fails. (@rlankfo)

### Bugfixes

- Relative symlinks for promtail now work as expected. (@RangerCD, @mukerjee)

- Fix rate limiting implementation for the app agent receiver integration. (@domasx2)

- Fix mongodb exporter so that it now collects all metrics. (@mattdurham)

v0.25.1 (2022-06-16)
--------------------

### Bugfixes

- Integer types fail to unmarshal correctly in operator additional scrape configs. (@rlankfo)

- Unwrap replayWAL error before attempting corruption repair. (@rlankfo)

v0.25.0 (2022-06-06)
--------------------

> **BREAKING CHANGES**: This release has breaking changes. Please read entries
> carefully and consult the [upgrade guide][] for specific instructions.

### Breaking changes

- Traces: Use `rpc.grpc.status_code` attribute to determine
  span failed in the service graph processor (@rcrowe)

### Features

- Add HTTP endpoints to fetch active instances and targets for the Logs subsystem.
  (@marctc)

- (beta) Add support for using windows certificate store for TLS connections. (@mattdurham)

- Grafana Agent Operator: add support for integrations through an `Integration`
  CRD which is discovered by `GrafanaAgent`. (@rfratto)

- (experimental) Add app agent receiver integration. This depends on integrations-next being enabled
  via the `integrations-next` feature flag. Use `-enable-features=integrations-next` to use
  this integration. (@kpelelis, @domas)

- Introduce SNMP exporter integration. (@v-zhuravlev)

- Configure the agent to report the use of feature flags to grafana.com. (@marctc)

### Enhancements

- integrations-next: Integrations using autoscrape will now autoscrape metrics
  using in-memory connections instead of connecting to themselves over the
  network. As a result of this change, the `client_config` field has been
  removed. (@rfratto)

- Enable `proxy_url` support on `oauth2` for metrics and logs (update **prometheus/common** dependency to `v0.33.0`). (@martin-jaeger-maersk)

- `extra-scrape-metrics` can now be enabled with the `--enable-features=extra-scrape-metrics` feature flag. See <https://prometheus.io/docs/prometheus/2.31/feature_flags/#extra-scrape-metrics> for details. (@rlankfo)

- Resolved issue in v2 integrations where if an instance name was a prefix of another the route handler would fail to
  match requests on the longer name (@mattdurham)

- Set `include_metadata` to true by default for OTLP traces receivers (@mapno)

### Bugfixes

- Scraping service was not honoring the new server grpc flags `server.grpc.address`.  (@mattdurham)

### Other changes

- Update base image of official Docker containers from Debian buster to Debian
  bullseye. (@rfratto)

- Use Go 1.18 for builds. (@rfratto)

- Add `metrics` prefix to the url of list instances endpoint (`GET
  /agent/api/v1/instances`) and list targets endpoint (`GET
  /agent/api/v1/metrics/targets`). (@marctc)

- Add extra identifying labels (`job`, `instance`, `agent_hostname`) to eventhandler integration. (@hjet)

- Add `extra_labels` configuration to eventhandler integration. (@hjet)

v0.24.2 (2022-05-02)
--------------------

### Bugfixes

- Added configuration watcher delay to prevent race condition in cases where scraping service mode has not gracefully exited. (@mattdurham)

### Other changes

- Update version of node_exporter to include additional metrics for osx. (@v-zhuravlev)

v0.24.1 (2022-04-14)
--------------------

### Bugfixes

- Add missing version information back into `agentctl --version`. (@rlankfo)

- Bump version of github-exporter to latest upstream SHA 284088c21e7d, which
  includes fixes from bugs found in their latest tag. This includes a fix
  where not all releases where retrieved when pulling release information.
  (@rfratto)

- Set the `Content-Type` HTTP header to `application/json` for API endpoints
  returning json objects. (@marctc)

- Operator: fix issue where a `username_file` field was incorrectly set.
  (@rfratto)

- Initialize the logger with default `log_level` and `log_format` parameters.
  (@tpaschalis)

### Other changes

- Embed timezone data to enable Promtail pipelines using the `location` field
  on Windows machines. (@tpaschalis)

v0.24.0 (2022-04-07)
--------------------

> **BREAKING CHANGES**: This release has breaking changes. Please read entries
> carefully and consult the [upgrade guide][] for specific instructions.
>
> **GRAFANA AGENT OPERATOR USERS**: As of this release, Grafana Agent Operator
> does not support versions of Grafana Agent prior to v0.24.0.

### Breaking changes

- The following metrics will now be prefixed with `agent_dskit_` instead of
  `cortex_`: `cortex_kv_request_duration_seconds`,
  `cortex_member_consul_heartbeats_total`, `cortex_member_ring_tokens_owned`,
  `cortex_member_ring_tokens_to_own`, `cortex_ring_member_ownership_percent`,
  `cortex_ring_members`, `cortex_ring_oldest_member_timestamp`,
  `cortex_ring_tokens_owned`, `cortex_ring_tokens_total`. (@rlankfo)

- Traces: the `traces_spanmetrics_calls_total_total` metric has been renamed to
  `traces_spanmetrics_calls_total` (@fredr)

- Two new flags, `-server.http.enable-tls` and `-server.grpc.enable-tls` must
  be provided to explicitly enable TLS support. This is a change of the
  previous behavior where TLS support was enabled when a certificate pair was
  provided. (@rfratto)

- Many command line flags starting with `-server.` block have been renamed.
  (@rfratto)

- The `-log.level` and `-log.format` flags are removed in favor of being set in
  the configuration file. (@rfratto)

- Flags for configuring TLS have been removed in favor of being set in the
  configuration file. (@rfratto)

- Dynamic reload is no longer supported for deprecated server block fields.
  Changing a deprecated field will be ignored and cause the reload to fail.
  (@rfratto)

- The default HTTP listen address is now `127.0.0.1:12345`. Use the
  `-server.http.address` flag to change this value. (@rfratto)

- The default gRPC listen address is now `127.0.0.1:12346`. Use the
  `-server.grpc.address` flag to change this value. (@rfratto)

- `-reload-addr` and `-reload-port` have been removed. They are no longer
  necessary as the primary HTTP server is now static and can't be shut down in
  the middle of a `/-/reload` call. (@rfratto)

- (Only impacts `integrations-next` feature flag) Many integrations have been
  renamed to better represent what they are integrating with. For example,
  `redis_exporter` is now `redis`. This change requires updating
  `integrations-next`-enabled configuration files. This change also changes
  integration names shown in metric labels. (@rfratto)

- The deprecated `-prometheus.*` flags have been removed in favor of
  their `-metrics.*` counterparts. The `-prometheus.*` flags were first
  deprecated in v0.19.0. (@rfratto)

### Deprecations

- Most fields in the `server` block of the configuration file are
  now deprecated in favor of command line flags. These fields will be removed
  in the v0.26.0 release. Please consult the upgrade guide for more information
  and rationale. (@rfratto)

### Features

- Added config read API support to GrafanaAgent Custom Resource Definition.
  (@shamsalmon)

- Added consulagent_sd to target discovery. (@chuckyz)

- Introduce EXPERIMENTAL support for dynamic configuration. (@mattdurham)

- Introduced endpoint that accepts remote_write requests and pushes metrics data directly into an instance's WAL. (@tpaschalis)

- Added builds for linux/ppc64le. (@aklyachkin)

### Enhancements

- Tracing: Exporters can now be configured to use OAuth. (@canuteson)

- Strengthen readiness check for metrics instances. (@tpaschalis)

- Parameterize namespace field in sample K8s logs manifests (@hjet)

- Upgrade to Loki k87. (@rlankfo)

- Update Prometheus dependency to v2.34.0. (@rfratto)

- Update OpenTelemetry-collector dependency to v0.46.0. (@mapno)

- Update cAdvisor dependency to v0.44.0. (@rfratto)

- Update mongodb_exporter dependency to v0.31.2 (@mukerjee)

- Use grafana-agent/v2 Tanka Jsonnet to generate K8s manifests (@hjet)

- Replace agent-bare.yaml K8s sample Deployment with StatefulSet (@hjet)

- Improve error message for `agentctl` when timeout happens calling
  `cloud-config` command (@marctc)

- Enable integrations-next by default in agent-bare.yaml. Please note #1262 (@hjet)

### Bugfixes

- Fix Kubernetes manifests to use port `4317` for OTLP instead of the previous
  `55680` in line with the default exposed port in the agent.

- Ensure singleton integrations are honored in v2 integrations (@mattdurham)

- Tracing: `const_labels` is now correctly parsed in the remote write exporter.
  (@fredr)

- integrations-next: Fix race condition where metrics endpoints for
  integrations may disappear after reloading the config file. (@rfratto)

- Removed the `server.path_prefix` field which would break various features in
  Grafana Agent when set. (@rfratto)

- Fix issue where installing the DEB/RPM packages would overwrite the existing
  config files and environment files. (@rfratto)

- Set `grafanaDashboardFolder` as top level key in the mixin. (@Duologic)

- Operator: Custom Secrets or ConfigMaps to mount will no longer collide with
  the path name of the default secret mount. As a side effect of this bugfix,
  custom Secrets will now be mounted at
  `/var/lib/grafana-agent/extra-secrets/<secret name>` and custom ConfigMaps
  will now be mounted at `/var/lib/grafana-agent/extra-configmaps/<configmap
  name>`. This is not a breaking change as it was previously impossible to
  properly provide these custom mounts. (@rfratto)

- Flags accidentally prefixed with `-metrics.service..` (two `.` in a row) have
  now been fixed to only have one `.`. (@rfratto)

- Protect concurrent writes to the WAL in the remote write exporter (@mapno)

### Other changes

- The `-metrics.wal-directory` flag and `metrics.wal_directory` config option
  will now default to `data-agent/`, the same default WAL directory as
  Prometheus Agent. (@rfratto)

v0.23.0 (2022-02-10)
--------------------

### Enhancements

- Go 1.17 is now used for all builds of the Agent. (@tpaschalis)

- integrations-next: Add `extra_labels` to add a custom set of labels to
  integration targets. (@rfratto)

- The agent no longer appends duplicate exemplars. (@tpaschalis)

- Added Kubernetes eventhandler integration (@hjet)

- Enables sending of exemplars over remote write by default. (@rlankfo)

### Bugfixes

- Fixed issue where Grafana Agent may panic if there is a very large WAL
  loading while old WALs are being deleted or the `/agent/api/v1/targets`
  endpoint is called. (@tpaschalis)

- Fix panic in prom_sd_processor when address is empty (@mapno)

- Operator: Add missing proxy_url field from generated remote_write configs.
  (@rfratto)

- Honor the specified log format in the traces subsystem (@mapno)

- Fix typo in node_exporter for runit_service_dir. (@mattdurham)

- Allow inlining credentials in remote_write url. (@tpaschalis)

- integrations-next: Wait for integrations to stop when starting new instances
  or shutting down (@rfratto).

- Fix issue with windows_exporter mssql collector crashing the agent.
  (@mattdurham)

- The deb and rpm files will now ensure the /var/lib/grafana-agent data
  directory is created with permissions set to 0770. (@rfratto)

- Make agent-traces.yaml Namespace a template-friendly variable (@hjet)

- Disable `machine-id` journal vol by default in sample logs manifest (@hjet)

v0.22.0 (2022-01-13)
--------------------

> This release has deprecations. Please read entries carefully and consult
> the [upgrade guide][] for specific instructions.

### Deprecations

- The node_exporter integration's `netdev_device_whitelist` field is deprecated
  in favor of `netdev_device_include`. Support for the old field name will be
  removed in a future version. (@rfratto)

- The node_exporter integration's `netdev_device_blacklist` field is deprecated
  in favor of `netdev_device_include`. Support for the old field name will be
  removed in a future version. (@rfratto)

- The node_exporter integration's `systemd_unit_whitelist` field is deprecated
  in favor of `systemd_unit_include`. Support for the old field name will be
  removed in a future version. (@rfratto)

- The node_exporter integration's `systemd_unit_blacklist` field is deprecated
  in favor of `systemd_unit_exclude`. Support for the old field name will be
  removed in a future version. (@rfratto)

- The node_exporter integration's `filesystem_ignored_mount_points` field is
  deprecated in favor of `filesystem_mount_points_exclude`. Support for the old
  field name will be removed in a future version. (@rfratto)

- The node_exporter integration's `filesystem_ignored_fs_types` field is
  deprecated in favor of `filesystem_fs_types_exclude`. Support for the old
  field name will be removed in a future version. (@rfratto)

### Features

- (beta) Enable experimental config urls for fetching remote configs.
  Currently, only HTTP/S is supported. Pass the
  `-enable-features=remote-configs` flag to turn this on. (@rlankfo)

- Added [cAdvisor](https://github.com/google/cadvisor) integration. (@rgeyer)

- Traces: Add `Agent Tracing Pipeline` dashboard and alerts (@mapno)

- Traces: Support jaeger/grpc exporter (@nicoche)

- (beta) Enable an experimental integrations subsystem revamp. Pass
  `integrations-next` to `-enable-features` to turn this on. Reading the
  documentation for the revamp is recommended; enabling it causes breaking
  config changes. (@rfratto)

### Enhancements

- Traces: Improved pod association in PromSD processor (@mapno)

- Updated OTel to v0.40.0 (@mapno)

- Remote write dashboard: show in and out sample rates (@bboreham)

- Remote write dashboard: add mean latency (@bboreham)

- Update node_exporter dependency to v1.3.1. (@rfratto)

- Cherry-pick Prometheus PR #10102 into our Prometheus dependency (@rfratto).

### Bugfixes

- Fix usage of POSTGRES_EXPORTER_DATA_SOURCE_NAME when using postgres_exporter
  integration (@f11r)

- Change ordering of the entrypoint for windows service so that it accepts
  commands immediately (@mattdurham)

- Only stop WAL cleaner when it has been started (@56quarters)

- Fix issue with unquoted install path on Windows, that could allow escalation
  or running an arbitrary executable (@mattdurham)

- Fix cAdvisor so it collects all defined metrics instead of the last
  (@pkoenig10)

- Fix panic when using 'stdout' in automatic logging (@mapno)

- Grafana Agent Operator: The /-/ready and /-/healthy endpoints will
  no longer always return 404 (@rfratto).

### Other changes

- Remove log-level flag from systemd unit file (@jpkrohling)

v0.21.2 (2021-12-08)
--------------------

### Security fixes

- This release contains a fix for
  [CVE-2021-41090](https://github.com/grafana/agent/security/advisories/GHSA-9c4x-5hgq-q3wh).

### Other changes

- This release disables the existing `/-/config` and
  `/agent/api/v1/configs/{name}` endpoints by default. Pass the
  `--config.enable-read-api` flag at the command line to opt in to these
  endpoints.

v0.21.1 (2021-11-18)
--------------------

### Bugfixes

- Fix panic when using postgres_exporter integration (@saputradharma)

- Fix panic when dnsamsq_exporter integration tried to log a warning (@rfratto)

- Statsd Integration: Adding logger instance to the statsd mapper
  instantiation. (@gaantunes)

- Statsd Integration: Fix issue where mapped metrics weren't exposed to the
  integration. (@mattdurham)

- Operator: fix bug where version was a required field (@rfratto)

- Metrics: Only run WAL cleaner when metrics are being used and a WAL is
  configured. (@rfratto)

v0.21.0 (2021-11-17)
--------------------

### Enhancements

- Update Cortex dependency to v1.10.0-92-g85c378182. (@rlankfo)

- Update Loki dependency to v2.1.0-656-g0ae0d4da1. (@rlankfo)

- Update Prometheus dependency to v2.31.0 (@rlankfo)

- Add Agent Operator Helm quickstart guide (@hjet)

- Reorg Agent Operator quickstart guides (@hjet)

### Bugfixes

- Packaging: Use correct user/group env variables in RPM %post script (@simonc6372)

- Validate logs config when using logs_instance with automatic logging processor (@mapno)

- Operator: Fix MetricsInstance Service port (@hjet)

- Operator: Create govern service per Grafana Agent (@shturman)

- Operator: Fix relabel_config directive for PodLogs resource (@hjet)

- Traces: Fix `success_logic` code in service graphs processor (@mapno)

### Other changes

- Self-scraped integrations will now use an SUO-specific value for the `instance` label. (@rfratto)

- Traces: Changed service graphs store implementation to improve CPU performance (@mapno)

v0.20.1 (2021-12-08)
--------------------

> _NOTE_: The fixes in this patch are only present in v0.20.1 and >=v0.21.2.

### Security fixes

- This release contains a fix for
  [CVE-2021-41090](https://github.com/grafana/agent/security/advisories/GHSA-9c4x-5hgq-q3wh).

### Other changes

- This release disables the existing `/-/config` and
  `/agent/api/v1/configs/{name}` endpoitns by default. Pass the
  `--config.enable-read-api` flag at the command line to opt in to these
  endpoints.

v0.20.0 (2021-10-28)
--------------------

> **BREAKING CHANGES**: This release has breaking changes. Please read entries
> carefully and consult the [upgrade guide][] for specific instructions.

### Breaking Changes

- push_config is no longer supported in trace's config (@mapno)

### Features

- Operator: The Grafana Agent Operator can now generate a Kubelet service to
  allow a ServiceMonitor to collect Kubelet and cAdvisor metrics. This requires
  passing a `--kubelet-service` flag to the Operator in `namespace/name` format
  (like `kube-system/kubelet`). (@rfratto)

- Service graphs processor (@mapno)

### Enhancements

- Updated mysqld_exporter to v0.13.0 (@gaantunes)

- Updated postgres_exporter to v0.10.0 (@gaantunes)

- Updated redis_exporter to v1.27.1 (@gaantunes)

- Updated memcached_exporter to v0.9.0 (@gaantunes)

- Updated statsd_exporter to v0.22.2 (@gaantunes)

- Updated elasticsearch_exporter to v1.2.1 (@gaantunes)

- Add remote write to silent Windows Installer  (@mattdurham)

- Updated mongodb_exporter to v0.20.7 (@rfratto)

- Updated OTel to v0.36 (@mapno)

- Updated statsd_exporter to v0.22.2 (@mattdurham)

- Update windows_exporter to v0.16.0 (@rfratto, @mattdurham)

- Add send latency to agent dashboard (@bboreham)

### Bugfixes

- Do not immediately cancel context when creating a new trace processor. This
  was preventing scrape_configs in traces from functioning. (@lheinlen)

- Sanitize autologged Loki labels by replacing invalid characters with
  underscores (@mapno)

- Traces: remove extra line feed/spaces/tabs when reading password_file content
  (@nicoche)

- Updated envsubst to v2.0.0-20210730161058-179042472c46. This version has a
  fix needed for escaping values outside of variable substitutions. (@rlankfo)

- Grafana Agent Operator should no longer delete resources matching the names
  of the resources it manages. (@rfratto)

- Grafana Agent Operator will now appropriately assign an
  `app.kubernetes.io/managed-by=grafana-agent-operator` to all created
  resources. (@rfratto)

### Other changes

- Configuration API now returns 404 instead of 400 when attempting to get or
  delete a config which does not exist. (@kgeckhart)

- The windows_exporter now disables the textfile collector by default.
  (@rfratto)

v0.19.0 (2021-09-29)
--------------------

> **BREAKING CHANGES**: This release has breaking changes. Please read entries
> carefully and consult the [upgrade guide][] for specific instructions.

### Breaking Changes

- Reduced verbosity of tracing autologging by not logging `STATUS_CODE_UNSET`
  status codes. (@mapno)

- Operator: rename `Prometheus*` CRDs to `Metrics*` and `Prometheus*` fields to
  `Metrics*`. (@rfratto)

- Operator: CRDs are no longer referenced using a hyphen in the name to be
  consistent with how Kubernetes refers to resources. (@rfratto)

- `prom_instance` in the spanmetrics config is now named `metrics_instance`.
  (@rfratto)

### Deprecations

- The `loki` key at the root of the config file has been deprecated in favor of
  `logs`. `loki`-named fields in `automatic_logging` have been renamed
  accordinly: `loki_name` is now `logs_instance_name`, `loki_tag` is now
  `logs_instance_tag`, and `backend: loki` is now `backend: logs_instance`.
  (@rfratto)

- The `prometheus` key at the root of the config file has been deprecated in
  favor of `metrics`. Flag names starting with `prometheus.` have also been
  deprecated in favor of the same flags with the `metrics.` prefix. Metrics
  prefixed with `agent_prometheus_` are now prefixed with `agent_metrics_`.
  (@rfratto)

- The `tempo` key at the root of the config file has been deprecated in favor
  of `traces`. (@mattdurham)

### Features

- Added [GitHub exporter](https://github.com/infinityworks/github-exporter)
  integration. (@rgeyer)

- Add TLS config options for tempo `remote_write`s. (@mapno)

- Support autologging span attributes as log labels (@mapno)

- Put Tests requiring Network Access behind a -online flag (@flokli)

- Add logging support to the Grafana Agent Operator. (@rfratto)

- Add `operator-detach` command to agentctl to allow zero-downtime upgrades
  when removing an Operator CRD. (@rfratto)

- The Grafana Agent Operator will now default to deploying the matching release
  version of the Grafana Agent instead of v0.14.0. (@rfratto)

### Enhancements

- Update OTel dependency to v0.30.0 (@mapno)

- Allow reloading configuration using `SIGHUP` signal. (@tharun208)

- Add HOSTNAME environment variable to service file to allow for expanding the
  $HOSTNAME variable in agent config.  (@dfrankel33)

- Update jsonnet-libs to 1.21 for Kubernetes 1.21+ compatability. (@MurzNN)

- Make method used to add k/v to spans in prom_sd processor configurable.
  (@mapno)

### Bugfixes

- Regex capture groups like `${1}` will now be kept intact when using
  `-config.expand-env`. (@rfratto)

- The directory of the logs positions file will now properly be created on
  startup for all instances. (@rfratto)

- The Linux system packages will now configure the grafana-agent user to be a
  member of the adm and systemd-journal groups. This will allow logs to read
  from journald and /var/log by default. (@rfratto)

- Fix collecting filesystem metrics on Mac OS (darwin) in the `node_exporter`
  integration default config. (@eamonryan)

- Remove v0.0.0 flags during build with no explicit release tag (@mattdurham)

- Fix issue with global scrape_interval changes not reloading integrations
  (@kgeckhart)

- Grafana Agent Operator will now detect changes to referenced ConfigMaps and
  Secrets and reload the Agent properly. (@rfratto)

- Grafana Agent Operator's object label selectors will now use Kubernetes
  defaults when undefined (i.e., default to nothing). (@rfratto)

- Fix yaml marshalling tag for cert_file in kafka exporter agent config.
  (@rgeyer)

- Fix warn-level logging of dropped targets. (@james-callahan)

- Standardize scrape_interval to 1m in examples. (@mattdurham)

v0.18.4 (2021-09-14)
--------------------

### Enhancements

- Add `agent_prometheus_configs_changed_total` metric to track instance config
  events. (@rfratto)

### Bugfixes

- Fix info logging on windows. (@mattdurham)

- Scraping service: Ensure that a reshard is scheduled every reshard
  interval. (@rfratto)

v0.18.3 (2021-09-08)
--------------------

### Bugfixes

- Register missing metric for configstore consul request duration. (@rfratto)

- Logs should contain a caller field with file and line numbers again
  (@kgeckhart)

- In scraping service mode, the polling configuration refresh should honor
  timeout. (@mattdurham)

- In scraping service mode, the lifecycle reshard should happen using a
  goroutine. (@mattdurham)

- In scraping service mode, scraping service can deadlock when reloading during
  join. (@mattdurham)

- Scraping service: prevent more than one refresh from being queued at a time.
  (@rfratto)

v0.18.2 (2021-08-12)
--------------------

### Bugfixes

- Honor the prefix and remove prefix from consul list results (@mattdurham)

v0.18.1 (2021-08-09)
--------------------

### Bugfixes

- Reduce number of consul calls when ran in scrape service mode (@mattdurham)

v0.18.0 (2021-07-29)
--------------------

### Features

- Added [GitHub exporter](https://github.com/infinityworks/github-exporter)
  integration. (@rgeyer)

- Add support for OTLP HTTP trace exporting. (@mapno)

### Enhancements

- Switch to drone for releases. (@mattdurham)

- Update postgres_exporter to a [branch of](https://github.com/grafana/postgres_exporter/tree/exporter-package-v0.10.0) v0.10.0

### Bugfixes

- Enabled flag for integrations is not being honored. (@mattdurham)

v0.17.0 (2021-07-15)
--------------------

### Features

- Added [Kafka Lag exporter](https://github.com/davidmparrott/kafka_exporter)
  integration. (@gaantunes)

### Bugfixes

- Fix race condition that may occur and result in a panic when initializing
  scraping service cluster. (@rfratto)

v0.16.1 (2021-06-22)
--------------------

### Bugfixes

- Fix issue where replaying a WAL caused incorrect metrics to be sent over
  remote write. (@rfratto)

v0.16.0 (2021-06-17)
--------------------

### Features

- (beta) A Grafana Agent Operator is now available. (@rfratto)

### Enhancements

- Error messages when installing the Grafana Agent for Grafana Cloud will now
  be shown. (@rfratto)

### Bugfixes

- Fix a leak in the shared string interner introduced in v0.14.0. This fix was
  made to a [dependency](https://github.com/grafana/prometheus/pull/21).
  (@rfratto)

- Fix issue where a target will fail to be scraped for the process lifetime if
  that target had gone down for long enough that its series were removed from
  the in-memory cache (2 GC cycles). (@rfratto)

v0.15.0 (2021-06-03)
--------------------

> **BREAKING CHANGES**: This release has breaking changes. Please read entries
> carefully and consult the [upgrade guide][] for specific instructions.

### Breaking Changes

- The configuration of Tempo Autologging has changed. (@mapno)

### Features

- Add support for exemplars. (@mapno)

### Enhancements

- Add the option to log to stdout instead of a Loki instance. (@joe-elliott)

- Update Cortex dependency to v1.8.0.

- Running the Agent as a DaemonSet with host_filter and role: pod should no
  longer cause unnecessary load against the Kubernetes SD API. (@rfratto)

- Update Prometheus to v2.27.0. (@mapno)

- Update Loki dependency to d88f3996eaa2. This is a non-release build, and was
  needed to support exemplars. (@mapno)

- Update Cortex dependency to d382e1d80eaf. This is a non-release build, and
  was needed to support exemplars. (@mapno)

### Bugfixes

- Host filter relabeling rules should now work. (@rfratto)

- Fixed issue where span metrics where being reported with wrong time unit.
  (@mapno)

### Other changes

- Intentionally order tracing processors. (@joe-elliott)

v0.14.0 (2021-05-24)
--------------------

> **BREAKING CHANGES**: This release has breaking changes. Please read entries
> carefully and consult the [upgrade guide][] for specific instructions.
>
> **STABILITY NOTICE**: As of this release, functionality that is not
> recommended for production use and is expected to change will be tagged
> interchangably as "experimental" or "beta."

### Security fixes

- The Scraping service API will now reject configs that read credentials from
  disk by default. This prevents malicious users from reading arbitrary files
  and sending their contents over the network. The old behavior can be
  re-enabled by setting `dangerous_allow_reading_files: true` in the scraping
  service config. (@rfratto)

### Breaking changes

- Configuration for SigV4 has changed. (@rfratto)

### Deprecations

- `push_config` is now supplanted by `remote_block` and `batch`. `push_config`
  will be removed in a future version (@mapno)

### Features

- (beta) New integration: windows_exporter (@mattdurham)

- (beta) Grafana Agent Windows Installer is now included as a release artifact.
  (@mattdurham)

- Official M1 Mac release builds will now be generated! Look for
  `agent-darwin-arm64` and `agentctl-darwin-arm64` in the release assets.
  (@rfratto)

- Add support for running as a Windows service (@mattdurham)

- (beta) Add /-/reload support. It is not recommended to invoke `/-/reload`
  against the main HTTP server. Instead, two new command-line flags have been
  added: `--reload-addr` and `--reload-port`. These will launch a
  `/-/reload`-only HTTP server that can be used to safely reload the Agent's
  state.  (@rfratto)

- Add a /-/config endpoint. This endpoint will return the current configuration
  file with defaults applied that the Agent has loaded from disk. (@rfratto)

- (beta) Support generating metrics and exposing them via a Prometheus exporter
  from span data. (@yeya24)

- Tail-based sampling for tracing pipelines (@mapno)

- Added Automatic Logging feature for Tempo (@joe-elliott)

- Disallow reading files from within scraping service configs by default.
  (@rfratto)

- Add remote write for span metrics (@mapno)

### Enhancements

- Support compression for trace export. (@mdisibio)

- Add global remote_write configuration that is shared between all instances
  and integrations. (@mattdurham)

- Go 1.16 is now used for all builds of the Agent. (@rfratto)

- Update Prometheus dependency to v2.26.0. (@rfratto)

- Upgrade `go.opentelemetry.io/collector` to v0.21.0 (@mapno)

- Add kafka trace receiver (@mapno)

- Support mirroring a trace pipeline to multiple backends (@mapno)

- Add `headers` field in `remote_write` config for Tempo. `headers` specifies
  HTTP headers to forward to the remote endpoint. (@alexbiehl)

- Add silent uninstall to Windows Uninstaller. (@mattdurham)

### Bugfixes

- Native Darwin arm64 builds will no longer crash when writing metrics to the
  WAL. (@rfratto)

- Remote write endpoints that never function across the lifetime of the Agent
  will no longer prevent the WAL from being truncated. (@rfratto)

- Bring back FreeBSD support. (@rfratto)

- agentctl will no longer leak WAL resources when retrieving WAL stats.
  (@rfratto)

- Ensure defaults are applied to undefined sections in config file. This fixes
  a problem where integrations didn't work if `prometheus:` wasn't configured.
  (@rfratto)

- Fixed issue where automatic logging double logged "svc". (@joe-elliott)

### Other changes

- The Grafana Cloud Agent has been renamed to the Grafana Agent. (@rfratto)

- Instance configs uploaded to the Config Store API will no longer be stored
  along with the global Prometheus defaults. This is done to allow globals to
  be updated and re-apply the new global defaults to the configs from the
  Config Store. (@rfratto)

- The User-Agent header sent for logs will now be `GrafanaAgent/<version>`
  (@rfratto)

- Add `tempo_spanmetrics` namespace in spanmetrics (@mapno)

v0.13.1 (2021-04-09)
--------------------

### Bugfixes

- Validate that incoming scraped metrics do not have an empty label set or a
  label set with duplicate labels, mirroring the behavior of Prometheus.
  (@rfratto)

v0.13.0 (2021-02-25)
--------------------

> The primary branch name has changed from `master` to `main`. You may have to
> update your local checkouts of the repository to point at the new branch name.

### Features

- postgres_exporter: Support query_path and disable_default_metrics. (@rfratto)

### Enhancements

- Support other architectures in installation script. (@rfratto)

- Allow specifying custom wal_truncate_frequency per integration. (@rfratto)

- The SigV4 region can now be inferred using the shared config (at
  `$HOME/.aws/config`) or environment variables (via `AWS_CONFIG`). (@rfratto)

- Update Prometheus dependency to v2.25.0. (@rfratto)

### Bugfixes

- Not providing an `-addr` flag for `agentctl config-sync` will no longer
  report an error and will instead use the pre-existing default value.
  (@rfratto)

- Fixed a bug from v0.12.0 where the Loki installation script failed because
  positions_directory was not set. (@rfratto)

- Reduce the likelihood of dataloss during a remote_write-side outage by
  increasing the default wal_truncation_frequency to 60m and preventing the WAL
  from being truncated if the last truncation timestamp hasn't changed. This
  change increases the size of the WAL on average, and users may configure a
  lower wal_truncation_frequency to deliberately choose a smaller WAL over
  write guarantees. (@rfratto)

- Add the ability to read and serve HTTPS integration metrics when given a set
  certificates (@mattdurham)

v0.12.0 (2021-02-05)
--------------------

> **BREAKING CHANGES**: This release has breaking changes. Please read entries
> carefully and consult the [upgrade guide][] for specific instructions.

### Breaking Changes

- The configuration format for the `loki` block has changed. (@rfratto)

- The configuration format for the `tempo` block has changed. (@rfratto)

### Features

- Support for multiple Loki Promtail instances has been added. (@rfratto)

- Support for multiple Tempo instances has been added. (@rfratto)

- Added [ElasticSearch exporter](https://github.com/justwatchcom/elasticsearch_exporter)
  integration. (@colega)

### Enhancements

- `.deb` and `.rpm` packages are now generated for all supported architectures.
  The architecture of the AMD64 package in the filename has been renamed to
  `amd64` to stay synchronized with the architecture name presented from other
  release assets. (@rfratto)

- The `/agent/api/v1/targets` API will now include discovered labels on the
  target pre-relabeling in a `discovered_labels` field. (@rfratto)

- Update Loki to 59a34f9867ce. This is a non-release build, and was needed to
  support multiple Loki instances. (@rfratto)

- Scraping service: Unhealthy Agents in the ring will no longer cause job
  distribution to fail. (@rfratto)

- Scraping service: Cortex ring metrics (prefixed with cortex_ring_) will now
  be registered for tracking the state of the hash ring. (@rfratto)

- Scraping service: instance config ownership is now determined by the hash of
  the instance config name instead of the entire config. This means that
  updating a config is guaranteed to always hash to the same Agent, reducing
  the number of metrics gaps. (@rfratto)

- Only keep a handful of K8s API server metrics by default to reduce default
  active series usage. (@hjet)

- Go 1.15.8 is now used for all distributions of the Agent. (@rfratto)

### Bugfixes

- `agentctl config-check` will now work correctly when the supplied config file
  contains integrations. (@hoenn)

v0.11.0 (2021-01-20)
--------------------

### Features

- ARMv6 builds of `agent` and `agentctl` will now be included in releases to
  expand Agent support to cover all models of Raspberry Pis. ARMv6 docker
  builds are also now available. (@rfratto)

- Added `config-check` subcommand for `agentctl` that can be used to validate
  Agent configuration files before attempting to load them in the `agent`
  itself. (@56quarters)

### Enhancements

- A sigv4 install script for Prometheus has been added. (@rfratto)

- NAMESPACE may be passed as an environment variable to the Kubernetes install
  scripts to specify an installation namespace. (@rfratto)

### Bugfixes

- The K8s API server scrape job will use the API server Service name when
  resolving IP addresses for Prometheus service discovery using the "Endpoints"
  role. (@hjet)

- The K8s manifests will no longer include the `default/kubernetes` job twice
  in both the DaemonSet and the Deployment. (@rfratto)

v0.10.0 (2021-01-13)
--------------------

### Features

- Prometheus `remote_write` now supports SigV4 authentication using the
  [AWS default credentials chain](https://docs.aws.amazon.com/sdk-for-java/v1/developer-guide/credentials.html).
  This enables the Agent to send metrics to Amazon Managed Prometheus without
  needing the [SigV4 Proxy](https://github.com/awslabs/aws-sigv4-proxy).
  (@rfratto)

### Enhancements

- Update `redis_exporter` to v1.15.0. (@rfratto)

- `memcached_exporter` has been updated to v0.8.0. (@rfratto)

- `process-exporter` has been updated to v0.7.5. (@rfratto)

- `wal_cleanup_age` and `wal_cleanup_period` have been added to the top-level
  Prometheus configuration section. These settings control how Write Ahead Logs
  (WALs) that are not associated with any instances are cleaned up. By default,
  WALs not associated with an instance that have not been written in the last
  12 hours are eligible to be cleaned up. This cleanup can be disabled by
  setting `wal_cleanup_period` to `0`. (@56quarters)

- Configuring logs to read from the systemd journal should now work on journals
  that use +ZSTD compression. (@rfratto)

### Bugfixes

- Integrations will now function if the HTTP listen address was set to a value
  other than the default. (@mattdurham)

- The default Loki installation will now be able to write its positions file.
  This was prevented by accidentally writing to a readonly volume mount.
  (@rfratto)

v0.9.1 (2021-01-04)
-------------------

### Enhancements

- agentctl will now be installed by the rpm and deb packages as
  `grafana-agentctl`. (@rfratto)

v0.9.0 (2020-12-10)
-------------------

### Features

- Add support to configure TLS config for the Tempo exporter to use
  insecure_skip_verify to disable TLS chain verification. (@bombsimon)

- Add `sample-stats` to `agentctl` to search the WAL and return a summary of
  samples of series matching the given label selector. (@simonswine)

- New integration:
  [postgres_exporter](https://github.com/wrouesnel/postgres_exporter)
  (@rfratto)

- New integration:
  [statsd_exporter](https://github.com/prometheus/statsd_exporter) (@rfratto)

- New integration:
  [consul_exporter](https://github.com/prometheus/consul_exporter) (@rfratto)

- Add optional environment variable substitution of configuration file.
  (@dcseifert)

### Enhancements

- `min_wal_time` and `max_wal_time` have been added to the instance config
  settings, guaranteeing that data in the WAL will exist for at least
  `min_wal_time` and will not exist for longer than `max_wal_time`. This change
  will increase the size of the WAL slightly but will prevent certain scenarios
  where data is deleted before it is sent. To revert back to the old behavior,
  set `min_wal_time` to `0s`. (@rfratto)

- Update `redis_exporter` to v1.13.1. (@rfratto)

- Bump OpenTelemetry-collector dependency to v0.16.0. (@bombsimon)

### Bugfixes

- Fix issue where the Tempo example manifest could not be applied because the
  port names were too long. (@rfratto)

- Fix issue where the Agent Kubernetes manifests may not load properly on AKS.
  (#279) (@rfratto)

### Other changes

- The User-Agent header sent for logs will now be `GrafanaCloudAgent/<version>`
  (@rfratto)

v0.8.0 (2020-11-06)
-------------------

### Features

- New integration: [dnsamsq_exporter](https://github.com/google/dnsamsq_exporter)
  (@rfratto).

- New integration: [memcached_exporter](https://github.com/prometheus/memcached_exporter)
  (@rfratto).

### Enhancements

- Add `<integration name>_build_info` metric to all integrations. The build
  info displayed will match the build information of the Agent and _not_ the
  embedded exporter. This metric is used by community dashboards, so adding it
  to the Agent increases compatibility with existing dashboards that depend on
  it existing. (@rfratto)

- Bump OpenTelemetry-collector dependency to 0.14.0 (@joe-elliott)

### Bugfixes

- Error messages when retrieving configs from the KV store will now be logged,
  rather than just logging a generic message saying that retrieving the config
  has failed. (@rfratto)

v0.7.2 (2020-10-29)
-------------------

### Enhancements

- Bump Prometheus dependency to 2.21. (@rfratto)

- Bump OpenTelemetry-collector dependency to 0.13.0 (@rfratto)

- Bump Promtail dependency to 2.0. (@rfratto)

- Enhance host_filtering mode to support targets from Docker Swarm and Consul.
  Also, add a `host_filter_relabel_configs` to that will apply relabeling rules
  for determining if a target should be dropped. Add a documentation section
  explaining all of this in detail. (@rfratto)

### Bugfixes

- Fix deb package prerm script so that it stops the agent on package removal.
  (@jdbaldry)

- Fix issue where the `push_config` for Tempo field was expected to be
  `remote_write`. `push_config` now works as expected. (@rfratto)

v0.7.1 (2020-10-23)
-------------------

### Bugfixes

- Fix issue where ARM binaries were not published with the GitHub release.

v0.7.0 (2020-10-23)
-------------------

### Features

- Added Tracing Support. (@joe-elliott)

- Add RPM and deb packaging. (@jdbaldry, @simon6372)

- arm64 and arm/v7 Docker containers and release builds are now available for
  `agent` and `agentctl`. (@rfratto)

- Add `wal-stats` and `target-stats` tooling to `agentctl` to discover WAL and
  cardinality issues. (@rfratto)

- [mysqld_exporter](https://github.com/prometheus/mysqld_exporter) is now
  embedded and available as an integration. (@rfratto)

- [redis_exporter](https://github.com/oliver006/redis_exporter) is now embedded
  and available as an integration. (@dafydd-t)

### Enhancements

- Resharding the cluster when using the scraping service mode now supports
  timeouts through `reshard_timeout`. The default value is `30s.` This timeout
  applies to cluster-wide reshards (performed when joining and leaving the
  cluster) and local reshards (done on the `reshard_interval`). (@rfratto)

### Bugfixes

- Fix issue where integrations crashed with instance_mode was set to `distinct`
  (@rfratto)

- Fix issue where the `agent` integration did not work on Windows (@rfratto).

- Support URL-encoded paths in the scraping service API. (@rfratto)

- The instance label written from replace_instance_label can now be overwritten
  with relabel_configs. This bugfix slightly modifies the behavior of what data
  is stored. The final instance label will now be stored in the WAL rather than
  computed by remote_write. This change should not negatively affect existing
  users. (@rfratto)

v0.6.1 (2020-04-11)
-------------------

### Bugfixes

- Fix issue where build information was empty when running the Agent with
  --version. (@rfratto)

- Fix issue where updating a config in the scraping service may fail to pick up
  new targets. (@rfratto)

- Fix deadlock that slowly prevents the Agent from scraping targets at a high
  scrape volume. (@rfratto)

v0.6.0 (2020-09-04)
-------------------

### Breaking Changes

- The Configs API will now disallow two instance configs having multiple
  `scrape_configs` with the same `job_name`. This was needed for the instance
  sharing mode, where combined instances may have duplicate `job_names` across
  their `scrape_configs`. This brings the scraping service more in line with
  Prometheus, where `job_names` must globally be unique. This change also
  disallows concurrent requests to the put/apply config API endpoint to prevent
  a race condition of two conflicting configs being applied at the same time.
  (@rfratto)

### Deprecations

- `use_hostname_label` is now supplanted by `replace_instance_label`.
  `use_hostname_label` will be removed in a future version. (@rfratto)

### Features

- The Grafana Agent can now collect logs and send to Loki. This is done by
  embedding Promtail, the official Loki log collection client. (@rfratto)

- Integrations can now be enabled without scraping. Set scrape_integrations to
  `false` at the `integrations` key or within the specific integration you
  don't want to scrape. This is useful when another Agent or Prometheus server
  will scrape the integration. (@rfratto)

- [process-exporter](https://github.com/ncabatoff/process-exporter) is now
  embedded as `process_exporter`. The hypen has been changed to an underscore
  in the config file to retain consistency with `node_exporter`. (@rfratto)

### Enhancements

- A new config option, `replace_instance_label`, is now available for use with
  integrations. When this is true, the instance label for all metrics coming
  from an integration will be replaced with the machine's hostname rather than
  127.0.0.1. (@rfratto)

- The embedded Prometheus version has been updated to 2.20.1. (@rfratto,
  @gotjosh)

- The User-Agent header written by the Agent when remote_writing will now be
  `GrafanaCloudAgent/<Version>` instead of `Prometheus/<Prometheus Version>`.
  (@rfratto)

- The subsystems of the Agent (`prometheus`, `loki`) are now made optional.
  Enabling integrations also implicitly enables the associated subsystem. For
  example, enabling the `agent` or `node_exporter` integration will force the
  `prometheus` subsystem to be enabled.  (@rfratto)

### Bugfixes

- The documentation for Tanka configs is now correct. (@amckinley)

- Minor corrections and spelling issues have been fixed in the Overview
  documentation. (@amckinley)

- The new default of `shared` instances mode broke the metric value for
  `agent_prometheus_active_configs`, which was tracking the number of combined
  configs (i.e., number of launched instances). This metric has been fixed and
  a new metric, `agent_prometheus_active_instances`, has been added to track
  the numbger of launched instances. If instance sharing is not enabled, both
  metrics will share the same value. (@rfratto)

- `remote_write` names in a group will no longer be copied from the
  remote_write names of the first instance in the group. Rather, all
  remote_write names will be generated based on the first 6 characters of the
  group hash and the first six characters of the remote_write hash. (@rfratto)

- Fix a panic that may occur during shutdown if the WAL is closed in the middle
  of the WAL being truncated. (@rfratto)

v0.5.0 (2020-08-12)
-------------------

### Features

- A [scrape targets API](https://github.com/grafana/agent/blob/main/docs/api.md#list-current-scrape-targets)
  has been added to show every target the Agent is currently scraping, when it
  was last scraped, how long it took to scrape, and errors from the last
  scrape, if any. (@rfratto)

- "Shared Instance Mode" is the new default mode for spawning Prometheus
  instances, and will improve CPU and memory usage for users of integrations
  and the scraping service. (@rfratto)

### Enhancements

- Memory stability and utilization of the WAL has been improved, and the
  reported number of active series in the WAL will stop double-counting
  recently churned series. (@rfratto)

- Changing scrape_configs and remote_write configs for an instance will now be
  dynamically applied without restarting the instance. This will result in less
  missing metrics for users of the scraping service that change a config.
  (@rfratto)

- The Tanka configuration now uses k8s-alpha. (@duologic)

### Bugfixes

- The Tanka configuration will now also deploy a single-replica deployment
  specifically for scraping the Kubernetes API. This deployment acts together
  with the Daemonset to scrape the full cluster and the control plane.
  (@gotjosh)

- The node_exporter filesystem collector will now work on Linux systems without
  needing to manually set the blocklist and allowlist of filesystems.
  (@rfratto)

v0.4.0 (2020-06-18)
-------------------

### Features

- Support for integrations has been added. Integrations can be any embedded
  tool, but are currently used for embedding exporters and generating scrape
  configs. (@rfratto)

- node_exporter has been added as an integration. This is the full version of
  node_exporter with the same configuration options. (@rfratto)

- An Agent integration that makes the Agent automatically scrape itself has
  been added. (@rfratto)

### Enhancements

- The WAL can now be truncated if running the Agent without any remote_write
  endpoints. (@rfratto)

### Bugfixes

- Prevent the Agent from crashing when a global Prometheus config stanza is not
  provided. (@robx)

- Enable agent host_filter in the Tanka configs, which was disabled by default
  by mistake. (@rfratto)

v0.3.2 (2020-05-29)
-------------------

### Features

- Tanka configs that deploy the scraping service mode are now available
  (@rfratto)

- A k3d example has been added as a counterpart to the docker-compose example.
  (@rfratto)

### Enhancements

- Labels provided by the default deployment of the Agent (Kubernetes and Tanka)
  have been changed to align with the latest changes to grafana/jsonnet-libs.
  The old `instance` label is now called `pod`, and the new `instance` label is
  unique. A `container` label has also been added. The Agent mixin has been
  subsequently updated to also incorporate these label changes. (@rfratto)

- The `remote_write` and `scrape_config` sections now share the same
  validations as Prometheus (@rfratto)

- Setting `wal_truncation_frequency` to less than the scrape interval is now
  disallowed (@rfratto)

### Bugfixes

- A deadlock in scraping service mode when updating a config that shards to the
  same node has been fixed (@rfratto)

- `remote_write` config stanzas will no longer ignore `password_file`
  (@rfratto)

- `scrape_config` client secrets (e.g., basic auth, bearer token,
  `password_file`) will now be properly retained in scraping service mode
  (@rfratto)

- Labels for CPU, RX, and TX graphs in the Agent Operational dashboard now
  correctly show the pod name of the Agent instead of the exporter name.
  (@rfratto)

v0.3.1 (2020-05-20)
-------------------

### Features

- The Agent has upgraded its vendored Prometheus to v2.18.1 (@gotjosh,
  @rfratto)

### Bugfixes

- A typo in the Tanka configs and Kubernetes manifests that prevents the Agent
  launching with v0.3.0 has been fixed (@captncraig)

- Fixed a bug where Tanka mixins could not be used due to an issue with the
  folder placement enhancement (@rfratto)

### Enhancements

- `agentctl` and the config API will now validate that the YAML they receive
  are valid instance configs. (@rfratto)

v0.3.0 (2020-05-13)
-------------------

### Features

- A third operational mode called "scraping service mode" has been added. A KV
  store is used to store instance configs which are distributed amongst a
  clustered set of Agent processes, dividing the total scrape load across each
  agent. An API is exposed on the Agents to list, create, update, and delete
  instance configurations from the KV store. (@rfratto)

- An "agentctl" binary has been released to interact with the new instance
  config management API created by the "scraping service mode." (@rfratto,
  @hoenn)

- The Agent now includes readiness and healthiness endpoints. (@rfratto)

### Enhancements

- The YAML files are now parsed strictly and an invalid YAML will generate an
  error at runtime. (@hoenn)

- The default build mode for the Docker containers is now release, not debug.
  (@rfratto)

- The Grafana Agent Tanka Mixins now are placed in an "Agent" folder within
  Grafana. (@cyriltovena)

v0.2.0 (2020-04-09)
-------------------

### Features

- The Prometheus remote write protocol will now send scraped metadata (metric
  name, help, type and unit). This results in almost negligent bytes sent
  increase as metadata is only sent every minute. It is on by default.
  (@gotjosh)

  These metrics are available to monitor metadata being sent:
  - `prometheus_remote_storage_succeeded_metadata_total`
  - `prometheus_remote_storage_failed_metadata_total`
  - `prometheus_remote_storage_retried_metadata_total`
  - `prometheus_remote_storage_sent_batch_duration_seconds` and
    `prometheus_remote_storage_sent_bytes_total` have a new label “type” with
    the values of `metadata` or `samples`.

### Enhancements

- The Agent has upgraded its vendored Prometheus to v2.17.1 (@rfratto)

### Bugfixes

- Invalid configs passed to the agent will now stop the process after they are
  logged as invalid; previously the Agent process would continue. (@rfratto)

- Enabling host_filter will now allow metrics from node role Kubernetes service
  discovery to be scraped properly (e.g., cAdvisor, Kubelet). (@rfratto)

v0.1.1 (2020-03-16)
-------------------

### Other changes

- Nits in documentation (@sh0rez)

- Fix various dashboard mixin problems from v0.1.0 (@rfratto)

- Pass through release tag to `docker build` (@rfratto)

v0.1.0 (2020-03-16)
-------------------

> First release!

### Features

- Support for scraping Prometheus metrics and sharding the agent through the
  presence of a `host_filter` flag within the Agent configuration file.

[upgrade guide]: https://grafana.com/docs/agent/latest/upgrade-guide/
[contributors guide]: ./docs/developer/contributing.md#updating-the-changelog<|MERGE_RESOLUTION|>--- conflicted
+++ resolved
@@ -97,11 +97,9 @@
 
 - Added support for replaying not sent data for `loki.write` when WAL is enabled. (@thepalbi)
 
-<<<<<<< HEAD
 - Make the result of 'discovery.kubelet' support pods that without ports, such as k8s control plane static pods. (@masonmei)
-=======
+
 - Added support for unicode strings in `pyroscope.ebpf` python profiles. (@korniltsev)
->>>>>>> d719e7da
 
 ### Bugfixes
 
