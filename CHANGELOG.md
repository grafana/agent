--- conflicted
+++ resolved
@@ -41,11 +41,8 @@
 
 - Delete stale series after a single WAL truncate instead of two. (@rfratto)
 
-<<<<<<< HEAD
 - Add `kustomization.yaml` in CRDs folder for easy installation of the definitions using Kustomize (@ssakuh)
-=======
 - Update OracleDB Exporter dependency to 0.5.0 (@schmikei)
->>>>>>> 9e931846
 
 ### Bugfixes
 
