--- conflicted
+++ resolved
@@ -19,14 +19,13 @@
 
 ### Enhancements
 
-<<<<<<< HEAD
+- Add an option to the windows static mode installer for expanding environment vars in the yaml config. (@erikbaranowski)
+
+- Add authentication support to `loki.source.awsfirehose` (@sberz)
+
+- Sort kubelet endpoint to reduce pressure on K8s's API server and watcher endpoints. (@hainenber)
+
 - Add support for Basic Auth for agent's web UI, including the APIs. (@hainenber)
-=======
-- Add an option to the windows static mode installer for expanding environment vars in the yaml config. (@erikbaranowski)
-- Add authentication support to `loki.source.awsfirehose` (@sberz)
-
-- Sort kubelet endpoint to reduce pressure on K8s's API server and watcher endpoints. (@hainenber)
->>>>>>> e23aa306
 
 ### Bugfixes
 
