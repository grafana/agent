--- conflicted
+++ resolved
@@ -17,21 +17,17 @@
   - `ignored_devices` is now `device_exclude` in flow configuration.
 
 - Some blocks in Flow components have been merged with their parent block to make the block hierarchy smaller:
-  - `prometheus.scrape > http_client_config` is merged into the `prometheus.scrape` block. (@erikbaranowski)
-  - `prometheus.remote_write > endpoint > http_client_config` is merged into the `endpoint` block. (@erikbaranowski)
   - `discovery.docker > http_client_config` is merged into the `discovery.docker` block. (@erikbaranowski)
   - `discovery.kubernetes > http_client_config` is merged into the `discovery.kubernetes` block. (@erikbaranowski)
   - `loki.source.kubernetes > client > http_client_config` is merged into the `client` block. (@erikbaranowski)
   - `loki.source.podlogs > client > http_client_config` is merged into the `client` block. (@erikbaranowski)
   - `loki.write > endpoint > http_client_config` is merged into the `endpoint` block. (@erikbaranowski)
+  - `otelcol.receiver.zipkin > http` is merged into the `otelcol.receiver.zipkin` block. (@ptodev)
   - `mimir.rules.kubernetes > http_client_config` is merged into the `mimir.rules.kubernetes` block. (@erikbaranowski)
-  - `otelcol.receiver.zipkin > http` is merged into the `otelcol.receiver.zipkin` block. (@ptodev)
   - `phlare.scrape > http_client_config` is merged into the `phlare.scrape` block. (@erikbaranowski)
-<<<<<<< HEAD
-=======
   - `phlare.write > endpoint > http_client_config` is merged into the `endpoint` block. (@erikbaranowski)
-  - `prometheus.scrape > client > http_client_config` is merged into the `client` block. (@erikbaranowski)
->>>>>>> 3577bd86
+  - `prometheus.remote_write > endpoint > http_client_config` is merged into the `endpoint` block. (@erikbaranowski)
+  - `prometheus.scrape > http_client_config` is merged into the `prometheus.scrape` block. (@erikbaranowski)  
 
 - The `loki.process` component now uses a combined name for stages, simplifying
   the block hierarchy. For example, the `stage > json` block hierarchy is now a
