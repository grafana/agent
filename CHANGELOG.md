# Changelog

> _Contributors should read our [contributors guide][] for instructions on how
> to update the changelog._

This document contains a historical list of changes between releases. Only
changes that impact end-user behavior are listed; changes to documentation or
internal API changes are not present.

Main (unreleased)
-----------------

> **BREAKING CHANGES**: This release has breaking changes. Please read entries
> carefully and consult the [upgrade guide][] for specific instructions.

### Breaking changes

- The algorithm for the "hash" action of `otelcol.processor.attributes` has changed.
  The change was made in PR [#22831](https://github.com/open-telemetry/opentelemetry-collector-contrib/pull/22831) of opentelemetry-collector-contrib. (@ptodev)

- `otelcol.exporter.loki` now includes the instrumentation scope in its output. (@ptodev)

- `otelcol.extension.jaeger_remote_sampling` removes the `\` HTTP endpoint. The `/sampling` endpoint is still functional.
  The change was made in PR [#18070](https://github.com/open-telemetry/opentelemetry-collector-contrib/pull/18070) of opentelemetry-collector-contrib. (@ptodev)

- The field `version` and `auth` struct block from `walk_params` in `prometheus.exporter.snmp` and SNMP integration have been removed. The auth block now can be configured at top level, together with `modules` (@marctc)

### Features

- The Pyroscope scrape component computes and sends delta profiles automatically when required to reduce bandwidth usage. (@cyriltovena)

- Support `stage.geoip` in `loki.process`. (@akselleirv)

- Integrations: Introduce the `squid` integration. (@armstrmi)

- Support custom fields in MMDB file for `stage.geoip`. (@akselleirv)

- New Grafana Agent Flow components:

  - `discovery.kubelet` collect scrape targets from the Kubelet API. (@gcampbell12)
  - `prometheus.exporter.kafka` collects metrics from Kafka Server. (@oliver-zhang)
  - `otelcol.processor.attributes` accepts telemetry data from other `otelcol`
    components and modifies attributes of a span, log, or metric. (@ptodev)
  - `prometheus.exporter.squid` collects metrics from a squid server. (@armstrmi)
  - `prometheus.exporter.elasticsearch` collects metrics from Elasticsearch. (@marctc)
  - `prometheus.exporter.cloudwatch` - scrape AWS CloudWatch metrics (@thepalbi)

- Added json_path function to river stdlib. (@jkroepke)

- Flow UI: Add a view for listing the Agent's peers status when clustering is enabled. (@tpaschalis)

- Add a new CLI command `grafana-agent convert` for converting a river file from supported formats to river. (@erikbaranowski)

- Add support to the `grafana-agent run` CLI for converting a river file from supported formats to river. (@erikbaranowski)

- Add boringcrypto builds and docker images for Linux arm64 and x64. (@mattdurham)

### Enhancements

- Attributes and blocks set to their default values will no longer be shown in the Flow UI. (@rfratto)

- Tanka config: retain cAdvisor metrics for system processes (Kubelet, Containerd, etc.) (@bboreham)

- Update cAdvisor dependency to v0.47.0. (@jcreixell)

- Upgrade and improve Cloudwatch exporter integration (@thepalbi)

- Update `node_exporter` dependency to v1.6.0. (@spartan0x117)

- Enable `prometheus.relabel` to work with Prometheus' Native Histograms. (@tpaschalis)

- Update `dnsmasq_exporter` to last version. (@marctc)

- Add deployment spec options to describe operator's Prometheus Config Reloader image. (@alekseybb197)

- Update `module.git` with basic and SSH key authentication support. (@djcode)

- Support `clustering` block in `prometheus.operator.servicemonitors` and `prometheus.operator.podmonitors` components to distribute
  targets amongst clustered agents. (@captncraig)

- Update `redis_exporter` dependency to v1.51.0. (@jcreixell)

- The Grafana Agent mixin now includes a dashboard for the logs pipeline. (@thampiotr)

- The Agent Operational dashboard of Grafana Agent mixin now has more descriptive panel titles, Y-axis units

- Update OpenTelemetry Collector dependencies from v0.63.0 to v0.80.0. (@ptodev)

- Allow setting the node name for clustering with a command-line flag. (@tpaschalis)

- Allow `prometheus.exporter.snmp` and SNMP integration to be configured passing a YAML block. (@marctc)

### Bugfixes

- Add signing region to remote.s3 component for use with custom endpoints so that Authorization Headers work correctly when
  proxying requests. (@mattdurham)

- Fix oauth default scope in `loki.source.azure_event_hubs`. (@akselleirv)

- Fix bug where `otelcol.exporter.otlphttp` ignores configuration for `traces_endpoint`, `metrics_endpoint`, and `logs_endpoint` attributes. (@SimoneFalzone)

- Fix issue in `prometheus.remote_write` where the `queue_config` and
  `metadata_config` blocks used incorrect defaults when not specified in the
  config file. (@rfratto)

- Fix issue where published RPMs were not signed. (@rfratto)

- Fix issue where flow mode exports labeled as "string or secret" could not be
  used in a binary operation. (@rfratto)

- Fix Grafana Agent mixin's "Agent Operational" dashboard expecting pods to always have `grafana-agent-.*` prefix. (@thampiotr)

<<<<<<< HEAD
### Other changes

- Mongodb integration has been re-enabled. (@jcreixell)
=======
- Change the HTTP Path and Data Path from the controller-local ID to the global ID for components loaded from within a module loader. (@spartan0x117)

- Fix bug where `stage.timestamp` in `loki.process` wasn't able to correctly
  parse timezones. This issue only impacts the dedicated `grafana-agent-flow`
  binary. (@rfratto)
>>>>>>> dc8c4655

v0.34.3 (2023-06-27)
--------------------

### Bugfixes

- Fixes a bug in conversion of OpenTelemetry histograms when exported to Prometheus. (@grcevski)
- Enforce sha256 digest signing for rpms enabling installation on FIPS-enabled OSes. (@kfriedrich123)
- Fix panic from improper startup ordering in `prometheus.operator.servicemonitors`. (@captncraig)

v0.34.2 (2023-06-20)
--------------------

### Enhancements

- Replace map cache in prometheus.relabel with an LRU cache. (@mattdurham)
- Integrations: Extend `statsd` integration to configure relay endpoint. (@arminaaki)

### Bugfixes

- Fix a bug where `prometheus.relabel` would not correctly relabel when there is a cache miss. (@thampiotr)
- Fix a bug where `prometheus.relabel` would not correctly relabel exemplars or metadata. (@tpaschalis)
- Fixes several issues with statsd exporter. (@jcreixell, @marctc)

### Other changes

- Mongodb integration has been disabled for the time being due to licensing issues. (@jcreixell)

v0.34.1 (2023-06-12)
--------------------

### Bugfixes

- Fixed application of sub-collector defaults using the `windows_exporter` integration or `prometheus.exporter.windows`. (@mattdurham)

- Fix issue where `remote.http` did not fail early if the initial request
  failed. This caused failed requests to initially export empty values, which
  could lead to propagating issues downstream to other components which expect
  the export to be non-empty. (@rfratto)

- Allow `bearerTokenFile` field to be used in ServiceMonitors. (@captncraig)

- Fix issue where metrics and traces were not recorded from components within modules. (@mattdurham)

### Other changes

- Add logging to failed requests in `remote.http`. (@rfratto)

v0.34.0 (2023-06-08)
--------------------

### Breaking changes

- The experimental dynamic configuration feature has been removed in favor of Flow mode. (@mattdurham)

- The `oracledb` integration configuration has removed a redundant field `metrics_scrape_interval`. Use the `scrape_interval` parameter of the integration if a custom scrape interval is required. (@schmikei)

- Upgrade the embedded windows_exporter to commit 79781c6. (@jkroepke)

- Prometheus exporters in Flow mode now set the `instance` label to a value similar to the one they used to have in Static mode (<hostname> by default, customized by some integrations). (@jcreixell)

- `phlare.scrape` and `phlare.write` have been renamed to `pyroscope.scrape` and `pyroscope.scrape`. (@korniltsev)

### Features

- New Grafana Agent Flow components:
  - `loki.source.api` - receive Loki log entries over HTTP (e.g. from other agents). (@thampiotr)
  - `prometheus.operator.servicemonitors` discovers ServiceMonitor resources in your Kubernetes cluster and scrape
    the targets they reference. (@captncraig, @marctc, @jcreixell)
  - `prometheus.receive_http` - receive Prometheus metrics over HTTP (e.g. from other agents). (@thampiotr)
  - `remote.vault` retrieves a secret from Vault. (@rfratto)
  - `prometheus.exporter.snowflake` collects metrics from a snowflake database (@jonathanWamsley)
  - `prometheus.exporter.mssql` collects metrics from Microsoft SQL Server (@jonathanwamsley)
  - `prometheus.exporter.oracledb` collects metrics from oracledb (@jonathanwamsley)
  - `prometheus.exporter.dnsmasq` collects metrics from a dnsmasq server. (@spartan0x117)
  - `loki.source.awsfirehose` - receive Loki log entries from AWS Firehose via HTTP (@thepalbi)

- Added new functions to the River standard library:
  - `coalesce` returns the first non-zero value from a list of arguments. (@jkroepke)
  - `nonsensitive` converts a River secret back into a string. (@rfratto)

### Enhancements

- Support to attach node metadata to pods and endpoints targets in
  `discovery.kubernetes`. (@laurovenancio)

- Support ability to add optional custom headers to `loki.write` endpoint block (@aos)

- Support in-memory HTTP traffic for Flow components. `prometheus.exporter`
  components will now export a target containing an internal HTTP address.
  `prometheus.scrape`, when given that internal HTTP address, will connect to
  the server in-memory, bypassing the network stack. Use the new
  `--server.http.memory-addr` flag to customize which address is used for
  in-memory traffic. (@rfratto)
- Disable node_exporter on Windows systems (@jkroepke)
- Operator support for OAuth 2.0 Client in LogsClientSpec (@DavidSpek)

- Support `clustering` block in `phlare.scrape` components to distribute
  targets amongst clustered agents. (@rfratto)

- Delete stale series after a single WAL truncate instead of two. (@rfratto)

- Update OracleDB Exporter dependency to 0.5.0 (@schmikei)

- Embed Google Fonts on Flow UI (@jkroepke)

- Enable Content-Security-Policies on Flow UI (@jkroepke)

- Update azure-metrics-exporter to v0.0.0-20230502203721-b2bfd97b5313 (@kgeckhart)

- Update azidentity dependency to v1.3.0. (@akselleirv)

- Add custom labels to journal entries in `loki.source.journal` (@sbhrule15)

- `prometheus.operator.podmonitors` and `prometheus.operator.servicemonitors` can now access cluster secrets for authentication to targets. (@captncraig)

### Bugfixes

- Fix `loki.source.(gcplog|heroku)` `http` and `grpc` blocks were overriding defaults with zero-values
  on non-present fields. (@thepalbi)

- Fix an issue where defining `logging` or `tracing` blocks inside of a module
  would generate a panic instead of returning an error. (@erikbaranowski)

- Fix an issue where not specifying either `http` nor `grpc` blocks could result
  in a panic for `loki.source.heroku` and `loki.source.gcplog` components. (@thampiotr)

- Fix an issue where build artifacts for IBM S390x were being built with the
  GOARCH value for the PPC64 instead. (tpaschalis)

- Fix an issue where the Grafana Agent Flow RPM used the wrong path for the
  environment file, preventing the service from loading. (@rfratto)

- Fix an issue where the cluster advertise address was overwriting the join
  addresses. (@laurovenancio)

- Fix targets deduplication when clustering mode is enabled. (@laurovenancio)

- Fix issue in operator where any version update will restart all agent pods simultaneously. (@captncraig)

- Fix an issue where `loki.source.journald` did not create the positions
  directory with the appropriate permissions. (@tpaschalis)

- Fix an issue where fanning out log entries to multiple `loki.process`
  components lead to a race condition. (@tpaschalis)

- Fix panic in `prometheus.operator.servicemonitors` from relabel rules without certain defaults. (@captncraig)

- Fix issue in modules export cache throwing uncomparable errors. (@mattdurham)

- Fix issue where the UI could not navigate to components loaded by modules. (@rfratto)

- Fix issue where using exporters inside modules failed due to not passing the in-memory address dialer. (@mattdurham)

- Add signing region to remote.s3 component for use with custom endpoints so that Authorization Headers work correctly when
  proxying requests. (@mattdurham)

- Fix missing `instance` key for `prometheus.exporter.dnsmasq` component. (@spartan0x117)

### Other changes

- Add metrics when clustering mode is enabled. (@rfratto)
- Document debug metric `loki_process_dropped_lines_by_label_total` in loki.process. (@akselleirv)

- Add `agent_wal_out_of_order_samples_total` metric to track samples received
  out of order. (@rfratto)

- Add CLI flag `--server.http.enable-pprof` to grafana-agent-flow to conditionally enable `/debug/pprof` endpoints (@jkroepke)

- Use Go 1.20.4 for builds. (@tpaschalis)

- Integrate the new ExceptionContext which was recently added to the Faro Web-SDK in the
  app_agent_receiver Payload. (@codecapitano)

- Flow clustering: clusters will now use 512 tokens per node for distributing
  work, leading to better distribution. However, rolling out this change will
  cause some incorrerct or missing assignments until all nodes are updated. (@rfratto)

- Change the Docker base image for Linux containers to `ubuntu:lunar`.
  (@rfratto)

v0.33.2 (2023-05-11)
--------------------

### Bugfixes

- Fix issue where component evaluation time was overridden by a "default
  health" message. (@rfratto)

- Honor timeout when trying to establish a connection to another agent in Flow
  clustering mode. (@rfratto)

- Fix an issue with the grafana/agent windows docker image entrypoint
  not targeting the right location for the config. (@erikbaranowski)

- Fix issue where the `node_exporter` integration and
  `prometheus.exporter.unix` `diskstat_device_include` component could not set
  the allowlist field for the diskstat collector. (@tpaschalis)

- Fix an issue in `loki.source.heroku` where updating the `labels` or `use_incoming_timestamp`
  would not take effect. (@thampiotr)

- Flow: Fix an issue within S3 Module where the S3 path was not parsed correctly when the
  path consists of a parent directory. (@jastisriradheshyam)

- Flow: Fix an issue on Windows where `prometheus.remote_write` failed to read
  WAL checkpoints. This issue led to memory leaks once the initial checkpoint
  was created, and prevented a fresh process from being able to deliver metrics
  at all. (@rfratto)

- Fix an issue where the `loki.source.kubernetes` component could lead to
  the Agent crashing due to a race condition. (@tpaschalis)

### Other changes

- The `phlare.scrape` Flow component `fetch profile failed` log has been set to
  `debug` instead of `error`. (@erikbaranowski)

v0.33.1 (2023-05-01)
--------------------

### Bugfixes

- Fix spelling of the `frequency` argument on the `local.file` component.
  (@tpaschalis)

- Fix bug where some capsule values (such as Prometheus receivers) could not
  properly be used as an argument to a module. (@rfratto)

- Fix version information not displaying correctly when passing the `--version`
  flag or in the `agent_build_info` metric. (@rfratto)

- Fix issue in `loki.source.heroku` and `loki.source.gcplog` where updating the
  component would cause Grafana Agent Flow's Prometheus metrics endpoint to
  return an error until the process is restarted. (@rfratto)

- Fix issue in `loki.source.file` where updating the component caused
  goroutines to leak. (@rfratto)

### Other changes

- Support Bundles report the status of discovered log targets. (@tpaschalis)

v0.33.0 (2023-04-25)
--------------------

### Breaking changes

- Support for 32-bit ARM builds is removed for the foreseeable future due to Go
  compiler issues. We will consider bringing back 32-bit ARM support once our Go
  compiler issues are resolved and 32-bit ARM builds are stable. (@rfratto)

- Agent Management: `agent_management.api_url` config field has been replaced by
`agent_management.host`. The API path and version is now defined by the Agent. (@jcreixell)

- Agent Management: `agent_management.protocol` config field now allows defining "http" and "https" explicitly. Previously, "http" was previously used for both, with the actual protocol used inferred from the api url, which led to confusion. When upgrading, make sure to set to "https" when replacing `api_url` with `host`. (@jcreixell)

- Agent Management: `agent_management.remote_config_cache_location` config field has been replaced by
`agent_management.remote_configuration.cache_location`. (@jcreixell)

- Remove deprecated symbolic links to to `/bin/agent*` in Docker containers,
  as planned in v0.31. (@tpaschalis)

### Deprecations

- [Dynamic Configuration](https://grafana.com/docs/agent/latest/cookbook/dynamic-configuration/) will be removed in v0.34. Grafana Agent Flow supersedes this functionality. (@mattdurham)

### Features

- New Grafana Agent Flow components:

  - `discovery.dns` DNS service discovery. (@captncraig)
  - `discovery.ec2` service discovery for aws ec2. (@captncraig)
  - `discovery.lightsail` service discovery for aws lightsail. (@captncraig)
  - `discovery.gce` discovers resources on Google Compute Engine (GCE). (@marctc)
  - `discovery.digitalocean` provides service discovery for DigitalOcean. (@spartan0x117)
  - `discovery.consul` service discovery for Consul. (@jcreixell)
  - `discovery.azure` provides service discovery for Azure. (@spartan0x117)
  - `module.file` runs a Grafana Agent Flow module loaded from a file on disk.
    (@erikbaranowski)
  - `module.git` runs a Grafana Agent Flow module loaded from a file within a
    Git repository. (@rfratto)
  - `module.string` runs a Grafana Agent Flow module passed to the component by
    an expression containing a string. (@erikbaranowski, @rfratto)
  - `otelcol.auth.oauth2` performs OAuth 2.0 authentication for HTTP and gRPC
    based OpenTelemetry exporters. (@ptodev)
  - `otelcol.extension.jaeger_remote_sampling` provides an endpoint from which to
    pull Jaeger remote sampling documents. (@joe-elliott)
  - `otelcol.exporter.logging` accepts OpenTelemetry data from other `otelcol` components and writes it to the console. (@erikbaranowski)
  - `otelcol.auth.sigv4` performs AWS Signature Version 4 (SigV4) authentication
    for making requests to AWS services via `otelcol` components that support
    authentication extensions. (@ptodev)
  - `prometheus.exporter.blackbox` collects metrics from Blackbox exporter. (@marctc)
  - `prometheus.exporter.mysql` collects metrics from a MySQL database. (@spartan0x117)
  - `prometheus.exporter.postgres` collects metrics from a PostgreSQL database. (@spartan0x117)
  - `prometheus.exporter.statsd` collects metrics from a Statsd instance. (@gaantunes)
  - `prometheus.exporter.snmp` collects metrics from SNMP exporter. (@marctc)
  - `prometheus.operator.podmonitors` discovers PodMonitor resources in your Kubernetes cluster and scrape
    the targets they reference. (@captncraig, @marctc, @jcreixell)
  - `prometheus.exporter.windows` collects metrics from a Windows instance. (@jkroepke)
  - `prometheus.exporter.memcached` collects metrics from a Memcached server. (@spartan0x117)
  - `loki.source.azure_event_hubs` reads messages from Azure Event Hub using Kafka and forwards them to other   `loki` components. (@akselleirv)

- Add support for Flow-specific system packages:

  - Flow-specific DEB packages. (@rfratto, @robigan)
  - Flow-specific RPM packages. (@rfratto, @robigan)
  - Flow-specific macOS Homebrew Formula. (@rfratto)
  - Flow-specific Windows installer. (@rfratto)

  The Flow-specific packages allow users to install and run Grafana Agent Flow
  alongside an existing installation of Grafana Agent.

- Agent Management: Add support for integration snippets. (@jcreixell)

- Flow: Introduce a gossip-over-HTTP/2 _clustered mode_. `prometheus.scrape`
  component instances can opt-in to distributing scrape load between cluster
  peers. (@tpaschalis)

### Enhancements

- Flow: Add retries with backoff logic to Phlare write component. (@cyriltovena)

- Operator: Allow setting runtimeClassName on operator-created pods. (@captncraig)

- Operator: Transparently compress agent configs to stay under size limitations. (@captncraig)

- Update Redis Exporter Dependency to v1.49.0. (@spartan0x117)

- Update Loki dependency to the k144 branch. (@andriikushch)

- Flow: Add OAUTHBEARER mechanism to `loki.source.kafka` using Azure as provider. (@akselleirv)

- Update Process Exporter dependency to v0.7.10. (@spartan0x117)

- Agent Management: Introduces backpressure mechanism for remote config fetching (obeys 429 request
  `Retry-After` header). (@spartan0x117)

- Flow: support client TLS settings (CA, client certificate, client key) being
  provided from other components for the following components:

  - `discovery.docker`
  - `discovery.kubernetes`
  - `loki.source.kafka`
  - `loki.source.kubernetes`
  - `loki.source.podlogs`
  - `loki.write`
  - `mimir.rules.kubernetes`
  - `otelcol.auth.oauth2`
  - `otelcol.exporter.jaeger`
  - `otelcol.exporter.otlp`
  - `otelcol.exporter.otlphttp`
  - `otelcol.extension.jaeger_remote_sampling`
  - `otelcol.receiver.jaeger`
  - `otelcol.receiver.kafka`
  - `phlare.scrape`
  - `phlare.write`
  - `prometheus.remote_write`
  - `prometheus.scrape`
  - `remote.http`

- Flow: support server TLS settings (client CA, server certificate, server key)
  being provided from other components for the following components:

  - `loki.source.syslog`
  - `otelcol.exporter.otlp`
  - `otelcol.extension.jaeger_remote_sampling`
  - `otelcol.receiver.jaeger`
  - `otelcol.receiver.opencensus`
  - `otelcol.receiver.zipkin`

- Flow: Define custom http method and headers in `remote.http` component (@jkroepke)

- Flow: Add config property to `prometheus.exporter.blackbox` to define the config inline (@jkroepke)

- Update Loki Dependency to k146 which includes configurable file watchers (@mattdurham)

### Bugfixes

- Flow: fix issue where Flow would return an error when trying to access a key
  of a map whose value was the zero value (`null`, `0`, `false`, `[]`, `{}`).
  Whether an error was returned depended on the internal type of the value.
  (@rfratto)

- Flow: fix issue where using the `jaeger_remote` sampler for the `tracing`
  block would fail to parse the response from the remote sampler server if it
  used strings for the strategy type. This caused sampling to fall back
  to the default rate. (@rfratto)

- Flow: fix issue where components with no arguments like `loki.echo` were not
  viewable in the UI. (@rfratto)

- Flow: fix deadlock in `loki.source.file` where terminating tailers would hang
  while flushing remaining logs, preventing `loki.source.file` from being able
  to update. (@rfratto)

- Flow: fix deadlock in `loki.process` where a component with no stages would
  hang forever on handling logs. (@rfratto)

- Fix issue where a DefaultConfig might be mutated during unmarshaling. (@jcreixell)

- Fix issues where CloudWatch Exporter cannot use FIPS Endpoints outside of USA regions (@aglees)

- Fix issue where scraping native Prometheus histograms would leak memory.
  (@rfratto)

- Flow: fix issue where `loki.source.docker` component could deadlock. (@tpaschalis)

- Flow: fix issue where `prometheus.remote_write` created unnecessary extra
  child directories to store the WAL in. (@rfratto)

- Fix internal metrics reported as invalid by promtool's linter. (@tpaschalis)

- Fix issues with cri stage which treats partial line coming from any stream as same. (@kavirajk @aglees)

- Operator: fix for running multiple operators with different `--agent-selector` flags. (@captncraig)

- Operator: respect FilterRunning on PodMonitor and ServiceMonitor resources to only scrape running pods. (@captncraig)

- Fixes a bug where the github exporter would get stuck in an infinite loop under certain conditions. (@jcreixell)

- Fix bug where `loki.source.docker` always failed to start. (@rfratto)

### Other changes

- Grafana Agent Docker containers and release binaries are now published for
  s390x. (@rfratto)

- Use Go 1.20.3 for builds. (@rfratto)

- Change the Docker base image for Linux containers to `ubuntu:kinetic`.
  (@rfratto)

- Update prometheus.remote_write defaults to match new prometheus
  remote-write defaults. (@erikbaranowski)

v0.32.1 (2023-03-06)
--------------------

### Bugfixes

- Flow: Fixes slow reloading of targets in `phlare.scrape` component. (@cyriltovena)

- Flow: add a maximum connection lifetime of one hour when tailing logs from
  `loki.source.kubernetes` and `loki.source.podlogs` to recover from an issue
  where the Kubernetes API server stops responding with logs without closing
  the TCP connection. (@rfratto)

- Flow: fix issue in `loki.source.kubernetes` where `__pod__uid__` meta label
  defaulted incorrectly to the container name, causing tailers to never
  restart. (@rfratto)

v0.32.0 (2023-02-28)
--------------------

### Breaking changes

- Support for the embedded Flow UI for 32-bit ARMv6 builds is temporarily
  removed. (@rfratto)

- Node Exporter configuration options changed to align with new upstream version (@Thor77):

  - `diskstats_ignored_devices` is now `diskstats_device_exclude` in agent configuration.
  - `ignored_devices` is now `device_exclude` in flow configuration.

- Some blocks in Flow components have been merged with their parent block to make the block hierarchy smaller:

  - `discovery.docker > http_client_config` is merged into the `discovery.docker` block. (@erikbaranowski)
  - `discovery.kubernetes > http_client_config` is merged into the `discovery.kubernetes` block. (@erikbaranowski)
  - `loki.source.kubernetes > client > http_client_config` is merged into the `client` block. (@erikbaranowski)
  - `loki.source.podlogs > client > http_client_config` is merged into the `client` block. (@erikbaranowski)
  - `loki.write > endpoint > http_client_config` is merged into the `endpoint` block. (@erikbaranowski)
  - `mimir.rules.kubernetes > http_client_config` is merged into the `mimir.rules.kubernetes` block. (@erikbaranowski)
  - `otelcol.receiver.opencensus > grpc` is merged into the `otelcol.receiver.opencensus` block. (@ptodev)
  - `otelcol.receiver.zipkin > http` is merged into the `otelcol.receiver.zipkin` block. (@ptodev)
  - `phlare.scrape > http_client_config` is merged into the `phlare.scrape` block. (@erikbaranowski)
  - `phlare.write > endpoint > http_client_config` is merged into the `endpoint` block. (@erikbaranowski)
  - `prometheus.remote_write > endpoint > http_client_config` is merged into the `endpoint` block. (@erikbaranowski)
  - `prometheus.scrape > http_client_config` is merged into the `prometheus.scrape` block. (@erikbaranowski)

- The `loki.process` component now uses a combined name for stages, simplifying
  the block hierarchy. For example, the `stage > json` block hierarchy is now a
  single block called `stage.json`. All stage blocks in `loki.process` have
  been updated to use this simplified hierarchy. (@tpaschalis)

- `remote.s3` `client_options` block has been renamed to `client`. (@mattdurham)

- Renamed `prometheus.integration.node_exporter` to `prometheus.exporter.unix`. (@jcreixell)

- As first announced in v0.30, support for the `EXPERIMENTAL_ENABLE_FLOW`
  environment variable has been removed in favor of `AGENT_MODE=flow`.
  (@rfratto)

### Features

- New integrations:

  - `oracledb` (@schmikei)
  - `mssql` (@binaryfissiongames)
  - `cloudwatch metrics` (@thepalbi)
  - `azure` (@kgeckhart)
  - `gcp` (@kgeckhart, @ferruvich)

- New Grafana Agent Flow components:

  - `loki.echo` writes received logs to stdout. (@tpaschalis, @rfratto)
  - `loki.source.docker` reads logs from Docker containers and forwards them to
    other `loki` components. (@tpaschalis)
  - `loki.source.kafka` reads logs from Kafka events and forwards them to other
    `loki` components. (@erikbaranowski)
  - `loki.source.kubernetes_events` watches for Kubernetes Events and converts
    them into log lines to forward to other `loki` components. It is the
    equivalent of the `eventhandler` integration. (@rfratto)
  - `otelcol.processor.tail_sampling` samples traces based on a set of defined
    policies from `otelcol` components before forwarding them to other
    `otelcol` components. (@erikbaranowski)
  - `prometheus.exporter.apache` collects metrics from an apache web server
    (@captncraig)
  - `prometheus.exporter.consul` collects metrics from a consul installation
    (@captncraig)
  - `prometheus.exporter.github` collects metrics from GitHub (@jcreixell)
  - `prometheus.exporter.process` aggregates and collects metrics by scraping
    `/proc`. (@spartan0x117)
  - `prometheus.exporter.redis` collects metrics from a redis database
    (@spartan0x117)

### Enhancements

- Flow: Support `keepequal` and `dropequal` actions for relabeling. (@cyriltovena)

- Update Prometheus Node Exporter integration to v1.5.0. (@Thor77)

- Grafana Agent Flow will now reload the config file when `SIGHUP` is sent to
  the process. (@rfratto)

- If using the official RPM and DEB packages for Grafana Agent, invoking
  `systemctl reload grafana-agent` will now reload the configuration file.
  (@rfratto)

- Flow: the `loki.process` component now implements all the same processing
  stages as Promtail's pipelines. (@tpaschalis)

- Flow: new metric for `prometheus.scrape` -
  `agent_prometheus_scrape_targets_gauge`. (@ptodev)

- Flow: new metric for `prometheus.scrape` and `prometheus.relabel` -
  `agent_prometheus_forwarded_samples_total`. (@ptodev)

- Flow: add `constants` into the standard library to expose the hostname, OS,
  and architecture of the system Grafana Agent is running on. (@rfratto)

- Flow: add timeout to loki.source.podlogs controller setup. (@polyrain)

### Bugfixes

- Fixed a reconciliation error in Grafana Agent Operator when using `tlsConfig`
  on `Probe`. (@supergillis)

- Fix issue where an empty `server:` config stanza would cause debug-level logging.
  An empty `server:` is considered a misconfiguration, and thus will error out.
  (@neomantra)

- Flow: fix an error where some error messages that crossed multiple lines
  added extra an extra `|` character when displaying the source file on the
  starting line. (@rfratto)

- Flow: fix issues in `agent fmt` where adding an inline comment on the same
  line as a `[` or `{` would cause indentation issues on subsequent lines.
  (@rfratto)

- Flow: fix issues in `agent fmt` where line comments in arrays would be given
  the wrong identation level. (@rfratto)

- Flow: fix issues with `loki.file` and `loki.process` where deadlock contention or
  logs fail to process. (@mattdurham)

- Flow: `oauth2 > tls_config` was documented as a block but coded incorrectly as
  an attribute. This is now a block in code. This impacted `discovery.docker`,
  `discovery.kubernetes`, `loki.source.kubernetes`, `loki.write`,
  `mimir.rules.kubernetes`, `phlare.scrape`, `phlare.write`,
  `prometheus.remote_write`, `prometheus.scrape`, and `remote.http`
  (@erikbaranowski)

- Flow: Fix issue where using `river:",label"` causes the UI to return nothing. (@mattdurham)

### Other changes

- Use Go 1.20 for builds. (@rfratto)

- The beta label from Grafana Agent Flow has been removed. A subset of Flow
  components are still marked as beta or experimental:

  - `loki.echo` is explicitly marked as beta.
  - `loki.source.kubernetes` is explicitly marked as experimental.
  - `loki.source.podlogs` is explicitly marked as experimental.
  - `mimir.rules.kubernetes` is explicitly marked as beta.
  - `otelcol.processor.tail_sampling` is explicitly marked as beta.
  - `otelcol.receiver.loki` is explicitly marked as beta.
  - `otelcol.receiver.prometheus` is explicitly marked as beta.
  - `phlare.scrape` is explicitly marked as beta.
  - `phlare.write` is explicitly marked as beta.

v0.31.3 (2023-02-13)
--------------------

### Bugfixes

- `loki.source.cloudflare`: fix issue where the `zone_id` argument
  was being ignored, and the `api_token` argument was being used for the zone
  instead. (@rfratto)

- `loki.source.cloudflare`: fix issue where `api_token` argument was not marked
  as a sensitive field. (@rfratto)

v0.31.2 (2023-02-08)
--------------------

### Other changes

- In the Agent Operator, upgrade the `prometheus-config-reloader` dependency
  from version 0.47.0 to version 0.62.0. (@ptodev)

v0.31.1 (2023-02-06)
--------------------

> **BREAKING CHANGES**: This release has breaking changes. Please read entries
> carefully and consult the [upgrade guide][] for specific instructions.

### Breaking changes

- All release Windows `.exe` files are now published as a zip archive.
  Previously, `grafana-agent-installer.exe` was unzipped. (@rfratto)

### Other changes

- Support Go 1.20 for builds. Official release binaries are still produced
  using Go 1.19. (@rfratto)

v0.31.0 (2023-01-31)
--------------------

> **BREAKING CHANGES**: This release has breaking changes. Please read entries
> carefully and consult the [upgrade guide][] for specific instructions.

### Breaking changes

- Release binaries (including inside Docker containers) have been renamed to be
  prefixed with `grafana-` (@rfratto):

  - `agent` is now `grafana-agent`.
  - `agentctl` is now `grafana-agentctl`.
  - `agent-operator` is now `grafana-agent-operator`.

### Deprecations

- A symbolic link in Docker containers from the old binary name to the new
  binary name has been added. These symbolic links will be removed in v0.33. (@rfratto)

### Features

- New Grafana Agent Flow components:

  - `loki.source.cloudflare` reads logs from Cloudflare's Logpull API and
    forwards them to other `loki` components. (@tpaschalis)
  - `loki.source.gcplog` reads logs from GCP cloud resources using Pub/Sub
    subscriptions and forwards them to other `loki` components. (@tpaschalis)
  - `loki.source.gelf` listens for Graylog logs. (@mattdurham)
  - `loki.source.heroku` listens for Heroku messages over TCP a connection and
    forwards them to other `loki` components. (@erikbaranowski)
  - `loki.source.journal` read messages from systemd journal. (@mattdurham)
  - `loki.source.kubernetes` collects logs from Kubernetes pods using the
    Kubernetes API. (@rfratto)
  - `loki.source.podlogs` discovers PodLogs resources on Kubernetes and
    uses the Kubernetes API to collect logs from the pods specified by the
    PodLogs resource. (@rfratto)
  - `loki.source.syslog` listens for Syslog messages over TCP and UDP
    connections and forwards them to other `loki` components. (@tpaschalis)
  - `loki.source.windowsevent` reads logs from Windows Event Log. (@mattdurham)
  - `otelcol.exporter.jaeger` forwards OpenTelemetry data to a Jaeger server.
    (@erikbaranowski)
  - `otelcol.exporter.loki` forwards OTLP-formatted data to compatible `loki`
    receivers. (@tpaschalis)
  - `otelcol.receiver.kafka` receives telemetry data from Kafka. (@rfratto)
  - `otelcol.receiver.loki` receives Loki logs, converts them to the OTLP log
    format and forwards them to other `otelcol` components. (@tpaschalis)
  - `otelcol.receiver.opencensus` receives OpenConsensus-formatted traces or
    metrics. (@ptodev)
  - `otelcol.receiver.zipkin` receives Zipkin-formatted traces. (@rfratto)
  - `phlare.scrape` collects application performance profiles. (@cyriltovena)
  - `phlare.write` sends application performance profiles to Grafana Phlare.
    (@cyriltovena)
  - `mimir.rules.kubernetes` discovers `PrometheusRule` Kubernetes resources and
    loads them into a Mimir instance. (@Logiraptor)

- Flow components which work with relabeling rules (`discovery.relabel`,
  `prometheus.relabel` and `loki.relabel`) now export a new value named Rules.
  This value returns a copy of the currently configured rules. (@tpaschalis)

- New experimental feature: agent-management. Polls configured remote API to fetch new configs. (@spartan0x117)

- Introduce global configuration for logs. (@jcreixell)

### Enhancements

- Handle faro-web-sdk `View` meta in app_agent_receiver. (@rlankfo)

- Flow: the targets in debug info from `loki.source.file` are now individual blocks. (@rfratto)

- Grafana Agent Operator: add [promtail limit stage](https://grafana.com/docs/loki/latest/clients/promtail/stages/limit/) to the operator. (@spartan0x117)

### Bugfixes

- Flow UI: Fix the issue with messy layout on the component list page while
  browser window resize (@xiyu95)

- Flow UI: Display the values of all attributes unless they are nil. (@ptodev)

- Flow: `prometheus.relabel` and `prometheus.remote_write` will now error if they have exited. (@ptodev)

- Flow: Fix issue where negative numbers would convert to floating-point values
  incorrectly, treating the sign flag as part of the number. (@rfratto)

- Flow: fix a goroutine leak when `loki.source.file` is passed more than one
  target with identical set of public labels. (@rfratto)

- Fix issue where removing and re-adding log instance configurations causes an
  error due to double registration of metrics (@spartan0x117, @jcreixell)

### Other changes

- Use Go 1.19.4 for builds. (@erikbaranowski)

- New windows containers for agent and agentctl. These can be found moving forward with the ${Version}-windows tags for grafana/agent and grafana/agentctl docker images (@erikbaranowski)

v0.30.2 (2023-01-11)
--------------------

### Bugfixes

- Flow: `prometheus.relabel` will no longer modify the labels of the original
  metrics, which could lead to the incorrect application of relabel rules on
  subsequent relabels. (@rfratto)

- Flow: `loki.source.file` will no longer deadlock other components if log
  lines cannot be sent to Loki. `loki.source.file` will wait for 5 seconds per
  file to finish flushing read logs to the client, after which it will drop
  them, resulting in lost logs. (@rfratto)

- Operator: Fix the handling of the enableHttp2 field as a boolean in
  `pod_monitor` and `service_monitor` templates. (@tpaschalis)

v0.30.1 (2022-12-23)
--------------------

### Bugfixes

- Fix issue where journald support was accidentally removed. (@tpaschalis)

- Fix issue where some traces' metrics where not collected. (@marctc)

v0.30.0 (2022-12-20)
--------------------

> **BREAKING CHANGES**: This release has breaking changes. Please read entries
> carefully and consult the [upgrade guide][] for specific instructions.

### Breaking changes

- The `ebpf_exporter` integration has been removed due to issues with static
  linking. It may be brought back once these are resolved. (@tpaschalis)

### Deprecations

- The `EXPERIMENTAL_ENABLE_FLOW` environment variable is deprecated in favor of
  `AGENT_MODE=flow`. Support for `EXPERIMENTAL_ENABLE_FLOW` will be removed in
  v0.32. (@rfratto)

### Features

- `grafana-agent-operator` supports oauth2 as an authentication method for
  remote_write. (@timo-42)

- Grafana Agent Flow: Add tracing instrumentation and a `tracing` block to
  forward traces to `otelcol` component. (@rfratto)

- Grafana Agent Flow: Add a `discovery_target_decode` function to decode a JSON
  array of discovery targets corresponding to Prometheus' HTTP and file service
  discovery formats. (@rfratto)

- New Grafana Agent Flow components:

  - `remote.http` polls an HTTP URL and exposes the response body as a string
    or secret to other components. (@rfratto)

  - `discovery.docker` discovers Docker containers from a Docker Engine host.
    (@rfratto)

  - `loki.source.file` reads and tails files for log entries and forwards them
    to other `loki` components. (@tpaschalis)

  - `loki.write` receives log entries from other `loki` components and sends
    them over to a Loki instance. (@tpaschalis)

  - `loki.relabel` receives log entries from other `loki` components and
    rewrites their label set. (@tpaschalis)

  - `loki.process` receives log entries from other `loki` components and runs
    one or more processing stages. (@tpaschalis)

  - `discovery.file` discovers files on the filesystem following glob
    patterns. (@mattdurham)

- Integrations: Introduce the `snowflake` integration. (@binaryfissiongames)

### Enhancements

- Update agent-loki.yaml to use environment variables in the configuration file (@go4real)

- Integrations: Always use direct connection in mongodb_exporter integration. (@v-zhuravlev)

- Update OpenTelemetry Collector dependency to v0.63.1. (@tpaschalis)

- riverfmt: Permit empty blocks with both curly braces on the same line.
  (@rfratto)

- riverfmt: Allow function arguments to persist across different lines.
  (@rfratto)

- Flow: The HTTP server will now start before the Flow controller performs the
  initial load. This allows metrics and pprof data to be collected during the
  first load. (@rfratto)

- Add support for using a [password map file](https://github.com/oliver006/redis_exporter/blob/master/contrib/sample-pwd-file.json) in `redis_exporter`. (@spartan0x117)

- Flow: Add support for exemplars in Prometheus component pipelines. (@rfratto)

- Update Prometheus dependency to v2.40.5. (@rfratto)

- Update Promtail dependency to k127. (@rfratto)

- Native histograms are now supported in the static Grafana Agent and in
  `prometheus.*` Flow components. Native histograms will be automatically
  collected from supported targets. remote_write must be configured to forward
  native histograms from the WAL to the specified endpoints. (@rfratto)

- Flow: metrics generated by upstream OpenTelemetry Collector components are
  now exposed at the `/metrics` endpoint of Grafana Agent Flow. (@rfratto)

### Bugfixes

- Fix issue where whitespace was being sent as part of password when using a
  password file for `redis_exporter`. (@spartan0x117)

- Flow UI: Fix issue where a configuration block referencing a component would
  cause the graph page to fail to load. (@rfratto)

- Remove duplicate `oauth2` key from `metricsinstances` CRD. (@daper)

- Fix issue where on checking whether to restart integrations the Integration
  Manager was comparing configs with secret values scrubbed, preventing reloads
  if only secrets were updated. (@spartan0x117)

### Other changes

- Grafana Agent Flow has graduated from experimental to beta.

v0.29.0 (2022-11-08)
--------------------

> **BREAKING CHANGES**: This release has breaking changes. Please read entries
> carefully and consult the [upgrade guide][] for specific instructions.

### Breaking changes

- JSON-encoded traces from OTLP versions earlier than 0.16.0 are no longer
  supported. (@rfratto)

### Deprecations

- The binary names `agent`, `agentctl`, and `agent-operator` have been
  deprecated and will be renamed to `grafana-agent`, `grafana-agentctl`, and
  `grafana-agent-operator` in the v0.31.0 release.

### Features

- Add `agentctl test-logs` command to allow testing log configurations by redirecting
  collected logs to standard output. This can be useful for debugging. (@jcreixell)

- New Grafana Agent Flow components:

  - `otelcol.receiver.otlp` receives OTLP-formatted traces, metrics, and logs.
    Data can then be forwarded to other `otelcol` components. (@rfratto)

  - `otelcol.processor.batch` batches data from `otelcol` components before
    forwarding it to other `otelcol` components. (@rfratto)

  - `otelcol.exporter.otlp` accepts data from `otelcol` components and sends
    it to a gRPC server using the OTLP protocol. (@rfratto)

  - `otelcol.exporter.otlphttp` accepts data from `otelcol` components and
    sends it to an HTTP server using the OTLP protocol. (@tpaschalis)

  - `otelcol.auth.basic` performs basic authentication for `otelcol`
    components that support authentication extensions. (@rfratto)

  - `otelcol.receiver.jeager` receives Jaeger-formatted traces. Data can then
    be forwarded to other `otelcol` components. (@rfratto)

  - `otelcol.processor.memory_limiter` periodically checks memory usage and
    drops data or forces a garbage collection if the defined limits are
    exceeded. (@tpaschalis)

  - `otelcol.auth.bearer` performs bearer token authentication for `otelcol`
    components that support authentication extensions. (@rfratto)

  - `otelcol.auth.headers` attaches custom request headers to `otelcol`
    components that support authentication extensions. (@rfratto)

  - `otelcol.receiver.prometheus` receives Prometheus metrics, converts them
    to the OTLP metric format and forwards them to other `otelcol` components.
    (@tpaschalis)

  - `otelcol.exporter.prometheus` forwards OTLP-formatted data to compatible
    `prometheus` components. (@rfratto)

- Flow: Allow config blocks to reference component exports. (@tpaschalis)

- Introduce `/-/support` endpoint for generating 'support bundles' in static
  agent mode. Support bundles are zip files of commonly-requested information
  that can be used to debug a running agent. (@tpaschalis)

### Enhancements

- Update OpenTelemetry Collector dependency to v0.61.0. (@rfratto)

- Add caching to Prometheus relabel component. (@mattdurham)

- Grafana Agent Flow: add `agent_resources_*` metrics which explain basic
  platform-agnostic metrics. These metrics assist with basic monitoring of
  Grafana Agent, but are not meant to act as a replacement for fully featured
  components like `prometheus.integration.node_exporter`. (@rfratto)

- Enable field label in TenantStageSpec of PodLogs pipeline. (@siiimooon)

- Enable reporting of enabled integrations. (@marctc)

- Grafana Agent Flow: `prometheus.remote_write` and `prometheus.relabel` will
  now export receivers immediately, removing the need for dependant components
  to be evaluated twice at process startup. (@rfratto)

- Add missing setting to configure instance key for Eventhandler integration. (@marctc)

- Update Prometheus dependency to v2.39.1. (@rfratto)

- Update Promtail dependency to weekly release k122. (@rfratto)

- Tracing: support the `num_traces` and `expected_new_traces_per_sec` configuration parameters in the tail_sampling processor. (@ptodev)

### Bugfixes

- Remove empty port from the `apache_http` integration's instance label. (@katepangLiu)

- Fix identifier on target creation for SNMP v2 integration. (@marctc)

- Fix bug when specifying Blackbox's modules when using Blackbox integration. (@marctc)

- Tracing: fix a panic when the required `protocols` field was not set in the `otlp` receiver. (@ptodev)

- Support Bearer tokens for metric remote writes in the Grafana Operator (@jcreixell, @marctc)

### Other changes

- Update versions of embedded Prometheus exporters used for integrations:

  - Update `github.com/prometheus/statsd_exporter` to `v0.22.8`. (@captncraig)

  - Update `github.com/prometheus-community/postgres_exporter` to `v0.11.1`. (@captncraig)

  - Update `github.com/prometheus/memcached_exporter` to `v0.10.0`. (@captncraig)

  - Update `github.com/prometheus-community/elasticsearch_exporter` to `v1.5.0`. (@captncraig)

  - Update `github.com/prometheus/mysqld_exporter` to `v0.14.0`. (@captncraig)

  - Update `github.com/prometheus/consul_exporter` to `v0.8.0`. (@captncraig)

  - Update `github.com/ncabatoff/process-exporter` to `v0.7.10`. (@captncraig)

  - Update `github.com/prometheus-community/postgres_exporter` to `v0.11.1`. (@captncraig)

- Use Go 1.19.3 for builds. (@rfratto)

v0.28.1 (2022-11-03)
--------------------

### Security

- Update Docker base image to resolve OpenSSL vulnerabilities CVE-2022-3602 and
  CVE-2022-3786. Grafana Agent does not use OpenSSL, so we do not believe it is
  vulnerable to these issues, but the base image has been updated to remove the
  report from image scanners. (@rfratto)

v0.28.0 (2022-09-29)
--------------------

### Features

- Introduce Grafana Agent Flow, an experimental "programmable pipeline" runtime
  mode which improves how to configure and debug Grafana Agent by using
  components. (@captncraig, @karengermond, @marctc, @mattdurham, @rfratto,
  @rlankfo, @tpaschalis)

- Introduce Blackbox exporter integration. (@marctc)

### Enhancements

- Update Loki dependency to v2.6.1. (@rfratto)

### Bugfixes

### Other changes

- Fix relabel configs in sample agent-operator manifests (@hjet)

- Operator no longer set the `SecurityContext.Privileged` flag in the `config-reloader` container. (@hsyed-dojo)

- Add metrics for config reloads and config hash (@jcreixell)

v0.27.1 (2022-09-09)
--------------------

> **NOTE**: ARMv6 Docker images are no longer being published.
>
> We have stopped publishing Docker images for ARMv6 platforms.
> This is due to the new Ubuntu base image we are using that does not support ARMv6.
> The new Ubuntu base image has less reported CVEs, and allows us to provide more
> secure Docker images. We will still continue to publish ARMv6 release binaries and
> deb/rpm packages.

### Other Changes

- Switch docker image base from debian to ubuntu. (@captncraig)

v0.27.0 (2022-09-01)
--------------------

### Features

- Integrations: (beta) Add vmware_exporter integration (@rlankfo)

- App agent receiver: add Event kind to payload (@domasx2)

### Enhancements

- Tracing: Introduce a periodic appender to the remotewriteexporter to control sample rate. (@mapno)

- Tracing: Update OpenTelemetry dependency to v0.55.0. (@rfratto, @mapno)

- Add base agent-operator jsonnet library and generated manifests (@hjet)

- Add full (metrics, logs, K8s events) sample agent-operator jsonnet library and gen manifests (@hjet)

- Introduce new configuration fields for disabling Keep-Alives and setting the
  IdleConnectionTimeout when scraping. (@tpaschalis)

- Add field to Operator CRD to disable report usage functionality. (@marctc)

### Bugfixes

- Tracing: Fixed issue with the PromSD processor using the `connection` method to discover the IP
  address.  It was failing to match because the port number was included in the address string. (@jphx)

- Register prometheus discovery metrics. (@mattdurham)

- Fix seg fault when no instance parameter is provided for apache_http integration, using integrations-next feature flag. (@rgeyer)

- Fix grafanacloud-install.ps1 web request internal server error when fetching config. (@rlankfo)

- Fix snmp integration not passing module or walk_params parameters when scraping. (@rgeyer)

- Fix unmarshal errors (key "<walk_param name>" already set in map) for snmp integration config when walk_params is defined, and the config is reloaded. (@rgeyer)

### Other changes

- Update several go dependencies to resolve warnings from certain security scanning tools. None of the resolved vulnerabilities were known to be exploitable through the agent. (@captncraig)

- It is now possible to compile Grafana Agent using Go 1.19. (@rfratto)

v0.26.1 (2022-07-25)
--------------------

> **BREAKING CHANGES**: This release has breaking changes. Please read entries
> carefully and consult the [upgrade guide][] for specific instructions.

### Breaking changes

- Change windows certificate store so client certificate is no longer required in store. (@mattdurham)

### Bugfixes

- Operator: Fix issue where configured `targetPort` ServiceMonitors resulted in
  generating an incorrect scrape_config. (@rfratto)

- Build the Linux/AMD64 artifacts using the opt-out flag for the ebpf_exporter. (@tpaschalis)

v0.26.0 (2022-07-18)
--------------------

> **BREAKING CHANGES**: This release has breaking changes. Please read entries
> carefully and consult the [upgrade guide][] for specific instructions.

### Breaking changes

- Deprecated `server` YAML block fields have now been removed in favor of the
  command-line flags that replaced them. These fields were originally
  deprecated in v0.24.0. (@rfratto)

- Changed tail sampling policies to be configured as in the OpenTelemetry
  Collector. (@mapno)

### Features

- Introduce Apache HTTP exporter integration. (@v-zhuravlev)

- Introduce eBPF exporter integration. (@tpaschalis)

### Enhancements

- Truncate all records in WAL if repair attempt fails. (@rlankfo)

### Bugfixes

- Relative symlinks for promtail now work as expected. (@RangerCD, @mukerjee)

- Fix rate limiting implementation for the app agent receiver integration. (@domasx2)

- Fix mongodb exporter so that it now collects all metrics. (@mattdurham)

v0.25.1 (2022-06-16)
--------------------

### Bugfixes

- Integer types fail to unmarshal correctly in operator additional scrape configs. (@rlankfo)

- Unwrap replayWAL error before attempting corruption repair. (@rlankfo)

v0.25.0 (2022-06-06)
--------------------

> **BREAKING CHANGES**: This release has breaking changes. Please read entries
> carefully and consult the [upgrade guide][] for specific instructions.

### Breaking changes

- Traces: Use `rpc.grpc.status_code` attribute to determine
  span failed in the service graph processor (@rcrowe)

### Features

- Add HTTP endpoints to fetch active instances and targets for the Logs subsystem.
  (@marctc)

- (beta) Add support for using windows certificate store for TLS connections. (@mattdurham)

- Grafana Agent Operator: add support for integrations through an `Integration`
  CRD which is discovered by `GrafanaAgent`. (@rfratto)

- (experimental) Add app agent receiver integration. This depends on integrations-next being enabled
  via the `integrations-next` feature flag. Use `-enable-features=integrations-next` to use
  this integration. (@kpelelis, @domas)

- Introduce SNMP exporter integration. (@v-zhuravlev)

- Configure the agent to report the use of feature flags to grafana.com. (@marctc)

### Enhancements

- integrations-next: Integrations using autoscrape will now autoscrape metrics
  using in-memory connections instead of connecting to themselves over the
  network. As a result of this change, the `client_config` field has been
  removed. (@rfratto)

- Enable `proxy_url` support on `oauth2` for metrics and logs (update **prometheus/common** dependency to `v0.33.0`). (@martin-jaeger-maersk)

- `extra-scrape-metrics` can now be enabled with the `--enable-features=extra-scrape-metrics` feature flag. See <https://prometheus.io/docs/prometheus/2.31/feature_flags/#extra-scrape-metrics> for details. (@rlankfo)

- Resolved issue in v2 integrations where if an instance name was a prefix of another the route handler would fail to
  match requests on the longer name (@mattdurham)

- Set `include_metadata` to true by default for OTLP traces receivers (@mapno)

### Bugfixes

- Scraping service was not honoring the new server grpc flags `server.grpc.address`.  (@mattdurham)

### Other changes

- Update base image of official Docker containers from Debian buster to Debian
  bullseye. (@rfratto)

- Use Go 1.18 for builds. (@rfratto)

- Add `metrics` prefix to the url of list instances endpoint (`GET
  /agent/api/v1/instances`) and list targets endpoint (`GET
  /agent/api/v1/metrics/targets`). (@marctc)

- Add extra identifying labels (`job`, `instance`, `agent_hostname`) to eventhandler integration. (@hjet)

- Add `extra_labels` configuration to eventhandler integration. (@hjet)

v0.24.2 (2022-05-02)
--------------------

### Bugfixes

- Added configuration watcher delay to prevent race condition in cases where scraping service mode has not gracefully exited. (@mattdurham)

### Other changes

- Update version of node_exporter to include additional metrics for osx. (@v-zhuravlev)

v0.24.1 (2022-04-14)
--------------------

### Bugfixes

- Add missing version information back into `agentctl --version`. (@rlankfo)

- Bump version of github-exporter to latest upstream SHA 284088c21e7d, which
  includes fixes from bugs found in their latest tag. This includes a fix
  where not all releases where retrieved when pulling release information.
  (@rfratto)

- Set the `Content-Type` HTTP header to `application/json` for API endpoints
  returning json objects. (@marctc)

- Operator: fix issue where a `username_file` field was incorrectly set.
  (@rfratto)

- Initialize the logger with default `log_level` and `log_format` parameters.
  (@tpaschalis)

### Other changes

- Embed timezone data to enable Promtail pipelines using the `location` field
  on Windows machines. (@tpaschalis)

v0.24.0 (2022-04-07)
--------------------

> **BREAKING CHANGES**: This release has breaking changes. Please read entries
> carefully and consult the [upgrade guide][] for specific instructions.
>
> **GRAFANA AGENT OPERATOR USERS**: As of this release, Grafana Agent Operator
> does not support versions of Grafana Agent prior to v0.24.0.

### Breaking changes

- The following metrics will now be prefixed with `agent_dskit_` instead of
  `cortex_`: `cortex_kv_request_duration_seconds`,
  `cortex_member_consul_heartbeats_total`, `cortex_member_ring_tokens_owned`,
  `cortex_member_ring_tokens_to_own`, `cortex_ring_member_ownership_percent`,
  `cortex_ring_members`, `cortex_ring_oldest_member_timestamp`,
  `cortex_ring_tokens_owned`, `cortex_ring_tokens_total`. (@rlankfo)

- Traces: the `traces_spanmetrics_calls_total_total` metric has been renamed to
  `traces_spanmetrics_calls_total` (@fredr)

- Two new flags, `-server.http.enable-tls` and `-server.grpc.enable-tls` must
  be provided to explicitly enable TLS support. This is a change of the
  previous behavior where TLS support was enabled when a certificate pair was
  provided. (@rfratto)

- Many command line flags starting with `-server.` block have been renamed.
  (@rfratto)

- The `-log.level` and `-log.format` flags are removed in favor of being set in
  the configuration file. (@rfratto)

- Flags for configuring TLS have been removed in favor of being set in the
  configuration file. (@rfratto)

- Dynamic reload is no longer supported for deprecated server block fields.
  Changing a deprecated field will be ignored and cause the reload to fail.
  (@rfratto)

- The default HTTP listen address is now `127.0.0.1:12345`. Use the
  `-server.http.address` flag to change this value. (@rfratto)

- The default gRPC listen address is now `127.0.0.1:12346`. Use the
  `-server.grpc.address` flag to change this value. (@rfratto)

- `-reload-addr` and `-reload-port` have been removed. They are no longer
  necessary as the primary HTTP server is now static and can't be shut down in
  the middle of a `/-/reload` call. (@rfratto)

- (Only impacts `integrations-next` feature flag) Many integrations have been
  renamed to better represent what they are integrating with. For example,
  `redis_exporter` is now `redis`. This change requires updating
  `integrations-next`-enabled configuration files. This change also changes
  integration names shown in metric labels. (@rfratto)

- The deprecated `-prometheus.*` flags have been removed in favor of
  their `-metrics.*` counterparts. The `-prometheus.*` flags were first
  deprecated in v0.19.0. (@rfratto)

### Deprecations

- Most fields in the `server` block of the configuration file are
  now deprecated in favor of command line flags. These fields will be removed
  in the v0.26.0 release. Please consult the upgrade guide for more information
  and rationale. (@rfratto)

### Features

- Added config read API support to GrafanaAgent Custom Resource Definition.
  (@shamsalmon)

- Added consulagent_sd to target discovery. (@chuckyz)

- Introduce EXPERIMENTAL support for dynamic configuration. (@mattdurham)

- Introduced endpoint that accepts remote_write requests and pushes metrics data directly into an instance's WAL. (@tpaschalis)

- Added builds for linux/ppc64le. (@aklyachkin)

### Enhancements

- Tracing: Exporters can now be configured to use OAuth. (@canuteson)

- Strengthen readiness check for metrics instances. (@tpaschalis)

- Parameterize namespace field in sample K8s logs manifests (@hjet)

- Upgrade to Loki k87. (@rlankfo)

- Update Prometheus dependency to v2.34.0. (@rfratto)

- Update OpenTelemetry-collector dependency to v0.46.0. (@mapno)

- Update cAdvisor dependency to v0.44.0. (@rfratto)

- Update mongodb_exporter dependency to v0.31.2 (@mukerjee)

- Use grafana-agent/v2 Tanka Jsonnet to generate K8s manifests (@hjet)

- Replace agent-bare.yaml K8s sample Deployment with StatefulSet (@hjet)

- Improve error message for `agentctl` when timeout happens calling
  `cloud-config` command (@marctc)

- Enable integrations-next by default in agent-bare.yaml. Please note #1262 (@hjet)

### Bugfixes

- Fix Kubernetes manifests to use port `4317` for OTLP instead of the previous
  `55680` in line with the default exposed port in the agent.

- Ensure singleton integrations are honored in v2 integrations (@mattdurham)

- Tracing: `const_labels` is now correctly parsed in the remote write exporter.
  (@fredr)

- integrations-next: Fix race condition where metrics endpoints for
  integrations may disappear after reloading the config file. (@rfratto)

- Removed the `server.path_prefix` field which would break various features in
  Grafana Agent when set. (@rfratto)

- Fix issue where installing the DEB/RPM packages would overwrite the existing
  config files and environment files. (@rfratto)

- Set `grafanaDashboardFolder` as top level key in the mixin. (@Duologic)

- Operator: Custom Secrets or ConfigMaps to mount will no longer collide with
  the path name of the default secret mount. As a side effect of this bugfix,
  custom Secrets will now be mounted at
  `/var/lib/grafana-agent/extra-secrets/<secret name>` and custom ConfigMaps
  will now be mounted at `/var/lib/grafana-agent/extra-configmaps/<configmap
  name>`. This is not a breaking change as it was previously impossible to
  properly provide these custom mounts. (@rfratto)

- Flags accidentally prefixed with `-metrics.service..` (two `.` in a row) have
  now been fixed to only have one `.`. (@rfratto)

- Protect concurrent writes to the WAL in the remote write exporter (@mapno)

### Other changes

- The `-metrics.wal-directory` flag and `metrics.wal_directory` config option
  will now default to `data-agent/`, the same default WAL directory as
  Prometheus Agent. (@rfratto)

v0.23.0 (2022-02-10)
--------------------

### Enhancements

- Go 1.17 is now used for all builds of the Agent. (@tpaschalis)

- integrations-next: Add `extra_labels` to add a custom set of labels to
  integration targets. (@rfratto)

- The agent no longer appends duplicate exemplars. (@tpaschalis)

- Added Kubernetes eventhandler integration (@hjet)

- Enables sending of exemplars over remote write by default. (@rlankfo)

### Bugfixes

- Fixed issue where Grafana Agent may panic if there is a very large WAL
  loading while old WALs are being deleted or the `/agent/api/v1/targets`
  endpoint is called. (@tpaschalis)

- Fix panic in prom_sd_processor when address is empty (@mapno)

- Operator: Add missing proxy_url field from generated remote_write configs.
  (@rfratto)

- Honor the specified log format in the traces subsystem (@mapno)

- Fix typo in node_exporter for runit_service_dir. (@mattdurham)

- Allow inlining credentials in remote_write url. (@tpaschalis)

- integrations-next: Wait for integrations to stop when starting new instances
  or shutting down (@rfratto).

- Fix issue with windows_exporter mssql collector crashing the agent.
  (@mattdurham)

- The deb and rpm files will now ensure the /var/lib/grafana-agent data
  directory is created with permissions set to 0770. (@rfratto)

- Make agent-traces.yaml Namespace a template-friendly variable (@hjet)

- Disable `machine-id` journal vol by default in sample logs manifest (@hjet)

v0.22.0 (2022-01-13)
--------------------

> This release has deprecations. Please read entries carefully and consult
> the [upgrade guide][] for specific instructions.

### Deprecations

- The node_exporter integration's `netdev_device_whitelist` field is deprecated
  in favor of `netdev_device_include`. Support for the old field name will be
  removed in a future version. (@rfratto)

- The node_exporter integration's `netdev_device_blacklist` field is deprecated
  in favor of `netdev_device_include`. Support for the old field name will be
  removed in a future version. (@rfratto)

- The node_exporter integration's `systemd_unit_whitelist` field is deprecated
  in favor of `systemd_unit_include`. Support for the old field name will be
  removed in a future version. (@rfratto)

- The node_exporter integration's `systemd_unit_blacklist` field is deprecated
  in favor of `systemd_unit_exclude`. Support for the old field name will be
  removed in a future version. (@rfratto)

- The node_exporter integration's `filesystem_ignored_mount_points` field is
  deprecated in favor of `filesystem_mount_points_exclude`. Support for the old
  field name will be removed in a future version. (@rfratto)

- The node_exporter integration's `filesystem_ignored_fs_types` field is
  deprecated in favor of `filesystem_fs_types_exclude`. Support for the old
  field name will be removed in a future version. (@rfratto)

### Features

- (beta) Enable experimental config urls for fetching remote configs.
  Currently, only HTTP/S is supported. Pass the
  `-enable-features=remote-configs` flag to turn this on. (@rlankfo)

- Added [cAdvisor](https://github.com/google/cadvisor) integration. (@rgeyer)

- Traces: Add `Agent Tracing Pipeline` dashboard and alerts (@mapno)

- Traces: Support jaeger/grpc exporter (@nicoche)

- (beta) Enable an experimental integrations subsystem revamp. Pass
  `integrations-next` to `-enable-features` to turn this on. Reading the
  documentation for the revamp is recommended; enabling it causes breaking
  config changes. (@rfratto)

### Enhancements

- Traces: Improved pod association in PromSD processor (@mapno)

- Updated OTel to v0.40.0 (@mapno)

- Remote write dashboard: show in and out sample rates (@bboreham)

- Remote write dashboard: add mean latency (@bboreham)

- Update node_exporter dependency to v1.3.1. (@rfratto)

- Cherry-pick Prometheus PR #10102 into our Prometheus dependency (@rfratto).

### Bugfixes

- Fix usage of POSTGRES_EXPORTER_DATA_SOURCE_NAME when using postgres_exporter
  integration (@f11r)

- Change ordering of the entrypoint for windows service so that it accepts
  commands immediately (@mattdurham)

- Only stop WAL cleaner when it has been started (@56quarters)

- Fix issue with unquoted install path on Windows, that could allow escalation
  or running an arbitrary executable (@mattdurham)

- Fix cAdvisor so it collects all defined metrics instead of the last
  (@pkoenig10)

- Fix panic when using 'stdout' in automatic logging (@mapno)

- Grafana Agent Operator: The /-/ready and /-/healthy endpoints will
  no longer always return 404 (@rfratto).

### Other changes

- Remove log-level flag from systemd unit file (@jpkrohling)

v0.21.2 (2021-12-08)
--------------------

### Security fixes

- This release contains a fix for
  [CVE-2021-41090](https://github.com/grafana/agent/security/advisories/GHSA-9c4x-5hgq-q3wh).

### Other changes

- This release disables the existing `/-/config` and
  `/agent/api/v1/configs/{name}` endpoints by default. Pass the
  `--config.enable-read-api` flag at the command line to opt in to these
  endpoints.

v0.21.1 (2021-11-18)
--------------------

### Bugfixes

- Fix panic when using postgres_exporter integration (@saputradharma)

- Fix panic when dnsamsq_exporter integration tried to log a warning (@rfratto)

- Statsd Integration: Adding logger instance to the statsd mapper
  instantiation. (@gaantunes)

- Statsd Integration: Fix issue where mapped metrics weren't exposed to the
  integration. (@mattdurham)

- Operator: fix bug where version was a required field (@rfratto)

- Metrics: Only run WAL cleaner when metrics are being used and a WAL is
  configured. (@rfratto)

v0.21.0 (2021-11-17)
--------------------

### Enhancements

- Update Cortex dependency to v1.10.0-92-g85c378182. (@rlankfo)

- Update Loki dependency to v2.1.0-656-g0ae0d4da1. (@rlankfo)

- Update Prometheus dependency to v2.31.0 (@rlankfo)

- Add Agent Operator Helm quickstart guide (@hjet)

- Reorg Agent Operator quickstart guides (@hjet)

### Bugfixes

- Packaging: Use correct user/group env variables in RPM %post script (@simonc6372)

- Validate logs config when using logs_instance with automatic logging processor (@mapno)

- Operator: Fix MetricsInstance Service port (@hjet)

- Operator: Create govern service per Grafana Agent (@shturman)

- Operator: Fix relabel_config directive for PodLogs resource (@hjet)

- Traces: Fix `success_logic` code in service graphs processor (@mapno)

### Other changes

- Self-scraped integrations will now use an SUO-specific value for the `instance` label. (@rfratto)

- Traces: Changed service graphs store implementation to improve CPU performance (@mapno)

v0.20.1 (2021-12-08)
--------------------

> _NOTE_: The fixes in this patch are only present in v0.20.1 and >=v0.21.2.

### Security fixes

- This release contains a fix for
  [CVE-2021-41090](https://github.com/grafana/agent/security/advisories/GHSA-9c4x-5hgq-q3wh).

### Other changes

- This release disables the existing `/-/config` and
  `/agent/api/v1/configs/{name}` endpoitns by default. Pass the
  `--config.enable-read-api` flag at the command line to opt in to these
  endpoints.

v0.20.0 (2021-10-28)
--------------------

> **BREAKING CHANGES**: This release has breaking changes. Please read entries
> carefully and consult the [upgrade guide][] for specific instructions.

### Breaking Changes

- push_config is no longer supported in trace's config (@mapno)

### Features

- Operator: The Grafana Agent Operator can now generate a Kubelet service to
  allow a ServiceMonitor to collect Kubelet and cAdvisor metrics. This requires
  passing a `--kubelet-service` flag to the Operator in `namespace/name` format
  (like `kube-system/kubelet`). (@rfratto)

- Service graphs processor (@mapno)

### Enhancements

- Updated mysqld_exporter to v0.13.0 (@gaantunes)

- Updated postgres_exporter to v0.10.0 (@gaantunes)

- Updated redis_exporter to v1.27.1 (@gaantunes)

- Updated memcached_exporter to v0.9.0 (@gaantunes)

- Updated statsd_exporter to v0.22.2 (@gaantunes)

- Updated elasticsearch_exporter to v1.2.1 (@gaantunes)

- Add remote write to silent Windows Installer  (@mattdurham)

- Updated mongodb_exporter to v0.20.7 (@rfratto)

- Updated OTel to v0.36 (@mapno)

- Updated statsd_exporter to v0.22.2 (@mattdurham)

- Update windows_exporter to v0.16.0 (@rfratto, @mattdurham)

- Add send latency to agent dashboard (@bboreham)

### Bugfixes

- Do not immediately cancel context when creating a new trace processor. This
  was preventing scrape_configs in traces from functioning. (@lheinlen)

- Sanitize autologged Loki labels by replacing invalid characters with
  underscores (@mapno)

- Traces: remove extra line feed/spaces/tabs when reading password_file content
  (@nicoche)

- Updated envsubst to v2.0.0-20210730161058-179042472c46. This version has a
  fix needed for escaping values outside of variable substitutions. (@rlankfo)

- Grafana Agent Operator should no longer delete resources matching the names
  of the resources it manages. (@rfratto)

- Grafana Agent Operator will now appropriately assign an
  `app.kubernetes.io/managed-by=grafana-agent-operator` to all created
  resources. (@rfratto)

### Other changes

- Configuration API now returns 404 instead of 400 when attempting to get or
  delete a config which does not exist. (@kgeckhart)

- The windows_exporter now disables the textfile collector by default.
  (@rfratto)

v0.19.0 (2021-09-29)
--------------------

> **BREAKING CHANGES**: This release has breaking changes. Please read entries
> carefully and consult the [upgrade guide][] for specific instructions.

### Breaking Changes

- Reduced verbosity of tracing autologging by not logging `STATUS_CODE_UNSET`
  status codes. (@mapno)

- Operator: rename `Prometheus*` CRDs to `Metrics*` and `Prometheus*` fields to
  `Metrics*`. (@rfratto)

- Operator: CRDs are no longer referenced using a hyphen in the name to be
  consistent with how Kubernetes refers to resources. (@rfratto)

- `prom_instance` in the spanmetrics config is now named `metrics_instance`.
  (@rfratto)

### Deprecations

- The `loki` key at the root of the config file has been deprecated in favor of
  `logs`. `loki`-named fields in `automatic_logging` have been renamed
  accordinly: `loki_name` is now `logs_instance_name`, `loki_tag` is now
  `logs_instance_tag`, and `backend: loki` is now `backend: logs_instance`.
  (@rfratto)

- The `prometheus` key at the root of the config file has been deprecated in
  favor of `metrics`. Flag names starting with `prometheus.` have also been
  deprecated in favor of the same flags with the `metrics.` prefix. Metrics
  prefixed with `agent_prometheus_` are now prefixed with `agent_metrics_`.
  (@rfratto)

- The `tempo` key at the root of the config file has been deprecated in favor
  of `traces`. (@mattdurham)

### Features

- Added [GitHub exporter](https://github.com/infinityworks/github-exporter)
  integration. (@rgeyer)

- Add TLS config options for tempo `remote_write`s. (@mapno)

- Support autologging span attributes as log labels (@mapno)

- Put Tests requiring Network Access behind a -online flag (@flokli)

- Add logging support to the Grafana Agent Operator. (@rfratto)

- Add `operator-detach` command to agentctl to allow zero-downtime upgrades
  when removing an Operator CRD. (@rfratto)

- The Grafana Agent Operator will now default to deploying the matching release
  version of the Grafana Agent instead of v0.14.0. (@rfratto)

### Enhancements

- Update OTel dependency to v0.30.0 (@mapno)

- Allow reloading configuration using `SIGHUP` signal. (@tharun208)

- Add HOSTNAME environment variable to service file to allow for expanding the
  $HOSTNAME variable in agent config.  (@dfrankel33)

- Update jsonnet-libs to 1.21 for Kubernetes 1.21+ compatability. (@MurzNN)

- Make method used to add k/v to spans in prom_sd processor configurable.
  (@mapno)

### Bugfixes

- Regex capture groups like `${1}` will now be kept intact when using
  `-config.expand-env`. (@rfratto)

- The directory of the logs positions file will now properly be created on
  startup for all instances. (@rfratto)

- The Linux system packages will now configure the grafana-agent user to be a
  member of the adm and systemd-journal groups. This will allow logs to read
  from journald and /var/log by default. (@rfratto)

- Fix collecting filesystem metrics on Mac OS (darwin) in the `node_exporter`
  integration default config. (@eamonryan)

- Remove v0.0.0 flags during build with no explicit release tag (@mattdurham)

- Fix issue with global scrape_interval changes not reloading integrations
  (@kgeckhart)

- Grafana Agent Operator will now detect changes to referenced ConfigMaps and
  Secrets and reload the Agent properly. (@rfratto)

- Grafana Agent Operator's object label selectors will now use Kubernetes
  defaults when undefined (i.e., default to nothing). (@rfratto)

- Fix yaml marshalling tag for cert_file in kafka exporter agent config.
  (@rgeyer)

- Fix warn-level logging of dropped targets. (@james-callahan)

- Standardize scrape_interval to 1m in examples. (@mattdurham)

v0.18.4 (2021-09-14)
--------------------

### Enhancements

- Add `agent_prometheus_configs_changed_total` metric to track instance config
  events. (@rfratto)

### Bugfixes

- Fix info logging on windows. (@mattdurham)

- Scraping service: Ensure that a reshard is scheduled every reshard
  interval. (@rfratto)

v0.18.3 (2021-09-08)
--------------------

### Bugfixes

- Register missing metric for configstore consul request duration. (@rfratto)

- Logs should contain a caller field with file and line numbers again
  (@kgeckhart)

- In scraping service mode, the polling configuration refresh should honor
  timeout. (@mattdurham)

- In scraping service mode, the lifecycle reshard should happen using a
  goroutine. (@mattdurham)

- In scraping service mode, scraping service can deadlock when reloading during
  join. (@mattdurham)

- Scraping service: prevent more than one refresh from being queued at a time.
  (@rfratto)

v0.18.2 (2021-08-12)
--------------------

### Bugfixes

- Honor the prefix and remove prefix from consul list results (@mattdurham)

v0.18.1 (2021-08-09)
--------------------

### Bugfixes

- Reduce number of consul calls when ran in scrape service mode (@mattdurham)

v0.18.0 (2021-07-29)
--------------------

### Features

- Added [GitHub exporter](https://github.com/infinityworks/github-exporter)
  integration. (@rgeyer)

- Add support for OTLP HTTP trace exporting. (@mapno)

### Enhancements

- Switch to drone for releases. (@mattdurham)

- Update postgres_exporter to a [branch of](https://github.com/grafana/postgres_exporter/tree/exporter-package-v0.10.0) v0.10.0

### Bugfixes

- Enabled flag for integrations is not being honored. (@mattdurham)

v0.17.0 (2021-07-15)
--------------------

### Features

- Added [Kafka Lag exporter](https://github.com/davidmparrott/kafka_exporter)
  integration. (@gaantunes)

### Bugfixes

- Fix race condition that may occur and result in a panic when initializing
  scraping service cluster. (@rfratto)

v0.16.1 (2021-06-22)
--------------------

### Bugfixes

- Fix issue where replaying a WAL caused incorrect metrics to be sent over
  remote write. (@rfratto)

v0.16.0 (2021-06-17)
--------------------

### Features

- (beta) A Grafana Agent Operator is now available. (@rfratto)

### Enhancements

- Error messages when installing the Grafana Agent for Grafana Cloud will now
  be shown. (@rfratto)

### Bugfixes

- Fix a leak in the shared string interner introduced in v0.14.0. This fix was
  made to a [dependency](https://github.com/grafana/prometheus/pull/21).
  (@rfratto)

- Fix issue where a target will fail to be scraped for the process lifetime if
  that target had gone down for long enough that its series were removed from
  the in-memory cache (2 GC cycles). (@rfratto)

v0.15.0 (2021-06-03)
--------------------

> **BREAKING CHANGES**: This release has breaking changes. Please read entries
> carefully and consult the [upgrade guide][] for specific instructions.

### Breaking Changes

- The configuration of Tempo Autologging has changed. (@mapno)

### Features

- Add support for exemplars. (@mapno)

### Enhancements

- Add the option to log to stdout instead of a Loki instance. (@joe-elliott)

- Update Cortex dependency to v1.8.0.

- Running the Agent as a DaemonSet with host_filter and role: pod should no
  longer cause unnecessary load against the Kubernetes SD API. (@rfratto)

- Update Prometheus to v2.27.0. (@mapno)

- Update Loki dependency to d88f3996eaa2. This is a non-release build, and was
  needed to support exemplars. (@mapno)

- Update Cortex dependency to d382e1d80eaf. This is a non-release build, and
  was needed to support exemplars. (@mapno)

### Bugfixes

- Host filter relabeling rules should now work. (@rfratto)

- Fixed issue where span metrics where being reported with wrong time unit.
  (@mapno)

### Other changes

- Intentionally order tracing processors. (@joe-elliott)

v0.14.0 (2021-05-24)
--------------------

> **BREAKING CHANGES**: This release has breaking changes. Please read entries
> carefully and consult the [upgrade guide][] for specific instructions.
>
> **STABILITY NOTICE**: As of this release, functionality that is not
> recommended for production use and is expected to change will be tagged
> interchangably as "experimental" or "beta."

### Security fixes

- The Scraping service API will now reject configs that read credentials from
  disk by default. This prevents malicious users from reading arbitrary files
  and sending their contents over the network. The old behavior can be
  re-enabled by setting `dangerous_allow_reading_files: true` in the scraping
  service config. (@rfratto)

### Breaking changes

- Configuration for SigV4 has changed. (@rfratto)

### Deprecations

- `push_config` is now supplanted by `remote_block` and `batch`. `push_config`
  will be removed in a future version (@mapno)

### Features

- (beta) New integration: windows_exporter (@mattdurham)

- (beta) Grafana Agent Windows Installer is now included as a release artifact.
  (@mattdurham)

- Official M1 Mac release builds will now be generated! Look for
  `agent-darwin-arm64` and `agentctl-darwin-arm64` in the release assets.
  (@rfratto)

- Add support for running as a Windows service (@mattdurham)

- (beta) Add /-/reload support. It is not recommended to invoke `/-/reload`
  against the main HTTP server. Instead, two new command-line flags have been
  added: `--reload-addr` and `--reload-port`. These will launch a
  `/-/reload`-only HTTP server that can be used to safely reload the Agent's
  state.  (@rfratto)

- Add a /-/config endpoint. This endpoint will return the current configuration
  file with defaults applied that the Agent has loaded from disk. (@rfratto)

- (beta) Support generating metrics and exposing them via a Prometheus exporter
  from span data. (@yeya24)

- Tail-based sampling for tracing pipelines (@mapno)

- Added Automatic Logging feature for Tempo (@joe-elliott)

- Disallow reading files from within scraping service configs by default.
  (@rfratto)

- Add remote write for span metrics (@mapno)

### Enhancements

- Support compression for trace export. (@mdisibio)

- Add global remote_write configuration that is shared between all instances
  and integrations. (@mattdurham)

- Go 1.16 is now used for all builds of the Agent. (@rfratto)

- Update Prometheus dependency to v2.26.0. (@rfratto)

- Upgrade `go.opentelemetry.io/collector` to v0.21.0 (@mapno)

- Add kafka trace receiver (@mapno)

- Support mirroring a trace pipeline to multiple backends (@mapno)

- Add `headers` field in `remote_write` config for Tempo. `headers` specifies
  HTTP headers to forward to the remote endpoint. (@alexbiehl)

- Add silent uninstall to Windows Uninstaller. (@mattdurham)

### Bugfixes

- Native Darwin arm64 builds will no longer crash when writing metrics to the
  WAL. (@rfratto)

- Remote write endpoints that never function across the lifetime of the Agent
  will no longer prevent the WAL from being truncated. (@rfratto)

- Bring back FreeBSD support. (@rfratto)

- agentctl will no longer leak WAL resources when retrieving WAL stats.
  (@rfratto)

- Ensure defaults are applied to undefined sections in config file. This fixes
  a problem where integrations didn't work if `prometheus:` wasn't configured.
  (@rfratto)

- Fixed issue where automatic logging double logged "svc". (@joe-elliott)

### Other changes

- The Grafana Cloud Agent has been renamed to the Grafana Agent. (@rfratto)

- Instance configs uploaded to the Config Store API will no longer be stored
  along with the global Prometheus defaults. This is done to allow globals to
  be updated and re-apply the new global defaults to the configs from the
  Config Store. (@rfratto)

- The User-Agent header sent for logs will now be `GrafanaAgent/<version>`
  (@rfratto)

- Add `tempo_spanmetrics` namespace in spanmetrics (@mapno)

v0.13.1 (2021-04-09)
--------------------

### Bugfixes

- Validate that incoming scraped metrics do not have an empty label set or a
  label set with duplicate labels, mirroring the behavior of Prometheus.
  (@rfratto)

v0.13.0 (2021-02-25)
--------------------

> The primary branch name has changed from `master` to `main`. You may have to
> update your local checkouts of the repository to point at the new branch name.

### Features

- postgres_exporter: Support query_path and disable_default_metrics. (@rfratto)

### Enhancements

- Support other architectures in installation script. (@rfratto)

- Allow specifying custom wal_truncate_frequency per integration. (@rfratto)

- The SigV4 region can now be inferred using the shared config (at
  `$HOME/.aws/config`) or environment variables (via `AWS_CONFIG`). (@rfratto)

- Update Prometheus dependency to v2.25.0. (@rfratto)

### Bugfixes

- Not providing an `-addr` flag for `agentctl config-sync` will no longer
  report an error and will instead use the pre-existing default value.
  (@rfratto)

- Fixed a bug from v0.12.0 where the Loki installation script failed because
  positions_directory was not set. (@rfratto)

- Reduce the likelihood of dataloss during a remote_write-side outage by
  increasing the default wal_truncation_frequency to 60m and preventing the WAL
  from being truncated if the last truncation timestamp hasn't changed. This
  change increases the size of the WAL on average, and users may configure a
  lower wal_truncation_frequency to deliberately choose a smaller WAL over
  write guarantees. (@rfratto)

- Add the ability to read and serve HTTPS integration metrics when given a set
  certificates (@mattdurham)

v0.12.0 (2021-02-05)
--------------------

> **BREAKING CHANGES**: This release has breaking changes. Please read entries
> carefully and consult the [upgrade guide][] for specific instructions.

### Breaking Changes

- The configuration format for the `loki` block has changed. (@rfratto)

- The configuration format for the `tempo` block has changed. (@rfratto)

### Features

- Support for multiple Loki Promtail instances has been added. (@rfratto)

- Support for multiple Tempo instances has been added. (@rfratto)

- Added [ElasticSearch exporter](https://github.com/justwatchcom/elasticsearch_exporter)
  integration. (@colega)

### Enhancements

- `.deb` and `.rpm` packages are now generated for all supported architectures.
  The architecture of the AMD64 package in the filename has been renamed to
  `amd64` to stay synchronized with the architecture name presented from other
  release assets. (@rfratto)

- The `/agent/api/v1/targets` API will now include discovered labels on the
  target pre-relabeling in a `discovered_labels` field. (@rfratto)

- Update Loki to 59a34f9867ce. This is a non-release build, and was needed to
  support multiple Loki instances. (@rfratto)

- Scraping service: Unhealthy Agents in the ring will no longer cause job
  distribution to fail. (@rfratto)

- Scraping service: Cortex ring metrics (prefixed with cortex_ring_) will now
  be registered for tracking the state of the hash ring. (@rfratto)

- Scraping service: instance config ownership is now determined by the hash of
  the instance config name instead of the entire config. This means that
  updating a config is guaranteed to always hash to the same Agent, reducing
  the number of metrics gaps. (@rfratto)

- Only keep a handful of K8s API server metrics by default to reduce default
  active series usage. (@hjet)

- Go 1.15.8 is now used for all distributions of the Agent. (@rfratto)

### Bugfixes

- `agentctl config-check` will now work correctly when the supplied config file
  contains integrations. (@hoenn)

v0.11.0 (2021-01-20)
--------------------

### Features

- ARMv6 builds of `agent` and `agentctl` will now be included in releases to
  expand Agent support to cover all models of Raspberry Pis. ARMv6 docker
  builds are also now available. (@rfratto)

- Added `config-check` subcommand for `agentctl` that can be used to validate
  Agent configuration files before attempting to load them in the `agent`
  itself. (@56quarters)

### Enhancements

- A sigv4 install script for Prometheus has been added. (@rfratto)

- NAMESPACE may be passed as an environment variable to the Kubernetes install
  scripts to specify an installation namespace. (@rfratto)

### Bugfixes

- The K8s API server scrape job will use the API server Service name when
  resolving IP addresses for Prometheus service discovery using the "Endpoints"
  role. (@hjet)

- The K8s manifests will no longer include the `default/kubernetes` job twice
  in both the DaemonSet and the Deployment. (@rfratto)

v0.10.0 (2021-01-13)
--------------------

### Features

- Prometheus `remote_write` now supports SigV4 authentication using the
  [AWS default credentials chain](https://docs.aws.amazon.com/sdk-for-java/v1/developer-guide/credentials.html).
  This enables the Agent to send metrics to Amazon Managed Prometheus without
  needing the [SigV4 Proxy](https://github.com/awslabs/aws-sigv4-proxy).
  (@rfratto)

### Enhancements

- Update `redis_exporter` to v1.15.0. (@rfratto)

- `memcached_exporter` has been updated to v0.8.0. (@rfratto)

- `process-exporter` has been updated to v0.7.5. (@rfratto)

- `wal_cleanup_age` and `wal_cleanup_period` have been added to the top-level
  Prometheus configuration section. These settings control how Write Ahead Logs
  (WALs) that are not associated with any instances are cleaned up. By default,
  WALs not associated with an instance that have not been written in the last
  12 hours are eligible to be cleaned up. This cleanup can be disabled by
  setting `wal_cleanup_period` to `0`. (@56quarters)

- Configuring logs to read from the systemd journal should now work on journals
  that use +ZSTD compression. (@rfratto)

### Bugfixes

- Integrations will now function if the HTTP listen address was set to a value
  other than the default. (@mattdurham)

- The default Loki installation will now be able to write its positions file.
  This was prevented by accidentally writing to a readonly volume mount.
  (@rfratto)

v0.9.1 (2021-01-04)
-------------------

### Enhancements

- agentctl will now be installed by the rpm and deb packages as
  `grafana-agentctl`. (@rfratto)

v0.9.0 (2020-12-10)
-------------------

### Features

- Add support to configure TLS config for the Tempo exporter to use
  insecure_skip_verify to disable TLS chain verification. (@bombsimon)

- Add `sample-stats` to `agentctl` to search the WAL and return a summary of
  samples of series matching the given label selector. (@simonswine)

- New integration:
  [postgres_exporter](https://github.com/wrouesnel/postgres_exporter)
  (@rfratto)

- New integration:
  [statsd_exporter](https://github.com/prometheus/statsd_exporter) (@rfratto)

- New integration:
  [consul_exporter](https://github.com/prometheus/consul_exporter) (@rfratto)

- Add optional environment variable substitution of configuration file.
  (@dcseifert)

### Enhancements

- `min_wal_time` and `max_wal_time` have been added to the instance config
  settings, guaranteeing that data in the WAL will exist for at least
  `min_wal_time` and will not exist for longer than `max_wal_time`. This change
  will increase the size of the WAL slightly but will prevent certain scenarios
  where data is deleted before it is sent. To revert back to the old behavior,
  set `min_wal_time` to `0s`. (@rfratto)

- Update `redis_exporter` to v1.13.1. (@rfratto)

- Bump OpenTelemetry-collector dependency to v0.16.0. (@bombsimon)

### Bugfixes

- Fix issue where the Tempo example manifest could not be applied because the
  port names were too long. (@rfratto)

- Fix issue where the Agent Kubernetes manifests may not load properly on AKS.
  (#279) (@rfratto)

### Other changes

- The User-Agent header sent for logs will now be `GrafanaCloudAgent/<version>`
  (@rfratto)

v0.8.0 (2020-11-06)
-------------------

### Features

- New integration: [dnsamsq_exporter](https://github.com/google/dnsamsq_exporter)
  (@rfratto).

- New integration: [memcached_exporter](https://github.com/prometheus/memcached_exporter)
  (@rfratto).

### Enhancements

- Add `<integration name>_build_info` metric to all integrations. The build
  info displayed will match the build information of the Agent and _not_ the
  embedded exporter. This metric is used by community dashboards, so adding it
  to the Agent increases compatibility with existing dashboards that depend on
  it existing. (@rfratto)

- Bump OpenTelemetry-collector dependency to 0.14.0 (@joe-elliott)

### Bugfixes

- Error messages when retrieving configs from the KV store will now be logged,
  rather than just logging a generic message saying that retrieving the config
  has failed. (@rfratto)

v0.7.2 (2020-10-29)
-------------------

### Enhancements

- Bump Prometheus dependency to 2.21. (@rfratto)

- Bump OpenTelemetry-collector dependency to 0.13.0 (@rfratto)

- Bump Promtail dependency to 2.0. (@rfratto)

- Enhance host_filtering mode to support targets from Docker Swarm and Consul.
  Also, add a `host_filter_relabel_configs` to that will apply relabeling rules
  for determining if a target should be dropped. Add a documentation section
  explaining all of this in detail. (@rfratto)

### Bugfixes

- Fix deb package prerm script so that it stops the agent on package removal.
  (@jdbaldry)

- Fix issue where the `push_config` for Tempo field was expected to be
  `remote_write`. `push_config` now works as expected. (@rfratto)

v0.7.1 (2020-10-23)
-------------------

### Bugfixes

- Fix issue where ARM binaries were not published with the GitHub release.

v0.7.0 (2020-10-23)
-------------------

### Features

- Added Tracing Support. (@joe-elliott)

- Add RPM and deb packaging. (@jdbaldry, @simon6372)

- arm64 and arm/v7 Docker containers and release builds are now available for
  `agent` and `agentctl`. (@rfratto)

- Add `wal-stats` and `target-stats` tooling to `agentctl` to discover WAL and
  cardinality issues. (@rfratto)

- [mysqld_exporter](https://github.com/prometheus/mysqld_exporter) is now
  embedded and available as an integration. (@rfratto)

- [redis_exporter](https://github.com/oliver006/redis_exporter) is now embedded
  and available as an integration. (@dafydd-t)

### Enhancements

- Resharding the cluster when using the scraping service mode now supports
  timeouts through `reshard_timeout`. The default value is `30s.` This timeout
  applies to cluster-wide reshards (performed when joining and leaving the
  cluster) and local reshards (done on the `reshard_interval`). (@rfratto)

### Bugfixes

- Fix issue where integrations crashed with instance_mode was set to `distinct`
  (@rfratto)

- Fix issue where the `agent` integration did not work on Windows (@rfratto).

- Support URL-encoded paths in the scraping service API. (@rfratto)

- The instance label written from replace_instance_label can now be overwritten
  with relabel_configs. This bugfix slightly modifies the behavior of what data
  is stored. The final instance label will now be stored in the WAL rather than
  computed by remote_write. This change should not negatively affect existing
  users. (@rfratto)

v0.6.1 (2020-04-11)
-------------------

### Bugfixes

- Fix issue where build information was empty when running the Agent with
  --version. (@rfratto)

- Fix issue where updating a config in the scraping service may fail to pick up
  new targets. (@rfratto)

- Fix deadlock that slowly prevents the Agent from scraping targets at a high
  scrape volume. (@rfratto)

v0.6.0 (2020-09-04)
-------------------

### Breaking Changes

- The Configs API will now disallow two instance configs having multiple
  `scrape_configs` with the same `job_name`. This was needed for the instance
  sharing mode, where combined instances may have duplicate `job_names` across
  their `scrape_configs`. This brings the scraping service more in line with
  Prometheus, where `job_names` must globally be unique. This change also
  disallows concurrent requests to the put/apply config API endpoint to prevent
  a race condition of two conflicting configs being applied at the same time.
  (@rfratto)

### Deprecations

- `use_hostname_label` is now supplanted by `replace_instance_label`.
  `use_hostname_label` will be removed in a future version. (@rfratto)

### Features

- The Grafana Agent can now collect logs and send to Loki. This is done by
  embedding Promtail, the official Loki log collection client. (@rfratto)

- Integrations can now be enabled without scraping. Set scrape_integrations to
  `false` at the `integrations` key or within the specific integration you
  don't want to scrape. This is useful when another Agent or Prometheus server
  will scrape the integration. (@rfratto)

- [process-exporter](https://github.com/ncabatoff/process-exporter) is now
  embedded as `process_exporter`. The hypen has been changed to an underscore
  in the config file to retain consistency with `node_exporter`. (@rfratto)

### Enhancements

- A new config option, `replace_instance_label`, is now available for use with
  integrations. When this is true, the instance label for all metrics coming
  from an integration will be replaced with the machine's hostname rather than
  127.0.0.1. (@rfratto)

- The embedded Prometheus version has been updated to 2.20.1. (@rfratto,
  @gotjosh)

- The User-Agent header written by the Agent when remote_writing will now be
  `GrafanaCloudAgent/<Version>` instead of `Prometheus/<Prometheus Version>`.
  (@rfratto)

- The subsystems of the Agent (`prometheus`, `loki`) are now made optional.
  Enabling integrations also implicitly enables the associated subsystem. For
  example, enabling the `agent` or `node_exporter` integration will force the
  `prometheus` subsystem to be enabled.  (@rfratto)

### Bugfixes

- The documentation for Tanka configs is now correct. (@amckinley)

- Minor corrections and spelling issues have been fixed in the Overview
  documentation. (@amckinley)

- The new default of `shared` instances mode broke the metric value for
  `agent_prometheus_active_configs`, which was tracking the number of combined
  configs (i.e., number of launched instances). This metric has been fixed and
  a new metric, `agent_prometheus_active_instances`, has been added to track
  the numbger of launched instances. If instance sharing is not enabled, both
  metrics will share the same value. (@rfratto)

- `remote_write` names in a group will no longer be copied from the
  remote_write names of the first instance in the group. Rather, all
  remote_write names will be generated based on the first 6 characters of the
  group hash and the first six characters of the remote_write hash. (@rfratto)

- Fix a panic that may occur during shutdown if the WAL is closed in the middle
  of the WAL being truncated. (@rfratto)

v0.5.0 (2020-08-12)
-------------------

### Features

- A [scrape targets API](https://github.com/grafana/agent/blob/main/docs/api.md#list-current-scrape-targets)
  has been added to show every target the Agent is currently scraping, when it
  was last scraped, how long it took to scrape, and errors from the last
  scrape, if any. (@rfratto)

- "Shared Instance Mode" is the new default mode for spawning Prometheus
  instances, and will improve CPU and memory usage for users of integrations
  and the scraping service. (@rfratto)

### Enhancements

- Memory stability and utilization of the WAL has been improved, and the
  reported number of active series in the WAL will stop double-counting
  recently churned series. (@rfratto)

- Changing scrape_configs and remote_write configs for an instance will now be
  dynamically applied without restarting the instance. This will result in less
  missing metrics for users of the scraping service that change a config.
  (@rfratto)

- The Tanka configuration now uses k8s-alpha. (@duologic)

### Bugfixes

- The Tanka configuration will now also deploy a single-replica deployment
  specifically for scraping the Kubernetes API. This deployment acts together
  with the Daemonset to scrape the full cluster and the control plane.
  (@gotjosh)

- The node_exporter filesystem collector will now work on Linux systems without
  needing to manually set the blocklist and allowlist of filesystems.
  (@rfratto)

v0.4.0 (2020-06-18)
-------------------

### Features

- Support for integrations has been added. Integrations can be any embedded
  tool, but are currently used for embedding exporters and generating scrape
  configs. (@rfratto)

- node_exporter has been added as an integration. This is the full version of
  node_exporter with the same configuration options. (@rfratto)

- An Agent integration that makes the Agent automatically scrape itself has
  been added. (@rfratto)

### Enhancements

- The WAL can now be truncated if running the Agent without any remote_write
  endpoints. (@rfratto)

### Bugfixes

- Prevent the Agent from crashing when a global Prometheus config stanza is not
  provided. (@robx)

- Enable agent host_filter in the Tanka configs, which was disabled by default
  by mistake. (@rfratto)

v0.3.2 (2020-05-29)
-------------------

### Features

- Tanka configs that deploy the scraping service mode are now available
  (@rfratto)

- A k3d example has been added as a counterpart to the docker-compose example.
  (@rfratto)

### Enhancements

- Labels provided by the default deployment of the Agent (Kubernetes and Tanka)
  have been changed to align with the latest changes to grafana/jsonnet-libs.
  The old `instance` label is now called `pod`, and the new `instance` label is
  unique. A `container` label has also been added. The Agent mixin has been
  subsequently updated to also incorporate these label changes. (@rfratto)

- The `remote_write` and `scrape_config` sections now share the same
  validations as Prometheus (@rfratto)

- Setting `wal_truncation_frequency` to less than the scrape interval is now
  disallowed (@rfratto)

### Bugfixes

- A deadlock in scraping service mode when updating a config that shards to the
  same node has been fixed (@rfratto)

- `remote_write` config stanzas will no longer ignore `password_file`
  (@rfratto)

- `scrape_config` client secrets (e.g., basic auth, bearer token,
  `password_file`) will now be properly retained in scraping service mode
  (@rfratto)

- Labels for CPU, RX, and TX graphs in the Agent Operational dashboard now
  correctly show the pod name of the Agent instead of the exporter name.
  (@rfratto)

v0.3.1 (2020-05-20)
-------------------

### Features

- The Agent has upgraded its vendored Prometheus to v2.18.1 (@gotjosh,
  @rfratto)

### Bugfixes

- A typo in the Tanka configs and Kubernetes manifests that prevents the Agent
  launching with v0.3.0 has been fixed (@captncraig)

- Fixed a bug where Tanka mixins could not be used due to an issue with the
  folder placement enhancement (@rfratto)

### Enhancements

- `agentctl` and the config API will now validate that the YAML they receive
  are valid instance configs. (@rfratto)

v0.3.0 (2020-05-13)
-------------------

### Features

- A third operational mode called "scraping service mode" has been added. A KV
  store is used to store instance configs which are distributed amongst a
  clustered set of Agent processes, dividing the total scrape load across each
  agent. An API is exposed on the Agents to list, create, update, and delete
  instance configurations from the KV store. (@rfratto)

- An "agentctl" binary has been released to interact with the new instance
  config management API created by the "scraping service mode." (@rfratto,
  @hoenn)

- The Agent now includes readiness and healthiness endpoints. (@rfratto)

### Enhancements

- The YAML files are now parsed strictly and an invalid YAML will generate an
  error at runtime. (@hoenn)

- The default build mode for the Docker containers is now release, not debug.
  (@rfratto)

- The Grafana Agent Tanka Mixins now are placed in an "Agent" folder within
  Grafana. (@cyriltovena)

v0.2.0 (2020-04-09)
-------------------

### Features

- The Prometheus remote write protocol will now send scraped metadata (metric
  name, help, type and unit). This results in almost negligent bytes sent
  increase as metadata is only sent every minute. It is on by default.
  (@gotjosh)

  These metrics are available to monitor metadata being sent:
  - `prometheus_remote_storage_succeeded_metadata_total`
  - `prometheus_remote_storage_failed_metadata_total`
  - `prometheus_remote_storage_retried_metadata_total`
  - `prometheus_remote_storage_sent_batch_duration_seconds` and
    `prometheus_remote_storage_sent_bytes_total` have a new label “type” with
    the values of `metadata` or `samples`.

### Enhancements

- The Agent has upgraded its vendored Prometheus to v2.17.1 (@rfratto)

### Bugfixes

- Invalid configs passed to the agent will now stop the process after they are
  logged as invalid; previously the Agent process would continue. (@rfratto)

- Enabling host_filter will now allow metrics from node role Kubernetes service
  discovery to be scraped properly (e.g., cAdvisor, Kubelet). (@rfratto)

v0.1.1 (2020-03-16)
-------------------

### Other changes

- Nits in documentation (@sh0rez)

- Fix various dashboard mixin problems from v0.1.0 (@rfratto)

- Pass through release tag to `docker build` (@rfratto)

v0.1.0 (2020-03-16)
-------------------

> First release!

### Features

- Support for scraping Prometheus metrics and sharding the agent through the
  presence of a `host_filter` flag within the Agent configuration file.

[upgrade guide]: https://grafana.com/docs/agent/latest/upgrade-guide/
[contributors guide]: ./docs/developer/contributing.md#updating-the-changelog<|MERGE_RESOLUTION|>--- conflicted
+++ resolved
@@ -110,17 +110,15 @@
 
 - Fix Grafana Agent mixin's "Agent Operational" dashboard expecting pods to always have `grafana-agent-.*` prefix. (@thampiotr)
 
-<<<<<<< HEAD
 ### Other changes
 
-- Mongodb integration has been re-enabled. (@jcreixell)
-=======
 - Change the HTTP Path and Data Path from the controller-local ID to the global ID for components loaded from within a module loader. (@spartan0x117)
 
 - Fix bug where `stage.timestamp` in `loki.process` wasn't able to correctly
   parse timezones. This issue only impacts the dedicated `grafana-agent-flow`
   binary. (@rfratto)
->>>>>>> dc8c4655
+
+- Mongodb integration has been re-enabled. (@jcreixell, @marctc)
 
 v0.34.3 (2023-06-27)
 --------------------
