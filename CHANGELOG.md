# Changelog

> _Contributors should read our [contributors guide][] for instructions on how
> to update the changelog._

This document contains a historical list of changes between releases. Only
changes that impact end-user behavior are listed; changes to documentation or
internal API changes are not present.

Main (unreleased)
-----------------

### Features

- New Grafana Agent Flow components:

  - `otelcol.connector.spanlogs` - creates logs from spans. It is the flow mode equivalent
  to static mode's `automatic_logging` processor. (@ptodev)

- Flow: allow the HTTP server to be configured with TLS in the config file
  using the new `http` config block. (@rfratto)

- Clustering: Add a new flag `--cluster.name` to prevent nodes without this identifier from joining the cluster. (@wildum)

### Other changes

- Use Go 1.21.0 for builds. (@rfratto)

v0.36.0 (2023-08-30)
--------------------

> **BREAKING CHANGES**: This release has breaking changes. Please read entries
> carefully and consult the [upgrade guide][] for specific instructions.

### Breaking changes

- `loki.source.file` component will no longer automatically detect and
  decompress logs from compressed files. A new configuration block is available
  to enable decompression explicitly. See the [upgrade guide][] for migration
  instructions. (@thampiotr)

- `otelcol.exporter.prometheus`: Set `include_scope_info` to `false` by default. You can set
  it to `true` to preserve previous behavior. (@gouthamve)

- `prometheus.remote_write`: Set `retry_on_http_429` to `true` by default in the `queue_config` block.
  You can set it to `false` to preserve previous behavior. (@wildum)

### Features

- Add [godeltaprof](https://github.com/grafana/godeltaprof) profiling types (`godeltaprof_memory`, `godeltaprof_mutex`, `godeltaprof_block`) to `pyroscope.scrape` component

- Flow: Allow the `logging` configuration block to tee the Agent's logs to one
  or more loki.* components. (@tpaschalis)

- Added support for `promtail` configuration conversion in `grafana-agent convert` and `grafana-agent run` commands. (@thampiotr)

- Flow: Add a new stage `non_indexed_labels` to attach non-indexed labels from extracted data to log line entry. (@vlad-diachenko)

- `loki.write` now exposes basic WAL support. (@thepalbi)

- Flow: Users can now define `additional_fields` in `loki.source.cloudflare` (@wildum)

- Flow: Added exemplar support for the `otelcol.exporter.prometheus`. (@wildum)

- Add a `labels` argument in `loki.source.windowsevent` to associate additional labels with incoming logs. (@wildum)

- New Grafana Agent Flow components:

  - `prometheus.exporter.gcp` - scrape GCP metrics. (@tburgessdev)
  - `otelcol.processor.span` - accepts traces telemetry data from other `otelcol`
    components and modifies the names and attributes of the spans. (@ptodev)
  - `discovery.uyuni` discovers scrape targets from a Uyuni Server. (@sparta0x117)
  - `discovery.eureka` discovers targets from a Eureka Service Registry. (@spartan0x117)
  - `discovery.openstack` - service discovery for OpenStack. (@marctc)
  - `discovery.hetzner` - service discovery for Hetzner Cloud. (@marctc)
  - `discovery.nomad` - service discovery from Nomad. (@captncraig)
  - `discovery.puppetdb` - service discovery from PuppetDB. (@captncraig)
  - `otelcol.processor.discovery` adds resource attributes to spans, where the attributes
    keys and values are sourced from `discovery.*` components. (@ptodev)
  - `otelcol.connector.spanmetrics` - creates OpenTelemetry metrics from traces. (@ptodev)

### Enhancements

- Integrations: include `direct_connect`, `discovering_mode` and `tls_basic_auth_config_path` fields for MongoDB configuration. (@gaantunes)

- Better validation of config file with `grafana-agentctl config-check` cmd (@fgouteroux)

- Integrations: make `udev` data path configurable in the `node_exporter` integration. (@sduranc)

- Clustering: Enable peer discovery with the go-discover package. (@tpaschalis)

- Add `log_format` configuration to eventhandler integration and the `loki.source.kubernetes_events` Flow component. (@sadovnikov)

- Allow `loki.source.file` to define the encoding of files. (@tpaschalis)

- Allow specification of `dimension_name_requirements` for Cloudwatch discovery exports. (@cvdv-au)

- Clustering: Enable nodes to periodically rediscover and rejoin peers. (@tpaschalis)

- `loki.write` WAL now exposes a last segment reclaimed metric. (@thepalbi)

- Update `memcached_exporter` to `v0.13.0`, which includes bugfixes, new metrics,
  and the option to connect with TLS. (@spartan0x117)

- `loki.write` now supports configuring retries on HTTP status code 429. (@wildum)
<<<<<<< HEAD

- Flow: Added exemplar support for the `otelcol.exporter.prometheus`. (@wildum)

- New Grafana Agent Flow components:

  - `prometheus.exporter.gcp` - scrape GCP metrics. (@tburgessdev)
  - `otelcol.processor.span` - accepts traces telemetry data from other `otelcol`
  components and modifies the names and attributes of the spans. (@ptodev)
  - `discovery.uyuni` discovers scrape targets from a Uyuni Server. (@sparta0x117)
  - `discovery.eureka` discovers targets from a Eureka Service Registry. (@spartan0x117)
  - `discovery.openstack` - service discovery for OpenStack. (@marctc)
  - `discovery.hetzner` - service discovery for Hetzner Cloud. (@marctc)
  - `discovery.nomad` - service discovery from Nomad. (@captncraig)
  - `discovery.puppetdb` - service discovery from PuppetDB. (@captncraig)
  - `otelcol.processor.discovery` adds resource attributes to spans, where the attributes
  keys and values are sourced from `discovery.*` components. (@ptodev)
=======
>>>>>>> f778f32d

- Update `YACE` to `v0.54.0`, which includes bugfixes for FIPS support. (@ashrayjain)

- Support decoupled scraping in the cloudwatch_exporter integration (@dtrejod).

- Agent Management: Enable proxying support (@spartan0x117)

- Clustering: Allow advertise interfaces to be configurable. (@wildum)

### Bugfixes

- Update to config converter so default relabel `source_labels` are left off the river output. (@erikbaranowski)

- Rename `GrafanaAgentManagement` mixin rules to `GrafanaAgentConfig` and update individual alerts to be more accurate. (@spartan0x117)

- Fix potential goroutine leak in log file tailing in static mode. (@thampiotr)

- Fix issue on Windows where DNS short names were unresolvable. (@rfratto)

- Fix panic in `prometheus.operator.*` when no Port supplied in Monitor crds. (@captncraig)

- Fix issue where Agent crashes when a blackbox modules config file is specified for blackbox integration. (@marctc)

- Fix issue where the code from agent would not return to the Windows Service Manager (@jkroepke)

- Fix issue where getting the support bundle failed due to using an HTTP Client that was not able to access the agent in-memory address. (@spartan0x117)

- Fix an issue that lead the `loki.source.docker` container to use excessive
  CPU and memory. (@tpaschalis)

- Fix issue where `otelcol.exporter.loki` was not normalizing label names
  to comply with Prometheus conventions. (@ptodev)

- Agent Management: Fix issue where an integration defined multiple times could lead to undefined behaviour. (@jcreixell)

v0.35.4 (2023-08-14)
--------------------

### Bugfixes

- Sign RPMs with SHA256 for FIPs compatbility. (@mattdurham)

- Fix issue where corrupt WAL segments lead to crash looping. (@tpaschalis)

- Clarify usage documentation surrounding `loki.source.file` (@joshuapare)

v0.35.3 (2023-08-09)
--------------------

### Bugfixes

- Fix a bug which prevented the `app_agent_receiver` integration from processing traces. (@ptodev)

- (Agent static mode) Jaeger remote sampling works again, through a new `jaeger_remote_sampling`
  entry in the traces config. It is no longer configurable through the jaeger receiver.
  Support Jaeger remote sampling was removed accidentally in v0.35, and it is now restored,
  albeit via a different config entry.

- Clustering: Nodes take part in distributing load only after loading their
  component graph. (@tpaschalis)

- Fix graceful termination when receiving SIGTERM/CTRL_SHUTDOWN_EVENT
  signals. (@tpaschalis)

v0.35.2 (2023-07-27)
--------------------

### Bugfixes

- Fix issue where the flow mode UI would show an empty page when navigating to
  an unhealthy `prometheus.operator` component or a healthy
  `prometheus.operator` component which discovered no custom resources.
  (@rfratto)

- Fix panic when using `oauth2` without specifying `tls_config`. (@mattdurham)

- Fix issue where series records would never get written to the WAL if a scrape
  was rolled back, resulting in "dropped sample for series that was not
  explicitly dropped via relabelling" log messages. (@rfratto)

- Fix RPM file digests so that installation on FIPS-enabled systems succeeds. (@andrewimeson)

### Other changes

- Compile journald support into builds of `grafana-agentctl` so
  `grafana-agentctl test-logs` functions as expected when testing tailing the
  systemd journal. (@rfratto)

v0.35.1 (2023-07-25)
--------------------

### Bugfixes

- Fix incorrect display of trace IDs in the automatic_logging processor of static mode's traces subsystem.
  Users of the static mode's service graph processor are also advised to upgrade,
  although the bug should theoretically not affect them. (@ptodev)

v0.35.0 (2023-07-18)
--------------------

> **BREAKING CHANGES**: This release has breaking changes. Please read entries
> carefully and consult the [upgrade guide][] for specific instructions.

### Breaking changes

- The algorithm for the "hash" action of `otelcol.processor.attributes` has changed.
  The change was made in PR [#22831](https://github.com/open-telemetry/opentelemetry-collector-contrib/pull/22831) of opentelemetry-collector-contrib. (@ptodev)

- `otelcol.exporter.loki` now includes the instrumentation scope in its output. (@ptodev)

- `otelcol.extension.jaeger_remote_sampling` removes the `/` HTTP endpoint. The `/sampling` endpoint is still functional.
  The change was made in PR [#18070](https://github.com/open-telemetry/opentelemetry-collector-contrib/pull/18070) of opentelemetry-collector-contrib. (@ptodev)

- The field `version` and `auth` struct block from `walk_params` in `prometheus.exporter.snmp` and SNMP integration have been removed. The auth block now can be configured at top level, together with `modules` (@marctc)

- Rename `discovery.file` to `local.file_match` to make it more clear that it
  discovers file on the local filesystem, and so it doesn't get confused with
  Prometheus' file discovery. (@rfratto)

- Remove the `discovery_target_decode` function in favor of using discovery
  components to better match the behavior of Prometheus' service discovery.
  (@rfratto)

- In the traces subsystem for Static mode, some metrics are removed and others are renamed. (@ptodev)
  - Removed metrics:
    - "blackbox_exporter_config_last_reload_success_timestamp_seconds" (gauge)
    - "blackbox_exporter_config_last_reload_successful" (gauge)
    - "blackbox_module_unknown_total" (counter)
    - "traces_processor_tail_sampling_count_traces_sampled" (counter)
    - "traces_processor_tail_sampling_new_trace_id_received" (counter)
    - "traces_processor_tail_sampling_sampling_decision_latency" (histogram)
    - "traces_processor_tail_sampling_sampling_decision_timer_latency" (histogram)
    - "traces_processor_tail_sampling_sampling_policy_evaluation_error" (counter)
    - "traces_processor_tail_sampling_sampling_trace_dropped_too_early" (counter)
    - "traces_processor_tail_sampling_sampling_traces_on_memory" (gauge)
    - "traces_receiver_accepted_spans" (counter)
    - "traces_receiver_refused_spans" (counter)
    - "traces_exporter_enqueue_failed_log_records" (counter)
    - "traces_exporter_enqueue_failed_metric_points" (counter)
    - "traces_exporter_enqueue_failed_spans" (counter)
    - "traces_exporter_queue_capacity" (gauge)
    - "traces_exporter_queue_size" (gauge)

  - Renamed metrics:
    - "traces_receiver_refused_spans" is renamed to "traces_receiver_refused_spans_total"
    - "traces_receiver_accepted_spans" is renamed to "traces_receiver_refused_spans_total"
    - "traces_exporter_sent_metric_points" is renamed to "traces_exporter_sent_metric_points_total"

- The `remote_sampling` block has been removed from `otelcol.receiver.jaeger`. (@ptodev)

- (Agent static mode) Jaeger remote sampling used to be configured using the Jaeger receiver configuration.
  This receiver was updated to a new version, where support for remote sampling in the receiver was removed.
  Jaeger remote sampling is available as a separate configuration field starting in v0.35.3. (@ptodev)

### Deprecations

- `otelcol.exporter.jaeger` has been deprecated and will be removed in Agent v0.38.0. (@ptodev)

### Features

- The Pyroscope scrape component computes and sends delta profiles automatically when required to reduce bandwidth usage. (@cyriltovena)

- Support `stage.geoip` in `loki.process`. (@akselleirv)

- Integrations: Introduce the `squid` integration. (@armstrmi)

- Support custom fields in MMDB file for `stage.geoip`. (@akselleirv)

- Added json_path function to river stdlib. (@jkroepke)

- Add `format`, `join`, `tp_lower`, `replace`, `split`, `trim`, `trim_prefix`, `trim_suffix`, `trim_space`, `to_upper` functions to river stdlib. (@jkroepke)

- Flow UI: Add a view for listing the Agent's peers status when clustering is enabled. (@tpaschalis)

- Add a new CLI command `grafana-agent convert` for converting a river file from supported formats to river. (@erikbaranowski)

- Add support to the `grafana-agent run` CLI for converting a river file from supported formats to river. (@erikbaranowski)

- Add boringcrypto builds and docker images for Linux arm64 and x64. (@mattdurham)

- New Grafana Agent Flow components:

  - `discovery.file` discovers scrape targets from files. (@spartan0x117)
  - `discovery.kubelet` collect scrape targets from the Kubelet API. (@gcampbell12)
  - `module.http` runs a Grafana Agent Flow module loaded from a remote HTTP endpoint. (@spartan0x117)
  - `otelcol.processor.attributes` accepts telemetry data from other `otelcol`
    components and modifies attributes of a span, log, or metric. (@ptodev)
  - `prometheus.exporter.cloudwatch` - scrape AWS CloudWatch metrics (@thepalbi)
  - `prometheus.exporter.elasticsearch` collects metrics from Elasticsearch. (@marctc)
  - `prometheus.exporter.kafka` collects metrics from Kafka Server. (@oliver-zhang)
  - `prometheus.exporter.mongodb` collects metrics from MongoDB. (@marctc)
  - `prometheus.exporter.squid` collects metrics from a squid server. (@armstrmi)
  - `prometheus.operator.probes` - discovers Probe resources in your Kubernetes
    cluster and scrape the targets they reference. (@captncraig)
  - `pyroscope.ebpf` collects system-wide performance profiles from the current
    host (@korniltsev)
  - `otelcol.exporter.loadbalancing` - export traces and logs to multiple OTLP gRPC
    endpoints in a load-balanced way. (@ptodev)

- New Grafana Agent Flow command line utilities:

  - `grafana-agent tools prometheus.remote_write` holds a collection of remote
    write-specific tools. These have been ported over from the `agentctl` command. (@rfratto)

- A new `action` argument for `otelcol.auth.headers`. (@ptodev)

- New `metadata_keys` and `metadata_cardinality_limit` arguments for `otelcol.processor.batch`. (@ptodev)

- New `boolean_attribute` and `ottl_condition` sampling policies for `otelcol.processor.tail_sampling`. (@ptodev)

- A new `initial_offset` argument for `otelcol.receiver.kafka`. (@ptodev)

### Enhancements

- Attributes and blocks set to their default values will no longer be shown in the Flow UI. (@rfratto)

- Tanka config: retain cAdvisor metrics for system processes (Kubelet, Containerd, etc.) (@bboreham)

- Update cAdvisor dependency to v0.47.0. (@jcreixell)

- Upgrade and improve Cloudwatch exporter integration (@thepalbi)

- Update `node_exporter` dependency to v1.6.0. (@spartan0x117)

- Enable `prometheus.relabel` to work with Prometheus' Native Histograms. (@tpaschalis)

- Update `dnsmasq_exporter` to last version. (@marctc)

- Add deployment spec options to describe operator's Prometheus Config Reloader image. (@alekseybb197)

- Update `module.git` with basic and SSH key authentication support. (@djcode)

- Support `clustering` block in `prometheus.operator.servicemonitors` and `prometheus.operator.podmonitors` components to distribute
  targets amongst clustered agents. (@captncraig)

- Update `redis_exporter` dependency to v1.51.0. (@jcreixell)

- The Grafana Agent mixin now includes a dashboard for the logs pipeline. (@thampiotr)

- The Agent Operational dashboard of Grafana Agent mixin now has more descriptive panel titles, Y-axis units

- Add `write_relabel_config` to `prometheus.remote_write` (@jkroepke)

- Update OpenTelemetry Collector dependencies from v0.63.0 to v0.80.0. (@ptodev)

- Allow setting the node name for clustering with a command-line flag. (@tpaschalis)

- Allow `prometheus.exporter.snmp` and SNMP integration to be configured passing a YAML block. (@marctc)

- Some metrics have been added to the traces subsystem for Static mode. (@ptodev)
  - "traces_processor_batch_batch_send_size" (histogram)
  - "traces_processor_batch_batch_size_trigger_send_total" (counter)
  - "traces_processor_batch_metadata_cardinality" (gauge)
  - "traces_processor_batch_timeout_trigger_send_total" (counter)
  - "traces_rpc_server_duration" (histogram)
  - "traces_exporter_send_failed_metric_points_total" (counter)
  - "traces_exporter_send_failed_spans_total" (counter)
  - "traces_exporter_sent_spans_total" (counter)

- Added support for custom `length` time setting in Cloudwatch component and integration. (@thepalbi)

### Bugfixes

- Fix issue where `remote.http` incorrectly had a status of "Unknown" until the
  period specified by the polling frquency elapsed. (@rfratto)


- Add signing region to remote.s3 component for use with custom endpoints so that Authorization Headers work correctly when
  proxying requests. (@mattdurham)

- Fix oauth default scope in `loki.source.azure_event_hubs`. (@akselleirv)

- Fix bug where `otelcol.exporter.otlphttp` ignores configuration for `traces_endpoint`, `metrics_endpoint`, and `logs_endpoint` attributes. (@SimoneFalzone)

- Fix issue in `prometheus.remote_write` where the `queue_config` and
  `metadata_config` blocks used incorrect defaults when not specified in the
  config file. (@rfratto)

- Fix issue where published RPMs were not signed. (@rfratto)

- Fix issue where flow mode exports labeled as "string or secret" could not be
  used in a binary operation. (@rfratto)

- Fix Grafana Agent mixin's "Agent Operational" dashboard expecting pods to always have `grafana-agent-.*` prefix. (@thampiotr)

- Change the HTTP Path and Data Path from the controller-local ID to the global ID for components loaded from within a module loader. (@spartan0x117)

- Fix bug where `stage.timestamp` in `loki.process` wasn't able to correctly
  parse timezones. This issue only impacts the dedicated `grafana-agent-flow`
  binary. (@rfratto)

- Fix bug where JSON requests to `loki.source.api` would not be handled correctly. This adds `/loki/api/v1/raw` and `/loki/api/v1/push` endpoints to `loki.source.api` and maps the `/api/v1/push` and `/api/v1/raw` to
  the `/loki` prefixed endpoints. (@mattdurham)

- Upgrade `loki.write` dependencies to latest changes. (@thepalbi)

### Other changes

- Mongodb integration has been re-enabled. (@jcreixell, @marctc)
- Build with go 1.20.6 (@captncraig)

- Clustering for Grafana Agent in flow mode has graduated from experimental to beta.

v0.34.3 (2023-06-27)
--------------------

### Bugfixes

- Fixes a bug in conversion of OpenTelemetry histograms when exported to Prometheus. (@grcevski)
- Enforce sha256 digest signing for rpms enabling installation on FIPS-enabled OSes. (@kfriedrich123)
- Fix panic from improper startup ordering in `prometheus.operator.servicemonitors`. (@captncraig)

v0.34.2 (2023-06-20)
--------------------

### Enhancements

- Replace map cache in prometheus.relabel with an LRU cache. (@mattdurham)
- Integrations: Extend `statsd` integration to configure relay endpoint. (@arminaaki)

### Bugfixes

- Fix a bug where `prometheus.relabel` would not correctly relabel when there is a cache miss. (@thampiotr)
- Fix a bug where `prometheus.relabel` would not correctly relabel exemplars or metadata. (@tpaschalis)
- Fixes several issues with statsd exporter. (@jcreixell, @marctc)

### Other changes

- Mongodb integration has been disabled for the time being due to licensing issues. (@jcreixell)

v0.34.1 (2023-06-12)
--------------------

### Bugfixes

- Fixed application of sub-collector defaults using the `windows_exporter` integration or `prometheus.exporter.windows`. (@mattdurham)

- Fix issue where `remote.http` did not fail early if the initial request
  failed. This caused failed requests to initially export empty values, which
  could lead to propagating issues downstream to other components which expect
  the export to be non-empty. (@rfratto)

- Allow `bearerTokenFile` field to be used in ServiceMonitors. (@captncraig)

- Fix issue where metrics and traces were not recorded from components within modules. (@mattdurham)

- `service_name` label is inferred from discovery meta labels in `pyroscope.scrape` (@korniltsev)

### Other changes

- Add logging to failed requests in `remote.http`. (@rfratto)

v0.34.0 (2023-06-08)
--------------------

### Breaking changes

- The experimental dynamic configuration feature has been removed in favor of Flow mode. (@mattdurham)

- The `oracledb` integration configuration has removed a redundant field `metrics_scrape_interval`. Use the `scrape_interval` parameter of the integration if a custom scrape interval is required. (@schmikei)

- Upgrade the embedded windows_exporter to commit 79781c6. (@jkroepke)

- Prometheus exporters in Flow mode now set the `instance` label to a value similar to the one they used to have in Static mode (<hostname> by default, customized by some integrations). (@jcreixell)

- `phlare.scrape` and `phlare.write` have been renamed to `pyroscope.scrape` and `pyroscope.scrape`. (@korniltsev)

### Features

- New Grafana Agent Flow components:
  - `loki.source.api` - receive Loki log entries over HTTP (e.g. from other agents). (@thampiotr)
  - `prometheus.operator.servicemonitors` discovers ServiceMonitor resources in your Kubernetes cluster and scrape
    the targets they reference. (@captncraig, @marctc, @jcreixell)
  - `prometheus.receive_http` - receive Prometheus metrics over HTTP (e.g. from other agents). (@thampiotr)
  - `remote.vault` retrieves a secret from Vault. (@rfratto)
  - `prometheus.exporter.snowflake` collects metrics from a snowflake database (@jonathanWamsley)
  - `prometheus.exporter.mssql` collects metrics from Microsoft SQL Server (@jonathanwamsley)
  - `prometheus.exporter.oracledb` collects metrics from oracledb (@jonathanwamsley)
  - `prometheus.exporter.dnsmasq` collects metrics from a dnsmasq server. (@spartan0x117)
  - `loki.source.awsfirehose` - receive Loki log entries from AWS Firehose via HTTP (@thepalbi)
  - `discovery.http` service discovery via http. (@captncraig)

- Added new functions to the River standard library:
  - `coalesce` returns the first non-zero value from a list of arguments. (@jkroepke)
  - `nonsensitive` converts a River secret back into a string. (@rfratto)

### Enhancements

- Support to attach node metadata to pods and endpoints targets in
  `discovery.kubernetes`. (@laurovenancio)

- Support ability to add optional custom headers to `loki.write` endpoint block (@aos)

- Support in-memory HTTP traffic for Flow components. `prometheus.exporter`
  components will now export a target containing an internal HTTP address.
  `prometheus.scrape`, when given that internal HTTP address, will connect to
  the server in-memory, bypassing the network stack. Use the new
  `--server.http.memory-addr` flag to customize which address is used for
  in-memory traffic. (@rfratto)
- Disable node_exporter on Windows systems (@jkroepke)
- Operator support for OAuth 2.0 Client in LogsClientSpec (@DavidSpek)

- Support `clustering` block in `phlare.scrape` components to distribute
  targets amongst clustered agents. (@rfratto)

- Delete stale series after a single WAL truncate instead of two. (@rfratto)

- Update OracleDB Exporter dependency to 0.5.0 (@schmikei)

- Embed Google Fonts on Flow UI (@jkroepke)

- Enable Content-Security-Policies on Flow UI (@jkroepke)

- Update azure-metrics-exporter to v0.0.0-20230502203721-b2bfd97b5313 (@kgeckhart)

- Update azidentity dependency to v1.3.0. (@akselleirv)

- Add custom labels to journal entries in `loki.source.journal` (@sbhrule15)

- `prometheus.operator.podmonitors` and `prometheus.operator.servicemonitors` can now access cluster secrets for authentication to targets. (@captncraig)

### Bugfixes

- Fix `loki.source.(gcplog|heroku)` `http` and `grpc` blocks were overriding defaults with zero-values
  on non-present fields. (@thepalbi)

- Fix an issue where defining `logging` or `tracing` blocks inside of a module
  would generate a panic instead of returning an error. (@erikbaranowski)

- Fix an issue where not specifying either `http` nor `grpc` blocks could result
  in a panic for `loki.source.heroku` and `loki.source.gcplog` components. (@thampiotr)

- Fix an issue where build artifacts for IBM S390x were being built with the
  GOARCH value for the PPC64 instead. (tpaschalis)

- Fix an issue where the Grafana Agent Flow RPM used the wrong path for the
  environment file, preventing the service from loading. (@rfratto)

- Fix an issue where the cluster advertise address was overwriting the join
  addresses. (@laurovenancio)

- Fix targets deduplication when clustering mode is enabled. (@laurovenancio)

- Fix issue in operator where any version update will restart all agent pods simultaneously. (@captncraig)

- Fix an issue where `loki.source.journald` did not create the positions
  directory with the appropriate permissions. (@tpaschalis)

- Fix an issue where fanning out log entries to multiple `loki.process`
  components lead to a race condition. (@tpaschalis)

- Fix panic in `prometheus.operator.servicemonitors` from relabel rules without certain defaults. (@captncraig)

- Fix issue in modules export cache throwing uncomparable errors. (@mattdurham)

- Fix issue where the UI could not navigate to components loaded by modules. (@rfratto)

- Fix issue where using exporters inside modules failed due to not passing the in-memory address dialer. (@mattdurham)

- Add signing region to remote.s3 component for use with custom endpoints so that Authorization Headers work correctly when
  proxying requests. (@mattdurham)

- Fix missing `instance` key for `prometheus.exporter.dnsmasq` component. (@spartan0x117)

### Other changes

- Add metrics when clustering mode is enabled. (@rfratto)
- Document debug metric `loki_process_dropped_lines_by_label_total` in loki.process. (@akselleirv)

- Add `agent_wal_out_of_order_samples_total` metric to track samples received
  out of order. (@rfratto)

- Add CLI flag `--server.http.enable-pprof` to grafana-agent-flow to conditionally enable `/debug/pprof` endpoints (@jkroepke)

- Use Go 1.20.4 for builds. (@tpaschalis)

- Integrate the new ExceptionContext which was recently added to the Faro Web-SDK in the
  app_agent_receiver Payload. (@codecapitano)

- Flow clustering: clusters will now use 512 tokens per node for distributing
  work, leading to better distribution. However, rolling out this change will
  cause some incorrerct or missing assignments until all nodes are updated. (@rfratto)

- Change the Docker base image for Linux containers to `ubuntu:lunar`.
  (@rfratto)

v0.33.2 (2023-05-11)
--------------------

### Bugfixes

- Fix issue where component evaluation time was overridden by a "default
  health" message. (@rfratto)

- Honor timeout when trying to establish a connection to another agent in Flow
  clustering mode. (@rfratto)

- Fix an issue with the grafana/agent windows docker image entrypoint
  not targeting the right location for the config. (@erikbaranowski)

- Fix issue where the `node_exporter` integration and
  `prometheus.exporter.unix` `diskstat_device_include` component could not set
  the allowlist field for the diskstat collector. (@tpaschalis)

- Fix an issue in `loki.source.heroku` where updating the `labels` or `use_incoming_timestamp`
  would not take effect. (@thampiotr)

- Flow: Fix an issue within S3 Module where the S3 path was not parsed correctly when the
  path consists of a parent directory. (@jastisriradheshyam)

- Flow: Fix an issue on Windows where `prometheus.remote_write` failed to read
  WAL checkpoints. This issue led to memory leaks once the initial checkpoint
  was created, and prevented a fresh process from being able to deliver metrics
  at all. (@rfratto)

- Fix an issue where the `loki.source.kubernetes` component could lead to
  the Agent crashing due to a race condition. (@tpaschalis)

### Other changes

- The `phlare.scrape` Flow component `fetch profile failed` log has been set to
  `debug` instead of `error`. (@erikbaranowski)

v0.33.1 (2023-05-01)
--------------------

### Bugfixes

- Fix spelling of the `frequency` argument on the `local.file` component.
  (@tpaschalis)

- Fix bug where some capsule values (such as Prometheus receivers) could not
  properly be used as an argument to a module. (@rfratto)

- Fix version information not displaying correctly when passing the `--version`
  flag or in the `agent_build_info` metric. (@rfratto)

- Fix issue in `loki.source.heroku` and `loki.source.gcplog` where updating the
  component would cause Grafana Agent Flow's Prometheus metrics endpoint to
  return an error until the process is restarted. (@rfratto)

- Fix issue in `loki.source.file` where updating the component caused
  goroutines to leak. (@rfratto)

### Other changes

- Support Bundles report the status of discovered log targets. (@tpaschalis)

v0.33.0 (2023-04-25)
--------------------

### Breaking changes

- Support for 32-bit ARM builds is removed for the foreseeable future due to Go
  compiler issues. We will consider bringing back 32-bit ARM support once our Go
  compiler issues are resolved and 32-bit ARM builds are stable. (@rfratto)

- Agent Management: `agent_management.api_url` config field has been replaced by
`agent_management.host`. The API path and version is now defined by the Agent. (@jcreixell)

- Agent Management: `agent_management.protocol` config field now allows defining "http" and "https" explicitly. Previously, "http" was previously used for both, with the actual protocol used inferred from the api url, which led to confusion. When upgrading, make sure to set to "https" when replacing `api_url` with `host`. (@jcreixell)

- Agent Management: `agent_management.remote_config_cache_location` config field has been replaced by
`agent_management.remote_configuration.cache_location`. (@jcreixell)

- Remove deprecated symbolic links to to `/bin/agent*` in Docker containers,
  as planned in v0.31. (@tpaschalis)

### Deprecations

- [Dynamic Configuration](https://grafana.com/docs/agent/latest/cookbook/dynamic-configuration/) will be removed in v0.34. Grafana Agent Flow supersedes this functionality. (@mattdurham)

### Features

- New Grafana Agent Flow components:

  - `discovery.dns` DNS service discovery. (@captncraig)
  - `discovery.ec2` service discovery for aws ec2. (@captncraig)
  - `discovery.lightsail` service discovery for aws lightsail. (@captncraig)
  - `discovery.gce` discovers resources on Google Compute Engine (GCE). (@marctc)
  - `discovery.digitalocean` provides service discovery for DigitalOcean. (@spartan0x117)
  - `discovery.consul` service discovery for Consul. (@jcreixell)
  - `discovery.azure` provides service discovery for Azure. (@spartan0x117)
  - `module.file` runs a Grafana Agent Flow module loaded from a file on disk.
    (@erikbaranowski)
  - `module.git` runs a Grafana Agent Flow module loaded from a file within a
    Git repository. (@rfratto)
  - `module.string` runs a Grafana Agent Flow module passed to the component by
    an expression containing a string. (@erikbaranowski, @rfratto)
  - `otelcol.auth.oauth2` performs OAuth 2.0 authentication for HTTP and gRPC
    based OpenTelemetry exporters. (@ptodev)
  - `otelcol.extension.jaeger_remote_sampling` provides an endpoint from which to
    pull Jaeger remote sampling documents. (@joe-elliott)
  - `otelcol.exporter.logging` accepts OpenTelemetry data from other `otelcol` components and writes it to the console. (@erikbaranowski)
  - `otelcol.auth.sigv4` performs AWS Signature Version 4 (SigV4) authentication
    for making requests to AWS services via `otelcol` components that support
    authentication extensions. (@ptodev)
  - `prometheus.exporter.blackbox` collects metrics from Blackbox exporter. (@marctc)
  - `prometheus.exporter.mysql` collects metrics from a MySQL database. (@spartan0x117)
  - `prometheus.exporter.postgres` collects metrics from a PostgreSQL database. (@spartan0x117)
  - `prometheus.exporter.statsd` collects metrics from a Statsd instance. (@gaantunes)
  - `prometheus.exporter.snmp` collects metrics from SNMP exporter. (@marctc)
  - `prometheus.operator.podmonitors` discovers PodMonitor resources in your Kubernetes cluster and scrape
    the targets they reference. (@captncraig, @marctc, @jcreixell)
  - `prometheus.exporter.windows` collects metrics from a Windows instance. (@jkroepke)
  - `prometheus.exporter.memcached` collects metrics from a Memcached server. (@spartan0x117)
  - `loki.source.azure_event_hubs` reads messages from Azure Event Hub using Kafka and forwards them to other   `loki` components. (@akselleirv)

- Add support for Flow-specific system packages:

  - Flow-specific DEB packages. (@rfratto, @robigan)
  - Flow-specific RPM packages. (@rfratto, @robigan)
  - Flow-specific macOS Homebrew Formula. (@rfratto)
  - Flow-specific Windows installer. (@rfratto)

  The Flow-specific packages allow users to install and run Grafana Agent Flow
  alongside an existing installation of Grafana Agent.

- Agent Management: Add support for integration snippets. (@jcreixell)

- Flow: Introduce a gossip-over-HTTP/2 _clustered mode_. `prometheus.scrape`
  component instances can opt-in to distributing scrape load between cluster
  peers. (@tpaschalis)

### Enhancements

- Flow: Add retries with backoff logic to Phlare write component. (@cyriltovena)

- Operator: Allow setting runtimeClassName on operator-created pods. (@captncraig)

- Operator: Transparently compress agent configs to stay under size limitations. (@captncraig)

- Update Redis Exporter Dependency to v1.49.0. (@spartan0x117)

- Update Loki dependency to the k144 branch. (@andriikushch)

- Flow: Add OAUTHBEARER mechanism to `loki.source.kafka` using Azure as provider. (@akselleirv)

- Update Process Exporter dependency to v0.7.10. (@spartan0x117)

- Agent Management: Introduces backpressure mechanism for remote config fetching (obeys 429 request
  `Retry-After` header). (@spartan0x117)

- Flow: support client TLS settings (CA, client certificate, client key) being
  provided from other components for the following components:

  - `discovery.docker`
  - `discovery.kubernetes`
  - `loki.source.kafka`
  - `loki.source.kubernetes`
  - `loki.source.podlogs`
  - `loki.write`
  - `mimir.rules.kubernetes`
  - `otelcol.auth.oauth2`
  - `otelcol.exporter.jaeger`
  - `otelcol.exporter.otlp`
  - `otelcol.exporter.otlphttp`
  - `otelcol.extension.jaeger_remote_sampling`
  - `otelcol.receiver.jaeger`
  - `otelcol.receiver.kafka`
  - `phlare.scrape`
  - `phlare.write`
  - `prometheus.remote_write`
  - `prometheus.scrape`
  - `remote.http`

- Flow: support server TLS settings (client CA, server certificate, server key)
  being provided from other components for the following components:

  - `loki.source.syslog`
  - `otelcol.exporter.otlp`
  - `otelcol.extension.jaeger_remote_sampling`
  - `otelcol.receiver.jaeger`
  - `otelcol.receiver.opencensus`
  - `otelcol.receiver.zipkin`

- Flow: Define custom http method and headers in `remote.http` component (@jkroepke)

- Flow: Add config property to `prometheus.exporter.blackbox` to define the config inline (@jkroepke)

- Update Loki Dependency to k146 which includes configurable file watchers (@mattdurham)

### Bugfixes

- Flow: fix issue where Flow would return an error when trying to access a key
  of a map whose value was the zero value (`null`, `0`, `false`, `[]`, `{}`).
  Whether an error was returned depended on the internal type of the value.
  (@rfratto)

- Flow: fix issue where using the `jaeger_remote` sampler for the `tracing`
  block would fail to parse the response from the remote sampler server if it
  used strings for the strategy type. This caused sampling to fall back
  to the default rate. (@rfratto)

- Flow: fix issue where components with no arguments like `loki.echo` were not
  viewable in the UI. (@rfratto)

- Flow: fix deadlock in `loki.source.file` where terminating tailers would hang
  while flushing remaining logs, preventing `loki.source.file` from being able
  to update. (@rfratto)

- Flow: fix deadlock in `loki.process` where a component with no stages would
  hang forever on handling logs. (@rfratto)

- Fix issue where a DefaultConfig might be mutated during unmarshaling. (@jcreixell)

- Fix issues where CloudWatch Exporter cannot use FIPS Endpoints outside of USA regions (@aglees)

- Fix issue where scraping native Prometheus histograms would leak memory.
  (@rfratto)

- Flow: fix issue where `loki.source.docker` component could deadlock. (@tpaschalis)

- Flow: fix issue where `prometheus.remote_write` created unnecessary extra
  child directories to store the WAL in. (@rfratto)

- Fix internal metrics reported as invalid by promtool's linter. (@tpaschalis)

- Fix issues with cri stage which treats partial line coming from any stream as same. (@kavirajk @aglees)

- Operator: fix for running multiple operators with different `--agent-selector` flags. (@captncraig)

- Operator: respect FilterRunning on PodMonitor and ServiceMonitor resources to only scrape running pods. (@captncraig)

- Fixes a bug where the github exporter would get stuck in an infinite loop under certain conditions. (@jcreixell)

- Fix bug where `loki.source.docker` always failed to start. (@rfratto)

### Other changes

- Grafana Agent Docker containers and release binaries are now published for
  s390x. (@rfratto)

- Use Go 1.20.3 for builds. (@rfratto)

- Change the Docker base image for Linux containers to `ubuntu:kinetic`.
  (@rfratto)

- Update prometheus.remote_write defaults to match new prometheus
  remote-write defaults. (@erikbaranowski)

v0.32.1 (2023-03-06)
--------------------

### Bugfixes

- Flow: Fixes slow reloading of targets in `phlare.scrape` component. (@cyriltovena)

- Flow: add a maximum connection lifetime of one hour when tailing logs from
  `loki.source.kubernetes` and `loki.source.podlogs` to recover from an issue
  where the Kubernetes API server stops responding with logs without closing
  the TCP connection. (@rfratto)

- Flow: fix issue in `loki.source.kubernetes` where `__pod__uid__` meta label
  defaulted incorrectly to the container name, causing tailers to never
  restart. (@rfratto)

v0.32.0 (2023-02-28)
--------------------

### Breaking changes

- Support for the embedded Flow UI for 32-bit ARMv6 builds is temporarily
  removed. (@rfratto)

- Node Exporter configuration options changed to align with new upstream version (@Thor77):

  - `diskstats_ignored_devices` is now `diskstats_device_exclude` in agent configuration.
  - `ignored_devices` is now `device_exclude` in flow configuration.

- Some blocks in Flow components have been merged with their parent block to make the block hierarchy smaller:

  - `discovery.docker > http_client_config` is merged into the `discovery.docker` block. (@erikbaranowski)
  - `discovery.kubernetes > http_client_config` is merged into the `discovery.kubernetes` block. (@erikbaranowski)
  - `loki.source.kubernetes > client > http_client_config` is merged into the `client` block. (@erikbaranowski)
  - `loki.source.podlogs > client > http_client_config` is merged into the `client` block. (@erikbaranowski)
  - `loki.write > endpoint > http_client_config` is merged into the `endpoint` block. (@erikbaranowski)
  - `mimir.rules.kubernetes > http_client_config` is merged into the `mimir.rules.kubernetes` block. (@erikbaranowski)
  - `otelcol.receiver.opencensus > grpc` is merged into the `otelcol.receiver.opencensus` block. (@ptodev)
  - `otelcol.receiver.zipkin > http` is merged into the `otelcol.receiver.zipkin` block. (@ptodev)
  - `phlare.scrape > http_client_config` is merged into the `phlare.scrape` block. (@erikbaranowski)
  - `phlare.write > endpoint > http_client_config` is merged into the `endpoint` block. (@erikbaranowski)
  - `prometheus.remote_write > endpoint > http_client_config` is merged into the `endpoint` block. (@erikbaranowski)
  - `prometheus.scrape > http_client_config` is merged into the `prometheus.scrape` block. (@erikbaranowski)

- The `loki.process` component now uses a combined name for stages, simplifying
  the block hierarchy. For example, the `stage > json` block hierarchy is now a
  single block called `stage.json`. All stage blocks in `loki.process` have
  been updated to use this simplified hierarchy. (@tpaschalis)

- `remote.s3` `client_options` block has been renamed to `client`. (@mattdurham)

- Renamed `prometheus.integration.node_exporter` to `prometheus.exporter.unix`. (@jcreixell)

- As first announced in v0.30, support for the `EXPERIMENTAL_ENABLE_FLOW`
  environment variable has been removed in favor of `AGENT_MODE=flow`.
  (@rfratto)

### Features

- New integrations:

  - `oracledb` (@schmikei)
  - `mssql` (@binaryfissiongames)
  - `cloudwatch metrics` (@thepalbi)
  - `azure` (@kgeckhart)
  - `gcp` (@kgeckhart, @ferruvich)

- New Grafana Agent Flow components:

  - `loki.echo` writes received logs to stdout. (@tpaschalis, @rfratto)
  - `loki.source.docker` reads logs from Docker containers and forwards them to
    other `loki` components. (@tpaschalis)
  - `loki.source.kafka` reads logs from Kafka events and forwards them to other
    `loki` components. (@erikbaranowski)
  - `loki.source.kubernetes_events` watches for Kubernetes Events and converts
    them into log lines to forward to other `loki` components. It is the
    equivalent of the `eventhandler` integration. (@rfratto)
  - `otelcol.processor.tail_sampling` samples traces based on a set of defined
    policies from `otelcol` components before forwarding them to other
    `otelcol` components. (@erikbaranowski)
  - `prometheus.exporter.apache` collects metrics from an apache web server
    (@captncraig)
  - `prometheus.exporter.consul` collects metrics from a consul installation
    (@captncraig)
  - `prometheus.exporter.github` collects metrics from GitHub (@jcreixell)
  - `prometheus.exporter.process` aggregates and collects metrics by scraping
    `/proc`. (@spartan0x117)
  - `prometheus.exporter.redis` collects metrics from a redis database
    (@spartan0x117)

### Enhancements

- Flow: Support `keepequal` and `dropequal` actions for relabeling. (@cyriltovena)

- Update Prometheus Node Exporter integration to v1.5.0. (@Thor77)

- Grafana Agent Flow will now reload the config file when `SIGHUP` is sent to
  the process. (@rfratto)

- If using the official RPM and DEB packages for Grafana Agent, invoking
  `systemctl reload grafana-agent` will now reload the configuration file.
  (@rfratto)

- Flow: the `loki.process` component now implements all the same processing
  stages as Promtail's pipelines. (@tpaschalis)

- Flow: new metric for `prometheus.scrape` -
  `agent_prometheus_scrape_targets_gauge`. (@ptodev)

- Flow: new metric for `prometheus.scrape` and `prometheus.relabel` -
  `agent_prometheus_forwarded_samples_total`. (@ptodev)

- Flow: add `constants` into the standard library to expose the hostname, OS,
  and architecture of the system Grafana Agent is running on. (@rfratto)

- Flow: add timeout to loki.source.podlogs controller setup. (@polyrain)

### Bugfixes

- Fixed a reconciliation error in Grafana Agent Operator when using `tlsConfig`
  on `Probe`. (@supergillis)

- Fix issue where an empty `server:` config stanza would cause debug-level logging.
  An empty `server:` is considered a misconfiguration, and thus will error out.
  (@neomantra)

- Flow: fix an error where some error messages that crossed multiple lines
  added extra an extra `|` character when displaying the source file on the
  starting line. (@rfratto)

- Flow: fix issues in `agent fmt` where adding an inline comment on the same
  line as a `[` or `{` would cause indentation issues on subsequent lines.
  (@rfratto)

- Flow: fix issues in `agent fmt` where line comments in arrays would be given
  the wrong identation level. (@rfratto)

- Flow: fix issues with `loki.file` and `loki.process` where deadlock contention or
  logs fail to process. (@mattdurham)

- Flow: `oauth2 > tls_config` was documented as a block but coded incorrectly as
  an attribute. This is now a block in code. This impacted `discovery.docker`,
  `discovery.kubernetes`, `loki.source.kubernetes`, `loki.write`,
  `mimir.rules.kubernetes`, `phlare.scrape`, `phlare.write`,
  `prometheus.remote_write`, `prometheus.scrape`, and `remote.http`
  (@erikbaranowski)

- Flow: Fix issue where using `river:",label"` causes the UI to return nothing. (@mattdurham)

### Other changes

- Use Go 1.20 for builds. (@rfratto)

- The beta label from Grafana Agent Flow has been removed. A subset of Flow
  components are still marked as beta or experimental:

  - `loki.echo` is explicitly marked as beta.
  - `loki.source.kubernetes` is explicitly marked as experimental.
  - `loki.source.podlogs` is explicitly marked as experimental.
  - `mimir.rules.kubernetes` is explicitly marked as beta.
  - `otelcol.processor.tail_sampling` is explicitly marked as beta.
  - `otelcol.receiver.loki` is explicitly marked as beta.
  - `otelcol.receiver.prometheus` is explicitly marked as beta.
  - `phlare.scrape` is explicitly marked as beta.
  - `phlare.write` is explicitly marked as beta.

v0.31.3 (2023-02-13)
--------------------

### Bugfixes

- `loki.source.cloudflare`: fix issue where the `zone_id` argument
  was being ignored, and the `api_token` argument was being used for the zone
  instead. (@rfratto)

- `loki.source.cloudflare`: fix issue where `api_token` argument was not marked
  as a sensitive field. (@rfratto)

v0.31.2 (2023-02-08)
--------------------

### Other changes

- In the Agent Operator, upgrade the `prometheus-config-reloader` dependency
  from version 0.47.0 to version 0.62.0. (@ptodev)

v0.31.1 (2023-02-06)
--------------------

> **BREAKING CHANGES**: This release has breaking changes. Please read entries
> carefully and consult the [upgrade guide][] for specific instructions.

### Breaking changes

- All release Windows `.exe` files are now published as a zip archive.
  Previously, `grafana-agent-installer.exe` was unzipped. (@rfratto)

### Other changes

- Support Go 1.20 for builds. Official release binaries are still produced
  using Go 1.19. (@rfratto)

v0.31.0 (2023-01-31)
--------------------

> **BREAKING CHANGES**: This release has breaking changes. Please read entries
> carefully and consult the [upgrade guide][] for specific instructions.

### Breaking changes

- Release binaries (including inside Docker containers) have been renamed to be
  prefixed with `grafana-` (@rfratto):

  - `agent` is now `grafana-agent`.
  - `agentctl` is now `grafana-agentctl`.
  - `agent-operator` is now `grafana-agent-operator`.

### Deprecations

- A symbolic link in Docker containers from the old binary name to the new
  binary name has been added. These symbolic links will be removed in v0.33. (@rfratto)

### Features

- New Grafana Agent Flow components:

  - `loki.source.cloudflare` reads logs from Cloudflare's Logpull API and
    forwards them to other `loki` components. (@tpaschalis)
  - `loki.source.gcplog` reads logs from GCP cloud resources using Pub/Sub
    subscriptions and forwards them to other `loki` components. (@tpaschalis)
  - `loki.source.gelf` listens for Graylog logs. (@mattdurham)
  - `loki.source.heroku` listens for Heroku messages over TCP a connection and
    forwards them to other `loki` components. (@erikbaranowski)
  - `loki.source.journal` read messages from systemd journal. (@mattdurham)
  - `loki.source.kubernetes` collects logs from Kubernetes pods using the
    Kubernetes API. (@rfratto)
  - `loki.source.podlogs` discovers PodLogs resources on Kubernetes and
    uses the Kubernetes API to collect logs from the pods specified by the
    PodLogs resource. (@rfratto)
  - `loki.source.syslog` listens for Syslog messages over TCP and UDP
    connections and forwards them to other `loki` components. (@tpaschalis)
  - `loki.source.windowsevent` reads logs from Windows Event Log. (@mattdurham)
  - `otelcol.exporter.jaeger` forwards OpenTelemetry data to a Jaeger server.
    (@erikbaranowski)
  - `otelcol.exporter.loki` forwards OTLP-formatted data to compatible `loki`
    receivers. (@tpaschalis)
  - `otelcol.receiver.kafka` receives telemetry data from Kafka. (@rfratto)
  - `otelcol.receiver.loki` receives Loki logs, converts them to the OTLP log
    format and forwards them to other `otelcol` components. (@tpaschalis)
  - `otelcol.receiver.opencensus` receives OpenConsensus-formatted traces or
    metrics. (@ptodev)
  - `otelcol.receiver.zipkin` receives Zipkin-formatted traces. (@rfratto)
  - `phlare.scrape` collects application performance profiles. (@cyriltovena)
  - `phlare.write` sends application performance profiles to Grafana Phlare.
    (@cyriltovena)
  - `mimir.rules.kubernetes` discovers `PrometheusRule` Kubernetes resources and
    loads them into a Mimir instance. (@Logiraptor)

- Flow components which work with relabeling rules (`discovery.relabel`,
  `prometheus.relabel` and `loki.relabel`) now export a new value named Rules.
  This value returns a copy of the currently configured rules. (@tpaschalis)

- New experimental feature: agent-management. Polls configured remote API to fetch new configs. (@spartan0x117)

- Introduce global configuration for logs. (@jcreixell)

### Enhancements

- Handle faro-web-sdk `View` meta in app_agent_receiver. (@rlankfo)

- Flow: the targets in debug info from `loki.source.file` are now individual blocks. (@rfratto)

- Grafana Agent Operator: add [promtail limit stage](https://grafana.com/docs/loki/latest/clients/promtail/stages/limit/) to the operator. (@spartan0x117)

### Bugfixes

- Flow UI: Fix the issue with messy layout on the component list page while
  browser window resize (@xiyu95)

- Flow UI: Display the values of all attributes unless they are nil. (@ptodev)

- Flow: `prometheus.relabel` and `prometheus.remote_write` will now error if they have exited. (@ptodev)

- Flow: Fix issue where negative numbers would convert to floating-point values
  incorrectly, treating the sign flag as part of the number. (@rfratto)

- Flow: fix a goroutine leak when `loki.source.file` is passed more than one
  target with identical set of public labels. (@rfratto)

- Fix issue where removing and re-adding log instance configurations causes an
  error due to double registration of metrics (@spartan0x117, @jcreixell)

### Other changes

- Use Go 1.19.4 for builds. (@erikbaranowski)

- New windows containers for agent and agentctl. These can be found moving forward with the ${Version}-windows tags for grafana/agent and grafana/agentctl docker images (@erikbaranowski)

v0.30.2 (2023-01-11)
--------------------

### Bugfixes

- Flow: `prometheus.relabel` will no longer modify the labels of the original
  metrics, which could lead to the incorrect application of relabel rules on
  subsequent relabels. (@rfratto)

- Flow: `loki.source.file` will no longer deadlock other components if log
  lines cannot be sent to Loki. `loki.source.file` will wait for 5 seconds per
  file to finish flushing read logs to the client, after which it will drop
  them, resulting in lost logs. (@rfratto)

- Operator: Fix the handling of the enableHttp2 field as a boolean in
  `pod_monitor` and `service_monitor` templates. (@tpaschalis)

v0.30.1 (2022-12-23)
--------------------

### Bugfixes

- Fix issue where journald support was accidentally removed. (@tpaschalis)

- Fix issue where some traces' metrics where not collected. (@marctc)

v0.30.0 (2022-12-20)
--------------------

> **BREAKING CHANGES**: This release has breaking changes. Please read entries
> carefully and consult the [upgrade guide][] for specific instructions.

### Breaking changes

- The `ebpf_exporter` integration has been removed due to issues with static
  linking. It may be brought back once these are resolved. (@tpaschalis)

### Deprecations

- The `EXPERIMENTAL_ENABLE_FLOW` environment variable is deprecated in favor of
  `AGENT_MODE=flow`. Support for `EXPERIMENTAL_ENABLE_FLOW` will be removed in
  v0.32. (@rfratto)

### Features

- `grafana-agent-operator` supports oauth2 as an authentication method for
  remote_write. (@timo-42)

- Grafana Agent Flow: Add tracing instrumentation and a `tracing` block to
  forward traces to `otelcol` component. (@rfratto)

- Grafana Agent Flow: Add a `discovery_target_decode` function to decode a JSON
  array of discovery targets corresponding to Prometheus' HTTP and file service
  discovery formats. (@rfratto)

- New Grafana Agent Flow components:

  - `remote.http` polls an HTTP URL and exposes the response body as a string
    or secret to other components. (@rfratto)

  - `discovery.docker` discovers Docker containers from a Docker Engine host.
    (@rfratto)

  - `loki.source.file` reads and tails files for log entries and forwards them
    to other `loki` components. (@tpaschalis)

  - `loki.write` receives log entries from other `loki` components and sends
    them over to a Loki instance. (@tpaschalis)

  - `loki.relabel` receives log entries from other `loki` components and
    rewrites their label set. (@tpaschalis)

  - `loki.process` receives log entries from other `loki` components and runs
    one or more processing stages. (@tpaschalis)

  - `discovery.file` discovers files on the filesystem following glob
    patterns. (@mattdurham)

- Integrations: Introduce the `snowflake` integration. (@binaryfissiongames)

### Enhancements

- Update agent-loki.yaml to use environment variables in the configuration file (@go4real)

- Integrations: Always use direct connection in mongodb_exporter integration. (@v-zhuravlev)

- Update OpenTelemetry Collector dependency to v0.63.1. (@tpaschalis)

- riverfmt: Permit empty blocks with both curly braces on the same line.
  (@rfratto)

- riverfmt: Allow function arguments to persist across different lines.
  (@rfratto)

- Flow: The HTTP server will now start before the Flow controller performs the
  initial load. This allows metrics and pprof data to be collected during the
  first load. (@rfratto)

- Add support for using a [password map file](https://github.com/oliver006/redis_exporter/blob/master/contrib/sample-pwd-file.json) in `redis_exporter`. (@spartan0x117)

- Flow: Add support for exemplars in Prometheus component pipelines. (@rfratto)

- Update Prometheus dependency to v2.40.5. (@rfratto)

- Update Promtail dependency to k127. (@rfratto)

- Native histograms are now supported in the static Grafana Agent and in
  `prometheus.*` Flow components. Native histograms will be automatically
  collected from supported targets. remote_write must be configured to forward
  native histograms from the WAL to the specified endpoints. (@rfratto)

- Flow: metrics generated by upstream OpenTelemetry Collector components are
  now exposed at the `/metrics` endpoint of Grafana Agent Flow. (@rfratto)

### Bugfixes

- Fix issue where whitespace was being sent as part of password when using a
  password file for `redis_exporter`. (@spartan0x117)

- Flow UI: Fix issue where a configuration block referencing a component would
  cause the graph page to fail to load. (@rfratto)

- Remove duplicate `oauth2` key from `metricsinstances` CRD. (@daper)

- Fix issue where on checking whether to restart integrations the Integration
  Manager was comparing configs with secret values scrubbed, preventing reloads
  if only secrets were updated. (@spartan0x117)

### Other changes

- Grafana Agent Flow has graduated from experimental to beta.

v0.29.0 (2022-11-08)
--------------------

> **BREAKING CHANGES**: This release has breaking changes. Please read entries
> carefully and consult the [upgrade guide][] for specific instructions.

### Breaking changes

- JSON-encoded traces from OTLP versions earlier than 0.16.0 are no longer
  supported. (@rfratto)

### Deprecations

- The binary names `agent`, `agentctl`, and `agent-operator` have been
  deprecated and will be renamed to `grafana-agent`, `grafana-agentctl`, and
  `grafana-agent-operator` in the v0.31.0 release.

### Features

- Add `agentctl test-logs` command to allow testing log configurations by redirecting
  collected logs to standard output. This can be useful for debugging. (@jcreixell)

- New Grafana Agent Flow components:

  - `otelcol.receiver.otlp` receives OTLP-formatted traces, metrics, and logs.
    Data can then be forwarded to other `otelcol` components. (@rfratto)

  - `otelcol.processor.batch` batches data from `otelcol` components before
    forwarding it to other `otelcol` components. (@rfratto)

  - `otelcol.exporter.otlp` accepts data from `otelcol` components and sends
    it to a gRPC server using the OTLP protocol. (@rfratto)

  - `otelcol.exporter.otlphttp` accepts data from `otelcol` components and
    sends it to an HTTP server using the OTLP protocol. (@tpaschalis)

  - `otelcol.auth.basic` performs basic authentication for `otelcol`
    components that support authentication extensions. (@rfratto)

  - `otelcol.receiver.jeager` receives Jaeger-formatted traces. Data can then
    be forwarded to other `otelcol` components. (@rfratto)

  - `otelcol.processor.memory_limiter` periodically checks memory usage and
    drops data or forces a garbage collection if the defined limits are
    exceeded. (@tpaschalis)

  - `otelcol.auth.bearer` performs bearer token authentication for `otelcol`
    components that support authentication extensions. (@rfratto)

  - `otelcol.auth.headers` attaches custom request headers to `otelcol`
    components that support authentication extensions. (@rfratto)

  - `otelcol.receiver.prometheus` receives Prometheus metrics, converts them
    to the OTLP metric format and forwards them to other `otelcol` components.
    (@tpaschalis)

  - `otelcol.exporter.prometheus` forwards OTLP-formatted data to compatible
    `prometheus` components. (@rfratto)

- Flow: Allow config blocks to reference component exports. (@tpaschalis)

- Introduce `/-/support` endpoint for generating 'support bundles' in static
  agent mode. Support bundles are zip files of commonly-requested information
  that can be used to debug a running agent. (@tpaschalis)

### Enhancements

- Update OpenTelemetry Collector dependency to v0.61.0. (@rfratto)

- Add caching to Prometheus relabel component. (@mattdurham)

- Grafana Agent Flow: add `agent_resources_*` metrics which explain basic
  platform-agnostic metrics. These metrics assist with basic monitoring of
  Grafana Agent, but are not meant to act as a replacement for fully featured
  components like `prometheus.integration.node_exporter`. (@rfratto)

- Enable field label in TenantStageSpec of PodLogs pipeline. (@siiimooon)

- Enable reporting of enabled integrations. (@marctc)

- Grafana Agent Flow: `prometheus.remote_write` and `prometheus.relabel` will
  now export receivers immediately, removing the need for dependant components
  to be evaluated twice at process startup. (@rfratto)

- Add missing setting to configure instance key for Eventhandler integration. (@marctc)

- Update Prometheus dependency to v2.39.1. (@rfratto)

- Update Promtail dependency to weekly release k122. (@rfratto)

- Tracing: support the `num_traces` and `expected_new_traces_per_sec` configuration parameters in the tail_sampling processor. (@ptodev)

### Bugfixes

- Remove empty port from the `apache_http` integration's instance label. (@katepangLiu)

- Fix identifier on target creation for SNMP v2 integration. (@marctc)

- Fix bug when specifying Blackbox's modules when using Blackbox integration. (@marctc)

- Tracing: fix a panic when the required `protocols` field was not set in the `otlp` receiver. (@ptodev)

- Support Bearer tokens for metric remote writes in the Grafana Operator (@jcreixell, @marctc)

### Other changes

- Update versions of embedded Prometheus exporters used for integrations:

  - Update `github.com/prometheus/statsd_exporter` to `v0.22.8`. (@captncraig)

  - Update `github.com/prometheus-community/postgres_exporter` to `v0.11.1`. (@captncraig)

  - Update `github.com/prometheus/memcached_exporter` to `v0.10.0`. (@captncraig)

  - Update `github.com/prometheus-community/elasticsearch_exporter` to `v1.5.0`. (@captncraig)

  - Update `github.com/prometheus/mysqld_exporter` to `v0.14.0`. (@captncraig)

  - Update `github.com/prometheus/consul_exporter` to `v0.8.0`. (@captncraig)

  - Update `github.com/ncabatoff/process-exporter` to `v0.7.10`. (@captncraig)

  - Update `github.com/prometheus-community/postgres_exporter` to `v0.11.1`. (@captncraig)

- Use Go 1.19.3 for builds. (@rfratto)

v0.28.1 (2022-11-03)
--------------------

### Security

- Update Docker base image to resolve OpenSSL vulnerabilities CVE-2022-3602 and
  CVE-2022-3786. Grafana Agent does not use OpenSSL, so we do not believe it is
  vulnerable to these issues, but the base image has been updated to remove the
  report from image scanners. (@rfratto)

v0.28.0 (2022-09-29)
--------------------

### Features

- Introduce Grafana Agent Flow, an experimental "programmable pipeline" runtime
  mode which improves how to configure and debug Grafana Agent by using
  components. (@captncraig, @karengermond, @marctc, @mattdurham, @rfratto,
  @rlankfo, @tpaschalis)

- Introduce Blackbox exporter integration. (@marctc)

### Enhancements

- Update Loki dependency to v2.6.1. (@rfratto)

### Bugfixes

### Other changes

- Fix relabel configs in sample agent-operator manifests (@hjet)

- Operator no longer set the `SecurityContext.Privileged` flag in the `config-reloader` container. (@hsyed-dojo)

- Add metrics for config reloads and config hash (@jcreixell)

v0.27.1 (2022-09-09)
--------------------

> **NOTE**: ARMv6 Docker images are no longer being published.
>
> We have stopped publishing Docker images for ARMv6 platforms.
> This is due to the new Ubuntu base image we are using that does not support ARMv6.
> The new Ubuntu base image has less reported CVEs, and allows us to provide more
> secure Docker images. We will still continue to publish ARMv6 release binaries and
> deb/rpm packages.

### Other Changes

- Switch docker image base from debian to ubuntu. (@captncraig)

v0.27.0 (2022-09-01)
--------------------

### Features

- Integrations: (beta) Add vmware_exporter integration (@rlankfo)

- App agent receiver: add Event kind to payload (@domasx2)

### Enhancements

- Tracing: Introduce a periodic appender to the remotewriteexporter to control sample rate. (@mapno)

- Tracing: Update OpenTelemetry dependency to v0.55.0. (@rfratto, @mapno)

- Add base agent-operator jsonnet library and generated manifests (@hjet)

- Add full (metrics, logs, K8s events) sample agent-operator jsonnet library and gen manifests (@hjet)

- Introduce new configuration fields for disabling Keep-Alives and setting the
  IdleConnectionTimeout when scraping. (@tpaschalis)

- Add field to Operator CRD to disable report usage functionality. (@marctc)

### Bugfixes

- Tracing: Fixed issue with the PromSD processor using the `connection` method to discover the IP
  address.  It was failing to match because the port number was included in the address string. (@jphx)

- Register prometheus discovery metrics. (@mattdurham)

- Fix seg fault when no instance parameter is provided for apache_http integration, using integrations-next feature flag. (@rgeyer)

- Fix grafanacloud-install.ps1 web request internal server error when fetching config. (@rlankfo)

- Fix snmp integration not passing module or walk_params parameters when scraping. (@rgeyer)

- Fix unmarshal errors (key "<walk_param name>" already set in map) for snmp integration config when walk_params is defined, and the config is reloaded. (@rgeyer)

### Other changes

- Update several go dependencies to resolve warnings from certain security scanning tools. None of the resolved vulnerabilities were known to be exploitable through the agent. (@captncraig)

- It is now possible to compile Grafana Agent using Go 1.19. (@rfratto)

v0.26.1 (2022-07-25)
--------------------

> **BREAKING CHANGES**: This release has breaking changes. Please read entries
> carefully and consult the [upgrade guide][] for specific instructions.

### Breaking changes

- Change windows certificate store so client certificate is no longer required in store. (@mattdurham)

### Bugfixes

- Operator: Fix issue where configured `targetPort` ServiceMonitors resulted in
  generating an incorrect scrape_config. (@rfratto)

- Build the Linux/AMD64 artifacts using the opt-out flag for the ebpf_exporter. (@tpaschalis)

v0.26.0 (2022-07-18)
--------------------

> **BREAKING CHANGES**: This release has breaking changes. Please read entries
> carefully and consult the [upgrade guide][] for specific instructions.

### Breaking changes

- Deprecated `server` YAML block fields have now been removed in favor of the
  command-line flags that replaced them. These fields were originally
  deprecated in v0.24.0. (@rfratto)

- Changed tail sampling policies to be configured as in the OpenTelemetry
  Collector. (@mapno)

### Features

- Introduce Apache HTTP exporter integration. (@v-zhuravlev)

- Introduce eBPF exporter integration. (@tpaschalis)

### Enhancements

- Truncate all records in WAL if repair attempt fails. (@rlankfo)

### Bugfixes

- Relative symlinks for promtail now work as expected. (@RangerCD, @mukerjee)

- Fix rate limiting implementation for the app agent receiver integration. (@domasx2)

- Fix mongodb exporter so that it now collects all metrics. (@mattdurham)

v0.25.1 (2022-06-16)
--------------------

### Bugfixes

- Integer types fail to unmarshal correctly in operator additional scrape configs. (@rlankfo)

- Unwrap replayWAL error before attempting corruption repair. (@rlankfo)

v0.25.0 (2022-06-06)
--------------------

> **BREAKING CHANGES**: This release has breaking changes. Please read entries
> carefully and consult the [upgrade guide][] for specific instructions.

### Breaking changes

- Traces: Use `rpc.grpc.status_code` attribute to determine
  span failed in the service graph processor (@rcrowe)

### Features

- Add HTTP endpoints to fetch active instances and targets for the Logs subsystem.
  (@marctc)

- (beta) Add support for using windows certificate store for TLS connections. (@mattdurham)

- Grafana Agent Operator: add support for integrations through an `Integration`
  CRD which is discovered by `GrafanaAgent`. (@rfratto)

- (experimental) Add app agent receiver integration. This depends on integrations-next being enabled
  via the `integrations-next` feature flag. Use `-enable-features=integrations-next` to use
  this integration. (@kpelelis, @domas)

- Introduce SNMP exporter integration. (@v-zhuravlev)

- Configure the agent to report the use of feature flags to grafana.com. (@marctc)

### Enhancements

- integrations-next: Integrations using autoscrape will now autoscrape metrics
  using in-memory connections instead of connecting to themselves over the
  network. As a result of this change, the `client_config` field has been
  removed. (@rfratto)

- Enable `proxy_url` support on `oauth2` for metrics and logs (update **prometheus/common** dependency to `v0.33.0`). (@martin-jaeger-maersk)

- `extra-scrape-metrics` can now be enabled with the `--enable-features=extra-scrape-metrics` feature flag. See <https://prometheus.io/docs/prometheus/2.31/feature_flags/#extra-scrape-metrics> for details. (@rlankfo)

- Resolved issue in v2 integrations where if an instance name was a prefix of another the route handler would fail to
  match requests on the longer name (@mattdurham)

- Set `include_metadata` to true by default for OTLP traces receivers (@mapno)

### Bugfixes

- Scraping service was not honoring the new server grpc flags `server.grpc.address`.  (@mattdurham)

### Other changes

- Update base image of official Docker containers from Debian buster to Debian
  bullseye. (@rfratto)

- Use Go 1.18 for builds. (@rfratto)

- Add `metrics` prefix to the url of list instances endpoint (`GET
  /agent/api/v1/instances`) and list targets endpoint (`GET
  /agent/api/v1/metrics/targets`). (@marctc)

- Add extra identifying labels (`job`, `instance`, `agent_hostname`) to eventhandler integration. (@hjet)

- Add `extra_labels` configuration to eventhandler integration. (@hjet)

v0.24.2 (2022-05-02)
--------------------

### Bugfixes

- Added configuration watcher delay to prevent race condition in cases where scraping service mode has not gracefully exited. (@mattdurham)

### Other changes

- Update version of node_exporter to include additional metrics for osx. (@v-zhuravlev)

v0.24.1 (2022-04-14)
--------------------

### Bugfixes

- Add missing version information back into `agentctl --version`. (@rlankfo)

- Bump version of github-exporter to latest upstream SHA 284088c21e7d, which
  includes fixes from bugs found in their latest tag. This includes a fix
  where not all releases where retrieved when pulling release information.
  (@rfratto)

- Set the `Content-Type` HTTP header to `application/json` for API endpoints
  returning json objects. (@marctc)

- Operator: fix issue where a `username_file` field was incorrectly set.
  (@rfratto)

- Initialize the logger with default `log_level` and `log_format` parameters.
  (@tpaschalis)

### Other changes

- Embed timezone data to enable Promtail pipelines using the `location` field
  on Windows machines. (@tpaschalis)

v0.24.0 (2022-04-07)
--------------------

> **BREAKING CHANGES**: This release has breaking changes. Please read entries
> carefully and consult the [upgrade guide][] for specific instructions.
>
> **GRAFANA AGENT OPERATOR USERS**: As of this release, Grafana Agent Operator
> does not support versions of Grafana Agent prior to v0.24.0.

### Breaking changes

- The following metrics will now be prefixed with `agent_dskit_` instead of
  `cortex_`: `cortex_kv_request_duration_seconds`,
  `cortex_member_consul_heartbeats_total`, `cortex_member_ring_tokens_owned`,
  `cortex_member_ring_tokens_to_own`, `cortex_ring_member_ownership_percent`,
  `cortex_ring_members`, `cortex_ring_oldest_member_timestamp`,
  `cortex_ring_tokens_owned`, `cortex_ring_tokens_total`. (@rlankfo)

- Traces: the `traces_spanmetrics_calls_total_total` metric has been renamed to
  `traces_spanmetrics_calls_total` (@fredr)

- Two new flags, `-server.http.enable-tls` and `-server.grpc.enable-tls` must
  be provided to explicitly enable TLS support. This is a change of the
  previous behavior where TLS support was enabled when a certificate pair was
  provided. (@rfratto)

- Many command line flags starting with `-server.` block have been renamed.
  (@rfratto)

- The `-log.level` and `-log.format` flags are removed in favor of being set in
  the configuration file. (@rfratto)

- Flags for configuring TLS have been removed in favor of being set in the
  configuration file. (@rfratto)

- Dynamic reload is no longer supported for deprecated server block fields.
  Changing a deprecated field will be ignored and cause the reload to fail.
  (@rfratto)

- The default HTTP listen address is now `127.0.0.1:12345`. Use the
  `-server.http.address` flag to change this value. (@rfratto)

- The default gRPC listen address is now `127.0.0.1:12346`. Use the
  `-server.grpc.address` flag to change this value. (@rfratto)

- `-reload-addr` and `-reload-port` have been removed. They are no longer
  necessary as the primary HTTP server is now static and can't be shut down in
  the middle of a `/-/reload` call. (@rfratto)

- (Only impacts `integrations-next` feature flag) Many integrations have been
  renamed to better represent what they are integrating with. For example,
  `redis_exporter` is now `redis`. This change requires updating
  `integrations-next`-enabled configuration files. This change also changes
  integration names shown in metric labels. (@rfratto)

- The deprecated `-prometheus.*` flags have been removed in favor of
  their `-metrics.*` counterparts. The `-prometheus.*` flags were first
  deprecated in v0.19.0. (@rfratto)

### Deprecations

- Most fields in the `server` block of the configuration file are
  now deprecated in favor of command line flags. These fields will be removed
  in the v0.26.0 release. Please consult the upgrade guide for more information
  and rationale. (@rfratto)

### Features

- Added config read API support to GrafanaAgent Custom Resource Definition.
  (@shamsalmon)

- Added consulagent_sd to target discovery. (@chuckyz)

- Introduce EXPERIMENTAL support for dynamic configuration. (@mattdurham)

- Introduced endpoint that accepts remote_write requests and pushes metrics data directly into an instance's WAL. (@tpaschalis)

- Added builds for linux/ppc64le. (@aklyachkin)

### Enhancements

- Tracing: Exporters can now be configured to use OAuth. (@canuteson)

- Strengthen readiness check for metrics instances. (@tpaschalis)

- Parameterize namespace field in sample K8s logs manifests (@hjet)

- Upgrade to Loki k87. (@rlankfo)

- Update Prometheus dependency to v2.34.0. (@rfratto)

- Update OpenTelemetry-collector dependency to v0.46.0. (@mapno)

- Update cAdvisor dependency to v0.44.0. (@rfratto)

- Update mongodb_exporter dependency to v0.31.2 (@mukerjee)

- Use grafana-agent/v2 Tanka Jsonnet to generate K8s manifests (@hjet)

- Replace agent-bare.yaml K8s sample Deployment with StatefulSet (@hjet)

- Improve error message for `agentctl` when timeout happens calling
  `cloud-config` command (@marctc)

- Enable integrations-next by default in agent-bare.yaml. Please note #1262 (@hjet)

### Bugfixes

- Fix Kubernetes manifests to use port `4317` for OTLP instead of the previous
  `55680` in line with the default exposed port in the agent.

- Ensure singleton integrations are honored in v2 integrations (@mattdurham)

- Tracing: `const_labels` is now correctly parsed in the remote write exporter.
  (@fredr)

- integrations-next: Fix race condition where metrics endpoints for
  integrations may disappear after reloading the config file. (@rfratto)

- Removed the `server.path_prefix` field which would break various features in
  Grafana Agent when set. (@rfratto)

- Fix issue where installing the DEB/RPM packages would overwrite the existing
  config files and environment files. (@rfratto)

- Set `grafanaDashboardFolder` as top level key in the mixin. (@Duologic)

- Operator: Custom Secrets or ConfigMaps to mount will no longer collide with
  the path name of the default secret mount. As a side effect of this bugfix,
  custom Secrets will now be mounted at
  `/var/lib/grafana-agent/extra-secrets/<secret name>` and custom ConfigMaps
  will now be mounted at `/var/lib/grafana-agent/extra-configmaps/<configmap
  name>`. This is not a breaking change as it was previously impossible to
  properly provide these custom mounts. (@rfratto)

- Flags accidentally prefixed with `-metrics.service..` (two `.` in a row) have
  now been fixed to only have one `.`. (@rfratto)

- Protect concurrent writes to the WAL in the remote write exporter (@mapno)

### Other changes

- The `-metrics.wal-directory` flag and `metrics.wal_directory` config option
  will now default to `data-agent/`, the same default WAL directory as
  Prometheus Agent. (@rfratto)

v0.23.0 (2022-02-10)
--------------------

### Enhancements

- Go 1.17 is now used for all builds of the Agent. (@tpaschalis)

- integrations-next: Add `extra_labels` to add a custom set of labels to
  integration targets. (@rfratto)

- The agent no longer appends duplicate exemplars. (@tpaschalis)

- Added Kubernetes eventhandler integration (@hjet)

- Enables sending of exemplars over remote write by default. (@rlankfo)

### Bugfixes

- Fixed issue where Grafana Agent may panic if there is a very large WAL
  loading while old WALs are being deleted or the `/agent/api/v1/targets`
  endpoint is called. (@tpaschalis)

- Fix panic in prom_sd_processor when address is empty (@mapno)

- Operator: Add missing proxy_url field from generated remote_write configs.
  (@rfratto)

- Honor the specified log format in the traces subsystem (@mapno)

- Fix typo in node_exporter for runit_service_dir. (@mattdurham)

- Allow inlining credentials in remote_write url. (@tpaschalis)

- integrations-next: Wait for integrations to stop when starting new instances
  or shutting down (@rfratto).

- Fix issue with windows_exporter mssql collector crashing the agent.
  (@mattdurham)

- The deb and rpm files will now ensure the /var/lib/grafana-agent data
  directory is created with permissions set to 0770. (@rfratto)

- Make agent-traces.yaml Namespace a template-friendly variable (@hjet)

- Disable `machine-id` journal vol by default in sample logs manifest (@hjet)

v0.22.0 (2022-01-13)
--------------------

> This release has deprecations. Please read entries carefully and consult
> the [upgrade guide][] for specific instructions.

### Deprecations

- The node_exporter integration's `netdev_device_whitelist` field is deprecated
  in favor of `netdev_device_include`. Support for the old field name will be
  removed in a future version. (@rfratto)

- The node_exporter integration's `netdev_device_blacklist` field is deprecated
  in favor of `netdev_device_include`. Support for the old field name will be
  removed in a future version. (@rfratto)

- The node_exporter integration's `systemd_unit_whitelist` field is deprecated
  in favor of `systemd_unit_include`. Support for the old field name will be
  removed in a future version. (@rfratto)

- The node_exporter integration's `systemd_unit_blacklist` field is deprecated
  in favor of `systemd_unit_exclude`. Support for the old field name will be
  removed in a future version. (@rfratto)

- The node_exporter integration's `filesystem_ignored_mount_points` field is
  deprecated in favor of `filesystem_mount_points_exclude`. Support for the old
  field name will be removed in a future version. (@rfratto)

- The node_exporter integration's `filesystem_ignored_fs_types` field is
  deprecated in favor of `filesystem_fs_types_exclude`. Support for the old
  field name will be removed in a future version. (@rfratto)

### Features

- (beta) Enable experimental config urls for fetching remote configs.
  Currently, only HTTP/S is supported. Pass the
  `-enable-features=remote-configs` flag to turn this on. (@rlankfo)

- Added [cAdvisor](https://github.com/google/cadvisor) integration. (@rgeyer)

- Traces: Add `Agent Tracing Pipeline` dashboard and alerts (@mapno)

- Traces: Support jaeger/grpc exporter (@nicoche)

- (beta) Enable an experimental integrations subsystem revamp. Pass
  `integrations-next` to `-enable-features` to turn this on. Reading the
  documentation for the revamp is recommended; enabling it causes breaking
  config changes. (@rfratto)

### Enhancements

- Traces: Improved pod association in PromSD processor (@mapno)

- Updated OTel to v0.40.0 (@mapno)

- Remote write dashboard: show in and out sample rates (@bboreham)

- Remote write dashboard: add mean latency (@bboreham)

- Update node_exporter dependency to v1.3.1. (@rfratto)

- Cherry-pick Prometheus PR #10102 into our Prometheus dependency (@rfratto).

### Bugfixes

- Fix usage of POSTGRES_EXPORTER_DATA_SOURCE_NAME when using postgres_exporter
  integration (@f11r)

- Change ordering of the entrypoint for windows service so that it accepts
  commands immediately (@mattdurham)

- Only stop WAL cleaner when it has been started (@56quarters)

- Fix issue with unquoted install path on Windows, that could allow escalation
  or running an arbitrary executable (@mattdurham)

- Fix cAdvisor so it collects all defined metrics instead of the last
  (@pkoenig10)

- Fix panic when using 'stdout' in automatic logging (@mapno)

- Grafana Agent Operator: The /-/ready and /-/healthy endpoints will
  no longer always return 404 (@rfratto).

### Other changes

- Remove log-level flag from systemd unit file (@jpkrohling)

v0.21.2 (2021-12-08)
--------------------

### Security fixes

- This release contains a fix for
  [CVE-2021-41090](https://github.com/grafana/agent/security/advisories/GHSA-9c4x-5hgq-q3wh).

### Other changes

- This release disables the existing `/-/config` and
  `/agent/api/v1/configs/{name}` endpoints by default. Pass the
  `--config.enable-read-api` flag at the command line to opt in to these
  endpoints.

v0.21.1 (2021-11-18)
--------------------

### Bugfixes

- Fix panic when using postgres_exporter integration (@saputradharma)

- Fix panic when dnsamsq_exporter integration tried to log a warning (@rfratto)

- Statsd Integration: Adding logger instance to the statsd mapper
  instantiation. (@gaantunes)

- Statsd Integration: Fix issue where mapped metrics weren't exposed to the
  integration. (@mattdurham)

- Operator: fix bug where version was a required field (@rfratto)

- Metrics: Only run WAL cleaner when metrics are being used and a WAL is
  configured. (@rfratto)

v0.21.0 (2021-11-17)
--------------------

### Enhancements

- Update Cortex dependency to v1.10.0-92-g85c378182. (@rlankfo)

- Update Loki dependency to v2.1.0-656-g0ae0d4da1. (@rlankfo)

- Update Prometheus dependency to v2.31.0 (@rlankfo)

- Add Agent Operator Helm quickstart guide (@hjet)

- Reorg Agent Operator quickstart guides (@hjet)

### Bugfixes

- Packaging: Use correct user/group env variables in RPM %post script (@simonc6372)

- Validate logs config when using logs_instance with automatic logging processor (@mapno)

- Operator: Fix MetricsInstance Service port (@hjet)

- Operator: Create govern service per Grafana Agent (@shturman)

- Operator: Fix relabel_config directive for PodLogs resource (@hjet)

- Traces: Fix `success_logic` code in service graphs processor (@mapno)

### Other changes

- Self-scraped integrations will now use an SUO-specific value for the `instance` label. (@rfratto)

- Traces: Changed service graphs store implementation to improve CPU performance (@mapno)

v0.20.1 (2021-12-08)
--------------------

> _NOTE_: The fixes in this patch are only present in v0.20.1 and >=v0.21.2.

### Security fixes

- This release contains a fix for
  [CVE-2021-41090](https://github.com/grafana/agent/security/advisories/GHSA-9c4x-5hgq-q3wh).

### Other changes

- This release disables the existing `/-/config` and
  `/agent/api/v1/configs/{name}` endpoitns by default. Pass the
  `--config.enable-read-api` flag at the command line to opt in to these
  endpoints.

v0.20.0 (2021-10-28)
--------------------

> **BREAKING CHANGES**: This release has breaking changes. Please read entries
> carefully and consult the [upgrade guide][] for specific instructions.

### Breaking Changes

- push_config is no longer supported in trace's config (@mapno)

### Features

- Operator: The Grafana Agent Operator can now generate a Kubelet service to
  allow a ServiceMonitor to collect Kubelet and cAdvisor metrics. This requires
  passing a `--kubelet-service` flag to the Operator in `namespace/name` format
  (like `kube-system/kubelet`). (@rfratto)

- Service graphs processor (@mapno)

### Enhancements

- Updated mysqld_exporter to v0.13.0 (@gaantunes)

- Updated postgres_exporter to v0.10.0 (@gaantunes)

- Updated redis_exporter to v1.27.1 (@gaantunes)

- Updated memcached_exporter to v0.9.0 (@gaantunes)

- Updated statsd_exporter to v0.22.2 (@gaantunes)

- Updated elasticsearch_exporter to v1.2.1 (@gaantunes)

- Add remote write to silent Windows Installer  (@mattdurham)

- Updated mongodb_exporter to v0.20.7 (@rfratto)

- Updated OTel to v0.36 (@mapno)

- Updated statsd_exporter to v0.22.2 (@mattdurham)

- Update windows_exporter to v0.16.0 (@rfratto, @mattdurham)

- Add send latency to agent dashboard (@bboreham)

### Bugfixes

- Do not immediately cancel context when creating a new trace processor. This
  was preventing scrape_configs in traces from functioning. (@lheinlen)

- Sanitize autologged Loki labels by replacing invalid characters with
  underscores (@mapno)

- Traces: remove extra line feed/spaces/tabs when reading password_file content
  (@nicoche)

- Updated envsubst to v2.0.0-20210730161058-179042472c46. This version has a
  fix needed for escaping values outside of variable substitutions. (@rlankfo)

- Grafana Agent Operator should no longer delete resources matching the names
  of the resources it manages. (@rfratto)

- Grafana Agent Operator will now appropriately assign an
  `app.kubernetes.io/managed-by=grafana-agent-operator` to all created
  resources. (@rfratto)

### Other changes

- Configuration API now returns 404 instead of 400 when attempting to get or
  delete a config which does not exist. (@kgeckhart)

- The windows_exporter now disables the textfile collector by default.
  (@rfratto)

v0.19.0 (2021-09-29)
--------------------

> **BREAKING CHANGES**: This release has breaking changes. Please read entries
> carefully and consult the [upgrade guide][] for specific instructions.

### Breaking Changes

- Reduced verbosity of tracing autologging by not logging `STATUS_CODE_UNSET`
  status codes. (@mapno)

- Operator: rename `Prometheus*` CRDs to `Metrics*` and `Prometheus*` fields to
  `Metrics*`. (@rfratto)

- Operator: CRDs are no longer referenced using a hyphen in the name to be
  consistent with how Kubernetes refers to resources. (@rfratto)

- `prom_instance` in the spanmetrics config is now named `metrics_instance`.
  (@rfratto)

### Deprecations

- The `loki` key at the root of the config file has been deprecated in favor of
  `logs`. `loki`-named fields in `automatic_logging` have been renamed
  accordinly: `loki_name` is now `logs_instance_name`, `loki_tag` is now
  `logs_instance_tag`, and `backend: loki` is now `backend: logs_instance`.
  (@rfratto)

- The `prometheus` key at the root of the config file has been deprecated in
  favor of `metrics`. Flag names starting with `prometheus.` have also been
  deprecated in favor of the same flags with the `metrics.` prefix. Metrics
  prefixed with `agent_prometheus_` are now prefixed with `agent_metrics_`.
  (@rfratto)

- The `tempo` key at the root of the config file has been deprecated in favor
  of `traces`. (@mattdurham)

### Features

- Added [GitHub exporter](https://github.com/infinityworks/github-exporter)
  integration. (@rgeyer)

- Add TLS config options for tempo `remote_write`s. (@mapno)

- Support autologging span attributes as log labels (@mapno)

- Put Tests requiring Network Access behind a -online flag (@flokli)

- Add logging support to the Grafana Agent Operator. (@rfratto)

- Add `operator-detach` command to agentctl to allow zero-downtime upgrades
  when removing an Operator CRD. (@rfratto)

- The Grafana Agent Operator will now default to deploying the matching release
  version of the Grafana Agent instead of v0.14.0. (@rfratto)

### Enhancements

- Update OTel dependency to v0.30.0 (@mapno)

- Allow reloading configuration using `SIGHUP` signal. (@tharun208)

- Add HOSTNAME environment variable to service file to allow for expanding the
  $HOSTNAME variable in agent config.  (@dfrankel33)

- Update jsonnet-libs to 1.21 for Kubernetes 1.21+ compatability. (@MurzNN)

- Make method used to add k/v to spans in prom_sd processor configurable.
  (@mapno)

### Bugfixes

- Regex capture groups like `${1}` will now be kept intact when using
  `-config.expand-env`. (@rfratto)

- The directory of the logs positions file will now properly be created on
  startup for all instances. (@rfratto)

- The Linux system packages will now configure the grafana-agent user to be a
  member of the adm and systemd-journal groups. This will allow logs to read
  from journald and /var/log by default. (@rfratto)

- Fix collecting filesystem metrics on Mac OS (darwin) in the `node_exporter`
  integration default config. (@eamonryan)

- Remove v0.0.0 flags during build with no explicit release tag (@mattdurham)

- Fix issue with global scrape_interval changes not reloading integrations
  (@kgeckhart)

- Grafana Agent Operator will now detect changes to referenced ConfigMaps and
  Secrets and reload the Agent properly. (@rfratto)

- Grafana Agent Operator's object label selectors will now use Kubernetes
  defaults when undefined (i.e., default to nothing). (@rfratto)

- Fix yaml marshalling tag for cert_file in kafka exporter agent config.
  (@rgeyer)

- Fix warn-level logging of dropped targets. (@james-callahan)

- Standardize scrape_interval to 1m in examples. (@mattdurham)

v0.18.4 (2021-09-14)
--------------------

### Enhancements

- Add `agent_prometheus_configs_changed_total` metric to track instance config
  events. (@rfratto)

### Bugfixes

- Fix info logging on windows. (@mattdurham)

- Scraping service: Ensure that a reshard is scheduled every reshard
  interval. (@rfratto)

v0.18.3 (2021-09-08)
--------------------

### Bugfixes

- Register missing metric for configstore consul request duration. (@rfratto)

- Logs should contain a caller field with file and line numbers again
  (@kgeckhart)

- In scraping service mode, the polling configuration refresh should honor
  timeout. (@mattdurham)

- In scraping service mode, the lifecycle reshard should happen using a
  goroutine. (@mattdurham)

- In scraping service mode, scraping service can deadlock when reloading during
  join. (@mattdurham)

- Scraping service: prevent more than one refresh from being queued at a time.
  (@rfratto)

v0.18.2 (2021-08-12)
--------------------

### Bugfixes

- Honor the prefix and remove prefix from consul list results (@mattdurham)

v0.18.1 (2021-08-09)
--------------------

### Bugfixes

- Reduce number of consul calls when ran in scrape service mode (@mattdurham)

v0.18.0 (2021-07-29)
--------------------

### Features

- Added [GitHub exporter](https://github.com/infinityworks/github-exporter)
  integration. (@rgeyer)

- Add support for OTLP HTTP trace exporting. (@mapno)

### Enhancements

- Switch to drone for releases. (@mattdurham)

- Update postgres_exporter to a [branch of](https://github.com/grafana/postgres_exporter/tree/exporter-package-v0.10.0) v0.10.0

### Bugfixes

- Enabled flag for integrations is not being honored. (@mattdurham)

v0.17.0 (2021-07-15)
--------------------

### Features

- Added [Kafka Lag exporter](https://github.com/davidmparrott/kafka_exporter)
  integration. (@gaantunes)

### Bugfixes

- Fix race condition that may occur and result in a panic when initializing
  scraping service cluster. (@rfratto)

v0.16.1 (2021-06-22)
--------------------

### Bugfixes

- Fix issue where replaying a WAL caused incorrect metrics to be sent over
  remote write. (@rfratto)

v0.16.0 (2021-06-17)
--------------------

### Features

- (beta) A Grafana Agent Operator is now available. (@rfratto)

### Enhancements

- Error messages when installing the Grafana Agent for Grafana Cloud will now
  be shown. (@rfratto)

### Bugfixes

- Fix a leak in the shared string interner introduced in v0.14.0. This fix was
  made to a [dependency](https://github.com/grafana/prometheus/pull/21).
  (@rfratto)

- Fix issue where a target will fail to be scraped for the process lifetime if
  that target had gone down for long enough that its series were removed from
  the in-memory cache (2 GC cycles). (@rfratto)

v0.15.0 (2021-06-03)
--------------------

> **BREAKING CHANGES**: This release has breaking changes. Please read entries
> carefully and consult the [upgrade guide][] for specific instructions.

### Breaking Changes

- The configuration of Tempo Autologging has changed. (@mapno)

### Features

- Add support for exemplars. (@mapno)

### Enhancements

- Add the option to log to stdout instead of a Loki instance. (@joe-elliott)

- Update Cortex dependency to v1.8.0.

- Running the Agent as a DaemonSet with host_filter and role: pod should no
  longer cause unnecessary load against the Kubernetes SD API. (@rfratto)

- Update Prometheus to v2.27.0. (@mapno)

- Update Loki dependency to d88f3996eaa2. This is a non-release build, and was
  needed to support exemplars. (@mapno)

- Update Cortex dependency to d382e1d80eaf. This is a non-release build, and
  was needed to support exemplars. (@mapno)

### Bugfixes

- Host filter relabeling rules should now work. (@rfratto)

- Fixed issue where span metrics where being reported with wrong time unit.
  (@mapno)

### Other changes

- Intentionally order tracing processors. (@joe-elliott)

v0.14.0 (2021-05-24)
--------------------

> **BREAKING CHANGES**: This release has breaking changes. Please read entries
> carefully and consult the [upgrade guide][] for specific instructions.
>
> **STABILITY NOTICE**: As of this release, functionality that is not
> recommended for production use and is expected to change will be tagged
> interchangably as "experimental" or "beta."

### Security fixes

- The Scraping service API will now reject configs that read credentials from
  disk by default. This prevents malicious users from reading arbitrary files
  and sending their contents over the network. The old behavior can be
  re-enabled by setting `dangerous_allow_reading_files: true` in the scraping
  service config. (@rfratto)

### Breaking changes

- Configuration for SigV4 has changed. (@rfratto)

### Deprecations

- `push_config` is now supplanted by `remote_block` and `batch`. `push_config`
  will be removed in a future version (@mapno)

### Features

- (beta) New integration: windows_exporter (@mattdurham)

- (beta) Grafana Agent Windows Installer is now included as a release artifact.
  (@mattdurham)

- Official M1 Mac release builds will now be generated! Look for
  `agent-darwin-arm64` and `agentctl-darwin-arm64` in the release assets.
  (@rfratto)

- Add support for running as a Windows service (@mattdurham)

- (beta) Add /-/reload support. It is not recommended to invoke `/-/reload`
  against the main HTTP server. Instead, two new command-line flags have been
  added: `--reload-addr` and `--reload-port`. These will launch a
  `/-/reload`-only HTTP server that can be used to safely reload the Agent's
  state.  (@rfratto)

- Add a /-/config endpoint. This endpoint will return the current configuration
  file with defaults applied that the Agent has loaded from disk. (@rfratto)

- (beta) Support generating metrics and exposing them via a Prometheus exporter
  from span data. (@yeya24)

- Tail-based sampling for tracing pipelines (@mapno)

- Added Automatic Logging feature for Tempo (@joe-elliott)

- Disallow reading files from within scraping service configs by default.
  (@rfratto)

- Add remote write for span metrics (@mapno)

### Enhancements

- Support compression for trace export. (@mdisibio)

- Add global remote_write configuration that is shared between all instances
  and integrations. (@mattdurham)

- Go 1.16 is now used for all builds of the Agent. (@rfratto)

- Update Prometheus dependency to v2.26.0. (@rfratto)

- Upgrade `go.opentelemetry.io/collector` to v0.21.0 (@mapno)

- Add kafka trace receiver (@mapno)

- Support mirroring a trace pipeline to multiple backends (@mapno)

- Add `headers` field in `remote_write` config for Tempo. `headers` specifies
  HTTP headers to forward to the remote endpoint. (@alexbiehl)

- Add silent uninstall to Windows Uninstaller. (@mattdurham)

### Bugfixes

- Native Darwin arm64 builds will no longer crash when writing metrics to the
  WAL. (@rfratto)

- Remote write endpoints that never function across the lifetime of the Agent
  will no longer prevent the WAL from being truncated. (@rfratto)

- Bring back FreeBSD support. (@rfratto)

- agentctl will no longer leak WAL resources when retrieving WAL stats.
  (@rfratto)

- Ensure defaults are applied to undefined sections in config file. This fixes
  a problem where integrations didn't work if `prometheus:` wasn't configured.
  (@rfratto)

- Fixed issue where automatic logging double logged "svc". (@joe-elliott)

### Other changes

- The Grafana Cloud Agent has been renamed to the Grafana Agent. (@rfratto)

- Instance configs uploaded to the Config Store API will no longer be stored
  along with the global Prometheus defaults. This is done to allow globals to
  be updated and re-apply the new global defaults to the configs from the
  Config Store. (@rfratto)

- The User-Agent header sent for logs will now be `GrafanaAgent/<version>`
  (@rfratto)

- Add `tempo_spanmetrics` namespace in spanmetrics (@mapno)

v0.13.1 (2021-04-09)
--------------------

### Bugfixes

- Validate that incoming scraped metrics do not have an empty label set or a
  label set with duplicate labels, mirroring the behavior of Prometheus.
  (@rfratto)

v0.13.0 (2021-02-25)
--------------------

> The primary branch name has changed from `master` to `main`. You may have to
> update your local checkouts of the repository to point at the new branch name.

### Features

- postgres_exporter: Support query_path and disable_default_metrics. (@rfratto)

### Enhancements

- Support other architectures in installation script. (@rfratto)

- Allow specifying custom wal_truncate_frequency per integration. (@rfratto)

- The SigV4 region can now be inferred using the shared config (at
  `$HOME/.aws/config`) or environment variables (via `AWS_CONFIG`). (@rfratto)

- Update Prometheus dependency to v2.25.0. (@rfratto)

### Bugfixes

- Not providing an `-addr` flag for `agentctl config-sync` will no longer
  report an error and will instead use the pre-existing default value.
  (@rfratto)

- Fixed a bug from v0.12.0 where the Loki installation script failed because
  positions_directory was not set. (@rfratto)

- Reduce the likelihood of dataloss during a remote_write-side outage by
  increasing the default wal_truncation_frequency to 60m and preventing the WAL
  from being truncated if the last truncation timestamp hasn't changed. This
  change increases the size of the WAL on average, and users may configure a
  lower wal_truncation_frequency to deliberately choose a smaller WAL over
  write guarantees. (@rfratto)

- Add the ability to read and serve HTTPS integration metrics when given a set
  certificates (@mattdurham)

v0.12.0 (2021-02-05)
--------------------

> **BREAKING CHANGES**: This release has breaking changes. Please read entries
> carefully and consult the [upgrade guide][] for specific instructions.

### Breaking Changes

- The configuration format for the `loki` block has changed. (@rfratto)

- The configuration format for the `tempo` block has changed. (@rfratto)

### Features

- Support for multiple Loki Promtail instances has been added. (@rfratto)

- Support for multiple Tempo instances has been added. (@rfratto)

- Added [ElasticSearch exporter](https://github.com/justwatchcom/elasticsearch_exporter)
  integration. (@colega)

### Enhancements

- `.deb` and `.rpm` packages are now generated for all supported architectures.
  The architecture of the AMD64 package in the filename has been renamed to
  `amd64` to stay synchronized with the architecture name presented from other
  release assets. (@rfratto)

- The `/agent/api/v1/targets` API will now include discovered labels on the
  target pre-relabeling in a `discovered_labels` field. (@rfratto)

- Update Loki to 59a34f9867ce. This is a non-release build, and was needed to
  support multiple Loki instances. (@rfratto)

- Scraping service: Unhealthy Agents in the ring will no longer cause job
  distribution to fail. (@rfratto)

- Scraping service: Cortex ring metrics (prefixed with cortex_ring_) will now
  be registered for tracking the state of the hash ring. (@rfratto)

- Scraping service: instance config ownership is now determined by the hash of
  the instance config name instead of the entire config. This means that
  updating a config is guaranteed to always hash to the same Agent, reducing
  the number of metrics gaps. (@rfratto)

- Only keep a handful of K8s API server metrics by default to reduce default
  active series usage. (@hjet)

- Go 1.15.8 is now used for all distributions of the Agent. (@rfratto)

### Bugfixes

- `agentctl config-check` will now work correctly when the supplied config file
  contains integrations. (@hoenn)

v0.11.0 (2021-01-20)
--------------------

### Features

- ARMv6 builds of `agent` and `agentctl` will now be included in releases to
  expand Agent support to cover all models of Raspberry Pis. ARMv6 docker
  builds are also now available. (@rfratto)

- Added `config-check` subcommand for `agentctl` that can be used to validate
  Agent configuration files before attempting to load them in the `agent`
  itself. (@56quarters)

### Enhancements

- A sigv4 install script for Prometheus has been added. (@rfratto)

- NAMESPACE may be passed as an environment variable to the Kubernetes install
  scripts to specify an installation namespace. (@rfratto)

### Bugfixes

- The K8s API server scrape job will use the API server Service name when
  resolving IP addresses for Prometheus service discovery using the "Endpoints"
  role. (@hjet)

- The K8s manifests will no longer include the `default/kubernetes` job twice
  in both the DaemonSet and the Deployment. (@rfratto)

v0.10.0 (2021-01-13)
--------------------

### Features

- Prometheus `remote_write` now supports SigV4 authentication using the
  [AWS default credentials chain](https://docs.aws.amazon.com/sdk-for-java/v1/developer-guide/credentials.html).
  This enables the Agent to send metrics to Amazon Managed Prometheus without
  needing the [SigV4 Proxy](https://github.com/awslabs/aws-sigv4-proxy).
  (@rfratto)

### Enhancements

- Update `redis_exporter` to v1.15.0. (@rfratto)

- `memcached_exporter` has been updated to v0.8.0. (@rfratto)

- `process-exporter` has been updated to v0.7.5. (@rfratto)

- `wal_cleanup_age` and `wal_cleanup_period` have been added to the top-level
  Prometheus configuration section. These settings control how Write Ahead Logs
  (WALs) that are not associated with any instances are cleaned up. By default,
  WALs not associated with an instance that have not been written in the last
  12 hours are eligible to be cleaned up. This cleanup can be disabled by
  setting `wal_cleanup_period` to `0`. (@56quarters)

- Configuring logs to read from the systemd journal should now work on journals
  that use +ZSTD compression. (@rfratto)

### Bugfixes

- Integrations will now function if the HTTP listen address was set to a value
  other than the default. (@mattdurham)

- The default Loki installation will now be able to write its positions file.
  This was prevented by accidentally writing to a readonly volume mount.
  (@rfratto)

v0.9.1 (2021-01-04)
-------------------

### Enhancements

- agentctl will now be installed by the rpm and deb packages as
  `grafana-agentctl`. (@rfratto)

v0.9.0 (2020-12-10)
-------------------

### Features

- Add support to configure TLS config for the Tempo exporter to use
  insecure_skip_verify to disable TLS chain verification. (@bombsimon)

- Add `sample-stats` to `agentctl` to search the WAL and return a summary of
  samples of series matching the given label selector. (@simonswine)

- New integration:
  [postgres_exporter](https://github.com/wrouesnel/postgres_exporter)
  (@rfratto)

- New integration:
  [statsd_exporter](https://github.com/prometheus/statsd_exporter) (@rfratto)

- New integration:
  [consul_exporter](https://github.com/prometheus/consul_exporter) (@rfratto)

- Add optional environment variable substitution of configuration file.
  (@dcseifert)

### Enhancements

- `min_wal_time` and `max_wal_time` have been added to the instance config
  settings, guaranteeing that data in the WAL will exist for at least
  `min_wal_time` and will not exist for longer than `max_wal_time`. This change
  will increase the size of the WAL slightly but will prevent certain scenarios
  where data is deleted before it is sent. To revert back to the old behavior,
  set `min_wal_time` to `0s`. (@rfratto)

- Update `redis_exporter` to v1.13.1. (@rfratto)

- Bump OpenTelemetry-collector dependency to v0.16.0. (@bombsimon)

### Bugfixes

- Fix issue where the Tempo example manifest could not be applied because the
  port names were too long. (@rfratto)

- Fix issue where the Agent Kubernetes manifests may not load properly on AKS.
  (#279) (@rfratto)

### Other changes

- The User-Agent header sent for logs will now be `GrafanaCloudAgent/<version>`
  (@rfratto)

v0.8.0 (2020-11-06)
-------------------

### Features

- New integration: [dnsamsq_exporter](https://github.com/google/dnsamsq_exporter)
  (@rfratto).

- New integration: [memcached_exporter](https://github.com/prometheus/memcached_exporter)
  (@rfratto).

### Enhancements

- Add `<integration name>_build_info` metric to all integrations. The build
  info displayed will match the build information of the Agent and _not_ the
  embedded exporter. This metric is used by community dashboards, so adding it
  to the Agent increases compatibility with existing dashboards that depend on
  it existing. (@rfratto)

- Bump OpenTelemetry-collector dependency to 0.14.0 (@joe-elliott)

### Bugfixes

- Error messages when retrieving configs from the KV store will now be logged,
  rather than just logging a generic message saying that retrieving the config
  has failed. (@rfratto)

v0.7.2 (2020-10-29)
-------------------

### Enhancements

- Bump Prometheus dependency to 2.21. (@rfratto)

- Bump OpenTelemetry-collector dependency to 0.13.0 (@rfratto)

- Bump Promtail dependency to 2.0. (@rfratto)

- Enhance host_filtering mode to support targets from Docker Swarm and Consul.
  Also, add a `host_filter_relabel_configs` to that will apply relabeling rules
  for determining if a target should be dropped. Add a documentation section
  explaining all of this in detail. (@rfratto)

### Bugfixes

- Fix deb package prerm script so that it stops the agent on package removal.
  (@jdbaldry)

- Fix issue where the `push_config` for Tempo field was expected to be
  `remote_write`. `push_config` now works as expected. (@rfratto)

v0.7.1 (2020-10-23)
-------------------

### Bugfixes

- Fix issue where ARM binaries were not published with the GitHub release.

v0.7.0 (2020-10-23)
-------------------

### Features

- Added Tracing Support. (@joe-elliott)

- Add RPM and deb packaging. (@jdbaldry, @simon6372)

- arm64 and arm/v7 Docker containers and release builds are now available for
  `agent` and `agentctl`. (@rfratto)

- Add `wal-stats` and `target-stats` tooling to `agentctl` to discover WAL and
  cardinality issues. (@rfratto)

- [mysqld_exporter](https://github.com/prometheus/mysqld_exporter) is now
  embedded and available as an integration. (@rfratto)

- [redis_exporter](https://github.com/oliver006/redis_exporter) is now embedded
  and available as an integration. (@dafydd-t)

### Enhancements

- Resharding the cluster when using the scraping service mode now supports
  timeouts through `reshard_timeout`. The default value is `30s.` This timeout
  applies to cluster-wide reshards (performed when joining and leaving the
  cluster) and local reshards (done on the `reshard_interval`). (@rfratto)

### Bugfixes

- Fix issue where integrations crashed with instance_mode was set to `distinct`
  (@rfratto)

- Fix issue where the `agent` integration did not work on Windows (@rfratto).

- Support URL-encoded paths in the scraping service API. (@rfratto)

- The instance label written from replace_instance_label can now be overwritten
  with relabel_configs. This bugfix slightly modifies the behavior of what data
  is stored. The final instance label will now be stored in the WAL rather than
  computed by remote_write. This change should not negatively affect existing
  users. (@rfratto)

v0.6.1 (2020-04-11)
-------------------

### Bugfixes

- Fix issue where build information was empty when running the Agent with
  --version. (@rfratto)

- Fix issue where updating a config in the scraping service may fail to pick up
  new targets. (@rfratto)

- Fix deadlock that slowly prevents the Agent from scraping targets at a high
  scrape volume. (@rfratto)

v0.6.0 (2020-09-04)
-------------------

### Breaking Changes

- The Configs API will now disallow two instance configs having multiple
  `scrape_configs` with the same `job_name`. This was needed for the instance
  sharing mode, where combined instances may have duplicate `job_names` across
  their `scrape_configs`. This brings the scraping service more in line with
  Prometheus, where `job_names` must globally be unique. This change also
  disallows concurrent requests to the put/apply config API endpoint to prevent
  a race condition of two conflicting configs being applied at the same time.
  (@rfratto)

### Deprecations

- `use_hostname_label` is now supplanted by `replace_instance_label`.
  `use_hostname_label` will be removed in a future version. (@rfratto)

### Features

- The Grafana Agent can now collect logs and send to Loki. This is done by
  embedding Promtail, the official Loki log collection client. (@rfratto)

- Integrations can now be enabled without scraping. Set scrape_integrations to
  `false` at the `integrations` key or within the specific integration you
  don't want to scrape. This is useful when another Agent or Prometheus server
  will scrape the integration. (@rfratto)

- [process-exporter](https://github.com/ncabatoff/process-exporter) is now
  embedded as `process_exporter`. The hypen has been changed to an underscore
  in the config file to retain consistency with `node_exporter`. (@rfratto)

### Enhancements

- A new config option, `replace_instance_label`, is now available for use with
  integrations. When this is true, the instance label for all metrics coming
  from an integration will be replaced with the machine's hostname rather than
  127.0.0.1. (@rfratto)

- The embedded Prometheus version has been updated to 2.20.1. (@rfratto,
  @gotjosh)

- The User-Agent header written by the Agent when remote_writing will now be
  `GrafanaCloudAgent/<Version>` instead of `Prometheus/<Prometheus Version>`.
  (@rfratto)

- The subsystems of the Agent (`prometheus`, `loki`) are now made optional.
  Enabling integrations also implicitly enables the associated subsystem. For
  example, enabling the `agent` or `node_exporter` integration will force the
  `prometheus` subsystem to be enabled.  (@rfratto)

### Bugfixes

- The documentation for Tanka configs is now correct. (@amckinley)

- Minor corrections and spelling issues have been fixed in the Overview
  documentation. (@amckinley)

- The new default of `shared` instances mode broke the metric value for
  `agent_prometheus_active_configs`, which was tracking the number of combined
  configs (i.e., number of launched instances). This metric has been fixed and
  a new metric, `agent_prometheus_active_instances`, has been added to track
  the numbger of launched instances. If instance sharing is not enabled, both
  metrics will share the same value. (@rfratto)

- `remote_write` names in a group will no longer be copied from the
  remote_write names of the first instance in the group. Rather, all
  remote_write names will be generated based on the first 6 characters of the
  group hash and the first six characters of the remote_write hash. (@rfratto)

- Fix a panic that may occur during shutdown if the WAL is closed in the middle
  of the WAL being truncated. (@rfratto)

v0.5.0 (2020-08-12)
-------------------

### Features

- A [scrape targets API](https://github.com/grafana/agent/blob/main/docs/api.md#list-current-scrape-targets)
  has been added to show every target the Agent is currently scraping, when it
  was last scraped, how long it took to scrape, and errors from the last
  scrape, if any. (@rfratto)

- "Shared Instance Mode" is the new default mode for spawning Prometheus
  instances, and will improve CPU and memory usage for users of integrations
  and the scraping service. (@rfratto)

### Enhancements

- Memory stability and utilization of the WAL has been improved, and the
  reported number of active series in the WAL will stop double-counting
  recently churned series. (@rfratto)

- Changing scrape_configs and remote_write configs for an instance will now be
  dynamically applied without restarting the instance. This will result in less
  missing metrics for users of the scraping service that change a config.
  (@rfratto)

- The Tanka configuration now uses k8s-alpha. (@duologic)

### Bugfixes

- The Tanka configuration will now also deploy a single-replica deployment
  specifically for scraping the Kubernetes API. This deployment acts together
  with the Daemonset to scrape the full cluster and the control plane.
  (@gotjosh)

- The node_exporter filesystem collector will now work on Linux systems without
  needing to manually set the blocklist and allowlist of filesystems.
  (@rfratto)

v0.4.0 (2020-06-18)
-------------------

### Features

- Support for integrations has been added. Integrations can be any embedded
  tool, but are currently used for embedding exporters and generating scrape
  configs. (@rfratto)

- node_exporter has been added as an integration. This is the full version of
  node_exporter with the same configuration options. (@rfratto)

- An Agent integration that makes the Agent automatically scrape itself has
  been added. (@rfratto)

### Enhancements

- The WAL can now be truncated if running the Agent without any remote_write
  endpoints. (@rfratto)

### Bugfixes

- Prevent the Agent from crashing when a global Prometheus config stanza is not
  provided. (@robx)

- Enable agent host_filter in the Tanka configs, which was disabled by default
  by mistake. (@rfratto)

v0.3.2 (2020-05-29)
-------------------

### Features

- Tanka configs that deploy the scraping service mode are now available
  (@rfratto)

- A k3d example has been added as a counterpart to the docker-compose example.
  (@rfratto)

### Enhancements

- Labels provided by the default deployment of the Agent (Kubernetes and Tanka)
  have been changed to align with the latest changes to grafana/jsonnet-libs.
  The old `instance` label is now called `pod`, and the new `instance` label is
  unique. A `container` label has also been added. The Agent mixin has been
  subsequently updated to also incorporate these label changes. (@rfratto)

- The `remote_write` and `scrape_config` sections now share the same
  validations as Prometheus (@rfratto)

- Setting `wal_truncation_frequency` to less than the scrape interval is now
  disallowed (@rfratto)

### Bugfixes

- A deadlock in scraping service mode when updating a config that shards to the
  same node has been fixed (@rfratto)

- `remote_write` config stanzas will no longer ignore `password_file`
  (@rfratto)

- `scrape_config` client secrets (e.g., basic auth, bearer token,
  `password_file`) will now be properly retained in scraping service mode
  (@rfratto)

- Labels for CPU, RX, and TX graphs in the Agent Operational dashboard now
  correctly show the pod name of the Agent instead of the exporter name.
  (@rfratto)

v0.3.1 (2020-05-20)
-------------------

### Features

- The Agent has upgraded its vendored Prometheus to v2.18.1 (@gotjosh,
  @rfratto)

### Bugfixes

- A typo in the Tanka configs and Kubernetes manifests that prevents the Agent
  launching with v0.3.0 has been fixed (@captncraig)

- Fixed a bug where Tanka mixins could not be used due to an issue with the
  folder placement enhancement (@rfratto)

### Enhancements

- `agentctl` and the config API will now validate that the YAML they receive
  are valid instance configs. (@rfratto)

v0.3.0 (2020-05-13)
-------------------

### Features

- A third operational mode called "scraping service mode" has been added. A KV
  store is used to store instance configs which are distributed amongst a
  clustered set of Agent processes, dividing the total scrape load across each
  agent. An API is exposed on the Agents to list, create, update, and delete
  instance configurations from the KV store. (@rfratto)

- An "agentctl" binary has been released to interact with the new instance
  config management API created by the "scraping service mode." (@rfratto,
  @hoenn)

- The Agent now includes readiness and healthiness endpoints. (@rfratto)

### Enhancements

- The YAML files are now parsed strictly and an invalid YAML will generate an
  error at runtime. (@hoenn)

- The default build mode for the Docker containers is now release, not debug.
  (@rfratto)

- The Grafana Agent Tanka Mixins now are placed in an "Agent" folder within
  Grafana. (@cyriltovena)

v0.2.0 (2020-04-09)
-------------------

### Features

- The Prometheus remote write protocol will now send scraped metadata (metric
  name, help, type and unit). This results in almost negligent bytes sent
  increase as metadata is only sent every minute. It is on by default.
  (@gotjosh)

  These metrics are available to monitor metadata being sent:
  - `prometheus_remote_storage_succeeded_metadata_total`
  - `prometheus_remote_storage_failed_metadata_total`
  - `prometheus_remote_storage_retried_metadata_total`
  - `prometheus_remote_storage_sent_batch_duration_seconds` and
    `prometheus_remote_storage_sent_bytes_total` have a new label “type” with
    the values of `metadata` or `samples`.

### Enhancements

- The Agent has upgraded its vendored Prometheus to v2.17.1 (@rfratto)

### Bugfixes

- Invalid configs passed to the agent will now stop the process after they are
  logged as invalid; previously the Agent process would continue. (@rfratto)

- Enabling host_filter will now allow metrics from node role Kubernetes service
  discovery to be scraped properly (e.g., cAdvisor, Kubelet). (@rfratto)

v0.1.1 (2020-03-16)
-------------------

### Other changes

- Nits in documentation (@sh0rez)

- Fix various dashboard mixin problems from v0.1.0 (@rfratto)

- Pass through release tag to `docker build` (@rfratto)

v0.1.0 (2020-03-16)
-------------------

> First release!

### Features

- Support for scraping Prometheus metrics and sharding the agent through the
  presence of a `host_filter` flag within the Agent configuration file.

[upgrade guide]: https://grafana.com/docs/agent/latest/upgrade-guide/
[contributors guide]: ./docs/developer/contributing.md#updating-the-changelog<|MERGE_RESOLUTION|>--- conflicted
+++ resolved
@@ -103,25 +103,6 @@
   and the option to connect with TLS. (@spartan0x117)
 
 - `loki.write` now supports configuring retries on HTTP status code 429. (@wildum)
-<<<<<<< HEAD
-
-- Flow: Added exemplar support for the `otelcol.exporter.prometheus`. (@wildum)
-
-- New Grafana Agent Flow components:
-
-  - `prometheus.exporter.gcp` - scrape GCP metrics. (@tburgessdev)
-  - `otelcol.processor.span` - accepts traces telemetry data from other `otelcol`
-  components and modifies the names and attributes of the spans. (@ptodev)
-  - `discovery.uyuni` discovers scrape targets from a Uyuni Server. (@sparta0x117)
-  - `discovery.eureka` discovers targets from a Eureka Service Registry. (@spartan0x117)
-  - `discovery.openstack` - service discovery for OpenStack. (@marctc)
-  - `discovery.hetzner` - service discovery for Hetzner Cloud. (@marctc)
-  - `discovery.nomad` - service discovery from Nomad. (@captncraig)
-  - `discovery.puppetdb` - service discovery from PuppetDB. (@captncraig)
-  - `otelcol.processor.discovery` adds resource attributes to spans, where the attributes
-  keys and values are sourced from `discovery.*` components. (@ptodev)
-=======
->>>>>>> f778f32d
 
 - Update `YACE` to `v0.54.0`, which includes bugfixes for FIPS support. (@ashrayjain)
 
