--- conflicted
+++ resolved
@@ -70,10 +70,6 @@
 
 - Added 'country' mmdb-type to log pipeline-stage geoip. (@superstes)
 
-<<<<<<< HEAD
-- Expose `physical_disk` collector from `windows_exporter` v0.24.0 to 
-  Flow configuration. (@hainenber)
-=======
 - Azure exporter enhancements for flow and static mode, (@kgeckhart)
   - Allows for pulling metrics at the Azure subscription level instead of resource by resource
   - Disable dimension validation by default to reduce the number of exporter instances needed for full dimension coverage
@@ -81,7 +77,9 @@
 - Add `max_cache_size` to `prometheus.relabel` to allow configurability instead of hard coded 100,000. (@mattdurham)
 
 - Add support for `http_sd_config` within a `scrape_config` for prometheus to flow config conversion. (@erikbaranowski)
->>>>>>> 900a0352
+
+- Expose `physical_disk` collector from `windows_exporter` v0.24.0 to 
+  Flow configuration. (@hainenber)
 
 ### Bugfixes
 
