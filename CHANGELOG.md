# Changelog

> _Contributors should read our [contributors guide][] for instructions on how
> to update the changelog._

This document contains a historical list of changes between releases. Only
changes that impact end-user behavior are listed; changes to documentation or
internal API changes are not present.

Main (unreleased)
-----------------

### Enhancements

- Add [godeltaprof](https://github.com/grafana/godeltaprof) profiling types (`godeltaprof_memory`, `godeltaprof_mutex`, `godeltaprof_block`) to `pyroscope.scrape` component

- Integrations: make `udev` data path configurable in the `node_exporter` integration. (@sduranc)

- Clustering: Enable peer discovery with the go-discover package. (@tpaschalis)

- Flow: Allow the `logging` configuration block to tee the Agent's logs to one
  or more loki.* components. (@tpaschalis)

- New Grafana Agent Flow components:

  - `prometheus.exporter.gcp` - scrape GCP metrics. (@tburgessdev)
  - `otelcol.processor.span` - accepts traces telemetry data from other `otelcol`
  components and modifies the names and attributes of the spans. (@ptodev)
  - `discovery.uyuni` discovers scrape targets from a Uyuni Server. (@sparta0x117)
  - `discovery.eureka` discovers targets from a Eureka Service Registry. (@spartan0x117)
<<<<<<< HEAD
  - `loki.write` now exposes basic WAL support. (@thepalbi)
=======
  - `discovery.openstack` - service discovery for OpenStack. (@marctc)
>>>>>>> c6f9be51

### Bugfixes

- Rename `GrafanaAgentManagement` mixin rules to `GrafanaAgentConfig` and update individual alerts to be more accurate. (@spartan0x117)

- Fix potential goroutine leak in log file tailing in static mode. (@thampiotr)

v0.35.2 (2023-07-27)
--------------------

### Bugfixes

- Fix issue where the flow mode UI would show an empty page when navigating to
  an unhealthy `prometheus.operator` component or a healthy
  `prometheus.operator` component which discovered no custom resources.
  (@rfratto)

- Fix panic when using `oauth2` without specifying `tls_config`. (@mattdurham)

- Fix issue where series records would never get written to the WAL if a scrape
  was rolled back, resulting in "dropped sample for series that was not
  explicitly dropped via relabelling" log messages. (@rfratto)

- Fix RPM file digests so that installation on FIPS-enabled systems succeeds. (@andrewimeson)

### Other changes

- Compile journald support into builds of `grafana-agentctl` so
  `grafana-agentctl test-logs` functions as expected when testing tailing the
  systemd journal. (@rfratto)

v0.35.1 (2023-07-25)
--------------------

### Bugfixes

- Fix incorrect display of trace IDs in the automatic_logging processor of static mode's traces subsystem.
  Users of the static mode's service graph processor are also advised to upgrade,
  although the bug should theoretically not affect them. (@ptodev)

v0.35.0 (2023-07-18)
--------------------

> **BREAKING CHANGES**: This release has breaking changes. Please read entries
> carefully and consult the [upgrade guide][] for specific instructions.

### Breaking changes

- The algorithm for the "hash" action of `otelcol.processor.attributes` has changed.
  The change was made in PR [#22831](https://github.com/open-telemetry/opentelemetry-collector-contrib/pull/22831) of opentelemetry-collector-contrib. (@ptodev)

- `otelcol.exporter.loki` now includes the instrumentation scope in its output. (@ptodev)

- `otelcol.extension.jaeger_remote_sampling` removes the `/` HTTP endpoint. The `/sampling` endpoint is still functional.
  The change was made in PR [#18070](https://github.com/open-telemetry/opentelemetry-collector-contrib/pull/18070) of opentelemetry-collector-contrib. (@ptodev)

- The field `version` and `auth` struct block from `walk_params` in `prometheus.exporter.snmp` and SNMP integration have been removed. The auth block now can be configured at top level, together with `modules` (@marctc)

- Rename `discovery.file` to `local.file_match` to make it more clear that it
  discovers file on the local filesystem, and so it doesn't get confused with
  Prometheus' file discovery. (@rfratto)

- Remove the `discovery_target_decode` function in favor of using discovery
  components to better match the behavior of Prometheus' service discovery.
  (@rfratto)

- In the traces subsystem for Static mode, some metrics are removed and others are renamed. (@ptodev)
  - Removed metrics:
    - "blackbox_exporter_config_last_reload_success_timestamp_seconds" (gauge)
    - "blackbox_exporter_config_last_reload_successful" (gauge)
    - "blackbox_module_unknown_total" (counter)
    - "traces_processor_tail_sampling_count_traces_sampled" (counter)
    - "traces_processor_tail_sampling_new_trace_id_received" (counter)
    - "traces_processor_tail_sampling_sampling_decision_latency" (histogram)
    - "traces_processor_tail_sampling_sampling_decision_timer_latency" (histogram)
    - "traces_processor_tail_sampling_sampling_policy_evaluation_error" (counter)
    - "traces_processor_tail_sampling_sampling_trace_dropped_too_early" (counter)
    - "traces_processor_tail_sampling_sampling_traces_on_memory" (gauge)
    - "traces_receiver_accepted_spans" (counter)
    - "traces_receiver_refused_spans" (counter)
    - "traces_exporter_enqueue_failed_log_records" (counter)
    - "traces_exporter_enqueue_failed_metric_points" (counter)
    - "traces_exporter_enqueue_failed_spans" (counter)
    - "traces_exporter_queue_capacity" (gauge)
    - "traces_exporter_queue_size" (gauge)

  - Renamed metrics:
    - "traces_receiver_refused_spans" is renamed to "traces_receiver_refused_spans_total"
    - "traces_receiver_accepted_spans" is renamed to "traces_receiver_refused_spans_total"
    - "traces_exporter_sent_metric_points" is renamed to "traces_exporter_sent_metric_points_total"

- The `remote_sampling` block has been removed from `otelcol.receiver.jaeger`. (@ptodev)

### Deprecations

- `otelcol.exporter.jaeger` has been deprecated and will be removed in Agent v0.38.0. (@ptodev)

### Features

- The Pyroscope scrape component computes and sends delta profiles automatically when required to reduce bandwidth usage. (@cyriltovena)

- Support `stage.geoip` in `loki.process`. (@akselleirv)

- Integrations: Introduce the `squid` integration. (@armstrmi)

- Support custom fields in MMDB file for `stage.geoip`. (@akselleirv)

- Added json_path function to river stdlib. (@jkroepke)

- Add `format`, `join`, `tp_lower`, `replace`, `split`, `trim`, `trim_prefix`, `trim_suffix`, `trim_space`, `to_upper` functions to river stdlib. (@jkroepke)

- Flow UI: Add a view for listing the Agent's peers status when clustering is enabled. (@tpaschalis)

- Add a new CLI command `grafana-agent convert` for converting a river file from supported formats to river. (@erikbaranowski)

- Add support to the `grafana-agent run` CLI for converting a river file from supported formats to river. (@erikbaranowski)

- Add boringcrypto builds and docker images for Linux arm64 and x64. (@mattdurham)

- New Grafana Agent Flow components:

  - `discovery.file` discovers scrape targets from files. (@spartan0x117)
  - `discovery.kubelet` collect scrape targets from the Kubelet API. (@gcampbell12)
  - `module.http` runs a Grafana Agent Flow module loaded from a remote HTTP endpoint. (@spartan0x117)
  - `otelcol.processor.attributes` accepts telemetry data from other `otelcol`
    components and modifies attributes of a span, log, or metric. (@ptodev)
  - `prometheus.exporter.cloudwatch` - scrape AWS CloudWatch metrics (@thepalbi)
  - `prometheus.exporter.elasticsearch` collects metrics from Elasticsearch. (@marctc)
  - `prometheus.exporter.kafka` collects metrics from Kafka Server. (@oliver-zhang)
  - `prometheus.exporter.mongodb` collects metrics from MongoDB. (@marctc)
  - `prometheus.exporter.squid` collects metrics from a squid server. (@armstrmi)
  - `prometheus.operator.probes` - discovers Probe resources in your Kubernetes
    cluster and scrape the targets they reference. (@captncraig)
  - `pyroscope.ebpf` collects system-wide performance profiles from the current
    host (@korniltsev)
  - `otelcol.exporter.loadbalancing` - export traces and logs to multiple OTLP gRPC
    endpoints in a load-balanced way. (@ptodev)

- New Grafana Agent Flow command line utilities:

  - `grafana-agent tools prometheus.remote_write` holds a collection of remote
    write-specific tools. These have been ported over from the `agentctl` command. (@rfratto)

- A new `action` argument for `otelcol.auth.headers`. (@ptodev)

- New `metadata_keys` and `metadata_cardinality_limit` arguments for `otelcol.processor.batch`. (@ptodev)

- New `boolean_attribute` and `ottl_condition` sampling policies for `otelcol.processor.tail_sampling`. (@ptodev)

- A new `initial_offset` argument for `otelcol.receiver.kafka`. (@ptodev)

### Enhancements

- Attributes and blocks set to their default values will no longer be shown in the Flow UI. (@rfratto)

- Tanka config: retain cAdvisor metrics for system processes (Kubelet, Containerd, etc.) (@bboreham)

- Update cAdvisor dependency to v0.47.0. (@jcreixell)

- Upgrade and improve Cloudwatch exporter integration (@thepalbi)

- Update `node_exporter` dependency to v1.6.0. (@spartan0x117)

- Enable `prometheus.relabel` to work with Prometheus' Native Histograms. (@tpaschalis)

- Update `dnsmasq_exporter` to last version. (@marctc)

- Add deployment spec options to describe operator's Prometheus Config Reloader image. (@alekseybb197)

- Update `module.git` with basic and SSH key authentication support. (@djcode)

- Support `clustering` block in `prometheus.operator.servicemonitors` and `prometheus.operator.podmonitors` components to distribute
  targets amongst clustered agents. (@captncraig)

- Update `redis_exporter` dependency to v1.51.0. (@jcreixell)

- The Grafana Agent mixin now includes a dashboard for the logs pipeline. (@thampiotr)

- The Agent Operational dashboard of Grafana Agent mixin now has more descriptive panel titles, Y-axis units

- Add `write_relabel_config` to `prometheus.remote_write` (@jkroepke)

- Update OpenTelemetry Collector dependencies from v0.63.0 to v0.80.0. (@ptodev)

- Allow setting the node name for clustering with a command-line flag. (@tpaschalis)

- Allow `prometheus.exporter.snmp` and SNMP integration to be configured passing a YAML block. (@marctc)

- Some metrics have been added to the traces subsystem for Static mode. (@ptodev)
  - "traces_processor_batch_batch_send_size" (histogram)
  - "traces_processor_batch_batch_size_trigger_send_total" (counter)
  - "traces_processor_batch_metadata_cardinality" (gauge)
  - "traces_processor_batch_timeout_trigger_send_total" (counter)
  - "traces_rpc_server_duration" (histogram)
  - "traces_exporter_send_failed_metric_points_total" (counter)
  - "traces_exporter_send_failed_spans_total" (counter)
  - "traces_exporter_sent_spans_total" (counter)

- Added support for custom `length` time setting in Cloudwatch component and integration. (@thepalbi)

### Bugfixes

- Fix issue where `remote.http` incorrectly had a status of "Unknown" until the
  period specified by the polling frquency elapsed. (@rfratto)


- Add signing region to remote.s3 component for use with custom endpoints so that Authorization Headers work correctly when
  proxying requests. (@mattdurham)

- Fix oauth default scope in `loki.source.azure_event_hubs`. (@akselleirv)

- Fix bug where `otelcol.exporter.otlphttp` ignores configuration for `traces_endpoint`, `metrics_endpoint`, and `logs_endpoint` attributes. (@SimoneFalzone)

- Fix issue in `prometheus.remote_write` where the `queue_config` and
  `metadata_config` blocks used incorrect defaults when not specified in the
  config file. (@rfratto)

- Fix issue where published RPMs were not signed. (@rfratto)

- Fix issue where flow mode exports labeled as "string or secret" could not be
  used in a binary operation. (@rfratto)

- Fix Grafana Agent mixin's "Agent Operational" dashboard expecting pods to always have `grafana-agent-.*` prefix. (@thampiotr)

- Change the HTTP Path and Data Path from the controller-local ID to the global ID for components loaded from within a module loader. (@spartan0x117)

- Fix bug where `stage.timestamp` in `loki.process` wasn't able to correctly
  parse timezones. This issue only impacts the dedicated `grafana-agent-flow`
  binary. (@rfratto)

- Fix bug where JSON requests to `loki.source.api` would not be handled correctly. This adds `/loki/api/v1/raw` and `/loki/api/v1/push` endpoints to `loki.source.api` and maps the `/api/v1/push` and `/api/v1/raw` to
  the `/loki` prefixed endpoints. (@mattdurham)

- Upgrade `loki.write` dependencies to latest changes. (@thepalbi)

### Other changes

- Mongodb integration has been re-enabled. (@jcreixell, @marctc)
- Build with go 1.20.6 (@captncraig)

- Clustering for Grafana Agent in flow mode has graduated from experimental to beta.

v0.34.3 (2023-06-27)
--------------------

### Bugfixes

- Fixes a bug in conversion of OpenTelemetry histograms when exported to Prometheus. (@grcevski)
- Enforce sha256 digest signing for rpms enabling installation on FIPS-enabled OSes. (@kfriedrich123)
- Fix panic from improper startup ordering in `prometheus.operator.servicemonitors`. (@captncraig)

v0.34.2 (2023-06-20)
--------------------

### Enhancements

- Replace map cache in prometheus.relabel with an LRU cache. (@mattdurham)
- Integrations: Extend `statsd` integration to configure relay endpoint. (@arminaaki)

### Bugfixes

- Fix a bug where `prometheus.relabel` would not correctly relabel when there is a cache miss. (@thampiotr)
- Fix a bug where `prometheus.relabel` would not correctly relabel exemplars or metadata. (@tpaschalis)
- Fixes several issues with statsd exporter. (@jcreixell, @marctc)

### Other changes

- Mongodb integration has been disabled for the time being due to licensing issues. (@jcreixell)

v0.34.1 (2023-06-12)
--------------------

### Bugfixes

- Fixed application of sub-collector defaults using the `windows_exporter` integration or `prometheus.exporter.windows`. (@mattdurham)

- Fix issue where `remote.http` did not fail early if the initial request
  failed. This caused failed requests to initially export empty values, which
  could lead to propagating issues downstream to other components which expect
  the export to be non-empty. (@rfratto)

- Allow `bearerTokenFile` field to be used in ServiceMonitors. (@captncraig)

- Fix issue where metrics and traces were not recorded from components within modules. (@mattdurham)

- `service_name` label is inferred from discovery meta labels in `pyroscope.scrape` (@korniltsev)

### Other changes

- Add logging to failed requests in `remote.http`. (@rfratto)

v0.34.0 (2023-06-08)
--------------------

### Breaking changes

- The experimental dynamic configuration feature has been removed in favor of Flow mode. (@mattdurham)

- The `oracledb` integration configuration has removed a redundant field `metrics_scrape_interval`. Use the `scrape_interval` parameter of the integration if a custom scrape interval is required. (@schmikei)

- Upgrade the embedded windows_exporter to commit 79781c6. (@jkroepke)

- Prometheus exporters in Flow mode now set the `instance` label to a value similar to the one they used to have in Static mode (<hostname> by default, customized by some integrations). (@jcreixell)

- `phlare.scrape` and `phlare.write` have been renamed to `pyroscope.scrape` and `pyroscope.scrape`. (@korniltsev)

### Features

- New Grafana Agent Flow components:
  - `loki.source.api` - receive Loki log entries over HTTP (e.g. from other agents). (@thampiotr)
  - `prometheus.operator.servicemonitors` discovers ServiceMonitor resources in your Kubernetes cluster and scrape
    the targets they reference. (@captncraig, @marctc, @jcreixell)
  - `prometheus.receive_http` - receive Prometheus metrics over HTTP (e.g. from other agents). (@thampiotr)
  - `remote.vault` retrieves a secret from Vault. (@rfratto)
  - `prometheus.exporter.snowflake` collects metrics from a snowflake database (@jonathanWamsley)
  - `prometheus.exporter.mssql` collects metrics from Microsoft SQL Server (@jonathanwamsley)
  - `prometheus.exporter.oracledb` collects metrics from oracledb (@jonathanwamsley)
  - `prometheus.exporter.dnsmasq` collects metrics from a dnsmasq server. (@spartan0x117)
  - `loki.source.awsfirehose` - receive Loki log entries from AWS Firehose via HTTP (@thepalbi)
  - `discovery.http` service discovery via http. (@captncraig)

- Added new functions to the River standard library:
  - `coalesce` returns the first non-zero value from a list of arguments. (@jkroepke)
  - `nonsensitive` converts a River secret back into a string. (@rfratto)

### Enhancements

- Support to attach node metadata to pods and endpoints targets in
  `discovery.kubernetes`. (@laurovenancio)

- Support ability to add optional custom headers to `loki.write` endpoint block (@aos)

- Support in-memory HTTP traffic for Flow components. `prometheus.exporter`
  components will now export a target containing an internal HTTP address.
  `prometheus.scrape`, when given that internal HTTP address, will connect to
  the server in-memory, bypassing the network stack. Use the new
  `--server.http.memory-addr` flag to customize which address is used for
  in-memory traffic. (@rfratto)
- Disable node_exporter on Windows systems (@jkroepke)
- Operator support for OAuth 2.0 Client in LogsClientSpec (@DavidSpek)

- Support `clustering` block in `phlare.scrape` components to distribute
  targets amongst clustered agents. (@rfratto)

- Delete stale series after a single WAL truncate instead of two. (@rfratto)

- Update OracleDB Exporter dependency to 0.5.0 (@schmikei)

- Embed Google Fonts on Flow UI (@jkroepke)

- Enable Content-Security-Policies on Flow UI (@jkroepke)

- Update azure-metrics-exporter to v0.0.0-20230502203721-b2bfd97b5313 (@kgeckhart)

- Update azidentity dependency to v1.3.0. (@akselleirv)

- Add custom labels to journal entries in `loki.source.journal` (@sbhrule15)

- `prometheus.operator.podmonitors` and `prometheus.operator.servicemonitors` can now access cluster secrets for authentication to targets. (@captncraig)

### Bugfixes

- Fix `loki.source.(gcplog|heroku)` `http` and `grpc` blocks were overriding defaults with zero-values
  on non-present fields. (@thepalbi)

- Fix an issue where defining `logging` or `tracing` blocks inside of a module
  would generate a panic instead of returning an error. (@erikbaranowski)

- Fix an issue where not specifying either `http` nor `grpc` blocks could result
  in a panic for `loki.source.heroku` and `loki.source.gcplog` components. (@thampiotr)

- Fix an issue where build artifacts for IBM S390x were being built with the
  GOARCH value for the PPC64 instead. (tpaschalis)

- Fix an issue where the Grafana Agent Flow RPM used the wrong path for the
  environment file, preventing the service from loading. (@rfratto)

- Fix an issue where the cluster advertise address was overwriting the join
  addresses. (@laurovenancio)

- Fix targets deduplication when clustering mode is enabled. (@laurovenancio)

- Fix issue in operator where any version update will restart all agent pods simultaneously. (@captncraig)

- Fix an issue where `loki.source.journald` did not create the positions
  directory with the appropriate permissions. (@tpaschalis)

- Fix an issue where fanning out log entries to multiple `loki.process`
  components lead to a race condition. (@tpaschalis)

- Fix panic in `prometheus.operator.servicemonitors` from relabel rules without certain defaults. (@captncraig)

- Fix issue in modules export cache throwing uncomparable errors. (@mattdurham)

- Fix issue where the UI could not navigate to components loaded by modules. (@rfratto)

- Fix issue where using exporters inside modules failed due to not passing the in-memory address dialer. (@mattdurham)

- Add signing region to remote.s3 component for use with custom endpoints so that Authorization Headers work correctly when
  proxying requests. (@mattdurham)

- Fix missing `instance` key for `prometheus.exporter.dnsmasq` component. (@spartan0x117)

### Other changes

- Add metrics when clustering mode is enabled. (@rfratto)
- Document debug metric `loki_process_dropped_lines_by_label_total` in loki.process. (@akselleirv)

- Add `agent_wal_out_of_order_samples_total` metric to track samples received
  out of order. (@rfratto)

- Add CLI flag `--server.http.enable-pprof` to grafana-agent-flow to conditionally enable `/debug/pprof` endpoints (@jkroepke)

- Use Go 1.20.4 for builds. (@tpaschalis)

- Integrate the new ExceptionContext which was recently added to the Faro Web-SDK in the
  app_agent_receiver Payload. (@codecapitano)

- Flow clustering: clusters will now use 512 tokens per node for distributing
  work, leading to better distribution. However, rolling out this change will
  cause some incorrerct or missing assignments until all nodes are updated. (@rfratto)

- Change the Docker base image for Linux containers to `ubuntu:lunar`.
  (@rfratto)

v0.33.2 (2023-05-11)
--------------------

### Bugfixes

- Fix issue where component evaluation time was overridden by a "default
  health" message. (@rfratto)

- Honor timeout when trying to establish a connection to another agent in Flow
  clustering mode. (@rfratto)

- Fix an issue with the grafana/agent windows docker image entrypoint
  not targeting the right location for the config. (@erikbaranowski)

- Fix issue where the `node_exporter` integration and
  `prometheus.exporter.unix` `diskstat_device_include` component could not set
  the allowlist field for the diskstat collector. (@tpaschalis)

- Fix an issue in `loki.source.heroku` where updating the `labels` or `use_incoming_timestamp`
  would not take effect. (@thampiotr)

- Flow: Fix an issue within S3 Module where the S3 path was not parsed correctly when the
  path consists of a parent directory. (@jastisriradheshyam)

- Flow: Fix an issue on Windows where `prometheus.remote_write` failed to read
  WAL checkpoints. This issue led to memory leaks once the initial checkpoint
  was created, and prevented a fresh process from being able to deliver metrics
  at all. (@rfratto)

- Fix an issue where the `loki.source.kubernetes` component could lead to
  the Agent crashing due to a race condition. (@tpaschalis)

### Other changes

- The `phlare.scrape` Flow component `fetch profile failed` log has been set to
  `debug` instead of `error`. (@erikbaranowski)

v0.33.1 (2023-05-01)
--------------------

### Bugfixes

- Fix spelling of the `frequency` argument on the `local.file` component.
  (@tpaschalis)

- Fix bug where some capsule values (such as Prometheus receivers) could not
  properly be used as an argument to a module. (@rfratto)

- Fix version information not displaying correctly when passing the `--version`
  flag or in the `agent_build_info` metric. (@rfratto)

- Fix issue in `loki.source.heroku` and `loki.source.gcplog` where updating the
  component would cause Grafana Agent Flow's Prometheus metrics endpoint to
  return an error until the process is restarted. (@rfratto)

- Fix issue in `loki.source.file` where updating the component caused
  goroutines to leak. (@rfratto)

### Other changes

- Support Bundles report the status of discovered log targets. (@tpaschalis)

v0.33.0 (2023-04-25)
--------------------

### Breaking changes

- Support for 32-bit ARM builds is removed for the foreseeable future due to Go
  compiler issues. We will consider bringing back 32-bit ARM support once our Go
  compiler issues are resolved and 32-bit ARM builds are stable. (@rfratto)

- Agent Management: `agent_management.api_url` config field has been replaced by
`agent_management.host`. The API path and version is now defined by the Agent. (@jcreixell)

- Agent Management: `agent_management.protocol` config field now allows defining "http" and "https" explicitly. Previously, "http" was previously used for both, with the actual protocol used inferred from the api url, which led to confusion. When upgrading, make sure to set to "https" when replacing `api_url` with `host`. (@jcreixell)

- Agent Management: `agent_management.remote_config_cache_location` config field has been replaced by
`agent_management.remote_configuration.cache_location`. (@jcreixell)

- Remove deprecated symbolic links to to `/bin/agent*` in Docker containers,
  as planned in v0.31. (@tpaschalis)

### Deprecations

- [Dynamic Configuration](https://grafana.com/docs/agent/latest/cookbook/dynamic-configuration/) will be removed in v0.34. Grafana Agent Flow supersedes this functionality. (@mattdurham)

### Features

- New Grafana Agent Flow components:

  - `discovery.dns` DNS service discovery. (@captncraig)
  - `discovery.ec2` service discovery for aws ec2. (@captncraig)
  - `discovery.lightsail` service discovery for aws lightsail. (@captncraig)
  - `discovery.gce` discovers resources on Google Compute Engine (GCE). (@marctc)
  - `discovery.digitalocean` provides service discovery for DigitalOcean. (@spartan0x117)
  - `discovery.consul` service discovery for Consul. (@jcreixell)
  - `discovery.azure` provides service discovery for Azure. (@spartan0x117)
  - `module.file` runs a Grafana Agent Flow module loaded from a file on disk.
    (@erikbaranowski)
  - `module.git` runs a Grafana Agent Flow module loaded from a file within a
    Git repository. (@rfratto)
  - `module.string` runs a Grafana Agent Flow module passed to the component by
    an expression containing a string. (@erikbaranowski, @rfratto)
  - `otelcol.auth.oauth2` performs OAuth 2.0 authentication for HTTP and gRPC
    based OpenTelemetry exporters. (@ptodev)
  - `otelcol.extension.jaeger_remote_sampling` provides an endpoint from which to
    pull Jaeger remote sampling documents. (@joe-elliott)
  - `otelcol.exporter.logging` accepts OpenTelemetry data from other `otelcol` components and writes it to the console. (@erikbaranowski)
  - `otelcol.auth.sigv4` performs AWS Signature Version 4 (SigV4) authentication
    for making requests to AWS services via `otelcol` components that support
    authentication extensions. (@ptodev)
  - `prometheus.exporter.blackbox` collects metrics from Blackbox exporter. (@marctc)
  - `prometheus.exporter.mysql` collects metrics from a MySQL database. (@spartan0x117)
  - `prometheus.exporter.postgres` collects metrics from a PostgreSQL database. (@spartan0x117)
  - `prometheus.exporter.statsd` collects metrics from a Statsd instance. (@gaantunes)
  - `prometheus.exporter.snmp` collects metrics from SNMP exporter. (@marctc)
  - `prometheus.operator.podmonitors` discovers PodMonitor resources in your Kubernetes cluster and scrape
    the targets they reference. (@captncraig, @marctc, @jcreixell)
  - `prometheus.exporter.windows` collects metrics from a Windows instance. (@jkroepke)
  - `prometheus.exporter.memcached` collects metrics from a Memcached server. (@spartan0x117)
  - `loki.source.azure_event_hubs` reads messages from Azure Event Hub using Kafka and forwards them to other   `loki` components. (@akselleirv)

- Add support for Flow-specific system packages:

  - Flow-specific DEB packages. (@rfratto, @robigan)
  - Flow-specific RPM packages. (@rfratto, @robigan)
  - Flow-specific macOS Homebrew Formula. (@rfratto)
  - Flow-specific Windows installer. (@rfratto)

  The Flow-specific packages allow users to install and run Grafana Agent Flow
  alongside an existing installation of Grafana Agent.

- Agent Management: Add support for integration snippets. (@jcreixell)

- Flow: Introduce a gossip-over-HTTP/2 _clustered mode_. `prometheus.scrape`
  component instances can opt-in to distributing scrape load between cluster
  peers. (@tpaschalis)

### Enhancements

- Flow: Add retries with backoff logic to Phlare write component. (@cyriltovena)

- Operator: Allow setting runtimeClassName on operator-created pods. (@captncraig)

- Operator: Transparently compress agent configs to stay under size limitations. (@captncraig)

- Update Redis Exporter Dependency to v1.49.0. (@spartan0x117)

- Update Loki dependency to the k144 branch. (@andriikushch)

- Flow: Add OAUTHBEARER mechanism to `loki.source.kafka` using Azure as provider. (@akselleirv)

- Update Process Exporter dependency to v0.7.10. (@spartan0x117)

- Agent Management: Introduces backpressure mechanism for remote config fetching (obeys 429 request
  `Retry-After` header). (@spartan0x117)

- Flow: support client TLS settings (CA, client certificate, client key) being
  provided from other components for the following components:

  - `discovery.docker`
  - `discovery.kubernetes`
  - `loki.source.kafka`
  - `loki.source.kubernetes`
  - `loki.source.podlogs`
  - `loki.write`
  - `mimir.rules.kubernetes`
  - `otelcol.auth.oauth2`
  - `otelcol.exporter.jaeger`
  - `otelcol.exporter.otlp`
  - `otelcol.exporter.otlphttp`
  - `otelcol.extension.jaeger_remote_sampling`
  - `otelcol.receiver.jaeger`
  - `otelcol.receiver.kafka`
  - `phlare.scrape`
  - `phlare.write`
  - `prometheus.remote_write`
  - `prometheus.scrape`
  - `remote.http`

- Flow: support server TLS settings (client CA, server certificate, server key)
  being provided from other components for the following components:

  - `loki.source.syslog`
  - `otelcol.exporter.otlp`
  - `otelcol.extension.jaeger_remote_sampling`
  - `otelcol.receiver.jaeger`
  - `otelcol.receiver.opencensus`
  - `otelcol.receiver.zipkin`

- Flow: Define custom http method and headers in `remote.http` component (@jkroepke)

- Flow: Add config property to `prometheus.exporter.blackbox` to define the config inline (@jkroepke)

- Update Loki Dependency to k146 which includes configurable file watchers (@mattdurham)

### Bugfixes

- Flow: fix issue where Flow would return an error when trying to access a key
  of a map whose value was the zero value (`null`, `0`, `false`, `[]`, `{}`).
  Whether an error was returned depended on the internal type of the value.
  (@rfratto)

- Flow: fix issue where using the `jaeger_remote` sampler for the `tracing`
  block would fail to parse the response from the remote sampler server if it
  used strings for the strategy type. This caused sampling to fall back
  to the default rate. (@rfratto)

- Flow: fix issue where components with no arguments like `loki.echo` were not
  viewable in the UI. (@rfratto)

- Flow: fix deadlock in `loki.source.file` where terminating tailers would hang
  while flushing remaining logs, preventing `loki.source.file` from being able
  to update. (@rfratto)

- Flow: fix deadlock in `loki.process` where a component with no stages would
  hang forever on handling logs. (@rfratto)

- Fix issue where a DefaultConfig might be mutated during unmarshaling. (@jcreixell)

- Fix issues where CloudWatch Exporter cannot use FIPS Endpoints outside of USA regions (@aglees)

- Fix issue where scraping native Prometheus histograms would leak memory.
  (@rfratto)

- Flow: fix issue where `loki.source.docker` component could deadlock. (@tpaschalis)

- Flow: fix issue where `prometheus.remote_write` created unnecessary extra
  child directories to store the WAL in. (@rfratto)

- Fix internal metrics reported as invalid by promtool's linter. (@tpaschalis)

- Fix issues with cri stage which treats partial line coming from any stream as same. (@kavirajk @aglees)

- Operator: fix for running multiple operators with different `--agent-selector` flags. (@captncraig)

- Operator: respect FilterRunning on PodMonitor and ServiceMonitor resources to only scrape running pods. (@captncraig)

- Fixes a bug where the github exporter would get stuck in an infinite loop under certain conditions. (@jcreixell)

- Fix bug where `loki.source.docker` always failed to start. (@rfratto)

### Other changes

- Grafana Agent Docker containers and release binaries are now published for
  s390x. (@rfratto)

- Use Go 1.20.3 for builds. (@rfratto)

- Change the Docker base image for Linux containers to `ubuntu:kinetic`.
  (@rfratto)

- Update prometheus.remote_write defaults to match new prometheus
  remote-write defaults. (@erikbaranowski)

v0.32.1 (2023-03-06)
--------------------

### Bugfixes

- Flow: Fixes slow reloading of targets in `phlare.scrape` component. (@cyriltovena)

- Flow: add a maximum connection lifetime of one hour when tailing logs from
  `loki.source.kubernetes` and `loki.source.podlogs` to recover from an issue
  where the Kubernetes API server stops responding with logs without closing
  the TCP connection. (@rfratto)

- Flow: fix issue in `loki.source.kubernetes` where `__pod__uid__` meta label
  defaulted incorrectly to the container name, causing tailers to never
  restart. (@rfratto)

v0.32.0 (2023-02-28)
--------------------

### Breaking changes

- Support for the embedded Flow UI for 32-bit ARMv6 builds is temporarily
  removed. (@rfratto)

- Node Exporter configuration options changed to align with new upstream version (@Thor77):

  - `diskstats_ignored_devices` is now `diskstats_device_exclude` in agent configuration.
  - `ignored_devices` is now `device_exclude` in flow configuration.

- Some blocks in Flow components have been merged with their parent block to make the block hierarchy smaller:

  - `discovery.docker > http_client_config` is merged into the `discovery.docker` block. (@erikbaranowski)
  - `discovery.kubernetes > http_client_config` is merged into the `discovery.kubernetes` block. (@erikbaranowski)
  - `loki.source.kubernetes > client > http_client_config` is merged into the `client` block. (@erikbaranowski)
  - `loki.source.podlogs > client > http_client_config` is merged into the `client` block. (@erikbaranowski)
  - `loki.write > endpoint > http_client_config` is merged into the `endpoint` block. (@erikbaranowski)
  - `mimir.rules.kubernetes > http_client_config` is merged into the `mimir.rules.kubernetes` block. (@erikbaranowski)
  - `otelcol.receiver.opencensus > grpc` is merged into the `otelcol.receiver.opencensus` block. (@ptodev)
  - `otelcol.receiver.zipkin > http` is merged into the `otelcol.receiver.zipkin` block. (@ptodev)
  - `phlare.scrape > http_client_config` is merged into the `phlare.scrape` block. (@erikbaranowski)
  - `phlare.write > endpoint > http_client_config` is merged into the `endpoint` block. (@erikbaranowski)
  - `prometheus.remote_write > endpoint > http_client_config` is merged into the `endpoint` block. (@erikbaranowski)
  - `prometheus.scrape > http_client_config` is merged into the `prometheus.scrape` block. (@erikbaranowski)

- The `loki.process` component now uses a combined name for stages, simplifying
  the block hierarchy. For example, the `stage > json` block hierarchy is now a
  single block called `stage.json`. All stage blocks in `loki.process` have
  been updated to use this simplified hierarchy. (@tpaschalis)

- `remote.s3` `client_options` block has been renamed to `client`. (@mattdurham)

- Renamed `prometheus.integration.node_exporter` to `prometheus.exporter.unix`. (@jcreixell)

- As first announced in v0.30, support for the `EXPERIMENTAL_ENABLE_FLOW`
  environment variable has been removed in favor of `AGENT_MODE=flow`.
  (@rfratto)

### Features

- New integrations:

  - `oracledb` (@schmikei)
  - `mssql` (@binaryfissiongames)
  - `cloudwatch metrics` (@thepalbi)
  - `azure` (@kgeckhart)
  - `gcp` (@kgeckhart, @ferruvich)

- New Grafana Agent Flow components:

  - `loki.echo` writes received logs to stdout. (@tpaschalis, @rfratto)
  - `loki.source.docker` reads logs from Docker containers and forwards them to
    other `loki` components. (@tpaschalis)
  - `loki.source.kafka` reads logs from Kafka events and forwards them to other
    `loki` components. (@erikbaranowski)
  - `loki.source.kubernetes_events` watches for Kubernetes Events and converts
    them into log lines to forward to other `loki` components. It is the
    equivalent of the `eventhandler` integration. (@rfratto)
  - `otelcol.processor.tail_sampling` samples traces based on a set of defined
    policies from `otelcol` components before forwarding them to other
    `otelcol` components. (@erikbaranowski)
  - `prometheus.exporter.apache` collects metrics from an apache web server
    (@captncraig)
  - `prometheus.exporter.consul` collects metrics from a consul installation
    (@captncraig)
  - `prometheus.exporter.github` collects metrics from GitHub (@jcreixell)
  - `prometheus.exporter.process` aggregates and collects metrics by scraping
    `/proc`. (@spartan0x117)
  - `prometheus.exporter.redis` collects metrics from a redis database
    (@spartan0x117)

### Enhancements

- Flow: Support `keepequal` and `dropequal` actions for relabeling. (@cyriltovena)

- Update Prometheus Node Exporter integration to v1.5.0. (@Thor77)

- Grafana Agent Flow will now reload the config file when `SIGHUP` is sent to
  the process. (@rfratto)

- If using the official RPM and DEB packages for Grafana Agent, invoking
  `systemctl reload grafana-agent` will now reload the configuration file.
  (@rfratto)

- Flow: the `loki.process` component now implements all the same processing
  stages as Promtail's pipelines. (@tpaschalis)

- Flow: new metric for `prometheus.scrape` -
  `agent_prometheus_scrape_targets_gauge`. (@ptodev)

- Flow: new metric for `prometheus.scrape` and `prometheus.relabel` -
  `agent_prometheus_forwarded_samples_total`. (@ptodev)

- Flow: add `constants` into the standard library to expose the hostname, OS,
  and architecture of the system Grafana Agent is running on. (@rfratto)

- Flow: add timeout to loki.source.podlogs controller setup. (@polyrain)

### Bugfixes

- Fixed a reconciliation error in Grafana Agent Operator when using `tlsConfig`
  on `Probe`. (@supergillis)

- Fix issue where an empty `server:` config stanza would cause debug-level logging.
  An empty `server:` is considered a misconfiguration, and thus will error out.
  (@neomantra)

- Flow: fix an error where some error messages that crossed multiple lines
  added extra an extra `|` character when displaying the source file on the
  starting line. (@rfratto)

- Flow: fix issues in `agent fmt` where adding an inline comment on the same
  line as a `[` or `{` would cause indentation issues on subsequent lines.
  (@rfratto)

- Flow: fix issues in `agent fmt` where line comments in arrays would be given
  the wrong identation level. (@rfratto)

- Flow: fix issues with `loki.file` and `loki.process` where deadlock contention or
  logs fail to process. (@mattdurham)

- Flow: `oauth2 > tls_config` was documented as a block but coded incorrectly as
  an attribute. This is now a block in code. This impacted `discovery.docker`,
  `discovery.kubernetes`, `loki.source.kubernetes`, `loki.write`,
  `mimir.rules.kubernetes`, `phlare.scrape`, `phlare.write`,
  `prometheus.remote_write`, `prometheus.scrape`, and `remote.http`
  (@erikbaranowski)

- Flow: Fix issue where using `river:",label"` causes the UI to return nothing. (@mattdurham)

### Other changes

- Use Go 1.20 for builds. (@rfratto)

- The beta label from Grafana Agent Flow has been removed. A subset of Flow
  components are still marked as beta or experimental:

  - `loki.echo` is explicitly marked as beta.
  - `loki.source.kubernetes` is explicitly marked as experimental.
  - `loki.source.podlogs` is explicitly marked as experimental.
  - `mimir.rules.kubernetes` is explicitly marked as beta.
  - `otelcol.processor.tail_sampling` is explicitly marked as beta.
  - `otelcol.receiver.loki` is explicitly marked as beta.
  - `otelcol.receiver.prometheus` is explicitly marked as beta.
  - `phlare.scrape` is explicitly marked as beta.
  - `phlare.write` is explicitly marked as beta.

v0.31.3 (2023-02-13)
--------------------

### Bugfixes

- `loki.source.cloudflare`: fix issue where the `zone_id` argument
  was being ignored, and the `api_token` argument was being used for the zone
  instead. (@rfratto)

- `loki.source.cloudflare`: fix issue where `api_token` argument was not marked
  as a sensitive field. (@rfratto)

v0.31.2 (2023-02-08)
--------------------

### Other changes

- In the Agent Operator, upgrade the `prometheus-config-reloader` dependency
  from version 0.47.0 to version 0.62.0. (@ptodev)

v0.31.1 (2023-02-06)
--------------------

> **BREAKING CHANGES**: This release has breaking changes. Please read entries
> carefully and consult the [upgrade guide][] for specific instructions.

### Breaking changes

- All release Windows `.exe` files are now published as a zip archive.
  Previously, `grafana-agent-installer.exe` was unzipped. (@rfratto)

### Other changes

- Support Go 1.20 for builds. Official release binaries are still produced
  using Go 1.19. (@rfratto)

v0.31.0 (2023-01-31)
--------------------

> **BREAKING CHANGES**: This release has breaking changes. Please read entries
> carefully and consult the [upgrade guide][] for specific instructions.

### Breaking changes

- Release binaries (including inside Docker containers) have been renamed to be
  prefixed with `grafana-` (@rfratto):

  - `agent` is now `grafana-agent`.
  - `agentctl` is now `grafana-agentctl`.
  - `agent-operator` is now `grafana-agent-operator`.

### Deprecations

- A symbolic link in Docker containers from the old binary name to the new
  binary name has been added. These symbolic links will be removed in v0.33. (@rfratto)

### Features

- New Grafana Agent Flow components:

  - `loki.source.cloudflare` reads logs from Cloudflare's Logpull API and
    forwards them to other `loki` components. (@tpaschalis)
  - `loki.source.gcplog` reads logs from GCP cloud resources using Pub/Sub
    subscriptions and forwards them to other `loki` components. (@tpaschalis)
  - `loki.source.gelf` listens for Graylog logs. (@mattdurham)
  - `loki.source.heroku` listens for Heroku messages over TCP a connection and
    forwards them to other `loki` components. (@erikbaranowski)
  - `loki.source.journal` read messages from systemd journal. (@mattdurham)
  - `loki.source.kubernetes` collects logs from Kubernetes pods using the
    Kubernetes API. (@rfratto)
  - `loki.source.podlogs` discovers PodLogs resources on Kubernetes and
    uses the Kubernetes API to collect logs from the pods specified by the
    PodLogs resource. (@rfratto)
  - `loki.source.syslog` listens for Syslog messages over TCP and UDP
    connections and forwards them to other `loki` components. (@tpaschalis)
  - `loki.source.windowsevent` reads logs from Windows Event Log. (@mattdurham)
  - `otelcol.exporter.jaeger` forwards OpenTelemetry data to a Jaeger server.
    (@erikbaranowski)
  - `otelcol.exporter.loki` forwards OTLP-formatted data to compatible `loki`
    receivers. (@tpaschalis)
  - `otelcol.receiver.kafka` receives telemetry data from Kafka. (@rfratto)
  - `otelcol.receiver.loki` receives Loki logs, converts them to the OTLP log
    format and forwards them to other `otelcol` components. (@tpaschalis)
  - `otelcol.receiver.opencensus` receives OpenConsensus-formatted traces or
    metrics. (@ptodev)
  - `otelcol.receiver.zipkin` receives Zipkin-formatted traces. (@rfratto)
  - `phlare.scrape` collects application performance profiles. (@cyriltovena)
  - `phlare.write` sends application performance profiles to Grafana Phlare.
    (@cyriltovena)
  - `mimir.rules.kubernetes` discovers `PrometheusRule` Kubernetes resources and
    loads them into a Mimir instance. (@Logiraptor)

- Flow components which work with relabeling rules (`discovery.relabel`,
  `prometheus.relabel` and `loki.relabel`) now export a new value named Rules.
  This value returns a copy of the currently configured rules. (@tpaschalis)

- New experimental feature: agent-management. Polls configured remote API to fetch new configs. (@spartan0x117)

- Introduce global configuration for logs. (@jcreixell)

### Enhancements

- Handle faro-web-sdk `View` meta in app_agent_receiver. (@rlankfo)

- Flow: the targets in debug info from `loki.source.file` are now individual blocks. (@rfratto)

- Grafana Agent Operator: add [promtail limit stage](https://grafana.com/docs/loki/latest/clients/promtail/stages/limit/) to the operator. (@spartan0x117)

### Bugfixes

- Flow UI: Fix the issue with messy layout on the component list page while
  browser window resize (@xiyu95)

- Flow UI: Display the values of all attributes unless they are nil. (@ptodev)

- Flow: `prometheus.relabel` and `prometheus.remote_write` will now error if they have exited. (@ptodev)

- Flow: Fix issue where negative numbers would convert to floating-point values
  incorrectly, treating the sign flag as part of the number. (@rfratto)

- Flow: fix a goroutine leak when `loki.source.file` is passed more than one
  target with identical set of public labels. (@rfratto)

- Fix issue where removing and re-adding log instance configurations causes an
  error due to double registration of metrics (@spartan0x117, @jcreixell)

### Other changes

- Use Go 1.19.4 for builds. (@erikbaranowski)

- New windows containers for agent and agentctl. These can be found moving forward with the ${Version}-windows tags for grafana/agent and grafana/agentctl docker images (@erikbaranowski)

v0.30.2 (2023-01-11)
--------------------

### Bugfixes

- Flow: `prometheus.relabel` will no longer modify the labels of the original
  metrics, which could lead to the incorrect application of relabel rules on
  subsequent relabels. (@rfratto)

- Flow: `loki.source.file` will no longer deadlock other components if log
  lines cannot be sent to Loki. `loki.source.file` will wait for 5 seconds per
  file to finish flushing read logs to the client, after which it will drop
  them, resulting in lost logs. (@rfratto)

- Operator: Fix the handling of the enableHttp2 field as a boolean in
  `pod_monitor` and `service_monitor` templates. (@tpaschalis)

v0.30.1 (2022-12-23)
--------------------

### Bugfixes

- Fix issue where journald support was accidentally removed. (@tpaschalis)

- Fix issue where some traces' metrics where not collected. (@marctc)

v0.30.0 (2022-12-20)
--------------------

> **BREAKING CHANGES**: This release has breaking changes. Please read entries
> carefully and consult the [upgrade guide][] for specific instructions.

### Breaking changes

- The `ebpf_exporter` integration has been removed due to issues with static
  linking. It may be brought back once these are resolved. (@tpaschalis)

### Deprecations

- The `EXPERIMENTAL_ENABLE_FLOW` environment variable is deprecated in favor of
  `AGENT_MODE=flow`. Support for `EXPERIMENTAL_ENABLE_FLOW` will be removed in
  v0.32. (@rfratto)

### Features

- `grafana-agent-operator` supports oauth2 as an authentication method for
  remote_write. (@timo-42)

- Grafana Agent Flow: Add tracing instrumentation and a `tracing` block to
  forward traces to `otelcol` component. (@rfratto)

- Grafana Agent Flow: Add a `discovery_target_decode` function to decode a JSON
  array of discovery targets corresponding to Prometheus' HTTP and file service
  discovery formats. (@rfratto)

- New Grafana Agent Flow components:

  - `remote.http` polls an HTTP URL and exposes the response body as a string
    or secret to other components. (@rfratto)

  - `discovery.docker` discovers Docker containers from a Docker Engine host.
    (@rfratto)

  - `loki.source.file` reads and tails files for log entries and forwards them
    to other `loki` components. (@tpaschalis)

  - `loki.write` receives log entries from other `loki` components and sends
    them over to a Loki instance. (@tpaschalis)

  - `loki.relabel` receives log entries from other `loki` components and
    rewrites their label set. (@tpaschalis)

  - `loki.process` receives log entries from other `loki` components and runs
    one or more processing stages. (@tpaschalis)

  - `discovery.file` discovers files on the filesystem following glob
    patterns. (@mattdurham)

- Integrations: Introduce the `snowflake` integration. (@binaryfissiongames)

### Enhancements

- Update agent-loki.yaml to use environment variables in the configuration file (@go4real)

- Integrations: Always use direct connection in mongodb_exporter integration. (@v-zhuravlev)

- Update OpenTelemetry Collector dependency to v0.63.1. (@tpaschalis)

- riverfmt: Permit empty blocks with both curly braces on the same line.
  (@rfratto)

- riverfmt: Allow function arguments to persist across different lines.
  (@rfratto)

- Flow: The HTTP server will now start before the Flow controller performs the
  initial load. This allows metrics and pprof data to be collected during the
  first load. (@rfratto)

- Add support for using a [password map file](https://github.com/oliver006/redis_exporter/blob/master/contrib/sample-pwd-file.json) in `redis_exporter`. (@spartan0x117)

- Flow: Add support for exemplars in Prometheus component pipelines. (@rfratto)

- Update Prometheus dependency to v2.40.5. (@rfratto)

- Update Promtail dependency to k127. (@rfratto)

- Native histograms are now supported in the static Grafana Agent and in
  `prometheus.*` Flow components. Native histograms will be automatically
  collected from supported targets. remote_write must be configured to forward
  native histograms from the WAL to the specified endpoints. (@rfratto)

- Flow: metrics generated by upstream OpenTelemetry Collector components are
  now exposed at the `/metrics` endpoint of Grafana Agent Flow. (@rfratto)

### Bugfixes

- Fix issue where whitespace was being sent as part of password when using a
  password file for `redis_exporter`. (@spartan0x117)

- Flow UI: Fix issue where a configuration block referencing a component would
  cause the graph page to fail to load. (@rfratto)

- Remove duplicate `oauth2` key from `metricsinstances` CRD. (@daper)

- Fix issue where on checking whether to restart integrations the Integration
  Manager was comparing configs with secret values scrubbed, preventing reloads
  if only secrets were updated. (@spartan0x117)

### Other changes

- Grafana Agent Flow has graduated from experimental to beta.

v0.29.0 (2022-11-08)
--------------------

> **BREAKING CHANGES**: This release has breaking changes. Please read entries
> carefully and consult the [upgrade guide][] for specific instructions.

### Breaking changes

- JSON-encoded traces from OTLP versions earlier than 0.16.0 are no longer
  supported. (@rfratto)

### Deprecations

- The binary names `agent`, `agentctl`, and `agent-operator` have been
  deprecated and will be renamed to `grafana-agent`, `grafana-agentctl`, and
  `grafana-agent-operator` in the v0.31.0 release.

### Features

- Add `agentctl test-logs` command to allow testing log configurations by redirecting
  collected logs to standard output. This can be useful for debugging. (@jcreixell)

- New Grafana Agent Flow components:

  - `otelcol.receiver.otlp` receives OTLP-formatted traces, metrics, and logs.
    Data can then be forwarded to other `otelcol` components. (@rfratto)

  - `otelcol.processor.batch` batches data from `otelcol` components before
    forwarding it to other `otelcol` components. (@rfratto)

  - `otelcol.exporter.otlp` accepts data from `otelcol` components and sends
    it to a gRPC server using the OTLP protocol. (@rfratto)

  - `otelcol.exporter.otlphttp` accepts data from `otelcol` components and
    sends it to an HTTP server using the OTLP protocol. (@tpaschalis)

  - `otelcol.auth.basic` performs basic authentication for `otelcol`
    components that support authentication extensions. (@rfratto)

  - `otelcol.receiver.jeager` receives Jaeger-formatted traces. Data can then
    be forwarded to other `otelcol` components. (@rfratto)

  - `otelcol.processor.memory_limiter` periodically checks memory usage and
    drops data or forces a garbage collection if the defined limits are
    exceeded. (@tpaschalis)

  - `otelcol.auth.bearer` performs bearer token authentication for `otelcol`
    components that support authentication extensions. (@rfratto)

  - `otelcol.auth.headers` attaches custom request headers to `otelcol`
    components that support authentication extensions. (@rfratto)

  - `otelcol.receiver.prometheus` receives Prometheus metrics, converts them
    to the OTLP metric format and forwards them to other `otelcol` components.
    (@tpaschalis)

  - `otelcol.exporter.prometheus` forwards OTLP-formatted data to compatible
    `prometheus` components. (@rfratto)

- Flow: Allow config blocks to reference component exports. (@tpaschalis)

- Introduce `/-/support` endpoint for generating 'support bundles' in static
  agent mode. Support bundles are zip files of commonly-requested information
  that can be used to debug a running agent. (@tpaschalis)

### Enhancements

- Update OpenTelemetry Collector dependency to v0.61.0. (@rfratto)

- Add caching to Prometheus relabel component. (@mattdurham)

- Grafana Agent Flow: add `agent_resources_*` metrics which explain basic
  platform-agnostic metrics. These metrics assist with basic monitoring of
  Grafana Agent, but are not meant to act as a replacement for fully featured
  components like `prometheus.integration.node_exporter`. (@rfratto)

- Enable field label in TenantStageSpec of PodLogs pipeline. (@siiimooon)

- Enable reporting of enabled integrations. (@marctc)

- Grafana Agent Flow: `prometheus.remote_write` and `prometheus.relabel` will
  now export receivers immediately, removing the need for dependant components
  to be evaluated twice at process startup. (@rfratto)

- Add missing setting to configure instance key for Eventhandler integration. (@marctc)

- Update Prometheus dependency to v2.39.1. (@rfratto)

- Update Promtail dependency to weekly release k122. (@rfratto)

- Tracing: support the `num_traces` and `expected_new_traces_per_sec` configuration parameters in the tail_sampling processor. (@ptodev)

### Bugfixes

- Remove empty port from the `apache_http` integration's instance label. (@katepangLiu)

- Fix identifier on target creation for SNMP v2 integration. (@marctc)

- Fix bug when specifying Blackbox's modules when using Blackbox integration. (@marctc)

- Tracing: fix a panic when the required `protocols` field was not set in the `otlp` receiver. (@ptodev)

- Support Bearer tokens for metric remote writes in the Grafana Operator (@jcreixell, @marctc)

### Other changes

- Update versions of embedded Prometheus exporters used for integrations:

  - Update `github.com/prometheus/statsd_exporter` to `v0.22.8`. (@captncraig)

  - Update `github.com/prometheus-community/postgres_exporter` to `v0.11.1`. (@captncraig)

  - Update `github.com/prometheus/memcached_exporter` to `v0.10.0`. (@captncraig)

  - Update `github.com/prometheus-community/elasticsearch_exporter` to `v1.5.0`. (@captncraig)

  - Update `github.com/prometheus/mysqld_exporter` to `v0.14.0`. (@captncraig)

  - Update `github.com/prometheus/consul_exporter` to `v0.8.0`. (@captncraig)

  - Update `github.com/ncabatoff/process-exporter` to `v0.7.10`. (@captncraig)

  - Update `github.com/prometheus-community/postgres_exporter` to `v0.11.1`. (@captncraig)

- Use Go 1.19.3 for builds. (@rfratto)

v0.28.1 (2022-11-03)
--------------------

### Security

- Update Docker base image to resolve OpenSSL vulnerabilities CVE-2022-3602 and
  CVE-2022-3786. Grafana Agent does not use OpenSSL, so we do not believe it is
  vulnerable to these issues, but the base image has been updated to remove the
  report from image scanners. (@rfratto)

v0.28.0 (2022-09-29)
--------------------

### Features

- Introduce Grafana Agent Flow, an experimental "programmable pipeline" runtime
  mode which improves how to configure and debug Grafana Agent by using
  components. (@captncraig, @karengermond, @marctc, @mattdurham, @rfratto,
  @rlankfo, @tpaschalis)

- Introduce Blackbox exporter integration. (@marctc)

### Enhancements

- Update Loki dependency to v2.6.1. (@rfratto)

### Bugfixes

### Other changes

- Fix relabel configs in sample agent-operator manifests (@hjet)

- Operator no longer set the `SecurityContext.Privileged` flag in the `config-reloader` container. (@hsyed-dojo)

- Add metrics for config reloads and config hash (@jcreixell)

v0.27.1 (2022-09-09)
--------------------

> **NOTE**: ARMv6 Docker images are no longer being published.
>
> We have stopped publishing Docker images for ARMv6 platforms.
> This is due to the new Ubuntu base image we are using that does not support ARMv6.
> The new Ubuntu base image has less reported CVEs, and allows us to provide more
> secure Docker images. We will still continue to publish ARMv6 release binaries and
> deb/rpm packages.

### Other Changes

- Switch docker image base from debian to ubuntu. (@captncraig)

v0.27.0 (2022-09-01)
--------------------

### Features

- Integrations: (beta) Add vmware_exporter integration (@rlankfo)

- App agent receiver: add Event kind to payload (@domasx2)

### Enhancements

- Tracing: Introduce a periodic appender to the remotewriteexporter to control sample rate. (@mapno)

- Tracing: Update OpenTelemetry dependency to v0.55.0. (@rfratto, @mapno)

- Add base agent-operator jsonnet library and generated manifests (@hjet)

- Add full (metrics, logs, K8s events) sample agent-operator jsonnet library and gen manifests (@hjet)

- Introduce new configuration fields for disabling Keep-Alives and setting the
  IdleConnectionTimeout when scraping. (@tpaschalis)

- Add field to Operator CRD to disable report usage functionality. (@marctc)

### Bugfixes

- Tracing: Fixed issue with the PromSD processor using the `connection` method to discover the IP
  address.  It was failing to match because the port number was included in the address string. (@jphx)

- Register prometheus discovery metrics. (@mattdurham)

- Fix seg fault when no instance parameter is provided for apache_http integration, using integrations-next feature flag. (@rgeyer)

- Fix grafanacloud-install.ps1 web request internal server error when fetching config. (@rlankfo)

- Fix snmp integration not passing module or walk_params parameters when scraping. (@rgeyer)

- Fix unmarshal errors (key "<walk_param name>" already set in map) for snmp integration config when walk_params is defined, and the config is reloaded. (@rgeyer)

### Other changes

- Update several go dependencies to resolve warnings from certain security scanning tools. None of the resolved vulnerabilities were known to be exploitable through the agent. (@captncraig)

- It is now possible to compile Grafana Agent using Go 1.19. (@rfratto)

v0.26.1 (2022-07-25)
--------------------

> **BREAKING CHANGES**: This release has breaking changes. Please read entries
> carefully and consult the [upgrade guide][] for specific instructions.

### Breaking changes

- Change windows certificate store so client certificate is no longer required in store. (@mattdurham)

### Bugfixes

- Operator: Fix issue where configured `targetPort` ServiceMonitors resulted in
  generating an incorrect scrape_config. (@rfratto)

- Build the Linux/AMD64 artifacts using the opt-out flag for the ebpf_exporter. (@tpaschalis)

v0.26.0 (2022-07-18)
--------------------

> **BREAKING CHANGES**: This release has breaking changes. Please read entries
> carefully and consult the [upgrade guide][] for specific instructions.

### Breaking changes

- Deprecated `server` YAML block fields have now been removed in favor of the
  command-line flags that replaced them. These fields were originally
  deprecated in v0.24.0. (@rfratto)

- Changed tail sampling policies to be configured as in the OpenTelemetry
  Collector. (@mapno)

### Features

- Introduce Apache HTTP exporter integration. (@v-zhuravlev)

- Introduce eBPF exporter integration. (@tpaschalis)

### Enhancements

- Truncate all records in WAL if repair attempt fails. (@rlankfo)

### Bugfixes

- Relative symlinks for promtail now work as expected. (@RangerCD, @mukerjee)

- Fix rate limiting implementation for the app agent receiver integration. (@domasx2)

- Fix mongodb exporter so that it now collects all metrics. (@mattdurham)

v0.25.1 (2022-06-16)
--------------------

### Bugfixes

- Integer types fail to unmarshal correctly in operator additional scrape configs. (@rlankfo)

- Unwrap replayWAL error before attempting corruption repair. (@rlankfo)

v0.25.0 (2022-06-06)
--------------------

> **BREAKING CHANGES**: This release has breaking changes. Please read entries
> carefully and consult the [upgrade guide][] for specific instructions.

### Breaking changes

- Traces: Use `rpc.grpc.status_code` attribute to determine
  span failed in the service graph processor (@rcrowe)

### Features

- Add HTTP endpoints to fetch active instances and targets for the Logs subsystem.
  (@marctc)

- (beta) Add support for using windows certificate store for TLS connections. (@mattdurham)

- Grafana Agent Operator: add support for integrations through an `Integration`
  CRD which is discovered by `GrafanaAgent`. (@rfratto)

- (experimental) Add app agent receiver integration. This depends on integrations-next being enabled
  via the `integrations-next` feature flag. Use `-enable-features=integrations-next` to use
  this integration. (@kpelelis, @domas)

- Introduce SNMP exporter integration. (@v-zhuravlev)

- Configure the agent to report the use of feature flags to grafana.com. (@marctc)

### Enhancements

- integrations-next: Integrations using autoscrape will now autoscrape metrics
  using in-memory connections instead of connecting to themselves over the
  network. As a result of this change, the `client_config` field has been
  removed. (@rfratto)

- Enable `proxy_url` support on `oauth2` for metrics and logs (update **prometheus/common** dependency to `v0.33.0`). (@martin-jaeger-maersk)

- `extra-scrape-metrics` can now be enabled with the `--enable-features=extra-scrape-metrics` feature flag. See <https://prometheus.io/docs/prometheus/2.31/feature_flags/#extra-scrape-metrics> for details. (@rlankfo)

- Resolved issue in v2 integrations where if an instance name was a prefix of another the route handler would fail to
  match requests on the longer name (@mattdurham)

- Set `include_metadata` to true by default for OTLP traces receivers (@mapno)

### Bugfixes

- Scraping service was not honoring the new server grpc flags `server.grpc.address`.  (@mattdurham)

### Other changes

- Update base image of official Docker containers from Debian buster to Debian
  bullseye. (@rfratto)

- Use Go 1.18 for builds. (@rfratto)

- Add `metrics` prefix to the url of list instances endpoint (`GET
  /agent/api/v1/instances`) and list targets endpoint (`GET
  /agent/api/v1/metrics/targets`). (@marctc)

- Add extra identifying labels (`job`, `instance`, `agent_hostname`) to eventhandler integration. (@hjet)

- Add `extra_labels` configuration to eventhandler integration. (@hjet)

v0.24.2 (2022-05-02)
--------------------

### Bugfixes

- Added configuration watcher delay to prevent race condition in cases where scraping service mode has not gracefully exited. (@mattdurham)

### Other changes

- Update version of node_exporter to include additional metrics for osx. (@v-zhuravlev)

v0.24.1 (2022-04-14)
--------------------

### Bugfixes

- Add missing version information back into `agentctl --version`. (@rlankfo)

- Bump version of github-exporter to latest upstream SHA 284088c21e7d, which
  includes fixes from bugs found in their latest tag. This includes a fix
  where not all releases where retrieved when pulling release information.
  (@rfratto)

- Set the `Content-Type` HTTP header to `application/json` for API endpoints
  returning json objects. (@marctc)

- Operator: fix issue where a `username_file` field was incorrectly set.
  (@rfratto)

- Initialize the logger with default `log_level` and `log_format` parameters.
  (@tpaschalis)

### Other changes

- Embed timezone data to enable Promtail pipelines using the `location` field
  on Windows machines. (@tpaschalis)

v0.24.0 (2022-04-07)
--------------------

> **BREAKING CHANGES**: This release has breaking changes. Please read entries
> carefully and consult the [upgrade guide][] for specific instructions.
>
> **GRAFANA AGENT OPERATOR USERS**: As of this release, Grafana Agent Operator
> does not support versions of Grafana Agent prior to v0.24.0.

### Breaking changes

- The following metrics will now be prefixed with `agent_dskit_` instead of
  `cortex_`: `cortex_kv_request_duration_seconds`,
  `cortex_member_consul_heartbeats_total`, `cortex_member_ring_tokens_owned`,
  `cortex_member_ring_tokens_to_own`, `cortex_ring_member_ownership_percent`,
  `cortex_ring_members`, `cortex_ring_oldest_member_timestamp`,
  `cortex_ring_tokens_owned`, `cortex_ring_tokens_total`. (@rlankfo)

- Traces: the `traces_spanmetrics_calls_total_total` metric has been renamed to
  `traces_spanmetrics_calls_total` (@fredr)

- Two new flags, `-server.http.enable-tls` and `-server.grpc.enable-tls` must
  be provided to explicitly enable TLS support. This is a change of the
  previous behavior where TLS support was enabled when a certificate pair was
  provided. (@rfratto)

- Many command line flags starting with `-server.` block have been renamed.
  (@rfratto)

- The `-log.level` and `-log.format` flags are removed in favor of being set in
  the configuration file. (@rfratto)

- Flags for configuring TLS have been removed in favor of being set in the
  configuration file. (@rfratto)

- Dynamic reload is no longer supported for deprecated server block fields.
  Changing a deprecated field will be ignored and cause the reload to fail.
  (@rfratto)

- The default HTTP listen address is now `127.0.0.1:12345`. Use the
  `-server.http.address` flag to change this value. (@rfratto)

- The default gRPC listen address is now `127.0.0.1:12346`. Use the
  `-server.grpc.address` flag to change this value. (@rfratto)

- `-reload-addr` and `-reload-port` have been removed. They are no longer
  necessary as the primary HTTP server is now static and can't be shut down in
  the middle of a `/-/reload` call. (@rfratto)

- (Only impacts `integrations-next` feature flag) Many integrations have been
  renamed to better represent what they are integrating with. For example,
  `redis_exporter` is now `redis`. This change requires updating
  `integrations-next`-enabled configuration files. This change also changes
  integration names shown in metric labels. (@rfratto)

- The deprecated `-prometheus.*` flags have been removed in favor of
  their `-metrics.*` counterparts. The `-prometheus.*` flags were first
  deprecated in v0.19.0. (@rfratto)

### Deprecations

- Most fields in the `server` block of the configuration file are
  now deprecated in favor of command line flags. These fields will be removed
  in the v0.26.0 release. Please consult the upgrade guide for more information
  and rationale. (@rfratto)

### Features

- Added config read API support to GrafanaAgent Custom Resource Definition.
  (@shamsalmon)

- Added consulagent_sd to target discovery. (@chuckyz)

- Introduce EXPERIMENTAL support for dynamic configuration. (@mattdurham)

- Introduced endpoint that accepts remote_write requests and pushes metrics data directly into an instance's WAL. (@tpaschalis)

- Added builds for linux/ppc64le. (@aklyachkin)

### Enhancements

- Tracing: Exporters can now be configured to use OAuth. (@canuteson)

- Strengthen readiness check for metrics instances. (@tpaschalis)

- Parameterize namespace field in sample K8s logs manifests (@hjet)

- Upgrade to Loki k87. (@rlankfo)

- Update Prometheus dependency to v2.34.0. (@rfratto)

- Update OpenTelemetry-collector dependency to v0.46.0. (@mapno)

- Update cAdvisor dependency to v0.44.0. (@rfratto)

- Update mongodb_exporter dependency to v0.31.2 (@mukerjee)

- Use grafana-agent/v2 Tanka Jsonnet to generate K8s manifests (@hjet)

- Replace agent-bare.yaml K8s sample Deployment with StatefulSet (@hjet)

- Improve error message for `agentctl` when timeout happens calling
  `cloud-config` command (@marctc)

- Enable integrations-next by default in agent-bare.yaml. Please note #1262 (@hjet)

### Bugfixes

- Fix Kubernetes manifests to use port `4317` for OTLP instead of the previous
  `55680` in line with the default exposed port in the agent.

- Ensure singleton integrations are honored in v2 integrations (@mattdurham)

- Tracing: `const_labels` is now correctly parsed in the remote write exporter.
  (@fredr)

- integrations-next: Fix race condition where metrics endpoints for
  integrations may disappear after reloading the config file. (@rfratto)

- Removed the `server.path_prefix` field which would break various features in
  Grafana Agent when set. (@rfratto)

- Fix issue where installing the DEB/RPM packages would overwrite the existing
  config files and environment files. (@rfratto)

- Set `grafanaDashboardFolder` as top level key in the mixin. (@Duologic)

- Operator: Custom Secrets or ConfigMaps to mount will no longer collide with
  the path name of the default secret mount. As a side effect of this bugfix,
  custom Secrets will now be mounted at
  `/var/lib/grafana-agent/extra-secrets/<secret name>` and custom ConfigMaps
  will now be mounted at `/var/lib/grafana-agent/extra-configmaps/<configmap
  name>`. This is not a breaking change as it was previously impossible to
  properly provide these custom mounts. (@rfratto)

- Flags accidentally prefixed with `-metrics.service..` (two `.` in a row) have
  now been fixed to only have one `.`. (@rfratto)

- Protect concurrent writes to the WAL in the remote write exporter (@mapno)

### Other changes

- The `-metrics.wal-directory` flag and `metrics.wal_directory` config option
  will now default to `data-agent/`, the same default WAL directory as
  Prometheus Agent. (@rfratto)

v0.23.0 (2022-02-10)
--------------------

### Enhancements

- Go 1.17 is now used for all builds of the Agent. (@tpaschalis)

- integrations-next: Add `extra_labels` to add a custom set of labels to
  integration targets. (@rfratto)

- The agent no longer appends duplicate exemplars. (@tpaschalis)

- Added Kubernetes eventhandler integration (@hjet)

- Enables sending of exemplars over remote write by default. (@rlankfo)

### Bugfixes

- Fixed issue where Grafana Agent may panic if there is a very large WAL
  loading while old WALs are being deleted or the `/agent/api/v1/targets`
  endpoint is called. (@tpaschalis)

- Fix panic in prom_sd_processor when address is empty (@mapno)

- Operator: Add missing proxy_url field from generated remote_write configs.
  (@rfratto)

- Honor the specified log format in the traces subsystem (@mapno)

- Fix typo in node_exporter for runit_service_dir. (@mattdurham)

- Allow inlining credentials in remote_write url. (@tpaschalis)

- integrations-next: Wait for integrations to stop when starting new instances
  or shutting down (@rfratto).

- Fix issue with windows_exporter mssql collector crashing the agent.
  (@mattdurham)

- The deb and rpm files will now ensure the /var/lib/grafana-agent data
  directory is created with permissions set to 0770. (@rfratto)

- Make agent-traces.yaml Namespace a template-friendly variable (@hjet)

- Disable `machine-id` journal vol by default in sample logs manifest (@hjet)

v0.22.0 (2022-01-13)
--------------------

> This release has deprecations. Please read entries carefully and consult
> the [upgrade guide][] for specific instructions.

### Deprecations

- The node_exporter integration's `netdev_device_whitelist` field is deprecated
  in favor of `netdev_device_include`. Support for the old field name will be
  removed in a future version. (@rfratto)

- The node_exporter integration's `netdev_device_blacklist` field is deprecated
  in favor of `netdev_device_include`. Support for the old field name will be
  removed in a future version. (@rfratto)

- The node_exporter integration's `systemd_unit_whitelist` field is deprecated
  in favor of `systemd_unit_include`. Support for the old field name will be
  removed in a future version. (@rfratto)

- The node_exporter integration's `systemd_unit_blacklist` field is deprecated
  in favor of `systemd_unit_exclude`. Support for the old field name will be
  removed in a future version. (@rfratto)

- The node_exporter integration's `filesystem_ignored_mount_points` field is
  deprecated in favor of `filesystem_mount_points_exclude`. Support for the old
  field name will be removed in a future version. (@rfratto)

- The node_exporter integration's `filesystem_ignored_fs_types` field is
  deprecated in favor of `filesystem_fs_types_exclude`. Support for the old
  field name will be removed in a future version. (@rfratto)

### Features

- (beta) Enable experimental config urls for fetching remote configs.
  Currently, only HTTP/S is supported. Pass the
  `-enable-features=remote-configs` flag to turn this on. (@rlankfo)

- Added [cAdvisor](https://github.com/google/cadvisor) integration. (@rgeyer)

- Traces: Add `Agent Tracing Pipeline` dashboard and alerts (@mapno)

- Traces: Support jaeger/grpc exporter (@nicoche)

- (beta) Enable an experimental integrations subsystem revamp. Pass
  `integrations-next` to `-enable-features` to turn this on. Reading the
  documentation for the revamp is recommended; enabling it causes breaking
  config changes. (@rfratto)

### Enhancements

- Traces: Improved pod association in PromSD processor (@mapno)

- Updated OTel to v0.40.0 (@mapno)

- Remote write dashboard: show in and out sample rates (@bboreham)

- Remote write dashboard: add mean latency (@bboreham)

- Update node_exporter dependency to v1.3.1. (@rfratto)

- Cherry-pick Prometheus PR #10102 into our Prometheus dependency (@rfratto).

### Bugfixes

- Fix usage of POSTGRES_EXPORTER_DATA_SOURCE_NAME when using postgres_exporter
  integration (@f11r)

- Change ordering of the entrypoint for windows service so that it accepts
  commands immediately (@mattdurham)

- Only stop WAL cleaner when it has been started (@56quarters)

- Fix issue with unquoted install path on Windows, that could allow escalation
  or running an arbitrary executable (@mattdurham)

- Fix cAdvisor so it collects all defined metrics instead of the last
  (@pkoenig10)

- Fix panic when using 'stdout' in automatic logging (@mapno)

- Grafana Agent Operator: The /-/ready and /-/healthy endpoints will
  no longer always return 404 (@rfratto).

### Other changes

- Remove log-level flag from systemd unit file (@jpkrohling)

v0.21.2 (2021-12-08)
--------------------

### Security fixes

- This release contains a fix for
  [CVE-2021-41090](https://github.com/grafana/agent/security/advisories/GHSA-9c4x-5hgq-q3wh).

### Other changes

- This release disables the existing `/-/config` and
  `/agent/api/v1/configs/{name}` endpoints by default. Pass the
  `--config.enable-read-api` flag at the command line to opt in to these
  endpoints.

v0.21.1 (2021-11-18)
--------------------

### Bugfixes

- Fix panic when using postgres_exporter integration (@saputradharma)

- Fix panic when dnsamsq_exporter integration tried to log a warning (@rfratto)

- Statsd Integration: Adding logger instance to the statsd mapper
  instantiation. (@gaantunes)

- Statsd Integration: Fix issue where mapped metrics weren't exposed to the
  integration. (@mattdurham)

- Operator: fix bug where version was a required field (@rfratto)

- Metrics: Only run WAL cleaner when metrics are being used and a WAL is
  configured. (@rfratto)

v0.21.0 (2021-11-17)
--------------------

### Enhancements

- Update Cortex dependency to v1.10.0-92-g85c378182. (@rlankfo)

- Update Loki dependency to v2.1.0-656-g0ae0d4da1. (@rlankfo)

- Update Prometheus dependency to v2.31.0 (@rlankfo)

- Add Agent Operator Helm quickstart guide (@hjet)

- Reorg Agent Operator quickstart guides (@hjet)

### Bugfixes

- Packaging: Use correct user/group env variables in RPM %post script (@simonc6372)

- Validate logs config when using logs_instance with automatic logging processor (@mapno)

- Operator: Fix MetricsInstance Service port (@hjet)

- Operator: Create govern service per Grafana Agent (@shturman)

- Operator: Fix relabel_config directive for PodLogs resource (@hjet)

- Traces: Fix `success_logic` code in service graphs processor (@mapno)

### Other changes

- Self-scraped integrations will now use an SUO-specific value for the `instance` label. (@rfratto)

- Traces: Changed service graphs store implementation to improve CPU performance (@mapno)

v0.20.1 (2021-12-08)
--------------------

> _NOTE_: The fixes in this patch are only present in v0.20.1 and >=v0.21.2.

### Security fixes

- This release contains a fix for
  [CVE-2021-41090](https://github.com/grafana/agent/security/advisories/GHSA-9c4x-5hgq-q3wh).

### Other changes

- This release disables the existing `/-/config` and
  `/agent/api/v1/configs/{name}` endpoitns by default. Pass the
  `--config.enable-read-api` flag at the command line to opt in to these
  endpoints.

v0.20.0 (2021-10-28)
--------------------

> **BREAKING CHANGES**: This release has breaking changes. Please read entries
> carefully and consult the [upgrade guide][] for specific instructions.

### Breaking Changes

- push_config is no longer supported in trace's config (@mapno)

### Features

- Operator: The Grafana Agent Operator can now generate a Kubelet service to
  allow a ServiceMonitor to collect Kubelet and cAdvisor metrics. This requires
  passing a `--kubelet-service` flag to the Operator in `namespace/name` format
  (like `kube-system/kubelet`). (@rfratto)

- Service graphs processor (@mapno)

### Enhancements

- Updated mysqld_exporter to v0.13.0 (@gaantunes)

- Updated postgres_exporter to v0.10.0 (@gaantunes)

- Updated redis_exporter to v1.27.1 (@gaantunes)

- Updated memcached_exporter to v0.9.0 (@gaantunes)

- Updated statsd_exporter to v0.22.2 (@gaantunes)

- Updated elasticsearch_exporter to v1.2.1 (@gaantunes)

- Add remote write to silent Windows Installer  (@mattdurham)

- Updated mongodb_exporter to v0.20.7 (@rfratto)

- Updated OTel to v0.36 (@mapno)

- Updated statsd_exporter to v0.22.2 (@mattdurham)

- Update windows_exporter to v0.16.0 (@rfratto, @mattdurham)

- Add send latency to agent dashboard (@bboreham)

### Bugfixes

- Do not immediately cancel context when creating a new trace processor. This
  was preventing scrape_configs in traces from functioning. (@lheinlen)

- Sanitize autologged Loki labels by replacing invalid characters with
  underscores (@mapno)

- Traces: remove extra line feed/spaces/tabs when reading password_file content
  (@nicoche)

- Updated envsubst to v2.0.0-20210730161058-179042472c46. This version has a
  fix needed for escaping values outside of variable substitutions. (@rlankfo)

- Grafana Agent Operator should no longer delete resources matching the names
  of the resources it manages. (@rfratto)

- Grafana Agent Operator will now appropriately assign an
  `app.kubernetes.io/managed-by=grafana-agent-operator` to all created
  resources. (@rfratto)

### Other changes

- Configuration API now returns 404 instead of 400 when attempting to get or
  delete a config which does not exist. (@kgeckhart)

- The windows_exporter now disables the textfile collector by default.
  (@rfratto)

v0.19.0 (2021-09-29)
--------------------

> **BREAKING CHANGES**: This release has breaking changes. Please read entries
> carefully and consult the [upgrade guide][] for specific instructions.

### Breaking Changes

- Reduced verbosity of tracing autologging by not logging `STATUS_CODE_UNSET`
  status codes. (@mapno)

- Operator: rename `Prometheus*` CRDs to `Metrics*` and `Prometheus*` fields to
  `Metrics*`. (@rfratto)

- Operator: CRDs are no longer referenced using a hyphen in the name to be
  consistent with how Kubernetes refers to resources. (@rfratto)

- `prom_instance` in the spanmetrics config is now named `metrics_instance`.
  (@rfratto)

### Deprecations

- The `loki` key at the root of the config file has been deprecated in favor of
  `logs`. `loki`-named fields in `automatic_logging` have been renamed
  accordinly: `loki_name` is now `logs_instance_name`, `loki_tag` is now
  `logs_instance_tag`, and `backend: loki` is now `backend: logs_instance`.
  (@rfratto)

- The `prometheus` key at the root of the config file has been deprecated in
  favor of `metrics`. Flag names starting with `prometheus.` have also been
  deprecated in favor of the same flags with the `metrics.` prefix. Metrics
  prefixed with `agent_prometheus_` are now prefixed with `agent_metrics_`.
  (@rfratto)

- The `tempo` key at the root of the config file has been deprecated in favor
  of `traces`. (@mattdurham)

### Features

- Added [GitHub exporter](https://github.com/infinityworks/github-exporter)
  integration. (@rgeyer)

- Add TLS config options for tempo `remote_write`s. (@mapno)

- Support autologging span attributes as log labels (@mapno)

- Put Tests requiring Network Access behind a -online flag (@flokli)

- Add logging support to the Grafana Agent Operator. (@rfratto)

- Add `operator-detach` command to agentctl to allow zero-downtime upgrades
  when removing an Operator CRD. (@rfratto)

- The Grafana Agent Operator will now default to deploying the matching release
  version of the Grafana Agent instead of v0.14.0. (@rfratto)

### Enhancements

- Update OTel dependency to v0.30.0 (@mapno)

- Allow reloading configuration using `SIGHUP` signal. (@tharun208)

- Add HOSTNAME environment variable to service file to allow for expanding the
  $HOSTNAME variable in agent config.  (@dfrankel33)

- Update jsonnet-libs to 1.21 for Kubernetes 1.21+ compatability. (@MurzNN)

- Make method used to add k/v to spans in prom_sd processor configurable.
  (@mapno)

### Bugfixes

- Regex capture groups like `${1}` will now be kept intact when using
  `-config.expand-env`. (@rfratto)

- The directory of the logs positions file will now properly be created on
  startup for all instances. (@rfratto)

- The Linux system packages will now configure the grafana-agent user to be a
  member of the adm and systemd-journal groups. This will allow logs to read
  from journald and /var/log by default. (@rfratto)

- Fix collecting filesystem metrics on Mac OS (darwin) in the `node_exporter`
  integration default config. (@eamonryan)

- Remove v0.0.0 flags during build with no explicit release tag (@mattdurham)

- Fix issue with global scrape_interval changes not reloading integrations
  (@kgeckhart)

- Grafana Agent Operator will now detect changes to referenced ConfigMaps and
  Secrets and reload the Agent properly. (@rfratto)

- Grafana Agent Operator's object label selectors will now use Kubernetes
  defaults when undefined (i.e., default to nothing). (@rfratto)

- Fix yaml marshalling tag for cert_file in kafka exporter agent config.
  (@rgeyer)

- Fix warn-level logging of dropped targets. (@james-callahan)

- Standardize scrape_interval to 1m in examples. (@mattdurham)

v0.18.4 (2021-09-14)
--------------------

### Enhancements

- Add `agent_prometheus_configs_changed_total` metric to track instance config
  events. (@rfratto)

### Bugfixes

- Fix info logging on windows. (@mattdurham)

- Scraping service: Ensure that a reshard is scheduled every reshard
  interval. (@rfratto)

v0.18.3 (2021-09-08)
--------------------

### Bugfixes

- Register missing metric for configstore consul request duration. (@rfratto)

- Logs should contain a caller field with file and line numbers again
  (@kgeckhart)

- In scraping service mode, the polling configuration refresh should honor
  timeout. (@mattdurham)

- In scraping service mode, the lifecycle reshard should happen using a
  goroutine. (@mattdurham)

- In scraping service mode, scraping service can deadlock when reloading during
  join. (@mattdurham)

- Scraping service: prevent more than one refresh from being queued at a time.
  (@rfratto)

v0.18.2 (2021-08-12)
--------------------

### Bugfixes

- Honor the prefix and remove prefix from consul list results (@mattdurham)

v0.18.1 (2021-08-09)
--------------------

### Bugfixes

- Reduce number of consul calls when ran in scrape service mode (@mattdurham)

v0.18.0 (2021-07-29)
--------------------

### Features

- Added [GitHub exporter](https://github.com/infinityworks/github-exporter)
  integration. (@rgeyer)

- Add support for OTLP HTTP trace exporting. (@mapno)

### Enhancements

- Switch to drone for releases. (@mattdurham)

- Update postgres_exporter to a [branch of](https://github.com/grafana/postgres_exporter/tree/exporter-package-v0.10.0) v0.10.0

### Bugfixes

- Enabled flag for integrations is not being honored. (@mattdurham)

v0.17.0 (2021-07-15)
--------------------

### Features

- Added [Kafka Lag exporter](https://github.com/davidmparrott/kafka_exporter)
  integration. (@gaantunes)

### Bugfixes

- Fix race condition that may occur and result in a panic when initializing
  scraping service cluster. (@rfratto)

v0.16.1 (2021-06-22)
--------------------

### Bugfixes

- Fix issue where replaying a WAL caused incorrect metrics to be sent over
  remote write. (@rfratto)

v0.16.0 (2021-06-17)
--------------------

### Features

- (beta) A Grafana Agent Operator is now available. (@rfratto)

### Enhancements

- Error messages when installing the Grafana Agent for Grafana Cloud will now
  be shown. (@rfratto)

### Bugfixes

- Fix a leak in the shared string interner introduced in v0.14.0. This fix was
  made to a [dependency](https://github.com/grafana/prometheus/pull/21).
  (@rfratto)

- Fix issue where a target will fail to be scraped for the process lifetime if
  that target had gone down for long enough that its series were removed from
  the in-memory cache (2 GC cycles). (@rfratto)

v0.15.0 (2021-06-03)
--------------------

> **BREAKING CHANGES**: This release has breaking changes. Please read entries
> carefully and consult the [upgrade guide][] for specific instructions.

### Breaking Changes

- The configuration of Tempo Autologging has changed. (@mapno)

### Features

- Add support for exemplars. (@mapno)

### Enhancements

- Add the option to log to stdout instead of a Loki instance. (@joe-elliott)

- Update Cortex dependency to v1.8.0.

- Running the Agent as a DaemonSet with host_filter and role: pod should no
  longer cause unnecessary load against the Kubernetes SD API. (@rfratto)

- Update Prometheus to v2.27.0. (@mapno)

- Update Loki dependency to d88f3996eaa2. This is a non-release build, and was
  needed to support exemplars. (@mapno)

- Update Cortex dependency to d382e1d80eaf. This is a non-release build, and
  was needed to support exemplars. (@mapno)

### Bugfixes

- Host filter relabeling rules should now work. (@rfratto)

- Fixed issue where span metrics where being reported with wrong time unit.
  (@mapno)

### Other changes

- Intentionally order tracing processors. (@joe-elliott)

v0.14.0 (2021-05-24)
--------------------

> **BREAKING CHANGES**: This release has breaking changes. Please read entries
> carefully and consult the [upgrade guide][] for specific instructions.
>
> **STABILITY NOTICE**: As of this release, functionality that is not
> recommended for production use and is expected to change will be tagged
> interchangably as "experimental" or "beta."

### Security fixes

- The Scraping service API will now reject configs that read credentials from
  disk by default. This prevents malicious users from reading arbitrary files
  and sending their contents over the network. The old behavior can be
  re-enabled by setting `dangerous_allow_reading_files: true` in the scraping
  service config. (@rfratto)

### Breaking changes

- Configuration for SigV4 has changed. (@rfratto)

### Deprecations

- `push_config` is now supplanted by `remote_block` and `batch`. `push_config`
  will be removed in a future version (@mapno)

### Features

- (beta) New integration: windows_exporter (@mattdurham)

- (beta) Grafana Agent Windows Installer is now included as a release artifact.
  (@mattdurham)

- Official M1 Mac release builds will now be generated! Look for
  `agent-darwin-arm64` and `agentctl-darwin-arm64` in the release assets.
  (@rfratto)

- Add support for running as a Windows service (@mattdurham)

- (beta) Add /-/reload support. It is not recommended to invoke `/-/reload`
  against the main HTTP server. Instead, two new command-line flags have been
  added: `--reload-addr` and `--reload-port`. These will launch a
  `/-/reload`-only HTTP server that can be used to safely reload the Agent's
  state.  (@rfratto)

- Add a /-/config endpoint. This endpoint will return the current configuration
  file with defaults applied that the Agent has loaded from disk. (@rfratto)

- (beta) Support generating metrics and exposing them via a Prometheus exporter
  from span data. (@yeya24)

- Tail-based sampling for tracing pipelines (@mapno)

- Added Automatic Logging feature for Tempo (@joe-elliott)

- Disallow reading files from within scraping service configs by default.
  (@rfratto)

- Add remote write for span metrics (@mapno)

### Enhancements

- Support compression for trace export. (@mdisibio)

- Add global remote_write configuration that is shared between all instances
  and integrations. (@mattdurham)

- Go 1.16 is now used for all builds of the Agent. (@rfratto)

- Update Prometheus dependency to v2.26.0. (@rfratto)

- Upgrade `go.opentelemetry.io/collector` to v0.21.0 (@mapno)

- Add kafka trace receiver (@mapno)

- Support mirroring a trace pipeline to multiple backends (@mapno)

- Add `headers` field in `remote_write` config for Tempo. `headers` specifies
  HTTP headers to forward to the remote endpoint. (@alexbiehl)

- Add silent uninstall to Windows Uninstaller. (@mattdurham)

### Bugfixes

- Native Darwin arm64 builds will no longer crash when writing metrics to the
  WAL. (@rfratto)

- Remote write endpoints that never function across the lifetime of the Agent
  will no longer prevent the WAL from being truncated. (@rfratto)

- Bring back FreeBSD support. (@rfratto)

- agentctl will no longer leak WAL resources when retrieving WAL stats.
  (@rfratto)

- Ensure defaults are applied to undefined sections in config file. This fixes
  a problem where integrations didn't work if `prometheus:` wasn't configured.
  (@rfratto)

- Fixed issue where automatic logging double logged "svc". (@joe-elliott)

### Other changes

- The Grafana Cloud Agent has been renamed to the Grafana Agent. (@rfratto)

- Instance configs uploaded to the Config Store API will no longer be stored
  along with the global Prometheus defaults. This is done to allow globals to
  be updated and re-apply the new global defaults to the configs from the
  Config Store. (@rfratto)

- The User-Agent header sent for logs will now be `GrafanaAgent/<version>`
  (@rfratto)

- Add `tempo_spanmetrics` namespace in spanmetrics (@mapno)

v0.13.1 (2021-04-09)
--------------------

### Bugfixes

- Validate that incoming scraped metrics do not have an empty label set or a
  label set with duplicate labels, mirroring the behavior of Prometheus.
  (@rfratto)

v0.13.0 (2021-02-25)
--------------------

> The primary branch name has changed from `master` to `main`. You may have to
> update your local checkouts of the repository to point at the new branch name.

### Features

- postgres_exporter: Support query_path and disable_default_metrics. (@rfratto)

### Enhancements

- Support other architectures in installation script. (@rfratto)

- Allow specifying custom wal_truncate_frequency per integration. (@rfratto)

- The SigV4 region can now be inferred using the shared config (at
  `$HOME/.aws/config`) or environment variables (via `AWS_CONFIG`). (@rfratto)

- Update Prometheus dependency to v2.25.0. (@rfratto)

### Bugfixes

- Not providing an `-addr` flag for `agentctl config-sync` will no longer
  report an error and will instead use the pre-existing default value.
  (@rfratto)

- Fixed a bug from v0.12.0 where the Loki installation script failed because
  positions_directory was not set. (@rfratto)

- Reduce the likelihood of dataloss during a remote_write-side outage by
  increasing the default wal_truncation_frequency to 60m and preventing the WAL
  from being truncated if the last truncation timestamp hasn't changed. This
  change increases the size of the WAL on average, and users may configure a
  lower wal_truncation_frequency to deliberately choose a smaller WAL over
  write guarantees. (@rfratto)

- Add the ability to read and serve HTTPS integration metrics when given a set
  certificates (@mattdurham)

v0.12.0 (2021-02-05)
--------------------

> **BREAKING CHANGES**: This release has breaking changes. Please read entries
> carefully and consult the [upgrade guide][] for specific instructions.

### Breaking Changes

- The configuration format for the `loki` block has changed. (@rfratto)

- The configuration format for the `tempo` block has changed. (@rfratto)

### Features

- Support for multiple Loki Promtail instances has been added. (@rfratto)

- Support for multiple Tempo instances has been added. (@rfratto)

- Added [ElasticSearch exporter](https://github.com/justwatchcom/elasticsearch_exporter)
  integration. (@colega)

### Enhancements

- `.deb` and `.rpm` packages are now generated for all supported architectures.
  The architecture of the AMD64 package in the filename has been renamed to
  `amd64` to stay synchronized with the architecture name presented from other
  release assets. (@rfratto)

- The `/agent/api/v1/targets` API will now include discovered labels on the
  target pre-relabeling in a `discovered_labels` field. (@rfratto)

- Update Loki to 59a34f9867ce. This is a non-release build, and was needed to
  support multiple Loki instances. (@rfratto)

- Scraping service: Unhealthy Agents in the ring will no longer cause job
  distribution to fail. (@rfratto)

- Scraping service: Cortex ring metrics (prefixed with cortex_ring_) will now
  be registered for tracking the state of the hash ring. (@rfratto)

- Scraping service: instance config ownership is now determined by the hash of
  the instance config name instead of the entire config. This means that
  updating a config is guaranteed to always hash to the same Agent, reducing
  the number of metrics gaps. (@rfratto)

- Only keep a handful of K8s API server metrics by default to reduce default
  active series usage. (@hjet)

- Go 1.15.8 is now used for all distributions of the Agent. (@rfratto)

### Bugfixes

- `agentctl config-check` will now work correctly when the supplied config file
  contains integrations. (@hoenn)

v0.11.0 (2021-01-20)
--------------------

### Features

- ARMv6 builds of `agent` and `agentctl` will now be included in releases to
  expand Agent support to cover all models of Raspberry Pis. ARMv6 docker
  builds are also now available. (@rfratto)

- Added `config-check` subcommand for `agentctl` that can be used to validate
  Agent configuration files before attempting to load them in the `agent`
  itself. (@56quarters)

### Enhancements

- A sigv4 install script for Prometheus has been added. (@rfratto)

- NAMESPACE may be passed as an environment variable to the Kubernetes install
  scripts to specify an installation namespace. (@rfratto)

### Bugfixes

- The K8s API server scrape job will use the API server Service name when
  resolving IP addresses for Prometheus service discovery using the "Endpoints"
  role. (@hjet)

- The K8s manifests will no longer include the `default/kubernetes` job twice
  in both the DaemonSet and the Deployment. (@rfratto)

v0.10.0 (2021-01-13)
--------------------

### Features

- Prometheus `remote_write` now supports SigV4 authentication using the
  [AWS default credentials chain](https://docs.aws.amazon.com/sdk-for-java/v1/developer-guide/credentials.html).
  This enables the Agent to send metrics to Amazon Managed Prometheus without
  needing the [SigV4 Proxy](https://github.com/awslabs/aws-sigv4-proxy).
  (@rfratto)

### Enhancements

- Update `redis_exporter` to v1.15.0. (@rfratto)

- `memcached_exporter` has been updated to v0.8.0. (@rfratto)

- `process-exporter` has been updated to v0.7.5. (@rfratto)

- `wal_cleanup_age` and `wal_cleanup_period` have been added to the top-level
  Prometheus configuration section. These settings control how Write Ahead Logs
  (WALs) that are not associated with any instances are cleaned up. By default,
  WALs not associated with an instance that have not been written in the last
  12 hours are eligible to be cleaned up. This cleanup can be disabled by
  setting `wal_cleanup_period` to `0`. (@56quarters)

- Configuring logs to read from the systemd journal should now work on journals
  that use +ZSTD compression. (@rfratto)

### Bugfixes

- Integrations will now function if the HTTP listen address was set to a value
  other than the default. (@mattdurham)

- The default Loki installation will now be able to write its positions file.
  This was prevented by accidentally writing to a readonly volume mount.
  (@rfratto)

v0.9.1 (2021-01-04)
-------------------

### Enhancements

- agentctl will now be installed by the rpm and deb packages as
  `grafana-agentctl`. (@rfratto)

v0.9.0 (2020-12-10)
-------------------

### Features

- Add support to configure TLS config for the Tempo exporter to use
  insecure_skip_verify to disable TLS chain verification. (@bombsimon)

- Add `sample-stats` to `agentctl` to search the WAL and return a summary of
  samples of series matching the given label selector. (@simonswine)

- New integration:
  [postgres_exporter](https://github.com/wrouesnel/postgres_exporter)
  (@rfratto)

- New integration:
  [statsd_exporter](https://github.com/prometheus/statsd_exporter) (@rfratto)

- New integration:
  [consul_exporter](https://github.com/prometheus/consul_exporter) (@rfratto)

- Add optional environment variable substitution of configuration file.
  (@dcseifert)

### Enhancements

- `min_wal_time` and `max_wal_time` have been added to the instance config
  settings, guaranteeing that data in the WAL will exist for at least
  `min_wal_time` and will not exist for longer than `max_wal_time`. This change
  will increase the size of the WAL slightly but will prevent certain scenarios
  where data is deleted before it is sent. To revert back to the old behavior,
  set `min_wal_time` to `0s`. (@rfratto)

- Update `redis_exporter` to v1.13.1. (@rfratto)

- Bump OpenTelemetry-collector dependency to v0.16.0. (@bombsimon)

### Bugfixes

- Fix issue where the Tempo example manifest could not be applied because the
  port names were too long. (@rfratto)

- Fix issue where the Agent Kubernetes manifests may not load properly on AKS.
  (#279) (@rfratto)

### Other changes

- The User-Agent header sent for logs will now be `GrafanaCloudAgent/<version>`
  (@rfratto)

v0.8.0 (2020-11-06)
-------------------

### Features

- New integration: [dnsamsq_exporter](https://github.com/google/dnsamsq_exporter)
  (@rfratto).

- New integration: [memcached_exporter](https://github.com/prometheus/memcached_exporter)
  (@rfratto).

### Enhancements

- Add `<integration name>_build_info` metric to all integrations. The build
  info displayed will match the build information of the Agent and _not_ the
  embedded exporter. This metric is used by community dashboards, so adding it
  to the Agent increases compatibility with existing dashboards that depend on
  it existing. (@rfratto)

- Bump OpenTelemetry-collector dependency to 0.14.0 (@joe-elliott)

### Bugfixes

- Error messages when retrieving configs from the KV store will now be logged,
  rather than just logging a generic message saying that retrieving the config
  has failed. (@rfratto)

v0.7.2 (2020-10-29)
-------------------

### Enhancements

- Bump Prometheus dependency to 2.21. (@rfratto)

- Bump OpenTelemetry-collector dependency to 0.13.0 (@rfratto)

- Bump Promtail dependency to 2.0. (@rfratto)

- Enhance host_filtering mode to support targets from Docker Swarm and Consul.
  Also, add a `host_filter_relabel_configs` to that will apply relabeling rules
  for determining if a target should be dropped. Add a documentation section
  explaining all of this in detail. (@rfratto)

### Bugfixes

- Fix deb package prerm script so that it stops the agent on package removal.
  (@jdbaldry)

- Fix issue where the `push_config` for Tempo field was expected to be
  `remote_write`. `push_config` now works as expected. (@rfratto)

v0.7.1 (2020-10-23)
-------------------

### Bugfixes

- Fix issue where ARM binaries were not published with the GitHub release.

v0.7.0 (2020-10-23)
-------------------

### Features

- Added Tracing Support. (@joe-elliott)

- Add RPM and deb packaging. (@jdbaldry, @simon6372)

- arm64 and arm/v7 Docker containers and release builds are now available for
  `agent` and `agentctl`. (@rfratto)

- Add `wal-stats` and `target-stats` tooling to `agentctl` to discover WAL and
  cardinality issues. (@rfratto)

- [mysqld_exporter](https://github.com/prometheus/mysqld_exporter) is now
  embedded and available as an integration. (@rfratto)

- [redis_exporter](https://github.com/oliver006/redis_exporter) is now embedded
  and available as an integration. (@dafydd-t)

### Enhancements

- Resharding the cluster when using the scraping service mode now supports
  timeouts through `reshard_timeout`. The default value is `30s.` This timeout
  applies to cluster-wide reshards (performed when joining and leaving the
  cluster) and local reshards (done on the `reshard_interval`). (@rfratto)

### Bugfixes

- Fix issue where integrations crashed with instance_mode was set to `distinct`
  (@rfratto)

- Fix issue where the `agent` integration did not work on Windows (@rfratto).

- Support URL-encoded paths in the scraping service API. (@rfratto)

- The instance label written from replace_instance_label can now be overwritten
  with relabel_configs. This bugfix slightly modifies the behavior of what data
  is stored. The final instance label will now be stored in the WAL rather than
  computed by remote_write. This change should not negatively affect existing
  users. (@rfratto)

v0.6.1 (2020-04-11)
-------------------

### Bugfixes

- Fix issue where build information was empty when running the Agent with
  --version. (@rfratto)

- Fix issue where updating a config in the scraping service may fail to pick up
  new targets. (@rfratto)

- Fix deadlock that slowly prevents the Agent from scraping targets at a high
  scrape volume. (@rfratto)

v0.6.0 (2020-09-04)
-------------------

### Breaking Changes

- The Configs API will now disallow two instance configs having multiple
  `scrape_configs` with the same `job_name`. This was needed for the instance
  sharing mode, where combined instances may have duplicate `job_names` across
  their `scrape_configs`. This brings the scraping service more in line with
  Prometheus, where `job_names` must globally be unique. This change also
  disallows concurrent requests to the put/apply config API endpoint to prevent
  a race condition of two conflicting configs being applied at the same time.
  (@rfratto)

### Deprecations

- `use_hostname_label` is now supplanted by `replace_instance_label`.
  `use_hostname_label` will be removed in a future version. (@rfratto)

### Features

- The Grafana Agent can now collect logs and send to Loki. This is done by
  embedding Promtail, the official Loki log collection client. (@rfratto)

- Integrations can now be enabled without scraping. Set scrape_integrations to
  `false` at the `integrations` key or within the specific integration you
  don't want to scrape. This is useful when another Agent or Prometheus server
  will scrape the integration. (@rfratto)

- [process-exporter](https://github.com/ncabatoff/process-exporter) is now
  embedded as `process_exporter`. The hypen has been changed to an underscore
  in the config file to retain consistency with `node_exporter`. (@rfratto)

### Enhancements

- A new config option, `replace_instance_label`, is now available for use with
  integrations. When this is true, the instance label for all metrics coming
  from an integration will be replaced with the machine's hostname rather than
  127.0.0.1. (@rfratto)

- The embedded Prometheus version has been updated to 2.20.1. (@rfratto,
  @gotjosh)

- The User-Agent header written by the Agent when remote_writing will now be
  `GrafanaCloudAgent/<Version>` instead of `Prometheus/<Prometheus Version>`.
  (@rfratto)

- The subsystems of the Agent (`prometheus`, `loki`) are now made optional.
  Enabling integrations also implicitly enables the associated subsystem. For
  example, enabling the `agent` or `node_exporter` integration will force the
  `prometheus` subsystem to be enabled.  (@rfratto)

### Bugfixes

- The documentation for Tanka configs is now correct. (@amckinley)

- Minor corrections and spelling issues have been fixed in the Overview
  documentation. (@amckinley)

- The new default of `shared` instances mode broke the metric value for
  `agent_prometheus_active_configs`, which was tracking the number of combined
  configs (i.e., number of launched instances). This metric has been fixed and
  a new metric, `agent_prometheus_active_instances`, has been added to track
  the numbger of launched instances. If instance sharing is not enabled, both
  metrics will share the same value. (@rfratto)

- `remote_write` names in a group will no longer be copied from the
  remote_write names of the first instance in the group. Rather, all
  remote_write names will be generated based on the first 6 characters of the
  group hash and the first six characters of the remote_write hash. (@rfratto)

- Fix a panic that may occur during shutdown if the WAL is closed in the middle
  of the WAL being truncated. (@rfratto)

v0.5.0 (2020-08-12)
-------------------

### Features

- A [scrape targets API](https://github.com/grafana/agent/blob/main/docs/api.md#list-current-scrape-targets)
  has been added to show every target the Agent is currently scraping, when it
  was last scraped, how long it took to scrape, and errors from the last
  scrape, if any. (@rfratto)

- "Shared Instance Mode" is the new default mode for spawning Prometheus
  instances, and will improve CPU and memory usage for users of integrations
  and the scraping service. (@rfratto)

### Enhancements

- Memory stability and utilization of the WAL has been improved, and the
  reported number of active series in the WAL will stop double-counting
  recently churned series. (@rfratto)

- Changing scrape_configs and remote_write configs for an instance will now be
  dynamically applied without restarting the instance. This will result in less
  missing metrics for users of the scraping service that change a config.
  (@rfratto)

- The Tanka configuration now uses k8s-alpha. (@duologic)

### Bugfixes

- The Tanka configuration will now also deploy a single-replica deployment
  specifically for scraping the Kubernetes API. This deployment acts together
  with the Daemonset to scrape the full cluster and the control plane.
  (@gotjosh)

- The node_exporter filesystem collector will now work on Linux systems without
  needing to manually set the blocklist and allowlist of filesystems.
  (@rfratto)

v0.4.0 (2020-06-18)
-------------------

### Features

- Support for integrations has been added. Integrations can be any embedded
  tool, but are currently used for embedding exporters and generating scrape
  configs. (@rfratto)

- node_exporter has been added as an integration. This is the full version of
  node_exporter with the same configuration options. (@rfratto)

- An Agent integration that makes the Agent automatically scrape itself has
  been added. (@rfratto)

### Enhancements

- The WAL can now be truncated if running the Agent without any remote_write
  endpoints. (@rfratto)

### Bugfixes

- Prevent the Agent from crashing when a global Prometheus config stanza is not
  provided. (@robx)

- Enable agent host_filter in the Tanka configs, which was disabled by default
  by mistake. (@rfratto)

v0.3.2 (2020-05-29)
-------------------

### Features

- Tanka configs that deploy the scraping service mode are now available
  (@rfratto)

- A k3d example has been added as a counterpart to the docker-compose example.
  (@rfratto)

### Enhancements

- Labels provided by the default deployment of the Agent (Kubernetes and Tanka)
  have been changed to align with the latest changes to grafana/jsonnet-libs.
  The old `instance` label is now called `pod`, and the new `instance` label is
  unique. A `container` label has also been added. The Agent mixin has been
  subsequently updated to also incorporate these label changes. (@rfratto)

- The `remote_write` and `scrape_config` sections now share the same
  validations as Prometheus (@rfratto)

- Setting `wal_truncation_frequency` to less than the scrape interval is now
  disallowed (@rfratto)

### Bugfixes

- A deadlock in scraping service mode when updating a config that shards to the
  same node has been fixed (@rfratto)

- `remote_write` config stanzas will no longer ignore `password_file`
  (@rfratto)

- `scrape_config` client secrets (e.g., basic auth, bearer token,
  `password_file`) will now be properly retained in scraping service mode
  (@rfratto)

- Labels for CPU, RX, and TX graphs in the Agent Operational dashboard now
  correctly show the pod name of the Agent instead of the exporter name.
  (@rfratto)

v0.3.1 (2020-05-20)
-------------------

### Features

- The Agent has upgraded its vendored Prometheus to v2.18.1 (@gotjosh,
  @rfratto)

### Bugfixes

- A typo in the Tanka configs and Kubernetes manifests that prevents the Agent
  launching with v0.3.0 has been fixed (@captncraig)

- Fixed a bug where Tanka mixins could not be used due to an issue with the
  folder placement enhancement (@rfratto)

### Enhancements

- `agentctl` and the config API will now validate that the YAML they receive
  are valid instance configs. (@rfratto)

v0.3.0 (2020-05-13)
-------------------

### Features

- A third operational mode called "scraping service mode" has been added. A KV
  store is used to store instance configs which are distributed amongst a
  clustered set of Agent processes, dividing the total scrape load across each
  agent. An API is exposed on the Agents to list, create, update, and delete
  instance configurations from the KV store. (@rfratto)

- An "agentctl" binary has been released to interact with the new instance
  config management API created by the "scraping service mode." (@rfratto,
  @hoenn)

- The Agent now includes readiness and healthiness endpoints. (@rfratto)

### Enhancements

- The YAML files are now parsed strictly and an invalid YAML will generate an
  error at runtime. (@hoenn)

- The default build mode for the Docker containers is now release, not debug.
  (@rfratto)

- The Grafana Agent Tanka Mixins now are placed in an "Agent" folder within
  Grafana. (@cyriltovena)

v0.2.0 (2020-04-09)
-------------------

### Features

- The Prometheus remote write protocol will now send scraped metadata (metric
  name, help, type and unit). This results in almost negligent bytes sent
  increase as metadata is only sent every minute. It is on by default.
  (@gotjosh)

  These metrics are available to monitor metadata being sent:
  - `prometheus_remote_storage_succeeded_metadata_total`
  - `prometheus_remote_storage_failed_metadata_total`
  - `prometheus_remote_storage_retried_metadata_total`
  - `prometheus_remote_storage_sent_batch_duration_seconds` and
    `prometheus_remote_storage_sent_bytes_total` have a new label “type” with
    the values of `metadata` or `samples`.

### Enhancements

- The Agent has upgraded its vendored Prometheus to v2.17.1 (@rfratto)

### Bugfixes

- Invalid configs passed to the agent will now stop the process after they are
  logged as invalid; previously the Agent process would continue. (@rfratto)

- Enabling host_filter will now allow metrics from node role Kubernetes service
  discovery to be scraped properly (e.g., cAdvisor, Kubelet). (@rfratto)

v0.1.1 (2020-03-16)
-------------------

### Other changes

- Nits in documentation (@sh0rez)

- Fix various dashboard mixin problems from v0.1.0 (@rfratto)

- Pass through release tag to `docker build` (@rfratto)

v0.1.0 (2020-03-16)
-------------------

> First release!

### Features

- Support for scraping Prometheus metrics and sharding the agent through the
  presence of a `host_filter` flag within the Agent configuration file.

[upgrade guide]: https://grafana.com/docs/agent/latest/upgrade-guide/
[contributors guide]: ./docs/developer/contributing.md#updating-the-changelog<|MERGE_RESOLUTION|>--- conflicted
+++ resolved
@@ -28,11 +28,8 @@
   components and modifies the names and attributes of the spans. (@ptodev)
   - `discovery.uyuni` discovers scrape targets from a Uyuni Server. (@sparta0x117)
   - `discovery.eureka` discovers targets from a Eureka Service Registry. (@spartan0x117)
-<<<<<<< HEAD
+  - `discovery.openstack` - service discovery for OpenStack. (@marctc)
   - `loki.write` now exposes basic WAL support. (@thepalbi)
-=======
-  - `discovery.openstack` - service discovery for OpenStack. (@marctc)
->>>>>>> c6f9be51
 
 ### Bugfixes
 
