# Changelog

> _Contributors should read our [contributors guide][] for instructions on how
> to update the changelog._

This document contains a historical list of changes between releases. Only
changes that impact end-user behavior are listed; changes to documentation or
internal API changes are not present.

Main (unreleased)
-----------------
### Breaking changes

- Node Exporter configuration options changed to align with new upstream version (@Thor77):
  - `diskstats_ignored_devices` is now `diskstats_device_exclude` in agent configuration.
  - `ignored_devices` is now `device_exclude` in flow configuration.

### Features

- Integrations: Introduce the `oracledb` integration. (@schmikei)

- New metric for prometheus.scrape - `agent_prometheus_scrape_targets_gauge`. (@ptodev)

- New metric for prometheus.scrape and prometheus.relabel - `agent_prometheus_forwarded_samples_total`. (@ptodev)

### Enhancements

- Update Prometheus Node Exporter integration to v1.5.0. (@Thor77)

v0.31.0 (2023-01-31)
--------------------

> **BREAKING CHANGES**: This release has breaking changes. Please read entries
> carefully and consult the [upgrade guide][] for specific instructions.

### Breaking changes

- Release binaries (including inside Docker containers) have been renamed to be
  prefixed with `grafana-` (@rfratto):

  - `agent` is now `grafana-agent`.
  - `agentctl` is now `grafana-agentctl`.
  - `agent-operator` is now `grafana-agent-operator`.

### Deprecations

- A symbolic link in Docker containers from the old binary name to the new
  binary name has been added. These symbolic links will be removed in v0.33. (@rfratto)

### Features

- New Grafana Agent Flow components:

  - `loki.source.cloudflare` reads logs from Cloudflare's Logpull API and
    forwards them to other `loki` components. (@tpaschalis)
  - `loki.source.gcplog` reads logs from GCP cloud resources using Pub/Sub
    subscriptions and forwards them to other `loki` components. (@tpaschalis)
  - `loki.source.gelf` listens for Graylog logs. (@mattdurham)
  - `loki.source.heroku` listens for Heroku messages over TCP a connection and
    forwards them to other `loki` components. (@erikbaranowski)
  - `loki.source.journal` read messages from systemd journal. (@mattdurham)
  - `loki.source.kubernetes` collects logs from Kubernetes pods using the
    Kubernetes API. (@rfratto)
  - `loki.source.podlogs` discovers PodLogs resources on Kubernetes and
    uses the Kubernetes API to collect logs from the pods specified by the
    PodLogs resource. (@rfratto)
  - `loki.source.syslog` listens for Syslog messages over TCP and UDP
    connections and forwards them to other `loki` components. (@tpaschalis)
  - `loki.source.windowsevent` reads logs from Windows Event Log. (@mattdurham)
  - `otelcol.exporter.jaeger` forwards OpenTelemetry data to a Jaeger server.
    (@erikbaranowski)
  - `otelcol.exporter.loki` forwards OTLP-formatted data to compatible `loki`
    receivers. (@tpaschalis)
  - `otelcol.receiver.kafka` receives telemetry data from Kafka. (@rfratto)
  - `otelcol.receiver.loki` receives Loki logs, converts them to the OTLP log
    format and forwards them to other `otelcol` components. (@tpaschalis)
  - `otelcol.receiver.opencensus` receives OpenConsensus-formatted traces or
    metrics. (@ptodev)
  - `otelcol.receiver.zipkin` receives Zipkin-formatted traces. (@rfratto)
  - `phlare.scrape` collects application performance profiles. (@cyriltovena)
  - `phlare.write` sends application performance profiles to Grafana Phlare.
    (@cyriltovena)
  - `mimir.rules.kubernetes` discovers `PrometheusRule` Kubernetes resources and
    loads them into a Mimir instance. (@Logiraptor)

- Flow components which work with relabeling rules (`discovery.relabel`,
  `prometheus.relabel` and `loki.relabel`) now export a new value named Rules.
  This value returns a copy of the currently configured rules. (@tpaschalis)

- New experimental feature: agent-management. Polls configured remote API to fetch new configs. (@spartan0x117)

- Introduce global configuration for logs. (@jcreixell)

<<<<<<< HEAD
- Integrations: Introduce `cloudwatch metrics` integration. (@thepalbi)

- New metric for prometheus.scrape - `agent_prometheus_scrape_targets_gauge`. (@ptodev)

- New metric for prometheus.scrape and prometheus.relabel - `agent_prometheus_forwarded_samples_total`. (@ptodev)

=======
>>>>>>> 36a51d5d
### Enhancements

- Handle faro-web-sdk `View` meta in app_agent_receiver. (@rlankfo)

- Flow: the targets in debug info from `loki.source.file` are now individual blocks. (@rfratto)

- Grafana Agent Operator: add [promtail limit stage](https://grafana.com/docs/loki/latest/clients/promtail/stages/limit/) to the operator. (@spartan0x117)

### Bugfixes

- Flow UI: Fix the issue with messy layout on the component list page while browser window resize. (@xiyu95)

- Flow UI: Fix the issue with long string going out of bound in the component detail page. (@xiyu95)

- Flow UI: Display the values of all attributes unless they are nil. (@ptodev)

- Flow: `prometheus.relabel` and `prometheus.remote_write` will now error if they have exited. (@ptodev)

- Flow: Fix issue where negative numbers would convert to floating-point values
  incorrectly, treating the sign flag as part of the number. (@rfratto)

- Flow: fix a goroutine leak when `loki.source.file` is passed more than one
  target with identical set of public labels. (@rfratto)

- Fix issue where removing and re-adding log instance configurations causes an
  error due to double registration of metrics (@spartan0x117, @jcreixell)

### Other changes

- Use Go 1.19.4 for builds. (@erikbaranowski)

- New windows containers for agent and agentctl. These can be found moving forward with the ${Version}-windows tags for grafana/agent and grafana/agentctl docker images (@erikbaranowski)

v0.30.2 (2023-01-11)
--------------------

### Bugfixes

- Flow: `prometheus.relabel` will no longer modify the labels of the original
  metrics, which could lead to the incorrect application of relabel rules on
  subsequent relabels. (@rfratto)

- Flow: `loki.source.file` will no longer deadlock other components if log
  lines cannot be sent to Loki. `loki.source.file` will wait for 5 seconds per
  file to finish flushing read logs to the client, after which it will drop
  them, resulting in lost logs. (@rfratto)

- Operator: Fix the handling of the enableHttp2 field as a boolean in
  `pod_monitor` and `service_monitor` templates. (@tpaschalis)

v0.30.1 (2022-12-23)
--------------------

### Bugfixes

- Fix issue where journald support was accidentally removed. (@tpaschalis)

- Fix issue where some traces' metrics where not collected. (@marctc)

v0.30.0 (2022-12-20)
--------------------

> **BREAKING CHANGES**: This release has breaking changes. Please read entries
> carefully and consult the [upgrade guide][] for specific instructions.

### Breaking changes

- The `ebpf_exporter` integration has been removed due to issues with static
  linking. It may be brought back once these are resolved. (@tpaschalis)

### Deprecations

- The `EXPERIMENTAL_ENABLE_FLOW` environment variable is deprecated in favor of
  `AGENT_MODE=flow`. Support for `EXPERIMENTAL_ENABLE_FLOW` will be removed in
  v0.32. (@rfratto)

### Features

- `grafana-agent-operator` supports oauth2 as an authentication method for
  remote_write. (@timo-42)

- Grafana Agent Flow: Add tracing instrumentation and a `tracing` block to
  forward traces to `otelcol` component. (@rfratto)

- Grafana Agent Flow: Add a `discovery_target_decode` function to decode a JSON
  array of discovery targets corresponding to Prometheus' HTTP and file service
  discovery formats. (@rfratto)

- New Grafana Agent Flow components:

  - `remote.http` polls an HTTP URL and exposes the response body as a string
    or secret to other components. (@rfratto)

  - `discovery.docker` discovers Docker containers from a Docker Engine host.
    (@rfratto)

  - `loki.source.file` reads and tails files for log entries and forwards them
    to other `loki` components. (@tpaschalis)

  - `loki.write` receives log entries from other `loki` components and sends
    them over to a Loki instance. (@tpaschalis)

  - `loki.relabel` receives log entries from other `loki` components and
    rewrites their label set. (@tpaschalis)

  - `loki.process` receives log entries from other `loki` components and runs
    one or more processing stages. (@tpaschalis)

  - `discovery.file` discovers files on the filesystem following glob
    patterns. (@mattdurham)

- Integrations: Introduce the `snowflake` integration. (@binaryfissiongames)


### Enhancements

- Update agent-loki.yaml to use environment variables in the configuration file (@go4real)

- Integrations: Always use direct connection in mongodb_exporter integration. (@v-zhuravlev)

- Update OpenTelemetry Collector dependency to v0.63.1. (@tpaschalis)

- riverfmt: Permit empty blocks with both curly braces on the same line.
  (@rfratto)

- riverfmt: Allow function arguments to persist across different lines.
  (@rfratto)

- Flow: The HTTP server will now start before the Flow controller performs the
  initial load. This allows metrics and pprof data to be collected during the
  first load. (@rfratto)

- Add support for using a [password map file](https://github.com/oliver006/redis_exporter/blob/master/contrib/sample-pwd-file.json) in `redis_exporter`. (@spartan0x117)

- Flow: Add support for exemplars in Prometheus component pipelines. (@rfratto)

- Update Prometheus dependency to v2.40.5. (@rfratto)

- Update Promtail dependency to k127. (@rfratto)

- Native histograms are now supported in the static Grafana Agent and in
  `prometheus.*` Flow components. Native histograms will be automatically
  collected from supported targets. remote_write must be configured to forward
  native histograms from the WAL to the specified endpoints. (@rfratto)

- Flow: metrics generated by upstream OpenTelemetry Collector components are
  now exposed at the `/metrics` endpoint of Grafana Agent Flow. (@rfratto)

### Bugfixes

- Fix issue where whitespace was being sent as part of password when using a
  password file for `redis_exporter`. (@spartan0x117)

- Flow UI: Fix issue where a configuration block referencing a component would
  cause the graph page to fail to load. (@rfratto)

- Remove duplicate `oauth2` key from `metricsinstances` CRD. (@daper)

- Fix issue where on checking whether to restart integrations the Integration
  Manager was comparing configs with secret values scrubbed, preventing reloads
  if only secrets were updated. (@spartan0x117)

### Other changes

- Grafana Agent Flow has graduated from experimental to beta.

v0.29.0 (2022-11-08)
--------------------

> **BREAKING CHANGES**: This release has breaking changes. Please read entries
> carefully and consult the [upgrade guide][] for specific instructions.

### Breaking changes

- JSON-encoded traces from OTLP versions earlier than 0.16.0 are no longer
  supported. (@rfratto)

### Deprecations

- The binary names `agent`, `agentctl`, and `agent-operator` have been
  deprecated and will be renamed to `grafana-agent`, `grafana-agentctl`, and
  `grafana-agent-operator` in the v0.31.0 release.

### Features

- Add `agentctl test-logs` command to allow testing log configurations by redirecting
  collected logs to standard output. This can be useful for debugging. (@jcreixell)

- New Grafana Agent Flow components:

  - `otelcol.receiver.otlp` receives OTLP-formatted traces, metrics, and logs.
    Data can then be forwarded to other `otelcol` components. (@rfratto)

  - `otelcol.processor.batch` batches data from `otelcol` components before
    forwarding it to other `otelcol` components. (@rfratto)

  - `otelcol.exporter.otlp` accepts data from `otelcol` components and sends
    it to a gRPC server using the OTLP protocol. (@rfratto)

  - `otelcol.exporter.otlphttp` accepts data from `otelcol` components and
    sends it to an HTTP server using the OTLP protocol. (@tpaschalis)

  - `otelcol.auth.basic` performs basic authentication for `otelcol`
    components that support authentication extensions. (@rfratto)

  - `otelcol.receiver.jeager` receives Jaeger-formatted traces. Data can then
    be forwarded to other `otelcol` components. (@rfratto)

  - `otelcol.processor.memory_limiter` periodically checks memory usage and
    drops data or forces a garbage collection if the defined limits are
    exceeded. (@tpaschalis)

  - `otelcol.auth.bearer` performs bearer token authentication for `otelcol`
    components that support authentication extensions. (@rfratto)

  - `otelcol.auth.headers` attaches custom request headers to `otelcol`
    components that support authentication extensions. (@rfratto)

  - `otelcol.receiver.prometheus` receives Prometheus metrics, converts them
    to the OTLP metric format and forwards them to other `otelcol` components.
    (@tpaschalis)

  - `otelcol.exporter.prometheus` forwards OTLP-formatted data to compatible
    `prometheus` components. (@rfratto)

- Flow: Allow config blocks to reference component exports. (@tpaschalis)

- Introduce `/-/support` endpoint for generating 'support bundles' in static
  agent mode. Support bundles are zip files of commonly-requested information
  that can be used to debug a running agent. (@tpaschalis)

### Enhancements

- Update OpenTelemetry Collector dependency to v0.61.0. (@rfratto)

- Add caching to Prometheus relabel component. (@mattdurham)

- Grafana Agent Flow: add `agent_resources_*` metrics which explain basic
  platform-agnostic metrics. These metrics assist with basic monitoring of
  Grafana Agent, but are not meant to act as a replacement for fully featured
  components like `prometheus.integration.node_exporter`. (@rfratto)

- Enable field label in TenantStageSpec of PodLogs pipeline. (@siiimooon)

- Enable reporting of enabled integrations. (@marctc)

- Grafana Agent Flow: `prometheus.remote_write` and `prometheus.relabel` will
  now export receivers immediately, removing the need for dependant components
  to be evaluated twice at process startup. (@rfratto)

- Add missing setting to configure instance key for Eventhandler integration. (@marctc)

- Update Prometheus dependency to v2.39.1. (@rfratto)

- Update Promtail dependency to weekly release k122. (@rfratto)

- Tracing: support the `num_traces` and `expected_new_traces_per_sec` configuration parameters in the tail_sampling processor. (@ptodev)

### Bugfixes

- Remove empty port from the `apache_http` integration's instance label. (@katepangLiu)

- Fix identifier on target creation for SNMP v2 integration. (@marctc)

- Fix bug when specifying Blackbox's modules when using Blackbox integration. (@marctc)

- Tracing: fix a panic when the required `protocols` field was not set in the `otlp` receiver. (@ptodev)

- Support Bearer tokens for metric remote writes in the Grafana Operator (@jcreixell, @marctc)

### Other changes

- Update versions of embedded Prometheus exporters used for integrations:

  - Update `github.com/prometheus/statsd_exporter` to `v0.22.8`. (@captncraig)

  - Update `github.com/prometheus-community/postgres_exporter` to `v0.11.1`. (@captncraig)

  - Update `github.com/prometheus/memcached_exporter` to `v0.10.0`. (@captncraig)

  - Update `github.com/prometheus-community/elasticsearch_exporter` to `v1.5.0`. (@captncraig)

  - Update `github.com/prometheus/mysqld_exporter` to `v0.14.0`. (@captncraig)

  - Update `github.com/prometheus/consul_exporter` to `v0.8.0`. (@captncraig)

  - Update `github.com/ncabatoff/process-exporter` to `v0.7.10`. (@captncraig)

  - Update `github.com/prometheus-community/postgres_exporter` to `v0.11.1`. (@captncraig)

- Use Go 1.19.3 for builds. (@rfratto)

v0.28.1 (2022-11-03)
--------------------

### Security

- Update Docker base image to resolve OpenSSL vulnerabilities CVE-2022-3602 and
  CVE-2022-3786. Grafana Agent does not use OpenSSL, so we do not believe it is
  vulnerable to these issues, but the base image has been updated to remove the
  report from image scanners. (@rfratto)

v0.28.0 (2022-09-29)
--------------------

### Features

- Introduce Grafana Agent Flow, an experimental "programmable pipeline" runtime
  mode which improves how to configure and debug Grafana Agent by using
  components. (@captncraig, @karengermond, @marctc, @mattdurham, @rfratto,
  @rlankfo, @tpaschalis)

- Introduce Blackbox exporter integration. (@marctc)

### Enhancements

- Update Loki dependency to v2.6.1. (@rfratto)

### Bugfixes

### Other changes

- Fix relabel configs in sample agent-operator manifests (@hjet)

- Operator no longer set the `SecurityContext.Privileged` flag in the `config-reloader` container. (@hsyed-dojo)

- Add metrics for config reloads and config hash (@jcreixell)

v0.27.1 (2022-09-09)
--------------------

> **NOTE**: ARMv6 Docker images are no longer being published.
>
> We have stopped publishing Docker images for ARMv6 platforms.
> This is due to the new Ubuntu base image we are using that does not support ARMv6.
> The new Ubuntu base image has less reported CVEs, and allows us to provide more
> secure Docker images. We will still continue to publish ARMv6 release binaries and
> deb/rpm packages.

### Other Changes

- Switch docker image base from debian to ubuntu. (@captncraig)

v0.27.0 (2022-09-01)
--------------------

### Features

- Integrations: (beta) Add vmware_exporter integration (@rlankfo)

- App agent receiver: add Event kind to payload (@domasx2)

### Enhancements

- Tracing: Introduce a periodic appender to the remotewriteexporter to control sample rate. (@mapno)

- Tracing: Update OpenTelemetry dependency to v0.55.0. (@rfratto, @mapno)

- Add base agent-operator jsonnet library and generated manifests (@hjet)

- Add full (metrics, logs, K8s events) sample agent-operator jsonnet library and gen manifests (@hjet)

- Introduce new configuration fields for disabling Keep-Alives and setting the
  IdleConnectionTimeout when scraping. (@tpaschalis)

- Add field to Operator CRD to disable report usage functionality. (@marctc)

### Bugfixes

- Tracing: Fixed issue with the PromSD processor using the `connection` method to discover the IP
  address.  It was failing to match because the port number was included in the address string. (@jphx)

- Register prometheus discovery metrics. (@mattdurham)

- Fix seg fault when no instance parameter is provided for apache_http integration, using integrations-next feature flag. (@rgeyer)

- Fix grafanacloud-install.ps1 web request internal server error when fetching config. (@rlankfo)

- Fix snmp integration not passing module or walk_params parameters when scraping. (@rgeyer)

- Fix unmarshal errors (key "<walk_param name>" already set in map) for snmp integration config when walk_params is defined, and the config is reloaded. (@rgeyer)

### Other changes

- Update several go dependencies to resolve warnings from certain security scanning tools. None of the resolved vulnerabilities were known to be exploitable through the agent. (@captncraig)

- It is now possible to compile Grafana Agent using Go 1.19. (@rfratto)

v0.26.1 (2022-07-25)
--------------------

> **BREAKING CHANGES**: This release has breaking changes. Please read entries
> carefully and consult the [upgrade guide][] for specific instructions.

### Breaking changes

- Change windows certificate store so client certificate is no longer required in store. (@mattdurham)

### Bugfixes

- Operator: Fix issue where configured `targetPort` ServiceMonitors resulted in
  generating an incorrect scrape_config. (@rfratto)

- Build the Linux/AMD64 artifacts using the opt-out flag for the ebpf_exporter. (@tpaschalis)

v0.26.0 (2022-07-18)
--------------------

> **BREAKING CHANGES**: This release has breaking changes. Please read entries
> carefully and consult the [upgrade guide][] for specific instructions.

### Breaking changes

- Deprecated `server` YAML block fields have now been removed in favor of the
  command-line flags that replaced them. These fields were originally
  deprecated in v0.24.0. (@rfratto)

- Changed tail sampling policies to be configured as in the OpenTelemetry
  Collector. (@mapno)

### Features

- Introduce Apache HTTP exporter integration. (@v-zhuravlev)

- Introduce eBPF exporter integration. (@tpaschalis)

### Enhancements

- Truncate all records in WAL if repair attempt fails. (@rlankfo)

### Bugfixes

- Relative symlinks for promtail now work as expected. (@RangerCD, @mukerjee)

- Fix rate limiting implementation for the app agent receiver integration. (@domasx2)

- Fix mongodb exporter so that it now collects all metrics. (@mattdurham)

v0.25.1 (2022-06-16)
--------------------

### Bugfixes

- Integer types fail to unmarshal correctly in operator additional scrape configs. (@rlankfo)

- Unwrap replayWAL error before attempting corruption repair. (@rlankfo)

v0.25.0 (2022-06-06)
--------------------

> **BREAKING CHANGES**: This release has breaking changes. Please read entries
> carefully and consult the [upgrade guide][] for specific instructions.

### Breaking changes

- Traces: Use `rpc.grpc.status_code` attribute to determine
  span failed in the service graph processor (@rcrowe)

### Features

- Add HTTP endpoints to fetch active instances and targets for the Logs subsystem.
  (@marctc)

- (beta) Add support for using windows certificate store for TLS connections. (@mattdurham)

- Grafana Agent Operator: add support for integrations through an `Integration`
  CRD which is discovered by `GrafanaAgent`. (@rfratto)

- (experimental) Add app agent receiver integration. This depends on integrations-next being enabled
  via the `integrations-next` feature flag. Use `-enable-features=integrations-next` to use
  this integration. (@kpelelis, @domas)

- Introduce SNMP exporter integration. (@v-zhuravlev)

- Configure the agent to report the use of feature flags to grafana.com. (@marctc)

### Enhancements

- integrations-next: Integrations using autoscrape will now autoscrape metrics
  using in-memory connections instead of connecting to themselves over the
  network. As a result of this change, the `client_config` field has been
  removed. (@rfratto)

- Enable `proxy_url` support on `oauth2` for metrics and logs (update **prometheus/common** dependency to `v0.33.0`). (@martin-jaeger-maersk)

- `extra-scrape-metrics` can now be enabled with the `--enable-features=extra-scrape-metrics` feature flag. See <https://prometheus.io/docs/prometheus/2.31/feature_flags/#extra-scrape-metrics> for details. (@rlankfo)

- Resolved issue in v2 integrations where if an instance name was a prefix of another the route handler would fail to
  match requests on the longer name (@mattdurham)

- Set `include_metadata` to true by default for OTLP traces receivers (@mapno)

### Bugfixes

- Scraping service was not honoring the new server grpc flags `server.grpc.address`.  (@mattdurham)

### Other changes

- Update base image of official Docker containers from Debian buster to Debian
  bullseye. (@rfratto)

- Use Go 1.18 for builds. (@rfratto)

- Add `metrics` prefix to the url of list instances endpoint (`GET
  /agent/api/v1/instances`) and list targets endpoint (`GET
  /agent/api/v1/metrics/targets`). (@marctc)

- Add extra identifying labels (`job`, `instance`, `agent_hostname`) to eventhandler integration. (@hjet)

- Add `extra_labels` configuration to eventhandler integration. (@hjet)

v0.24.2 (2022-05-02)
--------------------

### Bugfixes

- Added configuration watcher delay to prevent race condition in cases where scraping service mode has not gracefully exited. (@mattdurham)

### Other changes

- Update version of node_exporter to include additional metrics for osx. (@v-zhuravlev)

v0.24.1 (2022-04-14)
--------------------

### Bugfixes

- Add missing version information back into `agentctl --version`. (@rlankfo)

- Bump version of github-exporter to latest upstream SHA 284088c21e7d, which
  includes fixes from bugs found in their latest tag. This includes a fix
  where not all releases where retrieved when pulling release information.
  (@rfratto)

- Set the `Content-Type` HTTP header to `application/json` for API endpoints
  returning json objects. (@marctc)

- Operator: fix issue where a `username_file` field was incorrectly set.
  (@rfratto)

- Initialize the logger with default `log_level` and `log_format` parameters.
  (@tpaschalis)

### Other changes

- Embed timezone data to enable Promtail pipelines using the `location` field
  on Windows machines. (@tpaschalis)

v0.24.0 (2022-04-07)
--------------------

> **BREAKING CHANGES**: This release has breaking changes. Please read entries
> carefully and consult the [upgrade guide][] for specific instructions.
>
> **GRAFANA AGENT OPERATOR USERS**: As of this release, Grafana Agent Operator
> does not support versions of Grafana Agent prior to v0.24.0.

### Breaking changes

- The following metrics will now be prefixed with `agent_dskit_` instead of
  `cortex_`: `cortex_kv_request_duration_seconds`,
  `cortex_member_consul_heartbeats_total`, `cortex_member_ring_tokens_owned`,
  `cortex_member_ring_tokens_to_own`, `cortex_ring_member_ownership_percent`,
  `cortex_ring_members`, `cortex_ring_oldest_member_timestamp`,
  `cortex_ring_tokens_owned`, `cortex_ring_tokens_total`. (@rlankfo)

- Traces: the `traces_spanmetrics_calls_total_total` metric has been renamed to
  `traces_spanmetrics_calls_total` (@fredr)

- Two new flags, `-server.http.enable-tls` and `-server.grpc.enable-tls` must
  be provided to explicitly enable TLS support. This is a change of the
  previous behavior where TLS support was enabled when a certificate pair was
  provided. (@rfratto)

- Many command line flags starting with `-server.` block have been renamed.
  (@rfratto)

- The `-log.level` and `-log.format` flags are removed in favor of being set in
  the configuration file. (@rfratto)

- Flags for configuring TLS have been removed in favor of being set in the
  configuration file. (@rfratto)

- Dynamic reload is no longer supported for deprecated server block fields.
  Changing a deprecated field will be ignored and cause the reload to fail.
  (@rfratto)

- The default HTTP listen address is now `127.0.0.1:12345`. Use the
  `-server.http.address` flag to change this value. (@rfratto)

- The default gRPC listen address is now `127.0.0.1:12346`. Use the
  `-server.grpc.address` flag to change this value. (@rfratto)

- `-reload-addr` and `-reload-port` have been removed. They are no longer
  necessary as the primary HTTP server is now static and can't be shut down in
  the middle of a `/-/reload` call. (@rfratto)

- (Only impacts `integrations-next` feature flag) Many integrations have been
  renamed to better represent what they are integrating with. For example,
  `redis_exporter` is now `redis`. This change requires updating
  `integrations-next`-enabled configuration files. This change also changes
  integration names shown in metric labels. (@rfratto)

- The deprecated `-prometheus.*` flags have been removed in favor of
  their `-metrics.*` counterparts. The `-prometheus.*` flags were first
  deprecated in v0.19.0. (@rfratto)

### Deprecations

- Most fields in the `server` block of the configuration file are
  now deprecated in favor of command line flags. These fields will be removed
  in the v0.26.0 release. Please consult the upgrade guide for more information
  and rationale. (@rfratto)

### Features

- Added config read API support to GrafanaAgent Custom Resource Definition.
  (@shamsalmon)

- Added consulagent_sd to target discovery. (@chuckyz)

- Introduce EXPERIMENTAL support for dynamic configuration. (@mattdurham)

- Introduced endpoint that accepts remote_write requests and pushes metrics data directly into an instance's WAL. (@tpaschalis)

- Added builds for linux/ppc64le. (@aklyachkin)

### Enhancements

- Tracing: Exporters can now be configured to use OAuth. (@canuteson)

- Strengthen readiness check for metrics instances. (@tpaschalis)

- Parameterize namespace field in sample K8s logs manifests (@hjet)

- Upgrade to Loki k87. (@rlankfo)

- Update Prometheus dependency to v2.34.0. (@rfratto)

- Update OpenTelemetry-collector dependency to v0.46.0. (@mapno)

- Update cAdvisor dependency to v0.44.0. (@rfratto)

- Update mongodb_exporter dependency to v0.31.2 (@mukerjee)

- Use grafana-agent/v2 Tanka Jsonnet to generate K8s manifests (@hjet)

- Replace agent-bare.yaml K8s sample Deployment with StatefulSet (@hjet)

- Improve error message for `agentctl` when timeout happens calling
  `cloud-config` command (@marctc)

- Enable integrations-next by default in agent-bare.yaml. Please note #1262 (@hjet)

### Bugfixes

- Fix Kubernetes manifests to use port `4317` for OTLP instead of the previous
  `55680` in line with the default exposed port in the agent.

- Ensure singleton integrations are honored in v2 integrations (@mattdurham)

- Tracing: `const_labels` is now correctly parsed in the remote write exporter.
  (@fredr)

- integrations-next: Fix race condition where metrics endpoints for
  integrations may disappear after reloading the config file. (@rfratto)

- Removed the `server.path_prefix` field which would break various features in
  Grafana Agent when set. (@rfratto)

- Fix issue where installing the DEB/RPM packages would overwrite the existing
  config files and environment files. (@rfratto)

- Set `grafanaDashboardFolder` as top level key in the mixin. (@Duologic)

- Operator: Custom Secrets or ConfigMaps to mount will no longer collide with
  the path name of the default secret mount. As a side effect of this bugfix,
  custom Secrets will now be mounted at
  `/var/lib/grafana-agent/extra-secrets/<secret name>` and custom ConfigMaps
  will now be mounted at `/var/lib/grafana-agent/extra-configmaps/<configmap
  name>`. This is not a breaking change as it was previously impossible to
  properly provide these custom mounts. (@rfratto)

- Flags accidentally prefixed with `-metrics.service..` (two `.` in a row) have
  now been fixed to only have one `.`. (@rfratto)

- Protect concurrent writes to the WAL in the remote write exporter (@mapno)

### Other changes

- The `-metrics.wal-directory` flag and `metrics.wal_directory` config option
  will now default to `data-agent/`, the same default WAL directory as
  Prometheus Agent. (@rfratto)

v0.23.0 (2022-02-10)
--------------------

### Enhancements

- Go 1.17 is now used for all builds of the Agent. (@tpaschalis)

- integrations-next: Add `extra_labels` to add a custom set of labels to
  integration targets. (@rfratto)

- The agent no longer appends duplicate exemplars. (@tpaschalis)

- Added Kubernetes eventhandler integration (@hjet)

- Enables sending of exemplars over remote write by default. (@rlankfo)

### Bugfixes

- Fixed issue where Grafana Agent may panic if there is a very large WAL
  loading while old WALs are being deleted or the `/agent/api/v1/targets`
  endpoint is called. (@tpaschalis)

- Fix panic in prom_sd_processor when address is empty (@mapno)

- Operator: Add missing proxy_url field from generated remote_write configs.
  (@rfratto)

- Honor the specified log format in the traces subsystem (@mapno)

- Fix typo in node_exporter for runit_service_dir. (@mattdurham)

- Allow inlining credentials in remote_write url. (@tpaschalis)

- integrations-next: Wait for integrations to stop when starting new instances
  or shutting down (@rfratto).

- Fix issue with windows_exporter mssql collector crashing the agent.
  (@mattdurham)

- The deb and rpm files will now ensure the /var/lib/grafana-agent data
  directory is created with permissions set to 0770. (@rfratto)

- Make agent-traces.yaml Namespace a template-friendly variable (@hjet)

- Disable `machine-id` journal vol by default in sample logs manifest (@hjet)

v0.22.0 (2022-01-13)
--------------------

> This release has deprecations. Please read entries carefully and consult
> the [upgrade guide][] for specific instructions.

### Deprecations

- The node_exporter integration's `netdev_device_whitelist` field is deprecated
  in favor of `netdev_device_include`. Support for the old field name will be
  removed in a future version. (@rfratto)

- The node_exporter integration's `netdev_device_blacklist` field is deprecated
  in favor of `netdev_device_include`. Support for the old field name will be
  removed in a future version. (@rfratto)

- The node_exporter integration's `systemd_unit_whitelist` field is deprecated
  in favor of `systemd_unit_include`. Support for the old field name will be
  removed in a future version. (@rfratto)

- The node_exporter integration's `systemd_unit_blacklist` field is deprecated
  in favor of `systemd_unit_exclude`. Support for the old field name will be
  removed in a future version. (@rfratto)

- The node_exporter integration's `filesystem_ignored_mount_points` field is
  deprecated in favor of `filesystem_mount_points_exclude`. Support for the old
  field name will be removed in a future version. (@rfratto)

- The node_exporter integration's `filesystem_ignored_fs_types` field is
  deprecated in favor of `filesystem_fs_types_exclude`. Support for the old
  field name will be removed in a future version. (@rfratto)

### Features

- (beta) Enable experimental config urls for fetching remote configs.
  Currently, only HTTP/S is supported. Pass the
  `-enable-features=remote-configs` flag to turn this on. (@rlankfo)

- Added [cAdvisor](https://github.com/google/cadvisor) integration. (@rgeyer)

- Traces: Add `Agent Tracing Pipeline` dashboard and alerts (@mapno)

- Traces: Support jaeger/grpc exporter (@nicoche)

- (beta) Enable an experimental integrations subsystem revamp. Pass
  `integrations-next` to `-enable-features` to turn this on. Reading the
  documentation for the revamp is recommended; enabling it causes breaking
  config changes. (@rfratto)

### Enhancements

- Traces: Improved pod association in PromSD processor (@mapno)

- Updated OTel to v0.40.0 (@mapno)

- Remote write dashboard: show in and out sample rates (@bboreham)

- Remote write dashboard: add mean latency (@bboreham)

- Update node_exporter dependency to v1.3.1. (@rfratto)

- Cherry-pick Prometheus PR #10102 into our Prometheus dependency (@rfratto).

### Bugfixes

- Fix usage of POSTGRES_EXPORTER_DATA_SOURCE_NAME when using postgres_exporter
  integration (@f11r)

- Change ordering of the entrypoint for windows service so that it accepts
  commands immediately (@mattdurham)

- Only stop WAL cleaner when it has been started (@56quarters)

- Fix issue with unquoted install path on Windows, that could allow escalation
  or running an arbitrary executable (@mattdurham)

- Fix cAdvisor so it collects all defined metrics instead of the last
  (@pkoenig10)

- Fix panic when using 'stdout' in automatic logging (@mapno)

- Grafana Agent Operator: The /-/ready and /-/healthy endpoints will
  no longer always return 404 (@rfratto).

### Other changes

- Remove log-level flag from systemd unit file (@jpkrohling)

v0.21.2 (2021-12-08)
--------------------

### Security fixes

- This release contains a fix for
  [CVE-2021-41090](https://github.com/grafana/agent/security/advisories/GHSA-9c4x-5hgq-q3wh).

### Other changes

- This release disables the existing `/-/config` and
  `/agent/api/v1/configs/{name}` endpoints by default. Pass the
  `--config.enable-read-api` flag at the command line to opt in to these
  endpoints.

v0.21.1 (2021-11-18)
--------------------

### Bugfixes

- Fix panic when using postgres_exporter integration (@saputradharma)

- Fix panic when dnsamsq_exporter integration tried to log a warning (@rfratto)

- Statsd Integration: Adding logger instance to the statsd mapper
  instantiation. (@gaantunes)

- Statsd Integration: Fix issue where mapped metrics weren't exposed to the
  integration. (@mattdurham)

- Operator: fix bug where version was a required field (@rfratto)

- Metrics: Only run WAL cleaner when metrics are being used and a WAL is
  configured. (@rfratto)

v0.21.0 (2021-11-17)
--------------------

### Enhancements

- Update Cortex dependency to v1.10.0-92-g85c378182. (@rlankfo)

- Update Loki dependency to v2.1.0-656-g0ae0d4da1. (@rlankfo)

- Update Prometheus dependency to v2.31.0 (@rlankfo)

- Add Agent Operator Helm quickstart guide (@hjet)

- Reorg Agent Operator quickstart guides (@hjet)

### Bugfixes

- Packaging: Use correct user/group env variables in RPM %post script (@simonc6372)

- Validate logs config when using logs_instance with automatic logging processor (@mapno)

- Operator: Fix MetricsInstance Service port (@hjet)

- Operator: Create govern service per Grafana Agent (@shturman)

- Operator: Fix relabel_config directive for PodLogs resource (@hjet)

- Traces: Fix `success_logic` code in service graphs processor (@mapno)

### Other changes

- Self-scraped integrations will now use an SUO-specific value for the `instance` label. (@rfratto)

- Traces: Changed service graphs store implementation to improve CPU performance (@mapno)

v0.20.1 (2021-12-08)
--------------------

> _NOTE_: The fixes in this patch are only present in v0.20.1 and >=v0.21.2.

### Security fixes

- This release contains a fix for
  [CVE-2021-41090](https://github.com/grafana/agent/security/advisories/GHSA-9c4x-5hgq-q3wh).

### Other changes

- This release disables the existing `/-/config` and
  `/agent/api/v1/configs/{name}` endpoitns by default. Pass the
  `--config.enable-read-api` flag at the command line to opt in to these
  endpoints.

v0.20.0 (2021-10-28)
--------------------

> **BREAKING CHANGES**: This release has breaking changes. Please read entries
> carefully and consult the [upgrade guide][] for specific instructions.

### Breaking Changes

- push_config is no longer supported in trace's config (@mapno)

### Features

- Operator: The Grafana Agent Operator can now generate a Kubelet service to
  allow a ServiceMonitor to collect Kubelet and cAdvisor metrics. This requires
  passing a `--kubelet-service` flag to the Operator in `namespace/name` format
  (like `kube-system/kubelet`). (@rfratto)

- Service graphs processor (@mapno)

### Enhancements

- Updated mysqld_exporter to v0.13.0 (@gaantunes)

- Updated postgres_exporter to v0.10.0 (@gaantunes)

- Updated redis_exporter to v1.27.1 (@gaantunes)

- Updated memcached_exporter to v0.9.0 (@gaantunes)

- Updated statsd_exporter to v0.22.2 (@gaantunes)

- Updated elasticsearch_exporter to v1.2.1 (@gaantunes)

- Add remote write to silent Windows Installer  (@mattdurham)

- Updated mongodb_exporter to v0.20.7 (@rfratto)

- Updated OTel to v0.36 (@mapno)

- Updated statsd_exporter to v0.22.2 (@mattdurham)

- Update windows_exporter to v0.16.0 (@rfratto, @mattdurham)

- Add send latency to agent dashboard (@bboreham)

### Bugfixes

- Do not immediately cancel context when creating a new trace processor. This
  was preventing scrape_configs in traces from functioning. (@lheinlen)

- Sanitize autologged Loki labels by replacing invalid characters with
  underscores (@mapno)

- Traces: remove extra line feed/spaces/tabs when reading password_file content
  (@nicoche)

- Updated envsubst to v2.0.0-20210730161058-179042472c46. This version has a
  fix needed for escaping values outside of variable substitutions. (@rlankfo)

- Grafana Agent Operator should no longer delete resources matching the names
  of the resources it manages. (@rfratto)

- Grafana Agent Operator will now appropriately assign an
  `app.kubernetes.io/managed-by=grafana-agent-operator` to all created
  resources. (@rfratto)

### Other changes

- Configuration API now returns 404 instead of 400 when attempting to get or
  delete a config which does not exist. (@kgeckhart)

- The windows_exporter now disables the textfile collector by default.
  (@rfratto)

v0.19.0 (2021-09-29)
--------------------

> **BREAKING CHANGES**: This release has breaking changes. Please read entries
> carefully and consult the [upgrade guide][] for specific instructions.

### Breaking Changes

- Reduced verbosity of tracing autologging by not logging `STATUS_CODE_UNSET`
  status codes. (@mapno)

- Operator: rename `Prometheus*` CRDs to `Metrics*` and `Prometheus*` fields to
  `Metrics*`. (@rfratto)

- Operator: CRDs are no longer referenced using a hyphen in the name to be
  consistent with how Kubernetes refers to resources. (@rfratto)

- `prom_instance` in the spanmetrics config is now named `metrics_instance`.
  (@rfratto)

### Deprecations

- The `loki` key at the root of the config file has been deprecated in favor of
  `logs`. `loki`-named fields in `automatic_logging` have been renamed
  accordinly: `loki_name` is now `logs_instance_name`, `loki_tag` is now
  `logs_instance_tag`, and `backend: loki` is now `backend: logs_instance`.
  (@rfratto)

- The `prometheus` key at the root of the config file has been deprecated in
  favor of `metrics`. Flag names starting with `prometheus.` have also been
  deprecated in favor of the same flags with the `metrics.` prefix. Metrics
  prefixed with `agent_prometheus_` are now prefixed with `agent_metrics_`.
  (@rfratto)

- The `tempo` key at the root of the config file has been deprecated in favor
  of `traces`. (@mattdurham)

### Features

- Added [Github exporter](https://github.com/infinityworks/github-exporter)
  integration. (@rgeyer)

- Add TLS config options for tempo `remote_write`s. (@mapno)

- Support autologging span attributes as log labels (@mapno)

- Put Tests requiring Network Access behind a -online flag (@flokli)

- Add logging support to the Grafana Agent Operator. (@rfratto)

- Add `operator-detach` command to agentctl to allow zero-downtime upgrades
  when removing an Operator CRD. (@rfratto)

- The Grafana Agent Operator will now default to deploying the matching release
  version of the Grafana Agent instead of v0.14.0. (@rfratto)

### Enhancements

- Update OTel dependency to v0.30.0 (@mapno)

- Allow reloading configuration using `SIGHUP` signal. (@tharun208)

- Add HOSTNAME environment variable to service file to allow for expanding the
  $HOSTNAME variable in agent config.  (@dfrankel33)

- Update jsonnet-libs to 1.21 for Kubernetes 1.21+ compatability. (@MurzNN)

- Make method used to add k/v to spans in prom_sd processor configurable.
  (@mapno)

### Bugfixes

- Regex capture groups like `${1}` will now be kept intact when using
  `-config.expand-env`. (@rfratto)

- The directory of the logs positions file will now properly be created on
  startup for all instances. (@rfratto)

- The Linux system packages will now configure the grafana-agent user to be a
  member of the adm and systemd-journal groups. This will allow logs to read
  from journald and /var/log by default. (@rfratto)

- Fix collecting filesystem metrics on Mac OS (darwin) in the `node_exporter`
  integration default config. (@eamonryan)

- Remove v0.0.0 flags during build with no explicit release tag (@mattdurham)

- Fix issue with global scrape_interval changes not reloading integrations
  (@kgeckhart)

- Grafana Agent Operator will now detect changes to referenced ConfigMaps and
  Secrets and reload the Agent properly. (@rfratto)

- Grafana Agent Operator's object label selectors will now use Kubernetes
  defaults when undefined (i.e., default to nothing). (@rfratto)

- Fix yaml marshalling tag for cert_file in kafka exporter agent config.
  (@rgeyer)

- Fix warn-level logging of dropped targets. (@james-callahan)

- Standardize scrape_interval to 1m in examples. (@mattdurham)

v0.18.4 (2021-09-14)
--------------------

### Enhancements

- Add `agent_prometheus_configs_changed_total` metric to track instance config
  events. (@rfratto)

### Bugfixes

- Fix info logging on windows. (@mattdurham)

- Scraping service: Ensure that a reshard is scheduled every reshard
  interval. (@rfratto)

v0.18.3 (2021-09-08)
--------------------

### Bugfixes

- Register missing metric for configstore consul request duration. (@rfratto)

- Logs should contain a caller field with file and line numbers again
  (@kgeckhart)

- In scraping service mode, the polling configuration refresh should honor
  timeout. (@mattdurham)

- In scraping service mode, the lifecycle reshard should happen using a
  goroutine. (@mattdurham)

- In scraping service mode, scraping service can deadlock when reloading during
  join. (@mattdurham)

- Scraping service: prevent more than one refresh from being queued at a time.
  (@rfratto)

v0.18.2 (2021-08-12)
--------------------

### Bugfixes

- Honor the prefix and remove prefix from consul list results (@mattdurham)

v0.18.1 (2021-08-09)
--------------------

### Bugfixes

- Reduce number of consul calls when ran in scrape service mode (@mattdurham)

v0.18.0 (2021-07-29)
--------------------

### Features

- Added [Github exporter](https://github.com/infinityworks/github-exporter)
  integration. (@rgeyer)

- Add support for OTLP HTTP trace exporting. (@mapno)

### Enhancements

- Switch to drone for releases. (@mattdurham)

- Update postgres_exporter to a [branch of](https://github.com/grafana/postgres_exporter/tree/exporter-package-v0.10.0) v0.10.0

### Bugfixes

- Enabled flag for integrations is not being honored. (@mattdurham)

v0.17.0 (2021-07-15)
--------------------

### Features

- Added [Kafka Lag exporter](https://github.com/davidmparrott/kafka_exporter)
  integration. (@gaantunes)

### Bugfixes

- Fix race condition that may occur and result in a panic when initializing
  scraping service cluster. (@rfratto)

v0.16.1 (2021-06-22)
--------------------

### Bugfixes

- Fix issue where replaying a WAL caused incorrect metrics to be sent over
  remote write. (@rfratto)

v0.16.0 (2021-06-17)
--------------------

### Features

- (beta) A Grafana Agent Operator is now available. (@rfratto)

### Enhancements

- Error messages when installing the Grafana Agent for Grafana Cloud will now
  be shown. (@rfratto)

### Bugfixes

- Fix a leak in the shared string interner introduced in v0.14.0. This fix was
  made to a [dependency](https://github.com/grafana/prometheus/pull/21).
  (@rfratto)

- Fix issue where a target will fail to be scraped for the process lifetime if
  that target had gone down for long enough that its series were removed from
  the in-memory cache (2 GC cycles). (@rfratto)

v0.15.0 (2021-06-03)
--------------------

> **BREAKING CHANGES**: This release has breaking changes. Please read entries
> carefully and consult the [upgrade guide][] for specific instructions.

### Breaking Changes

- The configuration of Tempo Autologging has changed. (@mapno)

### Features

- Add support for exemplars. (@mapno)

### Enhancements

- Add the option to log to stdout instead of a Loki instance. (@joe-elliott)

- Update Cortex dependency to v1.8.0.

- Running the Agent as a DaemonSet with host_filter and role: pod should no
  longer cause unnecessary load against the Kubernetes SD API. (@rfratto)

- Update Prometheus to v2.27.0. (@mapno)

- Update Loki dependency to d88f3996eaa2. This is a non-release build, and was
  needed to support exemplars. (@mapno)

- Update Cortex dependency to to d382e1d80eaf. This is a non-release build, and
  was needed to support exemplars. (@mapno)

### Bugfixes

- Host filter relabeling rules should now work. (@rfratto)

- Fixed issue where span metrics where being reported with wrong time unit.
  (@mapno)

### Other changes

- Intentionally order tracing processors. (@joe-elliott)

v0.14.0 (2021-05-24)
--------------------

> **BREAKING CHANGES**: This release has breaking changes. Please read entries
> carefully and consult the [upgrade guide][] for specific instructions.
>
> **STABILITY NOTICE**: As of this release, functionality that is not
> recommended for production use and is expected to change will be tagged
> interchangably as "experimental" or "beta."

### Security fixes

- The Scraping service API will now reject configs that read credentials from
  disk by default. This prevents malicious users from reading arbitrary files
  and sending their contents over the network. The old behavior can be
  re-enabled by setting `dangerous_allow_reading_files: true` in the scraping
  service config. (@rfratto)

### Breaking changes

- Configuration for SigV4 has changed. (@rfratto)

### Deprecations

- `push_config` is now supplanted by `remote_block` and `batch`. `push_config`
  will be removed in a future version (@mapno)

### Features

- (beta) New integration: windows_exporter (@mattdurham)

- (beta) Grafana Agent Windows Installer is now included as a release artifact.
  (@mattdurham)

- Official M1 Mac release builds will now be generated! Look for
  `agent-darwin-arm64` and `agentctl-darwin-arm64` in the release assets.
  (@rfratto)

- Add support for running as a Windows service (@mattdurham)

- (beta) Add /-/reload support. It is not recommended to invoke `/-/reload`
  against the main HTTP server. Instead, two new command-line flags have been
  added: `--reload-addr` and `--reload-port`. These will launch a
  `/-/reload`-only HTTP server that can be used to safely reload the Agent's
  state.  (@rfratto)

- Add a /-/config endpoint. This endpoint will return the current configuration
  file with defaults applied that the Agent has loaded from disk. (@rfratto)

- (beta) Support generating metrics and exposing them via a Prometheus exporter
  from span data. (@yeya24)

- Tail-based sampling for tracing pipelines (@mapno)

- Added Automatic Logging feature for Tempo (@joe-elliott)

- Disallow reading files from within scraping service configs by default.
  (@rfratto)

- Add remote write for span metrics (@mapno)

### Enhancements

- Support compression for trace export. (@mdisibio)

- Add global remote_write configuration that is shared between all instances
  and integrations. (@mattdurham)

- Go 1.16 is now used for all builds of the Agent. (@rfratto)

- Update Prometheus dependency to v2.26.0. (@rfratto)

- Upgrade `go.opentelemetry.io/collector` to v0.21.0 (@mapno)

- Add kafka trace receiver (@mapno)

- Support mirroring a trace pipeline to multiple backends (@mapno)

- Add `headers` field in `remote_write` config for Tempo. `headers` specifies
  HTTP headers to forward to the remote endpoint. (@alexbiehl)

- Add silent uninstall to Windows Uninstaller. (@mattdurham)

### Bugfixes

- Native Darwin arm64 builds will no longer crash when writing metrics to the
  WAL. (@rfratto)

- Remote write endpoints that never function across the lifetime of the Agent
  will no longer prevent the WAL from being truncated. (@rfratto)

- Bring back FreeBSD support. (@rfratto)

- agentctl will no longer leak WAL resources when retrieving WAL stats.
  (@rfratto)

- Ensure defaults are applied to undefined sections in config file. This fixes
  a problem where integrations didn't work if `prometheus:` wasn't configured.
  (@rfratto)

- Fixed issue where automatic logging double logged "svc". (@joe-elliott)

### Other changes

- The Grafana Cloud Agent has been renamed to the Grafana Agent. (@rfratto)

- Instance configs uploaded to the Config Store API will no longer be stored
  along with the global Prometheus defaults. This is done to allow globals to
  be updated and re-apply the new global defaults to the configs from the
  Config Store. (@rfratto)

- The User-Agent header sent for logs will now be `GrafanaAgent/<version>`
  (@rfratto)

- Add `tempo_spanmetrics` namespace in spanmetrics (@mapno)

v0.13.1 (2021-04-09)
--------------------

### Bugfixes

- Validate that incoming scraped metrics do not have an empty label set or a
  label set with duplicate labels, mirroring the behavior of Prometheus.
  (@rfratto)

v0.13.0 (2021-02-25)
--------------------

> The primary branch name has changed from `master` to `main`. You may have to
> update your local checkouts of the repository to point at the new branch name.

### Features

- postgres_exporter: Support query_path and disable_default_metrics. (@rfratto)

### Enhancements

- Support other architectures in installation script. (@rfratto)

- Allow specifying custom wal_truncate_frequency per integration. (@rfratto)

- The SigV4 region can now be inferred using the shared config (at
  `$HOME/.aws/config`) or environment variables (via `AWS_CONFIG`). (@rfratto)

- Update Prometheus dependency to v2.25.0. (@rfratto)

### Bugfixes

- Not providing an `-addr` flag for `agentctl config-sync` will no longer
  report an error and will instead use the pre-existing default value.
  (@rfratto)

- Fixed a bug from v0.12.0 where the Loki installation script failed because
  positions_directory was not set. (@rfratto)

- Reduce the likelihood of dataloss during a remote_write-side outage by
  increasing the default wal_truncation_frequency to 60m and preventing the WAL
  from being truncated if the last truncation timestamp hasn't changed. This
  change increases the size of the WAL on average, and users may configure a
  lower wal_truncation_frequency to deliberately choose a smaller WAL over
  write guarantees. (@rfratto)

- Add the ability to read and serve HTTPS integration metrics when given a set
  certificates (@mattdurham)

v0.12.0 (2021-02-05)
--------------------

> **BREAKING CHANGES**: This release has breaking changes. Please read entries
> carefully and consult the [upgrade guide][] for specific instructions.

### Breaking Changes

- The configuration format for the `loki` block has changed. (@rfratto)

- The configuration format for the `tempo` block has changed. (@rfratto)

### Features

- Support for multiple Loki Promtail instances has been added. (@rfratto)

- Support for multiple Tempo instances has been added. (@rfratto)

- Added [ElasticSearch exporter](https://github.com/justwatchcom/elasticsearch_exporter)
  integration. (@colega)

### Enhancements

- `.deb` and `.rpm` packages are now generated for all supported architectures.
  The architecture of the AMD64 package in the filename has been renamed to
  `amd64` to stay synchronized with the architecture name presented from other
  release assets. (@rfratto)

- The `/agent/api/v1/targets` API will now include discovered labels on the
  target pre-relabeling in a `discovered_labels` field. (@rfratto)

- Update Loki to 59a34f9867ce. This is a non-release build, and was needed to
  support multiple Loki instances. (@rfratto)

- Scraping service: Unhealthy Agents in the ring will no longer cause job
  distribution to fail. (@rfratto)

- Scraping service: Cortex ring metrics (prefixed with cortex_ring_) will now
  be registered for tracking the state of the hash ring. (@rfratto)

- Scraping service: instance config ownership is now determined by the hash of
  the instance config name instead of the entire config. This means that
  updating a config is guaranteed to always hash to the same Agent, reducing
  the number of metrics gaps. (@rfratto)

- Only keep a handful of K8s API server metrics by default to reduce default
  active series usage. (@hjet)

- Go 1.15.8 is now used for all distributions of the Agent. (@rfratto)

### Bugfixes

- `agentctl config-check` will now work correctly when the supplied config file
  contains integrations. (@hoenn)

v0.11.0 (2021-01-20)
--------------------

### Features

- ARMv6 builds of `agent` and `agentctl` will now be included in releases to
  expand Agent support to cover all models of Raspberry Pis. ARMv6 docker
  builds are also now available. (@rfratto)

- Added `config-check` subcommand for `agentctl` that can be used to validate
  Agent configuration files before attempting to load them in the `agent`
  itself. (@56quarters)

### Enhancements

- A sigv4 install script for Prometheus has been added. (@rfratto)

- NAMESPACE may be passed as an environment variable to the Kubernetes install
  scripts to specify an installation namespace. (@rfratto)

### Bugfixes

- The K8s API server scrape job will use the API server Service name when
  resolving IP addresses for Prometheus service discovery using the "Endpoints"
  role. (@hjet)

- The K8s manifests will no longer include the `default/kubernetes` job twice
  in both the DaemonSet and the Deployment. (@rfratto)

v0.10.0 (2021-01-13)
--------------------

### Features

- Prometheus `remote_write` now supports SigV4 authentication using the
  [AWS default credentials chain](https://docs.aws.amazon.com/sdk-for-java/v1/developer-guide/credentials.html).
  This enables the Agent to send metrics to Amazon Managed Prometheus without
  needing the [SigV4 Proxy](https://github.com/awslabs/aws-sigv4-proxy).
  (@rfratto)

### Enhancements

- Update `redis_exporter` to v1.15.0. (@rfratto)

- `memcached_exporter` has been updated to v0.8.0. (@rfratto)

- `process-exporter` has been updated to v0.7.5. (@rfratto)

- `wal_cleanup_age` and `wal_cleanup_period` have been added to the top-level
  Prometheus configuration section. These settings control how Write Ahead Logs
  (WALs) that are not associated with any instances are cleaned up. By default,
  WALs not associated with an instance that have not been written in the last
  12 hours are eligible to be cleaned up. This cleanup can be disabled by
  setting `wal_cleanup_period` to `0`. (@56quarters)

- Configuring logs to read from the systemd journal should now work on journals
  that use +ZSTD compression. (@rfratto)

### Bugfixes

- Integrations will now function if the HTTP listen address was set to a value
  other than the default. (@mattdurham)

- The default Loki installation will now be able to write its positions file.
  This was prevented by accidentally writing to a readonly volume mount.
  (@rfratto)

v0.9.1 (2021-01-04)
-------------------

### Enhancements

- agentctl will now be installed by the rpm and deb packages as
  `grafana-agentctl`. (@rfratto)

v0.9.0 (2020-12-10)
-------------------

### Features

- Add support to configure TLS config for the Tempo exporter to use
  insecure_skip_verify to disable TLS chain verification. (@bombsimon)

- Add `sample-stats` to `agentctl` to search the WAL and return a summary of
  samples of series matching the given label selector. (@simonswine)

- New integration:
  [postgres_exporter](https://github.com/wrouesnel/postgres_exporter)
  (@rfratto)

- New integration:
  [statsd_exporter](https://github.com/prometheus/statsd_exporter) (@rfratto)

- New integration:
  [consul_exporter](https://github.com/prometheus/consul_exporter) (@rfratto)

- Add optional environment variable substitution of configuration file.
  (@dcseifert)

### Enhancements

- `min_wal_time` and `max_wal_time` have been added to the instance config
  settings, guaranteeing that data in the WAL will exist for at least
  `min_wal_time` and will not exist for longer than `max_wal_time`. This change
  will increase the size of the WAL slightly but will prevent certain scenarios
  where data is deleted before it is sent. To revert back to the old behavior,
  set `min_wal_time` to `0s`. (@rfratto)

- Update `redis_exporter` to v1.13.1. (@rfratto)

- Bump OpenTelemetry-collector dependency to v0.16.0. (@bombsimon)

### Bugfixes

- Fix issue where the Tempo example manifest could not be applied because the
  port names were too long. (@rfratto)

- Fix issue where the Agent Kubernetes manifests may not load properly on AKS.
  (#279) (@rfratto)

### Other changes

- The User-Agent header sent for logs will now be `GrafanaCloudAgent/<version>`
  (@rfratto)

v0.8.0 (2020-11-06)
-------------------

### Features

- New integration: [dnsamsq_exporter](https://github.com/google/dnsamsq_exporter)
  (@rfratto).

- New integration: [memcached_exporter](https://github.com/prometheus/memcached_exporter)
  (@rfratto).

### Enhancements

- Add `<integration name>_build_info` metric to all integrations. The build
  info displayed will match the build information of the Agent and _not_ the
  embedded exporter. This metric is used by community dashboards, so adding it
  to the Agent increases compatibility with existing dashboards that depend on
  it existing. (@rfratto)

- Bump OpenTelemetry-collector dependency to 0.14.0 (@joe-elliott)

### Bugfixes

- Error messages when retrieving configs from the KV store will now be logged,
  rather than just logging a generic message saying that retrieving the config
  has failed. (@rfratto)

v0.7.2 (2020-10-29)
-------------------

### Enhancements

- Bump Prometheus dependency to 2.21. (@rfratto)

- Bump OpenTelemetry-collector dependency to 0.13.0 (@rfratto)

- Bump Promtail dependency to 2.0. (@rfratto)

- Enhance host_filtering mode to support targets from Docker Swarm and Consul.
  Also, add a `host_filter_relabel_configs` to that will apply relabeling rules
  for determining if a target should be dropped. Add a documentation section
  explaining all of this in detail. (@rfratto)

### Bugfixes

- Fix deb package prerm script so that it stops the agent on package removal.
  (@jdbaldry)

- Fix issue where the `push_config` for Tempo field was expected to be
  `remote_write`. `push_config` now works as expected. (@rfratto)

v0.7.1 (2020-10-23)
-------------------

### Bugfixes

- Fix issue where ARM binaries were not published with the GitHub release.

v0.7.0 (2020-10-23)
-------------------

### Features

- Added Tracing Support. (@joe-elliott)

- Add RPM and deb packaging. (@jdbaldry, @simon6372)

- arm64 and arm/v7 Docker containers and release builds are now available for
  `agent` and `agentctl`. (@rfratto)

- Add `wal-stats` and `target-stats` tooling to `agentctl` to discover WAL and
  cardinality issues. (@rfratto)

- [mysqld_exporter](https://github.com/prometheus/mysqld_exporter) is now
  embedded and available as an integration. (@rfratto)

- [redis_exporter](https://github.com/oliver006/redis_exporter) is now embedded
  and available as an integration. (@dafydd-t)

### Enhancements

- Resharding the cluster when using the scraping service mode now supports
  timeouts through `reshard_timeout`. The default value is `30s.` This timeout
  applies to cluster-wide reshards (performed when joining and leaving the
  cluster) and local reshards (done on the `reshard_interval`). (@rfratto)

### Bugfixes

- Fix issue where integrations crashed with instance_mode was set to `distinct`
  (@rfratto)

- Fix issue where the `agent` integration did not work on Windows (@rfratto).

- Support URL-encoded paths in the scraping service API. (@rfratto)

- The instance label written from replace_instance_label can now be overwritten
  with relabel_configs. This bugfix slightly modifies the behavior of what data
  is stored. The final instance label will now be stored in the WAL rather than
  computed by remote_write. This change should not negatively effect existing
  users. (@rfratto)

v0.6.1 (2020-04-11)
-------------------

### Bugfixes

- Fix issue where build information was empty when running the Agent with
  --version. (@rfratto)

- Fix issue where updating a config in the scraping service may fail to pick up
  new targets. (@rfratto)

- Fix deadlock that slowly prevents the Agent from scraping targets at a high
  scrape volume. (@rfratto)

v0.6.0 (2020-09-04)
-------------------

### Breaking Changes

- The Configs API will now disallow two instance configs having multiple
  `scrape_configs` with the same `job_name`. This was needed for the instance
  sharing mode, where combined instances may have duplicate `job_names` across
  their `scrape_configs`. This brings the scraping service more in line with
  Prometheus, where `job_names` must globally be unique. This change also
  disallows concurrent requests to the put/apply config API endpoint to prevent
  a race condition of two conflicting configs being applied at the same time.
  (@rfratto)

### Deprecations

- `use_hostname_label` is now supplanted by `replace_instance_label`.
  `use_hostname_label` will be removed in a future version. (@rfratto)

### Features

- The Grafana Agent can now collect logs and send to Loki. This is done by
  embedding Promtail, the official Loki log collection client. (@rfratto)

- Integrations can now be enabled without scraping. Set scrape_integrations to
  `false` at the `integrations` key or within the specific integration you
  don't want to scrape. This is useful when another Agent or Prometheus server
  will scrape the integration. (@rfratto)

- [process-exporter](https://github.com/ncabatoff/process-exporter) is now
  embedded as `process_exporter`. The hypen has been changed to an underscore
  in the config file to retain consistency with `node_exporter`. (@rfratto)

### Enhancements

- A new config option, `replace_instance_label`, is now available for use with
  integrations. When this is true, the instance label for all metrics coming
  from an integration will be replaced with the machine's hostname rather than
  127.0.0.1. (@rfratto)

- The embedded Prometheus version has been updated to 2.20.1. (@rfratto,
  @gotjosh)

- The User-Agent header written by the Agent when remote_writing will now be
  `GrafanaCloudAgent/<Version>` instead of `Prometheus/<Prometheus Version>`.
  (@rfratto)

- The subsystems of the Agent (`prometheus`, `loki`) are now made optional.
  Enabling integrations also implicitly enables the associated subsystem. For
  example, enabling the `agent` or `node_exporter` integration will force the
  `prometheus` subsystem to be enabled.  (@rfratto)

### Bugfixes

- The documentation for Tanka configs is now correct. (@amckinley)

- Minor corrections and spelling issues have been fixed in the Overview
  documentation. (@amckinley)

- The new default of `shared` instances mode broke the metric value for
  `agent_prometheus_active_configs`, which was tracking the number of combined
  configs (i.e., number of launched instances). This metric has been fixed and
  a new metric, `agent_prometheus_active_instances`, has been added to track
  the numbger of launched instances. If instance sharing is not enabled, both
  metrics will share the same value. (@rfratto)

- `remote_write` names in a group will no longer be copied from the
  remote_write names of the first instance in the group. Rather, all
  remote_write names will be generated based on the first 6 characters of the
  group hash and the first six characters of the remote_write hash. (@rfratto)

- Fix a panic that may occur during shutdown if the WAL is closed in the middle
  of the WAL being truncated. (@rfratto)

v0.5.0 (2020-08-12)
-------------------

### Features

- A [scrape targets API](https://github.com/grafana/agent/blob/main/docs/api.md#list-current-scrape-targets)
  has been added to show every target the Agent is currently scraping, when it
  was last scraped, how long it took to scrape, and errors from the last
  scrape, if any. (@rfratto)

- "Shared Instance Mode" is the new default mode for spawning Prometheus
  instances, and will improve CPU and memory usage for users of integrations
  and the scraping service. (@rfratto)

### Enhancements

- Memory stability and utilization of the WAL has been improved, and the
  reported number of active series in the WAL will stop double-counting
  recently churned series. (@rfratto)

- Changing scrape_configs and remote_write configs for an instance will now be
  dynamically applied without restarting the instance. This will result in less
  missing metrics for users of the scraping service that change a config.
  (@rfratto)

- The Tanka configuration now uses k8s-alpha. (@duologic)

### Bugfixes

- The Tanka configuration will now also deploy a single-replica deployment
  specifically for scraping the Kubernetes API. This deployment acts together
  with the Daemonset to scrape the full cluster and the control plane.
  (@gotjosh)

- The node_exporter filesystem collector will now work on Linux systems without
  needing to manually set the blocklist and allowlist of filesystems.
  (@rfratto)

v0.4.0 (2020-06-18)
-------------------

### Features

- Support for integrations has been added. Integrations can be any embedded
  tool, but are currently used for embedding exporters and generating scrape
  configs. (@rfratto)

- node_exporter has been added as an integration. This is the full version of
  node_exporter with the same configuration options. (@rfratto)

- An Agent integration that makes the Agent automatically scrape itself has
  been added. (@rfratto)

### Enhancements

- The WAL can now be truncated if running the Agent without any remote_write
  endpoints. (@rfratto)

### Bugfixes

- Prevent the Agent from crashing when a global Prometheus config stanza is not
  provided. (@robx)

- Enable agent host_filter in the Tanka configs, which was disabled by default
  by mistake. (@rfratto)

v0.3.2 (2020-05-29)
-------------------

### Features

- Tanka configs that deploy the scraping service mode are now available
  (@rfratto)

- A k3d example has been added as a counterpart to the docker-compose example.
  (@rfratto)

### Enhancements

- Labels provided by the default deployment of the Agent (Kubernetes and Tanka)
  have been changed to align with the latest changes to grafana/jsonnet-libs.
  The old `instance` label is now called `pod`, and the new `instance` label is
  unique. A `container` label has also been added. The Agent mixin has been
  subsequently updated to also incorporate these label changes. (@rfratto)

- The `remote_write` and `scrape_config` sections now share the same
  validations as Prometheus (@rfratto)

- Setting `wal_truncation_frequency` to less than the scrape interval is now
  disallowed (@rfratto)

### Bugfixes

- A deadlock in scraping service mode when updating a config that shards to the
  same node has been fixed (@rfratto)

- `remote_write` config stanzas will no longer ignore `password_file`
  (@rfratto)

- `scrape_config` client secrets (e.g., basic auth, bearer token,
  `password_file`) will now be properly retained in scraping service mode
  (@rfratto)

- Labels for CPU, RX, and TX graphs in the Agent Operational dashboard now
  correctly show the pod name of the Agent instead of the exporter name.
  (@rfratto)

v0.3.1 (2020-05-20)
-------------------

### Features

- The Agent has upgraded its vendored Prometheus to v2.18.1 (@gotjosh,
  @rfratto)

### Bugfixes

- A typo in the Tanka configs and Kubernetes manifests that prevents the Agent
  launching with v0.3.0 has been fixed (@captncraig)

- Fixed a bug where Tanka mixins could not be used due to an issue with the
  folder placement enhancement (@rfratto)

### Enhancements

- `agentctl` and the config API will now validate that the YAML they receive
  are valid instance configs. (@rfratto)

v0.3.0 (2020-05-13)
-------------------

### Features

- A third operational mode called "scraping service mode" has been added. A KV
  store is used to store instance configs which are distributed amongst a
  clustered set of Agent processes, dividing the total scrape load across each
  agent. An API is exposed on the Agents to list, create, update, and delete
  instance configurations from the KV store. (@rfratto)

- An "agentctl" binary has been released to interact with the new instance
  config management API created by the "scraping service mode." (@rfratto,
  @hoenn)

- The Agent now includes readiness and healthiness endpoints. (@rfratto)

### Enhancements

- The YAML files are now parsed strictly and an invalid YAML will generate an
  error at runtime. (@hoenn)

- The default build mode for the Docker containers is now release, not debug.
  (@rfratto)

- The Grafana Agent Tanka Mixins now are placed in an "Agent" folder within
  Grafana. (@cyriltovena)

v0.2.0 (2020-04-09)
-------------------

### Features

- The Prometheus remote write protocol will now send scraped metadata (metric
  name, help, type and unit). This results in almost negligent bytes sent
  increase as metadata is only sent every minute. It is on by default.
  (@gotjosh)

  These metrics are available to monitor metadata being sent:
  - `prometheus_remote_storage_succeeded_metadata_total`
  - `prometheus_remote_storage_failed_metadata_total`
  - `prometheus_remote_storage_retried_metadata_total`
  - `prometheus_remote_storage_sent_batch_duration_seconds` and
    `prometheus_remote_storage_sent_bytes_total` have a new label “type” with
    the values of `metadata` or `samples`.

### Enhancements

- The Agent has upgraded its vendored Prometheus to v2.17.1 (@rfratto)

### Bugfixes

- Invalid configs passed to the agent will now stop the process after they are
  logged as invalid; previously the Agent process would continue. (@rfratto)

- Enabling host_filter will now allow metrics from node role Kubernetes service
  discovery to be scraped properly (e.g., cAdvisor, Kubelet). (@rfratto)

v0.1.1 (2020-03-16)
-------------------

### Other changes

- Nits in documentation (@sh0rez)

- Fix various dashboard mixin problems from v0.1.0 (@rfratto)

- Pass through release tag to `docker build` (@rfratto)

v0.1.0 (2020-03-16)
-------------------

> First release!

### Features

- Support for scraping Prometheus metrics and sharding the agent through the
  presence of a `host_filter` flag within the Agent configuration file.

[upgrade guide]: https://grafana.com/docs/agent/latest/upgrade-guide/
[contributors guide]: ./docs/developer/contributing.md#updating-the-changelog<|MERGE_RESOLUTION|>--- conflicted
+++ resolved
@@ -91,15 +91,12 @@
 
 - Introduce global configuration for logs. (@jcreixell)
 
-<<<<<<< HEAD
 - Integrations: Introduce `cloudwatch metrics` integration. (@thepalbi)
 
 - New metric for prometheus.scrape - `agent_prometheus_scrape_targets_gauge`. (@ptodev)
 
 - New metric for prometheus.scrape and prometheus.relabel - `agent_prometheus_forwarded_samples_total`. (@ptodev)
 
-=======
->>>>>>> 36a51d5d
 ### Enhancements
 
 - Handle faro-web-sdk `View` meta in app_agent_receiver. (@rlankfo)
