--- conflicted
+++ resolved
@@ -81,11 +81,11 @@
 
 - Fix divide-by-zero issue when sharding targets. (@hainenber) 
 
-<<<<<<< HEAD
 - Fix `ResolveEndpointV2 not found` for AWS-related components. (@hainenber)
-=======
+
 - Fix bug where custom headers were not actually being set in loki client. (@captncraig)
->>>>>>> 6eb18895
+
+- Fix `ResolveEndpointV2 not found` for AWS-related components. (@hainenber)
 
 ### Other changes
 
