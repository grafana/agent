--- conflicted
+++ resolved
@@ -39,13 +39,10 @@
   - `prometheus.exporter.blackbox` collects metrics from Blackbox exporter (@marctc).
   - `prometheus.exporter.mysql` collects metrics from a MySQL database. (@spartan0x117)
   - `prometheus.exporter.postgres` collects metrics from a PostgreSQL database. (@spartan0x117)
-<<<<<<< HEAD
   - `prometheus.exporter.snmp` collects metrics from SNMP exporter (@marctc).
-=======
   - `otelcol.auth.sigv4` performs AWS Signature Version 4 (SigV4) authentication 
     for making requests to AWS services via `otelcol` components that support
     authentication extensions. (@ptodev)
->>>>>>> 74c9b20e
 
 ### Enhancements
 
