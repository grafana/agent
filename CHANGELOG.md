--- conflicted
+++ resolved
@@ -31,12 +31,10 @@
   Previously, only `remote.*` and `local.*` components could be referenced
   without a circular dependency. (@rfratto)
 
-<<<<<<< HEAD
 - Add a `resource_to_telemetry_conversion` argument to `otelcol.exporter.prometheus`
   for converting resource attributes to Prometheus labels. (@hainenber)
-=======
-- `pyroscope.ebpf` support python on arm64 platforms. (@korniltsev)  
->>>>>>> b0de873a
+
+- `pyroscope.ebpf` support python on arm64 platforms. (@korniltsev)
 
 ### Bugfixes
 
