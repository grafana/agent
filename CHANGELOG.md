# Changelog

> _Contributors should read our [contributors guide][] for instructions on how
> to update the changelog._

This document contains a historical list of changes between releases. Only
changes that impact end-user behavior are listed; changes to documentation or
internal API changes are not present.

Main (unreleased)
-----------------

### Breaking changes

- Remove `otelcol.exporter.jaeger` component (@hainenber)

- In the mysqld exporter integration, some metrics are removed and others are renamed. (@marctc)
  - Removed metrics:
    - "mysql_last_scrape_failed" (gauge)
    - "mysql_exporter_scrapes_total" (counter)
    - "mysql_exporter_scrape_errors_total" (counter)
  - Metric names in the `info_schema.processlist` collector have been [changed](https://github.com/prometheus/mysqld_exporter/pull/603).
  - Metric names in the `info_schema.replica_host` collector have been [changed](https://github.com/prometheus/mysqld_exporter/pull/496).
  - Changes related to `replication_group_member_stats collector`:
    - metric "transaction_in_queue" was Counter instead of Gauge
    - renamed 3 metrics starting with `mysql_perf_schema_transaction_` to start with `mysql_perf_schema_transactions_` to be consistent with column names.
    - exposing only server's own stats by matching `MEMBER_ID` with `@@server_uuid` resulting "member_id" label to be dropped.

### Other changes

- Bump `mysqld_exporter` version to v0.15.0. (@marctc)
- Bump `github-exporter` version to 1.0.6. (@marctc)

### Features

- Added a new `stage.decolorize` stage to `loki.process` component which
  allows to strip ANSI color codes from the log lines. (@thampiotr)

- Added a new `stage.sampling` stage to `loki.process` component which
  allows to only process a fraction of logs and drop the rest. (@thampiotr)

- Added a new `stage.eventlogmessage` stage to `loki.process` component which
  allows to extract data from Windows Event Log. (@thampiotr)

- Update version of River:

    - River now supports raw strings, which are strings surrounded by backticks
      instead of double quotes. Raw strings can span multiple lines, and do not
      support any escape sequences. (@erikbaranowski)

    - River now permits using `[]` to access non-existent keys in an object.
      When this is done, the access evaluates to `null`, such that `{}["foo"]
      == null` is true. (@rfratto)

- Added support for python profiling to `pyroscope.ebpf` component. (@korniltsev)

- Windows Flow Installer: Add /CONFIG /DISABLEPROFILING and /DISABLEREPORTING flag (@jkroepke)

- Add queueing logs remote write client for `loki.write` when WAL is enabled. (@thepalbi)

- New Grafana Agent Flow components:

  - `otelcol.processor.filter` - filters OTLP telemetry data using OpenTelemetry
    Transformation Language (OTTL). (@hainenber)

### Enhancements

- The `loki.write` WAL now has snappy compression enabled by default. (@thepalbi)

- Allow converting labels to structured metadata with Loki's structured_metadata stage. (@gonzalesraul)

- Improved performance of `pyroscope.scrape` component when working with a large number of targets. (@cyriltovena)

- Added support for comma-separated list of fields in `source` option and a
  new `separator` option in `drop` stage of `loki.process`. (@thampiotr)

- The `loki.source.docker` component now allows connecting to Docker daemons
  over HTTP(S) and setting up TLS credentials. (@tpaschalis)

- Added an `exclude_event_message` option to `loki.source.windowsevent` in flow mode,
  which excludes the human-friendly event message from Windows event logs. (@ptodev)

- Improve detection of rolled log files in `loki.source.kubernetes` and
  `loki.source.podlogs` (@slim-bean).

- Support clustering in `loki.source.kubernetes` (@slim-bean).

- Support clustering in `loki.source.podlogs` (@rfratto).

- Make component list sortable in web UI. (@hainenber)

- Adds new metrics (`mssql_server_total_memory_bytes`, `mssql_server_target_memory_bytes`,
  and `mssql_available_commit_memory_bytes`) for `mssql` integration.

- Grafana Agent Operator: `config-reloader` container no longer runs as root.
  (@rootmout)

- Added support for replaying not sent data for `loki.write` when WAL is enabled. (@thepalbi)

- Added support for unicode strings in `pyroscope.ebpf` python profiles. (@korniltsev)

- Improved resilience of graph evaluation in presence of slow components. (@thampiotr)

### Bugfixes

- Set exit code 1 on grafana-agentctl non-runnable command. (@fgouteroux)

- Fixed an issue where `loki.process` validation for stage `metric.counter` was
  allowing invalid combination of configuration options. (@thampiotr)

- Fixed issue where adding a module after initial start, that failed to load then subsequently resolving the issue would cause the module to
  permanently fail to load with `id already exists` error. (@mattdurham)

- Allow the usage of encodings other than UTF8 to be used with environment variable expansion. (@mattdurham)

- Fixed an issue where native histogram time series were being dropped silently.  (@krajorama)

- Fix validation issue with ServiceMonitors when scrape timeout is greater than interval. (@captncraig)

- Static mode's spanmetrics processor will now prune histograms when the dimension cache is pruned.
  Dimension cache was always pruned but histograms were not being pruned. This caused metric series
  created by the spanmetrics processor to grow unbounded. Only static mode has this issue. Flow mode's
  `otelcol.connector.spanmetrics` does not have this bug. (@nijave)

- Prevent logging errors on normal shutdown in `loki.source.journal`. (@wildum)

- Break on iterate journal failure in `loki.source.journal`. (@wildum)

- Fix file descriptor leak in `loki.source.journal`. (@wildum)

- Fixed a bug in River where passing a non-string key to an object (such as
  `{}[true]`) would incorrectly report that a number type was expected instead. (@rfratto)

- Include Faro Measurement `type` field in `faro.receiver` Flow component and legacy `app_agent_receiver` integration. (@rlankfo)

- Mark `password` argument of `loki.source.kafka` as a `secret` rather than a `string`. (@harsiddhdave44)

- Fixed a bug where UDP syslog messages were never processed (@joshuapare)

- Updating configuration for `loki.write` no longer drops data. (@thepalbi)

- Fixed a bug in WAL where exemplars were recorded before the first native histogram samples for new series,
  resulting in remote write sending the exemplar first and Prometheus failing to ingest it due to missing
  series. (@krajorama)

<<<<<<< HEAD
- Fix a bug which prevented Agent from running `otelcol.exporter.loadbalancing` 
  with a `routing_key` of `traceID`. (@ptodev)
=======
- Fixed an issue in the static config converter where exporter instance values
  were not being mapped when translating to flow. (@erikbaranowski)
>>>>>>> b76dc336

v0.37.4 (2023-11-06)
-----------------

### Enhancements

- Added an `add_metric_suffixes` option to `otelcol.exporter.prometheus` in flow mode,
  which configures whether to add type and unit suffixes to metrics names. (@mar4uk)

### Bugfixes

- Fix a bug where reloading the configuration of a `loki.write` component lead
  to a panic. (@tpaschalis)

- Added Kubernetes service resolver to static node's loadbalancing exporter 
  and to Flow's `otelcol.exporter.loadbalancing`. (@ptodev)

v0.37.3 (2023-10-26)
-----------------

### Bugfixes

- Fixed an issue where native histogram time series were being dropped silently.  (@krajorama)

- Fix an issue where `remote.vault` ignored the `namespace` argument. (@rfratto)

- Fix an issue with static mode and `promtail` converters, where static targets
  did not correctly default to `localhost` when not provided. (@thampiotr)

- Fixed some converter diagnostics so they show as warnings rather than errors. Improve
  clarity for various diagnostics. (@erikbaranowski)

- Wire up the agent exporter integration for the static converter. (@erikbaranowski)

### Enhancements

- Upgrade OpenTelemetry Collector packages to version 0.87 (@ptodev):
  - `otelcol.receiver.kafka` has a new `header_extraction` block to extract headers from Kafka records.
  - `otelcol.receiver.kafka` has a new `version` argument to change the version of
    the SASL Protocol for SASL authentication.

v0.37.2 (2023-10-16)
-----------------

### Bugfixes

- Fix the handling of the `--cluster.join-addresses` flag causing an invalid
  comparison with the mutually-exclusive `--cluster.discover-peers`. (@tpaschalis)

- Fix an issue with the static to flow converter for blackbox exporter modules
  config not being included in the river output. (@erikbaranowski)

- Fix issue with default values in `discovery.nomad`. (@marctc)

### Enhancements

- Update Prometheus dependency to v2.47.2. (@tpaschalis)

- Allow Out of Order writing to the WAL for metrics. (@mattdurham)

- Added new config options to spanmetrics processor in static mode (@ptodev):
  - `aggregation_temporality`: configures whether to reset the metrics after flushing.
  - `metrics_flush_interval`: configures how often to flush generated metrics.

### Other changes

- Use Go 1.21.3 for builds. (@tpaschalis)

v0.37.1 (2023-10-10)
-----------------

### Bugfixes

- Fix the initialization of the default namespaces map for the operator and the
  loki.source.kubernetes component. (@wildum)

v0.37.0 (2023-10-10)
-----------------

### Breaking changes

- Set `retry_on_http_429` to `true` by default in the `queue_config` block in static mode's `remote_write`. (@wildum)

- Renamed `non_indexed_labels` Loki processing stage to `structured_metadata`. (@vlad-diachenko)

- Include `otel_scope_name` and `otel_scope_version` in all metrics for `otelcol.exporter.prometheus`
  by default using a new argument `include_scope_labels`. (@erikbaranowski)

- Static mode Windows Certificate Filter no longer restricted to TLS 1.2 and specific cipher suites. (@mattdurham)

- The `__meta_agent_integration*` and `__meta_agent_hostname` labels have been
  removed from the targets exposed by `prometheus.exporter.*` components and
  got replaced by the pair of `__meta_component_name` and `__meta_component_id`
  labels. (@tpaschalis)

- Flow: Allow `prometheus.exporter.unix` to be specified multiple times and used in modules. This now means all
  `prometheus.exporter.unix` references will need a label `prometheus.exporter.unix "example"`. (@mattdurham)

### Features

- New Grafana Agent Flow components:

  - `discovery.consulagent` discovers scrape targets from Consul Agent. (@wildum)
  - `discovery.dockerswarm` discovers scrape targets from Docker Swarm. (@wildum)
  - `discovery.ionos` discovers scrape targets from the IONOS Cloud API. (@wildum)
  - `discovery.kuma` discovers scrape targets from the Kuma control plane. (@tpaschalis)
  - `discovery.linode` discovers scrape targets from the Linode API. (@captncraig)
  - `discovery.marathon` discovers scrape targets from Marathon servers. (@wildum)
  - `discovery.nerve` discovers scrape targets from AirBnB's Nerve. (@tpaschalis)
  - `discovery.scaleway` discovers scrape targets from Scaleway virtual
    instances and bare-metal machines. (@rfratto)
  - `discovery.serverset` discovers Serversets stored in Zookeeper. (@thampiotr)
  - `discovery.triton` discovers scrape targets from Triton Container Monitor. (@erikbaranowski)
  - `faro.receiver` accepts Grafana Faro-formatted telemetry data over the
    network and forwards it to other components. (@megumish, @rfratto)
  - `otelcol.connector.servicegraph` creates service graph metrics from spans. It is the
    flow mode equivalent to static mode's `service_graphs` processor. (@ptodev)
  - `otelcol.connector.spanlogs` creates logs from spans. It is the flow mode equivalent
    to static mode's `automatic_logging` processor. (@ptodev)
  - `otelcol.processor.k8sattributes` adds Kubernetes metadata as resource attributes
    to spans, logs, and metrics. (@acr92)
  - `otelcol.processor.probabilistic_sampler` samples logs and traces based on configuration options. (@mar4uk)
  - `otelcol.processor.transform` transforms OTLP telemetry data using the
    OpenTelemetry Transformation Language (OTTL). It is most commonly used
    for transformations on attributes.
  - `prometheus.exporter.agent` exposes the agent's internal metrics. (@hainenber)
  - `prometheus.exporter.azure` collects metrics from Azure. (@wildum)
  - `prometheus.exporter.cadvisor` exposes cAdvisor metrics. (@tpaschalis)
  - `prometheus.exporter.vsphere` exposes vmware vsphere metrics. (@marctc)
  - `remote.kubernetes.configmap` loads a configmap's data for use in other components (@captncraig)
  - `remote.kubernetes.secret` loads a secret's data for use in other components (@captncraig)

- Flow: allow the HTTP server to be configured with TLS in the config file
  using the new `http` config block. (@rfratto)

- Clustering: add new flag `--cluster.max-join-peers` to limit the number of peers the system joins. (@wildum)

- Clustering: add a new flag `--cluster.name` to prevent nodes without this identifier from joining the cluster. (@wildum)

- Clustering: add IPv6 support when using advertise interfaces to assign IP addresses. (@wildum)

- Add a `file_watch` block in `loki.source.file` to configure how often to poll files from disk for changes via `min_poll_frequency` and `max_poll_frequency`.
  In static mode it can be configured in the global `file_watch_config` via `min_poll_frequency` and `max_poll_frequency`.  (@wildum)

- Flow: In `prometheus.exporter.blackbox`, allow setting labels for individual targets. (@spartan0x117)

- Add optional `nil_to_zero` config flag for `YACE` which can be set in the `static`, `discovery`, or `metric` config blocks. (@berler)

- The `cri` stage in `loki.process` can now be configured to limit line size.

- Flow: Allow `grafana-agent run` to accept a path to a directory of `*.river` files.
  This will load all River files in the directory as a single configuration;
  component names must be unique across all loaded files. (@rfratto, @hainenber)

- Added support for `static` configuration conversion in `grafana-agent convert` and `grafana-agent run` commands. (@erikbaranowski)

- Flow: the `prometheus.scrape` component can now configure the scraping of
  Prometheus native histograms. (@tpaschalis)

- Flow: the `prometheus.remote_write` component now supports SigV4 and AzureAD authentication. (@ptodev)

### Enhancements

- Clustering: allow advertise interfaces to be configurable, with the possibility to select all available interfaces. (@wildum)

- Deleted series will now be removed from the WAL sooner, allowing Prometheus
  remote_write to free memory associated with removed series sooner. (@rfratto)

- Added a `disable_high_cardinality_metrics` configuration flag to `otelcol`
  exporters and receivers to switch high cardinality debug metrics off.  (@glindstedt)

- `loki.source.kafka` component now exposes internal label `__meta_kafka_offset`
  to indicate offset of consumed message. (@hainenber)

- Add a`tail_from_end` attribute in `loki.source.file` to have the option to start tailing a file from the end if a cached position is not found.
  This is valuable when you want to tail a large file without reading its entire content. (@wildum)

- Flow: improve river config validation step in `prometheus.scrape` by comparing `scrape_timeout` with `scrape_interval`. (@wildum)

- Flow: add `randomization_factor` and `multiplier` to retry settings in
  `otelcol` components. (@rfratto)

- Add support for `windows_certificate_filter` under http tls config block. (@mattdurham)

- Add `openstack` config converter to convert OpenStack yaml config (static mode) to river config (flow mode). (@wildum)

- Some `otelcol` components will now display their debug metrics via the
  Agent's `/metrics` endpoint. Those components include `otelcol.receiver.otlp`,
  `otelcol.exporter.otlp` and `otelcol.processor.batch`. There may also be metrics
  from other components which are not documented yet. (@ptodev)

- Agent Management: Honor 503 ServiceUnavailable `Retry-After` header. (@jcreixell)

- Bump opentelemetry-collector and opentelemetry-collector-contrib versions from v0.80 to v0.85 (@wildum):
  - add `authoriy` attribute to `otelcol.exporter.loadbalancing` to override the default value in gRPC requests.
  - add `exemplars` support to `otelcol.connector.spanmetrics`.
  - add `exclude_dimensions` attribute to `otelcol.connector.spanmetrics` to exclude dimensions from the default set.
  - add `authority` attribute to `otelcol.receiver.otlp` to override the default value in gRPC requests.
  - add `disable_keep_alives` attribute to `otelcol.receiver.otlp` to disable the HTTP keep alive feature.
  - add `traces_url_path`, `metrics_url_path` and `logs_url_path` attributes to `otelcol.receiver.otlp` to specify the URl path to respectively receive traces, metrics and logs on.
  - add the value `json` to the `encoding` attribute of `otelcol.receiver.kafka`. The component is now able to decode `json` payload and to insert it into the body of a log record.

- Added `scrape` block to customize the default behavior of `prometheus.operator.podmonitors`, `prometheus.operator.probes`, and `prometheus.operator.servicemonitors`. (@sberz)

- The `instance` label of targets exposed by `prometheus.exporter.*` components
  is now more representative of what is being monitored. (@tpaschalis)

- Promtail converter will now treat `global positions configuration is not supported` as a Warning instead of Error. (@erikbaranowski)

- Add new `agent_component_dependencies_wait_seconds` histogram metric and a dashboard panel
  that measures how long components wait to be evaluated after their dependency is updated (@thampiotr)

- Add additional endpoint to debug scrape configs generated inside `prometheus.operator.*` components (@captncraig)

- Components evaluation is now performed in parallel, reducing the impact of
  slow components potentially blocking the entire telemetry pipeline.
  The `agent_component_evaluation_seconds` metric now measures evaluation time
  of each node separately, instead of all the directly and indirectly
  dependant nodes. (@thampiotr)

- Update Prometheus dependency to v2.46.0. (@tpaschalis)

- The `client_secret` config argument in the `otelcol.auth.oauth2` component is
  now of type `secret` instead of type `string`. (@ptodev)

### Bugfixes

- Fixed `otelcol.exporter.prometheus` label names for the `otel_scope_info`
  metric to match the OTLP Instrumentation Scope spec. `name` is now `otel_scope_name`
  and `version` is now `otel_version_name`. (@erikbaranowski)

- Fixed a bug where converting `YACE` cloudwatch config to river skipped converting static jobs. (@berler)

- Fixed the `agent_prometheus_scrape_targets_gauge` incorrectly reporting all discovered targets
  instead of targets that belong to current instance when clustering is enabled. (@thampiotr)

- Fixed race condition in cleaning up metrics when stopping to tail files in static mode. (@thampiotr)

- Fixed a bug where the BackOffLimit for the kubernetes tailer was always set to zero. (@anderssonw)

- Fixed a bug where Flow agent fails to load `comment` statement in `argument` block. (@hainenber)

- Fix initialization of the RAPL collector for the node_exporter integration
  and the prometheus.exporter.unix component. (@marctc)

- Set instrumentation scope attribute for traces emitted by Flow component. (@hainenber)

### Other changes

- Use Go 1.21.1 for builds. (@rfratto)

- Read contextual attributes from Faro measurements (@codecapitano)

- Rename Grafana Agent service in windows app and features to not include the description

- Correct YAML level for `multitenancy_enabled` option in Mimir's config in examples. (@hainenber)

- Operator: Update default config reloader version. (@captncraig)

- Sorting of common fields in log messages emitted by the agent in Flow mode
  have been standardized. The first fields will always be `ts`, `level`, and
  `msg`, followed by non-common fields. Previously, the position of `msg` was
  not consistent. (@rfratto)

- Documentation updated to link discovery.http and prometheus.scrape advanced configs (@proffalken)

- Bump SNMP exporter version to v0.24.1 (@marctc)

- Switch to `IBM/sarama` module. (@hainenber)

- Bump `webdevops/go-commons` to version containing `LICENSE`. (@hainenber)

- `prometheus.operator.probes` no longer ignores relabeling `rule` blocks. (@sberz)

- Documentation updated to correct default path from `prometheus.exporter.windows` `text_file` block (@timo1707)

- Bump `redis_exporter` to v1.54.0 (@spartan0x117)

- Migrate NodeJS installation in CI build image away from installation script. (@hainenber)

v0.36.2 (2023-09-22)
--------------------

### Bugfixes

- Fixed a bug where `otelcol.processor.discovery` could modify the `targets` passed by an upstream component. (@ptodev)

- Fixed a bug where `otelcol` components with a retry mechanism would not wait after the first retry. (@rfratto)

- Fixed a bug where documented default settings in `otelcol.exporter.loadbalancing` were never set. (@rfratto)

- Fix `loki.source.file` race condition in cleaning up metrics when stopping to tail files. (@thampiotr)

v0.36.1 (2023-09-06)
--------------------

### Bugfixes

- Restart managed components of a module loader only on if module content
  changes or the last load failed. This was specifically impacting `module.git`
  each time it pulls. (@erikbaranowski)

- Allow overriding default `User-Agent` for `http.remote` component (@hainenber)

- Fix panic when running `grafana-agentctl config-check` against config files
  having `integrations` block (both V1 and V2). (@hainenber)

- Fix a deadlock candidate in the `loki.process` component. (@tpaschalis)

- Fix an issue in the `eventhandler` integration where events would be
  double-logged: once by sending the event to Loki, and once by including the
  event in the Grafana Agent logs. Now, events are only ever sent to Loki. (@rfratto)

- Converters will now sanitize labels to valid River identifiers. (@erikbaranowski)

- Converters will now return an Error diagnostic for unsupported
  `scrape_classic_histograms` and `native_histogram_bucket_limit` configs. (@erikbaranowski)

- Fix an issue in converters where targets of `discovery.relabel` components
  were repeating the first target for each source target instead of the
  correct target. (@erikbaranowski)

### Other changes

- Operator: Update default config reloader version. (@captncraig)

v0.36.0 (2023-08-30)
--------------------

> **BREAKING CHANGES**: This release has breaking changes. Please read entries
> carefully and consult the [upgrade guide][] for specific instructions.

### Breaking changes

- `loki.source.file` component will no longer automatically detect and
  decompress logs from compressed files. A new configuration block is available
  to enable decompression explicitly. See the [upgrade guide][] for migration
  instructions. (@thampiotr)

- `otelcol.exporter.prometheus`: Set `include_scope_info` to `false` by default. You can set
  it to `true` to preserve previous behavior. (@gouthamve)

- Set `retry_on_http_429` to `true` by default in the `queue_config` block in flow mode's `prometheus.remote_write`. (@wildum)

### Features

- Add [godeltaprof](https://github.com/grafana/godeltaprof) profiling types (`godeltaprof_memory`, `godeltaprof_mutex`, `godeltaprof_block`) to `pyroscope.scrape` component

- Flow: Allow the `logging` configuration block to tee the Agent's logs to one
  or more loki.* components. (@tpaschalis)

- Added support for `promtail` configuration conversion in `grafana-agent convert` and `grafana-agent run` commands. (@thampiotr)

- Flow: Add a new stage `non_indexed_labels` to attach non-indexed labels from extracted data to log line entry. (@vlad-diachenko)

- `loki.write` now exposes basic WAL support. (@thepalbi)

- Flow: Users can now define `additional_fields` in `loki.source.cloudflare` (@wildum)

- Flow: Added exemplar support for the `otelcol.exporter.prometheus`. (@wildum)

- Add a `labels` argument in `loki.source.windowsevent` to associate additional labels with incoming logs. (@wildum)

- New Grafana Agent Flow components:

  - `prometheus.exporter.gcp` - scrape GCP metrics. (@tburgessdev)
  - `otelcol.processor.span` - accepts traces telemetry data from other `otelcol`
    components and modifies the names and attributes of the spans. (@ptodev)
  - `discovery.uyuni` discovers scrape targets from a Uyuni Server. (@sparta0x117)
  - `discovery.eureka` discovers targets from a Eureka Service Registry. (@spartan0x117)
  - `discovery.openstack` - service discovery for OpenStack. (@marctc)
  - `discovery.hetzner` - service discovery for Hetzner Cloud. (@marctc)
  - `discovery.nomad` - service discovery from Nomad. (@captncraig)
  - `discovery.puppetdb` - service discovery from PuppetDB. (@captncraig)
  - `otelcol.processor.discovery` adds resource attributes to spans, where the attributes
    keys and values are sourced from `discovery.*` components. (@ptodev)
  - `otelcol.connector.spanmetrics` - creates OpenTelemetry metrics from traces. (@ptodev)


### Enhancements

- Integrations: include `direct_connect`, `discovering_mode` and `tls_basic_auth_config_path` fields for MongoDB configuration. (@gaantunes)

- Better validation of config file with `grafana-agentctl config-check` cmd (@fgouteroux)

- Integrations: make `udev` data path configurable in the `node_exporter` integration. (@sduranc)

- Clustering: Enable peer discovery with the go-discover package. (@tpaschalis)

- Add `log_format` configuration to eventhandler integration and the `loki.source.kubernetes_events` Flow component. (@sadovnikov)

- Allow `loki.source.file` to define the encoding of files. (@tpaschalis)

- Allow specification of `dimension_name_requirements` for Cloudwatch discovery exports. (@cvdv-au)

- Clustering: Enable nodes to periodically rediscover and rejoin peers. (@tpaschalis)

- `loki.write` WAL now exposes a last segment reclaimed metric. (@thepalbi)

- Update `memcached_exporter` to `v0.13.0`, which includes bugfixes, new metrics,
  and the option to connect with TLS. (@spartan0x117)

- `loki.write` now supports configuring retries on HTTP status code 429. (@wildum)

- Update `YACE` to `v0.54.0`, which includes bugfixes for FIPS support. (@ashrayjain)

- Support decoupled scraping in the cloudwatch_exporter integration (@dtrejod).

- Agent Management: Enable proxying support (@spartan0x117)

### Bugfixes

- Update to config converter so default relabel `source_labels` are left off the river output. (@erikbaranowski)

- Rename `GrafanaAgentManagement` mixin rules to `GrafanaAgentConfig` and update individual alerts to be more accurate. (@spartan0x117)

- Fix potential goroutine leak in log file tailing in static mode. (@thampiotr)

- Fix issue on Windows where DNS short names were unresolvable. (@rfratto)

- Fix panic in `prometheus.operator.*` when no Port supplied in Monitor crds. (@captncraig)

- Fix issue where Agent crashes when a blackbox modules config file is specified for blackbox integration. (@marctc)

- Fix issue where the code from agent would not return to the Windows Service Manager (@jkroepke)

- Fix issue where getting the support bundle failed due to using an HTTP Client that was not able to access the agent in-memory address. (@spartan0x117)

- Fix an issue that lead the `loki.source.docker` container to use excessive
  CPU and memory. (@tpaschalis)

- Fix issue where `otelcol.exporter.loki` was not normalizing label names
  to comply with Prometheus conventions. (@ptodev)

- Agent Management: Fix issue where an integration defined multiple times could lead to undefined behaviour. (@jcreixell)

v0.35.4 (2023-08-14)
--------------------

### Bugfixes

- Sign RPMs with SHA256 for FIPs compatbility. (@mattdurham)

- Fix issue where corrupt WAL segments lead to crash looping. (@tpaschalis)

- Clarify usage documentation surrounding `loki.source.file` (@joshuapare)

v0.35.3 (2023-08-09)
--------------------

### Bugfixes

- Fix a bug which prevented the `app_agent_receiver` integration from processing traces. (@ptodev)

- (Agent static mode) Jaeger remote sampling works again, through a new `jaeger_remote_sampling`
  entry in the traces config. It is no longer configurable through the jaeger receiver.
  Support Jaeger remote sampling was removed accidentally in v0.35, and it is now restored,
  albeit via a different config entry.

- Clustering: Nodes take part in distributing load only after loading their
  component graph. (@tpaschalis)

- Fix graceful termination when receiving SIGTERM/CTRL_SHUTDOWN_EVENT
  signals. (@tpaschalis)

v0.35.2 (2023-07-27)
--------------------

### Bugfixes

- Fix issue where the flow mode UI would show an empty page when navigating to
  an unhealthy `prometheus.operator` component or a healthy
  `prometheus.operator` component which discovered no custom resources.
  (@rfratto)

- Fix panic when using `oauth2` without specifying `tls_config`. (@mattdurham)

- Fix issue where series records would never get written to the WAL if a scrape
  was rolled back, resulting in "dropped sample for series that was not
  explicitly dropped via relabelling" log messages. (@rfratto)

- Fix RPM file digests so that installation on FIPS-enabled systems succeeds. (@andrewimeson)

### Other changes

- Compile journald support into builds of `grafana-agentctl` so
  `grafana-agentctl test-logs` functions as expected when testing tailing the
  systemd journal. (@rfratto)

v0.35.1 (2023-07-25)
--------------------

### Bugfixes

- Fix incorrect display of trace IDs in the automatic_logging processor of static mode's traces subsystem.
  Users of the static mode's service graph processor are also advised to upgrade,
  although the bug should theoretically not affect them. (@ptodev)

v0.35.0 (2023-07-18)
--------------------

> **BREAKING CHANGES**: This release has breaking changes. Please read entries
> carefully and consult the [upgrade guide][] for specific instructions.

### Breaking changes

- The algorithm for the "hash" action of `otelcol.processor.attributes` has changed.
  The change was made in PR [#22831](https://github.com/open-telemetry/opentelemetry-collector-contrib/pull/22831) of opentelemetry-collector-contrib. (@ptodev)

- `otelcol.exporter.loki` now includes the instrumentation scope in its output. (@ptodev)

- `otelcol.extension.jaeger_remote_sampling` removes the `/` HTTP endpoint. The `/sampling` endpoint is still functional.
  The change was made in PR [#18070](https://github.com/open-telemetry/opentelemetry-collector-contrib/pull/18070) of opentelemetry-collector-contrib. (@ptodev)

- The field `version` and `auth` struct block from `walk_params` in `prometheus.exporter.snmp` and SNMP integration have been removed. The auth block now can be configured at top level, together with `modules` (@marctc)

- Rename `discovery.file` to `local.file_match` to make it more clear that it
  discovers file on the local filesystem, and so it doesn't get confused with
  Prometheus' file discovery. (@rfratto)

- Remove the `discovery_target_decode` function in favor of using discovery
  components to better match the behavior of Prometheus' service discovery.
  (@rfratto)

- In the traces subsystem for Static mode, some metrics are removed and others are renamed. (@ptodev)
  - Removed metrics:
    - "blackbox_exporter_config_last_reload_success_timestamp_seconds" (gauge)
    - "blackbox_exporter_config_last_reload_successful" (gauge)
    - "blackbox_module_unknown_total" (counter)
    - "traces_processor_tail_sampling_count_traces_sampled" (counter)
    - "traces_processor_tail_sampling_new_trace_id_received" (counter)
    - "traces_processor_tail_sampling_sampling_decision_latency" (histogram)
    - "traces_processor_tail_sampling_sampling_decision_timer_latency" (histogram)
    - "traces_processor_tail_sampling_sampling_policy_evaluation_error" (counter)
    - "traces_processor_tail_sampling_sampling_trace_dropped_too_early" (counter)
    - "traces_processor_tail_sampling_sampling_traces_on_memory" (gauge)
    - "traces_receiver_accepted_spans" (counter)
    - "traces_receiver_refused_spans" (counter)
    - "traces_exporter_enqueue_failed_log_records" (counter)
    - "traces_exporter_enqueue_failed_metric_points" (counter)
    - "traces_exporter_enqueue_failed_spans" (counter)
    - "traces_exporter_queue_capacity" (gauge)
    - "traces_exporter_queue_size" (gauge)

  - Renamed metrics:
    - "traces_receiver_refused_spans" is renamed to "traces_receiver_refused_spans_total"
    - "traces_receiver_accepted_spans" is renamed to "traces_receiver_refused_spans_total"
    - "traces_exporter_sent_metric_points" is renamed to "traces_exporter_sent_metric_points_total"

- The `remote_sampling` block has been removed from `otelcol.receiver.jaeger`. (@ptodev)

- (Agent static mode) Jaeger remote sampling used to be configured using the Jaeger receiver configuration.
  This receiver was updated to a new version, where support for remote sampling in the receiver was removed.
  Jaeger remote sampling is available as a separate configuration field starting in v0.35.3. (@ptodev)

### Deprecations

- `otelcol.exporter.jaeger` has been deprecated and will be removed in Agent v0.38.0. (@ptodev)

### Features

- The Pyroscope scrape component computes and sends delta profiles automatically when required to reduce bandwidth usage. (@cyriltovena)

- Support `stage.geoip` in `loki.process`. (@akselleirv)

- Integrations: Introduce the `squid` integration. (@armstrmi)

- Support custom fields in MMDB file for `stage.geoip`. (@akselleirv)

- Added json_path function to river stdlib. (@jkroepke)

- Add `format`, `join`, `tp_lower`, `replace`, `split`, `trim`, `trim_prefix`, `trim_suffix`, `trim_space`, `to_upper` functions to river stdlib. (@jkroepke)

- Flow UI: Add a view for listing the Agent's peers status when clustering is enabled. (@tpaschalis)

- Add a new CLI command `grafana-agent convert` for converting a river file from supported formats to river. (@erikbaranowski)

- Add support to the `grafana-agent run` CLI for converting a river file from supported formats to river. (@erikbaranowski)

- Add boringcrypto builds and docker images for Linux arm64 and x64. (@mattdurham)

- New Grafana Agent Flow components:

  - `discovery.file` discovers scrape targets from files. (@spartan0x117)
  - `discovery.kubelet` collect scrape targets from the Kubelet API. (@gcampbell12)
  - `module.http` runs a Grafana Agent Flow module loaded from a remote HTTP endpoint. (@spartan0x117)
  - `otelcol.processor.attributes` accepts telemetry data from other `otelcol`
    components and modifies attributes of a span, log, or metric. (@ptodev)
  - `prometheus.exporter.cloudwatch` - scrape AWS CloudWatch metrics (@thepalbi)
  - `prometheus.exporter.elasticsearch` collects metrics from Elasticsearch. (@marctc)
  - `prometheus.exporter.kafka` collects metrics from Kafka Server. (@oliver-zhang)
  - `prometheus.exporter.mongodb` collects metrics from MongoDB. (@marctc)
  - `prometheus.exporter.squid` collects metrics from a squid server. (@armstrmi)
  - `prometheus.operator.probes` - discovers Probe resources in your Kubernetes
    cluster and scrape the targets they reference. (@captncraig)
  - `pyroscope.ebpf` collects system-wide performance profiles from the current
    host (@korniltsev)
  - `otelcol.exporter.loadbalancing` - export traces and logs to multiple OTLP gRPC
    endpoints in a load-balanced way. (@ptodev)

- New Grafana Agent Flow command line utilities:

  - `grafana-agent tools prometheus.remote_write` holds a collection of remote
    write-specific tools. These have been ported over from the `agentctl` command. (@rfratto)

- A new `action` argument for `otelcol.auth.headers`. (@ptodev)

- New `metadata_keys` and `metadata_cardinality_limit` arguments for `otelcol.processor.batch`. (@ptodev)

- New `boolean_attribute` and `ottl_condition` sampling policies for `otelcol.processor.tail_sampling`. (@ptodev)

- A new `initial_offset` argument for `otelcol.receiver.kafka`. (@ptodev)

### Enhancements

- Attributes and blocks set to their default values will no longer be shown in the Flow UI. (@rfratto)

- Tanka config: retain cAdvisor metrics for system processes (Kubelet, Containerd, etc.) (@bboreham)

- Update cAdvisor dependency to v0.47.0. (@jcreixell)

- Upgrade and improve Cloudwatch exporter integration (@thepalbi)

- Update `node_exporter` dependency to v1.6.0. (@spartan0x117)

- Enable `prometheus.relabel` to work with Prometheus' Native Histograms. (@tpaschalis)

- Update `dnsmasq_exporter` to last version. (@marctc)

- Add deployment spec options to describe operator's Prometheus Config Reloader image. (@alekseybb197)

- Update `module.git` with basic and SSH key authentication support. (@djcode)

- Support `clustering` block in `prometheus.operator.servicemonitors` and `prometheus.operator.podmonitors` components to distribute
  targets amongst clustered agents. (@captncraig)

- Update `redis_exporter` dependency to v1.51.0. (@jcreixell)

- The Grafana Agent mixin now includes a dashboard for the logs pipeline. (@thampiotr)

- The Agent Operational dashboard of Grafana Agent mixin now has more descriptive panel titles, Y-axis units

- Add `write_relabel_config` to `prometheus.remote_write` (@jkroepke)

- Update OpenTelemetry Collector dependencies from v0.63.0 to v0.80.0. (@ptodev)

- Allow setting the node name for clustering with a command-line flag. (@tpaschalis)

- Allow `prometheus.exporter.snmp` and SNMP integration to be configured passing a YAML block. (@marctc)

- Some metrics have been added to the traces subsystem for Static mode. (@ptodev)
  - "traces_processor_batch_batch_send_size" (histogram)
  - "traces_processor_batch_batch_size_trigger_send_total" (counter)
  - "traces_processor_batch_metadata_cardinality" (gauge)
  - "traces_processor_batch_timeout_trigger_send_total" (counter)
  - "traces_rpc_server_duration" (histogram)
  - "traces_exporter_send_failed_metric_points_total" (counter)
  - "traces_exporter_send_failed_spans_total" (counter)
  - "traces_exporter_sent_spans_total" (counter)

- Added support for custom `length` time setting in Cloudwatch component and integration. (@thepalbi)

### Bugfixes

- Fix issue where `remote.http` incorrectly had a status of "Unknown" until the
  period specified by the polling frquency elapsed. (@rfratto)


- Add signing region to remote.s3 component for use with custom endpoints so that Authorization Headers work correctly when
  proxying requests. (@mattdurham)

- Fix oauth default scope in `loki.source.azure_event_hubs`. (@akselleirv)

- Fix bug where `otelcol.exporter.otlphttp` ignores configuration for `traces_endpoint`, `metrics_endpoint`, and `logs_endpoint` attributes. (@SimoneFalzone)

- Fix issue in `prometheus.remote_write` where the `queue_config` and
  `metadata_config` blocks used incorrect defaults when not specified in the
  config file. (@rfratto)

- Fix issue where published RPMs were not signed. (@rfratto)

- Fix issue where flow mode exports labeled as "string or secret" could not be
  used in a binary operation. (@rfratto)

- Fix Grafana Agent mixin's "Agent Operational" dashboard expecting pods to always have `grafana-agent-.*` prefix. (@thampiotr)

- Change the HTTP Path and Data Path from the controller-local ID to the global ID for components loaded from within a module loader. (@spartan0x117)

- Fix bug where `stage.timestamp` in `loki.process` wasn't able to correctly
  parse timezones. This issue only impacts the dedicated `grafana-agent-flow`
  binary. (@rfratto)

- Fix bug where JSON requests to `loki.source.api` would not be handled correctly. This adds `/loki/api/v1/raw` and `/loki/api/v1/push` endpoints to `loki.source.api` and maps the `/api/v1/push` and `/api/v1/raw` to
  the `/loki` prefixed endpoints. (@mattdurham)

- Upgrade `loki.write` dependencies to latest changes. (@thepalbi)

### Other changes

- Mongodb integration has been re-enabled. (@jcreixell, @marctc)
- Build with go 1.20.6 (@captncraig)

- Clustering for Grafana Agent in flow mode has graduated from experimental to beta.

v0.34.3 (2023-06-27)
--------------------

### Bugfixes

- Fixes a bug in conversion of OpenTelemetry histograms when exported to Prometheus. (@grcevski)
- Enforce sha256 digest signing for rpms enabling installation on FIPS-enabled OSes. (@kfriedrich123)
- Fix panic from improper startup ordering in `prometheus.operator.servicemonitors`. (@captncraig)

v0.34.2 (2023-06-20)
--------------------

### Enhancements

- Replace map cache in prometheus.relabel with an LRU cache. (@mattdurham)
- Integrations: Extend `statsd` integration to configure relay endpoint. (@arminaaki)

### Bugfixes

- Fix a bug where `prometheus.relabel` would not correctly relabel when there is a cache miss. (@thampiotr)
- Fix a bug where `prometheus.relabel` would not correctly relabel exemplars or metadata. (@tpaschalis)
- Fixes several issues with statsd exporter. (@jcreixell, @marctc)

### Other changes

- Mongodb integration has been disabled for the time being due to licensing issues. (@jcreixell)

v0.34.1 (2023-06-12)
--------------------

### Bugfixes

- Fixed application of sub-collector defaults using the `windows_exporter` integration or `prometheus.exporter.windows`. (@mattdurham)

- Fix issue where `remote.http` did not fail early if the initial request
  failed. This caused failed requests to initially export empty values, which
  could lead to propagating issues downstream to other components which expect
  the export to be non-empty. (@rfratto)

- Allow `bearerTokenFile` field to be used in ServiceMonitors. (@captncraig)

- Fix issue where metrics and traces were not recorded from components within modules. (@mattdurham)

- `service_name` label is inferred from discovery meta labels in `pyroscope.scrape` (@korniltsev)

### Other changes

- Add logging to failed requests in `remote.http`. (@rfratto)

v0.34.0 (2023-06-08)
--------------------

### Breaking changes

- The experimental dynamic configuration feature has been removed in favor of Flow mode. (@mattdurham)

- The `oracledb` integration configuration has removed a redundant field `metrics_scrape_interval`. Use the `scrape_interval` parameter of the integration if a custom scrape interval is required. (@schmikei)

- Upgrade the embedded windows_exporter to commit 79781c6. (@jkroepke)

- Prometheus exporters in Flow mode now set the `instance` label to a value similar to the one they used to have in Static mode (<hostname> by default, customized by some integrations). (@jcreixell)

- `phlare.scrape` and `phlare.write` have been renamed to `pyroscope.scrape` and `pyroscope.scrape`. (@korniltsev)

### Features

- New Grafana Agent Flow components:
  - `loki.source.api` - receive Loki log entries over HTTP (e.g. from other agents). (@thampiotr)
  - `prometheus.operator.servicemonitors` discovers ServiceMonitor resources in your Kubernetes cluster and scrape
    the targets they reference. (@captncraig, @marctc, @jcreixell)
  - `prometheus.receive_http` - receive Prometheus metrics over HTTP (e.g. from other agents). (@thampiotr)
  - `remote.vault` retrieves a secret from Vault. (@rfratto)
  - `prometheus.exporter.snowflake` collects metrics from a snowflake database (@jonathanWamsley)
  - `prometheus.exporter.mssql` collects metrics from Microsoft SQL Server (@jonathanwamsley)
  - `prometheus.exporter.oracledb` collects metrics from oracledb (@jonathanwamsley)
  - `prometheus.exporter.dnsmasq` collects metrics from a dnsmasq server. (@spartan0x117)
  - `loki.source.awsfirehose` - receive Loki log entries from AWS Firehose via HTTP (@thepalbi)
  - `discovery.http` service discovery via http. (@captncraig)

- Added new functions to the River standard library:
  - `coalesce` returns the first non-zero value from a list of arguments. (@jkroepke)
  - `nonsensitive` converts a River secret back into a string. (@rfratto)

### Enhancements

- Support to attach node metadata to pods and endpoints targets in
  `discovery.kubernetes`. (@laurovenancio)

- Support ability to add optional custom headers to `loki.write` endpoint block (@aos)

- Support in-memory HTTP traffic for Flow components. `prometheus.exporter`
  components will now export a target containing an internal HTTP address.
  `prometheus.scrape`, when given that internal HTTP address, will connect to
  the server in-memory, bypassing the network stack. Use the new
  `--server.http.memory-addr` flag to customize which address is used for
  in-memory traffic. (@rfratto)
- Disable node_exporter on Windows systems (@jkroepke)
- Operator support for OAuth 2.0 Client in LogsClientSpec (@DavidSpek)

- Support `clustering` block in `phlare.scrape` components to distribute
  targets amongst clustered agents. (@rfratto)

- Delete stale series after a single WAL truncate instead of two. (@rfratto)

- Update OracleDB Exporter dependency to 0.5.0 (@schmikei)

- Embed Google Fonts on Flow UI (@jkroepke)

- Enable Content-Security-Policies on Flow UI (@jkroepke)

- Update azure-metrics-exporter to v0.0.0-20230502203721-b2bfd97b5313 (@kgeckhart)

- Update azidentity dependency to v1.3.0. (@akselleirv)

- Add custom labels to journal entries in `loki.source.journal` (@sbhrule15)

- `prometheus.operator.podmonitors` and `prometheus.operator.servicemonitors` can now access cluster secrets for authentication to targets. (@captncraig)

### Bugfixes

- Fix `loki.source.(gcplog|heroku)` `http` and `grpc` blocks were overriding defaults with zero-values
  on non-present fields. (@thepalbi)

- Fix an issue where defining `logging` or `tracing` blocks inside of a module
  would generate a panic instead of returning an error. (@erikbaranowski)

- Fix an issue where not specifying either `http` nor `grpc` blocks could result
  in a panic for `loki.source.heroku` and `loki.source.gcplog` components. (@thampiotr)

- Fix an issue where build artifacts for IBM S390x were being built with the
  GOARCH value for the PPC64 instead. (tpaschalis)

- Fix an issue where the Grafana Agent Flow RPM used the wrong path for the
  environment file, preventing the service from loading. (@rfratto)

- Fix an issue where the cluster advertise address was overwriting the join
  addresses. (@laurovenancio)

- Fix targets deduplication when clustering mode is enabled. (@laurovenancio)

- Fix issue in operator where any version update will restart all agent pods simultaneously. (@captncraig)

- Fix an issue where `loki.source.journald` did not create the positions
  directory with the appropriate permissions. (@tpaschalis)

- Fix an issue where fanning out log entries to multiple `loki.process`
  components lead to a race condition. (@tpaschalis)

- Fix panic in `prometheus.operator.servicemonitors` from relabel rules without certain defaults. (@captncraig)

- Fix issue in modules export cache throwing uncomparable errors. (@mattdurham)

- Fix issue where the UI could not navigate to components loaded by modules. (@rfratto)

- Fix issue where using exporters inside modules failed due to not passing the in-memory address dialer. (@mattdurham)

- Add signing region to remote.s3 component for use with custom endpoints so that Authorization Headers work correctly when
  proxying requests. (@mattdurham)

- Fix missing `instance` key for `prometheus.exporter.dnsmasq` component. (@spartan0x117)

### Other changes

- Add metrics when clustering mode is enabled. (@rfratto)
- Document debug metric `loki_process_dropped_lines_by_label_total` in loki.process. (@akselleirv)

- Add `agent_wal_out_of_order_samples_total` metric to track samples received
  out of order. (@rfratto)

- Add CLI flag `--server.http.enable-pprof` to grafana-agent-flow to conditionally enable `/debug/pprof` endpoints (@jkroepke)

- Use Go 1.20.4 for builds. (@tpaschalis)

- Integrate the new ExceptionContext which was recently added to the Faro Web-SDK in the
  app_agent_receiver Payload. (@codecapitano)

- Flow clustering: clusters will now use 512 tokens per node for distributing
  work, leading to better distribution. However, rolling out this change will
  cause some incorrerct or missing assignments until all nodes are updated. (@rfratto)

- Change the Docker base image for Linux containers to `ubuntu:lunar`.
  (@rfratto)

v0.33.2 (2023-05-11)
--------------------

### Bugfixes

- Fix issue where component evaluation time was overridden by a "default
  health" message. (@rfratto)

- Honor timeout when trying to establish a connection to another agent in Flow
  clustering mode. (@rfratto)

- Fix an issue with the grafana/agent windows docker image entrypoint
  not targeting the right location for the config. (@erikbaranowski)

- Fix issue where the `node_exporter` integration and
  `prometheus.exporter.unix` `diskstat_device_include` component could not set
  the allowlist field for the diskstat collector. (@tpaschalis)

- Fix an issue in `loki.source.heroku` where updating the `labels` or `use_incoming_timestamp`
  would not take effect. (@thampiotr)

- Flow: Fix an issue within S3 Module where the S3 path was not parsed correctly when the
  path consists of a parent directory. (@jastisriradheshyam)

- Flow: Fix an issue on Windows where `prometheus.remote_write` failed to read
  WAL checkpoints. This issue led to memory leaks once the initial checkpoint
  was created, and prevented a fresh process from being able to deliver metrics
  at all. (@rfratto)

- Fix an issue where the `loki.source.kubernetes` component could lead to
  the Agent crashing due to a race condition. (@tpaschalis)

### Other changes

- The `phlare.scrape` Flow component `fetch profile failed` log has been set to
  `debug` instead of `error`. (@erikbaranowski)

v0.33.1 (2023-05-01)
--------------------

### Bugfixes

- Fix spelling of the `frequency` argument on the `local.file` component.
  (@tpaschalis)

- Fix bug where some capsule values (such as Prometheus receivers) could not
  properly be used as an argument to a module. (@rfratto)

- Fix version information not displaying correctly when passing the `--version`
  flag or in the `agent_build_info` metric. (@rfratto)

- Fix issue in `loki.source.heroku` and `loki.source.gcplog` where updating the
  component would cause Grafana Agent Flow's Prometheus metrics endpoint to
  return an error until the process is restarted. (@rfratto)

- Fix issue in `loki.source.file` where updating the component caused
  goroutines to leak. (@rfratto)

### Other changes

- Support Bundles report the status of discovered log targets. (@tpaschalis)

v0.33.0 (2023-04-25)
--------------------

### Breaking changes

- Support for 32-bit ARM builds is removed for the foreseeable future due to Go
  compiler issues. We will consider bringing back 32-bit ARM support once our Go
  compiler issues are resolved and 32-bit ARM builds are stable. (@rfratto)

- Agent Management: `agent_management.api_url` config field has been replaced by
`agent_management.host`. The API path and version is now defined by the Agent. (@jcreixell)

- Agent Management: `agent_management.protocol` config field now allows defining "http" and "https" explicitly. Previously, "http" was previously used for both, with the actual protocol used inferred from the api url, which led to confusion. When upgrading, make sure to set to "https" when replacing `api_url` with `host`. (@jcreixell)

- Agent Management: `agent_management.remote_config_cache_location` config field has been replaced by
`agent_management.remote_configuration.cache_location`. (@jcreixell)

- Remove deprecated symbolic links to to `/bin/agent*` in Docker containers,
  as planned in v0.31. (@tpaschalis)

### Deprecations

- [Dynamic Configuration](https://grafana.com/docs/agent/latest/cookbook/dynamic-configuration/) will be removed in v0.34. Grafana Agent Flow supersedes this functionality. (@mattdurham)

### Features

- New Grafana Agent Flow components:

  - `discovery.dns` DNS service discovery. (@captncraig)
  - `discovery.ec2` service discovery for aws ec2. (@captncraig)
  - `discovery.lightsail` service discovery for aws lightsail. (@captncraig)
  - `discovery.gce` discovers resources on Google Compute Engine (GCE). (@marctc)
  - `discovery.digitalocean` provides service discovery for DigitalOcean. (@spartan0x117)
  - `discovery.consul` service discovery for Consul. (@jcreixell)
  - `discovery.azure` provides service discovery for Azure. (@spartan0x117)
  - `module.file` runs a Grafana Agent Flow module loaded from a file on disk.
    (@erikbaranowski)
  - `module.git` runs a Grafana Agent Flow module loaded from a file within a
    Git repository. (@rfratto)
  - `module.string` runs a Grafana Agent Flow module passed to the component by
    an expression containing a string. (@erikbaranowski, @rfratto)
  - `otelcol.auth.oauth2` performs OAuth 2.0 authentication for HTTP and gRPC
    based OpenTelemetry exporters. (@ptodev)
  - `otelcol.extension.jaeger_remote_sampling` provides an endpoint from which to
    pull Jaeger remote sampling documents. (@joe-elliott)
  - `otelcol.exporter.logging` accepts OpenTelemetry data from other `otelcol` components and writes it to the console. (@erikbaranowski)
  - `otelcol.auth.sigv4` performs AWS Signature Version 4 (SigV4) authentication
    for making requests to AWS services via `otelcol` components that support
    authentication extensions. (@ptodev)
  - `prometheus.exporter.blackbox` collects metrics from Blackbox exporter. (@marctc)
  - `prometheus.exporter.mysql` collects metrics from a MySQL database. (@spartan0x117)
  - `prometheus.exporter.postgres` collects metrics from a PostgreSQL database. (@spartan0x117)
  - `prometheus.exporter.statsd` collects metrics from a Statsd instance. (@gaantunes)
  - `prometheus.exporter.snmp` collects metrics from SNMP exporter. (@marctc)
  - `prometheus.operator.podmonitors` discovers PodMonitor resources in your Kubernetes cluster and scrape
    the targets they reference. (@captncraig, @marctc, @jcreixell)
  - `prometheus.exporter.windows` collects metrics from a Windows instance. (@jkroepke)
  - `prometheus.exporter.memcached` collects metrics from a Memcached server. (@spartan0x117)
  - `loki.source.azure_event_hubs` reads messages from Azure Event Hub using Kafka and forwards them to other   `loki` components. (@akselleirv)

- Add support for Flow-specific system packages:

  - Flow-specific DEB packages. (@rfratto, @robigan)
  - Flow-specific RPM packages. (@rfratto, @robigan)
  - Flow-specific macOS Homebrew Formula. (@rfratto)
  - Flow-specific Windows installer. (@rfratto)

  The Flow-specific packages allow users to install and run Grafana Agent Flow
  alongside an existing installation of Grafana Agent.

- Agent Management: Add support for integration snippets. (@jcreixell)

- Flow: Introduce a gossip-over-HTTP/2 _clustered mode_. `prometheus.scrape`
  component instances can opt-in to distributing scrape load between cluster
  peers. (@tpaschalis)

### Enhancements

- Flow: Add retries with backoff logic to Phlare write component. (@cyriltovena)

- Operator: Allow setting runtimeClassName on operator-created pods. (@captncraig)

- Operator: Transparently compress agent configs to stay under size limitations. (@captncraig)

- Update Redis Exporter Dependency to v1.49.0. (@spartan0x117)

- Update Loki dependency to the k144 branch. (@andriikushch)

- Flow: Add OAUTHBEARER mechanism to `loki.source.kafka` using Azure as provider. (@akselleirv)

- Update Process Exporter dependency to v0.7.10. (@spartan0x117)

- Agent Management: Introduces backpressure mechanism for remote config fetching (obeys 429 request
  `Retry-After` header). (@spartan0x117)

- Flow: support client TLS settings (CA, client certificate, client key) being
  provided from other components for the following components:

  - `discovery.docker`
  - `discovery.kubernetes`
  - `loki.source.kafka`
  - `loki.source.kubernetes`
  - `loki.source.podlogs`
  - `loki.write`
  - `mimir.rules.kubernetes`
  - `otelcol.auth.oauth2`
  - `otelcol.exporter.jaeger`
  - `otelcol.exporter.otlp`
  - `otelcol.exporter.otlphttp`
  - `otelcol.extension.jaeger_remote_sampling`
  - `otelcol.receiver.jaeger`
  - `otelcol.receiver.kafka`
  - `phlare.scrape`
  - `phlare.write`
  - `prometheus.remote_write`
  - `prometheus.scrape`
  - `remote.http`

- Flow: support server TLS settings (client CA, server certificate, server key)
  being provided from other components for the following components:

  - `loki.source.syslog`
  - `otelcol.exporter.otlp`
  - `otelcol.extension.jaeger_remote_sampling`
  - `otelcol.receiver.jaeger`
  - `otelcol.receiver.opencensus`
  - `otelcol.receiver.zipkin`

- Flow: Define custom http method and headers in `remote.http` component (@jkroepke)

- Flow: Add config property to `prometheus.exporter.blackbox` to define the config inline (@jkroepke)

- Update Loki Dependency to k146 which includes configurable file watchers (@mattdurham)

### Bugfixes

- Flow: fix issue where Flow would return an error when trying to access a key
  of a map whose value was the zero value (`null`, `0`, `false`, `[]`, `{}`).
  Whether an error was returned depended on the internal type of the value.
  (@rfratto)

- Flow: fix issue where using the `jaeger_remote` sampler for the `tracing`
  block would fail to parse the response from the remote sampler server if it
  used strings for the strategy type. This caused sampling to fall back
  to the default rate. (@rfratto)

- Flow: fix issue where components with no arguments like `loki.echo` were not
  viewable in the UI. (@rfratto)

- Flow: fix deadlock in `loki.source.file` where terminating tailers would hang
  while flushing remaining logs, preventing `loki.source.file` from being able
  to update. (@rfratto)

- Flow: fix deadlock in `loki.process` where a component with no stages would
  hang forever on handling logs. (@rfratto)

- Fix issue where a DefaultConfig might be mutated during unmarshaling. (@jcreixell)

- Fix issues where CloudWatch Exporter cannot use FIPS Endpoints outside of USA regions (@aglees)

- Fix issue where scraping native Prometheus histograms would leak memory.
  (@rfratto)

- Flow: fix issue where `loki.source.docker` component could deadlock. (@tpaschalis)

- Flow: fix issue where `prometheus.remote_write` created unnecessary extra
  child directories to store the WAL in. (@rfratto)

- Fix internal metrics reported as invalid by promtool's linter. (@tpaschalis)

- Fix issues with cri stage which treats partial line coming from any stream as same. (@kavirajk @aglees)

- Operator: fix for running multiple operators with different `--agent-selector` flags. (@captncraig)

- Operator: respect FilterRunning on PodMonitor and ServiceMonitor resources to only scrape running pods. (@captncraig)

- Fixes a bug where the github exporter would get stuck in an infinite loop under certain conditions. (@jcreixell)

- Fix bug where `loki.source.docker` always failed to start. (@rfratto)

### Other changes

- Grafana Agent Docker containers and release binaries are now published for
  s390x. (@rfratto)

- Use Go 1.20.3 for builds. (@rfratto)

- Change the Docker base image for Linux containers to `ubuntu:kinetic`.
  (@rfratto)

- Update prometheus.remote_write defaults to match new prometheus
  remote-write defaults. (@erikbaranowski)

v0.32.1 (2023-03-06)
--------------------

### Bugfixes

- Flow: Fixes slow reloading of targets in `phlare.scrape` component. (@cyriltovena)

- Flow: add a maximum connection lifetime of one hour when tailing logs from
  `loki.source.kubernetes` and `loki.source.podlogs` to recover from an issue
  where the Kubernetes API server stops responding with logs without closing
  the TCP connection. (@rfratto)

- Flow: fix issue in `loki.source.kubernetes` where `__pod__uid__` meta label
  defaulted incorrectly to the container name, causing tailers to never
  restart. (@rfratto)

v0.32.0 (2023-02-28)
--------------------

### Breaking changes

- Support for the embedded Flow UI for 32-bit ARMv6 builds is temporarily
  removed. (@rfratto)

- Node Exporter configuration options changed to align with new upstream version (@Thor77):

  - `diskstats_ignored_devices` is now `diskstats_device_exclude` in agent configuration.
  - `ignored_devices` is now `device_exclude` in flow configuration.

- Some blocks in Flow components have been merged with their parent block to make the block hierarchy smaller:

  - `discovery.docker > http_client_config` is merged into the `discovery.docker` block. (@erikbaranowski)
  - `discovery.kubernetes > http_client_config` is merged into the `discovery.kubernetes` block. (@erikbaranowski)
  - `loki.source.kubernetes > client > http_client_config` is merged into the `client` block. (@erikbaranowski)
  - `loki.source.podlogs > client > http_client_config` is merged into the `client` block. (@erikbaranowski)
  - `loki.write > endpoint > http_client_config` is merged into the `endpoint` block. (@erikbaranowski)
  - `mimir.rules.kubernetes > http_client_config` is merged into the `mimir.rules.kubernetes` block. (@erikbaranowski)
  - `otelcol.receiver.opencensus > grpc` is merged into the `otelcol.receiver.opencensus` block. (@ptodev)
  - `otelcol.receiver.zipkin > http` is merged into the `otelcol.receiver.zipkin` block. (@ptodev)
  - `phlare.scrape > http_client_config` is merged into the `phlare.scrape` block. (@erikbaranowski)
  - `phlare.write > endpoint > http_client_config` is merged into the `endpoint` block. (@erikbaranowski)
  - `prometheus.remote_write > endpoint > http_client_config` is merged into the `endpoint` block. (@erikbaranowski)
  - `prometheus.scrape > http_client_config` is merged into the `prometheus.scrape` block. (@erikbaranowski)

- The `loki.process` component now uses a combined name for stages, simplifying
  the block hierarchy. For example, the `stage > json` block hierarchy is now a
  single block called `stage.json`. All stage blocks in `loki.process` have
  been updated to use this simplified hierarchy. (@tpaschalis)

- `remote.s3` `client_options` block has been renamed to `client`. (@mattdurham)

- Renamed `prometheus.integration.node_exporter` to `prometheus.exporter.unix`. (@jcreixell)

- As first announced in v0.30, support for the `EXPERIMENTAL_ENABLE_FLOW`
  environment variable has been removed in favor of `AGENT_MODE=flow`.
  (@rfratto)

### Features

- New integrations:

  - `oracledb` (@schmikei)
  - `mssql` (@binaryfissiongames)
  - `cloudwatch metrics` (@thepalbi)
  - `azure` (@kgeckhart)
  - `gcp` (@kgeckhart, @ferruvich)

- New Grafana Agent Flow components:

  - `loki.echo` writes received logs to stdout. (@tpaschalis, @rfratto)
  - `loki.source.docker` reads logs from Docker containers and forwards them to
    other `loki` components. (@tpaschalis)
  - `loki.source.kafka` reads logs from Kafka events and forwards them to other
    `loki` components. (@erikbaranowski)
  - `loki.source.kubernetes_events` watches for Kubernetes Events and converts
    them into log lines to forward to other `loki` components. It is the
    equivalent of the `eventhandler` integration. (@rfratto)
  - `otelcol.processor.tail_sampling` samples traces based on a set of defined
    policies from `otelcol` components before forwarding them to other
    `otelcol` components. (@erikbaranowski)
  - `prometheus.exporter.apache` collects metrics from an apache web server
    (@captncraig)
  - `prometheus.exporter.consul` collects metrics from a consul installation
    (@captncraig)
  - `prometheus.exporter.github` collects metrics from GitHub (@jcreixell)
  - `prometheus.exporter.process` aggregates and collects metrics by scraping
    `/proc`. (@spartan0x117)
  - `prometheus.exporter.redis` collects metrics from a redis database
    (@spartan0x117)

### Enhancements

- Flow: Support `keepequal` and `dropequal` actions for relabeling. (@cyriltovena)

- Update Prometheus Node Exporter integration to v1.5.0. (@Thor77)

- Grafana Agent Flow will now reload the config file when `SIGHUP` is sent to
  the process. (@rfratto)

- If using the official RPM and DEB packages for Grafana Agent, invoking
  `systemctl reload grafana-agent` will now reload the configuration file.
  (@rfratto)

- Flow: the `loki.process` component now implements all the same processing
  stages as Promtail's pipelines. (@tpaschalis)

- Flow: new metric for `prometheus.scrape` -
  `agent_prometheus_scrape_targets_gauge`. (@ptodev)

- Flow: new metric for `prometheus.scrape` and `prometheus.relabel` -
  `agent_prometheus_forwarded_samples_total`. (@ptodev)

- Flow: add `constants` into the standard library to expose the hostname, OS,
  and architecture of the system Grafana Agent is running on. (@rfratto)

- Flow: add timeout to loki.source.podlogs controller setup. (@polyrain)

### Bugfixes

- Fixed a reconciliation error in Grafana Agent Operator when using `tlsConfig`
  on `Probe`. (@supergillis)

- Fix issue where an empty `server:` config stanza would cause debug-level logging.
  An empty `server:` is considered a misconfiguration, and thus will error out.
  (@neomantra)

- Flow: fix an error where some error messages that crossed multiple lines
  added extra an extra `|` character when displaying the source file on the
  starting line. (@rfratto)

- Flow: fix issues in `agent fmt` where adding an inline comment on the same
  line as a `[` or `{` would cause indentation issues on subsequent lines.
  (@rfratto)

- Flow: fix issues in `agent fmt` where line comments in arrays would be given
  the wrong identation level. (@rfratto)

- Flow: fix issues with `loki.file` and `loki.process` where deadlock contention or
  logs fail to process. (@mattdurham)

- Flow: `oauth2 > tls_config` was documented as a block but coded incorrectly as
  an attribute. This is now a block in code. This impacted `discovery.docker`,
  `discovery.kubernetes`, `loki.source.kubernetes`, `loki.write`,
  `mimir.rules.kubernetes`, `phlare.scrape`, `phlare.write`,
  `prometheus.remote_write`, `prometheus.scrape`, and `remote.http`
  (@erikbaranowski)

- Flow: Fix issue where using `river:",label"` causes the UI to return nothing. (@mattdurham)

### Other changes

- Use Go 1.20 for builds. (@rfratto)

- The beta label from Grafana Agent Flow has been removed. A subset of Flow
  components are still marked as beta or experimental:

  - `loki.echo` is explicitly marked as beta.
  - `loki.source.kubernetes` is explicitly marked as experimental.
  - `loki.source.podlogs` is explicitly marked as experimental.
  - `mimir.rules.kubernetes` is explicitly marked as beta.
  - `otelcol.processor.tail_sampling` is explicitly marked as beta.
  - `otelcol.receiver.loki` is explicitly marked as beta.
  - `otelcol.receiver.prometheus` is explicitly marked as beta.
  - `phlare.scrape` is explicitly marked as beta.
  - `phlare.write` is explicitly marked as beta.

v0.31.3 (2023-02-13)
--------------------

### Bugfixes

- `loki.source.cloudflare`: fix issue where the `zone_id` argument
  was being ignored, and the `api_token` argument was being used for the zone
  instead. (@rfratto)

- `loki.source.cloudflare`: fix issue where `api_token` argument was not marked
  as a sensitive field. (@rfratto)

v0.31.2 (2023-02-08)
--------------------

### Other changes

- In the Agent Operator, upgrade the `prometheus-config-reloader` dependency
  from version 0.47.0 to version 0.62.0. (@ptodev)

v0.31.1 (2023-02-06)
--------------------

> **BREAKING CHANGES**: This release has breaking changes. Please read entries
> carefully and consult the [upgrade guide][] for specific instructions.

### Breaking changes

- All release Windows `.exe` files are now published as a zip archive.
  Previously, `grafana-agent-installer.exe` was unzipped. (@rfratto)

### Other changes

- Support Go 1.20 for builds. Official release binaries are still produced
  using Go 1.19. (@rfratto)

v0.31.0 (2023-01-31)
--------------------

> **BREAKING CHANGES**: This release has breaking changes. Please read entries
> carefully and consult the [upgrade guide][] for specific instructions.

### Breaking changes

- Release binaries (including inside Docker containers) have been renamed to be
  prefixed with `grafana-` (@rfratto):

  - `agent` is now `grafana-agent`.
  - `agentctl` is now `grafana-agentctl`.
  - `agent-operator` is now `grafana-agent-operator`.

### Deprecations

- A symbolic link in Docker containers from the old binary name to the new
  binary name has been added. These symbolic links will be removed in v0.33. (@rfratto)

### Features

- New Grafana Agent Flow components:

  - `loki.source.cloudflare` reads logs from Cloudflare's Logpull API and
    forwards them to other `loki` components. (@tpaschalis)
  - `loki.source.gcplog` reads logs from GCP cloud resources using Pub/Sub
    subscriptions and forwards them to other `loki` components. (@tpaschalis)
  - `loki.source.gelf` listens for Graylog logs. (@mattdurham)
  - `loki.source.heroku` listens for Heroku messages over TCP a connection and
    forwards them to other `loki` components. (@erikbaranowski)
  - `loki.source.journal` read messages from systemd journal. (@mattdurham)
  - `loki.source.kubernetes` collects logs from Kubernetes pods using the
    Kubernetes API. (@rfratto)
  - `loki.source.podlogs` discovers PodLogs resources on Kubernetes and
    uses the Kubernetes API to collect logs from the pods specified by the
    PodLogs resource. (@rfratto)
  - `loki.source.syslog` listens for Syslog messages over TCP and UDP
    connections and forwards them to other `loki` components. (@tpaschalis)
  - `loki.source.windowsevent` reads logs from Windows Event Log. (@mattdurham)
  - `otelcol.exporter.jaeger` forwards OpenTelemetry data to a Jaeger server.
    (@erikbaranowski)
  - `otelcol.exporter.loki` forwards OTLP-formatted data to compatible `loki`
    receivers. (@tpaschalis)
  - `otelcol.receiver.kafka` receives telemetry data from Kafka. (@rfratto)
  - `otelcol.receiver.loki` receives Loki logs, converts them to the OTLP log
    format and forwards them to other `otelcol` components. (@tpaschalis)
  - `otelcol.receiver.opencensus` receives OpenConsensus-formatted traces or
    metrics. (@ptodev)
  - `otelcol.receiver.zipkin` receives Zipkin-formatted traces. (@rfratto)
  - `phlare.scrape` collects application performance profiles. (@cyriltovena)
  - `phlare.write` sends application performance profiles to Grafana Phlare.
    (@cyriltovena)
  - `mimir.rules.kubernetes` discovers `PrometheusRule` Kubernetes resources and
    loads them into a Mimir instance. (@Logiraptor)

- Flow components which work with relabeling rules (`discovery.relabel`,
  `prometheus.relabel` and `loki.relabel`) now export a new value named Rules.
  This value returns a copy of the currently configured rules. (@tpaschalis)

- New experimental feature: agent-management. Polls configured remote API to fetch new configs. (@spartan0x117)

- Introduce global configuration for logs. (@jcreixell)

### Enhancements

- Handle faro-web-sdk `View` meta in app_agent_receiver. (@rlankfo)

- Flow: the targets in debug info from `loki.source.file` are now individual blocks. (@rfratto)

- Grafana Agent Operator: add [promtail limit stage](https://grafana.com/docs/loki/latest/clients/promtail/stages/limit/) to the operator. (@spartan0x117)

### Bugfixes

- Flow UI: Fix the issue with messy layout on the component list page while
  browser window resize (@xiyu95)

- Flow UI: Display the values of all attributes unless they are nil. (@ptodev)

- Flow: `prometheus.relabel` and `prometheus.remote_write` will now error if they have exited. (@ptodev)

- Flow: Fix issue where negative numbers would convert to floating-point values
  incorrectly, treating the sign flag as part of the number. (@rfratto)

- Flow: fix a goroutine leak when `loki.source.file` is passed more than one
  target with identical set of public labels. (@rfratto)

- Fix issue where removing and re-adding log instance configurations causes an
  error due to double registration of metrics (@spartan0x117, @jcreixell)

### Other changes

- Use Go 1.19.4 for builds. (@erikbaranowski)

- New windows containers for agent and agentctl. These can be found moving forward with the ${Version}-windows tags for grafana/agent and grafana/agentctl docker images (@erikbaranowski)

v0.30.2 (2023-01-11)
--------------------

### Bugfixes

- Flow: `prometheus.relabel` will no longer modify the labels of the original
  metrics, which could lead to the incorrect application of relabel rules on
  subsequent relabels. (@rfratto)

- Flow: `loki.source.file` will no longer deadlock other components if log
  lines cannot be sent to Loki. `loki.source.file` will wait for 5 seconds per
  file to finish flushing read logs to the client, after which it will drop
  them, resulting in lost logs. (@rfratto)

- Operator: Fix the handling of the enableHttp2 field as a boolean in
  `pod_monitor` and `service_monitor` templates. (@tpaschalis)

v0.30.1 (2022-12-23)
--------------------

### Bugfixes

- Fix issue where journald support was accidentally removed. (@tpaschalis)

- Fix issue where some traces' metrics where not collected. (@marctc)

v0.30.0 (2022-12-20)
--------------------

> **BREAKING CHANGES**: This release has breaking changes. Please read entries
> carefully and consult the [upgrade guide][] for specific instructions.

### Breaking changes

- The `ebpf_exporter` integration has been removed due to issues with static
  linking. It may be brought back once these are resolved. (@tpaschalis)

### Deprecations

- The `EXPERIMENTAL_ENABLE_FLOW` environment variable is deprecated in favor of
  `AGENT_MODE=flow`. Support for `EXPERIMENTAL_ENABLE_FLOW` will be removed in
  v0.32. (@rfratto)

### Features

- `grafana-agent-operator` supports oauth2 as an authentication method for
  remote_write. (@timo-42)

- Grafana Agent Flow: Add tracing instrumentation and a `tracing` block to
  forward traces to `otelcol` component. (@rfratto)

- Grafana Agent Flow: Add a `discovery_target_decode` function to decode a JSON
  array of discovery targets corresponding to Prometheus' HTTP and file service
  discovery formats. (@rfratto)

- New Grafana Agent Flow components:

  - `remote.http` polls an HTTP URL and exposes the response body as a string
    or secret to other components. (@rfratto)

  - `discovery.docker` discovers Docker containers from a Docker Engine host.
    (@rfratto)

  - `loki.source.file` reads and tails files for log entries and forwards them
    to other `loki` components. (@tpaschalis)

  - `loki.write` receives log entries from other `loki` components and sends
    them over to a Loki instance. (@tpaschalis)

  - `loki.relabel` receives log entries from other `loki` components and
    rewrites their label set. (@tpaschalis)

  - `loki.process` receives log entries from other `loki` components and runs
    one or more processing stages. (@tpaschalis)

  - `discovery.file` discovers files on the filesystem following glob
    patterns. (@mattdurham)

- Integrations: Introduce the `snowflake` integration. (@binaryfissiongames)

### Enhancements

- Update agent-loki.yaml to use environment variables in the configuration file (@go4real)

- Integrations: Always use direct connection in mongodb_exporter integration. (@v-zhuravlev)

- Update OpenTelemetry Collector dependency to v0.63.1. (@tpaschalis)

- riverfmt: Permit empty blocks with both curly braces on the same line.
  (@rfratto)

- riverfmt: Allow function arguments to persist across different lines.
  (@rfratto)

- Flow: The HTTP server will now start before the Flow controller performs the
  initial load. This allows metrics and pprof data to be collected during the
  first load. (@rfratto)

- Add support for using a [password map file](https://github.com/oliver006/redis_exporter/blob/master/contrib/sample-pwd-file.json) in `redis_exporter`. (@spartan0x117)

- Flow: Add support for exemplars in Prometheus component pipelines. (@rfratto)

- Update Prometheus dependency to v2.40.5. (@rfratto)

- Update Promtail dependency to k127. (@rfratto)

- Native histograms are now supported in the static Grafana Agent and in
  `prometheus.*` Flow components. Native histograms will be automatically
  collected from supported targets. remote_write must be configured to forward
  native histograms from the WAL to the specified endpoints. (@rfratto)

- Flow: metrics generated by upstream OpenTelemetry Collector components are
  now exposed at the `/metrics` endpoint of Grafana Agent Flow. (@rfratto)

### Bugfixes

- Fix issue where whitespace was being sent as part of password when using a
  password file for `redis_exporter`. (@spartan0x117)

- Flow UI: Fix issue where a configuration block referencing a component would
  cause the graph page to fail to load. (@rfratto)

- Remove duplicate `oauth2` key from `metricsinstances` CRD. (@daper)

- Fix issue where on checking whether to restart integrations the Integration
  Manager was comparing configs with secret values scrubbed, preventing reloads
  if only secrets were updated. (@spartan0x117)

### Other changes

- Grafana Agent Flow has graduated from experimental to beta.

v0.29.0 (2022-11-08)
--------------------

> **BREAKING CHANGES**: This release has breaking changes. Please read entries
> carefully and consult the [upgrade guide][] for specific instructions.

### Breaking changes

- JSON-encoded traces from OTLP versions earlier than 0.16.0 are no longer
  supported. (@rfratto)

### Deprecations

- The binary names `agent`, `agentctl`, and `agent-operator` have been
  deprecated and will be renamed to `grafana-agent`, `grafana-agentctl`, and
  `grafana-agent-operator` in the v0.31.0 release.

### Features

- Add `agentctl test-logs` command to allow testing log configurations by redirecting
  collected logs to standard output. This can be useful for debugging. (@jcreixell)

- New Grafana Agent Flow components:

  - `otelcol.receiver.otlp` receives OTLP-formatted traces, metrics, and logs.
    Data can then be forwarded to other `otelcol` components. (@rfratto)

  - `otelcol.processor.batch` batches data from `otelcol` components before
    forwarding it to other `otelcol` components. (@rfratto)

  - `otelcol.exporter.otlp` accepts data from `otelcol` components and sends
    it to a gRPC server using the OTLP protocol. (@rfratto)

  - `otelcol.exporter.otlphttp` accepts data from `otelcol` components and
    sends it to an HTTP server using the OTLP protocol. (@tpaschalis)

  - `otelcol.auth.basic` performs basic authentication for `otelcol`
    components that support authentication extensions. (@rfratto)

  - `otelcol.receiver.jeager` receives Jaeger-formatted traces. Data can then
    be forwarded to other `otelcol` components. (@rfratto)

  - `otelcol.processor.memory_limiter` periodically checks memory usage and
    drops data or forces a garbage collection if the defined limits are
    exceeded. (@tpaschalis)

  - `otelcol.auth.bearer` performs bearer token authentication for `otelcol`
    components that support authentication extensions. (@rfratto)

  - `otelcol.auth.headers` attaches custom request headers to `otelcol`
    components that support authentication extensions. (@rfratto)

  - `otelcol.receiver.prometheus` receives Prometheus metrics, converts them
    to the OTLP metric format and forwards them to other `otelcol` components.
    (@tpaschalis)

  - `otelcol.exporter.prometheus` forwards OTLP-formatted data to compatible
    `prometheus` components. (@rfratto)

- Flow: Allow config blocks to reference component exports. (@tpaschalis)

- Introduce `/-/support` endpoint for generating 'support bundles' in static
  agent mode. Support bundles are zip files of commonly-requested information
  that can be used to debug a running agent. (@tpaschalis)

### Enhancements

- Update OpenTelemetry Collector dependency to v0.61.0. (@rfratto)

- Add caching to Prometheus relabel component. (@mattdurham)

- Grafana Agent Flow: add `agent_resources_*` metrics which explain basic
  platform-agnostic metrics. These metrics assist with basic monitoring of
  Grafana Agent, but are not meant to act as a replacement for fully featured
  components like `prometheus.integration.node_exporter`. (@rfratto)

- Enable field label in TenantStageSpec of PodLogs pipeline. (@siiimooon)

- Enable reporting of enabled integrations. (@marctc)

- Grafana Agent Flow: `prometheus.remote_write` and `prometheus.relabel` will
  now export receivers immediately, removing the need for dependant components
  to be evaluated twice at process startup. (@rfratto)

- Add missing setting to configure instance key for Eventhandler integration. (@marctc)

- Update Prometheus dependency to v2.39.1. (@rfratto)

- Update Promtail dependency to weekly release k122. (@rfratto)

- Tracing: support the `num_traces` and `expected_new_traces_per_sec` configuration parameters in the tail_sampling processor. (@ptodev)

### Bugfixes

- Remove empty port from the `apache_http` integration's instance label. (@katepangLiu)

- Fix identifier on target creation for SNMP v2 integration. (@marctc)

- Fix bug when specifying Blackbox's modules when using Blackbox integration. (@marctc)

- Tracing: fix a panic when the required `protocols` field was not set in the `otlp` receiver. (@ptodev)

- Support Bearer tokens for metric remote writes in the Grafana Operator (@jcreixell, @marctc)

### Other changes

- Update versions of embedded Prometheus exporters used for integrations:

  - Update `github.com/prometheus/statsd_exporter` to `v0.22.8`. (@captncraig)

  - Update `github.com/prometheus-community/postgres_exporter` to `v0.11.1`. (@captncraig)

  - Update `github.com/prometheus/memcached_exporter` to `v0.10.0`. (@captncraig)

  - Update `github.com/prometheus-community/elasticsearch_exporter` to `v1.5.0`. (@captncraig)

  - Update `github.com/prometheus/mysqld_exporter` to `v0.14.0`. (@captncraig)

  - Update `github.com/prometheus/consul_exporter` to `v0.8.0`. (@captncraig)

  - Update `github.com/ncabatoff/process-exporter` to `v0.7.10`. (@captncraig)

  - Update `github.com/prometheus-community/postgres_exporter` to `v0.11.1`. (@captncraig)

- Use Go 1.19.3 for builds. (@rfratto)

v0.28.1 (2022-11-03)
--------------------

### Security

- Update Docker base image to resolve OpenSSL vulnerabilities CVE-2022-3602 and
  CVE-2022-3786. Grafana Agent does not use OpenSSL, so we do not believe it is
  vulnerable to these issues, but the base image has been updated to remove the
  report from image scanners. (@rfratto)

v0.28.0 (2022-09-29)
--------------------

### Features

- Introduce Grafana Agent Flow, an experimental "programmable pipeline" runtime
  mode which improves how to configure and debug Grafana Agent by using
  components. (@captncraig, @karengermond, @marctc, @mattdurham, @rfratto,
  @rlankfo, @tpaschalis)

- Introduce Blackbox exporter integration. (@marctc)

### Enhancements

- Update Loki dependency to v2.6.1. (@rfratto)

### Bugfixes

### Other changes

- Fix relabel configs in sample agent-operator manifests (@hjet)

- Operator no longer set the `SecurityContext.Privileged` flag in the `config-reloader` container. (@hsyed-dojo)

- Add metrics for config reloads and config hash (@jcreixell)

v0.27.1 (2022-09-09)
--------------------

> **NOTE**: ARMv6 Docker images are no longer being published.
>
> We have stopped publishing Docker images for ARMv6 platforms.
> This is due to the new Ubuntu base image we are using that does not support ARMv6.
> The new Ubuntu base image has less reported CVEs, and allows us to provide more
> secure Docker images. We will still continue to publish ARMv6 release binaries and
> deb/rpm packages.

### Other Changes

- Switch docker image base from debian to ubuntu. (@captncraig)

v0.27.0 (2022-09-01)
--------------------

### Features

- Integrations: (beta) Add vmware_exporter integration (@rlankfo)

- App agent receiver: add Event kind to payload (@domasx2)

### Enhancements

- Tracing: Introduce a periodic appender to the remotewriteexporter to control sample rate. (@mapno)

- Tracing: Update OpenTelemetry dependency to v0.55.0. (@rfratto, @mapno)

- Add base agent-operator jsonnet library and generated manifests (@hjet)

- Add full (metrics, logs, K8s events) sample agent-operator jsonnet library and gen manifests (@hjet)

- Introduce new configuration fields for disabling Keep-Alives and setting the
  IdleConnectionTimeout when scraping. (@tpaschalis)

- Add field to Operator CRD to disable report usage functionality. (@marctc)

### Bugfixes

- Tracing: Fixed issue with the PromSD processor using the `connection` method to discover the IP
  address.  It was failing to match because the port number was included in the address string. (@jphx)

- Register prometheus discovery metrics. (@mattdurham)

- Fix seg fault when no instance parameter is provided for apache_http integration, using integrations-next feature flag. (@rgeyer)

- Fix grafanacloud-install.ps1 web request internal server error when fetching config. (@rlankfo)

- Fix snmp integration not passing module or walk_params parameters when scraping. (@rgeyer)

- Fix unmarshal errors (key "<walk_param name>" already set in map) for snmp integration config when walk_params is defined, and the config is reloaded. (@rgeyer)

### Other changes

- Update several go dependencies to resolve warnings from certain security scanning tools. None of the resolved vulnerabilities were known to be exploitable through the agent. (@captncraig)

- It is now possible to compile Grafana Agent using Go 1.19. (@rfratto)

v0.26.1 (2022-07-25)
--------------------

> **BREAKING CHANGES**: This release has breaking changes. Please read entries
> carefully and consult the [upgrade guide][] for specific instructions.

### Breaking changes

- Change windows certificate store so client certificate is no longer required in store. (@mattdurham)

### Bugfixes

- Operator: Fix issue where configured `targetPort` ServiceMonitors resulted in
  generating an incorrect scrape_config. (@rfratto)

- Build the Linux/AMD64 artifacts using the opt-out flag for the ebpf_exporter. (@tpaschalis)

v0.26.0 (2022-07-18)
--------------------

> **BREAKING CHANGES**: This release has breaking changes. Please read entries
> carefully and consult the [upgrade guide][] for specific instructions.

### Breaking changes

- Deprecated `server` YAML block fields have now been removed in favor of the
  command-line flags that replaced them. These fields were originally
  deprecated in v0.24.0. (@rfratto)

- Changed tail sampling policies to be configured as in the OpenTelemetry
  Collector. (@mapno)

### Features

- Introduce Apache HTTP exporter integration. (@v-zhuravlev)

- Introduce eBPF exporter integration. (@tpaschalis)

### Enhancements

- Truncate all records in WAL if repair attempt fails. (@rlankfo)

### Bugfixes

- Relative symlinks for promtail now work as expected. (@RangerCD, @mukerjee)

- Fix rate limiting implementation for the app agent receiver integration. (@domasx2)

- Fix mongodb exporter so that it now collects all metrics. (@mattdurham)

v0.25.1 (2022-06-16)
--------------------

### Bugfixes

- Integer types fail to unmarshal correctly in operator additional scrape configs. (@rlankfo)

- Unwrap replayWAL error before attempting corruption repair. (@rlankfo)

v0.25.0 (2022-06-06)
--------------------

> **BREAKING CHANGES**: This release has breaking changes. Please read entries
> carefully and consult the [upgrade guide][] for specific instructions.

### Breaking changes

- Traces: Use `rpc.grpc.status_code` attribute to determine
  span failed in the service graph processor (@rcrowe)

### Features

- Add HTTP endpoints to fetch active instances and targets for the Logs subsystem.
  (@marctc)

- (beta) Add support for using windows certificate store for TLS connections. (@mattdurham)

- Grafana Agent Operator: add support for integrations through an `Integration`
  CRD which is discovered by `GrafanaAgent`. (@rfratto)

- (experimental) Add app agent receiver integration. This depends on integrations-next being enabled
  via the `integrations-next` feature flag. Use `-enable-features=integrations-next` to use
  this integration. (@kpelelis, @domas)

- Introduce SNMP exporter integration. (@v-zhuravlev)

- Configure the agent to report the use of feature flags to grafana.com. (@marctc)

### Enhancements

- integrations-next: Integrations using autoscrape will now autoscrape metrics
  using in-memory connections instead of connecting to themselves over the
  network. As a result of this change, the `client_config` field has been
  removed. (@rfratto)

- Enable `proxy_url` support on `oauth2` for metrics and logs (update **prometheus/common** dependency to `v0.33.0`). (@martin-jaeger-maersk)

- `extra-scrape-metrics` can now be enabled with the `--enable-features=extra-scrape-metrics` feature flag. See <https://prometheus.io/docs/prometheus/2.31/feature_flags/#extra-scrape-metrics> for details. (@rlankfo)

- Resolved issue in v2 integrations where if an instance name was a prefix of another the route handler would fail to
  match requests on the longer name (@mattdurham)

- Set `include_metadata` to true by default for OTLP traces receivers (@mapno)

### Bugfixes

- Scraping service was not honoring the new server grpc flags `server.grpc.address`.  (@mattdurham)

### Other changes

- Update base image of official Docker containers from Debian buster to Debian
  bullseye. (@rfratto)

- Use Go 1.18 for builds. (@rfratto)

- Add `metrics` prefix to the url of list instances endpoint (`GET
  /agent/api/v1/instances`) and list targets endpoint (`GET
  /agent/api/v1/metrics/targets`). (@marctc)

- Add extra identifying labels (`job`, `instance`, `agent_hostname`) to eventhandler integration. (@hjet)

- Add `extra_labels` configuration to eventhandler integration. (@hjet)

v0.24.2 (2022-05-02)
--------------------

### Bugfixes

- Added configuration watcher delay to prevent race condition in cases where scraping service mode has not gracefully exited. (@mattdurham)

### Other changes

- Update version of node_exporter to include additional metrics for osx. (@v-zhuravlev)

v0.24.1 (2022-04-14)
--------------------

### Bugfixes

- Add missing version information back into `agentctl --version`. (@rlankfo)

- Bump version of github-exporter to latest upstream SHA 284088c21e7d, which
  includes fixes from bugs found in their latest tag. This includes a fix
  where not all releases where retrieved when pulling release information.
  (@rfratto)

- Set the `Content-Type` HTTP header to `application/json` for API endpoints
  returning json objects. (@marctc)

- Operator: fix issue where a `username_file` field was incorrectly set.
  (@rfratto)

- Initialize the logger with default `log_level` and `log_format` parameters.
  (@tpaschalis)

### Other changes

- Embed timezone data to enable Promtail pipelines using the `location` field
  on Windows machines. (@tpaschalis)

v0.24.0 (2022-04-07)
--------------------

> **BREAKING CHANGES**: This release has breaking changes. Please read entries
> carefully and consult the [upgrade guide][] for specific instructions.
>
> **GRAFANA AGENT OPERATOR USERS**: As of this release, Grafana Agent Operator
> does not support versions of Grafana Agent prior to v0.24.0.

### Breaking changes

- The following metrics will now be prefixed with `agent_dskit_` instead of
  `cortex_`: `cortex_kv_request_duration_seconds`,
  `cortex_member_consul_heartbeats_total`, `cortex_member_ring_tokens_owned`,
  `cortex_member_ring_tokens_to_own`, `cortex_ring_member_ownership_percent`,
  `cortex_ring_members`, `cortex_ring_oldest_member_timestamp`,
  `cortex_ring_tokens_owned`, `cortex_ring_tokens_total`. (@rlankfo)

- Traces: the `traces_spanmetrics_calls_total_total` metric has been renamed to
  `traces_spanmetrics_calls_total` (@fredr)

- Two new flags, `-server.http.enable-tls` and `-server.grpc.enable-tls` must
  be provided to explicitly enable TLS support. This is a change of the
  previous behavior where TLS support was enabled when a certificate pair was
  provided. (@rfratto)

- Many command line flags starting with `-server.` block have been renamed.
  (@rfratto)

- The `-log.level` and `-log.format` flags are removed in favor of being set in
  the configuration file. (@rfratto)

- Flags for configuring TLS have been removed in favor of being set in the
  configuration file. (@rfratto)

- Dynamic reload is no longer supported for deprecated server block fields.
  Changing a deprecated field will be ignored and cause the reload to fail.
  (@rfratto)

- The default HTTP listen address is now `127.0.0.1:12345`. Use the
  `-server.http.address` flag to change this value. (@rfratto)

- The default gRPC listen address is now `127.0.0.1:12346`. Use the
  `-server.grpc.address` flag to change this value. (@rfratto)

- `-reload-addr` and `-reload-port` have been removed. They are no longer
  necessary as the primary HTTP server is now static and can't be shut down in
  the middle of a `/-/reload` call. (@rfratto)

- (Only impacts `integrations-next` feature flag) Many integrations have been
  renamed to better represent what they are integrating with. For example,
  `redis_exporter` is now `redis`. This change requires updating
  `integrations-next`-enabled configuration files. This change also changes
  integration names shown in metric labels. (@rfratto)

- The deprecated `-prometheus.*` flags have been removed in favor of
  their `-metrics.*` counterparts. The `-prometheus.*` flags were first
  deprecated in v0.19.0. (@rfratto)

### Deprecations

- Most fields in the `server` block of the configuration file are
  now deprecated in favor of command line flags. These fields will be removed
  in the v0.26.0 release. Please consult the upgrade guide for more information
  and rationale. (@rfratto)

### Features

- Added config read API support to GrafanaAgent Custom Resource Definition.
  (@shamsalmon)

- Added consulagent_sd to target discovery. (@chuckyz)

- Introduce EXPERIMENTAL support for dynamic configuration. (@mattdurham)

- Introduced endpoint that accepts remote_write requests and pushes metrics data directly into an instance's WAL. (@tpaschalis)

- Added builds for linux/ppc64le. (@aklyachkin)

### Enhancements

- Tracing: Exporters can now be configured to use OAuth. (@canuteson)

- Strengthen readiness check for metrics instances. (@tpaschalis)

- Parameterize namespace field in sample K8s logs manifests (@hjet)

- Upgrade to Loki k87. (@rlankfo)

- Update Prometheus dependency to v2.34.0. (@rfratto)

- Update OpenTelemetry-collector dependency to v0.46.0. (@mapno)

- Update cAdvisor dependency to v0.44.0. (@rfratto)

- Update mongodb_exporter dependency to v0.31.2 (@mukerjee)

- Use grafana-agent/v2 Tanka Jsonnet to generate K8s manifests (@hjet)

- Replace agent-bare.yaml K8s sample Deployment with StatefulSet (@hjet)

- Improve error message for `agentctl` when timeout happens calling
  `cloud-config` command (@marctc)

- Enable integrations-next by default in agent-bare.yaml. Please note #1262 (@hjet)

### Bugfixes

- Fix Kubernetes manifests to use port `4317` for OTLP instead of the previous
  `55680` in line with the default exposed port in the agent.

- Ensure singleton integrations are honored in v2 integrations (@mattdurham)

- Tracing: `const_labels` is now correctly parsed in the remote write exporter.
  (@fredr)

- integrations-next: Fix race condition where metrics endpoints for
  integrations may disappear after reloading the config file. (@rfratto)

- Removed the `server.path_prefix` field which would break various features in
  Grafana Agent when set. (@rfratto)

- Fix issue where installing the DEB/RPM packages would overwrite the existing
  config files and environment files. (@rfratto)

- Set `grafanaDashboardFolder` as top level key in the mixin. (@Duologic)

- Operator: Custom Secrets or ConfigMaps to mount will no longer collide with
  the path name of the default secret mount. As a side effect of this bugfix,
  custom Secrets will now be mounted at
  `/var/lib/grafana-agent/extra-secrets/<secret name>` and custom ConfigMaps
  will now be mounted at `/var/lib/grafana-agent/extra-configmaps/<configmap
  name>`. This is not a breaking change as it was previously impossible to
  properly provide these custom mounts. (@rfratto)

- Flags accidentally prefixed with `-metrics.service..` (two `.` in a row) have
  now been fixed to only have one `.`. (@rfratto)

- Protect concurrent writes to the WAL in the remote write exporter (@mapno)

### Other changes

- The `-metrics.wal-directory` flag and `metrics.wal_directory` config option
  will now default to `data-agent/`, the same default WAL directory as
  Prometheus Agent. (@rfratto)

v0.23.0 (2022-02-10)
--------------------

### Enhancements

- Go 1.17 is now used for all builds of the Agent. (@tpaschalis)

- integrations-next: Add `extra_labels` to add a custom set of labels to
  integration targets. (@rfratto)

- The agent no longer appends duplicate exemplars. (@tpaschalis)

- Added Kubernetes eventhandler integration (@hjet)

- Enables sending of exemplars over remote write by default. (@rlankfo)

### Bugfixes

- Fixed issue where Grafana Agent may panic if there is a very large WAL
  loading while old WALs are being deleted or the `/agent/api/v1/targets`
  endpoint is called. (@tpaschalis)

- Fix panic in prom_sd_processor when address is empty (@mapno)

- Operator: Add missing proxy_url field from generated remote_write configs.
  (@rfratto)

- Honor the specified log format in the traces subsystem (@mapno)

- Fix typo in node_exporter for runit_service_dir. (@mattdurham)

- Allow inlining credentials in remote_write url. (@tpaschalis)

- integrations-next: Wait for integrations to stop when starting new instances
  or shutting down (@rfratto).

- Fix issue with windows_exporter mssql collector crashing the agent.
  (@mattdurham)

- The deb and rpm files will now ensure the /var/lib/grafana-agent data
  directory is created with permissions set to 0770. (@rfratto)

- Make agent-traces.yaml Namespace a template-friendly variable (@hjet)

- Disable `machine-id` journal vol by default in sample logs manifest (@hjet)

v0.22.0 (2022-01-13)
--------------------

> This release has deprecations. Please read entries carefully and consult
> the [upgrade guide][] for specific instructions.

### Deprecations

- The node_exporter integration's `netdev_device_whitelist` field is deprecated
  in favor of `netdev_device_include`. Support for the old field name will be
  removed in a future version. (@rfratto)

- The node_exporter integration's `netdev_device_blacklist` field is deprecated
  in favor of `netdev_device_include`. Support for the old field name will be
  removed in a future version. (@rfratto)

- The node_exporter integration's `systemd_unit_whitelist` field is deprecated
  in favor of `systemd_unit_include`. Support for the old field name will be
  removed in a future version. (@rfratto)

- The node_exporter integration's `systemd_unit_blacklist` field is deprecated
  in favor of `systemd_unit_exclude`. Support for the old field name will be
  removed in a future version. (@rfratto)

- The node_exporter integration's `filesystem_ignored_mount_points` field is
  deprecated in favor of `filesystem_mount_points_exclude`. Support for the old
  field name will be removed in a future version. (@rfratto)

- The node_exporter integration's `filesystem_ignored_fs_types` field is
  deprecated in favor of `filesystem_fs_types_exclude`. Support for the old
  field name will be removed in a future version. (@rfratto)

### Features

- (beta) Enable experimental config urls for fetching remote configs.
  Currently, only HTTP/S is supported. Pass the
  `-enable-features=remote-configs` flag to turn this on. (@rlankfo)

- Added [cAdvisor](https://github.com/google/cadvisor) integration. (@rgeyer)

- Traces: Add `Agent Tracing Pipeline` dashboard and alerts (@mapno)

- Traces: Support jaeger/grpc exporter (@nicoche)

- (beta) Enable an experimental integrations subsystem revamp. Pass
  `integrations-next` to `-enable-features` to turn this on. Reading the
  documentation for the revamp is recommended; enabling it causes breaking
  config changes. (@rfratto)

### Enhancements

- Traces: Improved pod association in PromSD processor (@mapno)

- Updated OTel to v0.40.0 (@mapno)

- Remote write dashboard: show in and out sample rates (@bboreham)

- Remote write dashboard: add mean latency (@bboreham)

- Update node_exporter dependency to v1.3.1. (@rfratto)

- Cherry-pick Prometheus PR #10102 into our Prometheus dependency (@rfratto).

### Bugfixes

- Fix usage of POSTGRES_EXPORTER_DATA_SOURCE_NAME when using postgres_exporter
  integration (@f11r)

- Change ordering of the entrypoint for windows service so that it accepts
  commands immediately (@mattdurham)

- Only stop WAL cleaner when it has been started (@56quarters)

- Fix issue with unquoted install path on Windows, that could allow escalation
  or running an arbitrary executable (@mattdurham)

- Fix cAdvisor so it collects all defined metrics instead of the last
  (@pkoenig10)

- Fix panic when using 'stdout' in automatic logging (@mapno)

- Grafana Agent Operator: The /-/ready and /-/healthy endpoints will
  no longer always return 404 (@rfratto).

### Other changes

- Remove log-level flag from systemd unit file (@jpkrohling)

v0.21.2 (2021-12-08)
--------------------

### Security fixes

- This release contains a fix for
  [CVE-2021-41090](https://github.com/grafana/agent/security/advisories/GHSA-9c4x-5hgq-q3wh).

### Other changes

- This release disables the existing `/-/config` and
  `/agent/api/v1/configs/{name}` endpoints by default. Pass the
  `--config.enable-read-api` flag at the command line to opt in to these
  endpoints.

v0.21.1 (2021-11-18)
--------------------

### Bugfixes

- Fix panic when using postgres_exporter integration (@saputradharma)

- Fix panic when dnsamsq_exporter integration tried to log a warning (@rfratto)

- Statsd Integration: Adding logger instance to the statsd mapper
  instantiation. (@gaantunes)

- Statsd Integration: Fix issue where mapped metrics weren't exposed to the
  integration. (@mattdurham)

- Operator: fix bug where version was a required field (@rfratto)

- Metrics: Only run WAL cleaner when metrics are being used and a WAL is
  configured. (@rfratto)

v0.21.0 (2021-11-17)
--------------------

### Enhancements

- Update Cortex dependency to v1.10.0-92-g85c378182. (@rlankfo)

- Update Loki dependency to v2.1.0-656-g0ae0d4da1. (@rlankfo)

- Update Prometheus dependency to v2.31.0 (@rlankfo)

- Add Agent Operator Helm quickstart guide (@hjet)

- Reorg Agent Operator quickstart guides (@hjet)

### Bugfixes

- Packaging: Use correct user/group env variables in RPM %post script (@simonc6372)

- Validate logs config when using logs_instance with automatic logging processor (@mapno)

- Operator: Fix MetricsInstance Service port (@hjet)

- Operator: Create govern service per Grafana Agent (@shturman)

- Operator: Fix relabel_config directive for PodLogs resource (@hjet)

- Traces: Fix `success_logic` code in service graphs processor (@mapno)

### Other changes

- Self-scraped integrations will now use an SUO-specific value for the `instance` label. (@rfratto)

- Traces: Changed service graphs store implementation to improve CPU performance (@mapno)

v0.20.1 (2021-12-08)
--------------------

> _NOTE_: The fixes in this patch are only present in v0.20.1 and >=v0.21.2.

### Security fixes

- This release contains a fix for
  [CVE-2021-41090](https://github.com/grafana/agent/security/advisories/GHSA-9c4x-5hgq-q3wh).

### Other changes

- This release disables the existing `/-/config` and
  `/agent/api/v1/configs/{name}` endpoitns by default. Pass the
  `--config.enable-read-api` flag at the command line to opt in to these
  endpoints.

v0.20.0 (2021-10-28)
--------------------

> **BREAKING CHANGES**: This release has breaking changes. Please read entries
> carefully and consult the [upgrade guide][] for specific instructions.

### Breaking Changes

- push_config is no longer supported in trace's config (@mapno)

### Features

- Operator: The Grafana Agent Operator can now generate a Kubelet service to
  allow a ServiceMonitor to collect Kubelet and cAdvisor metrics. This requires
  passing a `--kubelet-service` flag to the Operator in `namespace/name` format
  (like `kube-system/kubelet`). (@rfratto)

- Service graphs processor (@mapno)

### Enhancements

- Updated mysqld_exporter to v0.13.0 (@gaantunes)

- Updated postgres_exporter to v0.10.0 (@gaantunes)

- Updated redis_exporter to v1.27.1 (@gaantunes)

- Updated memcached_exporter to v0.9.0 (@gaantunes)

- Updated statsd_exporter to v0.22.2 (@gaantunes)

- Updated elasticsearch_exporter to v1.2.1 (@gaantunes)

- Add remote write to silent Windows Installer  (@mattdurham)

- Updated mongodb_exporter to v0.20.7 (@rfratto)

- Updated OTel to v0.36 (@mapno)

- Updated statsd_exporter to v0.22.2 (@mattdurham)

- Update windows_exporter to v0.16.0 (@rfratto, @mattdurham)

- Add send latency to agent dashboard (@bboreham)

### Bugfixes

- Do not immediately cancel context when creating a new trace processor. This
  was preventing scrape_configs in traces from functioning. (@lheinlen)

- Sanitize autologged Loki labels by replacing invalid characters with
  underscores (@mapno)

- Traces: remove extra line feed/spaces/tabs when reading password_file content
  (@nicoche)

- Updated envsubst to v2.0.0-20210730161058-179042472c46. This version has a
  fix needed for escaping values outside of variable substitutions. (@rlankfo)

- Grafana Agent Operator should no longer delete resources matching the names
  of the resources it manages. (@rfratto)

- Grafana Agent Operator will now appropriately assign an
  `app.kubernetes.io/managed-by=grafana-agent-operator` to all created
  resources. (@rfratto)

### Other changes

- Configuration API now returns 404 instead of 400 when attempting to get or
  delete a config which does not exist. (@kgeckhart)

- The windows_exporter now disables the textfile collector by default.
  (@rfratto)

v0.19.0 (2021-09-29)
--------------------

> **BREAKING CHANGES**: This release has breaking changes. Please read entries
> carefully and consult the [upgrade guide][] for specific instructions.

### Breaking Changes

- Reduced verbosity of tracing autologging by not logging `STATUS_CODE_UNSET`
  status codes. (@mapno)

- Operator: rename `Prometheus*` CRDs to `Metrics*` and `Prometheus*` fields to
  `Metrics*`. (@rfratto)

- Operator: CRDs are no longer referenced using a hyphen in the name to be
  consistent with how Kubernetes refers to resources. (@rfratto)

- `prom_instance` in the spanmetrics config is now named `metrics_instance`.
  (@rfratto)

### Deprecations

- The `loki` key at the root of the config file has been deprecated in favor of
  `logs`. `loki`-named fields in `automatic_logging` have been renamed
  accordinly: `loki_name` is now `logs_instance_name`, `loki_tag` is now
  `logs_instance_tag`, and `backend: loki` is now `backend: logs_instance`.
  (@rfratto)

- The `prometheus` key at the root of the config file has been deprecated in
  favor of `metrics`. Flag names starting with `prometheus.` have also been
  deprecated in favor of the same flags with the `metrics.` prefix. Metrics
  prefixed with `agent_prometheus_` are now prefixed with `agent_metrics_`.
  (@rfratto)

- The `tempo` key at the root of the config file has been deprecated in favor
  of `traces`. (@mattdurham)

### Features

- Added [GitHub exporter](https://github.com/infinityworks/github-exporter)
  integration. (@rgeyer)

- Add TLS config options for tempo `remote_write`s. (@mapno)

- Support autologging span attributes as log labels (@mapno)

- Put Tests requiring Network Access behind a -online flag (@flokli)

- Add logging support to the Grafana Agent Operator. (@rfratto)

- Add `operator-detach` command to agentctl to allow zero-downtime upgrades
  when removing an Operator CRD. (@rfratto)

- The Grafana Agent Operator will now default to deploying the matching release
  version of the Grafana Agent instead of v0.14.0. (@rfratto)

### Enhancements

- Update OTel dependency to v0.30.0 (@mapno)

- Allow reloading configuration using `SIGHUP` signal. (@tharun208)

- Add HOSTNAME environment variable to service file to allow for expanding the
  $HOSTNAME variable in agent config.  (@dfrankel33)

- Update jsonnet-libs to 1.21 for Kubernetes 1.21+ compatability. (@MurzNN)

- Make method used to add k/v to spans in prom_sd processor configurable.
  (@mapno)

### Bugfixes

- Regex capture groups like `${1}` will now be kept intact when using
  `-config.expand-env`. (@rfratto)

- The directory of the logs positions file will now properly be created on
  startup for all instances. (@rfratto)

- The Linux system packages will now configure the grafana-agent user to be a
  member of the adm and systemd-journal groups. This will allow logs to read
  from journald and /var/log by default. (@rfratto)

- Fix collecting filesystem metrics on Mac OS (darwin) in the `node_exporter`
  integration default config. (@eamonryan)

- Remove v0.0.0 flags during build with no explicit release tag (@mattdurham)

- Fix issue with global scrape_interval changes not reloading integrations
  (@kgeckhart)

- Grafana Agent Operator will now detect changes to referenced ConfigMaps and
  Secrets and reload the Agent properly. (@rfratto)

- Grafana Agent Operator's object label selectors will now use Kubernetes
  defaults when undefined (i.e., default to nothing). (@rfratto)

- Fix yaml marshalling tag for cert_file in kafka exporter agent config.
  (@rgeyer)

- Fix warn-level logging of dropped targets. (@james-callahan)

- Standardize scrape_interval to 1m in examples. (@mattdurham)

v0.18.4 (2021-09-14)
--------------------

### Enhancements

- Add `agent_prometheus_configs_changed_total` metric to track instance config
  events. (@rfratto)

### Bugfixes

- Fix info logging on windows. (@mattdurham)

- Scraping service: Ensure that a reshard is scheduled every reshard
  interval. (@rfratto)

v0.18.3 (2021-09-08)
--------------------

### Bugfixes

- Register missing metric for configstore consul request duration. (@rfratto)

- Logs should contain a caller field with file and line numbers again
  (@kgeckhart)

- In scraping service mode, the polling configuration refresh should honor
  timeout. (@mattdurham)

- In scraping service mode, the lifecycle reshard should happen using a
  goroutine. (@mattdurham)

- In scraping service mode, scraping service can deadlock when reloading during
  join. (@mattdurham)

- Scraping service: prevent more than one refresh from being queued at a time.
  (@rfratto)

v0.18.2 (2021-08-12)
--------------------

### Bugfixes

- Honor the prefix and remove prefix from consul list results (@mattdurham)

v0.18.1 (2021-08-09)
--------------------

### Bugfixes

- Reduce number of consul calls when ran in scrape service mode (@mattdurham)

v0.18.0 (2021-07-29)
--------------------

### Features

- Added [GitHub exporter](https://github.com/infinityworks/github-exporter)
  integration. (@rgeyer)

- Add support for OTLP HTTP trace exporting. (@mapno)

### Enhancements

- Switch to drone for releases. (@mattdurham)

- Update postgres_exporter to a [branch of](https://github.com/grafana/postgres_exporter/tree/exporter-package-v0.10.0) v0.10.0

### Bugfixes

- Enabled flag for integrations is not being honored. (@mattdurham)

v0.17.0 (2021-07-15)
--------------------

### Features

- Added [Kafka Lag exporter](https://github.com/davidmparrott/kafka_exporter)
  integration. (@gaantunes)

### Bugfixes

- Fix race condition that may occur and result in a panic when initializing
  scraping service cluster. (@rfratto)

v0.16.1 (2021-06-22)
--------------------

### Bugfixes

- Fix issue where replaying a WAL caused incorrect metrics to be sent over
  remote write. (@rfratto)

v0.16.0 (2021-06-17)
--------------------

### Features

- (beta) A Grafana Agent Operator is now available. (@rfratto)

### Enhancements

- Error messages when installing the Grafana Agent for Grafana Cloud will now
  be shown. (@rfratto)

### Bugfixes

- Fix a leak in the shared string interner introduced in v0.14.0. This fix was
  made to a [dependency](https://github.com/grafana/prometheus/pull/21).
  (@rfratto)

- Fix issue where a target will fail to be scraped for the process lifetime if
  that target had gone down for long enough that its series were removed from
  the in-memory cache (2 GC cycles). (@rfratto)

v0.15.0 (2021-06-03)
--------------------

> **BREAKING CHANGES**: This release has breaking changes. Please read entries
> carefully and consult the [upgrade guide][] for specific instructions.

### Breaking Changes

- The configuration of Tempo Autologging has changed. (@mapno)

### Features

- Add support for exemplars. (@mapno)

### Enhancements

- Add the option to log to stdout instead of a Loki instance. (@joe-elliott)

- Update Cortex dependency to v1.8.0.

- Running the Agent as a DaemonSet with host_filter and role: pod should no
  longer cause unnecessary load against the Kubernetes SD API. (@rfratto)

- Update Prometheus to v2.27.0. (@mapno)

- Update Loki dependency to d88f3996eaa2. This is a non-release build, and was
  needed to support exemplars. (@mapno)

- Update Cortex dependency to d382e1d80eaf. This is a non-release build, and
  was needed to support exemplars. (@mapno)

### Bugfixes

- Host filter relabeling rules should now work. (@rfratto)

- Fixed issue where span metrics where being reported with wrong time unit.
  (@mapno)

### Other changes

- Intentionally order tracing processors. (@joe-elliott)

v0.14.0 (2021-05-24)
--------------------

> **BREAKING CHANGES**: This release has breaking changes. Please read entries
> carefully and consult the [upgrade guide][] for specific instructions.
>
> **STABILITY NOTICE**: As of this release, functionality that is not
> recommended for production use and is expected to change will be tagged
> interchangably as "experimental" or "beta."

### Security fixes

- The Scraping service API will now reject configs that read credentials from
  disk by default. This prevents malicious users from reading arbitrary files
  and sending their contents over the network. The old behavior can be
  re-enabled by setting `dangerous_allow_reading_files: true` in the scraping
  service config. (@rfratto)

### Breaking changes

- Configuration for SigV4 has changed. (@rfratto)

### Deprecations

- `push_config` is now supplanted by `remote_block` and `batch`. `push_config`
  will be removed in a future version (@mapno)

### Features

- (beta) New integration: windows_exporter (@mattdurham)

- (beta) Grafana Agent Windows Installer is now included as a release artifact.
  (@mattdurham)

- Official M1 Mac release builds will now be generated! Look for
  `agent-darwin-arm64` and `agentctl-darwin-arm64` in the release assets.
  (@rfratto)

- Add support for running as a Windows service (@mattdurham)

- (beta) Add /-/reload support. It is not recommended to invoke `/-/reload`
  against the main HTTP server. Instead, two new command-line flags have been
  added: `--reload-addr` and `--reload-port`. These will launch a
  `/-/reload`-only HTTP server that can be used to safely reload the Agent's
  state.  (@rfratto)

- Add a /-/config endpoint. This endpoint will return the current configuration
  file with defaults applied that the Agent has loaded from disk. (@rfratto)

- (beta) Support generating metrics and exposing them via a Prometheus exporter
  from span data. (@yeya24)

- Tail-based sampling for tracing pipelines (@mapno)

- Added Automatic Logging feature for Tempo (@joe-elliott)

- Disallow reading files from within scraping service configs by default.
  (@rfratto)

- Add remote write for span metrics (@mapno)

### Enhancements

- Support compression for trace export. (@mdisibio)

- Add global remote_write configuration that is shared between all instances
  and integrations. (@mattdurham)

- Go 1.16 is now used for all builds of the Agent. (@rfratto)

- Update Prometheus dependency to v2.26.0. (@rfratto)

- Upgrade `go.opentelemetry.io/collector` to v0.21.0 (@mapno)

- Add kafka trace receiver (@mapno)

- Support mirroring a trace pipeline to multiple backends (@mapno)

- Add `headers` field in `remote_write` config for Tempo. `headers` specifies
  HTTP headers to forward to the remote endpoint. (@alexbiehl)

- Add silent uninstall to Windows Uninstaller. (@mattdurham)

### Bugfixes

- Native Darwin arm64 builds will no longer crash when writing metrics to the
  WAL. (@rfratto)

- Remote write endpoints that never function across the lifetime of the Agent
  will no longer prevent the WAL from being truncated. (@rfratto)

- Bring back FreeBSD support. (@rfratto)

- agentctl will no longer leak WAL resources when retrieving WAL stats.
  (@rfratto)

- Ensure defaults are applied to undefined sections in config file. This fixes
  a problem where integrations didn't work if `prometheus:` wasn't configured.
  (@rfratto)

- Fixed issue where automatic logging double logged "svc". (@joe-elliott)

### Other changes

- The Grafana Cloud Agent has been renamed to the Grafana Agent. (@rfratto)

- Instance configs uploaded to the Config Store API will no longer be stored
  along with the global Prometheus defaults. This is done to allow globals to
  be updated and re-apply the new global defaults to the configs from the
  Config Store. (@rfratto)

- The User-Agent header sent for logs will now be `GrafanaAgent/<version>`
  (@rfratto)

- Add `tempo_spanmetrics` namespace in spanmetrics (@mapno)

v0.13.1 (2021-04-09)
--------------------

### Bugfixes

- Validate that incoming scraped metrics do not have an empty label set or a
  label set with duplicate labels, mirroring the behavior of Prometheus.
  (@rfratto)

v0.13.0 (2021-02-25)
--------------------

> The primary branch name has changed from `master` to `main`. You may have to
> update your local checkouts of the repository to point at the new branch name.

### Features

- postgres_exporter: Support query_path and disable_default_metrics. (@rfratto)

### Enhancements

- Support other architectures in installation script. (@rfratto)

- Allow specifying custom wal_truncate_frequency per integration. (@rfratto)

- The SigV4 region can now be inferred using the shared config (at
  `$HOME/.aws/config`) or environment variables (via `AWS_CONFIG`). (@rfratto)

- Update Prometheus dependency to v2.25.0. (@rfratto)

### Bugfixes

- Not providing an `-addr` flag for `agentctl config-sync` will no longer
  report an error and will instead use the pre-existing default value.
  (@rfratto)

- Fixed a bug from v0.12.0 where the Loki installation script failed because
  positions_directory was not set. (@rfratto)

- Reduce the likelihood of dataloss during a remote_write-side outage by
  increasing the default wal_truncation_frequency to 60m and preventing the WAL
  from being truncated if the last truncation timestamp hasn't changed. This
  change increases the size of the WAL on average, and users may configure a
  lower wal_truncation_frequency to deliberately choose a smaller WAL over
  write guarantees. (@rfratto)

- Add the ability to read and serve HTTPS integration metrics when given a set
  certificates (@mattdurham)

v0.12.0 (2021-02-05)
--------------------

> **BREAKING CHANGES**: This release has breaking changes. Please read entries
> carefully and consult the [upgrade guide][] for specific instructions.

### Breaking Changes

- The configuration format for the `loki` block has changed. (@rfratto)

- The configuration format for the `tempo` block has changed. (@rfratto)

### Features

- Support for multiple Loki Promtail instances has been added. (@rfratto)

- Support for multiple Tempo instances has been added. (@rfratto)

- Added [ElasticSearch exporter](https://github.com/justwatchcom/elasticsearch_exporter)
  integration. (@colega)

### Enhancements

- `.deb` and `.rpm` packages are now generated for all supported architectures.
  The architecture of the AMD64 package in the filename has been renamed to
  `amd64` to stay synchronized with the architecture name presented from other
  release assets. (@rfratto)

- The `/agent/api/v1/targets` API will now include discovered labels on the
  target pre-relabeling in a `discovered_labels` field. (@rfratto)

- Update Loki to 59a34f9867ce. This is a non-release build, and was needed to
  support multiple Loki instances. (@rfratto)

- Scraping service: Unhealthy Agents in the ring will no longer cause job
  distribution to fail. (@rfratto)

- Scraping service: Cortex ring metrics (prefixed with cortex_ring_) will now
  be registered for tracking the state of the hash ring. (@rfratto)

- Scraping service: instance config ownership is now determined by the hash of
  the instance config name instead of the entire config. This means that
  updating a config is guaranteed to always hash to the same Agent, reducing
  the number of metrics gaps. (@rfratto)

- Only keep a handful of K8s API server metrics by default to reduce default
  active series usage. (@hjet)

- Go 1.15.8 is now used for all distributions of the Agent. (@rfratto)

### Bugfixes

- `agentctl config-check` will now work correctly when the supplied config file
  contains integrations. (@hoenn)

v0.11.0 (2021-01-20)
--------------------

### Features

- ARMv6 builds of `agent` and `agentctl` will now be included in releases to
  expand Agent support to cover all models of Raspberry Pis. ARMv6 docker
  builds are also now available. (@rfratto)

- Added `config-check` subcommand for `agentctl` that can be used to validate
  Agent configuration files before attempting to load them in the `agent`
  itself. (@56quarters)

### Enhancements

- A sigv4 install script for Prometheus has been added. (@rfratto)

- NAMESPACE may be passed as an environment variable to the Kubernetes install
  scripts to specify an installation namespace. (@rfratto)

### Bugfixes

- The K8s API server scrape job will use the API server Service name when
  resolving IP addresses for Prometheus service discovery using the "Endpoints"
  role. (@hjet)

- The K8s manifests will no longer include the `default/kubernetes` job twice
  in both the DaemonSet and the Deployment. (@rfratto)

v0.10.0 (2021-01-13)
--------------------

### Features

- Prometheus `remote_write` now supports SigV4 authentication using the
  [AWS default credentials chain](https://docs.aws.amazon.com/sdk-for-java/v1/developer-guide/credentials.html).
  This enables the Agent to send metrics to Amazon Managed Prometheus without
  needing the [SigV4 Proxy](https://github.com/awslabs/aws-sigv4-proxy).
  (@rfratto)

### Enhancements

- Update `redis_exporter` to v1.15.0. (@rfratto)

- `memcached_exporter` has been updated to v0.8.0. (@rfratto)

- `process-exporter` has been updated to v0.7.5. (@rfratto)

- `wal_cleanup_age` and `wal_cleanup_period` have been added to the top-level
  Prometheus configuration section. These settings control how Write Ahead Logs
  (WALs) that are not associated with any instances are cleaned up. By default,
  WALs not associated with an instance that have not been written in the last
  12 hours are eligible to be cleaned up. This cleanup can be disabled by
  setting `wal_cleanup_period` to `0`. (@56quarters)

- Configuring logs to read from the systemd journal should now work on journals
  that use +ZSTD compression. (@rfratto)

### Bugfixes

- Integrations will now function if the HTTP listen address was set to a value
  other than the default. (@mattdurham)

- The default Loki installation will now be able to write its positions file.
  This was prevented by accidentally writing to a readonly volume mount.
  (@rfratto)

v0.9.1 (2021-01-04)
-------------------

### Enhancements

- agentctl will now be installed by the rpm and deb packages as
  `grafana-agentctl`. (@rfratto)

v0.9.0 (2020-12-10)
-------------------

### Features

- Add support to configure TLS config for the Tempo exporter to use
  insecure_skip_verify to disable TLS chain verification. (@bombsimon)

- Add `sample-stats` to `agentctl` to search the WAL and return a summary of
  samples of series matching the given label selector. (@simonswine)

- New integration:
  [postgres_exporter](https://github.com/wrouesnel/postgres_exporter)
  (@rfratto)

- New integration:
  [statsd_exporter](https://github.com/prometheus/statsd_exporter) (@rfratto)

- New integration:
  [consul_exporter](https://github.com/prometheus/consul_exporter) (@rfratto)

- Add optional environment variable substitution of configuration file.
  (@dcseifert)

### Enhancements

- `min_wal_time` and `max_wal_time` have been added to the instance config
  settings, guaranteeing that data in the WAL will exist for at least
  `min_wal_time` and will not exist for longer than `max_wal_time`. This change
  will increase the size of the WAL slightly but will prevent certain scenarios
  where data is deleted before it is sent. To revert back to the old behavior,
  set `min_wal_time` to `0s`. (@rfratto)

- Update `redis_exporter` to v1.13.1. (@rfratto)

- Bump OpenTelemetry-collector dependency to v0.16.0. (@bombsimon)

### Bugfixes

- Fix issue where the Tempo example manifest could not be applied because the
  port names were too long. (@rfratto)

- Fix issue where the Agent Kubernetes manifests may not load properly on AKS.
  (#279) (@rfratto)

### Other changes

- The User-Agent header sent for logs will now be `GrafanaCloudAgent/<version>`
  (@rfratto)

v0.8.0 (2020-11-06)
-------------------

### Features

- New integration: [dnsamsq_exporter](https://github.com/google/dnsamsq_exporter)
  (@rfratto).

- New integration: [memcached_exporter](https://github.com/prometheus/memcached_exporter)
  (@rfratto).

### Enhancements

- Add `<integration name>_build_info` metric to all integrations. The build
  info displayed will match the build information of the Agent and _not_ the
  embedded exporter. This metric is used by community dashboards, so adding it
  to the Agent increases compatibility with existing dashboards that depend on
  it existing. (@rfratto)

- Bump OpenTelemetry-collector dependency to 0.14.0 (@joe-elliott)

### Bugfixes

- Error messages when retrieving configs from the KV store will now be logged,
  rather than just logging a generic message saying that retrieving the config
  has failed. (@rfratto)

v0.7.2 (2020-10-29)
-------------------

### Enhancements

- Bump Prometheus dependency to 2.21. (@rfratto)

- Bump OpenTelemetry-collector dependency to 0.13.0 (@rfratto)

- Bump Promtail dependency to 2.0. (@rfratto)

- Enhance host_filtering mode to support targets from Docker Swarm and Consul.
  Also, add a `host_filter_relabel_configs` to that will apply relabeling rules
  for determining if a target should be dropped. Add a documentation section
  explaining all of this in detail. (@rfratto)

### Bugfixes

- Fix deb package prerm script so that it stops the agent on package removal.
  (@jdbaldry)

- Fix issue where the `push_config` for Tempo field was expected to be
  `remote_write`. `push_config` now works as expected. (@rfratto)

v0.7.1 (2020-10-23)
-------------------

### Bugfixes

- Fix issue where ARM binaries were not published with the GitHub release.

v0.7.0 (2020-10-23)
-------------------

### Features

- Added Tracing Support. (@joe-elliott)

- Add RPM and deb packaging. (@jdbaldry, @simon6372)

- arm64 and arm/v7 Docker containers and release builds are now available for
  `agent` and `agentctl`. (@rfratto)

- Add `wal-stats` and `target-stats` tooling to `agentctl` to discover WAL and
  cardinality issues. (@rfratto)

- [mysqld_exporter](https://github.com/prometheus/mysqld_exporter) is now
  embedded and available as an integration. (@rfratto)

- [redis_exporter](https://github.com/oliver006/redis_exporter) is now embedded
  and available as an integration. (@dafydd-t)

### Enhancements

- Resharding the cluster when using the scraping service mode now supports
  timeouts through `reshard_timeout`. The default value is `30s.` This timeout
  applies to cluster-wide reshards (performed when joining and leaving the
  cluster) and local reshards (done on the `reshard_interval`). (@rfratto)

### Bugfixes

- Fix issue where integrations crashed with instance_mode was set to `distinct`
  (@rfratto)

- Fix issue where the `agent` integration did not work on Windows (@rfratto).

- Support URL-encoded paths in the scraping service API. (@rfratto)

- The instance label written from replace_instance_label can now be overwritten
  with relabel_configs. This bugfix slightly modifies the behavior of what data
  is stored. The final instance label will now be stored in the WAL rather than
  computed by remote_write. This change should not negatively affect existing
  users. (@rfratto)

v0.6.1 (2020-04-11)
-------------------

### Bugfixes

- Fix issue where build information was empty when running the Agent with
  --version. (@rfratto)

- Fix issue where updating a config in the scraping service may fail to pick up
  new targets. (@rfratto)

- Fix deadlock that slowly prevents the Agent from scraping targets at a high
  scrape volume. (@rfratto)

v0.6.0 (2020-09-04)
-------------------

### Breaking Changes

- The Configs API will now disallow two instance configs having multiple
  `scrape_configs` with the same `job_name`. This was needed for the instance
  sharing mode, where combined instances may have duplicate `job_names` across
  their `scrape_configs`. This brings the scraping service more in line with
  Prometheus, where `job_names` must globally be unique. This change also
  disallows concurrent requests to the put/apply config API endpoint to prevent
  a race condition of two conflicting configs being applied at the same time.
  (@rfratto)

### Deprecations

- `use_hostname_label` is now supplanted by `replace_instance_label`.
  `use_hostname_label` will be removed in a future version. (@rfratto)

### Features

- The Grafana Agent can now collect logs and send to Loki. This is done by
  embedding Promtail, the official Loki log collection client. (@rfratto)

- Integrations can now be enabled without scraping. Set scrape_integrations to
  `false` at the `integrations` key or within the specific integration you
  don't want to scrape. This is useful when another Agent or Prometheus server
  will scrape the integration. (@rfratto)

- [process-exporter](https://github.com/ncabatoff/process-exporter) is now
  embedded as `process_exporter`. The hypen has been changed to an underscore
  in the config file to retain consistency with `node_exporter`. (@rfratto)

### Enhancements

- A new config option, `replace_instance_label`, is now available for use with
  integrations. When this is true, the instance label for all metrics coming
  from an integration will be replaced with the machine's hostname rather than
  127.0.0.1. (@rfratto)

- The embedded Prometheus version has been updated to 2.20.1. (@rfratto,
  @gotjosh)

- The User-Agent header written by the Agent when remote_writing will now be
  `GrafanaCloudAgent/<Version>` instead of `Prometheus/<Prometheus Version>`.
  (@rfratto)

- The subsystems of the Agent (`prometheus`, `loki`) are now made optional.
  Enabling integrations also implicitly enables the associated subsystem. For
  example, enabling the `agent` or `node_exporter` integration will force the
  `prometheus` subsystem to be enabled.  (@rfratto)

### Bugfixes

- The documentation for Tanka configs is now correct. (@amckinley)

- Minor corrections and spelling issues have been fixed in the Overview
  documentation. (@amckinley)

- The new default of `shared` instances mode broke the metric value for
  `agent_prometheus_active_configs`, which was tracking the number of combined
  configs (i.e., number of launched instances). This metric has been fixed and
  a new metric, `agent_prometheus_active_instances`, has been added to track
  the numbger of launched instances. If instance sharing is not enabled, both
  metrics will share the same value. (@rfratto)

- `remote_write` names in a group will no longer be copied from the
  remote_write names of the first instance in the group. Rather, all
  remote_write names will be generated based on the first 6 characters of the
  group hash and the first six characters of the remote_write hash. (@rfratto)

- Fix a panic that may occur during shutdown if the WAL is closed in the middle
  of the WAL being truncated. (@rfratto)

v0.5.0 (2020-08-12)
-------------------

### Features

- A [scrape targets API](https://github.com/grafana/agent/blob/main/docs/api.md#list-current-scrape-targets)
  has been added to show every target the Agent is currently scraping, when it
  was last scraped, how long it took to scrape, and errors from the last
  scrape, if any. (@rfratto)

- "Shared Instance Mode" is the new default mode for spawning Prometheus
  instances, and will improve CPU and memory usage for users of integrations
  and the scraping service. (@rfratto)

### Enhancements

- Memory stability and utilization of the WAL has been improved, and the
  reported number of active series in the WAL will stop double-counting
  recently churned series. (@rfratto)

- Changing scrape_configs and remote_write configs for an instance will now be
  dynamically applied without restarting the instance. This will result in less
  missing metrics for users of the scraping service that change a config.
  (@rfratto)

- The Tanka configuration now uses k8s-alpha. (@duologic)

### Bugfixes

- The Tanka configuration will now also deploy a single-replica deployment
  specifically for scraping the Kubernetes API. This deployment acts together
  with the Daemonset to scrape the full cluster and the control plane.
  (@gotjosh)

- The node_exporter filesystem collector will now work on Linux systems without
  needing to manually set the blocklist and allowlist of filesystems.
  (@rfratto)

v0.4.0 (2020-06-18)
-------------------

### Features

- Support for integrations has been added. Integrations can be any embedded
  tool, but are currently used for embedding exporters and generating scrape
  configs. (@rfratto)

- node_exporter has been added as an integration. This is the full version of
  node_exporter with the same configuration options. (@rfratto)

- An Agent integration that makes the Agent automatically scrape itself has
  been added. (@rfratto)

### Enhancements

- The WAL can now be truncated if running the Agent without any remote_write
  endpoints. (@rfratto)

### Bugfixes

- Prevent the Agent from crashing when a global Prometheus config stanza is not
  provided. (@robx)

- Enable agent host_filter in the Tanka configs, which was disabled by default
  by mistake. (@rfratto)

v0.3.2 (2020-05-29)
-------------------

### Features

- Tanka configs that deploy the scraping service mode are now available
  (@rfratto)

- A k3d example has been added as a counterpart to the docker-compose example.
  (@rfratto)

### Enhancements

- Labels provided by the default deployment of the Agent (Kubernetes and Tanka)
  have been changed to align with the latest changes to grafana/jsonnet-libs.
  The old `instance` label is now called `pod`, and the new `instance` label is
  unique. A `container` label has also been added. The Agent mixin has been
  subsequently updated to also incorporate these label changes. (@rfratto)

- The `remote_write` and `scrape_config` sections now share the same
  validations as Prometheus (@rfratto)

- Setting `wal_truncation_frequency` to less than the scrape interval is now
  disallowed (@rfratto)

### Bugfixes

- A deadlock in scraping service mode when updating a config that shards to the
  same node has been fixed (@rfratto)

- `remote_write` config stanzas will no longer ignore `password_file`
  (@rfratto)

- `scrape_config` client secrets (e.g., basic auth, bearer token,
  `password_file`) will now be properly retained in scraping service mode
  (@rfratto)

- Labels for CPU, RX, and TX graphs in the Agent Operational dashboard now
  correctly show the pod name of the Agent instead of the exporter name.
  (@rfratto)

v0.3.1 (2020-05-20)
-------------------

### Features

- The Agent has upgraded its vendored Prometheus to v2.18.1 (@gotjosh,
  @rfratto)

### Bugfixes

- A typo in the Tanka configs and Kubernetes manifests that prevents the Agent
  launching with v0.3.0 has been fixed (@captncraig)

- Fixed a bug where Tanka mixins could not be used due to an issue with the
  folder placement enhancement (@rfratto)

### Enhancements

- `agentctl` and the config API will now validate that the YAML they receive
  are valid instance configs. (@rfratto)

v0.3.0 (2020-05-13)
-------------------

### Features

- A third operational mode called "scraping service mode" has been added. A KV
  store is used to store instance configs which are distributed amongst a
  clustered set of Agent processes, dividing the total scrape load across each
  agent. An API is exposed on the Agents to list, create, update, and delete
  instance configurations from the KV store. (@rfratto)

- An "agentctl" binary has been released to interact with the new instance
  config management API created by the "scraping service mode." (@rfratto,
  @hoenn)

- The Agent now includes readiness and healthiness endpoints. (@rfratto)

### Enhancements

- The YAML files are now parsed strictly and an invalid YAML will generate an
  error at runtime. (@hoenn)

- The default build mode for the Docker containers is now release, not debug.
  (@rfratto)

- The Grafana Agent Tanka Mixins now are placed in an "Agent" folder within
  Grafana. (@cyriltovena)

v0.2.0 (2020-04-09)
-------------------

### Features

- The Prometheus remote write protocol will now send scraped metadata (metric
  name, help, type and unit). This results in almost negligent bytes sent
  increase as metadata is only sent every minute. It is on by default.
  (@gotjosh)

  These metrics are available to monitor metadata being sent:
  - `prometheus_remote_storage_succeeded_metadata_total`
  - `prometheus_remote_storage_failed_metadata_total`
  - `prometheus_remote_storage_retried_metadata_total`
  - `prometheus_remote_storage_sent_batch_duration_seconds` and
    `prometheus_remote_storage_sent_bytes_total` have a new label “type” with
    the values of `metadata` or `samples`.

### Enhancements

- The Agent has upgraded its vendored Prometheus to v2.17.1 (@rfratto)

### Bugfixes

- Invalid configs passed to the agent will now stop the process after they are
  logged as invalid; previously the Agent process would continue. (@rfratto)

- Enabling host_filter will now allow metrics from node role Kubernetes service
  discovery to be scraped properly (e.g., cAdvisor, Kubelet). (@rfratto)

v0.1.1 (2020-03-16)
-------------------

### Other changes

- Nits in documentation (@sh0rez)

- Fix various dashboard mixin problems from v0.1.0 (@rfratto)

- Pass through release tag to `docker build` (@rfratto)

v0.1.0 (2020-03-16)
-------------------

> First release!

### Features

- Support for scraping Prometheus metrics and sharding the agent through the
  presence of a `host_filter` flag within the Agent configuration file.

[upgrade guide]: https://grafana.com/docs/agent/latest/upgrade-guide/
[contributors guide]: ./docs/developer/contributing.md#updating-the-changelog<|MERGE_RESOLUTION|>--- conflicted
+++ resolved
@@ -143,13 +143,11 @@
   resulting in remote write sending the exemplar first and Prometheus failing to ingest it due to missing
   series. (@krajorama)
 
-<<<<<<< HEAD
-- Fix a bug which prevented Agent from running `otelcol.exporter.loadbalancing` 
-  with a `routing_key` of `traceID`. (@ptodev)
-=======
 - Fixed an issue in the static config converter where exporter instance values
   were not being mapped when translating to flow. (@erikbaranowski)
->>>>>>> b76dc336
+
+- Fix a bug which prevented Agent from running `otelcol.exporter.loadbalancing`
+  with a `routing_key` of `traceID`. (@ptodev)
 
 v0.37.4 (2023-11-06)
 -----------------
@@ -164,7 +162,7 @@
 - Fix a bug where reloading the configuration of a `loki.write` component lead
   to a panic. (@tpaschalis)
 
-- Added Kubernetes service resolver to static node's loadbalancing exporter 
+- Added Kubernetes service resolver to static node's loadbalancing exporter
   and to Flow's `otelcol.exporter.loadbalancing`. (@ptodev)
 
 v0.37.3 (2023-10-26)
