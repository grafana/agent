# Main (unreleased)

- [FEATURE] Operator: The Grafana Agent Operator can now generate a Kubelet
  service to allow a ServiceMonitor to collect Kubelet and cAdvisor metrics.
  This requires passing a `--kubelet-service` flag to the Operator in
  `namespace/name` format (like `kube-system/kubelet`). (@rfratto)
  
- [ENHANCEMENT] Updated mysqld_exporter to v0.13.0 (@gaantunes)

- [ENHANCEMENT] Updated postgres_exporter to v0.10.0 (@gaantunes)

- [ENHANCEMENT] Updated redis_exporter to v1.27.1 (@gaantunes)

- [ENHANCEMENT] Updated memcached_exporter to v0.9.0 (@gaantunes)

- [ENHANCEMENT] Updated statsd_exporter to v0.22.2 (@gaantunes)

- [ENHANCEMENT] Updated elasticsearch_exporter to v1.2.1 (@gaantunes)

- [BUGFIX] Sanitize autologged Loki labels by replacing invalid characters with underscores (@mapno)

# v0.19.0 (2021-09-29)

This release has breaking changes. Please read [CHANGE] entries carefully and
consult the
[upgrade guide](https://github.com/grafana/agent/blob/main/docs/upgrade-guide/_index.md)
for specific instructions.


- [FEATURE] Added [Github exporter](https://github.com/infinityworks/github-exporter) integration. (@rgeyer)

- [FEATURE] Add TLS config options for tempo `remote_write`s. (@mapno)

- [FEATURE] Support autologging span attributes as log labels (@mapno)

- [FEATURE] Put Tests requiring Network Access behind a -online flag (@flokli)

- [FEATURE] Add logging support to the Grafana Agent Operator. (@rfratto)

- [FEATURE] Add `operator-detach` command to agentctl to allow zero-downtime
  upgrades when removing an Operator CRD. (@rfratto)
  
- [ENHANCEMENT] The Grafana Agent Operator will now default to deploying
  the matching release version of the Grafana Agent instead of v0.14.0.
  (@rfratto)

- [ENHANCEMENT] Update OTel dependency to v0.30.0 (@mapno)

- [ENHANCEMENT] Allow reloading configuration using `SIGHUP` signal. (@tharun208)

- [ENHANCEMENT] Add HOSTNAME environment variable to service file to allow for expanding
  the $HOSTNAME variable in agent config.  (@dfrankel33)

<<<<<<< HEAD
- [ENHANCEMENT] Add remote write to silent Windows Installer  (@mattdurham)
=======
- [ENHANCEMENT] Update jsonnet-libs to 1.21 for Kubernetes 1.21+ compatability. (@MurzNN)

- [ENHANCEMENT] Make method used to add k/v to spans in prom_sd processor
  configurable. (@mapno)
>>>>>>> d49622f0

- [BUGFIX] Regex capture groups like `${1}` will now be kept intact when
  using `-config.expand-env`. (@rfratto)

- [BUGFIX] The directory of the logs positions file will now properly be created
  on startup for all instances. (@rfratto)

- [BUGFIX] The Linux system packages will now configure the grafana-agent user
  to be a member of the adm and systemd-journal groups. This will allow logs to
  read from journald and /var/log by default. (@rfratto)

- [BUGFIX] Fix collecting filesystem metrics on Mac OS (darwin) in the
  `node_exporter` integration default config. (@eamonryan)

- [BUGFIX] Remove v0.0.0 flags during build with no explicit release tag (@mattdurham)

- [BUGFIX] Fix issue with global scrape_interval changes not reloading integrations (@kgeckhart)

- [BUGFIX] Grafana Agent Operator will now detect changes to referenced
  ConfigMaps and Secrets and reload the Agent properly. (@rfratto)

- [BUGFIX] Grafana Agent Operator's object label selectors will now use
  Kubernetes defaults when undefined (i.e., default to nothing). (@rfratto)

- [BUGFIX] Fix yaml marshalling tag for cert_file in kafka exporter agent config. (@rgeyer)

- [BUGFIX] Fix warn-level logging of dropped targets. (@james-callahan)

- [BUGFIX] Standardize scrape_interval to 1m in examples. (@mattdurham)

- [CHANGE] Breaking change: reduced verbosity of tracing autologging
  by not logging `STATUS_CODE_UNSET` status codes. (@mapno)

- [CHANGE] Breaking change: Operator: rename Prometheus* CRDs to Metrics* and
  Prometheus* fields to Metrics*. (@rfratto)

- [CHANGE] Breaking change: Operator: CRDs are no longer referenced using a
  hyphen in the name to be consistent with how Kubernetes refers to resources.
  (@rfratto)

- [CHANGE] Breaking change: `prom_instance` in the spanmetrics config is now
  named `metrics_instance`. (@rfratto)
  
- [DEPRECATION] The `loki` key at the root of the config file has been
  deprecated in favor of `logs`. `loki`-named fields in `automatic_logging`
  have been renamed accordinly: `loki_name` is now `logs_instance_name`,
  `loki_tag` is now `logs_instance_tag`, and `backend: loki` is now
  `backend: logs_instance`. (@rfratto)

- [DEPRECATION] The `prometheus` key at the root of the config file has been
  deprecated in favor of `metrics`. Flag names starting with `prometheus.` have
  also been deprecated in favor of the same flags with the `metrics.` prefix.
  Metrics prefixed with `agent_prometheus_` are now prefixed with
  `agent_metrics_`. (@rfratto)

- [DEPRECATION] The `tempo` key at the root of the config file has been
  deprecated in favor of `traces`. (@mattdurham)

# v0.18.4 (2021-09-14)

- [BUGFIX] Fix info logging on windows. (@mattdurham)

- [BUGFIX] Scraping service: Ensure that a reshard is scheduled every reshard
  interval. (@rfratto)

- [CHANGE] Add `agent_prometheus_configs_changed_total` metric to track instance
  config events. (@rfratto)

# v0.18.3 (2021-09-08)

- [BUGFIX] Register missing metric for configstore consul request duration.
  (@rfratto)

- [BUGFIX] Logs should contain a caller field with file and line numbers again
  (@kgeckhart)

- [BUGFIX] In scraping service mode, the polling configuration refresh should
  honor timeout. (@mattdurham)

- [BUGFIX] In scraping service mode, the lifecycle reshard should happen using a
  goroutine. (@mattdurham)

- [BUGFIX] In scraping service mode, scraping service can deadlock when
  reloading during join. (@mattdurham)

- [BUGFIX] Scraping service: prevent more than one refresh from being queued at
  a time. (@rfratto)

# v0.18.2 (2021-08-12)

- [BUGFIX] Honor the prefix and remove prefix from consul list results (@mattdurham)

# v0.18.1 (2021-08-09)

- [BUGFIX] Reduce number of consul calls when ran in scrape service mode (@mattdurham)

# v0.18.0 (2021-07-29)

- [FEATURE] Added [Github exporter](https://github.com/infinityworks/github-exporter) integration. (@rgeyer)

- [FEATURE] Add support for OTLP HTTP trace exporting. (@mapno)

- [ENHANCEMENT] Switch to drone for releases. (@mattdurham)

- [ENHANCEMENT] Update postgres_exporter to a [branch of](https://github.com/grafana/postgres_exporter/tree/exporter-package-v0.10.0) v0.10.0

- [BUGFIX]  Enabled flag is not being honored. (@mattdurham)

# v0.17.0 (2021-07-15)

- [FEATURE] Added [Kafka Lag exporter](https://github.com/davidmparrott/kafka_exporter)
  integration. (@gaantunes)

- [BUGFIX] Fix race condition that may occur and result in a panic when
  initializing scraping service cluster. (@rfratto)

# v0.16.1 (2021-06-22)

- [BUGFIX] Fix issue where replaying a WAL caused incorrect metrics to be sent
  over remote write. (@rfratto)

# v0.16.0 (2021-06-17)

- [FEATURE] (beta) A Grafana Agent Operator is now available. (@rfratto)

- [ENHANCEMENT] Error messages when installing the Grafana Agent for Grafana
  Cloud will now be shown. (@rfratto)

- [BUGFIX] Fix a leak in the shared string interner introduced in v0.14.0.
  This fix was made to a [dependency](https://github.com/grafana/prometheus/pull/21).
  (@rfratto)

- [BUGFIX] Fix issue where a target will fail to be scraped for the process lifetime
  if that target had gone down for long enough that its series were removed from
  the in-memory cache (2 GC cycles). (@rfratto)

# v0.15.0 (2021-06-03)

BREAKING CHANGE: Configuration of Tempo Autologging changed in this release.
Please review the [migration
guide](./docs/migration-guide.md) for details.

- [FEATURE] Add support for exemplars. (@mapno)

- [ENHANCEMENT] Add the option to log to stdout instead of a Loki instance. (@joe-elliott)

- [ENHANCEMENT] Update Cortex dependency to v1.8.0.

- [ENHANCEMENT] Running the Agent as a DaemonSet with host_filter and role: pod
  should no longer cause unnecessary load against the Kubernetes SD API.
  (@rfratto)

- [ENHANCEMENT] Update Prometheus to v2.27.0. (@mapno)

- [ENHANCEMENT] Update Loki dependency to d88f3996eaa2. This is a non-release
  build, and was needed to support exemplars. (@mapno)

- [ENHANCEMENT] Update Cortex dependency to to d382e1d80eaf. This is a
  non-release build, and was needed to support exemplars. (@mapno)

- [BUGFIX] Host filter relabeling rules should now work. (@rfratto)

- [BUGFIX] Fixed issue where span metrics where being reported with wrong time unit. (@mapno)

- [CHANGE] Intentionally order tracing processors. (@joe-elliott)

# v0.14.0 (2021-05-24)

BREAKING CHANGE: This release has a breaking change for SigV4 support. Please
read the release notes carefully and our [migration
guide](./docs/migration-guide.md) to help migrate your configuration files to
the new format.

BREAKING CHANGE: For security, the scraping service config API will reject
configs that read credentials from disk to prevent malicious users from reading
artbirary files and sending their contents over the network. The old behavior
can be achieved by enabling `dangerous_allow_reading_files` in the scraping
service config.

As of this release, functionality that is not recommended for production use
and is expected to change will be tagged interchangably as "experimental" or
"beta."

- [FEATURE] (beta) New integration: windows_exporter (@mattdurham)

- [FEATURE] (beta) Grafana Agent Windows Installer is now included as a release
  artifact. (@mattdurham)

- [FEATURE] Official M1 Mac release builds will now be generated! Look for
  `agent-darwin-arm64` and `agentctl-darwin-arm64` in the release assets.
  (@rfratto)

- [FEATURE] Add support for running as a Windows service (@mattdurham)

- [FEATURE] (beta) Add /-/reload support. It is not recommended to invoke
  `/-/reload` against the main HTTP server. Instead, two new command-line flags
  have been added: `--reload-addr` and `--reload-port`. These will launch a
  `/-/reload`-only HTTP server that can be used to safely reload the Agent's
  state.  (@rfratto)

- [FEATURE] Add a /-/config endpoint. This endpoint will return the current
  configuration file with defaults applied that the Agent has loaded from disk.
  (@rfratto)

- [FEATURE] (beta) Support generating metrics and exposing them via a Prometheus exporter
  from span data. (@yeya24)

- [FEATURE] Tail-based sampling for tracing pipelines (@mapno)

- [FEATURE] Added Automatic Logging feature for Tempo (@joe-elliott)

- [FEATURE] Disallow reading files from within scraping service configs by
  default. (@rfratto)

- [FEATURE] Add remote write for span metrics (@mapno)

- [ENHANCEMENT] Support compression for trace export. (@mdisibio)

- [ENHANCEMENT] Add global remote_write configuration that is shared between all
  instances and integrations. (@mattdurham)

- [ENHANCEMENT] Go 1.16 is now used for all builds of the Agent. (@rfratto)

- [ENHANCEMENT] Update Prometheus dependency to v2.26.0. (@rfratto)

- [ENHANCEMENT] Upgrade `go.opentelemetry.io/collector` to v0.21.0 (@mapno)

- [ENHANCEMENT] Add kafka trace receiver (@mapno)

- [ENHANCEMENT] Support mirroring a trace pipeline to multiple backends (@mapno)

- [ENHANCEMENT] Add  `headers` field in `remote_write` config for Tempo. `headers`
  specifies HTTP headers to forward to the remote endpoint. (@alexbiehl)

- [ENHANCEMENT] Add silent uninstall to Windows Uninstaller. (@mattdurham)

- [BUGFIX] Native Darwin arm64 builds will no longer crash when writing metrics
  to the WAL. (@rfratto)

- [BUGFIX] Remote write endpoints that never function across the lifetime of the
  Agent will no longer prevent the WAL from being truncated. (@rfratto)

- [BUGFIX] Bring back FreeBSD support. (@rfratto)

- [BUGFIX] agentctl will no longer leak WAL resources when retrieving WAL stats. (@rfratto)

- [BUGFIX] Ensure defaults are applied to undefined sections in config file.
  This fixes a problem where integrations didn't work if `prometheus:` wasn't
  configured. (@rfratto)

- [BUGFIX] Fixed issue where automatic logging double logged "svc". (@joe-elliott)

- [CHANGE] The Grafana Cloud Agent has been renamed to the Grafana Agent.
  (@rfratto)

- [CHANGE] Instance configs uploaded to the Config Store API will no longer be
  stored along with the global Prometheus defaults. This is done to allow
  globals to be updated and re-apply the new global defaults to the configs from
  the Config Store. (@rfratto)

- [CHANGE] The User-Agent header sent for logs will now be
  `GrafanaAgent/<version>` (@rfratto)

- [CHANGE] Add `tempo_spanmetrics` namespace in spanmetrics (@mapno)

- [DEPRECATION] `push_config` is now supplanted by `remote_block` and `batch`.
  `push_config` will be removed in a future version (@mapno)

# v0.13.1 (2021-04-09)

- [BUGFIX] Validate that incoming scraped metrics do not have an empty label
  set or a label set with duplicate labels, mirroring the behavior of
  Prometheus. (@rfratto)

# v0.13.0 (2021-02-25)

The primary branch name has changed from `master` to `main`. You may have to
update your local checkouts of the repository to point at the new branch name.

- [FEATURE] postgres_exporter: Support query_path and disable_default_metrics. (@rfratto)

- [ENHANCEMENT] Support other architectures in installation script. (@rfratto)

- [ENHANCEMENT] Allow specifying custom wal_truncate_frequency per integration.
  (@rfratto)

- [ENHANCEMENT] The SigV4 region can now be inferred using the shared config
  (at `$HOME/.aws/config`) or environment variables (via `AWS_CONFIG`).
  (@rfratto)

- [ENHANCEMENT] Update Prometheus dependency to v2.25.0. (@rfratto)

- [BUGFIX] Not providing an `-addr` flag for `agentctl config-sync` will no
  longer report an error and will instead use the pre-existing default value.
  (@rfratto)

- [BUGFIX] Fixed a bug from v0.12.0 where the Loki installation script failed
  because positions_directory was not set. (@rfratto)

- [BUGFIX] (#400) Reduce the likelihood of dataloss during a remote_write-side
  outage by increasing the default wal_truncation_frequency to 60m and preventing
  the WAL from being truncated if the last truncation timestamp hasn't changed.
  This change increases the size of the WAL on average, and users may configure
  a lower wal_truncation_frequency to deliberately choose a smaller WAL over
  write guarantees. (@rfratto)

- [BUGFIX] (#368) Add the ability to read and serve HTTPS integration metrics when
  given a set certificates (@mattdurham)

# v0.12.0 (2021-02-05)

BREAKING CHANGES: This release has two breaking changes in the configuration
file. Please read the release notes carefully and our
[migration guide](./docs/migration-guide.md) to help migrate your configuration
files to the new format.

- [FEATURE] BREAKING CHANGE: Support for multiple Loki Promtail instances has
  been added, using the same `configs` array used by the Prometheus subsystem.
  (@rfratto)

- [FEATURE] BREAKING CHANGE: Support for multiple Tempo instances has
  been added, using the same `configs` array used by the Prometheus subsystem.
  (@rfratto)

- [FEATURE] Added [ElasticSearch exporter](https://github.com/justwatchcom/elasticsearch_exporter)
  integration. (@colega)

- [ENHANCEMENT] `.deb` and `.rpm` packages are now generated for all supported
  architectures. The architecture of the AMD64 package in the filename has
  been renamed to `amd64` to stay synchronized with the architecture name
  presented from other release assets. (@rfratto)

- [ENHANCEMENT] The `/agent/api/v1/targets` API will now include discovered labels
  on the target pre-relabeling in a `discovered_labels` field. (@rfratto)

- [ENHANCEMENT] Update Loki to 59a34f9867ce. This is a non-release build, and was needed
  to support multiple Loki instances. (@rfratto)

- [ENHANCEMENT] Scraping service: Unhealthy Agents in the ring will no longer
  cause job distribution to fail. (@rfratto)

- [ENHANCEMENT] Scraping service: Cortex ring metrics (prefixed with
  cortex_ring_) will now be registered for tracking the state of the hash
  ring. (@rfratto)

- [ENHANCEMENT] Scraping service: instance config ownership is now determined by
  the hash of the instance config name instead of the entire config. This means
  that updating a config is guaranteed to always hash to the same Agent,
  reducing the number of metrics gaps. (@rfratto)

- [ENHANCEMENT] Only keep a handful of K8s API server metrics by default to reduce
  default active series usage. (@hjet)

- [ENHANCEMENT] Go 1.15.8 is now used for all distributions of the Agent.
  (@rfratto)

- [BUGFIX] `agentctl config-check` will now work correctly when the supplied
  config file contains integrations. (@hoenn)

# v0.11.0 (2021-01-20)

- [FEATURE] ARMv6 builds of `agent` and `agentctl` will now be included in
  releases to expand Agent support to cover all models of Raspberry Pis.
  ARMv6 docker builds are also now available.
  (@rfratto)

- [FEATURE] Added `config-check` subcommand for `agentctl` that can be used
  to validate Agent configuration files before attempting to load them in the
  `agent` itself. (@56quarters)

- [ENHANCEMENT] A sigv4 install script for Prometheus has been added. (@rfratto)

- [ENHANCEMENT] NAMESPACE may be passed as an environment variable to the
  Kubernetes install scripts to specify an installation namespace. (@rfratto)

- [BUGFIX] The K8s API server scrape job will use the API server Service name
  when resolving IP addresses for Prometheus service discovery using the
  "Endpoints" role. (@hjet)

- [BUGFIX] The K8s manifests will no longer include the `default/kubernetes` job
  twice in both the DaemonSet and the Deployment. (@rfratto)

# v0.10.0 (2021-01-13)

- [FEATURE] Prometheus `remote_write` now supports SigV4 authentication using
  the [AWS default credentials
  chain](https://docs.aws.amazon.com/sdk-for-java/v1/developer-guide/credentials.html).
  This enables the Agent to send metrics to Amazon Managed Prometheus without
  needing the [SigV4 Proxy](https://github.com/awslabs/aws-sigv4-proxy).
  (@rfratto)

- [ENHANCEMENT] Update `redis_exporter` to v1.15.0. (@rfratto)

- [ENHANCEMENT] `memcached_exporter` has been updated to v0.8.0. (@rfratto)

- [ENHANCEMENT] `process-exporter` has been updated to v0.7.5. (@rfratto)

- [ENHANCEMENT] `wal_cleanup_age` and `wal_cleanup_period` have been added to the
  top-level Prometheus configuration section. These settings control how Write Ahead
  Logs (WALs) that are not associated with any instances are cleaned up. By default,
  WALs not associated with an instance that have not been written in the last 12 hours
  are eligible to be cleaned up. This cleanup can be disabled by setting `wal_cleanup_period`
  to `0`. (#304) (@56quarters)

- [ENHANCEMENT] Configuring logs to read from the systemd journal should now
  work on journals that use +ZSTD compression. (@rfratto)

- [BUGFIX] Integrations will now function if the HTTP listen address was set to
  a value other than the default. ([#206](https://github.com/grafana/agent/issues/206)) (@mattdurham)

- [BUGFIX] The default Loki installation will now be able to write its positions
  file. This was prevented by accidentally writing to a readonly volume mount.
  (@rfratto)

# v0.9.1 (2021-01-04)

- [ENHANCEMENT] agentctl will now be installed by the rpm and deb packages as
  `grafana-agentctl`. (@rfratto)

# v0.9.0 (2020-12-10)

- [FEATURE] Add support to configure TLS config for the Tempo exporter to use
  insecure_skip_verify to disable TLS chain verification. (@bombsimon)

- [FEATURE] Add `sample-stats` to `agentctl` to search the WAL and return a
  summary of samples of series matching the given label selector. (@simonswine)

- [FEATURE] New integration:
  [postgres_exporter](https://github.com/wrouesnel/postgres_exporter) (@rfratto)

- [FEATURE] New integration:
  [statsd_exporter](https://github.com/prometheus/statsd_exporter) (@rfratto)

- [FEATURE] New integration:
  [consul_exporter](https://github.com/prometheus/consul_exporter) (@rfratto)

- [FEATURE] Add optional environment variable substitution of configuration
  file. (@dcseifert)

- [ENHANCEMENT] `min_wal_time` and `max_wal_time` have been added to the
  instance config settings, guaranteeing that data in the WAL will exist for at
  least `min_wal_time` and will not exist for longer than `max_wal_time`. This
  change will increase the size of the WAL slightly but will prevent certain
  scenarios where data is deleted before it is sent. To revert back to the old
  behavior, set `min_wal_time` to `0s`. (@rfratto)

- [ENHANCEMENT] Update `redis_exporter` to v1.13.1. (@rfratto)

- [ENHANCEMENT] Bump OpenTelemetry-collector dependency to v0.16.0. (@bombsimon)

- [BUGFIX] Fix issue where the Tempo example manifest could not be applied
  because the port names were too long. (@rfratto)

- [BUGFIX] Fix issue where the Agent Kubernetes manifests may not load properly
  on AKS. (#279) (@rfratto)

- [CHANGE] The User-Agent header sent for logs will now be
  `GrafanaCloudAgent/<version>` (@rfratto)

# v0.8.0 (2020-11-06)

- [FEATURE] New integration: [dnsamsq_exporter](https://github.com/google/dnsamsq_exporter)
  (@rfratto).

- [FEATURE] New integration: [memcached_exporter](https://github.com/prometheus/memcached_exporter)
  (@rfratto).

- [ENHANCEMENT] Add `<integration name>_build_info` metric to all integrations.
  The build info displayed will match the build information of the Agent and
  *not* the embedded exporter. This metric is used by community dashboards, so
  adding it to the Agent increases compatibility with existing dashboards that
  depend on it existing. (@rfratto)

- [ENHANCEMENT] Bump OpenTelemetry-collector dependency to 0.14.0 (@joe-elliott)

- [BUGFIX] Error messages when retrieving configs from the KV store will
  now be logged, rather than just logging a generic message saying that
  retrieving the config has failed. (@rfratto)

# v0.7.2 (2020-10-29)

- [ENHANCEMENT] Bump Prometheus dependency to 2.21. (@rfratto)

- [ENHANCEMENT] Bump OpenTelemetry-collector dependency to 0.13.0 (@rfratto)

- [ENHANCEMENT] Bump Promtail dependency to 2.0. (@rfratto)

- [ENHANCEMENT] Enhance host_filtering mode to support targets from Docker Swarm
  and Consul. Also, add a `host_filter_relabel_configs` to that will apply relabeling
  rules for determining if a target should be dropped. Add a documentation
  section explaining all of this in detail. (@rfratto)

- [BUGFIX] Fix deb package prerm script so that it stops the agent on package removal. (@jdbaldry)

- [BUGFIX] Fix issue where the `push_config` for Tempo field was expected to be
  `remote_write`. `push_config` now works as expected. (@rfratto)

# v0.7.1 (2020-10-23)

- [BUGFIX] Fix issue where ARM binaries were not published with the GitHub
  release.

# v0.7.0 (2020-10-23)

- [FEATURE] Added Tracing Support. (@joe-elliott)

- [FEATURE] Add RPM and deb packaging. (@jdbaldry) (@simon6372)

- [FEATURE] arm64 and arm/v7 Docker containers and release builds are now
  available for `agent` and `agentctl`. (@rfratto)

- [FEATURE] Add `wal-stats` and `target-stats` tooling to `agentctl` to discover
  WAL and cardinality issues. (@rfratto)

- [FEATURE] [mysqld_exporter](https://github.com/prometheus/mysqld_exporter) is
  now embedded and available as an integration. (@rfratto)

- [FEATURE] [redis_exporter](https://github.com/oliver006/redis_exporter) is
  now embedded and available as an integration. (@dafydd-t)

- [ENHANCEMENT] Resharding the cluster when using the scraping service mode now
  supports timeouts through `reshard_timeout`. The default value is `30s.` This
  timeout applies to cluster-wide reshards (performed when joining and leaving
  the cluster) and local reshards (done on the `reshard_interval`). (@rfratto)

- [BUGFIX] Fix issue where integrations crashed with instance_mode was set to
  `distinct` (@rfratto)

- [BUGFIX] Fix issue where the `agent` integration did not work on Windows
  (@rfratto).

- [BUGFIX] Support URL-encoded paths in the scraping service API. (@rfratto)

- [BUGFIX] The instance label written from replace_instance_label can now be
  overwritten with relabel_configs. This bugfix slightly modifies the behavior
  of what data is stored. The final instance label will now be stored in the WAL
  rather than computed by remote_write. This change should not negatively effect
  existing users. (@rfratto)

# v0.6.1 (2020-04-11)

- [BUGFIX] Fix issue where build information was empty when running the Agent
  with --version. (@rfratto)

- [BUGFIX] Fix issue where updating a config in the scraping service may fail to
  pick up new targets. (@rfratto)

- [BUGFIX] Fix deadlock that slowly prevents the Agent from scraping targets at
  a high scrape volume. (@rfratto)

# v0.6.0 (2020-09-04)

- [FEATURE] The Grafana Agent can now collect logs and send to Loki. This
  is done by embedding Promtail, the official Loki log collection client.
  (@rfratto)

- [FEATURE] Integrations can now be enabled without scraping. Set
  scrape_integrations to `false` at the `integrations` key or within the
  specific integration you don't want to scrape. This is useful when another
  Agent or Prometheus server will scrape the integration. (@rfratto)

- [FEATURE] [process-exporter](https://github.com/ncabatoff/process-exporter) is
  now embedded as `process_exporter`. The hypen has been changed to an
  underscore in the config file to retain consistency with `node_exporter`.
  (@rfratto)

- [ENHANCEMENT] A new config option, `replace_instance_label`, is now available
  for use with integrations. When this is true, the instance label for all
  metrics coming from an integration will be replaced with the machine's
  hostname rather than 127.0.0.1. (@rfratto)

- [EHANCEMENT] The embedded Prometheus version has been updated to 2.20.1.
  (@rfratto, @gotjosh)

- [ENHANCEMENT] The User-Agent header written by the Agent when remote_writing
  will now be `GrafanaCloudAgent/<Version>` instead of `Prometheus/<Prometheus Version>`.
  (@rfratto)

- [ENHANCEMENT] The subsystems of the Agent (`prometheus`, `loki`) are now made
  optional. Enabling integrations also implicitly enables the associated
  subsystem. For example, enabling the `agent` or `node_exporter` integration will
  force the `prometheus` subsystem to be enabled.  (@rfratto)

- [BUGFIX] The documentation for Tanka configs is now correct. (@amckinley)

- [BUGFIX] Minor corrections and spelling issues have been fixed in the Overview
  documentation. (@amckinley)

- [BUGFIX] The new default of `shared` instances mode broke the metric value for
  `agent_prometheus_active_configs`, which was tracking the number of combined
  configs (i.e., number of launched instances). This metric has been fixed and
  a new metric, `agent_prometheus_active_instances`, has been added to track
  the numbger of launched instances. If instance sharing is not enabled, both
  metrics will share the same value. (@rfratto)

- [BUGFIX] The Configs API will now disallow two instance configs having
  multiple `scrape_configs` with the same `job_name`. THIS IS A BREAKING CHANGE.
  This was needed for the instance sharing mode, where combined instances may
  have duplicate `job_names` across their `scrape_configs`. This brings the
  scraping service more in line with Prometheus, where `job_names` must globally
  be unique. This change also disallows concurrent requests to the put/apply
  config API endpoint to prevent a race condition of two conflicting configs
  being applied at the same time. (@rfratto)

- [BUGFIX] `remote_write` names in a group will no longer be copied from the
  remote_write names of the first instance in the group. Rather, all
  remote_write names will be generated based on the first 6 characters of the
  group hash and the first six characters of the remote_write hash. (@rfratto)

- [BUGFIX] Fix a panic that may occur during shutdown if the WAL is closed in
  the middle of the WAL being truncated. (@rfratto)

- [DEPRECATION] `use_hostname_label` is now supplanted by
  `replace_instance_label`. `use_hostname_label` will be removed in a future
  version. (@rfratto)

# v0.5.0 (2020-08-12)

- [FEATURE] A [scrape targets API](https://github.com/grafana/agent/blob/main/docs/api.md#list-current-scrape-targets)
  has been added to show every target the Agent is currently scraping, when it
  was last scraped, how long it took to scrape, and errors from the last scrape,
  if any. (@rfratto)

- [FEATURE]  "Shared Instance Mode" is the new default mode for spawning
  Prometheus instances, and will improve CPU and memory usage for users of
  integrations and the scraping service. (@rfratto)

- [ENHANCEMENT] Memory stability and utilization of the WAL has been improved,
  and the reported number of active series in the WAL will stop double-counting
  recently churned series. (@rfratto)

- [ENHANCEMENT] Changing scrape_configs and remote_write configs for an instance
  will now be dynamically applied without restarting the instance. This will
  result in less missing metrics for users of the scraping service that change a
  config. (@rfratto)

- [ENHANCEMENT] The Tanka configuration now uses k8s-alpha. (@duologic)

- [BUGFIX] The Tanka configuration will now also deploy a single-replica
  deployment specifically for scraping the Kubernetes API. This deployment acts
  together with the Daemonset to scrape the full cluster and the control plane.
  (@gotjosh)

- [BUGFIX] The node_exporter filesystem collector will now work on Linux systems
  without needing to manually set the blocklist and allowlist of filesystems.
  (@rfratto)

# v0.4.0 (2020-06-18)

- [FEATURE] Support for integrations has been added. Integrations can be any
  embedded tool, but are currently used for embedding exporters and generating
  scrape configs. (@rfratto)

- [FEATURE] node_exporter has been added as an integration. This is the full
  version of node_exporter with the same configuration options. (@rfratto)

- [FEATURE] An Agent integration that makes the Agent automatically scrape
  itself has been added. (@rfratto)

- [ENHANCEMENT] The WAL can now be truncated if running the Agent without any
  remote_write endpoints. (@rfratto)

- [ENHANCEMENT] Clarify server_config description in documentation. (@rfratto)

- [ENHANCEMENT] Clarify wal_truncate_frequency and remote_flush_deadline in
  documentation. (@rfratto)

- [ENHANCEMENT] Document /agent/api/v1/instances endpoint (@rfratto)

- [ENHANCEMENT] Be explicit about envsubst requirement for Kubernetes install
  script. (@robx)

- [BUGFIX] Prevent the Agent from crashing when a global Prometheus config
  stanza is not provided. (@robx)

- [BUGFIX] Enable agent host_filter in the Tanka configs, which was disabled by
  default by mistake. (@rfratto)

# v0.3.2 (2020-05-29)

- [FEATURE] Tanka configs that deploy the scraping service mode are now
  available (@rfratto)

- [FEATURE] A k3d example has been added as a counterpart to the docker-compose
  example. (@rfratto)

- [ENHANCEMENT] Labels provided by the default deployment of the Agent
  (Kubernetes and Tanka) have been changed to align with the latest changes to
  grafana/jsonnet-libs. The old `instance` label is now called `pod`, and the
  new `instance` label is unique. A `container` label has also been added. The
  Agent mixin has been subsequently updated to also incorporate these label
  changes. (@rfratto)

- [ENHANCEMENT] The `remote_write` and `scrape_config` sections now share the
  same validations as Prometheus (@rfratto)

- [ENHANCEMENT] Setting `wal_truncation_frequency` to less than the scrape
  interval is now disallowed (@rfratto)

- [BUGFIX] A deadlock in scraping service mode when updating a config that
  shards to the same node has been fixed (@rfratto)

- [BUGFIX] `remote_write` config stanzas will no longer ignore `password_file`
  (@rfratto)

- [BUGFIX] `scrape_config` client secrets (e.g., basic auth, bearer token,
  `password_file`) will now be properly retained in scraping service mode
  (@rfratto)

- [BUGFIX] Labels for CPU, RX, and TX graphs in the Agent Operational dashboard
  now correctly show the pod name of the Agent instead of the exporter name.
  (@rfratto)

# v0.3.1 (2020-05-20)

- [BUGFIX] A typo in the Tanka configs and Kubernetes manifests that prevents
  the Agent launching with v0.3.0 has been fixed (@captncraig)

- [BUGFIX] Fixed a bug where Tanka mixins could not be used due to an issue with
  the folder placement enhancement (@rfratto)

- [ENHANCEMENT] `agentctl` and the config API will now validate that the YAML
  they receive are valid instance configs. (@rfratto)

- [FEATURE] The Agent has upgraded its vendored Prometheus to v2.18.1
  (@gotjosh, @rfratto)

# v0.3.0 (2020-05-13)

- [FEATURE] A third operational mode called "scraping service mode" has been
  added. A KV store is used to store instance configs which are distributed
  amongst a clustered set of Agent processes, dividing the total scrape load
  across each agent. An API is exposed on the Agents to list, create, update,
  and delete instance configurations from the KV store. (@rfratto)

- [FEATURE] An "agentctl" binary has been released to interact with the new
  instance config management API created by the "scraping service mode."
  (@rfratto, @hoenn)

- [FEATURE] The Agent now includes readiness and healthiness endpoints.
  (@rfratto)

- [ENHANCEMENT] The YAML files are now parsed strictly and an invalid YAML will
  generate an error at runtime. (@hoenn)

- [ENHANCEMENT] The default build mode for the Docker containers is now release,
  not debug. (@rfratto)

- [ENHANCEMENT] The Grafana Agent Tanka Mixins now are placed in an "Agent"
  folder within Grafana. (@cyriltovena)

# v0.2.0 (2020-04-09)

- [FEATURE] The Prometheus remote write protocol will now send scraped metadata (metric name, help, type and unit). This results in almost negligent bytes sent increase as metadata is only sent every minute. It is on by default. (@gotjosh)

  These metrics are available to monitor metadata being sent:
    - `prometheus_remote_storage_succeeded_metadata_total`
    - `prometheus_remote_storage_failed_metadata_total`
    - `prometheus_remote_storage_retried_metadata_total`
    - `prometheus_remote_storage_sent_batch_duration_seconds` and
      `prometheus_remote_storage_sent_bytes_total` have a new label “type” with
      the values of `metadata` or `samples`.

- [FEATURE] The Agent has upgraded its vendored Prometheus to v2.17.1 (@rfratto)

- [BUGFIX] Invalid configs passed to the agent will now stop the process after they are logged as invalid; previously the Agent process would continue. (@rfratto)

- [BUGFIX] Enabling host_filter will now allow metrics from node role Kubernetes service discovery to be scraped properly (e.g., cAdvisor, Kubelet). (@rfratto)

# v0.1.1 (2020-03-16)

- Nits in documentation (@sh0rez)
- Fix various dashboard mixin problems from v0.1.0 (@rfratto)
- Pass through release tag to `docker build` (@rfratto)

# v0.1.0 (2020-03-16)

First (beta) release!

This release comes with support for scraping Prometheus metrics and
sharding the agent through the presence of a `host_filter` flag within the
Agent configuration file.

Note that enabling the `host_filter` flag currently works best when using our
preferred Kubernetes deployment, as it deploys the agent as a DaemonSet.<|MERGE_RESOLUTION|>--- conflicted
+++ resolved
@@ -17,6 +17,8 @@
 
 - [ENHANCEMENT] Updated elasticsearch_exporter to v1.2.1 (@gaantunes)
 
+- [ENHANCEMENT] Add remote write to silent Windows Installer  (@mattdurham)
+
 - [BUGFIX] Sanitize autologged Loki labels by replacing invalid characters with underscores (@mapno)
 
 # v0.19.0 (2021-09-29)
@@ -51,14 +53,10 @@
 - [ENHANCEMENT] Add HOSTNAME environment variable to service file to allow for expanding
   the $HOSTNAME variable in agent config.  (@dfrankel33)
 
-<<<<<<< HEAD
-- [ENHANCEMENT] Add remote write to silent Windows Installer  (@mattdurham)
-=======
 - [ENHANCEMENT] Update jsonnet-libs to 1.21 for Kubernetes 1.21+ compatability. (@MurzNN)
 
 - [ENHANCEMENT] Make method used to add k/v to spans in prom_sd processor
   configurable. (@mapno)
->>>>>>> d49622f0
 
 - [BUGFIX] Regex capture groups like `${1}` will now be kept intact when
   using `-config.expand-env`. (@rfratto)
