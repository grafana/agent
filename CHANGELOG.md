--- conflicted
+++ resolved
@@ -10,18 +10,16 @@
 Main (unreleased)
 -----------------
 
-<<<<<<< HEAD
+### Features
+
+- New Grafana Agent Flow components:
+
+  - `otelcol.connector.spanlogs` - creates logs from spans. It is the flow mode equivalent
+  to static mode's `automatic_logging` processor. (@ptodev)
+
 ### Other changes
 
 - Use Go 1.21.0 for builds. (@rfratto)
-=======
-### Features
-
-- New Grafana Agent Flow components:
-
-  - `otelcol.connector.spanlogs` - creates logs from spans. It is the flow mode equivalent 
-  to static mode's `automatic_logging` processor. (@ptodev)
->>>>>>> cc3e80dc
 
 v0.36.0-rc.0 (2023-08-25)
 --------------------
@@ -73,11 +71,7 @@
   - `discovery.nomad` - service discovery from Nomad. (@captncraig)
   - `discovery.puppetdb` - service discovery from PuppetDB. (@captncraig)
   - `otelcol.processor.discovery` adds resource attributes to spans, where the attributes
-<<<<<<< HEAD
-  keys and values are sourced from `discovery.*` components. (@ptodev)
-=======
     keys and values are sourced from `discovery.*` components. (@ptodev)
->>>>>>> cc3e80dc
   - `otelcol.connector.spanmetrics` - creates OpenTelemetry metrics from traces. (@ptodev)
 
 
