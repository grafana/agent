--- conflicted
+++ resolved
@@ -31,11 +31,9 @@
 
 - Fix an issue where a custom component might be wired to a local declare instead of an import declare when they have the same label. (@wildum)
 
-<<<<<<< HEAD
+- Fix an issue where flow mode panics if the `logging` config block is given a `null` Loki receiver to write log entries to. (@rfratto)
+
 - Fix an issue where Loki could reject a batch of logs when structured metadata feature is used. (@thampiotr) 
-=======
-- Fix an issue where flow mode panics if the `logging` config block is given a `null` Loki receiver to write log entries to. (@rfratto)
->>>>>>> 72b08cae
 
 v0.40.0 (2024-02-27)
 --------------------
