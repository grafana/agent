--- conflicted
+++ resolved
@@ -148,13 +148,11 @@
 
 - Switch to `IBM/sarama` module. (@hainenber)
 
-<<<<<<< HEAD
+- Bump `webdevops/go-commons` to version containing `LICENSE`. (@hainenber)
+
+- `prometheus.operator.probes` no longer ignores relabeling `rule` blocks. (@sberz)
+
 - Bump `redis_exporter` to v1.54.0 (@spartan0x117)
-=======
-- Bump `webdevops/go-commons` to version containing `LICENSE`. (@hainenber)
-
-- `prometheus.operator.probes` no longer ignores relabeling `rule` blocks. (@sberz)
->>>>>>> 4e4ab769
 
 v0.36.2 (2023-09-22)
 --------------------
