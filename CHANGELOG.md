--- conflicted
+++ resolved
@@ -10,14 +10,12 @@
 
 - [ENHANCEMENT] Support compression for trace export. (@mdisibio)
 
-<<<<<<< HEAD
 - [ENHANCEMENT] Allow Prometheus URL configuration to propagate to instances and integrations, if not given. (@mattdurham)
-=======
+
 - [ENHANCEMENT] Go 1.16 is now used for all builds of the Agent. (@rfratto)
 
 - [BUGFIX] Native Darwin arm64 builds will no longer crash when writing metrics
   to the WAL. (@rfratto)
->>>>>>> 52844a5f
 
 # v0.13.0 (2021-02-25)
 
