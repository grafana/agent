# Changelog

> _Contributors should read our [contributors guide][] for instructions on how
> to update the changelog._

This document contains a historical list of changes between releases. Only
changes that impact end-user behavior are listed; changes to documentation or
internal API changes are not present.

> **NOTE**: As of v0.32.0, builds for 32-bit ARMv6 currently don't support the
> embedded Flow UI. The Flow UI will return to this target as soon as possible.
>
> **NOTE**: The main branch currently doesn't support any 32-bit ARM builds.
> Support for these builds will return as soon as possible, ideally before
> v0.33 is released.

Main (unreleased)
-----------------

### Breaking changes

- Support for 32-bit ARM builds is temporarily removed. We are aiming to bring
  back support for these builds prior to publishing v0.33.0. (@rfratto)

- Agent Management: `agent_management.api_url` config field has been replaced by
`agent_management.host`. The API path and version is now defined by the Agent. (@jcreixell)

- Agent Management: `agent_management.protocol` config field now allows defining "http" and "https" explicitly. Previously, "http" was previously used for both, with the actual protocol used inferred from the api url, which led to confusion. When upgrading, make sure to set to "https" when replacing `api_url` with `host`. (@jcreixell)

### Features

- New Grafana Agent Flow components:

  - `discovery.ec2` service discovery for aws ec2. (@captncraig)
  - `discovery.lightsail` service discovery for aws lightsail. (@captncraig)
  - `module.string` runs a Grafana Agent Flow module passed to the component by
    an expression containing a string. (@erikbaranowski, @rfratto)
  - `module.file` runs a Grafana Agent Flow module passed to the component by
    an expression containing a file. (@erikbaranowski)
  - `otelcol.auth.oauth2` performs OAuth 2.0 authentication for HTTP and gRPC
    based OpenTelemetry exporters. (@ptodev)
  - `otelcol.extension.jaeger_remote_sampling` provides an endpoint from which to
    pull Jaeger remote sampling documents. (@joe-elliott)
  - `prometheus.exporter.blackbox` collects metrics from Blackbox exporter. (@marctc)
  - `prometheus.exporter.mysql` collects metrics from a MySQL database. (@spartan0x117)
  - `prometheus.exporter.postgres` collects metrics from a PostgreSQL database. (@spartan0x117)
  - `prometheus.exporter.statsd` collects metrics from a Statsd instance. (@gaantunes)
  - `prometheus.exporter.snmp` collects metrics from SNMP exporter. (@marctc)
  - `prometheus.operator.podmonitors` discovers PodMonitor resources in your Kubernetes cluster and scrape
    the targets they reference. (@captncraig, @marctc, @jcreixell)
  - `otelcol.auth.sigv4` performs AWS Signature Version 4 (SigV4) authentication
    for making requests to AWS services via `otelcol` components that support
    authentication extensions. (@ptodev)

<<<<<<< HEAD
- Add support for Flow-specific system packages:

  - Flow-specific DEB packages. (@rfratto, @robigan)
  - Flow-specific RPM packages. (@rfratto, @robigan)
  - Flow-specific macOS Homebrew Formula. (@rfratto)
  - Flow-specific Windows installer. (@rfratto)

  The Flow-specific packages allow users to install and run Grafana Agent Flow
  alongside an existing installation of Grafana Agent.
=======
- Add support for Flow-specific DEB and RPM system packages. This allows users
  to install Grafana Agent Flow alongside Grafana Agent. (@rfratto, @robigan)
- Agent Management: Add support for integration snippets. (@jcreixell)
>>>>>>> 888d8170

### Enhancements

- Flow: Add retries with backoff logic to Phlare write component. (@cyriltovena)

- Operator: Allow setting runtimeClassName on operator-created pods. (@captncraig)

- Operator: Transparently compress agent configs to stay under size limitations. (@captncraig)

- Update Redis Exporter Dependency to v1.49.0. (@spartan0x117)

- Update Loki dependency to the k142 branch. (@rfratto)

### Bugfixes

- Flow: fix issue where Flow would return an error when trying to access a key
  of a map whose value was the zero value (`null`, `0`, `false`, `[]`, `{}`).
  Whether an error was returned depended on the internal type of the value.
  (@rfratto)

- Flow: fix issue where using the `jaeger_remote` sampler for the `tracing`
  block would fail to parse the response from the remote sampler server if it
  used strings for the strategy type. This caused sampling to fall back
  to the default rate. (@rfratto)

- Flow: fix issue where components with no arguments like `loki.echo` were not
  viewable in the UI. (@rfratto)

- Flow: fix deadlock in `loki.source.file` where terminating tailers would hang
  while flushing remaining logs, preventing `loki.source.file` from being able
  to update. (@rfratto)

- Flow: fix deadlock in `loki.process` where a component with no stages would
  hang forever on handling logs. (@rfratto)

- Fix issue where a DefaultConfig might be mutated during unmarshaling. (@jcreixell)

- Fix issues where CloudWatch Exporter cannot use FIPS Endpoints outside of USA regions (@aglees)

- Fix issue where scraping native Prometheus histograms would leak memory.
  (@rfratto)

- Fix issue where loki.source.docker component could deadlock. (@tpaschalis)

### Other changes

- Grafana Agent Docker containers and release binaries are now published for
  s390x. (@rfratto)

- Use Go 1.20.2 for builds. (@rfratto)

- Bring back the Flow UI for 32-bit ARMv6 builds. (@rfratto)

- Change the Docker base image for Linux containers to `ubuntu:kinetic`.
  (@rfratto)

v0.32.1 (2023-03-06)
--------------------

### Bugfixes

- Flow: Fixes slow reloading of targets in `phlare.scrape` component. (@cyriltovena)

- Flow: add a maximum connection lifetime of one hour when tailing logs from
  `loki.source.kubernetes` and `loki.source.podlogs` to recover from an issue
  where the Kubernetes API server stops responding with logs without closing
  the TCP connection. (@rfratto)

- Flow: fix issue in `loki.source.kubernetes` where `__pod__uid__` meta label
  defaulted incorrectly to the container name, causing tailers to never
  restart. (@rfratto)

v0.32.0 (2023-02-28)
--------------------

### Breaking changes

- Support for the embedded Flow UI for 32-bit ARMv6 builds is temporarily
  removed. (@rfratto)

- Node Exporter configuration options changed to align with new upstream version (@Thor77):

  - `diskstats_ignored_devices` is now `diskstats_device_exclude` in agent configuration.
  - `ignored_devices` is now `device_exclude` in flow configuration.

- Some blocks in Flow components have been merged with their parent block to make the block hierarchy smaller:

  - `discovery.docker > http_client_config` is merged into the `discovery.docker` block. (@erikbaranowski)
  - `discovery.kubernetes > http_client_config` is merged into the `discovery.kubernetes` block. (@erikbaranowski)
  - `loki.source.kubernetes > client > http_client_config` is merged into the `client` block. (@erikbaranowski)
  - `loki.source.podlogs > client > http_client_config` is merged into the `client` block. (@erikbaranowski)
  - `loki.write > endpoint > http_client_config` is merged into the `endpoint` block. (@erikbaranowski)
  - `mimir.rules.kubernetes > http_client_config` is merged into the `mimir.rules.kubernetes` block. (@erikbaranowski)
  - `otelcol.receiver.opencensus > grpc` is merged into the `otelcol.receiver.opencensus` block. (@ptodev)
  - `otelcol.receiver.zipkin > http` is merged into the `otelcol.receiver.zipkin` block. (@ptodev)
  - `phlare.scrape > http_client_config` is merged into the `phlare.scrape` block. (@erikbaranowski)
  - `phlare.write > endpoint > http_client_config` is merged into the `endpoint` block. (@erikbaranowski)
  - `prometheus.remote_write > endpoint > http_client_config` is merged into the `endpoint` block. (@erikbaranowski)
  - `prometheus.scrape > http_client_config` is merged into the `prometheus.scrape` block. (@erikbaranowski)

- The `loki.process` component now uses a combined name for stages, simplifying
  the block hierarchy. For example, the `stage > json` block hierarchy is now a
  single block called `stage.json`. All stage blocks in `loki.process` have
  been updated to use this simplified hierarchy. (@tpaschalis)

- `remote.s3` `client_options` block has been renamed to `client`. (@mattdurham)

- Renamed `prometheus.integration.node_exporter` to `prometheus.exporter.unix`. (@jcreixell)

- As first announced in v0.30, support for the `EXPERIMENTAL_ENABLE_FLOW`
  environment variable has been removed in favor of `AGENT_MODE=flow`.
  (@rfratto)

### Features

- New integrations:

  - `oracledb` (@schmikei)
  - `mssql` (@binaryfissiongames)
  - `cloudwatch metrics` (@thepalbi)
  - `azure` (@kgeckhart)
  - `gcp` (@kgeckhart, @ferruvich)

- New Grafana Agent Flow components:

  - `loki.echo` writes received logs to stdout. (@tpaschalis, @rfratto)
  - `loki.source.docker` reads logs from Docker containers and forwards them to
    other `loki` components. (@tpaschalis)
  - `loki.source.kafka` reads logs from Kafka events and forwards them to other
    `loki` components. (@erikbaranowski)
  - `loki.source.kubernetes_events` watches for Kubernetes Events and converts
    them into log lines to forward to other `loki` components. It is the
    equivalent of the `eventhandler` integration. (@rfratto)
  - `otelcol.processor.tail_sampling` samples traces based on a set of defined
    policies from `otelcol` components before forwarding them to other
    `otelcol` components. (@erikbaranowski)
  - `prometheus.exporter.apache` collects metrics from an apache web server
    (@captncraig)
  - `prometheus.exporter.consul` collects metrics from a consul installation
    (@captncraig)
  - `prometheus.exporter.github` collects metrics from GitHub (@jcreixell)
  - `prometheus.exporter.process` aggregates and collects metrics by scraping
    `/proc`. (@spartan0x117)
  - `prometheus.exporter.redis` collects metrics from a redis database
    (@spartan0x117)

### Enhancements

- Flow: Support `keepequal` and `dropequal` actions for relabeling. (@cyriltovena)

- Update Prometheus Node Exporter integration to v1.5.0. (@Thor77)

- Grafana Agent Flow will now reload the config file when `SIGHUP` is sent to
  the process. (@rfratto)

- If using the official RPM and DEB packages for Grafana Agent, invoking
  `systemctl reload grafana-agent` will now reload the configuration file.
  (@rfratto)

- Flow: the `loki.process` component now implements all the same processing
  stages as Promtail's pipelines. (@tpaschalis)

- Flow: new metric for `prometheus.scrape` -
  `agent_prometheus_scrape_targets_gauge`. (@ptodev)

- Flow: new metric for `prometheus.scrape` and `prometheus.relabel` -
  `agent_prometheus_forwarded_samples_total`. (@ptodev)

- Flow: add `constants` into the standard library to expose the hostname, OS,
  and architecture of the system Grafana Agent is running on. (@rfratto)

- Flow: add timeout to loki.source.podlogs controller setup. (@polyrain)

### Bugfixes

- Fixed a reconciliation error in Grafana Agent Operator when using `tlsConfig`
  on `Probe`. (@supergillis)

- Fix issue where an empty `server:` config stanza would cause debug-level logging.
  An empty `server:` is considered a misconfiguration, and thus will error out.
  (@neomantra)

- Flow: fix an error where some error messages that crossed multiple lines
  added extra an extra `|` character when displaying the source file on the
  starting line. (@rfratto)

- Flow: fix issues in `agent fmt` where adding an inline comment on the same
  line as a `[` or `{` would cause indentation issues on subsequent lines.
  (@rfratto)

- Flow: fix issues in `agent fmt` where line comments in arrays would be given
  the wrong identation level. (@rfratto)

- Flow: fix issues with `loki.file` and `loki.process` where deadlock contention or
  logs fail to process. (@mattdurham)

- Flow: `oauth2 > tls_config` was documented as a block but coded incorrectly as
  an attribute. This is now a block in code. This impacted `discovery.docker`,
  `discovery.kubernetes`, `loki.source.kubernetes`, `loki.write`,
  `mimir.rules.kubernetes`, `phlare.scrape`, `phlare.write`,
  `prometheus.remote_write`, `prometheus.scrape`, and `remote.http`
  (@erikbaranowski)

- Flow: Fix issue where using `river:",label"` causes the UI to return nothing. (@mattdurham)

### Other changes

- Use Go 1.20 for builds. (@rfratto)

- The beta label from Grafana Agent Flow has been removed. A subset of Flow
  components are still marked as beta or experimental:

  - `loki.echo` is explicitly marked as beta.
  - `loki.source.kubernetes` is explicitly marked as experimental.
  - `loki.source.podlogs` is explicitly marked as experimental.
  - `mimir.rules.kubernetes` is explicitly marked as beta.
  - `otelcol.processor.tail_sampling` is explicitly marked as beta.
  - `otelcol.receiver.loki` is explicitly marked as beta.
  - `otelcol.receiver.prometheus` is explicitly marked as beta.
  - `phlare.scrape` is explicitly marked as beta.
  - `phlare.write` is explicitly marked as beta.

v0.31.3 (2023-02-13)
--------------------

### Bugfixes

- `loki.source.cloudflare`: fix issue where the `zone_id` argument
  was being ignored, and the `api_token` argument was being used for the zone
  instead. (@rfratto)

- `loki.source.cloudflare`: fix issue where `api_token` argument was not marked
  as a sensitive field. (@rfratto)

v0.31.2 (2023-02-08)
--------------------

### Other changes

- In the Agent Operator, upgrade the `prometheus-config-reloader` dependency
  from version 0.47.0 to version 0.62.0. (@ptodev)

v0.31.1 (2023-02-06)
--------------------

> **BREAKING CHANGES**: This release has breaking changes. Please read entries
> carefully and consult the [upgrade guide][] for specific instructions.

### Breaking changes

- All release Windows `.exe` files are now published as a zip archive.
  Previously, `grafana-agent-installer.exe` was unzipped. (@rfratto)

### Other changes

- Support Go 1.20 for builds. Official release binaries are still produced
  using Go 1.19. (@rfratto)

v0.31.0 (2023-01-31)
--------------------

> **BREAKING CHANGES**: This release has breaking changes. Please read entries
> carefully and consult the [upgrade guide][] for specific instructions.

### Breaking changes

- Release binaries (including inside Docker containers) have been renamed to be
  prefixed with `grafana-` (@rfratto):

  - `agent` is now `grafana-agent`.
  - `agentctl` is now `grafana-agentctl`.
  - `agent-operator` is now `grafana-agent-operator`.

### Deprecations

- A symbolic link in Docker containers from the old binary name to the new
  binary name has been added. These symbolic links will be removed in v0.33. (@rfratto)

### Features

- New Grafana Agent Flow components:

  - `loki.source.cloudflare` reads logs from Cloudflare's Logpull API and
    forwards them to other `loki` components. (@tpaschalis)
  - `loki.source.gcplog` reads logs from GCP cloud resources using Pub/Sub
    subscriptions and forwards them to other `loki` components. (@tpaschalis)
  - `loki.source.gelf` listens for Graylog logs. (@mattdurham)
  - `loki.source.heroku` listens for Heroku messages over TCP a connection and
    forwards them to other `loki` components. (@erikbaranowski)
  - `loki.source.journal` read messages from systemd journal. (@mattdurham)
  - `loki.source.kubernetes` collects logs from Kubernetes pods using the
    Kubernetes API. (@rfratto)
  - `loki.source.podlogs` discovers PodLogs resources on Kubernetes and
    uses the Kubernetes API to collect logs from the pods specified by the
    PodLogs resource. (@rfratto)
  - `loki.source.syslog` listens for Syslog messages over TCP and UDP
    connections and forwards them to other `loki` components. (@tpaschalis)
  - `loki.source.windowsevent` reads logs from Windows Event Log. (@mattdurham)
  - `otelcol.exporter.jaeger` forwards OpenTelemetry data to a Jaeger server.
    (@erikbaranowski)
  - `otelcol.exporter.loki` forwards OTLP-formatted data to compatible `loki`
    receivers. (@tpaschalis)
  - `otelcol.receiver.kafka` receives telemetry data from Kafka. (@rfratto)
  - `otelcol.receiver.loki` receives Loki logs, converts them to the OTLP log
    format and forwards them to other `otelcol` components. (@tpaschalis)
  - `otelcol.receiver.opencensus` receives OpenConsensus-formatted traces or
    metrics. (@ptodev)
  - `otelcol.receiver.zipkin` receives Zipkin-formatted traces. (@rfratto)
  - `phlare.scrape` collects application performance profiles. (@cyriltovena)
  - `phlare.write` sends application performance profiles to Grafana Phlare.
    (@cyriltovena)
  - `mimir.rules.kubernetes` discovers `PrometheusRule` Kubernetes resources and
    loads them into a Mimir instance. (@Logiraptor)

- Flow components which work with relabeling rules (`discovery.relabel`,
  `prometheus.relabel` and `loki.relabel`) now export a new value named Rules.
  This value returns a copy of the currently configured rules. (@tpaschalis)

- New experimental feature: agent-management. Polls configured remote API to fetch new configs. (@spartan0x117)

- Introduce global configuration for logs. (@jcreixell)

### Enhancements

- Handle faro-web-sdk `View` meta in app_agent_receiver. (@rlankfo)

- Flow: the targets in debug info from `loki.source.file` are now individual blocks. (@rfratto)

- Grafana Agent Operator: add [promtail limit stage](https://grafana.com/docs/loki/latest/clients/promtail/stages/limit/) to the operator. (@spartan0x117)

### Bugfixes

- Flow UI: Fix the issue with messy layout on the component list page while
  browser window resize (@xiyu95)

- Flow UI: Display the values of all attributes unless they are nil. (@ptodev)

- Flow: `prometheus.relabel` and `prometheus.remote_write` will now error if they have exited. (@ptodev)

- Flow: Fix issue where negative numbers would convert to floating-point values
  incorrectly, treating the sign flag as part of the number. (@rfratto)

- Flow: fix a goroutine leak when `loki.source.file` is passed more than one
  target with identical set of public labels. (@rfratto)

- Fix issue where removing and re-adding log instance configurations causes an
  error due to double registration of metrics (@spartan0x117, @jcreixell)

### Other changes

- Use Go 1.19.4 for builds. (@erikbaranowski)

- New windows containers for agent and agentctl. These can be found moving forward with the ${Version}-windows tags for grafana/agent and grafana/agentctl docker images (@erikbaranowski)

v0.30.2 (2023-01-11)
--------------------

### Bugfixes

- Flow: `prometheus.relabel` will no longer modify the labels of the original
  metrics, which could lead to the incorrect application of relabel rules on
  subsequent relabels. (@rfratto)

- Flow: `loki.source.file` will no longer deadlock other components if log
  lines cannot be sent to Loki. `loki.source.file` will wait for 5 seconds per
  file to finish flushing read logs to the client, after which it will drop
  them, resulting in lost logs. (@rfratto)

- Operator: Fix the handling of the enableHttp2 field as a boolean in
  `pod_monitor` and `service_monitor` templates. (@tpaschalis)

v0.30.1 (2022-12-23)
--------------------

### Bugfixes

- Fix issue where journald support was accidentally removed. (@tpaschalis)

- Fix issue where some traces' metrics where not collected. (@marctc)

v0.30.0 (2022-12-20)
--------------------

> **BREAKING CHANGES**: This release has breaking changes. Please read entries
> carefully and consult the [upgrade guide][] for specific instructions.

### Breaking changes

- The `ebpf_exporter` integration has been removed due to issues with static
  linking. It may be brought back once these are resolved. (@tpaschalis)

### Deprecations

- The `EXPERIMENTAL_ENABLE_FLOW` environment variable is deprecated in favor of
  `AGENT_MODE=flow`. Support for `EXPERIMENTAL_ENABLE_FLOW` will be removed in
  v0.32. (@rfratto)

### Features

- `grafana-agent-operator` supports oauth2 as an authentication method for
  remote_write. (@timo-42)

- Grafana Agent Flow: Add tracing instrumentation and a `tracing` block to
  forward traces to `otelcol` component. (@rfratto)

- Grafana Agent Flow: Add a `discovery_target_decode` function to decode a JSON
  array of discovery targets corresponding to Prometheus' HTTP and file service
  discovery formats. (@rfratto)

- New Grafana Agent Flow components:

  - `remote.http` polls an HTTP URL and exposes the response body as a string
    or secret to other components. (@rfratto)

  - `discovery.docker` discovers Docker containers from a Docker Engine host.
    (@rfratto)

  - `loki.source.file` reads and tails files for log entries and forwards them
    to other `loki` components. (@tpaschalis)

  - `loki.write` receives log entries from other `loki` components and sends
    them over to a Loki instance. (@tpaschalis)

  - `loki.relabel` receives log entries from other `loki` components and
    rewrites their label set. (@tpaschalis)

  - `loki.process` receives log entries from other `loki` components and runs
    one or more processing stages. (@tpaschalis)

  - `discovery.file` discovers files on the filesystem following glob
    patterns. (@mattdurham)

- Integrations: Introduce the `snowflake` integration. (@binaryfissiongames)

### Enhancements

- Update agent-loki.yaml to use environment variables in the configuration file (@go4real)

- Integrations: Always use direct connection in mongodb_exporter integration. (@v-zhuravlev)

- Update OpenTelemetry Collector dependency to v0.63.1. (@tpaschalis)

- riverfmt: Permit empty blocks with both curly braces on the same line.
  (@rfratto)

- riverfmt: Allow function arguments to persist across different lines.
  (@rfratto)

- Flow: The HTTP server will now start before the Flow controller performs the
  initial load. This allows metrics and pprof data to be collected during the
  first load. (@rfratto)

- Add support for using a [password map file](https://github.com/oliver006/redis_exporter/blob/master/contrib/sample-pwd-file.json) in `redis_exporter`. (@spartan0x117)

- Flow: Add support for exemplars in Prometheus component pipelines. (@rfratto)

- Update Prometheus dependency to v2.40.5. (@rfratto)

- Update Promtail dependency to k127. (@rfratto)

- Native histograms are now supported in the static Grafana Agent and in
  `prometheus.*` Flow components. Native histograms will be automatically
  collected from supported targets. remote_write must be configured to forward
  native histograms from the WAL to the specified endpoints. (@rfratto)

- Flow: metrics generated by upstream OpenTelemetry Collector components are
  now exposed at the `/metrics` endpoint of Grafana Agent Flow. (@rfratto)

### Bugfixes

- Fix issue where whitespace was being sent as part of password when using a
  password file for `redis_exporter`. (@spartan0x117)

- Flow UI: Fix issue where a configuration block referencing a component would
  cause the graph page to fail to load. (@rfratto)

- Remove duplicate `oauth2` key from `metricsinstances` CRD. (@daper)

- Fix issue where on checking whether to restart integrations the Integration
  Manager was comparing configs with secret values scrubbed, preventing reloads
  if only secrets were updated. (@spartan0x117)

### Other changes

- Grafana Agent Flow has graduated from experimental to beta.

v0.29.0 (2022-11-08)
--------------------

> **BREAKING CHANGES**: This release has breaking changes. Please read entries
> carefully and consult the [upgrade guide][] for specific instructions.

### Breaking changes

- JSON-encoded traces from OTLP versions earlier than 0.16.0 are no longer
  supported. (@rfratto)

### Deprecations

- The binary names `agent`, `agentctl`, and `agent-operator` have been
  deprecated and will be renamed to `grafana-agent`, `grafana-agentctl`, and
  `grafana-agent-operator` in the v0.31.0 release.

### Features

- Add `agentctl test-logs` command to allow testing log configurations by redirecting
  collected logs to standard output. This can be useful for debugging. (@jcreixell)

- New Grafana Agent Flow components:

  - `otelcol.receiver.otlp` receives OTLP-formatted traces, metrics, and logs.
    Data can then be forwarded to other `otelcol` components. (@rfratto)

  - `otelcol.processor.batch` batches data from `otelcol` components before
    forwarding it to other `otelcol` components. (@rfratto)

  - `otelcol.exporter.otlp` accepts data from `otelcol` components and sends
    it to a gRPC server using the OTLP protocol. (@rfratto)

  - `otelcol.exporter.otlphttp` accepts data from `otelcol` components and
    sends it to an HTTP server using the OTLP protocol. (@tpaschalis)

  - `otelcol.auth.basic` performs basic authentication for `otelcol`
    components that support authentication extensions. (@rfratto)

  - `otelcol.receiver.jeager` receives Jaeger-formatted traces. Data can then
    be forwarded to other `otelcol` components. (@rfratto)

  - `otelcol.processor.memory_limiter` periodically checks memory usage and
    drops data or forces a garbage collection if the defined limits are
    exceeded. (@tpaschalis)

  - `otelcol.auth.bearer` performs bearer token authentication for `otelcol`
    components that support authentication extensions. (@rfratto)

  - `otelcol.auth.headers` attaches custom request headers to `otelcol`
    components that support authentication extensions. (@rfratto)

  - `otelcol.receiver.prometheus` receives Prometheus metrics, converts them
    to the OTLP metric format and forwards them to other `otelcol` components.
    (@tpaschalis)

  - `otelcol.exporter.prometheus` forwards OTLP-formatted data to compatible
    `prometheus` components. (@rfratto)

- Flow: Allow config blocks to reference component exports. (@tpaschalis)

- Introduce `/-/support` endpoint for generating 'support bundles' in static
  agent mode. Support bundles are zip files of commonly-requested information
  that can be used to debug a running agent. (@tpaschalis)

### Enhancements

- Update OpenTelemetry Collector dependency to v0.61.0. (@rfratto)

- Add caching to Prometheus relabel component. (@mattdurham)

- Grafana Agent Flow: add `agent_resources_*` metrics which explain basic
  platform-agnostic metrics. These metrics assist with basic monitoring of
  Grafana Agent, but are not meant to act as a replacement for fully featured
  components like `prometheus.integration.node_exporter`. (@rfratto)

- Enable field label in TenantStageSpec of PodLogs pipeline. (@siiimooon)

- Enable reporting of enabled integrations. (@marctc)

- Grafana Agent Flow: `prometheus.remote_write` and `prometheus.relabel` will
  now export receivers immediately, removing the need for dependant components
  to be evaluated twice at process startup. (@rfratto)

- Add missing setting to configure instance key for Eventhandler integration. (@marctc)

- Update Prometheus dependency to v2.39.1. (@rfratto)

- Update Promtail dependency to weekly release k122. (@rfratto)

- Tracing: support the `num_traces` and `expected_new_traces_per_sec` configuration parameters in the tail_sampling processor. (@ptodev)

### Bugfixes

- Remove empty port from the `apache_http` integration's instance label. (@katepangLiu)

- Fix identifier on target creation for SNMP v2 integration. (@marctc)

- Fix bug when specifying Blackbox's modules when using Blackbox integration. (@marctc)

- Tracing: fix a panic when the required `protocols` field was not set in the `otlp` receiver. (@ptodev)

- Support Bearer tokens for metric remote writes in the Grafana Operator (@jcreixell, @marctc)

### Other changes

- Update versions of embedded Prometheus exporters used for integrations:

  - Update `github.com/prometheus/statsd_exporter` to `v0.22.8`. (@captncraig)

  - Update `github.com/prometheus-community/postgres_exporter` to `v0.11.1`. (@captncraig)

  - Update `github.com/prometheus/memcached_exporter` to `v0.10.0`. (@captncraig)

  - Update `github.com/prometheus-community/elasticsearch_exporter` to `v1.5.0`. (@captncraig)

  - Update `github.com/prometheus/mysqld_exporter` to `v0.14.0`. (@captncraig)

  - Update `github.com/prometheus/consul_exporter` to `v0.8.0`. (@captncraig)

  - Update `github.com/ncabatoff/process-exporter` to `v0.7.10`. (@captncraig)

  - Update `github.com/prometheus-community/postgres_exporter` to `v0.11.1`. (@captncraig)

- Use Go 1.19.3 for builds. (@rfratto)

v0.28.1 (2022-11-03)
--------------------

### Security

- Update Docker base image to resolve OpenSSL vulnerabilities CVE-2022-3602 and
  CVE-2022-3786. Grafana Agent does not use OpenSSL, so we do not believe it is
  vulnerable to these issues, but the base image has been updated to remove the
  report from image scanners. (@rfratto)

v0.28.0 (2022-09-29)
--------------------

### Features

- Introduce Grafana Agent Flow, an experimental "programmable pipeline" runtime
  mode which improves how to configure and debug Grafana Agent by using
  components. (@captncraig, @karengermond, @marctc, @mattdurham, @rfratto,
  @rlankfo, @tpaschalis)

- Introduce Blackbox exporter integration. (@marctc)

### Enhancements

- Update Loki dependency to v2.6.1. (@rfratto)

### Bugfixes

### Other changes

- Fix relabel configs in sample agent-operator manifests (@hjet)

- Operator no longer set the `SecurityContext.Privileged` flag in the `config-reloader` container. (@hsyed-dojo)

- Add metrics for config reloads and config hash (@jcreixell)

v0.27.1 (2022-09-09)
--------------------

> **NOTE**: ARMv6 Docker images are no longer being published.
>
> We have stopped publishing Docker images for ARMv6 platforms.
> This is due to the new Ubuntu base image we are using that does not support ARMv6.
> The new Ubuntu base image has less reported CVEs, and allows us to provide more
> secure Docker images. We will still continue to publish ARMv6 release binaries and
> deb/rpm packages.

### Other Changes

- Switch docker image base from debian to ubuntu. (@captncraig)

v0.27.0 (2022-09-01)
--------------------

### Features

- Integrations: (beta) Add vmware_exporter integration (@rlankfo)

- App agent receiver: add Event kind to payload (@domasx2)

### Enhancements

- Tracing: Introduce a periodic appender to the remotewriteexporter to control sample rate. (@mapno)

- Tracing: Update OpenTelemetry dependency to v0.55.0. (@rfratto, @mapno)

- Add base agent-operator jsonnet library and generated manifests (@hjet)

- Add full (metrics, logs, K8s events) sample agent-operator jsonnet library and gen manifests (@hjet)

- Introduce new configuration fields for disabling Keep-Alives and setting the
  IdleConnectionTimeout when scraping. (@tpaschalis)

- Add field to Operator CRD to disable report usage functionality. (@marctc)

### Bugfixes

- Tracing: Fixed issue with the PromSD processor using the `connection` method to discover the IP
  address.  It was failing to match because the port number was included in the address string. (@jphx)

- Register prometheus discovery metrics. (@mattdurham)

- Fix seg fault when no instance parameter is provided for apache_http integration, using integrations-next feature flag. (@rgeyer)

- Fix grafanacloud-install.ps1 web request internal server error when fetching config. (@rlankfo)

- Fix snmp integration not passing module or walk_params parameters when scraping. (@rgeyer)

- Fix unmarshal errors (key "<walk_param name>" already set in map) for snmp integration config when walk_params is defined, and the config is reloaded. (@rgeyer)

### Other changes

- Update several go dependencies to resolve warnings from certain security scanning tools. None of the resolved vulnerabilities were known to be exploitable through the agent. (@captncraig)

- It is now possible to compile Grafana Agent using Go 1.19. (@rfratto)

v0.26.1 (2022-07-25)
--------------------

> **BREAKING CHANGES**: This release has breaking changes. Please read entries
> carefully and consult the [upgrade guide][] for specific instructions.

### Breaking changes

- Change windows certificate store so client certificate is no longer required in store. (@mattdurham)

### Bugfixes

- Operator: Fix issue where configured `targetPort` ServiceMonitors resulted in
  generating an incorrect scrape_config. (@rfratto)

- Build the Linux/AMD64 artifacts using the opt-out flag for the ebpf_exporter. (@tpaschalis)

v0.26.0 (2022-07-18)
--------------------

> **BREAKING CHANGES**: This release has breaking changes. Please read entries
> carefully and consult the [upgrade guide][] for specific instructions.

### Breaking changes

- Deprecated `server` YAML block fields have now been removed in favor of the
  command-line flags that replaced them. These fields were originally
  deprecated in v0.24.0. (@rfratto)

- Changed tail sampling policies to be configured as in the OpenTelemetry
  Collector. (@mapno)

### Features

- Introduce Apache HTTP exporter integration. (@v-zhuravlev)

- Introduce eBPF exporter integration. (@tpaschalis)

### Enhancements

- Truncate all records in WAL if repair attempt fails. (@rlankfo)

### Bugfixes

- Relative symlinks for promtail now work as expected. (@RangerCD, @mukerjee)

- Fix rate limiting implementation for the app agent receiver integration. (@domasx2)

- Fix mongodb exporter so that it now collects all metrics. (@mattdurham)

v0.25.1 (2022-06-16)
--------------------

### Bugfixes

- Integer types fail to unmarshal correctly in operator additional scrape configs. (@rlankfo)

- Unwrap replayWAL error before attempting corruption repair. (@rlankfo)

v0.25.0 (2022-06-06)
--------------------

> **BREAKING CHANGES**: This release has breaking changes. Please read entries
> carefully and consult the [upgrade guide][] for specific instructions.

### Breaking changes

- Traces: Use `rpc.grpc.status_code` attribute to determine
  span failed in the service graph processor (@rcrowe)

### Features

- Add HTTP endpoints to fetch active instances and targets for the Logs subsystem.
  (@marctc)

- (beta) Add support for using windows certificate store for TLS connections. (@mattdurham)

- Grafana Agent Operator: add support for integrations through an `Integration`
  CRD which is discovered by `GrafanaAgent`. (@rfratto)

- (experimental) Add app agent receiver integration. This depends on integrations-next being enabled
  via the `integrations-next` feature flag. Use `-enable-features=integrations-next` to use
  this integration. (@kpelelis, @domas)

- Introduce SNMP exporter integration. (@v-zhuravlev)

- Configure the agent to report the use of feature flags to grafana.com. (@marctc)

### Enhancements

- integrations-next: Integrations using autoscrape will now autoscrape metrics
  using in-memory connections instead of connecting to themselves over the
  network. As a result of this change, the `client_config` field has been
  removed. (@rfratto)

- Enable `proxy_url` support on `oauth2` for metrics and logs (update **prometheus/common** dependency to `v0.33.0`). (@martin-jaeger-maersk)

- `extra-scrape-metrics` can now be enabled with the `--enable-features=extra-scrape-metrics` feature flag. See <https://prometheus.io/docs/prometheus/2.31/feature_flags/#extra-scrape-metrics> for details. (@rlankfo)

- Resolved issue in v2 integrations where if an instance name was a prefix of another the route handler would fail to
  match requests on the longer name (@mattdurham)

- Set `include_metadata` to true by default for OTLP traces receivers (@mapno)

### Bugfixes

- Scraping service was not honoring the new server grpc flags `server.grpc.address`.  (@mattdurham)

### Other changes

- Update base image of official Docker containers from Debian buster to Debian
  bullseye. (@rfratto)

- Use Go 1.18 for builds. (@rfratto)

- Add `metrics` prefix to the url of list instances endpoint (`GET
  /agent/api/v1/instances`) and list targets endpoint (`GET
  /agent/api/v1/metrics/targets`). (@marctc)

- Add extra identifying labels (`job`, `instance`, `agent_hostname`) to eventhandler integration. (@hjet)

- Add `extra_labels` configuration to eventhandler integration. (@hjet)

v0.24.2 (2022-05-02)
--------------------

### Bugfixes

- Added configuration watcher delay to prevent race condition in cases where scraping service mode has not gracefully exited. (@mattdurham)

### Other changes

- Update version of node_exporter to include additional metrics for osx. (@v-zhuravlev)

v0.24.1 (2022-04-14)
--------------------

### Bugfixes

- Add missing version information back into `agentctl --version`. (@rlankfo)

- Bump version of github-exporter to latest upstream SHA 284088c21e7d, which
  includes fixes from bugs found in their latest tag. This includes a fix
  where not all releases where retrieved when pulling release information.
  (@rfratto)

- Set the `Content-Type` HTTP header to `application/json` for API endpoints
  returning json objects. (@marctc)

- Operator: fix issue where a `username_file` field was incorrectly set.
  (@rfratto)

- Initialize the logger with default `log_level` and `log_format` parameters.
  (@tpaschalis)

### Other changes

- Embed timezone data to enable Promtail pipelines using the `location` field
  on Windows machines. (@tpaschalis)

v0.24.0 (2022-04-07)
--------------------

> **BREAKING CHANGES**: This release has breaking changes. Please read entries
> carefully and consult the [upgrade guide][] for specific instructions.
>
> **GRAFANA AGENT OPERATOR USERS**: As of this release, Grafana Agent Operator
> does not support versions of Grafana Agent prior to v0.24.0.

### Breaking changes

- The following metrics will now be prefixed with `agent_dskit_` instead of
  `cortex_`: `cortex_kv_request_duration_seconds`,
  `cortex_member_consul_heartbeats_total`, `cortex_member_ring_tokens_owned`,
  `cortex_member_ring_tokens_to_own`, `cortex_ring_member_ownership_percent`,
  `cortex_ring_members`, `cortex_ring_oldest_member_timestamp`,
  `cortex_ring_tokens_owned`, `cortex_ring_tokens_total`. (@rlankfo)

- Traces: the `traces_spanmetrics_calls_total_total` metric has been renamed to
  `traces_spanmetrics_calls_total` (@fredr)

- Two new flags, `-server.http.enable-tls` and `-server.grpc.enable-tls` must
  be provided to explicitly enable TLS support. This is a change of the
  previous behavior where TLS support was enabled when a certificate pair was
  provided. (@rfratto)

- Many command line flags starting with `-server.` block have been renamed.
  (@rfratto)

- The `-log.level` and `-log.format` flags are removed in favor of being set in
  the configuration file. (@rfratto)

- Flags for configuring TLS have been removed in favor of being set in the
  configuration file. (@rfratto)

- Dynamic reload is no longer supported for deprecated server block fields.
  Changing a deprecated field will be ignored and cause the reload to fail.
  (@rfratto)

- The default HTTP listen address is now `127.0.0.1:12345`. Use the
  `-server.http.address` flag to change this value. (@rfratto)

- The default gRPC listen address is now `127.0.0.1:12346`. Use the
  `-server.grpc.address` flag to change this value. (@rfratto)

- `-reload-addr` and `-reload-port` have been removed. They are no longer
  necessary as the primary HTTP server is now static and can't be shut down in
  the middle of a `/-/reload` call. (@rfratto)

- (Only impacts `integrations-next` feature flag) Many integrations have been
  renamed to better represent what they are integrating with. For example,
  `redis_exporter` is now `redis`. This change requires updating
  `integrations-next`-enabled configuration files. This change also changes
  integration names shown in metric labels. (@rfratto)

- The deprecated `-prometheus.*` flags have been removed in favor of
  their `-metrics.*` counterparts. The `-prometheus.*` flags were first
  deprecated in v0.19.0. (@rfratto)

### Deprecations

- Most fields in the `server` block of the configuration file are
  now deprecated in favor of command line flags. These fields will be removed
  in the v0.26.0 release. Please consult the upgrade guide for more information
  and rationale. (@rfratto)

### Features

- Added config read API support to GrafanaAgent Custom Resource Definition.
  (@shamsalmon)

- Added consulagent_sd to target discovery. (@chuckyz)

- Introduce EXPERIMENTAL support for dynamic configuration. (@mattdurham)

- Introduced endpoint that accepts remote_write requests and pushes metrics data directly into an instance's WAL. (@tpaschalis)

- Added builds for linux/ppc64le. (@aklyachkin)

### Enhancements

- Tracing: Exporters can now be configured to use OAuth. (@canuteson)

- Strengthen readiness check for metrics instances. (@tpaschalis)

- Parameterize namespace field in sample K8s logs manifests (@hjet)

- Upgrade to Loki k87. (@rlankfo)

- Update Prometheus dependency to v2.34.0. (@rfratto)

- Update OpenTelemetry-collector dependency to v0.46.0. (@mapno)

- Update cAdvisor dependency to v0.44.0. (@rfratto)

- Update mongodb_exporter dependency to v0.31.2 (@mukerjee)

- Use grafana-agent/v2 Tanka Jsonnet to generate K8s manifests (@hjet)

- Replace agent-bare.yaml K8s sample Deployment with StatefulSet (@hjet)

- Improve error message for `agentctl` when timeout happens calling
  `cloud-config` command (@marctc)

- Enable integrations-next by default in agent-bare.yaml. Please note #1262 (@hjet)

### Bugfixes

- Fix Kubernetes manifests to use port `4317` for OTLP instead of the previous
  `55680` in line with the default exposed port in the agent.

- Ensure singleton integrations are honored in v2 integrations (@mattdurham)

- Tracing: `const_labels` is now correctly parsed in the remote write exporter.
  (@fredr)

- integrations-next: Fix race condition where metrics endpoints for
  integrations may disappear after reloading the config file. (@rfratto)

- Removed the `server.path_prefix` field which would break various features in
  Grafana Agent when set. (@rfratto)

- Fix issue where installing the DEB/RPM packages would overwrite the existing
  config files and environment files. (@rfratto)

- Set `grafanaDashboardFolder` as top level key in the mixin. (@Duologic)

- Operator: Custom Secrets or ConfigMaps to mount will no longer collide with
  the path name of the default secret mount. As a side effect of this bugfix,
  custom Secrets will now be mounted at
  `/var/lib/grafana-agent/extra-secrets/<secret name>` and custom ConfigMaps
  will now be mounted at `/var/lib/grafana-agent/extra-configmaps/<configmap
  name>`. This is not a breaking change as it was previously impossible to
  properly provide these custom mounts. (@rfratto)

- Flags accidentally prefixed with `-metrics.service..` (two `.` in a row) have
  now been fixed to only have one `.`. (@rfratto)

- Protect concurrent writes to the WAL in the remote write exporter (@mapno)

### Other changes

- The `-metrics.wal-directory` flag and `metrics.wal_directory` config option
  will now default to `data-agent/`, the same default WAL directory as
  Prometheus Agent. (@rfratto)

v0.23.0 (2022-02-10)
--------------------

### Enhancements

- Go 1.17 is now used for all builds of the Agent. (@tpaschalis)

- integrations-next: Add `extra_labels` to add a custom set of labels to
  integration targets. (@rfratto)

- The agent no longer appends duplicate exemplars. (@tpaschalis)

- Added Kubernetes eventhandler integration (@hjet)

- Enables sending of exemplars over remote write by default. (@rlankfo)

### Bugfixes

- Fixed issue where Grafana Agent may panic if there is a very large WAL
  loading while old WALs are being deleted or the `/agent/api/v1/targets`
  endpoint is called. (@tpaschalis)

- Fix panic in prom_sd_processor when address is empty (@mapno)

- Operator: Add missing proxy_url field from generated remote_write configs.
  (@rfratto)

- Honor the specified log format in the traces subsystem (@mapno)

- Fix typo in node_exporter for runit_service_dir. (@mattdurham)

- Allow inlining credentials in remote_write url. (@tpaschalis)

- integrations-next: Wait for integrations to stop when starting new instances
  or shutting down (@rfratto).

- Fix issue with windows_exporter mssql collector crashing the agent.
  (@mattdurham)

- The deb and rpm files will now ensure the /var/lib/grafana-agent data
  directory is created with permissions set to 0770. (@rfratto)

- Make agent-traces.yaml Namespace a template-friendly variable (@hjet)

- Disable `machine-id` journal vol by default in sample logs manifest (@hjet)

v0.22.0 (2022-01-13)
--------------------

> This release has deprecations. Please read entries carefully and consult
> the [upgrade guide][] for specific instructions.

### Deprecations

- The node_exporter integration's `netdev_device_whitelist` field is deprecated
  in favor of `netdev_device_include`. Support for the old field name will be
  removed in a future version. (@rfratto)

- The node_exporter integration's `netdev_device_blacklist` field is deprecated
  in favor of `netdev_device_include`. Support for the old field name will be
  removed in a future version. (@rfratto)

- The node_exporter integration's `systemd_unit_whitelist` field is deprecated
  in favor of `systemd_unit_include`. Support for the old field name will be
  removed in a future version. (@rfratto)

- The node_exporter integration's `systemd_unit_blacklist` field is deprecated
  in favor of `systemd_unit_exclude`. Support for the old field name will be
  removed in a future version. (@rfratto)

- The node_exporter integration's `filesystem_ignored_mount_points` field is
  deprecated in favor of `filesystem_mount_points_exclude`. Support for the old
  field name will be removed in a future version. (@rfratto)

- The node_exporter integration's `filesystem_ignored_fs_types` field is
  deprecated in favor of `filesystem_fs_types_exclude`. Support for the old
  field name will be removed in a future version. (@rfratto)

### Features

- (beta) Enable experimental config urls for fetching remote configs.
  Currently, only HTTP/S is supported. Pass the
  `-enable-features=remote-configs` flag to turn this on. (@rlankfo)

- Added [cAdvisor](https://github.com/google/cadvisor) integration. (@rgeyer)

- Traces: Add `Agent Tracing Pipeline` dashboard and alerts (@mapno)

- Traces: Support jaeger/grpc exporter (@nicoche)

- (beta) Enable an experimental integrations subsystem revamp. Pass
  `integrations-next` to `-enable-features` to turn this on. Reading the
  documentation for the revamp is recommended; enabling it causes breaking
  config changes. (@rfratto)

### Enhancements

- Traces: Improved pod association in PromSD processor (@mapno)

- Updated OTel to v0.40.0 (@mapno)

- Remote write dashboard: show in and out sample rates (@bboreham)

- Remote write dashboard: add mean latency (@bboreham)

- Update node_exporter dependency to v1.3.1. (@rfratto)

- Cherry-pick Prometheus PR #10102 into our Prometheus dependency (@rfratto).

### Bugfixes

- Fix usage of POSTGRES_EXPORTER_DATA_SOURCE_NAME when using postgres_exporter
  integration (@f11r)

- Change ordering of the entrypoint for windows service so that it accepts
  commands immediately (@mattdurham)

- Only stop WAL cleaner when it has been started (@56quarters)

- Fix issue with unquoted install path on Windows, that could allow escalation
  or running an arbitrary executable (@mattdurham)

- Fix cAdvisor so it collects all defined metrics instead of the last
  (@pkoenig10)

- Fix panic when using 'stdout' in automatic logging (@mapno)

- Grafana Agent Operator: The /-/ready and /-/healthy endpoints will
  no longer always return 404 (@rfratto).

### Other changes

- Remove log-level flag from systemd unit file (@jpkrohling)

v0.21.2 (2021-12-08)
--------------------

### Security fixes

- This release contains a fix for
  [CVE-2021-41090](https://github.com/grafana/agent/security/advisories/GHSA-9c4x-5hgq-q3wh).

### Other changes

- This release disables the existing `/-/config` and
  `/agent/api/v1/configs/{name}` endpoints by default. Pass the
  `--config.enable-read-api` flag at the command line to opt in to these
  endpoints.

v0.21.1 (2021-11-18)
--------------------

### Bugfixes

- Fix panic when using postgres_exporter integration (@saputradharma)

- Fix panic when dnsamsq_exporter integration tried to log a warning (@rfratto)

- Statsd Integration: Adding logger instance to the statsd mapper
  instantiation. (@gaantunes)

- Statsd Integration: Fix issue where mapped metrics weren't exposed to the
  integration. (@mattdurham)

- Operator: fix bug where version was a required field (@rfratto)

- Metrics: Only run WAL cleaner when metrics are being used and a WAL is
  configured. (@rfratto)

v0.21.0 (2021-11-17)
--------------------

### Enhancements

- Update Cortex dependency to v1.10.0-92-g85c378182. (@rlankfo)

- Update Loki dependency to v2.1.0-656-g0ae0d4da1. (@rlankfo)

- Update Prometheus dependency to v2.31.0 (@rlankfo)

- Add Agent Operator Helm quickstart guide (@hjet)

- Reorg Agent Operator quickstart guides (@hjet)

### Bugfixes

- Packaging: Use correct user/group env variables in RPM %post script (@simonc6372)

- Validate logs config when using logs_instance with automatic logging processor (@mapno)

- Operator: Fix MetricsInstance Service port (@hjet)

- Operator: Create govern service per Grafana Agent (@shturman)

- Operator: Fix relabel_config directive for PodLogs resource (@hjet)

- Traces: Fix `success_logic` code in service graphs processor (@mapno)

### Other changes

- Self-scraped integrations will now use an SUO-specific value for the `instance` label. (@rfratto)

- Traces: Changed service graphs store implementation to improve CPU performance (@mapno)

v0.20.1 (2021-12-08)
--------------------

> _NOTE_: The fixes in this patch are only present in v0.20.1 and >=v0.21.2.

### Security fixes

- This release contains a fix for
  [CVE-2021-41090](https://github.com/grafana/agent/security/advisories/GHSA-9c4x-5hgq-q3wh).

### Other changes

- This release disables the existing `/-/config` and
  `/agent/api/v1/configs/{name}` endpoitns by default. Pass the
  `--config.enable-read-api` flag at the command line to opt in to these
  endpoints.

v0.20.0 (2021-10-28)
--------------------

> **BREAKING CHANGES**: This release has breaking changes. Please read entries
> carefully and consult the [upgrade guide][] for specific instructions.

### Breaking Changes

- push_config is no longer supported in trace's config (@mapno)

### Features

- Operator: The Grafana Agent Operator can now generate a Kubelet service to
  allow a ServiceMonitor to collect Kubelet and cAdvisor metrics. This requires
  passing a `--kubelet-service` flag to the Operator in `namespace/name` format
  (like `kube-system/kubelet`). (@rfratto)

- Service graphs processor (@mapno)

### Enhancements

- Updated mysqld_exporter to v0.13.0 (@gaantunes)

- Updated postgres_exporter to v0.10.0 (@gaantunes)

- Updated redis_exporter to v1.27.1 (@gaantunes)

- Updated memcached_exporter to v0.9.0 (@gaantunes)

- Updated statsd_exporter to v0.22.2 (@gaantunes)

- Updated elasticsearch_exporter to v1.2.1 (@gaantunes)

- Add remote write to silent Windows Installer  (@mattdurham)

- Updated mongodb_exporter to v0.20.7 (@rfratto)

- Updated OTel to v0.36 (@mapno)

- Updated statsd_exporter to v0.22.2 (@mattdurham)

- Update windows_exporter to v0.16.0 (@rfratto, @mattdurham)

- Add send latency to agent dashboard (@bboreham)

### Bugfixes

- Do not immediately cancel context when creating a new trace processor. This
  was preventing scrape_configs in traces from functioning. (@lheinlen)

- Sanitize autologged Loki labels by replacing invalid characters with
  underscores (@mapno)

- Traces: remove extra line feed/spaces/tabs when reading password_file content
  (@nicoche)

- Updated envsubst to v2.0.0-20210730161058-179042472c46. This version has a
  fix needed for escaping values outside of variable substitutions. (@rlankfo)

- Grafana Agent Operator should no longer delete resources matching the names
  of the resources it manages. (@rfratto)

- Grafana Agent Operator will now appropriately assign an
  `app.kubernetes.io/managed-by=grafana-agent-operator` to all created
  resources. (@rfratto)

### Other changes

- Configuration API now returns 404 instead of 400 when attempting to get or
  delete a config which does not exist. (@kgeckhart)

- The windows_exporter now disables the textfile collector by default.
  (@rfratto)

v0.19.0 (2021-09-29)
--------------------

> **BREAKING CHANGES**: This release has breaking changes. Please read entries
> carefully and consult the [upgrade guide][] for specific instructions.

### Breaking Changes

- Reduced verbosity of tracing autologging by not logging `STATUS_CODE_UNSET`
  status codes. (@mapno)

- Operator: rename `Prometheus*` CRDs to `Metrics*` and `Prometheus*` fields to
  `Metrics*`. (@rfratto)

- Operator: CRDs are no longer referenced using a hyphen in the name to be
  consistent with how Kubernetes refers to resources. (@rfratto)

- `prom_instance` in the spanmetrics config is now named `metrics_instance`.
  (@rfratto)

### Deprecations

- The `loki` key at the root of the config file has been deprecated in favor of
  `logs`. `loki`-named fields in `automatic_logging` have been renamed
  accordinly: `loki_name` is now `logs_instance_name`, `loki_tag` is now
  `logs_instance_tag`, and `backend: loki` is now `backend: logs_instance`.
  (@rfratto)

- The `prometheus` key at the root of the config file has been deprecated in
  favor of `metrics`. Flag names starting with `prometheus.` have also been
  deprecated in favor of the same flags with the `metrics.` prefix. Metrics
  prefixed with `agent_prometheus_` are now prefixed with `agent_metrics_`.
  (@rfratto)

- The `tempo` key at the root of the config file has been deprecated in favor
  of `traces`. (@mattdurham)

### Features

- Added [Github exporter](https://github.com/infinityworks/github-exporter)
  integration. (@rgeyer)

- Add TLS config options for tempo `remote_write`s. (@mapno)

- Support autologging span attributes as log labels (@mapno)

- Put Tests requiring Network Access behind a -online flag (@flokli)

- Add logging support to the Grafana Agent Operator. (@rfratto)

- Add `operator-detach` command to agentctl to allow zero-downtime upgrades
  when removing an Operator CRD. (@rfratto)

- The Grafana Agent Operator will now default to deploying the matching release
  version of the Grafana Agent instead of v0.14.0. (@rfratto)

### Enhancements

- Update OTel dependency to v0.30.0 (@mapno)

- Allow reloading configuration using `SIGHUP` signal. (@tharun208)

- Add HOSTNAME environment variable to service file to allow for expanding the
  $HOSTNAME variable in agent config.  (@dfrankel33)

- Update jsonnet-libs to 1.21 for Kubernetes 1.21+ compatability. (@MurzNN)

- Make method used to add k/v to spans in prom_sd processor configurable.
  (@mapno)

### Bugfixes

- Regex capture groups like `${1}` will now be kept intact when using
  `-config.expand-env`. (@rfratto)

- The directory of the logs positions file will now properly be created on
  startup for all instances. (@rfratto)

- The Linux system packages will now configure the grafana-agent user to be a
  member of the adm and systemd-journal groups. This will allow logs to read
  from journald and /var/log by default. (@rfratto)

- Fix collecting filesystem metrics on Mac OS (darwin) in the `node_exporter`
  integration default config. (@eamonryan)

- Remove v0.0.0 flags during build with no explicit release tag (@mattdurham)

- Fix issue with global scrape_interval changes not reloading integrations
  (@kgeckhart)

- Grafana Agent Operator will now detect changes to referenced ConfigMaps and
  Secrets and reload the Agent properly. (@rfratto)

- Grafana Agent Operator's object label selectors will now use Kubernetes
  defaults when undefined (i.e., default to nothing). (@rfratto)

- Fix yaml marshalling tag for cert_file in kafka exporter agent config.
  (@rgeyer)

- Fix warn-level logging of dropped targets. (@james-callahan)

- Standardize scrape_interval to 1m in examples. (@mattdurham)

v0.18.4 (2021-09-14)
--------------------

### Enhancements

- Add `agent_prometheus_configs_changed_total` metric to track instance config
  events. (@rfratto)

### Bugfixes

- Fix info logging on windows. (@mattdurham)

- Scraping service: Ensure that a reshard is scheduled every reshard
  interval. (@rfratto)

v0.18.3 (2021-09-08)
--------------------

### Bugfixes

- Register missing metric for configstore consul request duration. (@rfratto)

- Logs should contain a caller field with file and line numbers again
  (@kgeckhart)

- In scraping service mode, the polling configuration refresh should honor
  timeout. (@mattdurham)

- In scraping service mode, the lifecycle reshard should happen using a
  goroutine. (@mattdurham)

- In scraping service mode, scraping service can deadlock when reloading during
  join. (@mattdurham)

- Scraping service: prevent more than one refresh from being queued at a time.
  (@rfratto)

v0.18.2 (2021-08-12)
--------------------

### Bugfixes

- Honor the prefix and remove prefix from consul list results (@mattdurham)

v0.18.1 (2021-08-09)
--------------------

### Bugfixes

- Reduce number of consul calls when ran in scrape service mode (@mattdurham)

v0.18.0 (2021-07-29)
--------------------

### Features

- Added [Github exporter](https://github.com/infinityworks/github-exporter)
  integration. (@rgeyer)

- Add support for OTLP HTTP trace exporting. (@mapno)

### Enhancements

- Switch to drone for releases. (@mattdurham)

- Update postgres_exporter to a [branch of](https://github.com/grafana/postgres_exporter/tree/exporter-package-v0.10.0) v0.10.0

### Bugfixes

- Enabled flag for integrations is not being honored. (@mattdurham)

v0.17.0 (2021-07-15)
--------------------

### Features

- Added [Kafka Lag exporter](https://github.com/davidmparrott/kafka_exporter)
  integration. (@gaantunes)

### Bugfixes

- Fix race condition that may occur and result in a panic when initializing
  scraping service cluster. (@rfratto)

v0.16.1 (2021-06-22)
--------------------

### Bugfixes

- Fix issue where replaying a WAL caused incorrect metrics to be sent over
  remote write. (@rfratto)

v0.16.0 (2021-06-17)
--------------------

### Features

- (beta) A Grafana Agent Operator is now available. (@rfratto)

### Enhancements

- Error messages when installing the Grafana Agent for Grafana Cloud will now
  be shown. (@rfratto)

### Bugfixes

- Fix a leak in the shared string interner introduced in v0.14.0. This fix was
  made to a [dependency](https://github.com/grafana/prometheus/pull/21).
  (@rfratto)

- Fix issue where a target will fail to be scraped for the process lifetime if
  that target had gone down for long enough that its series were removed from
  the in-memory cache (2 GC cycles). (@rfratto)

v0.15.0 (2021-06-03)
--------------------

> **BREAKING CHANGES**: This release has breaking changes. Please read entries
> carefully and consult the [upgrade guide][] for specific instructions.

### Breaking Changes

- The configuration of Tempo Autologging has changed. (@mapno)

### Features

- Add support for exemplars. (@mapno)

### Enhancements

- Add the option to log to stdout instead of a Loki instance. (@joe-elliott)

- Update Cortex dependency to v1.8.0.

- Running the Agent as a DaemonSet with host_filter and role: pod should no
  longer cause unnecessary load against the Kubernetes SD API. (@rfratto)

- Update Prometheus to v2.27.0. (@mapno)

- Update Loki dependency to d88f3996eaa2. This is a non-release build, and was
  needed to support exemplars. (@mapno)

- Update Cortex dependency to to d382e1d80eaf. This is a non-release build, and
  was needed to support exemplars. (@mapno)

### Bugfixes

- Host filter relabeling rules should now work. (@rfratto)

- Fixed issue where span metrics where being reported with wrong time unit.
  (@mapno)

### Other changes

- Intentionally order tracing processors. (@joe-elliott)

v0.14.0 (2021-05-24)
--------------------

> **BREAKING CHANGES**: This release has breaking changes. Please read entries
> carefully and consult the [upgrade guide][] for specific instructions.
>
> **STABILITY NOTICE**: As of this release, functionality that is not
> recommended for production use and is expected to change will be tagged
> interchangably as "experimental" or "beta."

### Security fixes

- The Scraping service API will now reject configs that read credentials from
  disk by default. This prevents malicious users from reading arbitrary files
  and sending their contents over the network. The old behavior can be
  re-enabled by setting `dangerous_allow_reading_files: true` in the scraping
  service config. (@rfratto)

### Breaking changes

- Configuration for SigV4 has changed. (@rfratto)

### Deprecations

- `push_config` is now supplanted by `remote_block` and `batch`. `push_config`
  will be removed in a future version (@mapno)

### Features

- (beta) New integration: windows_exporter (@mattdurham)

- (beta) Grafana Agent Windows Installer is now included as a release artifact.
  (@mattdurham)

- Official M1 Mac release builds will now be generated! Look for
  `agent-darwin-arm64` and `agentctl-darwin-arm64` in the release assets.
  (@rfratto)

- Add support for running as a Windows service (@mattdurham)

- (beta) Add /-/reload support. It is not recommended to invoke `/-/reload`
  against the main HTTP server. Instead, two new command-line flags have been
  added: `--reload-addr` and `--reload-port`. These will launch a
  `/-/reload`-only HTTP server that can be used to safely reload the Agent's
  state.  (@rfratto)

- Add a /-/config endpoint. This endpoint will return the current configuration
  file with defaults applied that the Agent has loaded from disk. (@rfratto)

- (beta) Support generating metrics and exposing them via a Prometheus exporter
  from span data. (@yeya24)

- Tail-based sampling for tracing pipelines (@mapno)

- Added Automatic Logging feature for Tempo (@joe-elliott)

- Disallow reading files from within scraping service configs by default.
  (@rfratto)

- Add remote write for span metrics (@mapno)

### Enhancements

- Support compression for trace export. (@mdisibio)

- Add global remote_write configuration that is shared between all instances
  and integrations. (@mattdurham)

- Go 1.16 is now used for all builds of the Agent. (@rfratto)

- Update Prometheus dependency to v2.26.0. (@rfratto)

- Upgrade `go.opentelemetry.io/collector` to v0.21.0 (@mapno)

- Add kafka trace receiver (@mapno)

- Support mirroring a trace pipeline to multiple backends (@mapno)

- Add `headers` field in `remote_write` config for Tempo. `headers` specifies
  HTTP headers to forward to the remote endpoint. (@alexbiehl)

- Add silent uninstall to Windows Uninstaller. (@mattdurham)

### Bugfixes

- Native Darwin arm64 builds will no longer crash when writing metrics to the
  WAL. (@rfratto)

- Remote write endpoints that never function across the lifetime of the Agent
  will no longer prevent the WAL from being truncated. (@rfratto)

- Bring back FreeBSD support. (@rfratto)

- agentctl will no longer leak WAL resources when retrieving WAL stats.
  (@rfratto)

- Ensure defaults are applied to undefined sections in config file. This fixes
  a problem where integrations didn't work if `prometheus:` wasn't configured.
  (@rfratto)

- Fixed issue where automatic logging double logged "svc". (@joe-elliott)

### Other changes

- The Grafana Cloud Agent has been renamed to the Grafana Agent. (@rfratto)

- Instance configs uploaded to the Config Store API will no longer be stored
  along with the global Prometheus defaults. This is done to allow globals to
  be updated and re-apply the new global defaults to the configs from the
  Config Store. (@rfratto)

- The User-Agent header sent for logs will now be `GrafanaAgent/<version>`
  (@rfratto)

- Add `tempo_spanmetrics` namespace in spanmetrics (@mapno)

v0.13.1 (2021-04-09)
--------------------

### Bugfixes

- Validate that incoming scraped metrics do not have an empty label set or a
  label set with duplicate labels, mirroring the behavior of Prometheus.
  (@rfratto)

v0.13.0 (2021-02-25)
--------------------

> The primary branch name has changed from `master` to `main`. You may have to
> update your local checkouts of the repository to point at the new branch name.

### Features

- postgres_exporter: Support query_path and disable_default_metrics. (@rfratto)

### Enhancements

- Support other architectures in installation script. (@rfratto)

- Allow specifying custom wal_truncate_frequency per integration. (@rfratto)

- The SigV4 region can now be inferred using the shared config (at
  `$HOME/.aws/config`) or environment variables (via `AWS_CONFIG`). (@rfratto)

- Update Prometheus dependency to v2.25.0. (@rfratto)

### Bugfixes

- Not providing an `-addr` flag for `agentctl config-sync` will no longer
  report an error and will instead use the pre-existing default value.
  (@rfratto)

- Fixed a bug from v0.12.0 where the Loki installation script failed because
  positions_directory was not set. (@rfratto)

- Reduce the likelihood of dataloss during a remote_write-side outage by
  increasing the default wal_truncation_frequency to 60m and preventing the WAL
  from being truncated if the last truncation timestamp hasn't changed. This
  change increases the size of the WAL on average, and users may configure a
  lower wal_truncation_frequency to deliberately choose a smaller WAL over
  write guarantees. (@rfratto)

- Add the ability to read and serve HTTPS integration metrics when given a set
  certificates (@mattdurham)

v0.12.0 (2021-02-05)
--------------------

> **BREAKING CHANGES**: This release has breaking changes. Please read entries
> carefully and consult the [upgrade guide][] for specific instructions.

### Breaking Changes

- The configuration format for the `loki` block has changed. (@rfratto)

- The configuration format for the `tempo` block has changed. (@rfratto)

### Features

- Support for multiple Loki Promtail instances has been added. (@rfratto)

- Support for multiple Tempo instances has been added. (@rfratto)

- Added [ElasticSearch exporter](https://github.com/justwatchcom/elasticsearch_exporter)
  integration. (@colega)

### Enhancements

- `.deb` and `.rpm` packages are now generated for all supported architectures.
  The architecture of the AMD64 package in the filename has been renamed to
  `amd64` to stay synchronized with the architecture name presented from other
  release assets. (@rfratto)

- The `/agent/api/v1/targets` API will now include discovered labels on the
  target pre-relabeling in a `discovered_labels` field. (@rfratto)

- Update Loki to 59a34f9867ce. This is a non-release build, and was needed to
  support multiple Loki instances. (@rfratto)

- Scraping service: Unhealthy Agents in the ring will no longer cause job
  distribution to fail. (@rfratto)

- Scraping service: Cortex ring metrics (prefixed with cortex_ring_) will now
  be registered for tracking the state of the hash ring. (@rfratto)

- Scraping service: instance config ownership is now determined by the hash of
  the instance config name instead of the entire config. This means that
  updating a config is guaranteed to always hash to the same Agent, reducing
  the number of metrics gaps. (@rfratto)

- Only keep a handful of K8s API server metrics by default to reduce default
  active series usage. (@hjet)

- Go 1.15.8 is now used for all distributions of the Agent. (@rfratto)

### Bugfixes

- `agentctl config-check` will now work correctly when the supplied config file
  contains integrations. (@hoenn)

v0.11.0 (2021-01-20)
--------------------

### Features

- ARMv6 builds of `agent` and `agentctl` will now be included in releases to
  expand Agent support to cover all models of Raspberry Pis. ARMv6 docker
  builds are also now available. (@rfratto)

- Added `config-check` subcommand for `agentctl` that can be used to validate
  Agent configuration files before attempting to load them in the `agent`
  itself. (@56quarters)

### Enhancements

- A sigv4 install script for Prometheus has been added. (@rfratto)

- NAMESPACE may be passed as an environment variable to the Kubernetes install
  scripts to specify an installation namespace. (@rfratto)

### Bugfixes

- The K8s API server scrape job will use the API server Service name when
  resolving IP addresses for Prometheus service discovery using the "Endpoints"
  role. (@hjet)

- The K8s manifests will no longer include the `default/kubernetes` job twice
  in both the DaemonSet and the Deployment. (@rfratto)

v0.10.0 (2021-01-13)
--------------------

### Features

- Prometheus `remote_write` now supports SigV4 authentication using the
  [AWS default credentials chain](https://docs.aws.amazon.com/sdk-for-java/v1/developer-guide/credentials.html).
  This enables the Agent to send metrics to Amazon Managed Prometheus without
  needing the [SigV4 Proxy](https://github.com/awslabs/aws-sigv4-proxy).
  (@rfratto)

### Enhancements

- Update `redis_exporter` to v1.15.0. (@rfratto)

- `memcached_exporter` has been updated to v0.8.0. (@rfratto)

- `process-exporter` has been updated to v0.7.5. (@rfratto)

- `wal_cleanup_age` and `wal_cleanup_period` have been added to the top-level
  Prometheus configuration section. These settings control how Write Ahead Logs
  (WALs) that are not associated with any instances are cleaned up. By default,
  WALs not associated with an instance that have not been written in the last
  12 hours are eligible to be cleaned up. This cleanup can be disabled by
  setting `wal_cleanup_period` to `0`. (@56quarters)

- Configuring logs to read from the systemd journal should now work on journals
  that use +ZSTD compression. (@rfratto)

### Bugfixes

- Integrations will now function if the HTTP listen address was set to a value
  other than the default. (@mattdurham)

- The default Loki installation will now be able to write its positions file.
  This was prevented by accidentally writing to a readonly volume mount.
  (@rfratto)

v0.9.1 (2021-01-04)
-------------------

### Enhancements

- agentctl will now be installed by the rpm and deb packages as
  `grafana-agentctl`. (@rfratto)

v0.9.0 (2020-12-10)
-------------------

### Features

- Add support to configure TLS config for the Tempo exporter to use
  insecure_skip_verify to disable TLS chain verification. (@bombsimon)

- Add `sample-stats` to `agentctl` to search the WAL and return a summary of
  samples of series matching the given label selector. (@simonswine)

- New integration:
  [postgres_exporter](https://github.com/wrouesnel/postgres_exporter)
  (@rfratto)

- New integration:
  [statsd_exporter](https://github.com/prometheus/statsd_exporter) (@rfratto)

- New integration:
  [consul_exporter](https://github.com/prometheus/consul_exporter) (@rfratto)

- Add optional environment variable substitution of configuration file.
  (@dcseifert)

### Enhancements

- `min_wal_time` and `max_wal_time` have been added to the instance config
  settings, guaranteeing that data in the WAL will exist for at least
  `min_wal_time` and will not exist for longer than `max_wal_time`. This change
  will increase the size of the WAL slightly but will prevent certain scenarios
  where data is deleted before it is sent. To revert back to the old behavior,
  set `min_wal_time` to `0s`. (@rfratto)

- Update `redis_exporter` to v1.13.1. (@rfratto)

- Bump OpenTelemetry-collector dependency to v0.16.0. (@bombsimon)

### Bugfixes

- Fix issue where the Tempo example manifest could not be applied because the
  port names were too long. (@rfratto)

- Fix issue where the Agent Kubernetes manifests may not load properly on AKS.
  (#279) (@rfratto)

### Other changes

- The User-Agent header sent for logs will now be `GrafanaCloudAgent/<version>`
  (@rfratto)

v0.8.0 (2020-11-06)
-------------------

### Features

- New integration: [dnsamsq_exporter](https://github.com/google/dnsamsq_exporter)
  (@rfratto).

- New integration: [memcached_exporter](https://github.com/prometheus/memcached_exporter)
  (@rfratto).

### Enhancements

- Add `<integration name>_build_info` metric to all integrations. The build
  info displayed will match the build information of the Agent and _not_ the
  embedded exporter. This metric is used by community dashboards, so adding it
  to the Agent increases compatibility with existing dashboards that depend on
  it existing. (@rfratto)

- Bump OpenTelemetry-collector dependency to 0.14.0 (@joe-elliott)

### Bugfixes

- Error messages when retrieving configs from the KV store will now be logged,
  rather than just logging a generic message saying that retrieving the config
  has failed. (@rfratto)

v0.7.2 (2020-10-29)
-------------------

### Enhancements

- Bump Prometheus dependency to 2.21. (@rfratto)

- Bump OpenTelemetry-collector dependency to 0.13.0 (@rfratto)

- Bump Promtail dependency to 2.0. (@rfratto)

- Enhance host_filtering mode to support targets from Docker Swarm and Consul.
  Also, add a `host_filter_relabel_configs` to that will apply relabeling rules
  for determining if a target should be dropped. Add a documentation section
  explaining all of this in detail. (@rfratto)

### Bugfixes

- Fix deb package prerm script so that it stops the agent on package removal.
  (@jdbaldry)

- Fix issue where the `push_config` for Tempo field was expected to be
  `remote_write`. `push_config` now works as expected. (@rfratto)

v0.7.1 (2020-10-23)
-------------------

### Bugfixes

- Fix issue where ARM binaries were not published with the GitHub release.

v0.7.0 (2020-10-23)
-------------------

### Features

- Added Tracing Support. (@joe-elliott)

- Add RPM and deb packaging. (@jdbaldry, @simon6372)

- arm64 and arm/v7 Docker containers and release builds are now available for
  `agent` and `agentctl`. (@rfratto)

- Add `wal-stats` and `target-stats` tooling to `agentctl` to discover WAL and
  cardinality issues. (@rfratto)

- [mysqld_exporter](https://github.com/prometheus/mysqld_exporter) is now
  embedded and available as an integration. (@rfratto)

- [redis_exporter](https://github.com/oliver006/redis_exporter) is now embedded
  and available as an integration. (@dafydd-t)

### Enhancements

- Resharding the cluster when using the scraping service mode now supports
  timeouts through `reshard_timeout`. The default value is `30s.` This timeout
  applies to cluster-wide reshards (performed when joining and leaving the
  cluster) and local reshards (done on the `reshard_interval`). (@rfratto)

### Bugfixes

- Fix issue where integrations crashed with instance_mode was set to `distinct`
  (@rfratto)

- Fix issue where the `agent` integration did not work on Windows (@rfratto).

- Support URL-encoded paths in the scraping service API. (@rfratto)

- The instance label written from replace_instance_label can now be overwritten
  with relabel_configs. This bugfix slightly modifies the behavior of what data
  is stored. The final instance label will now be stored in the WAL rather than
  computed by remote_write. This change should not negatively effect existing
  users. (@rfratto)

v0.6.1 (2020-04-11)
-------------------

### Bugfixes

- Fix issue where build information was empty when running the Agent with
  --version. (@rfratto)

- Fix issue where updating a config in the scraping service may fail to pick up
  new targets. (@rfratto)

- Fix deadlock that slowly prevents the Agent from scraping targets at a high
  scrape volume. (@rfratto)

v0.6.0 (2020-09-04)
-------------------

### Breaking Changes

- The Configs API will now disallow two instance configs having multiple
  `scrape_configs` with the same `job_name`. This was needed for the instance
  sharing mode, where combined instances may have duplicate `job_names` across
  their `scrape_configs`. This brings the scraping service more in line with
  Prometheus, where `job_names` must globally be unique. This change also
  disallows concurrent requests to the put/apply config API endpoint to prevent
  a race condition of two conflicting configs being applied at the same time.
  (@rfratto)

### Deprecations

- `use_hostname_label` is now supplanted by `replace_instance_label`.
  `use_hostname_label` will be removed in a future version. (@rfratto)

### Features

- The Grafana Agent can now collect logs and send to Loki. This is done by
  embedding Promtail, the official Loki log collection client. (@rfratto)

- Integrations can now be enabled without scraping. Set scrape_integrations to
  `false` at the `integrations` key or within the specific integration you
  don't want to scrape. This is useful when another Agent or Prometheus server
  will scrape the integration. (@rfratto)

- [process-exporter](https://github.com/ncabatoff/process-exporter) is now
  embedded as `process_exporter`. The hypen has been changed to an underscore
  in the config file to retain consistency with `node_exporter`. (@rfratto)

### Enhancements

- A new config option, `replace_instance_label`, is now available for use with
  integrations. When this is true, the instance label for all metrics coming
  from an integration will be replaced with the machine's hostname rather than
  127.0.0.1. (@rfratto)

- The embedded Prometheus version has been updated to 2.20.1. (@rfratto,
  @gotjosh)

- The User-Agent header written by the Agent when remote_writing will now be
  `GrafanaCloudAgent/<Version>` instead of `Prometheus/<Prometheus Version>`.
  (@rfratto)

- The subsystems of the Agent (`prometheus`, `loki`) are now made optional.
  Enabling integrations also implicitly enables the associated subsystem. For
  example, enabling the `agent` or `node_exporter` integration will force the
  `prometheus` subsystem to be enabled.  (@rfratto)

### Bugfixes

- The documentation for Tanka configs is now correct. (@amckinley)

- Minor corrections and spelling issues have been fixed in the Overview
  documentation. (@amckinley)

- The new default of `shared` instances mode broke the metric value for
  `agent_prometheus_active_configs`, which was tracking the number of combined
  configs (i.e., number of launched instances). This metric has been fixed and
  a new metric, `agent_prometheus_active_instances`, has been added to track
  the numbger of launched instances. If instance sharing is not enabled, both
  metrics will share the same value. (@rfratto)

- `remote_write` names in a group will no longer be copied from the
  remote_write names of the first instance in the group. Rather, all
  remote_write names will be generated based on the first 6 characters of the
  group hash and the first six characters of the remote_write hash. (@rfratto)

- Fix a panic that may occur during shutdown if the WAL is closed in the middle
  of the WAL being truncated. (@rfratto)

v0.5.0 (2020-08-12)
-------------------

### Features

- A [scrape targets API](https://github.com/grafana/agent/blob/main/docs/api.md#list-current-scrape-targets)
  has been added to show every target the Agent is currently scraping, when it
  was last scraped, how long it took to scrape, and errors from the last
  scrape, if any. (@rfratto)

- "Shared Instance Mode" is the new default mode for spawning Prometheus
  instances, and will improve CPU and memory usage for users of integrations
  and the scraping service. (@rfratto)

### Enhancements

- Memory stability and utilization of the WAL has been improved, and the
  reported number of active series in the WAL will stop double-counting
  recently churned series. (@rfratto)

- Changing scrape_configs and remote_write configs for an instance will now be
  dynamically applied without restarting the instance. This will result in less
  missing metrics for users of the scraping service that change a config.
  (@rfratto)

- The Tanka configuration now uses k8s-alpha. (@duologic)

### Bugfixes

- The Tanka configuration will now also deploy a single-replica deployment
  specifically for scraping the Kubernetes API. This deployment acts together
  with the Daemonset to scrape the full cluster and the control plane.
  (@gotjosh)

- The node_exporter filesystem collector will now work on Linux systems without
  needing to manually set the blocklist and allowlist of filesystems.
  (@rfratto)

v0.4.0 (2020-06-18)
-------------------

### Features

- Support for integrations has been added. Integrations can be any embedded
  tool, but are currently used for embedding exporters and generating scrape
  configs. (@rfratto)

- node_exporter has been added as an integration. This is the full version of
  node_exporter with the same configuration options. (@rfratto)

- An Agent integration that makes the Agent automatically scrape itself has
  been added. (@rfratto)

### Enhancements

- The WAL can now be truncated if running the Agent without any remote_write
  endpoints. (@rfratto)

### Bugfixes

- Prevent the Agent from crashing when a global Prometheus config stanza is not
  provided. (@robx)

- Enable agent host_filter in the Tanka configs, which was disabled by default
  by mistake. (@rfratto)

v0.3.2 (2020-05-29)
-------------------

### Features

- Tanka configs that deploy the scraping service mode are now available
  (@rfratto)

- A k3d example has been added as a counterpart to the docker-compose example.
  (@rfratto)

### Enhancements

- Labels provided by the default deployment of the Agent (Kubernetes and Tanka)
  have been changed to align with the latest changes to grafana/jsonnet-libs.
  The old `instance` label is now called `pod`, and the new `instance` label is
  unique. A `container` label has also been added. The Agent mixin has been
  subsequently updated to also incorporate these label changes. (@rfratto)

- The `remote_write` and `scrape_config` sections now share the same
  validations as Prometheus (@rfratto)

- Setting `wal_truncation_frequency` to less than the scrape interval is now
  disallowed (@rfratto)

### Bugfixes

- A deadlock in scraping service mode when updating a config that shards to the
  same node has been fixed (@rfratto)

- `remote_write` config stanzas will no longer ignore `password_file`
  (@rfratto)

- `scrape_config` client secrets (e.g., basic auth, bearer token,
  `password_file`) will now be properly retained in scraping service mode
  (@rfratto)

- Labels for CPU, RX, and TX graphs in the Agent Operational dashboard now
  correctly show the pod name of the Agent instead of the exporter name.
  (@rfratto)

v0.3.1 (2020-05-20)
-------------------

### Features

- The Agent has upgraded its vendored Prometheus to v2.18.1 (@gotjosh,
  @rfratto)

### Bugfixes

- A typo in the Tanka configs and Kubernetes manifests that prevents the Agent
  launching with v0.3.0 has been fixed (@captncraig)

- Fixed a bug where Tanka mixins could not be used due to an issue with the
  folder placement enhancement (@rfratto)

### Enhancements

- `agentctl` and the config API will now validate that the YAML they receive
  are valid instance configs. (@rfratto)

v0.3.0 (2020-05-13)
-------------------

### Features

- A third operational mode called "scraping service mode" has been added. A KV
  store is used to store instance configs which are distributed amongst a
  clustered set of Agent processes, dividing the total scrape load across each
  agent. An API is exposed on the Agents to list, create, update, and delete
  instance configurations from the KV store. (@rfratto)

- An "agentctl" binary has been released to interact with the new instance
  config management API created by the "scraping service mode." (@rfratto,
  @hoenn)

- The Agent now includes readiness and healthiness endpoints. (@rfratto)

### Enhancements

- The YAML files are now parsed strictly and an invalid YAML will generate an
  error at runtime. (@hoenn)

- The default build mode for the Docker containers is now release, not debug.
  (@rfratto)

- The Grafana Agent Tanka Mixins now are placed in an "Agent" folder within
  Grafana. (@cyriltovena)

v0.2.0 (2020-04-09)
-------------------

### Features

- The Prometheus remote write protocol will now send scraped metadata (metric
  name, help, type and unit). This results in almost negligent bytes sent
  increase as metadata is only sent every minute. It is on by default.
  (@gotjosh)

  These metrics are available to monitor metadata being sent:
  - `prometheus_remote_storage_succeeded_metadata_total`
  - `prometheus_remote_storage_failed_metadata_total`
  - `prometheus_remote_storage_retried_metadata_total`
  - `prometheus_remote_storage_sent_batch_duration_seconds` and
    `prometheus_remote_storage_sent_bytes_total` have a new label “type” with
    the values of `metadata` or `samples`.

### Enhancements

- The Agent has upgraded its vendored Prometheus to v2.17.1 (@rfratto)

### Bugfixes

- Invalid configs passed to the agent will now stop the process after they are
  logged as invalid; previously the Agent process would continue. (@rfratto)

- Enabling host_filter will now allow metrics from node role Kubernetes service
  discovery to be scraped properly (e.g., cAdvisor, Kubelet). (@rfratto)

v0.1.1 (2020-03-16)
-------------------

### Other changes

- Nits in documentation (@sh0rez)

- Fix various dashboard mixin problems from v0.1.0 (@rfratto)

- Pass through release tag to `docker build` (@rfratto)

v0.1.0 (2020-03-16)
-------------------

> First release!

### Features

- Support for scraping Prometheus metrics and sharding the agent through the
  presence of a `host_filter` flag within the Agent configuration file.

[upgrade guide]: https://grafana.com/docs/agent/latest/upgrade-guide/
[contributors guide]: ./docs/developer/contributing.md#updating-the-changelog<|MERGE_RESOLUTION|>--- conflicted
+++ resolved
@@ -52,7 +52,6 @@
     for making requests to AWS services via `otelcol` components that support
     authentication extensions. (@ptodev)
 
-<<<<<<< HEAD
 - Add support for Flow-specific system packages:
 
   - Flow-specific DEB packages. (@rfratto, @robigan)
@@ -62,11 +61,8 @@
 
   The Flow-specific packages allow users to install and run Grafana Agent Flow
   alongside an existing installation of Grafana Agent.
-=======
-- Add support for Flow-specific DEB and RPM system packages. This allows users
-  to install Grafana Agent Flow alongside Grafana Agent. (@rfratto, @robigan)
+
 - Agent Management: Add support for integration snippets. (@jcreixell)
->>>>>>> 888d8170
 
 ### Enhancements
 
