# Changelog

> _Contributors should read our [contributors guide][] for instructions on how
> to update the changelog._

This document contains a historical list of changes between releases. Only
changes that impact end-user behavior are listed; changes to documentation or
internal API changes are not present.

Main (unreleased)
-----------------

### Breaking changes

- Node Exporter configuration options changed to align with new upstream version (@Thor77):
  - `diskstats_ignored_devices` is now `diskstats_device_exclude` in agent configuration.
  - `ignored_devices` is now `device_exclude` in flow configuration.

- Some blocks in Flow components have been merged with their parent block to make the block hierarchy smaller:
  - `prometheus.scrape > http_client_config` is merged into the `prometheus.scrape` block. (@erikbaranowski)
  - `prometheus.remote_write > endpoint > http_client_config` is merged into the `endpoint` block. (@erikbaranowski)
  - `discovery.docker > http_client_config` is merged into the `discovery.docker` block. (@erikbaranowski)
  - `discovery.kubernetes > http_client_config` is merged into the `discovery.kubernetes` block. (@erikbaranowski)
  - `loki.source.kubernetes > client > http_client_config` is merged into the `client` block. (@erikbaranowski)
  - `loki.source.podlogs > client > http_client_config` is merged into the `client` block. (@erikbaranowski)
  - `loki.write > endpoint > http_client_config` is merged into the `endpoint` block. (@erikbaranowski)
  - `mimir.rules.kubernetes > http_client_config` is merged into the `mimir.rules.kubernetes` block. (@erikbaranowski)
  - `otelcol.receiver.zipkin > http` is merged into the `otelcol.receiver.zipkin` block. (@ptodev)
<<<<<<< HEAD
=======
  - `phlare.scrape > http_client_config` is merged into the `phlare.scrape` block. (@erikbaranowski)
  - `prometheus.scrape > client > http_client_config` is merged into the `client` block. (@erikbaranowski)
  - `prometheus.scrape > client > http_client_config` is merged into the `client` block. (@erikbaranowski)
>>>>>>> c5553f93

- The `loki.process` component now uses a combined name for stages, simplifying
  the block hierarchy. For example, the `stage > json` block hierarchy is now a
  single block called `stage.json`. All stage blocks in `loki.process` have
  been updated to use this simplified hierarchy. (@tpaschalis)

- `remote.s3` `client_options` block has been renamed to `client`. (@mattdurham)

### Features

- New integrations:

  - `oracledb` (@schmikei)
  - `mssql` (@binaryfissiongames)
  - `cloudwatch metrics` (@thepalbi)
  - `azure` (@kgeckhart)
  - `gcp` (@kgeckhart, @ferruvich)

- New Grafana Agent Flow components:

  - `loki.echo` writes received logs to stdout. (@tpaschalis, @rfratto)
  - `loki.source.docker` reads logs from Docker containers and forwards them to
    other `loki` components. (@tpaschalis)
  - `loki.source.kubernetes_events` watches for Kubernetes Events and converts
    them into log lines to forward to other `loki` components. It is the
    equivalent of the `eventhandler` integration. (@rfratto)
  - `otelcol.processor.tail_sampling` samples traces based on a set of defined
    policies from `otelcol` components before forwarding them to other
    `otelcol` components. (@erikbaranowski)
  - `prometheus.integration.apache` collects metrics from an apache web server
    (@captncraig)
  - `prometheus.integration.consul` collects metrics from a consul installation
    (@captncraig)
  - `prometheus.integration.github` collects metrics from GitHub (@jcreixell)
  - `prometheus.integration.redis` collects metrics from a redis database (@spartan0x117)


### Enhancements

- Flow: Support `keepequal` and `dropequal` actions for relabeling. (@ctovena)

- Update Prometheus Node Exporter integration to v1.5.0. (@Thor77)

- Grafana Agent Flow will now reload the config file when `SIGHUP` is sent to
  the process. (@rfratto)

- If using the official RPM and DEB packages for Grafana Agent, invoking
  `systemctl reload grafana-agent` will now reload the configuration file.
  (@rfratto)

- Flow: the `loki.process` component now implements all the same processing
  stages as Promtail's pipelines. (@tpaschalis)

- Flow: new metric for `prometheus.scrape` -
  `agent_prometheus_scrape_targets_gauge`. (@ptodev)

- Flow: new metric for `prometheus.scrape` and `prometheus.relabel` -
  `agent_prometheus_forwarded_samples_total`. (@ptodev)

- Flow: add `constants` into the standard library to expose the hostname, OS,
  and architecture of the system Grafana Agent is running on. (@rfratto)

- Flow: add timeout to loki.source.podlogs controller setup. (@polyrain)

### Bugfixes

- Fixed a reconciliation error in Grafana Agent Operator when using `tlsConfig`
  on `Probe`. (@supergillis)

- Fix issue where an empty `server:` config stanza would cause debug-level logging.
  An empty `server:` is considered a misconfiguration, and thus will error out.
  (@neomantra)

- Flow: fix an error where some error messages that crossed multiple lines
  added extra an extra `|` character when displaying the source file on the
  starting line. (@rfratto)

- Flow: fix issues in `river fmt` where adding an inline comment on the same
  line as a `[` or `{` would cause indentation issues on subsequent lines.
  (@rfratto)

- Flow: fix issues in `river fmt` where line comments in arrays would be given
  the wrong identation level. (@rfratto)

### Other changes

- Use Go 1.20 for builds. Official release binaries are still produced using Go
  1.19. (@rfratto)

v0.31.3 (2023-02-13)
--------------------

### Bugfixes

- `loki.source.cloudflare`: fix issue where the `zone_id` argument
  was being ignored, and the `api_token` argument was being used for the zone
  instead. (@rfratto)

- `loki.source.cloudflare`: fix issue where `api_token` argument was not marked
  as a sensitive field. (@rfratto)

- `oath2 > tls_config` was documented as a block but coded incorrectly as an attribute. This is now a block in code. This impacted `discovery.docker`, `discovery.kubernetes`, `loki.source.kubernetes`, `loki.write`, `mimir.rules.kubernetes`, `phlare.scrape`, `phlare.write`, `prometheus.remote_write`, `prometheus.scrape`, and `remote.http`  (@erikbaranowski)

v0.31.2 (2023-02-08)
--------------------

### Other changes

- In the Agent Operator, upgrade the `prometheus-config-reloader` dependency
  from version 0.47.0 to version 0.62.0. (@ptodev)

v0.31.1 (2023-02-06)
--------------------

> **BREAKING CHANGES**: This release has breaking changes. Please read entries
> carefully and consult the [upgrade guide][] for specific instructions.

### Breaking changes

- All release Windows `.exe` files are now published as a zip archive.
  Previously, `grafana-agent-installer.exe` was unzipped. (@rfratto)

### Other changes

- Support Go 1.20 for builds. (@rfratto)

v0.31.0 (2023-01-31)
--------------------

> **BREAKING CHANGES**: This release has breaking changes. Please read entries
> carefully and consult the [upgrade guide][] for specific instructions.

### Breaking changes

- Release binaries (including inside Docker containers) have been renamed to be
  prefixed with `grafana-` (@rfratto):

  - `agent` is now `grafana-agent`.
  - `agentctl` is now `grafana-agentctl`.
  - `agent-operator` is now `grafana-agent-operator`.

### Deprecations

- A symbolic link in Docker containers from the old binary name to the new
  binary name has been added. These symbolic links will be removed in v0.33. (@rfratto)

### Features

- New Grafana Agent Flow components:

  - `loki.source.cloudflare` reads logs from Cloudflare's Logpull API and
    forwards them to other `loki` components. (@tpaschalis)
  - `loki.source.gcplog` reads logs from GCP cloud resources using Pub/Sub
    subscriptions and forwards them to other `loki` components. (@tpaschalis)
  - `loki.source.gelf` listens for Graylog logs. (@mattdurham)
  - `loki.source.heroku` listens for Heroku messages over TCP a connection and
    forwards them to other `loki` components. (@erikbaranowski)
  - `loki.source.journal` read messages from systemd journal. (@mattdurham)
  - `loki.source.kubernetes` collects logs from Kubernetes pods using the
    Kubernetes API. (@rfratto)
  - `loki.source.podlogs` discovers PodLogs resources on Kubernetes and
    uses the Kubernetes API to collect logs from the pods specified by the
    PodLogs resource. (@rfratto)
  - `loki.source.syslog` listens for Syslog messages over TCP and UDP
    connections and forwards them to other `loki` components. (@tpaschalis)
  - `loki.source.windowsevent` reads logs from Windows Event Log. (@mattdurham)
  - `otelcol.exporter.jaeger` forwards OpenTelemetry data to a Jaeger server.
    (@erikbaranowski)
  - `otelcol.exporter.loki` forwards OTLP-formatted data to compatible `loki`
    receivers. (@tpaschalis)
  - `otelcol.receiver.kafka` receives telemetry data from Kafka. (@rfratto)
  - `otelcol.receiver.loki` receives Loki logs, converts them to the OTLP log
    format and forwards them to other `otelcol` components. (@tpaschalis)
  - `otelcol.receiver.opencensus` receives OpenConsensus-formatted traces or
    metrics. (@ptodev)
  - `otelcol.receiver.zipkin` receives Zipkin-formatted traces. (@rfratto)
  - `phlare.scrape` collects application performance profiles. (@cyriltovena)
  - `phlare.write` sends application performance profiles to Grafana Phlare.
    (@cyriltovena)
  - `mimir.rules.kubernetes` discovers `PrometheusRule` Kubernetes resources and
    loads them into a Mimir instance. (@Logiraptor)

- Flow components which work with relabeling rules (`discovery.relabel`,
  `prometheus.relabel` and `loki.relabel`) now export a new value named Rules.
  This value returns a copy of the currently configured rules. (@tpaschalis)

- New experimental feature: agent-management. Polls configured remote API to fetch new configs. (@spartan0x117)

- Introduce global configuration for logs. (@jcreixell)

### Enhancements

- Handle faro-web-sdk `View` meta in app_agent_receiver. (@rlankfo)

- Flow: the targets in debug info from `loki.source.file` are now individual blocks. (@rfratto)

- Grafana Agent Operator: add [promtail limit stage](https://grafana.com/docs/loki/latest/clients/promtail/stages/limit/) to the operator. (@spartan0x117)

### Bugfixes

- Flow UI: Fix the issue with messy layout on the component list page while
  browser window resize (@xiyu95)

- Flow UI: Display the values of all attributes unless they are nil. (@ptodev)

- Flow: `prometheus.relabel` and `prometheus.remote_write` will now error if they have exited. (@ptodev)

- Flow: Fix issue where negative numbers would convert to floating-point values
  incorrectly, treating the sign flag as part of the number. (@rfratto)

- Flow: fix a goroutine leak when `loki.source.file` is passed more than one
  target with identical set of public labels. (@rfratto)

- Fix issue where removing and re-adding log instance configurations causes an
  error due to double registration of metrics (@spartan0x117, @jcreixell)

### Other changes

- Use Go 1.19.4 for builds. (@erikbaranowski)

- New windows containers for agent and agentctl. These can be found moving forward with the ${Version}-windows tags for grafana/agent and grafana/agentctl docker images (@erikbaranowski)

v0.30.2 (2023-01-11)
--------------------

### Bugfixes

- Flow: `prometheus.relabel` will no longer modify the labels of the original
  metrics, which could lead to the incorrect application of relabel rules on
  subsequent relabels. (@rfratto)

- Flow: `loki.source.file` will no longer deadlock other components if log
  lines cannot be sent to Loki. `loki.source.file` will wait for 5 seconds per
  file to finish flushing read logs to the client, after which it will drop
  them, resulting in lost logs. (@rfratto)

- Operator: Fix the handling of the enableHttp2 field as a boolean in
  `pod_monitor` and `service_monitor` templates. (@tpaschalis)

v0.30.1 (2022-12-23)
--------------------

### Bugfixes

- Fix issue where journald support was accidentally removed. (@tpaschalis)

- Fix issue where some traces' metrics where not collected. (@marctc)

v0.30.0 (2022-12-20)
--------------------

> **BREAKING CHANGES**: This release has breaking changes. Please read entries
> carefully and consult the [upgrade guide][] for specific instructions.

### Breaking changes

- The `ebpf_exporter` integration has been removed due to issues with static
  linking. It may be brought back once these are resolved. (@tpaschalis)

### Deprecations

- The `EXPERIMENTAL_ENABLE_FLOW` environment variable is deprecated in favor of
  `AGENT_MODE=flow`. Support for `EXPERIMENTAL_ENABLE_FLOW` will be removed in
  v0.32. (@rfratto)

### Features

- `grafana-agent-operator` supports oauth2 as an authentication method for
  remote_write. (@timo-42)

- Grafana Agent Flow: Add tracing instrumentation and a `tracing` block to
  forward traces to `otelcol` component. (@rfratto)

- Grafana Agent Flow: Add a `discovery_target_decode` function to decode a JSON
  array of discovery targets corresponding to Prometheus' HTTP and file service
  discovery formats. (@rfratto)

- New Grafana Agent Flow components:

  - `remote.http` polls an HTTP URL and exposes the response body as a string
    or secret to other components. (@rfratto)

  - `discovery.docker` discovers Docker containers from a Docker Engine host.
    (@rfratto)

  - `loki.source.file` reads and tails files for log entries and forwards them
    to other `loki` components. (@tpaschalis)

  - `loki.write` receives log entries from other `loki` components and sends
    them over to a Loki instance. (@tpaschalis)

  - `loki.relabel` receives log entries from other `loki` components and
    rewrites their label set. (@tpaschalis)

  - `loki.process` receives log entries from other `loki` components and runs
    one or more processing stages. (@tpaschalis)

  - `discovery.file` discovers files on the filesystem following glob
    patterns. (@mattdurham)

- Integrations: Introduce the `snowflake` integration. (@binaryfissiongames)

### Enhancements

- Update agent-loki.yaml to use environment variables in the configuration file (@go4real)

- Integrations: Always use direct connection in mongodb_exporter integration. (@v-zhuravlev)

- Update OpenTelemetry Collector dependency to v0.63.1. (@tpaschalis)

- riverfmt: Permit empty blocks with both curly braces on the same line.
  (@rfratto)

- riverfmt: Allow function arguments to persist across different lines.
  (@rfratto)

- Flow: The HTTP server will now start before the Flow controller performs the
  initial load. This allows metrics and pprof data to be collected during the
  first load. (@rfratto)

- Add support for using a [password map file](https://github.com/oliver006/redis_exporter/blob/master/contrib/sample-pwd-file.json) in `redis_exporter`. (@spartan0x117)

- Flow: Add support for exemplars in Prometheus component pipelines. (@rfratto)

- Update Prometheus dependency to v2.40.5. (@rfratto)

- Update Promtail dependency to k127. (@rfratto)

- Native histograms are now supported in the static Grafana Agent and in
  `prometheus.*` Flow components. Native histograms will be automatically
  collected from supported targets. remote_write must be configured to forward
  native histograms from the WAL to the specified endpoints. (@rfratto)

- Flow: metrics generated by upstream OpenTelemetry Collector components are
  now exposed at the `/metrics` endpoint of Grafana Agent Flow. (@rfratto)

### Bugfixes

- Fix issue where whitespace was being sent as part of password when using a
  password file for `redis_exporter`. (@spartan0x117)

- Flow UI: Fix issue where a configuration block referencing a component would
  cause the graph page to fail to load. (@rfratto)

- Remove duplicate `oauth2` key from `metricsinstances` CRD. (@daper)

- Fix issue where on checking whether to restart integrations the Integration
  Manager was comparing configs with secret values scrubbed, preventing reloads
  if only secrets were updated. (@spartan0x117)

### Other changes

- Grafana Agent Flow has graduated from experimental to beta.

v0.29.0 (2022-11-08)
--------------------

> **BREAKING CHANGES**: This release has breaking changes. Please read entries
> carefully and consult the [upgrade guide][] for specific instructions.

### Breaking changes

- JSON-encoded traces from OTLP versions earlier than 0.16.0 are no longer
  supported. (@rfratto)

### Deprecations

- The binary names `agent`, `agentctl`, and `agent-operator` have been
  deprecated and will be renamed to `grafana-agent`, `grafana-agentctl`, and
  `grafana-agent-operator` in the v0.31.0 release.

### Features

- Add `agentctl test-logs` command to allow testing log configurations by redirecting
  collected logs to standard output. This can be useful for debugging. (@jcreixell)

- New Grafana Agent Flow components:

  - `otelcol.receiver.otlp` receives OTLP-formatted traces, metrics, and logs.
    Data can then be forwarded to other `otelcol` components. (@rfratto)

  - `otelcol.processor.batch` batches data from `otelcol` components before
    forwarding it to other `otelcol` components. (@rfratto)

  - `otelcol.exporter.otlp` accepts data from `otelcol` components and sends
    it to a gRPC server using the OTLP protocol. (@rfratto)

  - `otelcol.exporter.otlphttp` accepts data from `otelcol` components and
    sends it to an HTTP server using the OTLP protocol. (@tpaschalis)

  - `otelcol.auth.basic` performs basic authentication for `otelcol`
    components that support authentication extensions. (@rfratto)

  - `otelcol.receiver.jeager` receives Jaeger-formatted traces. Data can then
    be forwarded to other `otelcol` components. (@rfratto)

  - `otelcol.processor.memory_limiter` periodically checks memory usage and
    drops data or forces a garbage collection if the defined limits are
    exceeded. (@tpaschalis)

  - `otelcol.auth.bearer` performs bearer token authentication for `otelcol`
    components that support authentication extensions. (@rfratto)

  - `otelcol.auth.headers` attaches custom request headers to `otelcol`
    components that support authentication extensions. (@rfratto)

  - `otelcol.receiver.prometheus` receives Prometheus metrics, converts them
    to the OTLP metric format and forwards them to other `otelcol` components.
    (@tpaschalis)

  - `otelcol.exporter.prometheus` forwards OTLP-formatted data to compatible
    `prometheus` components. (@rfratto)

- Flow: Allow config blocks to reference component exports. (@tpaschalis)

- Introduce `/-/support` endpoint for generating 'support bundles' in static
  agent mode. Support bundles are zip files of commonly-requested information
  that can be used to debug a running agent. (@tpaschalis)

### Enhancements

- Update OpenTelemetry Collector dependency to v0.61.0. (@rfratto)

- Add caching to Prometheus relabel component. (@mattdurham)

- Grafana Agent Flow: add `agent_resources_*` metrics which explain basic
  platform-agnostic metrics. These metrics assist with basic monitoring of
  Grafana Agent, but are not meant to act as a replacement for fully featured
  components like `prometheus.integration.node_exporter`. (@rfratto)

- Enable field label in TenantStageSpec of PodLogs pipeline. (@siiimooon)

- Enable reporting of enabled integrations. (@marctc)

- Grafana Agent Flow: `prometheus.remote_write` and `prometheus.relabel` will
  now export receivers immediately, removing the need for dependant components
  to be evaluated twice at process startup. (@rfratto)

- Add missing setting to configure instance key for Eventhandler integration. (@marctc)

- Update Prometheus dependency to v2.39.1. (@rfratto)

- Update Promtail dependency to weekly release k122. (@rfratto)

- Tracing: support the `num_traces` and `expected_new_traces_per_sec` configuration parameters in the tail_sampling processor. (@ptodev)

### Bugfixes

- Remove empty port from the `apache_http` integration's instance label. (@katepangLiu)

- Fix identifier on target creation for SNMP v2 integration. (@marctc)

- Fix bug when specifying Blackbox's modules when using Blackbox integration. (@marctc)

- Tracing: fix a panic when the required `protocols` field was not set in the `otlp` receiver. (@ptodev)

- Support Bearer tokens for metric remote writes in the Grafana Operator (@jcreixell, @marctc)

### Other changes

- Update versions of embedded Prometheus exporters used for integrations:

  - Update `github.com/prometheus/statsd_exporter` to `v0.22.8`. (@captncraig)

  - Update `github.com/prometheus-community/postgres_exporter` to `v0.11.1`. (@captncraig)

  - Update `github.com/prometheus/memcached_exporter` to `v0.10.0`. (@captncraig)

  - Update `github.com/prometheus-community/elasticsearch_exporter` to `v1.5.0`. (@captncraig)

  - Update `github.com/prometheus/mysqld_exporter` to `v0.14.0`. (@captncraig)

  - Update `github.com/prometheus/consul_exporter` to `v0.8.0`. (@captncraig)

  - Update `github.com/ncabatoff/process-exporter` to `v0.7.10`. (@captncraig)

  - Update `github.com/prometheus-community/postgres_exporter` to `v0.11.1`. (@captncraig)

- Use Go 1.19.3 for builds. (@rfratto)

v0.28.1 (2022-11-03)
--------------------

### Security

- Update Docker base image to resolve OpenSSL vulnerabilities CVE-2022-3602 and
  CVE-2022-3786. Grafana Agent does not use OpenSSL, so we do not believe it is
  vulnerable to these issues, but the base image has been updated to remove the
  report from image scanners. (@rfratto)

v0.28.0 (2022-09-29)
--------------------

### Features

- Introduce Grafana Agent Flow, an experimental "programmable pipeline" runtime
  mode which improves how to configure and debug Grafana Agent by using
  components. (@captncraig, @karengermond, @marctc, @mattdurham, @rfratto,
  @rlankfo, @tpaschalis)

- Introduce Blackbox exporter integration. (@marctc)

### Enhancements

- Update Loki dependency to v2.6.1. (@rfratto)

### Bugfixes

### Other changes

- Fix relabel configs in sample agent-operator manifests (@hjet)

- Operator no longer set the `SecurityContext.Privileged` flag in the `config-reloader` container. (@hsyed-dojo)

- Add metrics for config reloads and config hash (@jcreixell)

v0.27.1 (2022-09-09)
--------------------

> **NOTE**: ARMv6 Docker images are no longer being published.
>
> We have stopped publishing Docker images for ARMv6 platforms.
> This is due to the new Ubuntu base image we are using that does not support ARMv6.
> The new Ubuntu base image has less reported CVEs, and allows us to provide more
> secure Docker images. We will still continue to publish ARMv6 release binaries and
> deb/rpm packages.

### Other Changes

- Switch docker image base from debian to ubuntu. (@captncraig)

v0.27.0 (2022-09-01)
--------------------

### Features

- Integrations: (beta) Add vmware_exporter integration (@rlankfo)

- App agent receiver: add Event kind to payload (@domasx2)

### Enhancements

- Tracing: Introduce a periodic appender to the remotewriteexporter to control sample rate. (@mapno)

- Tracing: Update OpenTelemetry dependency to v0.55.0. (@rfratto, @mapno)

- Add base agent-operator jsonnet library and generated manifests (@hjet)

- Add full (metrics, logs, K8s events) sample agent-operator jsonnet library and gen manifests (@hjet)

- Introduce new configuration fields for disabling Keep-Alives and setting the
  IdleConnectionTimeout when scraping. (@tpaschalis)

- Add field to Operator CRD to disable report usage functionality. (@marctc)

### Bugfixes

- Tracing: Fixed issue with the PromSD processor using the `connection` method to discover the IP
  address.  It was failing to match because the port number was included in the address string. (@jphx)

- Register prometheus discovery metrics. (@mattdurham)

- Fix seg fault when no instance parameter is provided for apache_http integration, using integrations-next feature flag. (@rgeyer)

- Fix grafanacloud-install.ps1 web request internal server error when fetching config. (@rlankfo)

- Fix snmp integration not passing module or walk_params parameters when scraping. (@rgeyer)

- Fix unmarshal errors (key "<walk_param name>" already set in map) for snmp integration config when walk_params is defined, and the config is reloaded. (@rgeyer)

### Other changes

- Update several go dependencies to resolve warnings from certain security scanning tools. None of the resolved vulnerabilities were known to be exploitable through the agent. (@captncraig)

- It is now possible to compile Grafana Agent using Go 1.19. (@rfratto)

v0.26.1 (2022-07-25)
--------------------

> **BREAKING CHANGES**: This release has breaking changes. Please read entries
> carefully and consult the [upgrade guide][] for specific instructions.

### Breaking changes

- Change windows certificate store so client certificate is no longer required in store. (@mattdurham)

### Bugfixes

- Operator: Fix issue where configured `targetPort` ServiceMonitors resulted in
  generating an incorrect scrape_config. (@rfratto)

- Build the Linux/AMD64 artifacts using the opt-out flag for the ebpf_exporter. (@tpaschalis)

v0.26.0 (2022-07-18)
--------------------

> **BREAKING CHANGES**: This release has breaking changes. Please read entries
> carefully and consult the [upgrade guide][] for specific instructions.

### Breaking changes

- Deprecated `server` YAML block fields have now been removed in favor of the
  command-line flags that replaced them. These fields were originally
  deprecated in v0.24.0. (@rfratto)

- Changed tail sampling policies to be configured as in the OpenTelemetry
  Collector. (@mapno)

### Features

- Introduce Apache HTTP exporter integration. (@v-zhuravlev)

- Introduce eBPF exporter integration. (@tpaschalis)

### Enhancements

- Truncate all records in WAL if repair attempt fails. (@rlankfo)

### Bugfixes

- Relative symlinks for promtail now work as expected. (@RangerCD, @mukerjee)

- Fix rate limiting implementation for the app agent receiver integration. (@domasx2)

- Fix mongodb exporter so that it now collects all metrics. (@mattdurham)

v0.25.1 (2022-06-16)
--------------------

### Bugfixes

- Integer types fail to unmarshal correctly in operator additional scrape configs. (@rlankfo)

- Unwrap replayWAL error before attempting corruption repair. (@rlankfo)

v0.25.0 (2022-06-06)
--------------------

> **BREAKING CHANGES**: This release has breaking changes. Please read entries
> carefully and consult the [upgrade guide][] for specific instructions.

### Breaking changes

- Traces: Use `rpc.grpc.status_code` attribute to determine
  span failed in the service graph processor (@rcrowe)

### Features

- Add HTTP endpoints to fetch active instances and targets for the Logs subsystem.
  (@marctc)

- (beta) Add support for using windows certificate store for TLS connections. (@mattdurham)

- Grafana Agent Operator: add support for integrations through an `Integration`
  CRD which is discovered by `GrafanaAgent`. (@rfratto)

- (experimental) Add app agent receiver integration. This depends on integrations-next being enabled
  via the `integrations-next` feature flag. Use `-enable-features=integrations-next` to use
  this integration. (@kpelelis, @domas)

- Introduce SNMP exporter integration. (@v-zhuravlev)

- Configure the agent to report the use of feature flags to grafana.com. (@marctc)

### Enhancements

- integrations-next: Integrations using autoscrape will now autoscrape metrics
  using in-memory connections instead of connecting to themselves over the
  network. As a result of this change, the `client_config` field has been
  removed. (@rfratto)

- Enable `proxy_url` support on `oauth2` for metrics and logs (update **prometheus/common** dependency to `v0.33.0`). (@martin-jaeger-maersk)

- `extra-scrape-metrics` can now be enabled with the `--enable-features=extra-scrape-metrics` feature flag. See <https://prometheus.io/docs/prometheus/2.31/feature_flags/#extra-scrape-metrics> for details. (@rlankfo)

- Resolved issue in v2 integrations where if an instance name was a prefix of another the route handler would fail to
  match requests on the longer name (@mattdurham)

- Set `include_metadata` to true by default for OTLP traces receivers (@mapno)

### Bugfixes

- Scraping service was not honoring the new server grpc flags `server.grpc.address`.  (@mattdurham)

### Other changes

- Update base image of official Docker containers from Debian buster to Debian
  bullseye. (@rfratto)

- Use Go 1.18 for builds. (@rfratto)

- Add `metrics` prefix to the url of list instances endpoint (`GET
  /agent/api/v1/instances`) and list targets endpoint (`GET
  /agent/api/v1/metrics/targets`). (@marctc)

- Add extra identifying labels (`job`, `instance`, `agent_hostname`) to eventhandler integration. (@hjet)

- Add `extra_labels` configuration to eventhandler integration. (@hjet)

v0.24.2 (2022-05-02)
--------------------

### Bugfixes

- Added configuration watcher delay to prevent race condition in cases where scraping service mode has not gracefully exited. (@mattdurham)

### Other changes

- Update version of node_exporter to include additional metrics for osx. (@v-zhuravlev)

v0.24.1 (2022-04-14)
--------------------

### Bugfixes

- Add missing version information back into `agentctl --version`. (@rlankfo)

- Bump version of github-exporter to latest upstream SHA 284088c21e7d, which
  includes fixes from bugs found in their latest tag. This includes a fix
  where not all releases where retrieved when pulling release information.
  (@rfratto)

- Set the `Content-Type` HTTP header to `application/json` for API endpoints
  returning json objects. (@marctc)

- Operator: fix issue where a `username_file` field was incorrectly set.
  (@rfratto)

- Initialize the logger with default `log_level` and `log_format` parameters.
  (@tpaschalis)

### Other changes

- Embed timezone data to enable Promtail pipelines using the `location` field
  on Windows machines. (@tpaschalis)

v0.24.0 (2022-04-07)
--------------------

> **BREAKING CHANGES**: This release has breaking changes. Please read entries
> carefully and consult the [upgrade guide][] for specific instructions.
>
> **GRAFANA AGENT OPERATOR USERS**: As of this release, Grafana Agent Operator
> does not support versions of Grafana Agent prior to v0.24.0.

### Breaking changes

- The following metrics will now be prefixed with `agent_dskit_` instead of
  `cortex_`: `cortex_kv_request_duration_seconds`,
  `cortex_member_consul_heartbeats_total`, `cortex_member_ring_tokens_owned`,
  `cortex_member_ring_tokens_to_own`, `cortex_ring_member_ownership_percent`,
  `cortex_ring_members`, `cortex_ring_oldest_member_timestamp`,
  `cortex_ring_tokens_owned`, `cortex_ring_tokens_total`. (@rlankfo)

- Traces: the `traces_spanmetrics_calls_total_total` metric has been renamed to
  `traces_spanmetrics_calls_total` (@fredr)

- Two new flags, `-server.http.enable-tls` and `-server.grpc.enable-tls` must
  be provided to explicitly enable TLS support. This is a change of the
  previous behavior where TLS support was enabled when a certificate pair was
  provided. (@rfratto)

- Many command line flags starting with `-server.` block have been renamed.
  (@rfratto)

- The `-log.level` and `-log.format` flags are removed in favor of being set in
  the configuration file. (@rfratto)

- Flags for configuring TLS have been removed in favor of being set in the
  configuration file. (@rfratto)

- Dynamic reload is no longer supported for deprecated server block fields.
  Changing a deprecated field will be ignored and cause the reload to fail.
  (@rfratto)

- The default HTTP listen address is now `127.0.0.1:12345`. Use the
  `-server.http.address` flag to change this value. (@rfratto)

- The default gRPC listen address is now `127.0.0.1:12346`. Use the
  `-server.grpc.address` flag to change this value. (@rfratto)

- `-reload-addr` and `-reload-port` have been removed. They are no longer
  necessary as the primary HTTP server is now static and can't be shut down in
  the middle of a `/-/reload` call. (@rfratto)

- (Only impacts `integrations-next` feature flag) Many integrations have been
  renamed to better represent what they are integrating with. For example,
  `redis_exporter` is now `redis`. This change requires updating
  `integrations-next`-enabled configuration files. This change also changes
  integration names shown in metric labels. (@rfratto)

- The deprecated `-prometheus.*` flags have been removed in favor of
  their `-metrics.*` counterparts. The `-prometheus.*` flags were first
  deprecated in v0.19.0. (@rfratto)

### Deprecations

- Most fields in the `server` block of the configuration file are
  now deprecated in favor of command line flags. These fields will be removed
  in the v0.26.0 release. Please consult the upgrade guide for more information
  and rationale. (@rfratto)

### Features

- Added config read API support to GrafanaAgent Custom Resource Definition.
  (@shamsalmon)

- Added consulagent_sd to target discovery. (@chuckyz)

- Introduce EXPERIMENTAL support for dynamic configuration. (@mattdurham)

- Introduced endpoint that accepts remote_write requests and pushes metrics data directly into an instance's WAL. (@tpaschalis)

- Added builds for linux/ppc64le. (@aklyachkin)

### Enhancements

- Tracing: Exporters can now be configured to use OAuth. (@canuteson)

- Strengthen readiness check for metrics instances. (@tpaschalis)

- Parameterize namespace field in sample K8s logs manifests (@hjet)

- Upgrade to Loki k87. (@rlankfo)

- Update Prometheus dependency to v2.34.0. (@rfratto)

- Update OpenTelemetry-collector dependency to v0.46.0. (@mapno)

- Update cAdvisor dependency to v0.44.0. (@rfratto)

- Update mongodb_exporter dependency to v0.31.2 (@mukerjee)

- Use grafana-agent/v2 Tanka Jsonnet to generate K8s manifests (@hjet)

- Replace agent-bare.yaml K8s sample Deployment with StatefulSet (@hjet)

- Improve error message for `agentctl` when timeout happens calling
  `cloud-config` command (@marctc)

- Enable integrations-next by default in agent-bare.yaml. Please note #1262 (@hjet)

### Bugfixes

- Fix Kubernetes manifests to use port `4317` for OTLP instead of the previous
  `55680` in line with the default exposed port in the agent.

- Ensure singleton integrations are honored in v2 integrations (@mattdurham)

- Tracing: `const_labels` is now correctly parsed in the remote write exporter.
  (@fredr)

- integrations-next: Fix race condition where metrics endpoints for
  integrations may disappear after reloading the config file. (@rfratto)

- Removed the `server.path_prefix` field which would break various features in
  Grafana Agent when set. (@rfratto)

- Fix issue where installing the DEB/RPM packages would overwrite the existing
  config files and environment files. (@rfratto)

- Set `grafanaDashboardFolder` as top level key in the mixin. (@Duologic)

- Operator: Custom Secrets or ConfigMaps to mount will no longer collide with
  the path name of the default secret mount. As a side effect of this bugfix,
  custom Secrets will now be mounted at
  `/var/lib/grafana-agent/extra-secrets/<secret name>` and custom ConfigMaps
  will now be mounted at `/var/lib/grafana-agent/extra-configmaps/<configmap
  name>`. This is not a breaking change as it was previously impossible to
  properly provide these custom mounts. (@rfratto)

- Flags accidentally prefixed with `-metrics.service..` (two `.` in a row) have
  now been fixed to only have one `.`. (@rfratto)

- Protect concurrent writes to the WAL in the remote write exporter (@mapno)

### Other changes

- The `-metrics.wal-directory` flag and `metrics.wal_directory` config option
  will now default to `data-agent/`, the same default WAL directory as
  Prometheus Agent. (@rfratto)

v0.23.0 (2022-02-10)
--------------------

### Enhancements

- Go 1.17 is now used for all builds of the Agent. (@tpaschalis)

- integrations-next: Add `extra_labels` to add a custom set of labels to
  integration targets. (@rfratto)

- The agent no longer appends duplicate exemplars. (@tpaschalis)

- Added Kubernetes eventhandler integration (@hjet)

- Enables sending of exemplars over remote write by default. (@rlankfo)

### Bugfixes

- Fixed issue where Grafana Agent may panic if there is a very large WAL
  loading while old WALs are being deleted or the `/agent/api/v1/targets`
  endpoint is called. (@tpaschalis)

- Fix panic in prom_sd_processor when address is empty (@mapno)

- Operator: Add missing proxy_url field from generated remote_write configs.
  (@rfratto)

- Honor the specified log format in the traces subsystem (@mapno)

- Fix typo in node_exporter for runit_service_dir. (@mattdurham)

- Allow inlining credentials in remote_write url. (@tpaschalis)

- integrations-next: Wait for integrations to stop when starting new instances
  or shutting down (@rfratto).

- Fix issue with windows_exporter mssql collector crashing the agent.
  (@mattdurham)

- The deb and rpm files will now ensure the /var/lib/grafana-agent data
  directory is created with permissions set to 0770. (@rfratto)

- Make agent-traces.yaml Namespace a template-friendly variable (@hjet)

- Disable `machine-id` journal vol by default in sample logs manifest (@hjet)

v0.22.0 (2022-01-13)
--------------------

> This release has deprecations. Please read entries carefully and consult
> the [upgrade guide][] for specific instructions.

### Deprecations

- The node_exporter integration's `netdev_device_whitelist` field is deprecated
  in favor of `netdev_device_include`. Support for the old field name will be
  removed in a future version. (@rfratto)

- The node_exporter integration's `netdev_device_blacklist` field is deprecated
  in favor of `netdev_device_include`. Support for the old field name will be
  removed in a future version. (@rfratto)

- The node_exporter integration's `systemd_unit_whitelist` field is deprecated
  in favor of `systemd_unit_include`. Support for the old field name will be
  removed in a future version. (@rfratto)

- The node_exporter integration's `systemd_unit_blacklist` field is deprecated
  in favor of `systemd_unit_exclude`. Support for the old field name will be
  removed in a future version. (@rfratto)

- The node_exporter integration's `filesystem_ignored_mount_points` field is
  deprecated in favor of `filesystem_mount_points_exclude`. Support for the old
  field name will be removed in a future version. (@rfratto)

- The node_exporter integration's `filesystem_ignored_fs_types` field is
  deprecated in favor of `filesystem_fs_types_exclude`. Support for the old
  field name will be removed in a future version. (@rfratto)

### Features

- (beta) Enable experimental config urls for fetching remote configs.
  Currently, only HTTP/S is supported. Pass the
  `-enable-features=remote-configs` flag to turn this on. (@rlankfo)

- Added [cAdvisor](https://github.com/google/cadvisor) integration. (@rgeyer)

- Traces: Add `Agent Tracing Pipeline` dashboard and alerts (@mapno)

- Traces: Support jaeger/grpc exporter (@nicoche)

- (beta) Enable an experimental integrations subsystem revamp. Pass
  `integrations-next` to `-enable-features` to turn this on. Reading the
  documentation for the revamp is recommended; enabling it causes breaking
  config changes. (@rfratto)

### Enhancements

- Traces: Improved pod association in PromSD processor (@mapno)

- Updated OTel to v0.40.0 (@mapno)

- Remote write dashboard: show in and out sample rates (@bboreham)

- Remote write dashboard: add mean latency (@bboreham)

- Update node_exporter dependency to v1.3.1. (@rfratto)

- Cherry-pick Prometheus PR #10102 into our Prometheus dependency (@rfratto).

### Bugfixes

- Fix usage of POSTGRES_EXPORTER_DATA_SOURCE_NAME when using postgres_exporter
  integration (@f11r)

- Change ordering of the entrypoint for windows service so that it accepts
  commands immediately (@mattdurham)

- Only stop WAL cleaner when it has been started (@56quarters)

- Fix issue with unquoted install path on Windows, that could allow escalation
  or running an arbitrary executable (@mattdurham)

- Fix cAdvisor so it collects all defined metrics instead of the last
  (@pkoenig10)

- Fix panic when using 'stdout' in automatic logging (@mapno)

- Grafana Agent Operator: The /-/ready and /-/healthy endpoints will
  no longer always return 404 (@rfratto).

### Other changes

- Remove log-level flag from systemd unit file (@jpkrohling)

v0.21.2 (2021-12-08)
--------------------

### Security fixes

- This release contains a fix for
  [CVE-2021-41090](https://github.com/grafana/agent/security/advisories/GHSA-9c4x-5hgq-q3wh).

### Other changes

- This release disables the existing `/-/config` and
  `/agent/api/v1/configs/{name}` endpoints by default. Pass the
  `--config.enable-read-api` flag at the command line to opt in to these
  endpoints.

v0.21.1 (2021-11-18)
--------------------

### Bugfixes

- Fix panic when using postgres_exporter integration (@saputradharma)

- Fix panic when dnsamsq_exporter integration tried to log a warning (@rfratto)

- Statsd Integration: Adding logger instance to the statsd mapper
  instantiation. (@gaantunes)

- Statsd Integration: Fix issue where mapped metrics weren't exposed to the
  integration. (@mattdurham)

- Operator: fix bug where version was a required field (@rfratto)

- Metrics: Only run WAL cleaner when metrics are being used and a WAL is
  configured. (@rfratto)

v0.21.0 (2021-11-17)
--------------------

### Enhancements

- Update Cortex dependency to v1.10.0-92-g85c378182. (@rlankfo)

- Update Loki dependency to v2.1.0-656-g0ae0d4da1. (@rlankfo)

- Update Prometheus dependency to v2.31.0 (@rlankfo)

- Add Agent Operator Helm quickstart guide (@hjet)

- Reorg Agent Operator quickstart guides (@hjet)

### Bugfixes

- Packaging: Use correct user/group env variables in RPM %post script (@simonc6372)

- Validate logs config when using logs_instance with automatic logging processor (@mapno)

- Operator: Fix MetricsInstance Service port (@hjet)

- Operator: Create govern service per Grafana Agent (@shturman)

- Operator: Fix relabel_config directive for PodLogs resource (@hjet)

- Traces: Fix `success_logic` code in service graphs processor (@mapno)

### Other changes

- Self-scraped integrations will now use an SUO-specific value for the `instance` label. (@rfratto)

- Traces: Changed service graphs store implementation to improve CPU performance (@mapno)

v0.20.1 (2021-12-08)
--------------------

> _NOTE_: The fixes in this patch are only present in v0.20.1 and >=v0.21.2.

### Security fixes

- This release contains a fix for
  [CVE-2021-41090](https://github.com/grafana/agent/security/advisories/GHSA-9c4x-5hgq-q3wh).

### Other changes

- This release disables the existing `/-/config` and
  `/agent/api/v1/configs/{name}` endpoitns by default. Pass the
  `--config.enable-read-api` flag at the command line to opt in to these
  endpoints.

v0.20.0 (2021-10-28)
--------------------

> **BREAKING CHANGES**: This release has breaking changes. Please read entries
> carefully and consult the [upgrade guide][] for specific instructions.

### Breaking Changes

- push_config is no longer supported in trace's config (@mapno)

### Features

- Operator: The Grafana Agent Operator can now generate a Kubelet service to
  allow a ServiceMonitor to collect Kubelet and cAdvisor metrics. This requires
  passing a `--kubelet-service` flag to the Operator in `namespace/name` format
  (like `kube-system/kubelet`). (@rfratto)

- Service graphs processor (@mapno)

### Enhancements

- Updated mysqld_exporter to v0.13.0 (@gaantunes)

- Updated postgres_exporter to v0.10.0 (@gaantunes)

- Updated redis_exporter to v1.27.1 (@gaantunes)

- Updated memcached_exporter to v0.9.0 (@gaantunes)

- Updated statsd_exporter to v0.22.2 (@gaantunes)

- Updated elasticsearch_exporter to v1.2.1 (@gaantunes)

- Add remote write to silent Windows Installer  (@mattdurham)

- Updated mongodb_exporter to v0.20.7 (@rfratto)

- Updated OTel to v0.36 (@mapno)

- Updated statsd_exporter to v0.22.2 (@mattdurham)

- Update windows_exporter to v0.16.0 (@rfratto, @mattdurham)

- Add send latency to agent dashboard (@bboreham)

### Bugfixes

- Do not immediately cancel context when creating a new trace processor. This
  was preventing scrape_configs in traces from functioning. (@lheinlen)

- Sanitize autologged Loki labels by replacing invalid characters with
  underscores (@mapno)

- Traces: remove extra line feed/spaces/tabs when reading password_file content
  (@nicoche)

- Updated envsubst to v2.0.0-20210730161058-179042472c46. This version has a
  fix needed for escaping values outside of variable substitutions. (@rlankfo)

- Grafana Agent Operator should no longer delete resources matching the names
  of the resources it manages. (@rfratto)

- Grafana Agent Operator will now appropriately assign an
  `app.kubernetes.io/managed-by=grafana-agent-operator` to all created
  resources. (@rfratto)

### Other changes

- Configuration API now returns 404 instead of 400 when attempting to get or
  delete a config which does not exist. (@kgeckhart)

- The windows_exporter now disables the textfile collector by default.
  (@rfratto)

v0.19.0 (2021-09-29)
--------------------

> **BREAKING CHANGES**: This release has breaking changes. Please read entries
> carefully and consult the [upgrade guide][] for specific instructions.

### Breaking Changes

- Reduced verbosity of tracing autologging by not logging `STATUS_CODE_UNSET`
  status codes. (@mapno)

- Operator: rename `Prometheus*` CRDs to `Metrics*` and `Prometheus*` fields to
  `Metrics*`. (@rfratto)

- Operator: CRDs are no longer referenced using a hyphen in the name to be
  consistent with how Kubernetes refers to resources. (@rfratto)

- `prom_instance` in the spanmetrics config is now named `metrics_instance`.
  (@rfratto)

### Deprecations

- The `loki` key at the root of the config file has been deprecated in favor of
  `logs`. `loki`-named fields in `automatic_logging` have been renamed
  accordinly: `loki_name` is now `logs_instance_name`, `loki_tag` is now
  `logs_instance_tag`, and `backend: loki` is now `backend: logs_instance`.
  (@rfratto)

- The `prometheus` key at the root of the config file has been deprecated in
  favor of `metrics`. Flag names starting with `prometheus.` have also been
  deprecated in favor of the same flags with the `metrics.` prefix. Metrics
  prefixed with `agent_prometheus_` are now prefixed with `agent_metrics_`.
  (@rfratto)

- The `tempo` key at the root of the config file has been deprecated in favor
  of `traces`. (@mattdurham)

### Features

- Added [Github exporter](https://github.com/infinityworks/github-exporter)
  integration. (@rgeyer)

- Add TLS config options for tempo `remote_write`s. (@mapno)

- Support autologging span attributes as log labels (@mapno)

- Put Tests requiring Network Access behind a -online flag (@flokli)

- Add logging support to the Grafana Agent Operator. (@rfratto)

- Add `operator-detach` command to agentctl to allow zero-downtime upgrades
  when removing an Operator CRD. (@rfratto)

- The Grafana Agent Operator will now default to deploying the matching release
  version of the Grafana Agent instead of v0.14.0. (@rfratto)

### Enhancements

- Update OTel dependency to v0.30.0 (@mapno)

- Allow reloading configuration using `SIGHUP` signal. (@tharun208)

- Add HOSTNAME environment variable to service file to allow for expanding the
  $HOSTNAME variable in agent config.  (@dfrankel33)

- Update jsonnet-libs to 1.21 for Kubernetes 1.21+ compatability. (@MurzNN)

- Make method used to add k/v to spans in prom_sd processor configurable.
  (@mapno)

### Bugfixes

- Regex capture groups like `${1}` will now be kept intact when using
  `-config.expand-env`. (@rfratto)

- The directory of the logs positions file will now properly be created on
  startup for all instances. (@rfratto)

- The Linux system packages will now configure the grafana-agent user to be a
  member of the adm and systemd-journal groups. This will allow logs to read
  from journald and /var/log by default. (@rfratto)

- Fix collecting filesystem metrics on Mac OS (darwin) in the `node_exporter`
  integration default config. (@eamonryan)

- Remove v0.0.0 flags during build with no explicit release tag (@mattdurham)

- Fix issue with global scrape_interval changes not reloading integrations
  (@kgeckhart)

- Grafana Agent Operator will now detect changes to referenced ConfigMaps and
  Secrets and reload the Agent properly. (@rfratto)

- Grafana Agent Operator's object label selectors will now use Kubernetes
  defaults when undefined (i.e., default to nothing). (@rfratto)

- Fix yaml marshalling tag for cert_file in kafka exporter agent config.
  (@rgeyer)

- Fix warn-level logging of dropped targets. (@james-callahan)

- Standardize scrape_interval to 1m in examples. (@mattdurham)

v0.18.4 (2021-09-14)
--------------------

### Enhancements

- Add `agent_prometheus_configs_changed_total` metric to track instance config
  events. (@rfratto)

### Bugfixes

- Fix info logging on windows. (@mattdurham)

- Scraping service: Ensure that a reshard is scheduled every reshard
  interval. (@rfratto)

v0.18.3 (2021-09-08)
--------------------

### Bugfixes

- Register missing metric for configstore consul request duration. (@rfratto)

- Logs should contain a caller field with file and line numbers again
  (@kgeckhart)

- In scraping service mode, the polling configuration refresh should honor
  timeout. (@mattdurham)

- In scraping service mode, the lifecycle reshard should happen using a
  goroutine. (@mattdurham)

- In scraping service mode, scraping service can deadlock when reloading during
  join. (@mattdurham)

- Scraping service: prevent more than one refresh from being queued at a time.
  (@rfratto)

v0.18.2 (2021-08-12)
--------------------

### Bugfixes

- Honor the prefix and remove prefix from consul list results (@mattdurham)

v0.18.1 (2021-08-09)
--------------------

### Bugfixes

- Reduce number of consul calls when ran in scrape service mode (@mattdurham)

v0.18.0 (2021-07-29)
--------------------

### Features

- Added [Github exporter](https://github.com/infinityworks/github-exporter)
  integration. (@rgeyer)

- Add support for OTLP HTTP trace exporting. (@mapno)

### Enhancements

- Switch to drone for releases. (@mattdurham)

- Update postgres_exporter to a [branch of](https://github.com/grafana/postgres_exporter/tree/exporter-package-v0.10.0) v0.10.0

### Bugfixes

- Enabled flag for integrations is not being honored. (@mattdurham)

v0.17.0 (2021-07-15)
--------------------

### Features

- Added [Kafka Lag exporter](https://github.com/davidmparrott/kafka_exporter)
  integration. (@gaantunes)

### Bugfixes

- Fix race condition that may occur and result in a panic when initializing
  scraping service cluster. (@rfratto)

v0.16.1 (2021-06-22)
--------------------

### Bugfixes

- Fix issue where replaying a WAL caused incorrect metrics to be sent over
  remote write. (@rfratto)

v0.16.0 (2021-06-17)
--------------------

### Features

- (beta) A Grafana Agent Operator is now available. (@rfratto)

### Enhancements

- Error messages when installing the Grafana Agent for Grafana Cloud will now
  be shown. (@rfratto)

### Bugfixes

- Fix a leak in the shared string interner introduced in v0.14.0. This fix was
  made to a [dependency](https://github.com/grafana/prometheus/pull/21).
  (@rfratto)

- Fix issue where a target will fail to be scraped for the process lifetime if
  that target had gone down for long enough that its series were removed from
  the in-memory cache (2 GC cycles). (@rfratto)

v0.15.0 (2021-06-03)
--------------------

> **BREAKING CHANGES**: This release has breaking changes. Please read entries
> carefully and consult the [upgrade guide][] for specific instructions.

### Breaking Changes

- The configuration of Tempo Autologging has changed. (@mapno)

### Features

- Add support for exemplars. (@mapno)

### Enhancements

- Add the option to log to stdout instead of a Loki instance. (@joe-elliott)

- Update Cortex dependency to v1.8.0.

- Running the Agent as a DaemonSet with host_filter and role: pod should no
  longer cause unnecessary load against the Kubernetes SD API. (@rfratto)

- Update Prometheus to v2.27.0. (@mapno)

- Update Loki dependency to d88f3996eaa2. This is a non-release build, and was
  needed to support exemplars. (@mapno)

- Update Cortex dependency to to d382e1d80eaf. This is a non-release build, and
  was needed to support exemplars. (@mapno)

### Bugfixes

- Host filter relabeling rules should now work. (@rfratto)

- Fixed issue where span metrics where being reported with wrong time unit.
  (@mapno)

### Other changes

- Intentionally order tracing processors. (@joe-elliott)

v0.14.0 (2021-05-24)
--------------------

> **BREAKING CHANGES**: This release has breaking changes. Please read entries
> carefully and consult the [upgrade guide][] for specific instructions.
>
> **STABILITY NOTICE**: As of this release, functionality that is not
> recommended for production use and is expected to change will be tagged
> interchangably as "experimental" or "beta."

### Security fixes

- The Scraping service API will now reject configs that read credentials from
  disk by default. This prevents malicious users from reading arbitrary files
  and sending their contents over the network. The old behavior can be
  re-enabled by setting `dangerous_allow_reading_files: true` in the scraping
  service config. (@rfratto)

### Breaking changes

- Configuration for SigV4 has changed. (@rfratto)

### Deprecations

- `push_config` is now supplanted by `remote_block` and `batch`. `push_config`
  will be removed in a future version (@mapno)

### Features

- (beta) New integration: windows_exporter (@mattdurham)

- (beta) Grafana Agent Windows Installer is now included as a release artifact.
  (@mattdurham)

- Official M1 Mac release builds will now be generated! Look for
  `agent-darwin-arm64` and `agentctl-darwin-arm64` in the release assets.
  (@rfratto)

- Add support for running as a Windows service (@mattdurham)

- (beta) Add /-/reload support. It is not recommended to invoke `/-/reload`
  against the main HTTP server. Instead, two new command-line flags have been
  added: `--reload-addr` and `--reload-port`. These will launch a
  `/-/reload`-only HTTP server that can be used to safely reload the Agent's
  state.  (@rfratto)

- Add a /-/config endpoint. This endpoint will return the current configuration
  file with defaults applied that the Agent has loaded from disk. (@rfratto)

- (beta) Support generating metrics and exposing them via a Prometheus exporter
  from span data. (@yeya24)

- Tail-based sampling for tracing pipelines (@mapno)

- Added Automatic Logging feature for Tempo (@joe-elliott)

- Disallow reading files from within scraping service configs by default.
  (@rfratto)

- Add remote write for span metrics (@mapno)

### Enhancements

- Support compression for trace export. (@mdisibio)

- Add global remote_write configuration that is shared between all instances
  and integrations. (@mattdurham)

- Go 1.16 is now used for all builds of the Agent. (@rfratto)

- Update Prometheus dependency to v2.26.0. (@rfratto)

- Upgrade `go.opentelemetry.io/collector` to v0.21.0 (@mapno)

- Add kafka trace receiver (@mapno)

- Support mirroring a trace pipeline to multiple backends (@mapno)

- Add `headers` field in `remote_write` config for Tempo. `headers` specifies
  HTTP headers to forward to the remote endpoint. (@alexbiehl)

- Add silent uninstall to Windows Uninstaller. (@mattdurham)

### Bugfixes

- Native Darwin arm64 builds will no longer crash when writing metrics to the
  WAL. (@rfratto)

- Remote write endpoints that never function across the lifetime of the Agent
  will no longer prevent the WAL from being truncated. (@rfratto)

- Bring back FreeBSD support. (@rfratto)

- agentctl will no longer leak WAL resources when retrieving WAL stats.
  (@rfratto)

- Ensure defaults are applied to undefined sections in config file. This fixes
  a problem where integrations didn't work if `prometheus:` wasn't configured.
  (@rfratto)

- Fixed issue where automatic logging double logged "svc". (@joe-elliott)

### Other changes

- The Grafana Cloud Agent has been renamed to the Grafana Agent. (@rfratto)

- Instance configs uploaded to the Config Store API will no longer be stored
  along with the global Prometheus defaults. This is done to allow globals to
  be updated and re-apply the new global defaults to the configs from the
  Config Store. (@rfratto)

- The User-Agent header sent for logs will now be `GrafanaAgent/<version>`
  (@rfratto)

- Add `tempo_spanmetrics` namespace in spanmetrics (@mapno)

v0.13.1 (2021-04-09)
--------------------

### Bugfixes

- Validate that incoming scraped metrics do not have an empty label set or a
  label set with duplicate labels, mirroring the behavior of Prometheus.
  (@rfratto)

v0.13.0 (2021-02-25)
--------------------

> The primary branch name has changed from `master` to `main`. You may have to
> update your local checkouts of the repository to point at the new branch name.

### Features

- postgres_exporter: Support query_path and disable_default_metrics. (@rfratto)

### Enhancements

- Support other architectures in installation script. (@rfratto)

- Allow specifying custom wal_truncate_frequency per integration. (@rfratto)

- The SigV4 region can now be inferred using the shared config (at
  `$HOME/.aws/config`) or environment variables (via `AWS_CONFIG`). (@rfratto)

- Update Prometheus dependency to v2.25.0. (@rfratto)

### Bugfixes

- Not providing an `-addr` flag for `agentctl config-sync` will no longer
  report an error and will instead use the pre-existing default value.
  (@rfratto)

- Fixed a bug from v0.12.0 where the Loki installation script failed because
  positions_directory was not set. (@rfratto)

- Reduce the likelihood of dataloss during a remote_write-side outage by
  increasing the default wal_truncation_frequency to 60m and preventing the WAL
  from being truncated if the last truncation timestamp hasn't changed. This
  change increases the size of the WAL on average, and users may configure a
  lower wal_truncation_frequency to deliberately choose a smaller WAL over
  write guarantees. (@rfratto)

- Add the ability to read and serve HTTPS integration metrics when given a set
  certificates (@mattdurham)

v0.12.0 (2021-02-05)
--------------------

> **BREAKING CHANGES**: This release has breaking changes. Please read entries
> carefully and consult the [upgrade guide][] for specific instructions.

### Breaking Changes

- The configuration format for the `loki` block has changed. (@rfratto)

- The configuration format for the `tempo` block has changed. (@rfratto)

### Features

- Support for multiple Loki Promtail instances has been added. (@rfratto)

- Support for multiple Tempo instances has been added. (@rfratto)

- Added [ElasticSearch exporter](https://github.com/justwatchcom/elasticsearch_exporter)
  integration. (@colega)

### Enhancements

- `.deb` and `.rpm` packages are now generated for all supported architectures.
  The architecture of the AMD64 package in the filename has been renamed to
  `amd64` to stay synchronized with the architecture name presented from other
  release assets. (@rfratto)

- The `/agent/api/v1/targets` API will now include discovered labels on the
  target pre-relabeling in a `discovered_labels` field. (@rfratto)

- Update Loki to 59a34f9867ce. This is a non-release build, and was needed to
  support multiple Loki instances. (@rfratto)

- Scraping service: Unhealthy Agents in the ring will no longer cause job
  distribution to fail. (@rfratto)

- Scraping service: Cortex ring metrics (prefixed with cortex_ring_) will now
  be registered for tracking the state of the hash ring. (@rfratto)

- Scraping service: instance config ownership is now determined by the hash of
  the instance config name instead of the entire config. This means that
  updating a config is guaranteed to always hash to the same Agent, reducing
  the number of metrics gaps. (@rfratto)

- Only keep a handful of K8s API server metrics by default to reduce default
  active series usage. (@hjet)

- Go 1.15.8 is now used for all distributions of the Agent. (@rfratto)

### Bugfixes

- `agentctl config-check` will now work correctly when the supplied config file
  contains integrations. (@hoenn)

v0.11.0 (2021-01-20)
--------------------

### Features

- ARMv6 builds of `agent` and `agentctl` will now be included in releases to
  expand Agent support to cover all models of Raspberry Pis. ARMv6 docker
  builds are also now available. (@rfratto)

- Added `config-check` subcommand for `agentctl` that can be used to validate
  Agent configuration files before attempting to load them in the `agent`
  itself. (@56quarters)

### Enhancements

- A sigv4 install script for Prometheus has been added. (@rfratto)

- NAMESPACE may be passed as an environment variable to the Kubernetes install
  scripts to specify an installation namespace. (@rfratto)

### Bugfixes

- The K8s API server scrape job will use the API server Service name when
  resolving IP addresses for Prometheus service discovery using the "Endpoints"
  role. (@hjet)

- The K8s manifests will no longer include the `default/kubernetes` job twice
  in both the DaemonSet and the Deployment. (@rfratto)

v0.10.0 (2021-01-13)
--------------------

### Features

- Prometheus `remote_write` now supports SigV4 authentication using the
  [AWS default credentials chain](https://docs.aws.amazon.com/sdk-for-java/v1/developer-guide/credentials.html).
  This enables the Agent to send metrics to Amazon Managed Prometheus without
  needing the [SigV4 Proxy](https://github.com/awslabs/aws-sigv4-proxy).
  (@rfratto)

### Enhancements

- Update `redis_exporter` to v1.15.0. (@rfratto)

- `memcached_exporter` has been updated to v0.8.0. (@rfratto)

- `process-exporter` has been updated to v0.7.5. (@rfratto)

- `wal_cleanup_age` and `wal_cleanup_period` have been added to the top-level
  Prometheus configuration section. These settings control how Write Ahead Logs
  (WALs) that are not associated with any instances are cleaned up. By default,
  WALs not associated with an instance that have not been written in the last
  12 hours are eligible to be cleaned up. This cleanup can be disabled by
  setting `wal_cleanup_period` to `0`. (@56quarters)

- Configuring logs to read from the systemd journal should now work on journals
  that use +ZSTD compression. (@rfratto)

### Bugfixes

- Integrations will now function if the HTTP listen address was set to a value
  other than the default. (@mattdurham)

- The default Loki installation will now be able to write its positions file.
  This was prevented by accidentally writing to a readonly volume mount.
  (@rfratto)

v0.9.1 (2021-01-04)
-------------------

### Enhancements

- agentctl will now be installed by the rpm and deb packages as
  `grafana-agentctl`. (@rfratto)

v0.9.0 (2020-12-10)
-------------------

### Features

- Add support to configure TLS config for the Tempo exporter to use
  insecure_skip_verify to disable TLS chain verification. (@bombsimon)

- Add `sample-stats` to `agentctl` to search the WAL and return a summary of
  samples of series matching the given label selector. (@simonswine)

- New integration:
  [postgres_exporter](https://github.com/wrouesnel/postgres_exporter)
  (@rfratto)

- New integration:
  [statsd_exporter](https://github.com/prometheus/statsd_exporter) (@rfratto)

- New integration:
  [consul_exporter](https://github.com/prometheus/consul_exporter) (@rfratto)

- Add optional environment variable substitution of configuration file.
  (@dcseifert)

### Enhancements

- `min_wal_time` and `max_wal_time` have been added to the instance config
  settings, guaranteeing that data in the WAL will exist for at least
  `min_wal_time` and will not exist for longer than `max_wal_time`. This change
  will increase the size of the WAL slightly but will prevent certain scenarios
  where data is deleted before it is sent. To revert back to the old behavior,
  set `min_wal_time` to `0s`. (@rfratto)

- Update `redis_exporter` to v1.13.1. (@rfratto)

- Bump OpenTelemetry-collector dependency to v0.16.0. (@bombsimon)

### Bugfixes

- Fix issue where the Tempo example manifest could not be applied because the
  port names were too long. (@rfratto)

- Fix issue where the Agent Kubernetes manifests may not load properly on AKS.
  (#279) (@rfratto)

### Other changes

- The User-Agent header sent for logs will now be `GrafanaCloudAgent/<version>`
  (@rfratto)

v0.8.0 (2020-11-06)
-------------------

### Features

- New integration: [dnsamsq_exporter](https://github.com/google/dnsamsq_exporter)
  (@rfratto).

- New integration: [memcached_exporter](https://github.com/prometheus/memcached_exporter)
  (@rfratto).

### Enhancements

- Add `<integration name>_build_info` metric to all integrations. The build
  info displayed will match the build information of the Agent and _not_ the
  embedded exporter. This metric is used by community dashboards, so adding it
  to the Agent increases compatibility with existing dashboards that depend on
  it existing. (@rfratto)

- Bump OpenTelemetry-collector dependency to 0.14.0 (@joe-elliott)

### Bugfixes

- Error messages when retrieving configs from the KV store will now be logged,
  rather than just logging a generic message saying that retrieving the config
  has failed. (@rfratto)

v0.7.2 (2020-10-29)
-------------------

### Enhancements

- Bump Prometheus dependency to 2.21. (@rfratto)

- Bump OpenTelemetry-collector dependency to 0.13.0 (@rfratto)

- Bump Promtail dependency to 2.0. (@rfratto)

- Enhance host_filtering mode to support targets from Docker Swarm and Consul.
  Also, add a `host_filter_relabel_configs` to that will apply relabeling rules
  for determining if a target should be dropped. Add a documentation section
  explaining all of this in detail. (@rfratto)

### Bugfixes

- Fix deb package prerm script so that it stops the agent on package removal.
  (@jdbaldry)

- Fix issue where the `push_config` for Tempo field was expected to be
  `remote_write`. `push_config` now works as expected. (@rfratto)

v0.7.1 (2020-10-23)
-------------------

### Bugfixes

- Fix issue where ARM binaries were not published with the GitHub release.

v0.7.0 (2020-10-23)
-------------------

### Features

- Added Tracing Support. (@joe-elliott)

- Add RPM and deb packaging. (@jdbaldry, @simon6372)

- arm64 and arm/v7 Docker containers and release builds are now available for
  `agent` and `agentctl`. (@rfratto)

- Add `wal-stats` and `target-stats` tooling to `agentctl` to discover WAL and
  cardinality issues. (@rfratto)

- [mysqld_exporter](https://github.com/prometheus/mysqld_exporter) is now
  embedded and available as an integration. (@rfratto)

- [redis_exporter](https://github.com/oliver006/redis_exporter) is now embedded
  and available as an integration. (@dafydd-t)

### Enhancements

- Resharding the cluster when using the scraping service mode now supports
  timeouts through `reshard_timeout`. The default value is `30s.` This timeout
  applies to cluster-wide reshards (performed when joining and leaving the
  cluster) and local reshards (done on the `reshard_interval`). (@rfratto)

### Bugfixes

- Fix issue where integrations crashed with instance_mode was set to `distinct`
  (@rfratto)

- Fix issue where the `agent` integration did not work on Windows (@rfratto).

- Support URL-encoded paths in the scraping service API. (@rfratto)

- The instance label written from replace_instance_label can now be overwritten
  with relabel_configs. This bugfix slightly modifies the behavior of what data
  is stored. The final instance label will now be stored in the WAL rather than
  computed by remote_write. This change should not negatively effect existing
  users. (@rfratto)

v0.6.1 (2020-04-11)
-------------------

### Bugfixes

- Fix issue where build information was empty when running the Agent with
  --version. (@rfratto)

- Fix issue where updating a config in the scraping service may fail to pick up
  new targets. (@rfratto)

- Fix deadlock that slowly prevents the Agent from scraping targets at a high
  scrape volume. (@rfratto)

v0.6.0 (2020-09-04)
-------------------

### Breaking Changes

- The Configs API will now disallow two instance configs having multiple
  `scrape_configs` with the same `job_name`. This was needed for the instance
  sharing mode, where combined instances may have duplicate `job_names` across
  their `scrape_configs`. This brings the scraping service more in line with
  Prometheus, where `job_names` must globally be unique. This change also
  disallows concurrent requests to the put/apply config API endpoint to prevent
  a race condition of two conflicting configs being applied at the same time.
  (@rfratto)

### Deprecations

- `use_hostname_label` is now supplanted by `replace_instance_label`.
  `use_hostname_label` will be removed in a future version. (@rfratto)

### Features

- The Grafana Agent can now collect logs and send to Loki. This is done by
  embedding Promtail, the official Loki log collection client. (@rfratto)

- Integrations can now be enabled without scraping. Set scrape_integrations to
  `false` at the `integrations` key or within the specific integration you
  don't want to scrape. This is useful when another Agent or Prometheus server
  will scrape the integration. (@rfratto)

- [process-exporter](https://github.com/ncabatoff/process-exporter) is now
  embedded as `process_exporter`. The hypen has been changed to an underscore
  in the config file to retain consistency with `node_exporter`. (@rfratto)

### Enhancements

- A new config option, `replace_instance_label`, is now available for use with
  integrations. When this is true, the instance label for all metrics coming
  from an integration will be replaced with the machine's hostname rather than
  127.0.0.1. (@rfratto)

- The embedded Prometheus version has been updated to 2.20.1. (@rfratto,
  @gotjosh)

- The User-Agent header written by the Agent when remote_writing will now be
  `GrafanaCloudAgent/<Version>` instead of `Prometheus/<Prometheus Version>`.
  (@rfratto)

- The subsystems of the Agent (`prometheus`, `loki`) are now made optional.
  Enabling integrations also implicitly enables the associated subsystem. For
  example, enabling the `agent` or `node_exporter` integration will force the
  `prometheus` subsystem to be enabled.  (@rfratto)

### Bugfixes

- The documentation for Tanka configs is now correct. (@amckinley)

- Minor corrections and spelling issues have been fixed in the Overview
  documentation. (@amckinley)

- The new default of `shared` instances mode broke the metric value for
  `agent_prometheus_active_configs`, which was tracking the number of combined
  configs (i.e., number of launched instances). This metric has been fixed and
  a new metric, `agent_prometheus_active_instances`, has been added to track
  the numbger of launched instances. If instance sharing is not enabled, both
  metrics will share the same value. (@rfratto)

- `remote_write` names in a group will no longer be copied from the
  remote_write names of the first instance in the group. Rather, all
  remote_write names will be generated based on the first 6 characters of the
  group hash and the first six characters of the remote_write hash. (@rfratto)

- Fix a panic that may occur during shutdown if the WAL is closed in the middle
  of the WAL being truncated. (@rfratto)

v0.5.0 (2020-08-12)
-------------------

### Features

- A [scrape targets API](https://github.com/grafana/agent/blob/main/docs/api.md#list-current-scrape-targets)
  has been added to show every target the Agent is currently scraping, when it
  was last scraped, how long it took to scrape, and errors from the last
  scrape, if any. (@rfratto)

- "Shared Instance Mode" is the new default mode for spawning Prometheus
  instances, and will improve CPU and memory usage for users of integrations
  and the scraping service. (@rfratto)

### Enhancements

- Memory stability and utilization of the WAL has been improved, and the
  reported number of active series in the WAL will stop double-counting
  recently churned series. (@rfratto)

- Changing scrape_configs and remote_write configs for an instance will now be
  dynamically applied without restarting the instance. This will result in less
  missing metrics for users of the scraping service that change a config.
  (@rfratto)

- The Tanka configuration now uses k8s-alpha. (@duologic)

### Bugfixes

- The Tanka configuration will now also deploy a single-replica deployment
  specifically for scraping the Kubernetes API. This deployment acts together
  with the Daemonset to scrape the full cluster and the control plane.
  (@gotjosh)

- The node_exporter filesystem collector will now work on Linux systems without
  needing to manually set the blocklist and allowlist of filesystems.
  (@rfratto)

v0.4.0 (2020-06-18)
-------------------

### Features

- Support for integrations has been added. Integrations can be any embedded
  tool, but are currently used for embedding exporters and generating scrape
  configs. (@rfratto)

- node_exporter has been added as an integration. This is the full version of
  node_exporter with the same configuration options. (@rfratto)

- An Agent integration that makes the Agent automatically scrape itself has
  been added. (@rfratto)

### Enhancements

- The WAL can now be truncated if running the Agent without any remote_write
  endpoints. (@rfratto)

### Bugfixes

- Prevent the Agent from crashing when a global Prometheus config stanza is not
  provided. (@robx)

- Enable agent host_filter in the Tanka configs, which was disabled by default
  by mistake. (@rfratto)

v0.3.2 (2020-05-29)
-------------------

### Features

- Tanka configs that deploy the scraping service mode are now available
  (@rfratto)

- A k3d example has been added as a counterpart to the docker-compose example.
  (@rfratto)

### Enhancements

- Labels provided by the default deployment of the Agent (Kubernetes and Tanka)
  have been changed to align with the latest changes to grafana/jsonnet-libs.
  The old `instance` label is now called `pod`, and the new `instance` label is
  unique. A `container` label has also been added. The Agent mixin has been
  subsequently updated to also incorporate these label changes. (@rfratto)

- The `remote_write` and `scrape_config` sections now share the same
  validations as Prometheus (@rfratto)

- Setting `wal_truncation_frequency` to less than the scrape interval is now
  disallowed (@rfratto)

### Bugfixes

- A deadlock in scraping service mode when updating a config that shards to the
  same node has been fixed (@rfratto)

- `remote_write` config stanzas will no longer ignore `password_file`
  (@rfratto)

- `scrape_config` client secrets (e.g., basic auth, bearer token,
  `password_file`) will now be properly retained in scraping service mode
  (@rfratto)

- Labels for CPU, RX, and TX graphs in the Agent Operational dashboard now
  correctly show the pod name of the Agent instead of the exporter name.
  (@rfratto)

v0.3.1 (2020-05-20)
-------------------

### Features

- The Agent has upgraded its vendored Prometheus to v2.18.1 (@gotjosh,
  @rfratto)

### Bugfixes

- A typo in the Tanka configs and Kubernetes manifests that prevents the Agent
  launching with v0.3.0 has been fixed (@captncraig)

- Fixed a bug where Tanka mixins could not be used due to an issue with the
  folder placement enhancement (@rfratto)

### Enhancements

- `agentctl` and the config API will now validate that the YAML they receive
  are valid instance configs. (@rfratto)

v0.3.0 (2020-05-13)
-------------------

### Features

- A third operational mode called "scraping service mode" has been added. A KV
  store is used to store instance configs which are distributed amongst a
  clustered set of Agent processes, dividing the total scrape load across each
  agent. An API is exposed on the Agents to list, create, update, and delete
  instance configurations from the KV store. (@rfratto)

- An "agentctl" binary has been released to interact with the new instance
  config management API created by the "scraping service mode." (@rfratto,
  @hoenn)

- The Agent now includes readiness and healthiness endpoints. (@rfratto)

### Enhancements

- The YAML files are now parsed strictly and an invalid YAML will generate an
  error at runtime. (@hoenn)

- The default build mode for the Docker containers is now release, not debug.
  (@rfratto)

- The Grafana Agent Tanka Mixins now are placed in an "Agent" folder within
  Grafana. (@cyriltovena)

v0.2.0 (2020-04-09)
-------------------

### Features

- The Prometheus remote write protocol will now send scraped metadata (metric
  name, help, type and unit). This results in almost negligent bytes sent
  increase as metadata is only sent every minute. It is on by default.
  (@gotjosh)

  These metrics are available to monitor metadata being sent:
  - `prometheus_remote_storage_succeeded_metadata_total`
  - `prometheus_remote_storage_failed_metadata_total`
  - `prometheus_remote_storage_retried_metadata_total`
  - `prometheus_remote_storage_sent_batch_duration_seconds` and
    `prometheus_remote_storage_sent_bytes_total` have a new label “type” with
    the values of `metadata` or `samples`.

### Enhancements

- The Agent has upgraded its vendored Prometheus to v2.17.1 (@rfratto)

### Bugfixes

- Invalid configs passed to the agent will now stop the process after they are
  logged as invalid; previously the Agent process would continue. (@rfratto)

- Enabling host_filter will now allow metrics from node role Kubernetes service
  discovery to be scraped properly (e.g., cAdvisor, Kubelet). (@rfratto)

v0.1.1 (2020-03-16)
-------------------

### Other changes

- Nits in documentation (@sh0rez)

- Fix various dashboard mixin problems from v0.1.0 (@rfratto)

- Pass through release tag to `docker build` (@rfratto)

v0.1.0 (2020-03-16)
-------------------

> First release!

### Features

- Support for scraping Prometheus metrics and sharding the agent through the
  presence of a `host_filter` flag within the Agent configuration file.

[upgrade guide]: https://grafana.com/docs/agent/latest/upgrade-guide/
[contributors guide]: ./docs/developer/contributing.md#updating-the-changelog<|MERGE_RESOLUTION|>--- conflicted
+++ resolved
@@ -26,12 +26,7 @@
   - `loki.write > endpoint > http_client_config` is merged into the `endpoint` block. (@erikbaranowski)
   - `mimir.rules.kubernetes > http_client_config` is merged into the `mimir.rules.kubernetes` block. (@erikbaranowski)
   - `otelcol.receiver.zipkin > http` is merged into the `otelcol.receiver.zipkin` block. (@ptodev)
-<<<<<<< HEAD
-=======
   - `phlare.scrape > http_client_config` is merged into the `phlare.scrape` block. (@erikbaranowski)
-  - `prometheus.scrape > client > http_client_config` is merged into the `client` block. (@erikbaranowski)
-  - `prometheus.scrape > client > http_client_config` is merged into the `client` block. (@erikbaranowski)
->>>>>>> c5553f93
 
 - The `loki.process` component now uses a combined name for stages, simplifying
   the block hierarchy. For example, the `stage > json` block hierarchy is now a
