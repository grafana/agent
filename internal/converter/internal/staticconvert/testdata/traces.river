otelcol.extension.jaeger_remote_sampling "default_0" {
	grpc { }

	http { }

	source {
		remote {
			endpoint          = "jaeger-collector:14250"
			compression       = ""
			write_buffer_size = "0B"
		}
		reload_interval = "30s"
	}
}

otelcol.receiver.otlp "_0_default" {
	grpc {
		include_metadata = true
	}

	http {
		include_metadata = true
	}

	output {
		metrics = []
		logs    = []
		traces  = [otelcol.processor.discovery._0_default.input]
	}
}

discovery.azure "_0_default_prometheus1" {
	subscription_id = "subscription1"

	oauth {
		client_id     = "client1"
		tenant_id     = "tenant1"
		client_secret = "secret1"
	}

	managed_identity {
		client_id = "client1"
	}
}

discovery.lightsail "_0_default_prometheus1" {
	region     = "us-east-1"
	access_key = "YOUR_ACCESS_KEY"
	secret_key = "YOUR_SECRET_KEY"
	port       = 8080
}

discovery.relabel "_0_default_prometheus1" {
	targets = concat(
		discovery.azure._0_default_prometheus1.targets,
		discovery.lightsail._0_default_prometheus1.targets,
	)

	rule {
		source_labels = ["__address1__"]
		target_label  = "__param_target1"
	}

	rule {
		source_labels = ["__address2__"]
		target_label  = "__param_target2"
	}
}

otelcol.processor.discovery "_0_default" {
	targets          = discovery.relabel._0_default_prometheus1.output
	operation_type   = "insert"
	pod_associations = ["ip", "net.host.ip"]

	output {
		metrics = []
		logs    = []
		traces  = [otelcol.processor.attributes._0_default.input]
	}
}

otelcol.processor.attributes "_0_default" {
	action {
		key    = "db.table"
		action = "delete"
	}

	output {
		metrics = []
		logs    = []
		traces  = [otelcol.exporter.loadbalancing._0_default.input, otelcol.exporter.logging._0_default.input]
	}
}

otelcol.exporter.loadbalancing "_0_default" {
	protocol {
		otlp {
			retry {
				max_elapsed_time = "1m0s"
			}

			client {
				compression = "none"
			}
		}
	}

	resolver {
		static {
			hostnames = ["tempo1.example.com", "tempo2.example.com"]
		}
	}
}

otelcol.exporter.logging "_0_default" { }

otelcol.receiver.otlp "_1_lb" {
	grpc {
		endpoint = "0.0.0.0:4318"
	}

	output {
		metrics = []
		logs    = []
		traces  = [otelcol.processor.tail_sampling._1_default.input]
	}
}

otelcol.processor.tail_sampling "_1_default" {
	policy {
		name = "test-policy-1"
		type = "always_sample"
	}
	decision_wait = "5s"

	output {
		traces = [otelcol.processor.batch._1_default.input]
	}
}

otelcol.processor.batch "_1_default" {
	timeout             = "5s"
	send_batch_size     = 2048
	send_batch_max_size = 4096

	output {
		metrics = []
		logs    = []
<<<<<<< HEAD
		traces  = [otelcol.exporter.otlp.default_0.input, otelcol.exporter.logging.default.input, otelcol.connector.spanmetrics.default.input]
=======
		traces  = [otelcol.exporter.otlp._1_0.input, otelcol.exporter.logging._1_default.input]
>>>>>>> 787a0940
	}
}

otelcol.exporter.otlp "_1_0" {
	retry_on_failure {
		max_elapsed_time = "1m0s"
	}

	client {
		endpoint = "tempo.example.com:14250"

		tls {
			insecure = true
		}
	}
}

<<<<<<< HEAD
otelcol.exporter.logging "default" { }

otelcol.connector.spanmetrics "default" {
	histogram {
		explicit { }
	}

	output {
		metrics = [otelcol.exporter.otlp.default_0.input]
	}
}
=======
otelcol.exporter.logging "_1_default" { }
>>>>>>> 787a0940
<|MERGE_RESOLUTION|>--- conflicted
+++ resolved
@@ -146,11 +146,7 @@
 	output {
 		metrics = []
 		logs    = []
-<<<<<<< HEAD
-		traces  = [otelcol.exporter.otlp.default_0.input, otelcol.exporter.logging.default.input, otelcol.connector.spanmetrics.default.input]
-=======
-		traces  = [otelcol.exporter.otlp._1_0.input, otelcol.exporter.logging._1_default.input]
->>>>>>> 787a0940
+		traces  = [otelcol.exporter.otlp._1_0.input, otelcol.exporter.logging._1_default.input, otelcol.connector.spanmetrics.default.input]
 	}
 }
 
@@ -168,8 +164,7 @@
 	}
 }
 
-<<<<<<< HEAD
-otelcol.exporter.logging "default" { }
+otelcol.exporter.logging "_1_default" { }
 
 otelcol.connector.spanmetrics "default" {
 	histogram {
@@ -177,9 +172,6 @@
 	}
 
 	output {
-		metrics = [otelcol.exporter.otlp.default_0.input]
+		metrics = [otelcol.exporter.otlp._1_0.input]
 	}
-}
-=======
-otelcol.exporter.logging "_1_default" { }
->>>>>>> 787a0940
+}