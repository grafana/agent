--- conflicted
+++ resolved
@@ -225,11 +225,7 @@
 # Run tests with -online flag set to true, to include tests requiring network connectivity in CI
 test:
 	CGO_ENABLED=1 go test $(CGO_FLAGS) -race -cover -coverprofile=cover.out -p=4 ./... -- -online
-<<<<<<< HEAD
-	CGO_ENABLED=1 go test $(CGO_FLAGS) -cover -coverprofile=cover-norace.out -p=4 ./pkg/integrations/node_exporter ./pkg/loki -- -online
-=======
 	CGO_ENABLED=1 go test $(CGO_FLAGS) -cover -coverprofile=cover-norace.out -p=4 ./pkg/integrations/node_exporter ./pkg/logs -- -online
->>>>>>> 997675b5
 
 clean:
 	rm -rf cmd/agent/agent
