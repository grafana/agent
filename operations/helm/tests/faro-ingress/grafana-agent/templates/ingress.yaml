---
# Source: grafana-agent/templates/ingress.yaml
apiVersion: networking.k8s.io/v1
kind: Ingress
metadata:
  name: grafana-agent
  namespace: default
  labels:
<<<<<<< HEAD
    helm.sh/chart: grafana-agent-0.9.0
=======
    helm.sh/chart: grafana-agent
>>>>>>> 4ba50621
    app.kubernetes.io/name: grafana-agent
    app.kubernetes.io/instance: grafana-agent
    app.kubernetes.io/version: "vX.Y.Z"
    app.kubernetes.io/managed-by: Helm
spec:
  rules:
    - host: chart-example.local
      http:
        paths:
          - path: /
            pathType: Prefix
            backend:
              service:
                name: grafana-agent
                port:
                  number: 12347<|MERGE_RESOLUTION|>--- conflicted
+++ resolved
@@ -1,16 +1,12 @@
 ---
 # Source: grafana-agent/templates/ingress.yaml
-apiVersion: networking.k8s.io/v1
+apiVersion: networking.k8s.io/v1beta1
 kind: Ingress
 metadata:
   name: grafana-agent
   namespace: default
   labels:
-<<<<<<< HEAD
-    helm.sh/chart: grafana-agent-0.9.0
-=======
     helm.sh/chart: grafana-agent
->>>>>>> 4ba50621
     app.kubernetes.io/name: grafana-agent
     app.kubernetes.io/instance: grafana-agent
     app.kubernetes.io/version: "vX.Y.Z"
@@ -23,7 +19,5 @@
           - path: /
             pathType: Prefix
             backend:
-              service:
-                name: grafana-agent
-                port:
-                  number: 12347+              serviceName: grafana-agent
+              servicePort: 12347