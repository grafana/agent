--- conflicted
+++ resolved
@@ -15,15 +15,8 @@
     # -- Optional set of global image pull secrets.
     pullSecrets: []
 
-<<<<<<< HEAD
-## init containers (evaluated as template)
-## ref: https://kubernetes.io/docs/concepts/workloads/pods/init-containers/
-##
-initContainers: []
-=======
   # -- Security context to apply to the Grafana Agent pod.
   podSecurityContext: {}
->>>>>>> 5a0a4021
 
 # Various agent settings.
 agent:
