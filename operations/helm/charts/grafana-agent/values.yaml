# -- Overrides the chart's name. Used to change the infix in the resource names.
nameOverride: null

# -- Overrides the chart's computed fullname. Used to change the full prefix of
# resource names.
fullnameOverride: null

# Various agent settings.
agent:
  # -- Mode to run Grafana Agent in. Can be "flow" or "static".
  mode: 'flow'
  configMap:
    # -- Create a new ConfigMap for the config file.
    create: true
    # -- Content to assign to the new ConfigMap.  This is passed into `tpl` allowing for templating from values.
    content: ''

    # -- Name of existing ConfigMap to use. Used when create is false.
    name: null
    # -- Key in ConfigMap to get config from.
    key: null

  # -- Path to where Grafana Agent stores data (for example, the Write-Ahead Log).
  # By default, data is lost between reboots.
  storagePath: /tmp/agent

  # -- Address to listen for traffic on. 0.0.0.0 exposes the UI to other
  # containers.
  listenAddr: 0.0.0.0
  # -- Port to listen for traffic on.
  listenPort: 80

  # -- Port to listen for faro traffic on.
  faroPort: 12347

  # -- Enables sending Grafana Labs anonymous usage stats to help improve Grafana
  # Agent.
  enableReporting: true

  # -- Extra environment variables to pass to the agent container.
  extraEnv: []

  # -- Extra args to pass to `agent run`: https://grafana.com/docs/agent/latest/flow/reference/cli/run/
  extraArgs: []

  # -- Extra ports to expose on the Agent
  extraPorts: []

  mounts:
    # -- Mount /var/log from the host into the container for log collection.
    varlog: false
    # -- Mount /var/lib/docker/containers from the host into the container for log
    # collection.
    dockercontainers: false

    # -- Extra volume mounts to add into the Grafana Agent container. Does not
    # affect the watch container.
    extra: []

  # -- Security context to apply to the Grafana Agent container.
  securityContext: {}

  # -- Resource requests and limits to apply to the Grafana Agent container.
  resources: {}

image:
  # -- Grafana Agent image repository.
  repository: grafana/agent
  # -- (string) Grafana Agent image tag. When empty, the Chart's appVersion is
  # used.
  tag: null
  # -- Grafana Agent image pull policy.
  pullPolicy: IfNotPresent
  # -- Optional set of image pull secrets.
  pullSecrets: []

rbac:
  # -- Whether to create RBAC resources for the agent.
  create: true

serviceAccount:
  # -- Whether to create a service account for the Grafana Agent deployment.
  create: true
  # -- Annotations to add to the created service account.
  annotations: {}
  # -- The name of the existing service account to use when
  # serviceAccount.create is false.
  name: null

# Options for the extra controler used for config reloading.
configReloader:
  # -- Enables automatically reloading when the agent config changes.
  enabled: true
  image:
    # -- Repository to get config reloader image from.
    repository: jimmidyson/configmap-reload
    # -- Tag of image to use for config reloading.
    tag: v0.8.0
  # -- Override the args passed to the container.
  customArgs: []

controller:
  # -- Type of controller to use for deploying Grafana Agent in the cluster.
  # Must be one of 'daemonset', 'deployment', or 'statefulset'.
  type: 'daemonset'

  # -- Number of pods to deploy. Ignored when controller.type is 'daemonset'.
  replicas: 1

  # -- Update strategy for updating deployed Pods.
  updateStrategy: {}

  # -- Tolerations to apply to Grafana Agent pods.
  tolerations: []

  # -- priorityClassName to apply to Grafana Agent pods.
  priorityClassName: ''

  # -- Extra pod annotations to add.
  podAnnotations: {}

  # -- Extra pod labels to add.
  podLabels: {}

<<<<<<< HEAD
  autoscaling:
    # -- Creates a HorizontalPodAutoscaler for controller type deployment.
    enabled: false
    # -- The lower limit for the number of replicas to which the autoscaler can scale down.
    minReplicas: 1
    # -- The upper limit for the number of replicas to which the autoscaler can scale up.
    maxReplicas: 5
    # -- Average CPU utilization across all relevant pods, a percentage of the requested value of the resource for the pods.
    targetCPUUtilizationPercentage: 80
    # -- Average Memory utilization across all relevant pods, a percentage of the requested value of the resource for the pods.
    targetMemoryUtilizationPercentage: 80
=======
  # -- Affinity configuration for pods.
  affinity: {}
>>>>>>> a8e1d2bc

  volumes:
    # -- Extra volumes to add to the Grafana Agent pod.
    extra: []

  # -- volumeClaimTemplates to add when controller.type is 'statefulset'.
  volumeClaimTemplates: []

service:
  # -- Service type
  type: ClusterIP
  # -- Cluster IP, can be set to None, empty "" or an IP address
  clusterIP: ''

ingress:
  # -- Enables ingress for the agent (faro port)
  enabled: false
  # For Kubernetes >= 1.18 you should specify the ingress-controller via the field ingressClassName
  # See https://kubernetes.io/blog/2020/04/02/improvements-to-the-ingress-api-in-kubernetes-1.18/#specifying-the-class-of-an-ingress
  # ingressClassName: nginx
  # Values can be templated
  annotations:
    {}
    # kubernetes.io/ingress.class: nginx
    # kubernetes.io/tls-acme: "true"
  labels: {}
  path: /

  # pathType is only for k8s >= 1.1=
  pathType: Prefix

  hosts:
    - chart-example.local
  ## Extra paths to prepend to every host configuration. This is useful when working with annotation based services.
  extraPaths: []
  # - path: /*
  #   backend:
  #     serviceName: ssl-redirect
  #     servicePort: use-annotation
  ## Or for k8s > 1.19
  # - path: /*
  #   pathType: Prefix
  #   backend:
  #     service:
  #       name: ssl-redirect
  #       port:
  #         name: use-annotation

  tls: []
  #  - secretName: chart-example-tls
  #    hosts:
  #      - chart-example.local<|MERGE_RESOLUTION|>--- conflicted
+++ resolved
@@ -122,7 +122,6 @@
   # -- Extra pod labels to add.
   podLabels: {}
 
-<<<<<<< HEAD
   autoscaling:
     # -- Creates a HorizontalPodAutoscaler for controller type deployment.
     enabled: false
@@ -134,10 +133,9 @@
     targetCPUUtilizationPercentage: 80
     # -- Average Memory utilization across all relevant pods, a percentage of the requested value of the resource for the pods.
     targetMemoryUtilizationPercentage: 80
-=======
+
   # -- Affinity configuration for pods.
   affinity: {}
->>>>>>> a8e1d2bc
 
   volumes:
     # -- Extra volumes to add to the Grafana Agent pod.
