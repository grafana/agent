--- conflicted
+++ resolved
@@ -64,11 +64,8 @@
 | configReloader.enabled | bool | `true` | Enables automatically reloading when the agent config changes. |
 | configReloader.image.repository | string | `"jimmidyson/configmap-reload"` | Repository to get config reloader image from. |
 | configReloader.image.tag | string | `"v0.8.0"` | Tag of image to use for config reloading. |
-<<<<<<< HEAD
 | controller.hostNetwork | bool | `false` | Use the host network interface instead of the CRI providing a new one |
-=======
 | controller.affinity | object | `{}` | Affinity configuration for pods. |
->>>>>>> d9c4e55e
 | controller.podAnnotations | object | `{}` | Extra pod annotations to add. |
 | controller.podLabels | object | `{}` | Extra pod labels to add. |
 | controller.priorityClassName | string | `""` | priorityClassName to apply to Grafana Agent pods. |
