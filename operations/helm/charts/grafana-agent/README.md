# Grafana Agent Helm chart

![Type: application](https://img.shields.io/badge/Type-application-informational?style=flat-square) ![Version: 0.9.0](https://img.shields.io/badge/Version-0.9.0-informational?style=flat-square) ![AppVersion: v0.32.1](https://img.shields.io/badge/AppVersion-v0.32.1-informational?style=flat-square)

Helm chart for deploying [Grafana Agent][] to Kubernetes.

[Grafana Agent]: https://grafana.com/docs/agent/latest/

## Usage

### Setup Grafana chart repository

```
helm repo add grafana https://grafana.github.io/helm-charts
helm repo update
```

### Install chart

To install the chart with the release name my-release:

`helm install my-release grafana/grafana-agent`

This chart installs one instance of Grafana Agent into your Kubernetes cluster
using a specific Kubernetes controller. By default, DaemonSet is used. The
`controller.type` value can be used to change the controller to either a
StatefulSet or Deployment.

Creating multiple installations of the Helm chart with different controllers is
useful if just using the default DaemonSet isn't sufficient.

## Flow mode is the default

By default, [Grafana Agent Flow][Flow] is deployed. To opt out of Flow mode and
use the older mode (called "static mode"), set the `agent.mode` value to
`static`.

[Flow]: https://grafana.com/docs/agent/latest/flow/

## Values

| Key | Type | Default | Description |
|-----|------|---------|-------------|
| agent.configMap.content | string | `""` | Content to assign to the new ConfigMap.  This is passed into `tpl` allowing for templating from values. |
| agent.configMap.create | bool | `true` | Create a new ConfigMap for the config file. |
| agent.configMap.key | string | `nil` | Key in ConfigMap to get config from. |
| agent.configMap.name | string | `nil` | Name of existing ConfigMap to use. Used when create is false. |
| agent.enableReporting | bool | `true` | Enables sending Grafana Labs anonymous usage stats to help improve Grafana Agent. |
| agent.extraArgs | list | `[]` | Extra args to pass to `agent run`: https://grafana.com/docs/agent/latest/flow/reference/cli/run/ |
| agent.extraEnv | list | `[]` | Extra environment variables to pass to the agent container. |
| agent.extraPorts | list | `[]` | Extra ports to expose on the Agent |
| agent.faroPort | int | `12347` | Port to listen for faro traffic on. |
| agent.listenAddr | string | `"0.0.0.0"` | Address to listen for traffic on. 0.0.0.0 exposes the UI to other containers. |
| agent.listenPort | int | `80` | Port to listen for traffic on. |
| agent.mode | string | `"flow"` | Mode to run Grafana Agent in. Can be "flow" or "static". |
| agent.mounts.dockercontainers | bool | `false` | Mount /var/lib/docker/containers from the host into the container for log collection. |
| agent.mounts.extra | list | `[]` | Extra volume mounts to add into the Grafana Agent container. Does not affect the watch container. |
| agent.mounts.varlog | bool | `false` | Mount /var/log from the host into the container for log collection. |
| agent.resources | object | `{}` | Resource requests and limits to apply to the Grafana Agent container. |
| agent.securityContext | object | `{}` | Security context to apply to the Grafana Agent container. |
| agent.storagePath | string | `"/tmp/agent"` | Path to where Grafana Agent stores data (for example, the Write-Ahead Log). By default, data is lost between reboots. |
| configReloader.customArgs | list | `[]` | Override the args passed to the container. |
| configReloader.enabled | bool | `true` | Enables automatically reloading when the agent config changes. |
| configReloader.image.repository | string | `"jimmidyson/configmap-reload"` | Repository to get config reloader image from. |
| configReloader.image.tag | string | `"v0.8.0"` | Tag of image to use for config reloading. |
<<<<<<< HEAD
| controller.autoscaling.enabled | bool | `false` | Creates a HorizontalPodAutoscaler for controller type deployment. |
| controller.autoscaling.maxReplicas | int | `5` | The upper limit for the number of replicas to which the autoscaler can scale up. |
| controller.autoscaling.minReplicas | int | `1` | The lower limit for the number of replicas to which the autoscaler can scale down. |
| controller.autoscaling.targetCPUUtilizationPercentage | int | `80` | Average CPU utilization across all relevant pods, a percentage of the requested value of the resource for the pods. |
| controller.autoscaling.targetMemoryUtilizationPercentage | int | `80` | Average Memory utilization across all relevant pods, a percentage of the requested value of the resource for the pods. |
=======
| controller.affinity | object | `{}` | Affinity configuration for pods. |
>>>>>>> a8e1d2bc
| controller.podAnnotations | object | `{}` | Extra pod annotations to add. |
| controller.podLabels | object | `{}` | Extra pod labels to add. |
| controller.priorityClassName | string | `""` | priorityClassName to apply to Grafana Agent pods. |
| controller.replicas | int | `1` | Number of pods to deploy. Ignored when controller.type is 'daemonset'. |
| controller.tolerations | list | `[]` | Tolerations to apply to Grafana Agent pods. |
| controller.type | string | `"daemonset"` | Type of controller to use for deploying Grafana Agent in the cluster. Must be one of 'daemonset', 'deployment', or 'statefulset'. |
| controller.updateStrategy | object | `{}` | Update strategy for updating deployed Pods. |
| controller.volumeClaimTemplates | list | `[]` | volumeClaimTemplates to add when controller.type is 'statefulset'. |
| controller.volumes.extra | list | `[]` | Extra volumes to add to the Grafana Agent pod. |
| fullnameOverride | string | `nil` | Overrides the chart's computed fullname. Used to change the full prefix of resource names. |
| image.pullPolicy | string | `"IfNotPresent"` | Grafana Agent image pull policy. |
| image.pullSecrets | list | `[]` | Optional set of image pull secrets. |
| image.repository | string | `"grafana/agent"` | Grafana Agent image repository. |
| image.tag | string | `nil` | Grafana Agent image tag. When empty, the Chart's appVersion is used. |
| ingress.annotations | object | `{}` |  |
| ingress.enabled | bool | `false` | Enables ingress for the agent (faro port) |
| ingress.extraPaths | list | `[]` |  |
| ingress.hosts[0] | string | `"chart-example.local"` |  |
| ingress.labels | object | `{}` |  |
| ingress.path | string | `"/"` |  |
| ingress.pathType | string | `"Prefix"` |  |
| ingress.tls | list | `[]` |  |
| nameOverride | string | `nil` | Overrides the chart's name. Used to change the infix in the resource names. |
| rbac.create | bool | `true` | Whether to create RBAC resources for the agent. |
| service.clusterIP | string | `""` | Cluster IP, can be set to None, empty "" or an IP address |
| service.type | string | `"ClusterIP"` | Service type |
| serviceAccount.annotations | object | `{}` | Annotations to add to the created service account. |
| serviceAccount.create | bool | `true` | Whether to create a service account for the Grafana Agent deployment. |
| serviceAccount.name | string | `nil` | The name of the existing service account to use when serviceAccount.create is false. |

### agent.extraArgs

`agent.extraArgs` allows for passing extra arguments to the Grafana Agent
container. The list of available arguments is documented on [agent run][].

> **WARNING**: Using `agent.extraArgs` does not have a stable API. Things may
> break between Chart upgrade if an argument gets added to the template.

[agent run]: https://grafana.com/docs/agent/latest/flow/reference/cli/run/

### agent.extraPorts

`agent.extraPorts` allows for configuring specific open ports.

The detained specification of ports can be found at the [Kubernetes Pod documents](https://kubernetes.io/docs/reference/kubernetes-api/workload-resources/pod-v1/#ports).

Port numbers specified must be 0 < x < 65535.

| ChartPort | KubePort | Description |
|-----------|----------|-------------|
| targetPort | containerPort | Number of port to expose on the pod's IP address. |
| hostPort | hostPort | (Optional) Number of port to expose on the host. Daemonsets taking traffic might find this useful. |
| name | name | If specified, this must be an `IANA_SVC_NAME` and unique within the pod. Each named port in a pod must have a unique name. Name for the port that can be referred to by services.
| protocol | protocol | Must be UDP, TCP, or SCTP. Defaults to "TCP". |

### agent.listenAddr

`agent.listenAddr` allows for restricting which address the agent listens on
for network traffic on its HTTP server. By default, this is `0.0.0.0` to allow
its UI to be exposed when port-forwarding and to expose its metrics to other
agents in the cluster.

### agent.configMap.config

`agent.configMap.content` holds the Grafana Agent configuration to use.

If `agent.configMap.content` is not provided, a [default configuration file][default-config] is
used. When provided, `agent.configMap.content` must hold a valid River configuration file.

[default-config]: ./config/example.river

### controller.securityContext

`controller.securityContext` sets the securityContext passed to the Grafana
Agent container.

By default, Grafana Agent containers are not able to collect telemetry from the
host node or other specific types of privileged telemetry data. See [Collecting
logs from other containers][#collecting-logs-from-other-containers] and
[Collecting host node telemetry][#collecting-host-node-telemetry] below for
more information on how to enable these capabilities.

### rbac.create

`rbac.create` enables the creation of ClusterRole and ClusterRoleBindings for
the Grafana Agent containers to use. The default permission set allows Flow
components like [discovery.kubernetes][] to work properly.

[discovery.kubernetes]: https://grafana.com/docs/agent/latest/flow/reference/components/discovery.kubernetes/

## Collecting logs from other containers

There are two ways to collect logs from other containers within the cluster
the agent is deployed in.

### Versions >= 0.31.x

The [loki.source.kubernetes][] component introduced in 0.31.0 may be used to
collect logs as an alternative to tailing files from the host. This component
does not require mounting the hosts filesystem into the Agent, nor requires
additional security contexts to work correctly.

However, `loki.source.kubernetes` is experimental and may have issues not
present in the file-based approach.

[loki.source.kubernetes]: https://grafana.com/docs/agent/latest/flow/reference/components/loki.source.kubernetes/

### Versions < 0.31.x

For those running the Agent on versions prior to 0.31.0, the only way to collect logs
from other containers is to mount `/var/lib/docker/containers` from the host and read
the log files directly.

This capability is disabled by default.

To expose logs from other containers to Grafana Agent:

* Set `agent.mounts.dockercontainers` to `true`.
* Set `controller.securityContext` to:
  ```yaml
  privileged: true
  runAsUser: 0
  ```

## Collecting host node telemetry

Telemetry from the host, such as host-specific log files (from `/var/logs`) or
metrics from `/proc` and `/sys` are not accessible to Grafana Agent containers.

To expose this information to Grafana Agent for telemetry collection:

* Set `agent.mounts.dockercontainers` to `true`.
* Mount `/proc` and `/sys` from the host into the container.
* Set `controller.securityContext` to:
  ```yaml
  privileged: true
  runAsUser: 0
  ```<|MERGE_RESOLUTION|>--- conflicted
+++ resolved
@@ -63,15 +63,12 @@
 | configReloader.enabled | bool | `true` | Enables automatically reloading when the agent config changes. |
 | configReloader.image.repository | string | `"jimmidyson/configmap-reload"` | Repository to get config reloader image from. |
 | configReloader.image.tag | string | `"v0.8.0"` | Tag of image to use for config reloading. |
-<<<<<<< HEAD
 | controller.autoscaling.enabled | bool | `false` | Creates a HorizontalPodAutoscaler for controller type deployment. |
 | controller.autoscaling.maxReplicas | int | `5` | The upper limit for the number of replicas to which the autoscaler can scale up. |
 | controller.autoscaling.minReplicas | int | `1` | The lower limit for the number of replicas to which the autoscaler can scale down. |
 | controller.autoscaling.targetCPUUtilizationPercentage | int | `80` | Average CPU utilization across all relevant pods, a percentage of the requested value of the resource for the pods. |
 | controller.autoscaling.targetMemoryUtilizationPercentage | int | `80` | Average Memory utilization across all relevant pods, a percentage of the requested value of the resource for the pods. |
-=======
 | controller.affinity | object | `{}` | Affinity configuration for pods. |
->>>>>>> a8e1d2bc
 | controller.podAnnotations | object | `{}` | Extra pod annotations to add. |
 | controller.podLabels | object | `{}` | Extra pod labels to add. |
 | controller.priorityClassName | string | `""` | priorityClassName to apply to Grafana Agent pods. |
