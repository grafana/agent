--- conflicted
+++ resolved
@@ -10,18 +10,16 @@
 Unreleased
 ----------
 
-<<<<<<< HEAD
 ### Features
 
 - Agent can load all river files located in `/etc/agent` (mounted via default or user provided configMap) instead of only one. This allows increased modularity, besides modules, and a terraform like behaviour. To enable it, set `.Values.agent.configMap.loadFolder` to `true`. (@fculpo)
-=======
+
 0.36.0 (2024-02-27)
 -------------------
 
 ### Enhancements
 
 - Update Grafana Agent version to v0.40.2. (@rfratto)
->>>>>>> 4ea320c0
 
 0.35.0 (2024-02-27)
 -------------------
