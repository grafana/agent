--- conflicted
+++ resolved
@@ -10,17 +10,12 @@
 Unreleased
 ----------
 
-<<<<<<< HEAD
-0.9.0 (2023-03-07)
-=======
 
 0.9.0 (2023-03-14)
->>>>>>> 379cde28
 ------------------
 
 ### Enhancements
 
-<<<<<<< HEAD
 - Add `agent.envFrom` value. (@carlosjgp)
 - Add `controller.hostNetwork` value. (@carlosjgp)
 
@@ -28,11 +23,9 @@
 
 - Match `values.yaml` with value used on templates. `tolerations` => `controller.tolerations`. (@carlosjgp)
 - Fix indentation for `agent.extraEnv`. (@carlosjgp)
-=======
 - Add PodMonitors, ServiceMonitors, and Probes to the agent ClusterRole. (@captncraig)
 - Add podLabels values. (@therealmanny)
 
->>>>>>> 379cde28
 
 0.8.1 (2023-03-06)
 ------------------
