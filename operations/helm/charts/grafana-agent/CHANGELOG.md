--- conflicted
+++ resolved
@@ -10,16 +10,17 @@
 Unreleased
 ----------
 
+0.2.3 (2023-01-17)
+------------------
+
+### Bugfixes
+- Sets correct arguments for starting the agent when static mode is selected.
+
 0.2.2 (2023-01-17)
 ------------------
 
-<<<<<<< HEAD
-### Bugfix
-- Sets correct arguments for starting the agent when static mode is selected.
-=======
-### Bug fix
+### Bugfixes
 - Updated configmap template to use correct variable for populating configmap content
->>>>>>> 5f22c5c7
 
 0.2.1 (2023-01-12)
 ------------------
