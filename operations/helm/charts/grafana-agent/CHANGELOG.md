# Changelog

> _Contributors should read our [contributors guide][] for instructions on how
> to update the changelog._

This document contains a historical list of changes between releases. Only
changes that impact end-user behavior are listed; changes to documentation or
internal API changes are not present.

Unreleased
----------

### Enhancements

<<<<<<< HEAD
- Add Horizontal Pod Autoscaling for controller type deployment. (@therealmanny)
=======
- Add affinity values. (@therealmanny)
>>>>>>> a8e1d2bc

0.9.0 (2023-03-14)
------------------

### Enhancements

- Add PodMonitors, ServiceMonitors, and Probes to the agent ClusterRole. (@captncraig)
- Add podLabels values. (@therealmanny)


0.8.1 (2023-03-06)
------------------

### Enhancements

- Add hostPort specification to extraPorts and extraPort documentation. (@pnathan)
- Selectively template ClusterIP. (@aglees)
- Add priorityClassName value. (@aglees)
- Update Grafana Agent version to v0.32.1. (@erikbaranowski)

0.8.0 (2023-02-28)
------------------

### Enhancements

- Update Grafana Agent version to v0.32.0. (@rfratto)

0.7.1 (2023-02-27)
------------------

### Bugfixes

- Fix issue where `.image.pullPolicy` was not being respected. (@rfratto)

0.7.0 (2023-02-24)
------------------

### Enhancements

- Helm chart: Add support for templates inside of configMap.content (@ts-mini)
- Add the necessary rbac to support eventhandler integration (@nvanheuverzwijn)


0.6.0 (2023-02-13)
------------------

### Enhancements

- Update Grafana Agent version to v0.31.3. (@rfratto)

0.5.0 (2023-02-08)
------------------

### Enhancements

- Helm Chart: Add ingress and support for agent-receiver. (@ts-mini)

### Documentation

- Update Helm Chart documentation to reference new `loki.source.kubernetes` component.

0.4.0 (2023-01-31)
------------------

### Enhancements

- Update Grafana Agent version to v0.31.0. (@rfratto)
- Install PodLogs CRD for the `loki.source.podlogs` Flow component. (@rfratto)
- Update RBAC rules to permit `loki.source.podlogs` and `mimir.rules.kubernetes` to work by default. (@rfratto)

0.3.1 (2023-01-31)
------------------

### Bugfixes

- Fix `podAnnotations` values reference in pod template (should be `controller.podAnnotations`).
- Ensure the service gets a clusterIP assigned by default.

0.3.0 (2023-01-23)
------------------

### Security

- Change config reloader image to `jimmidyson/configmap-reload:v0.8.0` to resolve security scanner report. (@rfratto)

0.2.3 (2023-01-17)
------------------

### Bugfixes

- Sets correct arguments for starting the agent when static mode is selected.

0.2.2 (2023-01-17)
------------------

### Bugfixes

- Updated configmap template to use correct variable for populating configmap content

0.2.1 (2023-01-12)
------------------

### Other changes

- Updated documentation to remove warning about the chart not being ready for
  use.

0.2.0 (2023-01-12)
------------------

### Features

- Introduce supporting extra ports on the Grafana Agent created by Helm Chart.

0.1.0 (2023-01-11)
------------------

### Features

- Introduce a Grafana Agent Helm chart which supports Grafana Agent Flow. (@rfratto)

[contributors guide]: ../../../../docs/developer/contributing.md<|MERGE_RESOLUTION|>--- conflicted
+++ resolved
@@ -12,11 +12,8 @@
 
 ### Enhancements
 
-<<<<<<< HEAD
 - Add Horizontal Pod Autoscaling for controller type deployment. (@therealmanny)
-=======
 - Add affinity values. (@therealmanny)
->>>>>>> a8e1d2bc
 
 0.9.0 (2023-03-14)
 ------------------
