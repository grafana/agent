# Changelog

> _Contributors should read our [contributors guide][] for instructions on how
> to update the changelog._

This document contains a historical list of changes between releases. Only
changes that impact end-user behavior are listed; changes to documentation or
internal API changes are not present.

Unreleased
----------

### Bugfixes

<<<<<<< HEAD
- Fix a bug preventing the `.Values.configReloader.image.digest` Helm value to be correctly retrieved. (@claudioscalzo)
- Fix a bug preventing digests to be used as labels because of their length. Labels values [must be 63 characters or less](https://kubernetes.io/docs/concepts/overview/working-with-objects/labels/#syntax-and-character-set). (@claudioscalzo)
=======
- Configure namespace for service account when RBAC resources is created. (@hainenber)

### Other changes

- Change config reloader image to `ghcr.io/jimmidyson/configmap-reload:v0.12.0` to reflect change in repository and version. (@berendiwema)
>>>>>>> e6b8ac77

0.30.0 (2024-01-05)
-------------------

### Enhancements

- Update `rbac` to include necessary rules for the `otelcol.processor.k8sattributes` component. (@rlankfo)

- Add `serviceAccount.additionalLabels` to values.yaml to enable setting additional labels on the created service account. (@zopanix)

### Bugfixes

- Statefulset should use value `.controller.enableStatefulSetAutoDeletePVC` instead of just `.enableStatefulSetAutoDeletePVC`. (@captncraig)

0.29.0 (2023-11-30)
-------------------

### Enhancements

- Update Grafana Agent version to v0.38.1. (@rfratto)

### Other changes

- Update `container.securityContext` Helm value reference to renamed `agent.securityContext`. (@hainenber)

0.28.0 (2023-11-21)
-------------------

### Enhancements

- Ensure that `app.kubernetes.io/version` label accounts for any
  image tag overrides supplied to the chart Values. (@tristanburgess)

- Update Grafana Agent version to v0.38.0. (@rfratto)

0.27.2 (2023-11-07)
----------

### Enhancements

- Expose the `ui-path-prefix` flag on the Helm chart. (@mlcdf)

- Expose controller `extraAnnotations` on the Helm chart. (@mcanevet)

- Update Grafana Agent version to v0.37.4. (@tpaschalis)

0.27.1 (2023-10-26)
----------

### Enhancements

- Update Grafana Agent version to v0.37.3. (@tpaschalis)

### Bugfixes

- Fix issue where CRDs were created with annotations after the `crds.create`
  setting was introduced (@rfratto).

0.27.0 (2023-10-12)
----------

### Enhancements

- Add `secrets` and `configmaps` to cluster role for `remote.kubernetes.*` components. (@captncraig)

- Update Grafana Agent version to v0.37.2. (@tpaschalis)

0.26.0 (2023-10-10)
-------------------

### Breaking changes

- The `initContainers` setting has been moved to `controller.initContainers`
  for consistency with other Pod-level settings. (@rfratto)

### Enhancements

- Make CRDs optional through the `crds.create` setting. (@bentonam, @rfratto)

- Update Grafana Agent version to v0.37.1. (@tpaschalis)

0.25.0 (2023-09-22)
-------------------

### Enhancements

- An image's digest can now be used in place of a tag. (@hainenber)

- Add ServiceMonitor support. (@QuentinBisson)

- Update Grafana Agent version to v0.36.2. (@ptodev)

0.24.0 (2023-09-08)
-------------------

### Enhancements

- StatefulSets will now use `podManagementPolicy: Parallel` by default. To
  disable this behavior, set `controller.parallelRollout` to `false`.
  (@rfratto)

0.23.0 (2023-09-06)
-------------------

### Enhancements

- Update Grafana Agent version to v0.36.1. (@erikbaranowski)

- Enable clustering for deployments and daemonsets. (@tpaschalis)

0.22.0 (2023-08-30)
-------------------

- Update Grafana Agent version to v0.36.0. (@thampiotr)

0.21.1 (2023-08-30)
-------------------

- Condition parameter minReadySeconds on StatefulSet, Deployment, and DaemonSet to Kubernetes v1.22 clusters.

0.21.0 (2023-08-15)
-------------------

- Update Grafana Agent version to v0.35.4. (@mattdurham)

0.20.0 (2023-08-09)
-------------------

- Update Grafana Agent version to v0.35.3. (@tpaschalis)

### Enhancements

- Add support for initcontainers in helm chart. (@dwalker-sabiogroup)

0.19.0 (2023-07-27)
-------------------

### Enhancements

- Set hostPID from values. (@korniltsev)

- Set nodeSelector at podlevel. (@Flasheh)

- Update Grafana Agent version to v0.35.2. (@rfratto)

0.18.0 (2023-07-26)
-------------------

### Enhancements

- Update Grafana Agent version to v0.35.1. (@ptodev)

0.17.0 (2023-07-19)
-------------------

### Features

- Add native support for Flow mode clustering with the
  `agent.clustering.enabled` flag. Clustering may only be enabled in Flow mode
  when deploying a StatefulSet. (@rfratto)

### Enhancements

- Set securityContext for configReloader container. (@yanehi)

- Set securityContext at podlevel. (@yanehi)

- Update Grafana Agent version to v0.35.0. (@mattdurham)

0.16.0 (2023-06-20)
-------------------

### Enhancements

- Allow requests to be set on the config reloader container. (@tpaschalis)

- Allow users of the helm chart to configure the image registry either at the image level or globally. (@QuentinBisson)

- Don't specify replica count for StatefulSets when autoscaling is enabled (@captncraig)

- Update Grafana Agent version to v0.34.2. (@captncraig)

### Other changes

- Make the agent and config-reloader container resources required when using
  autoscaling. (@tpaschalis)

0.15.0 (2023-06-08)
-------------------

### Enhancements

- Update Grafana Agent version to v0.34.0. (@captncraig)

- Add HPA support for Deployments and StatefulSets. (@tpaschalis)

- Make the Faro port optional. (@tpaschalis)

- Rename the deprecated `serviceAccount` alias to `serviceAccountName` in
  pod template. This is a no-op change. (@tpaschalis)

### Bugfixes

- Only set the deployment replicas when autoscaling is disabled. (@tiithansen)

- Reorder HPA `spec.metrics` to avoid endless sync loop in ArgoCD. (@tiithansen)

0.14.0 (2023-05-11)
-------------------

### Enhancements

- Add a toggle for enabling/disabling the Service. (@tpaschalis)

- Update Grafana Agent version to v0.33.2. (@rfratto)

0.13.0 (2023-05-01)
-------------------

### Enhancements

- Update Grafana Agent version to v0.33.1. (@spartan0x117)

- Update RBAC rules to permit `node/metrics`. (@yurii-kryvosheia)

0.12.0 (2023-04-25)
-------------------

### Enhancements

- Update Grafana Agent version to v0.33.0. (@rfratto)

0.11.0 (2023-04-24)
-------------------

### Enhancements

- Add support for adding Annotations to Service (@ofirshtrull)
- Add `agent.envFrom` value. (@carlosjgp)
- Add `controller.hostNetwork` value. (@carlosjgp)
- Add `controller.dnsPolicy` value. (@carlosjgp)

### Bugfixes

- Fix issue where `controller.tolerations` setting was ignored. (@carlosjgp)
- Fix YAML indentation of some resources. (@carlosjgp)

0.10.0 (2023-03-09)
-------------------

### Enhancements

- Add Horizontal Pod Autoscaling for controller type deployment. (@therealmanny)
- Add affinity values. (@therealmanny)

0.9.0 (2023-03-14)
------------------

### Enhancements

- Add PodMonitors, ServiceMonitors, and Probes to the agent ClusterRole. (@captncraig)
- Add podLabels values. (@therealmanny)


0.8.1 (2023-03-06)
------------------

### Enhancements

- Add hostPort specification to extraPorts and extraPort documentation. (@pnathan)
- Selectively template ClusterIP. (@aglees)
- Add priorityClassName value. (@aglees)
- Update Grafana Agent version to v0.32.1. (@erikbaranowski)

0.8.0 (2023-02-28)
------------------

### Enhancements

- Update Grafana Agent version to v0.32.0. (@rfratto)

0.7.1 (2023-02-27)
------------------

### Bugfixes

- Fix issue where `.image.pullPolicy` was not being respected. (@rfratto)

0.7.0 (2023-02-24)
------------------

### Enhancements

- Helm chart: Add support for templates inside of configMap.content (@ts-mini)
- Add the necessary rbac to support eventhandler integration (@nvanheuverzwijn)


0.6.0 (2023-02-13)
------------------

### Enhancements

- Update Grafana Agent version to v0.31.3. (@rfratto)

0.5.0 (2023-02-08)
------------------

### Enhancements

- Helm Chart: Add ingress and support for agent-receiver. (@ts-mini)

### Documentation

- Update Helm Chart documentation to reference new `loki.source.kubernetes` component.

0.4.0 (2023-01-31)
------------------

### Enhancements

- Update Grafana Agent version to v0.31.0. (@rfratto)
- Install PodLogs CRD for the `loki.source.podlogs` Flow component. (@rfratto)
- Update RBAC rules to permit `loki.source.podlogs` and `mimir.rules.kubernetes` to work by default. (@rfratto)

0.3.1 (2023-01-31)
------------------

### Bugfixes

- Fix `podAnnotations` values reference in pod template (should be `controller.podAnnotations`).
- Ensure the service gets a clusterIP assigned by default.

0.3.0 (2023-01-23)
------------------

### Security

- Change config reloader image to `jimmidyson/configmap-reload:v0.8.0` to resolve security scanner report. (@rfratto)

0.2.3 (2023-01-17)
------------------

### Bugfixes

- Sets correct arguments for starting the agent when static mode is selected.

0.2.2 (2023-01-17)
------------------

### Bugfixes

- Updated configmap template to use correct variable for populating configmap content

0.2.1 (2023-01-12)
------------------

### Other changes

- Updated documentation to remove warning about the chart not being ready for
  use.

0.2.0 (2023-01-12)
------------------

### Features

- Introduce supporting extra ports on the Grafana Agent created by Helm Chart.

0.1.0 (2023-01-11)
------------------

### Features

- Introduce a Grafana Agent Helm chart which supports Grafana Agent Flow. (@rfratto)

[contributors guide]: ../../../../docs/developer/contributing.md<|MERGE_RESOLUTION|>--- conflicted
+++ resolved
@@ -12,16 +12,15 @@
 
 ### Bugfixes
 
-<<<<<<< HEAD
+- Configure namespace for service account when RBAC resources is created. (@hainenber)
+
 - Fix a bug preventing the `.Values.configReloader.image.digest` Helm value to be correctly retrieved. (@claudioscalzo)
+
 - Fix a bug preventing digests to be used as labels because of their length. Labels values [must be 63 characters or less](https://kubernetes.io/docs/concepts/overview/working-with-objects/labels/#syntax-and-character-set). (@claudioscalzo)
-=======
-- Configure namespace for service account when RBAC resources is created. (@hainenber)
 
 ### Other changes
 
 - Change config reloader image to `ghcr.io/jimmidyson/configmap-reload:v0.12.0` to reflect change in repository and version. (@berendiwema)
->>>>>>> e6b8ac77
 
 0.30.0 (2024-01-05)
 -------------------
