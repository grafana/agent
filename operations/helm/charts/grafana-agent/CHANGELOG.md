--- conflicted
+++ resolved
@@ -12,16 +12,13 @@
 
 ### Enhancements
 
-<<<<<<< HEAD
+- Add support for adding Annotations to Service (@ofirshtrull)
 - Add `agent.envFrom` value. (@carlosjgp)
 - Add `controller.hostNetwork` value. (@carlosjgp)
 
 ### Bugfixes
 
 - Fix issue where `controller.tolerations` setting was ignored. (@carlosjgp)
-=======
-- Add support for adding Annotations to Service (@ofirshtrull)
->>>>>>> d1c69170
 
 0.10.0 (2023-03-09)
 -------------------
