--- conflicted
+++ resolved
@@ -10,11 +10,10 @@
 Unreleased
 ----------
 
-<<<<<<< HEAD
 ### Features
 
 - Add HPA behavior support for scaling up and down. (@wildum)
-=======
+
 0.32.0 (2024-02-15)
 -------------------
 
@@ -23,7 +22,6 @@
 - Allow setting scheme for readiness checks when using tls. (@captncraig)
 
 - Update Grafana Agent version to v0.39.2. (@captncraig)
->>>>>>> e87ef67c
 
 0.31.1 (2024-01-19)
 -------------------
