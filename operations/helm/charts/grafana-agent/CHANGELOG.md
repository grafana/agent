# Changelog

> _Contributors should read our [contributors guide][] for instructions on how
> to update the changelog._

This document contains a historical list of changes between releases. Only
changes that impact end-user behavior are listed; changes to documentation or
internal API changes are not present.

Unreleased
----------

<<<<<<< HEAD
### Enhancements

- Add affinity values. (@therealmanny)
=======

0.9.0 (2023-03-14)
------------------

### Enhancements

- Add PodMonitors, ServiceMonitors, and Probes to the agent ClusterRole. (@captncraig)
- Add podLabels values. (@therealmanny)

>>>>>>> 379cde28

0.8.1 (2023-03-06)
------------------

### Enhancements

- Add hostPort specification to extraPorts and extraPort documentation. (@pnathan)
- Selectively template ClusterIP. (@aglees)
- Add priorityClassName value. (@aglees)
- Update Grafana Agent version to v0.32.1. (@erikbaranowski)

0.8.0 (2023-02-28)
------------------

### Enhancements

- Update Grafana Agent version to v0.32.0. (@rfratto)

0.7.1 (2023-02-27)
------------------

### Bugfixes

- Fix issue where `.image.pullPolicy` was not being respected. (@rfratto)

0.7.0 (2023-02-24)
------------------

### Enhancements

- Helm chart: Add support for templates inside of configMap.content (@ts-mini)
- Add the necessary rbac to support eventhandler integration (@nvanheuverzwijn)


0.6.0 (2023-02-13)
------------------

### Enhancements

- Update Grafana Agent version to v0.31.3. (@rfratto)

0.5.0 (2023-02-08)
------------------

### Enhancements

- Helm Chart: Add ingress and support for agent-receiver. (@ts-mini)

### Documentation

- Update Helm Chart documentation to reference new `loki.source.kubernetes` component.

0.4.0 (2023-01-31)
------------------

### Enhancements

- Update Grafana Agent version to v0.31.0. (@rfratto)
- Install PodLogs CRD for the `loki.source.podlogs` Flow component. (@rfratto)
- Update RBAC rules to permit `loki.source.podlogs` and `mimir.rules.kubernetes` to work by default. (@rfratto)

0.3.1 (2023-01-31)
------------------

### Bugfixes

- Fix `podAnnotations` values reference in pod template (should be `controller.podAnnotations`).
- Ensure the service gets a clusterIP assigned by default.

0.3.0 (2023-01-23)
------------------

### Security

- Change config reloader image to `jimmidyson/configmap-reload:v0.8.0` to resolve security scanner report. (@rfratto)

0.2.3 (2023-01-17)
------------------

### Bugfixes

- Sets correct arguments for starting the agent when static mode is selected.

0.2.2 (2023-01-17)
------------------

### Bugfixes

- Updated configmap template to use correct variable for populating configmap content

0.2.1 (2023-01-12)
------------------

### Other changes

- Updated documentation to remove warning about the chart not being ready for
  use.

0.2.0 (2023-01-12)
------------------

### Features

- Introduce supporting extra ports on the Grafana Agent created by Helm Chart.

0.1.0 (2023-01-11)
------------------

### Features

- Introduce a Grafana Agent Helm chart which supports Grafana Agent Flow. (@rfratto)

[contributors guide]: ../../../../docs/developer/contributing.md<|MERGE_RESOLUTION|>--- conflicted
+++ resolved
@@ -10,11 +10,9 @@
 Unreleased
 ----------
 
-<<<<<<< HEAD
 ### Enhancements
 
 - Add affinity values. (@therealmanny)
-=======
 
 0.9.0 (2023-03-14)
 ------------------
@@ -24,7 +22,6 @@
 - Add PodMonitors, ServiceMonitors, and Probes to the agent ClusterRole. (@captncraig)
 - Add podLabels values. (@therealmanny)
 
->>>>>>> 379cde28
 
 0.8.1 (2023-03-06)
 ------------------
