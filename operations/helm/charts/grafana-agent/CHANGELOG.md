--- conflicted
+++ resolved
@@ -10,22 +10,21 @@
 Unreleased
 ----------
 
-### Other changes
-
-- Update `container.securityContext` Helm value reference to renamed `agent.securityContext`. (@hainenber)
-
-0.28.0 (2023-11-21)
--------------------
-
-### Enhancements
-
-<<<<<<< HEAD
+### Enhancements
+
 - Add secrets which are mounted as environment variables into container. Pod is restarted if secret is changed. (@christianjedroCDT)
 - Add environment variables which can be defined through key=value pair. (@christianjedroCDT)
-- Ensure that `app.kubernetes.io/version` label accounts for any 
-=======
+
+### Other changes
+
+- Update `container.securityContext` Helm value reference to renamed `agent.securityContext`. (@hainenber)
+
+0.28.0 (2023-11-21)
+-------------------
+
+### Enhancements
+
 - Ensure that `app.kubernetes.io/version` label accounts for any
->>>>>>> de6d8861
   image tag overrides supplied to the chart Values. (@tristanburgess)
 
 - Update Grafana Agent version to v0.38.0. (@rfratto)
