# Changelog

> _Contributors should read our [contributors guide][] for instructions on how
> to update the changelog._

This document contains a historical list of changes between releases. Only
changes that impact end-user behavior are listed; changes to documentation or
internal API changes are not present.

Unreleased
----------

<<<<<<< HEAD

0.9.0 (2023-03-14)
------------------

### Enhancements

- Add PodMonitors, ServiceMonitors, and Probes to the agent ClusterRole. (@captncraig)

=======
### Enhancements

- Add podLabels values. (@therealmanny)
>>>>>>> aca4c5e2

0.8.1 (2023-03-06)
------------------

### Enhancements

- Add hostPort specification to extraPorts and extraPort documentation. (@pnathan)
- Selectively template ClusterIP. (@aglees)
- Add priorityClassName value. (@aglees)
- Update Grafana Agent version to v0.32.1. (@erikbaranowski)

0.8.0 (2023-02-28)
------------------

### Enhancements

- Update Grafana Agent version to v0.32.0. (@rfratto)

0.7.1 (2023-02-27)
------------------

### Bugfixes

- Fix issue where `.image.pullPolicy` was not being respected. (@rfratto)

0.7.0 (2023-02-24)
------------------

### Enhancements

- Helm chart: Add support for templates inside of configMap.content (@ts-mini)
- Add the necessary rbac to support eventhandler integration (@nvanheuverzwijn)


0.6.0 (2023-02-13)
------------------

### Enhancements

- Update Grafana Agent version to v0.31.3. (@rfratto)

0.5.0 (2023-02-08)
------------------

### Enhancements

- Helm Chart: Add ingress and support for agent-receiver. (@ts-mini)

### Documentation

- Update Helm Chart documentation to reference new `loki.source.kubernetes` component.

0.4.0 (2023-01-31)
------------------

### Enhancements

- Update Grafana Agent version to v0.31.0. (@rfratto)
- Install PodLogs CRD for the `loki.source.podlogs` Flow component. (@rfratto)
- Update RBAC rules to permit `loki.source.podlogs` and `mimir.rules.kubernetes` to work by default. (@rfratto)

0.3.1 (2023-01-31)
------------------

### Bugfixes

- Fix `podAnnotations` values reference in pod template (should be `controller.podAnnotations`).
- Ensure the service gets a clusterIP assigned by default.

0.3.0 (2023-01-23)
------------------

### Security

- Change config reloader image to `jimmidyson/configmap-reload:v0.8.0` to resolve security scanner report. (@rfratto)

0.2.3 (2023-01-17)
------------------

### Bugfixes

- Sets correct arguments for starting the agent when static mode is selected.

0.2.2 (2023-01-17)
------------------

### Bugfixes

- Updated configmap template to use correct variable for populating configmap content

0.2.1 (2023-01-12)
------------------

### Other changes

- Updated documentation to remove warning about the chart not being ready for
  use.

0.2.0 (2023-01-12)
------------------

### Features

- Introduce supporting extra ports on the Grafana Agent created by Helm Chart.

0.1.0 (2023-01-11)
------------------

### Features

- Introduce a Grafana Agent Helm chart which supports Grafana Agent Flow. (@rfratto)

[contributors guide]: ../../../../docs/developer/contributing.md<|MERGE_RESOLUTION|>--- conflicted
+++ resolved
@@ -10,7 +10,6 @@
 Unreleased
 ----------
 
-<<<<<<< HEAD
 
 0.9.0 (2023-03-14)
 ------------------
@@ -18,12 +17,8 @@
 ### Enhancements
 
 - Add PodMonitors, ServiceMonitors, and Probes to the agent ClusterRole. (@captncraig)
+- Add podLabels values. (@therealmanny)
 
-=======
-### Enhancements
-
-- Add podLabels values. (@therealmanny)
->>>>>>> aca4c5e2
 
 0.8.1 (2023-03-06)
 ------------------
