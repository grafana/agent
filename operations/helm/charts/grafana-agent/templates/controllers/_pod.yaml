{{- define "grafana-agent.pod-template" -}}
metadata:
  {{- with .Values.controller.podAnnotations }}
  annotations:
    {{- toYaml . | nindent 4 }}
  {{- end }}
  labels:
    {{- include "grafana-agent.selectorLabels" . | nindent 4 }}
    {{- with .Values.controller.podLabels }}
    {{- toYaml . | nindent 4 }}
    {{- end }}
spec:
  serviceAccount: {{ include "grafana-agent.serviceAccountName" . }}
  {{- with .Values.image.pullSecrets }}
  imagePullSecrets:
    {{- toYaml . | nindent 6 }}
  {{- end }}
  containers:
    {{- include "grafana-agent.container" . | nindent 6 }}
    {{- include "grafana-agent.watch-container" . | nindent 6 }}
  {{- if .Values.controller.priorityClassName }}
  priorityClassName: {{ .Values.controller.priorityClassName }}
  {{- end }}
<<<<<<< HEAD
  {{- if .Values.controller.hostNetwork }}
  hostNetwork: {{ .Values.controller.hostNetwork }}
  {{- end }}
  {{- with .Values.controller.tolerations }}
=======
  {{- with .Values.controller.affinity }}
  affinity:
    {{- toYaml . | nindent 6 }}
  {{- end }}
  {{- with .Values.tolerations }}
>>>>>>> d9c4e55e
  tolerations:
    {{- toYaml . | nindent 4 }}
  {{- end }}
  volumes:
    - name: config
      configMap:
        name: {{ include "grafana-agent.config-map.name" . }}
    {{- if .Values.agent.mounts.varlog }}
    - name: varlog
      hostPath:
        path: /var/log
    {{- end }}
    {{- if .Values.agent.mounts.dockercontainers }}
    - name: dockercontainers
      hostPath:
        path: /var/lib/docker/containers
    {{- end }}
    {{- range .Values.controller.volumes.extra }}
    - {{ toYaml . | nindent 6 }}
    {{- end }}
{{- end }}<|MERGE_RESOLUTION|>--- conflicted
+++ resolved
@@ -21,18 +21,14 @@
   {{- if .Values.controller.priorityClassName }}
   priorityClassName: {{ .Values.controller.priorityClassName }}
   {{- end }}
-<<<<<<< HEAD
   {{- if .Values.controller.hostNetwork }}
   hostNetwork: {{ .Values.controller.hostNetwork }}
   {{- end }}
-  {{- with .Values.controller.tolerations }}
-=======
   {{- with .Values.controller.affinity }}
   affinity:
     {{- toYaml . | nindent 6 }}
   {{- end }}
-  {{- with .Values.tolerations }}
->>>>>>> d9c4e55e
+  {{- with .Values.controller.tolerations }}
   tolerations:
     {{- toYaml . | nindent 4 }}
   {{- end }}
