// Package api implements the HTTP API used for the Grafana Agent Flow UI.
//
// The API is internal only; it is not stable and shouldn't be relied on
// externally.
package api

import (
	"bytes"
	"encoding/json"
	"net/http"
	"path"

	"github.com/prometheus/prometheus/util/httputil"

	"github.com/gorilla/mux"
	"github.com/grafana/agent/pkg/flow"
)

// FlowAPI is a wrapper around the component API.
type FlowAPI struct {
	flow *flow.Flow
}

// NewFlowAPI instantiates a new Flow API.
func NewFlowAPI(flow *flow.Flow, r *mux.Router) *FlowAPI {
	return &FlowAPI{flow: flow}
}

// RegisterRoutes registers all the API's routes.
func (f *FlowAPI) RegisterRoutes(urlPrefix string, r *mux.Router) {
	r.Handle(path.Join(urlPrefix, "/api/v0/web/components"), httputil.CompressionHandler{Handler: f.listComponentsHandler()})
	r.Handle(path.Join(urlPrefix, "/api/v0/web/components/{id}"), httputil.CompressionHandler{Handler: f.listComponentHandler()})
}

func (f *FlowAPI) listComponentsHandler() http.HandlerFunc {
	return func(w http.ResponseWriter, _ *http.Request) {
		infos := f.flow.ComponentInfos()
		bb, err := json.Marshal(infos)
		if err != nil {
			http.Error(w, err.Error(), http.StatusInternalServerError)
			return
		}
		_, _ = w.Write(bb)
	}
}

func (f *FlowAPI) listComponentHandler() http.HandlerFunc {
	return func(w http.ResponseWriter, r *http.Request) {
		vars := mux.Vars(r)
		infos := f.flow.ComponentInfos()
		requestedComponent := vars["id"]

		for _, info := range infos {
			if requestedComponent == info.ID {
				bb, err := f.json(info)
				if err != nil {
					http.Error(w, err.Error(), http.StatusInternalServerError)
					return
				}
				_, _ = w.Write(bb)
				return
			}
		}

		http.NotFound(w, r)
	}
}

<<<<<<< HEAD
// json returns the JSON representation of ComponentInfoDetailed.
func (f *FlowAPI) json(c *flow.ComponentInfo) ([]byte, error) {
=======
// JSON returns the JSON representation of c.
func (f *FlowAPI) JSON(c *flow.ComponentInfo) (bytes.Buffer, error) {
>>>>>>> aeac4ae9
	var buf bytes.Buffer
	err := f.flow.ComponentJSON(&buf, c)
	if err != nil {
		return nil, err
	}
	return buf.Bytes(), nil
}<|MERGE_RESOLUTION|>--- conflicted
+++ resolved
@@ -66,13 +66,8 @@
 	}
 }
 
-<<<<<<< HEAD
-// json returns the JSON representation of ComponentInfoDetailed.
+// json returns the JSON representation of c.
 func (f *FlowAPI) json(c *flow.ComponentInfo) ([]byte, error) {
-=======
-// JSON returns the JSON representation of c.
-func (f *FlowAPI) JSON(c *flow.ComponentInfo) (bytes.Buffer, error) {
->>>>>>> aeac4ae9
 	var buf bytes.Buffer
 	err := f.flow.ComponentJSON(&buf, c)
 	if err != nil {
