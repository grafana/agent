--- conflicted
+++ resolved
@@ -8,19 +8,6 @@
         platform: [macos-latest, windows-latest]
     runs-on: ${{ matrix.platform }}
     steps:
-<<<<<<< HEAD
-      - name: Set up Go 1.16
-        uses: actions/setup-go@v1
-        with:
-          go-version: 1.16
-        id: go
-      - name: Checkout code
-        uses: actions/checkout@v2
-      - name: Build
-        run: make BUILD_IN_CONTAINER=false cmd/agent/agent cmd/agentctl/agentctl cmd/agent-operator/agent-operator
-      - name: Test
-        run: make BUILD_IN_CONTAINER=false test
-=======
     - name: Set up Go 1.16
       uses: actions/setup-go@v1
       with:
@@ -31,5 +18,4 @@
     - name: Build
       run: make BUILD_IN_CONTAINER=false cmd/agent/agent cmd/agentctl/agentctl cmd/agent-operator/agent-operator
     - name: Test
-      run: make BUILD_IN_CONTAINER=false test
->>>>>>> 83b48382
+      run: make BUILD_IN_CONTAINER=false test