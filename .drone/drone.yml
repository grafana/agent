---
kind: pipeline
name: Create Linux build image
platform:
  arch: amd64
  os: linux
steps:
- commands:
  - export IMAGE_TAG=${DRONE_TAG##build-image/v}
  - docker login -u $DOCKER_LOGIN -p $DOCKER_PASSWORD
  - docker run --rm --privileged multiarch/qemu-user-static --reset -p yes
  - docker buildx create --name multiarch --driver docker-container --use
  - docker buildx build --build-arg="GO_RUNTIME=golang:1.22.0-bullseye" --push --platform
    linux/amd64,linux/arm64 -t grafana/agent-build-image:$IMAGE_TAG ./build-image
  environment:
    DOCKER_LOGIN:
      from_secret: docker_login
    DOCKER_PASSWORD:
      from_secret: docker_password
  image: docker
  name: Build
  volumes:
  - name: docker
    path: /var/run/docker.sock
trigger:
  event:
  - tag
  ref:
  - refs/tags/build-image/v*
type: docker
volumes:
- host:
    path: /var/run/docker.sock
  name: docker
---
kind: pipeline
name: Create Linux build image for boringcrypto
platform:
  arch: amd64
  os: linux
steps:
- commands:
  - export IMAGE_TAG=${DRONE_TAG##build-image/v}-boringcrypto
  - docker login -u $DOCKER_LOGIN -p $DOCKER_PASSWORD
  - docker run --rm --privileged multiarch/qemu-user-static --reset -p yes
  - docker buildx create --name multiarch --driver docker-container --use
  - docker buildx build --build-arg="GO_RUNTIME=mcr.microsoft.com/oss/go/microsoft/golang:1.22-bullseye"
    --push --platform linux/amd64,linux/arm64 -t grafana/agent-build-image:$IMAGE_TAG
    ./build-image
  environment:
    DOCKER_LOGIN:
      from_secret: docker_login
    DOCKER_PASSWORD:
      from_secret: docker_password
  image: docker
  name: Build
  volumes:
  - name: docker
    path: /var/run/docker.sock
trigger:
  event:
  - tag
  ref:
  - refs/tags/build-image/v*
type: docker
volumes:
- host:
    path: /var/run/docker.sock
  name: docker
---
kind: pipeline
name: Create Windows build image
platform:
  arch: amd64
  os: windows
  version: "1809"
steps:
- commands:
  - $IMAGE_TAG="${DRONE_TAG##build-image/v}-windows"
  - docker login -u $Env:DOCKER_LOGIN -p $Env:DOCKER_PASSWORD
  - docker build -t grafana/agent-build-image:$IMAGE_TAG ./build-image/windows
  - docker push grafana/agent-build-image:$IMAGE_TAG
  environment:
    DOCKER_LOGIN:
      from_secret: docker_login
    DOCKER_PASSWORD:
      from_secret: docker_password
  image: docker:windowsservercore-1809
  name: Build
  volumes:
  - name: docker
    path: //./pipe/docker_engine/
trigger:
  event:
  - tag
  ref:
  - refs/tags/build-image/v*
type: docker
volumes:
- host:
    path: //./pipe/docker_engine/
  name: docker
---
kind: pipeline
name: Lint
platform:
  arch: amd64
  os: linux
steps:
- commands:
  - apt-get update -y && apt-get install -y libsystemd-dev
  - make lint
  image: grafana/agent-build-image:0.32.0
  name: Lint
trigger:
  event:
  - pull_request
type: docker
---
kind: pipeline
name: Test dashboards
platform:
  arch: amd64
  os: linux
steps:
- commands:
  - make generate-dashboards
  - ERR_MSG="Dashboard definitions are out of date. Please run 'make generate-dashboards'
    and commit changes!"
  - if [ ! -z "$(git status --porcelain)" ]; then echo $ERR_MSG >&2; exit 1; fi
  image: grafana/agent-build-image:0.32.0
  name: Regenerate dashboards
trigger:
  event:
  - pull_request
type: docker
---
kind: pipeline
name: Test crds
platform:
  arch: amd64
  os: linux
steps:
- commands:
  - make generate-crds
  - ERR_MSG="Custom Resource Definitions are out of date. Please run 'make generate-crds'
    and commit changes!"
  - if [ ! -z "$(git status --porcelain)" ]; then echo $ERR_MSG >&2; exit 1; fi
  image: grafana/agent-build-image:0.32.0
  name: Regenerate crds
trigger:
  event:
  - pull_request
type: docker
---
kind: pipeline
name: Test
platform:
  arch: amd64
  os: linux
steps:
- commands:
  - make GO_TAGS="nodocker" test
  image: grafana/agent-build-image:0.32.0
  name: Run Go tests
trigger:
  event:
  - pull_request
type: docker
---
kind: pipeline
name: Test (Full)
platform:
  arch: amd64
  os: linux
steps:
- commands:
  - K8S_USE_DOCKER_NETWORK=1 make test
  image: grafana/agent-build-image:0.32.0
  name: Run Go tests
  volumes:
  - name: docker
    path: /var/run/docker.sock
trigger:
  ref:
  - refs/heads/main
type: docker
volumes:
- host:
    path: /var/run/docker.sock
  name: docker
---
kind: pipeline
name: Test (Windows)
platform:
  arch: amd64
  os: windows
  version: "1809"
steps:
- commands:
  - go test -tags="nodocker,nonetwork" ./...
  image: grafana/agent-build-image:0.32.0-windows
  name: Run Go tests
trigger:
  ref:
  - refs/heads/main
type: docker
---
kind: pipeline
name: Check Linux container (grafana/agent)
platform:
  arch: amd64
  os: linux
steps:
- commands:
  - make agent-image
  image: grafana/agent-build-image:0.32.0
  name: Build container
  volumes:
  - name: docker
    path: /var/run/docker.sock
trigger:
  paths:
  - cmd/grafana-agent/Dockerfile
  - tools/ci/docker-containers
  ref:
  - refs/heads/main
type: docker
volumes:
- host:
    path: /var/run/docker.sock
  name: docker
---
kind: pipeline
name: Check Linux container (grafana/agentctl)
platform:
  arch: amd64
  os: linux
steps:
- commands:
  - make agentctl-image
  image: grafana/agent-build-image:0.32.0
  name: Build container
  volumes:
  - name: docker
    path: /var/run/docker.sock
trigger:
  paths:
  - cmd/grafana-agentctl/Dockerfile
  - tools/ci/docker-containers
  ref:
  - refs/heads/main
type: docker
volumes:
- host:
    path: /var/run/docker.sock
  name: docker
---
kind: pipeline
name: Check Linux container (grafana/agent-operator)
platform:
  arch: amd64
  os: linux
steps:
- commands:
  - make operator-image
  image: grafana/agent-build-image:0.32.0
  name: Build container
  volumes:
  - name: docker
    path: /var/run/docker.sock
trigger:
  paths:
  - cmd/grafana-agent-operator/Dockerfile
  - tools/ci/docker-containers
  ref:
  - refs/heads/main
type: docker
volumes:
- host:
    path: /var/run/docker.sock
  name: docker
---
kind: pipeline
name: Check Windows container (grafana/agent)
platform:
  arch: amd64
  os: windows
  version: "1809"
steps:
- commands:
  - '& "C:/Program Files/git/bin/bash.exe" ./tools/ci/docker-containers-windows agent'
  image: grafana/agent-build-image:0.32.0-windows
  name: Build container
  volumes:
  - name: docker
    path: //./pipe/docker_engine/
trigger:
  paths:
  - cmd/grafana-agent/Dockerfile.windows
  - tools/ci/docker-containers-windows
  ref:
  - refs/heads/main
type: docker
volumes:
- host:
    path: //./pipe/docker_engine/
  name: docker
---
kind: pipeline
name: Check Windows container (grafana/agentctl)
platform:
  arch: amd64
  os: windows
  version: "1809"
steps:
- commands:
  - '& "C:/Program Files/git/bin/bash.exe" ./tools/ci/docker-containers-windows agentctl'
  image: grafana/agent-build-image:0.32.0-windows
  name: Build container
  volumes:
  - name: docker
    path: //./pipe/docker_engine/
trigger:
  paths:
  - cmd/grafana-agentctl/Dockerfile.windows
  - tools/ci/docker-containers-windows
  ref:
  - refs/heads/main
type: docker
volumes:
- host:
    path: //./pipe/docker_engine/
  name: docker
---
kind: pipeline
name: Build agent (Linux amd64)
platform:
  arch: amd64
  os: linux
steps:
- commands:
  - make generate-ui
  - GO_TAGS="builtinassets promtail_journal_enabled" GOOS=linux GOARCH=amd64 GOARM=
    make agent
  image: grafana/agent-build-image:0.32.0
  name: Build
trigger:
  event:
  - pull_request
type: docker
---
kind: pipeline
name: Build agent (Linux arm64)
platform:
  arch: amd64
  os: linux
steps:
- commands:
  - make generate-ui
  - GO_TAGS="builtinassets promtail_journal_enabled" GOOS=linux GOARCH=arm64 GOARM=
    make agent
  image: grafana/agent-build-image:0.32.0
  name: Build
trigger:
  event:
  - pull_request
type: docker
---
kind: pipeline
name: Build agent (Linux ppc64le)
platform:
  arch: amd64
  os: linux
steps:
- commands:
  - make generate-ui
  - GO_TAGS="builtinassets promtail_journal_enabled" GOOS=linux GOARCH=ppc64le GOARM=
    make agent
  image: grafana/agent-build-image:0.32.0
  name: Build
trigger:
  event:
  - pull_request
type: docker
---
kind: pipeline
name: Build agent (Linux s390x)
platform:
  arch: amd64
  os: linux
steps:
- commands:
  - make generate-ui
  - GO_TAGS="builtinassets promtail_journal_enabled" GOOS=linux GOARCH=s390x GOARM=
    make agent
  image: grafana/agent-build-image:0.32.0
  name: Build
trigger:
  event:
  - pull_request
type: docker
---
kind: pipeline
name: Build agent (macOS Intel)
platform:
  arch: amd64
  os: linux
steps:
- commands:
  - make generate-ui
  - GO_TAGS="builtinassets" GOOS=darwin GOARCH=amd64 GOARM= make agent
  image: grafana/agent-build-image:0.32.0
  name: Build
trigger:
  event:
  - pull_request
type: docker
---
kind: pipeline
name: Build agent (macOS Apple Silicon)
platform:
  arch: amd64
  os: linux
steps:
- commands:
  - make generate-ui
  - GO_TAGS="builtinassets" GOOS=darwin GOARCH=arm64 GOARM= make agent
  image: grafana/agent-build-image:0.32.0
  name: Build
trigger:
  event:
  - pull_request
type: docker
---
kind: pipeline
name: Build agent (Windows amd64)
platform:
  arch: amd64
  os: linux
steps:
- commands:
  - make generate-ui
  - GO_TAGS="builtinassets" GOOS=windows GOARCH=amd64 GOARM= make agent
  image: grafana/agent-build-image:0.32.0
  name: Build
trigger:
  event:
  - pull_request
type: docker
---
kind: pipeline
name: Build agent (FreeBSD amd64)
platform:
  arch: amd64
  os: linux
steps:
- commands:
  - make generate-ui
  - GO_TAGS="builtinassets" GOOS=freebsd GOARCH=amd64 GOARM= make agent
  image: grafana/agent-build-image:0.32.0
  name: Build
trigger:
  event:
  - pull_request
type: docker
---
kind: pipeline
name: Build agent-flow (Linux amd64)
platform:
  arch: amd64
  os: linux
steps:
- commands:
  - make generate-ui
  - GO_TAGS="builtinassets promtail_journal_enabled" GOOS=linux GOARCH=amd64 GOARM=
    make agent-flow
  image: grafana/agent-build-image:0.32.0
  name: Build
trigger:
  event:
  - pull_request
type: docker
---
kind: pipeline
name: Build agent-flow (Linux arm64)
platform:
  arch: amd64
  os: linux
steps:
- commands:
  - make generate-ui
  - GO_TAGS="builtinassets promtail_journal_enabled" GOOS=linux GOARCH=arm64 GOARM=
    make agent-flow
  image: grafana/agent-build-image:0.32.0
  name: Build
trigger:
  event:
  - pull_request
type: docker
---
kind: pipeline
name: Build agent-flow (Linux ppc64le)
platform:
  arch: amd64
  os: linux
steps:
- commands:
  - make generate-ui
  - GO_TAGS="builtinassets promtail_journal_enabled" GOOS=linux GOARCH=ppc64le GOARM=
    make agent-flow
  image: grafana/agent-build-image:0.32.0
  name: Build
trigger:
  event:
  - pull_request
type: docker
---
kind: pipeline
name: Build agent-flow (Linux s390x)
platform:
  arch: amd64
  os: linux
steps:
- commands:
  - make generate-ui
  - GO_TAGS="builtinassets promtail_journal_enabled" GOOS=linux GOARCH=s390x GOARM=
    make agent-flow
  image: grafana/agent-build-image:0.32.0
  name: Build
trigger:
  event:
  - pull_request
type: docker
---
kind: pipeline
name: Build agent-flow (macOS Intel)
platform:
  arch: amd64
  os: linux
steps:
- commands:
  - make generate-ui
  - GO_TAGS="builtinassets" GOOS=darwin GOARCH=amd64 GOARM= make agent-flow
  image: grafana/agent-build-image:0.32.0
  name: Build
trigger:
  event:
  - pull_request
type: docker
---
kind: pipeline
name: Build agent-flow (macOS Apple Silicon)
platform:
  arch: amd64
  os: linux
steps:
- commands:
  - make generate-ui
  - GO_TAGS="builtinassets" GOOS=darwin GOARCH=arm64 GOARM= make agent-flow
  image: grafana/agent-build-image:0.32.0
  name: Build
trigger:
  event:
  - pull_request
type: docker
---
kind: pipeline
name: Build agent-flow (Windows amd64)
platform:
  arch: amd64
  os: linux
steps:
- commands:
  - make generate-ui
  - GO_TAGS="builtinassets" GOOS=windows GOARCH=amd64 GOARM= make agent-flow
  image: grafana/agent-build-image:0.32.0
  name: Build
trigger:
  event:
  - pull_request
type: docker
---
kind: pipeline
name: Build agent-flow (FreeBSD amd64)
platform:
  arch: amd64
  os: linux
steps:
- commands:
  - make generate-ui
  - GO_TAGS="builtinassets" GOOS=freebsd GOARCH=amd64 GOARM= make agent-flow
  image: grafana/agent-build-image:0.32.0
  name: Build
trigger:
  event:
  - pull_request
type: docker
---
kind: pipeline
name: Build agentctl (Linux amd64)
platform:
  arch: amd64
  os: linux
steps:
- commands:
  - make generate-ui
  - GO_TAGS="builtinassets promtail_journal_enabled" GOOS=linux GOARCH=amd64 GOARM=
    make agentctl
  image: grafana/agent-build-image:0.32.0
  name: Build
trigger:
  event:
  - pull_request
type: docker
---
kind: pipeline
name: Build agentctl (Linux arm64)
platform:
  arch: amd64
  os: linux
steps:
- commands:
  - make generate-ui
  - GO_TAGS="builtinassets promtail_journal_enabled" GOOS=linux GOARCH=arm64 GOARM=
    make agentctl
  image: grafana/agent-build-image:0.32.0
  name: Build
trigger:
  event:
  - pull_request
type: docker
---
kind: pipeline
name: Build agentctl (Linux ppc64le)
platform:
  arch: amd64
  os: linux
steps:
- commands:
  - make generate-ui
  - GO_TAGS="builtinassets promtail_journal_enabled" GOOS=linux GOARCH=ppc64le GOARM=
    make agentctl
  image: grafana/agent-build-image:0.32.0
  name: Build
trigger:
  event:
  - pull_request
type: docker
---
kind: pipeline
name: Build agentctl (Linux s390x)
platform:
  arch: amd64
  os: linux
steps:
- commands:
  - make generate-ui
  - GO_TAGS="builtinassets promtail_journal_enabled" GOOS=linux GOARCH=s390x GOARM=
    make agentctl
  image: grafana/agent-build-image:0.32.0
  name: Build
trigger:
  event:
  - pull_request
type: docker
---
kind: pipeline
name: Build agentctl (macOS Intel)
platform:
  arch: amd64
  os: linux
steps:
- commands:
  - make generate-ui
  - GO_TAGS="builtinassets" GOOS=darwin GOARCH=amd64 GOARM= make agentctl
  image: grafana/agent-build-image:0.32.0
  name: Build
trigger:
  event:
  - pull_request
type: docker
---
kind: pipeline
name: Build agentctl (macOS Apple Silicon)
platform:
  arch: amd64
  os: linux
steps:
- commands:
  - make generate-ui
  - GO_TAGS="builtinassets" GOOS=darwin GOARCH=arm64 GOARM= make agentctl
  image: grafana/agent-build-image:0.32.0
  name: Build
trigger:
  event:
  - pull_request
type: docker
---
kind: pipeline
name: Build agentctl (Windows amd64)
platform:
  arch: amd64
  os: linux
steps:
- commands:
  - make generate-ui
  - GO_TAGS="builtinassets" GOOS=windows GOARCH=amd64 GOARM= make agentctl
  image: grafana/agent-build-image:0.32.0
  name: Build
trigger:
  event:
  - pull_request
type: docker
---
kind: pipeline
name: Build agentctl (FreeBSD amd64)
platform:
  arch: amd64
  os: linux
steps:
- commands:
  - make generate-ui
  - GO_TAGS="builtinassets" GOOS=freebsd GOARCH=amd64 GOARM= make agentctl
  image: grafana/agent-build-image:0.32.0
  name: Build
trigger:
  event:
  - pull_request
type: docker
---
kind: pipeline
name: Build operator (Linux amd64)
platform:
  arch: amd64
  os: linux
steps:
- commands:
  - make generate-ui
  - GO_TAGS="builtinassets promtail_journal_enabled" GOOS=linux GOARCH=amd64 GOARM=
    make operator
  image: grafana/agent-build-image:0.32.0
  name: Build
trigger:
  event:
  - pull_request
type: docker
---
kind: pipeline
name: Build operator (Linux arm64)
platform:
  arch: amd64
  os: linux
steps:
- commands:
  - make generate-ui
  - GO_TAGS="builtinassets promtail_journal_enabled" GOOS=linux GOARCH=arm64 GOARM=
    make operator
  image: grafana/agent-build-image:0.32.0
  name: Build
trigger:
  event:
  - pull_request
type: docker
---
kind: pipeline
name: Build operator (Linux ppc64le)
platform:
  arch: amd64
  os: linux
steps:
- commands:
  - make generate-ui
  - GO_TAGS="builtinassets promtail_journal_enabled" GOOS=linux GOARCH=ppc64le GOARM=
    make operator
  image: grafana/agent-build-image:0.32.0
  name: Build
trigger:
  event:
  - pull_request
type: docker
---
kind: pipeline
name: Build operator (Linux s390x)
platform:
  arch: amd64
  os: linux
steps:
- commands:
  - make generate-ui
  - GO_TAGS="builtinassets promtail_journal_enabled" GOOS=linux GOARCH=s390x GOARM=
    make operator
  image: grafana/agent-build-image:0.32.0
  name: Build
trigger:
  event:
  - pull_request
type: docker
---
kind: pipeline
name: Build operator (macOS Intel)
platform:
  arch: amd64
  os: linux
steps:
- commands:
  - make generate-ui
  - GO_TAGS="builtinassets" GOOS=darwin GOARCH=amd64 GOARM= make operator
  image: grafana/agent-build-image:0.32.0
  name: Build
trigger:
  event:
  - pull_request
type: docker
---
kind: pipeline
name: Build operator (macOS Apple Silicon)
platform:
  arch: amd64
  os: linux
steps:
- commands:
  - make generate-ui
  - GO_TAGS="builtinassets" GOOS=darwin GOARCH=arm64 GOARM= make operator
  image: grafana/agent-build-image:0.32.0
  name: Build
trigger:
  event:
  - pull_request
type: docker
---
kind: pipeline
name: Build operator (Windows amd64)
platform:
  arch: amd64
  os: linux
steps:
- commands:
  - make generate-ui
  - GO_TAGS="builtinassets" GOOS=windows GOARCH=amd64 GOARM= make operator
  image: grafana/agent-build-image:0.32.0
  name: Build
trigger:
  event:
  - pull_request
type: docker
---
kind: pipeline
name: Build operator (FreeBSD amd64)
platform:
  arch: amd64
  os: linux
steps:
- commands:
  - make generate-ui
  - GO_TAGS="builtinassets" GOOS=freebsd GOARCH=amd64 GOARM= make operator
  image: grafana/agent-build-image:0.32.0
  name: Build
trigger:
  event:
  - pull_request
type: docker
---
kind: pipeline
name: Build agent-boringcrypto (Linux amd64 boringcrypto)
platform:
  arch: amd64
  os: linux
steps:
- commands:
  - make generate-ui
  - GO_TAGS="builtinassets promtail_journal_enabled" GOOS=linux GOARCH=amd64 GOARM=
    GOEXPERIMENT=boringcrypto make agent-boringcrypto
  image: grafana/agent-build-image:0.32.0
  name: Build
trigger:
  event:
  - pull_request
type: docker
---
kind: pipeline
name: Build agent-boringcrypto (Linux arm64 boringcrypto)
platform:
  arch: amd64
  os: linux
steps:
- commands:
  - make generate-ui
  - GO_TAGS="builtinassets promtail_journal_enabled" GOOS=linux GOARCH=arm64 GOARM=
    GOEXPERIMENT=boringcrypto make agent-boringcrypto
  image: grafana/agent-build-image:0.32.0
<<<<<<< HEAD
=======
  name: Build
trigger:
  event:
  - pull_request
type: docker
---
kind: pipeline
name: Build agent-flow-windows-boringcrypto (Windows amd64)
platform:
  arch: amd64
  os: linux
steps:
- commands:
  - make generate-ui
  - GO_TAGS="builtinassets" GOOS=windows GOARCH=amd64 GOARM= GOEXPERIMENT=cngcrypto
    make agent-flow-windows-boringcrypto
  image: grafana/agent-build-image:0.32.0-boringcrypto
>>>>>>> 187664c2
  name: Build
trigger:
  event:
  - pull_request
type: docker
---
kind: pipeline
name: Publish Linux agent container
platform:
  arch: amd64
  os: linux
steps:
- commands:
  - docker run --rm --privileged multiarch/qemu-user-static --reset -p yes
  failure: ignore
  image: grafana/agent-build-image:0.32.0
  name: Configure QEMU
  volumes:
  - name: docker
    path: /var/run/docker.sock
- commands:
  - mkdir -p $HOME/.docker
  - printenv GCR_CREDS > $HOME/.docker/config.json
  - docker login -u $DOCKER_LOGIN -p $DOCKER_PASSWORD
  - docker buildx create --name multiarch-agent-agent-${DRONE_COMMIT_SHA} --driver
    docker-container --use
  - ./tools/ci/docker-containers agent
  - docker buildx rm multiarch-agent-agent-${DRONE_COMMIT_SHA}
  environment:
    DOCKER_LOGIN:
      from_secret: docker_login
    DOCKER_PASSWORD:
      from_secret: docker_password
    GCR_CREDS:
      from_secret: gcr_admin
  image: grafana/agent-build-image:0.32.0
  name: Publish container
  volumes:
  - name: docker
    path: /var/run/docker.sock
trigger:
  ref:
  - refs/heads/main
  - refs/tags/v*
type: docker
volumes:
- host:
    path: /var/run/docker.sock
  name: docker
---
kind: pipeline
name: Publish Linux agent-boringcrypto container
platform:
  arch: amd64
  os: linux
steps:
- commands:
  - docker run --rm --privileged multiarch/qemu-user-static --reset -p yes
  failure: ignore
  image: grafana/agent-build-image:0.32.0
  name: Configure QEMU
  volumes:
  - name: docker
    path: /var/run/docker.sock
- commands:
  - mkdir -p $HOME/.docker
  - printenv GCR_CREDS > $HOME/.docker/config.json
  - docker login -u $DOCKER_LOGIN -p $DOCKER_PASSWORD
  - docker buildx create --name multiarch-agent-agent-boringcrypto-${DRONE_COMMIT_SHA}
    --driver docker-container --use
  - ./tools/ci/docker-containers agent-boringcrypto
  - docker buildx rm multiarch-agent-agent-boringcrypto-${DRONE_COMMIT_SHA}
  environment:
    DOCKER_LOGIN:
      from_secret: docker_login
    DOCKER_PASSWORD:
      from_secret: docker_password
    GCR_CREDS:
      from_secret: gcr_admin
  image: grafana/agent-build-image:0.32.0
  name: Publish container
  volumes:
  - name: docker
    path: /var/run/docker.sock
trigger:
  ref:
  - refs/heads/main
  - refs/tags/v*
type: docker
volumes:
- host:
    path: /var/run/docker.sock
  name: docker
---
kind: pipeline
name: Publish Linux agentctl container
platform:
  arch: amd64
  os: linux
steps:
- commands:
  - docker run --rm --privileged multiarch/qemu-user-static --reset -p yes
  failure: ignore
  image: grafana/agent-build-image:0.32.0
  name: Configure QEMU
  volumes:
  - name: docker
    path: /var/run/docker.sock
- commands:
  - mkdir -p $HOME/.docker
  - printenv GCR_CREDS > $HOME/.docker/config.json
  - docker login -u $DOCKER_LOGIN -p $DOCKER_PASSWORD
  - docker buildx create --name multiarch-agent-agentctl-${DRONE_COMMIT_SHA} --driver
    docker-container --use
  - ./tools/ci/docker-containers agentctl
  - docker buildx rm multiarch-agent-agentctl-${DRONE_COMMIT_SHA}
  environment:
    DOCKER_LOGIN:
      from_secret: docker_login
    DOCKER_PASSWORD:
      from_secret: docker_password
    GCR_CREDS:
      from_secret: gcr_admin
  image: grafana/agent-build-image:0.32.0
  name: Publish container
  volumes:
  - name: docker
    path: /var/run/docker.sock
trigger:
  ref:
  - refs/heads/main
  - refs/tags/v*
type: docker
volumes:
- host:
    path: /var/run/docker.sock
  name: docker
---
kind: pipeline
name: Publish Linux agent-operator container
platform:
  arch: amd64
  os: linux
steps:
- commands:
  - docker run --rm --privileged multiarch/qemu-user-static --reset -p yes
  failure: ignore
  image: grafana/agent-build-image:0.32.0
  name: Configure QEMU
  volumes:
  - name: docker
    path: /var/run/docker.sock
- commands:
  - mkdir -p $HOME/.docker
  - printenv GCR_CREDS > $HOME/.docker/config.json
  - docker login -u $DOCKER_LOGIN -p $DOCKER_PASSWORD
  - docker buildx create --name multiarch-agent-agent-operator-${DRONE_COMMIT_SHA}
    --driver docker-container --use
  - ./tools/ci/docker-containers agent-operator
  - docker buildx rm multiarch-agent-agent-operator-${DRONE_COMMIT_SHA}
  environment:
    DOCKER_LOGIN:
      from_secret: docker_login
    DOCKER_PASSWORD:
      from_secret: docker_password
    GCR_CREDS:
      from_secret: gcr_admin
  image: grafana/agent-build-image:0.32.0
  name: Publish container
  volumes:
  - name: docker
    path: /var/run/docker.sock
trigger:
  ref:
  - refs/heads/main
  - refs/tags/v*
type: docker
volumes:
- host:
    path: /var/run/docker.sock
  name: docker
---
kind: pipeline
name: Publish Windows agent container
platform:
  arch: amd64
  os: windows
  version: "1809"
steps:
- commands:
  - '& "C:/Program Files/git/bin/bash.exe" ./tools/ci/docker-containers-windows agent'
  environment:
    DOCKER_LOGIN:
      from_secret: docker_login
    DOCKER_PASSWORD:
      from_secret: docker_password
  image: grafana/agent-build-image:0.32.0-windows
  name: Build containers
  volumes:
  - name: docker
    path: //./pipe/docker_engine/
trigger:
  ref:
  - refs/heads/main
  - refs/tags/v*
type: docker
volumes:
- host:
    path: //./pipe/docker_engine/
  name: docker
---
kind: pipeline
name: Publish Windows agentctl container
platform:
  arch: amd64
  os: windows
  version: "1809"
steps:
- commands:
  - '& "C:/Program Files/git/bin/bash.exe" ./tools/ci/docker-containers-windows agentctl'
  environment:
    DOCKER_LOGIN:
      from_secret: docker_login
    DOCKER_PASSWORD:
      from_secret: docker_password
  image: grafana/agent-build-image:0.32.0-windows
  name: Build containers
  volumes:
  - name: docker
    path: //./pipe/docker_engine/
trigger:
  ref:
  - refs/heads/main
  - refs/tags/v*
type: docker
volumes:
- host:
    path: //./pipe/docker_engine/
  name: docker
---
depends_on:
- Publish Linux agent container
- Publish Linux agent-boringcrypto container
- Publish Linux agentctl container
- Publish Linux agent-operator container
image_pull_secrets:
- dockerconfigjson
kind: pipeline
name: Deploy to deployment_tools
platform:
  arch: amd64
  os: linux
steps:
- commands:
  - apk update && apk add git
  - echo "$(sh ./tools/image-tag)" > .tag-only
  - echo "grafana/agent:$(sh ./tools/image-tag)" > .image-tag
  image: alpine
  name: Create .image-tag
- image: us.gcr.io/kubernetes-dev/drone/plugins/updater
  name: Update deployment_tools
  settings:
    config_json: |
      {
        "git_committer_name": "updater-for-ci[bot]",
        "git_author_name": "updater-for-ci[bot]",
        "git_committer_email": "119986603+updater-for-ci[bot]@users.noreply.github.com",
        "git_author_email": "119986603+updater-for-ci[bot]@users.noreply.github.com",
        "destination_branch": "master",
        "repo_name": "deployment_tools",
        "update_jsonnet_attribute_configs": [
          {
            "file_path": "ksonnet/environments/kowalski/dev-us-central-0.kowalski-dev/main.jsonnet",
            "jsonnet_key": "agent_image",
            "jsonnet_value_file": ".image-tag"
          },
          {
            "file_path": "ksonnet/environments/grafana-agent/waves/agent.libsonnet",
            "jsonnet_key": "dev_canary",
            "jsonnet_value_file": ".image-tag"
          },
          {
            "file_path": "ksonnet/environments/pyroscope-ebpf/waves/ebpf.libsonnet",
            "jsonnet_key": "dev_canary",
            "jsonnet_value_file": ".image-tag"
          }
        ]
      }
    github_app_id:
      from_secret: updater_app_id
    github_app_installation_id:
      from_secret: updater_app_installation_id
    github_app_private_key:
      from_secret: updater_private_key
trigger:
  ref:
  - refs/heads/main
type: docker
---
depends_on:
- Publish Linux agent container
- Publish Linux agent-boringcrypto container
- Publish Linux agentctl container
- Publish Linux agent-operator container
- Publish Windows agent container
- Publish Windows agentctl container
image_pull_secrets:
- dockerconfigjson
kind: pipeline
name: Publish release
platform:
  arch: amd64
  os: linux
steps:
- commands:
  - /usr/bin/github-app-external-token > /drone/src/gh-token.txt
  environment:
    GITHUB_APP_ID:
      from_secret: updater_app_id
    GITHUB_APP_INSTALLATION_ID:
      from_secret: updater_app_installation_id
    GITHUB_APP_PRIVATE_KEY:
      from_secret: updater_private_key
  image: us.gcr.io/kubernetes-dev/github-app-secret-writer:latest
  name: Generate GitHub token
- commands:
  - export GITHUB_TOKEN=$(cat /drone/src/gh-token.txt)
  - docker login -u $DOCKER_LOGIN -p $DOCKER_PASSWORD
  - make -j4 RELEASE_BUILD=1 VERSION=${DRONE_TAG} dist
  - |
    VERSION=${DRONE_TAG} RELEASE_DOC_TAG=$(echo ${DRONE_TAG} | awk -F '.' '{print $1"."$2}') ./tools/release
  environment:
    DOCKER_LOGIN:
      from_secret: docker_login
    DOCKER_PASSWORD:
      from_secret: docker_password
    GPG_PASSPHRASE:
      from_secret: gpg_passphrase
    GPG_PRIVATE_KEY:
      from_secret: gpg_private_key
    GPG_PUBLIC_KEY:
      from_secret: gpg_public_key
  image: grafana/agent-build-image:0.32.0
  name: Publish release
  volumes:
  - name: docker
    path: /var/run/docker.sock
trigger:
  ref:
  - refs/tags/v*
type: docker
volumes:
- host:
    path: /var/run/docker.sock
  name: docker
---
kind: pipeline
name: Test Linux system packages
platform:
  arch: amd64
  os: linux
steps:
- commands:
  - DOCKER_OPTS="" make dist/grafana-agent-linux-amd64
  - DOCKER_OPTS="" make dist/grafana-agentctl-linux-amd64
  - DOCKER_OPTS="" make dist.temp/grafana-agent-flow-linux-amd64
  - DOCKER_OPTS="" make test-packages
  image: grafana/agent-build-image:0.32.0
  name: Test Linux system packages
  volumes:
  - name: docker
    path: /var/run/docker.sock
trigger:
  paths:
  - packaging/**
  - Makefile
  ref:
  - refs/heads/main
type: docker
volumes:
- host:
    path: /var/run/docker.sock
  name: docker
---
get:
  name: app-id
  path: infra/data/ci/agent/githubapp
kind: secret
name: app_id
---
get:
  name: app-installation-id
  path: infra/data/ci/agent/githubapp
kind: secret
name: app_installation_id
---
get:
  name: username
  path: infra/data/ci/docker_hub
kind: secret
name: docker_login
---
get:
  name: password
  path: infra/data/ci/docker_hub
kind: secret
name: docker_password
---
get:
  name: .dockerconfigjson
  path: secret/data/common/gcr
kind: secret
name: dockerconfigjson
---
get:
  name: .dockerconfigjson
  path: infra/data/ci/gcr-admin
kind: secret
name: gcr_admin
---
get:
  name: passphrase
  path: infra/data/ci/packages-publish/gpg
kind: secret
name: gpg_passphrase
---
get:
  name: private-key
  path: infra/data/ci/packages-publish/gpg
kind: secret
name: gpg_private_key
---
get:
  name: public-key
  path: infra/data/ci/packages-publish/gpg
kind: secret
name: gpg_public_key
---
get:
  name: private-key
  path: infra/data/ci/agent/githubapp
kind: secret
name: private_key
---
get:
  name: app-id
  path: infra/data/ci/github/updater-app
kind: secret
name: updater_app_id
---
get:
  name: app-installation-id
  path: infra/data/ci/github/updater-app
kind: secret
name: updater_app_installation_id
---
get:
  name: private-key
  path: infra/data/ci/github/updater-app
kind: secret
name: updater_private_key
---
kind: signature
<<<<<<< HEAD
hmac: 0210d69fef5a948bce713433709936705048d9a9388a51937d693e52caaff458
=======
hmac: de5b1d2ea6f503ff78e6ed296cde31239b68c60c75b443cf0f06610a79013682
>>>>>>> 187664c2

...<|MERGE_RESOLUTION|>--- conflicted
+++ resolved
@@ -889,8 +889,6 @@
   - GO_TAGS="builtinassets promtail_journal_enabled" GOOS=linux GOARCH=arm64 GOARM=
     GOEXPERIMENT=boringcrypto make agent-boringcrypto
   image: grafana/agent-build-image:0.32.0
-<<<<<<< HEAD
-=======
   name: Build
 trigger:
   event:
@@ -908,7 +906,6 @@
   - GO_TAGS="builtinassets" GOOS=windows GOARCH=amd64 GOARM= GOEXPERIMENT=cngcrypto
     make agent-flow-windows-boringcrypto
   image: grafana/agent-build-image:0.32.0-boringcrypto
->>>>>>> 187664c2
   name: Build
 trigger:
   event:
@@ -1372,10 +1369,6 @@
 name: updater_private_key
 ---
 kind: signature
-<<<<<<< HEAD
-hmac: 0210d69fef5a948bce713433709936705048d9a9388a51937d693e52caaff458
-=======
 hmac: de5b1d2ea6f503ff78e6ed296cde31239b68c60c75b443cf0f06610a79013682
->>>>>>> 187664c2
 
 ...