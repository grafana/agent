---
kind: pipeline
name: Create Linux build image
platform:
  arch: amd64
  os: linux
steps:
- commands:
  - export IMAGE_TAG=${DRONE_TAG##build-image/v}
  - docker login -u $DOCKER_LOGIN -p $DOCKER_PASSWORD
  - docker run --rm --privileged multiarch/qemu-user-static --reset -p yes
  - docker buildx create --name multiarch --driver docker-container --use
  - docker buildx build --build-arg="GO_RUNTIME=golang:1.22.0-bullseye" --push --platform
    linux/amd64,linux/arm64 -t grafana/agent-build-image:$IMAGE_TAG ./build-image
  environment:
    DOCKER_LOGIN:
      from_secret: docker_login
    DOCKER_PASSWORD:
      from_secret: docker_password
  image: docker
  name: Build
  volumes:
  - name: docker
    path: /var/run/docker.sock
trigger:
  event:
  - tag
  ref:
  - refs/tags/build-image/v*
type: docker
volumes:
- host:
    path: /var/run/docker.sock
  name: docker
---
kind: pipeline
name: Create Linux build image for boringcrypto
platform:
  arch: amd64
  os: linux
steps:
- commands:
  - export IMAGE_TAG=${DRONE_TAG##build-image/v}-boringcrypto
  - docker login -u $DOCKER_LOGIN -p $DOCKER_PASSWORD
  - docker run --rm --privileged multiarch/qemu-user-static --reset -p yes
  - docker buildx create --name multiarch --driver docker-container --use
  - docker buildx build --build-arg="GO_RUNTIME=mcr.microsoft.com/oss/go/microsoft/golang:1.22-bullseye"
    --push --platform linux/amd64,linux/arm64 -t grafana/agent-build-image:$IMAGE_TAG
    ./build-image
  environment:
    DOCKER_LOGIN:
      from_secret: docker_login
    DOCKER_PASSWORD:
      from_secret: docker_password
  image: docker
  name: Build
  volumes:
  - name: docker
    path: /var/run/docker.sock
trigger:
  event:
  - tag
  ref:
  - refs/tags/build-image/v*
type: docker
volumes:
- host:
    path: /var/run/docker.sock
  name: docker
---
kind: pipeline
name: Create Windows build image
platform:
  arch: amd64
  os: windows
  version: "1809"
steps:
- commands:
  - $IMAGE_TAG="${DRONE_TAG##build-image/v}-windows"
  - docker login -u $Env:DOCKER_LOGIN -p $Env:DOCKER_PASSWORD
  - docker build -t grafana/agent-build-image:$IMAGE_TAG ./build-image/windows
  - docker push grafana/agent-build-image:$IMAGE_TAG
  environment:
    DOCKER_LOGIN:
      from_secret: docker_login
    DOCKER_PASSWORD:
      from_secret: docker_password
  image: docker:windowsservercore-1809
  name: Build
  volumes:
  - name: docker
    path: //./pipe/docker_engine/
trigger:
  event:
  - tag
  ref:
  - refs/tags/build-image/v*
type: docker
volumes:
- host:
    path: //./pipe/docker_engine/
  name: docker
---
kind: pipeline
name: Lint
platform:
  arch: amd64
  os: linux
steps:
- commands:
  - apt-get update -y && apt-get install -y libsystemd-dev
  - make lint
  image: grafana/agent-build-image:0.33.0
  name: Lint
trigger:
  event:
  - pull_request
type: docker
---
kind: pipeline
name: Test dashboards
platform:
  arch: amd64
  os: linux
steps:
- commands:
  - make generate-dashboards
  - ERR_MSG="Dashboard definitions are out of date. Please run 'make generate-dashboards'
    and commit changes!"
  - if [ ! -z "$(git status --porcelain)" ]; then echo $ERR_MSG >&2; exit 1; fi
  image: grafana/agent-build-image:0.33.0
  name: Regenerate dashboards
trigger:
  event:
  - pull_request
type: docker
---
kind: pipeline
name: Test crds
platform:
  arch: amd64
  os: linux
steps:
- commands:
  - make generate-crds
  - ERR_MSG="Custom Resource Definitions are out of date. Please run 'make generate-crds'
    and commit changes!"
  - if [ ! -z "$(git status --porcelain)" ]; then echo $ERR_MSG >&2; exit 1; fi
  image: grafana/agent-build-image:0.33.0
  name: Regenerate crds
trigger:
  event:
  - pull_request
type: docker
---
kind: pipeline
name: Test
platform:
  arch: amd64
  os: linux
steps:
- commands:
  - make GO_TAGS="nodocker" test
  image: grafana/agent-build-image:0.33.0
  name: Run Go tests
trigger:
  event:
  - pull_request
type: docker
---
kind: pipeline
name: Test (Full)
platform:
  arch: amd64
  os: linux
steps:
- commands:
  - K8S_USE_DOCKER_NETWORK=1 make test
  image: grafana/agent-build-image:0.33.0
  name: Run Go tests
  volumes:
  - name: docker
    path: /var/run/docker.sock
trigger:
  ref:
  - refs/heads/main
type: docker
volumes:
- host:
    path: /var/run/docker.sock
  name: docker
---
kind: pipeline
name: Test (Windows)
platform:
  arch: amd64
  os: windows
  version: "1809"
steps:
- commands:
  - go test -tags="nodocker,nonetwork" ./...
  image: grafana/agent-build-image:0.33.0-windows
  name: Run Go tests
trigger:
  ref:
  - refs/heads/main
type: docker
---
kind: pipeline
name: Check Linux container (grafana/agent)
platform:
  arch: amd64
  os: linux
steps:
- commands:
  - make agent-image
  image: grafana/agent-build-image:0.33.0
  name: Build container
  volumes:
  - name: docker
    path: /var/run/docker.sock
trigger:
  paths:
  - cmd/grafana-agent/Dockerfile
  - tools/ci/docker-containers
  ref:
  - refs/heads/main
type: docker
volumes:
- host:
    path: /var/run/docker.sock
  name: docker
---
kind: pipeline
name: Check Linux container (grafana/agentctl)
platform:
  arch: amd64
  os: linux
steps:
- commands:
  - make agentctl-image
  image: grafana/agent-build-image:0.33.0
  name: Build container
  volumes:
  - name: docker
    path: /var/run/docker.sock
trigger:
  paths:
  - cmd/grafana-agentctl/Dockerfile
  - tools/ci/docker-containers
  ref:
  - refs/heads/main
type: docker
volumes:
- host:
    path: /var/run/docker.sock
  name: docker
---
kind: pipeline
name: Check Linux container (grafana/agent-operator)
platform:
  arch: amd64
  os: linux
steps:
- commands:
  - make operator-image
  image: grafana/agent-build-image:0.33.0
  name: Build container
  volumes:
  - name: docker
    path: /var/run/docker.sock
trigger:
  paths:
  - cmd/grafana-agent-operator/Dockerfile
  - tools/ci/docker-containers
  ref:
  - refs/heads/main
type: docker
volumes:
- host:
    path: /var/run/docker.sock
  name: docker
---
kind: pipeline
name: Check Windows container (grafana/agent)
platform:
  arch: amd64
  os: windows
  version: "1809"
steps:
- commands:
  - '& "C:/Program Files/git/bin/bash.exe" ./tools/ci/docker-containers-windows agent'
  image: grafana/agent-build-image:0.33.0-windows
  name: Build container
  volumes:
  - name: docker
    path: //./pipe/docker_engine/
trigger:
  paths:
  - cmd/grafana-agent/Dockerfile.windows
  - tools/ci/docker-containers-windows
  ref:
  - refs/heads/main
type: docker
volumes:
- host:
    path: //./pipe/docker_engine/
  name: docker
---
kind: pipeline
name: Check Windows container (grafana/agentctl)
platform:
  arch: amd64
  os: windows
  version: "1809"
steps:
- commands:
  - '& "C:/Program Files/git/bin/bash.exe" ./tools/ci/docker-containers-windows agentctl'
  image: grafana/agent-build-image:0.33.0-windows
  name: Build container
  volumes:
  - name: docker
    path: //./pipe/docker_engine/
trigger:
  paths:
  - cmd/grafana-agentctl/Dockerfile.windows
  - tools/ci/docker-containers-windows
  ref:
  - refs/heads/main
type: docker
volumes:
- host:
    path: //./pipe/docker_engine/
  name: docker
---
kind: pipeline
name: Build agent (Linux amd64)
platform:
  arch: amd64
  os: linux
steps:
- commands:
  - make generate-ui
  - GO_TAGS="builtinassets promtail_journal_enabled" GOOS=linux GOARCH=amd64 GOARM=
    make agent
  image: grafana/agent-build-image:0.33.0
  name: Build
trigger:
  event:
  - pull_request
type: docker
---
kind: pipeline
name: Build agent (Linux arm64)
platform:
  arch: amd64
  os: linux
steps:
- commands:
  - make generate-ui
  - GO_TAGS="builtinassets promtail_journal_enabled" GOOS=linux GOARCH=arm64 GOARM=
    make agent
  image: grafana/agent-build-image:0.33.0
  name: Build
trigger:
  event:
  - pull_request
type: docker
---
kind: pipeline
name: Build agent (Linux ppc64le)
platform:
  arch: amd64
  os: linux
steps:
- commands:
  - make generate-ui
  - GO_TAGS="builtinassets promtail_journal_enabled" GOOS=linux GOARCH=ppc64le GOARM=
    make agent
  image: grafana/agent-build-image:0.33.0
  name: Build
trigger:
  event:
  - pull_request
type: docker
---
kind: pipeline
name: Build agent (Linux s390x)
platform:
  arch: amd64
  os: linux
steps:
- commands:
  - make generate-ui
  - GO_TAGS="builtinassets promtail_journal_enabled" GOOS=linux GOARCH=s390x GOARM=
    make agent
  image: grafana/agent-build-image:0.33.0
  name: Build
trigger:
  event:
  - pull_request
type: docker
---
kind: pipeline
name: Build agent (macOS Intel)
platform:
  arch: amd64
  os: linux
steps:
- commands:
  - make generate-ui
  - GO_TAGS="builtinassets" GOOS=darwin GOARCH=amd64 GOARM= make agent
  image: grafana/agent-build-image:0.33.0
  name: Build
trigger:
  event:
  - pull_request
type: docker
---
kind: pipeline
name: Build agent (macOS Apple Silicon)
platform:
  arch: amd64
  os: linux
steps:
- commands:
  - make generate-ui
  - GO_TAGS="builtinassets" GOOS=darwin GOARCH=arm64 GOARM= make agent
  image: grafana/agent-build-image:0.33.0
  name: Build
trigger:
  event:
  - pull_request
type: docker
---
kind: pipeline
name: Build agent (Windows amd64)
platform:
  arch: amd64
  os: linux
steps:
- commands:
  - make generate-ui
  - GO_TAGS="builtinassets" GOOS=windows GOARCH=amd64 GOARM= make agent
  image: grafana/agent-build-image:0.33.0
  name: Build
trigger:
  event:
  - pull_request
type: docker
---
kind: pipeline
name: Build agent (FreeBSD amd64)
platform:
  arch: amd64
  os: linux
steps:
- commands:
  - make generate-ui
  - GO_TAGS="builtinassets" GOOS=freebsd GOARCH=amd64 GOARM= make agent
  image: grafana/agent-build-image:0.33.0
  name: Build
trigger:
  event:
  - pull_request
type: docker
---
kind: pipeline
name: Build agent-flow (Linux amd64)
platform:
  arch: amd64
  os: linux
steps:
- commands:
  - make generate-ui
  - GO_TAGS="builtinassets promtail_journal_enabled" GOOS=linux GOARCH=amd64 GOARM=
    make agent-flow
  image: grafana/agent-build-image:0.33.0
  name: Build
trigger:
  event:
  - pull_request
type: docker
---
kind: pipeline
name: Build agent-flow (Linux arm64)
platform:
  arch: amd64
  os: linux
steps:
- commands:
  - make generate-ui
  - GO_TAGS="builtinassets promtail_journal_enabled" GOOS=linux GOARCH=arm64 GOARM=
    make agent-flow
  image: grafana/agent-build-image:0.33.0
  name: Build
trigger:
  event:
  - pull_request
type: docker
---
kind: pipeline
name: Build agent-flow (Linux ppc64le)
platform:
  arch: amd64
  os: linux
steps:
- commands:
  - make generate-ui
  - GO_TAGS="builtinassets promtail_journal_enabled" GOOS=linux GOARCH=ppc64le GOARM=
    make agent-flow
  image: grafana/agent-build-image:0.33.0
  name: Build
trigger:
  event:
  - pull_request
type: docker
---
kind: pipeline
name: Build agent-flow (Linux s390x)
platform:
  arch: amd64
  os: linux
steps:
- commands:
  - make generate-ui
  - GO_TAGS="builtinassets promtail_journal_enabled" GOOS=linux GOARCH=s390x GOARM=
    make agent-flow
  image: grafana/agent-build-image:0.33.0
  name: Build
trigger:
  event:
  - pull_request
type: docker
---
kind: pipeline
name: Build agent-flow (macOS Intel)
platform:
  arch: amd64
  os: linux
steps:
- commands:
  - make generate-ui
  - GO_TAGS="builtinassets" GOOS=darwin GOARCH=amd64 GOARM= make agent-flow
  image: grafana/agent-build-image:0.33.0
  name: Build
trigger:
  event:
  - pull_request
type: docker
---
kind: pipeline
name: Build agent-flow (macOS Apple Silicon)
platform:
  arch: amd64
  os: linux
steps:
- commands:
  - make generate-ui
  - GO_TAGS="builtinassets" GOOS=darwin GOARCH=arm64 GOARM= make agent-flow
  image: grafana/agent-build-image:0.33.0
  name: Build
trigger:
  event:
  - pull_request
type: docker
---
kind: pipeline
name: Build agent-flow (Windows amd64)
platform:
  arch: amd64
  os: linux
steps:
- commands:
  - make generate-ui
  - GO_TAGS="builtinassets" GOOS=windows GOARCH=amd64 GOARM= make agent-flow
  image: grafana/agent-build-image:0.33.0
  name: Build
trigger:
  event:
  - pull_request
type: docker
---
kind: pipeline
name: Build agent-flow (FreeBSD amd64)
platform:
  arch: amd64
  os: linux
steps:
- commands:
  - make generate-ui
  - GO_TAGS="builtinassets" GOOS=freebsd GOARCH=amd64 GOARM= make agent-flow
  image: grafana/agent-build-image:0.33.0
  name: Build
trigger:
  event:
  - pull_request
type: docker
---
kind: pipeline
name: Build agentctl (Linux amd64)
platform:
  arch: amd64
  os: linux
steps:
- commands:
  - make generate-ui
  - GO_TAGS="builtinassets promtail_journal_enabled" GOOS=linux GOARCH=amd64 GOARM=
    make agentctl
  image: grafana/agent-build-image:0.33.0
  name: Build
trigger:
  event:
  - pull_request
type: docker
---
kind: pipeline
name: Build agentctl (Linux arm64)
platform:
  arch: amd64
  os: linux
steps:
- commands:
  - make generate-ui
  - GO_TAGS="builtinassets promtail_journal_enabled" GOOS=linux GOARCH=arm64 GOARM=
    make agentctl
  image: grafana/agent-build-image:0.33.0
  name: Build
trigger:
  event:
  - pull_request
type: docker
---
kind: pipeline
name: Build agentctl (Linux ppc64le)
platform:
  arch: amd64
  os: linux
steps:
- commands:
  - make generate-ui
  - GO_TAGS="builtinassets promtail_journal_enabled" GOOS=linux GOARCH=ppc64le GOARM=
    make agentctl
  image: grafana/agent-build-image:0.33.0
  name: Build
trigger:
  event:
  - pull_request
type: docker
---
kind: pipeline
name: Build agentctl (Linux s390x)
platform:
  arch: amd64
  os: linux
steps:
- commands:
  - make generate-ui
  - GO_TAGS="builtinassets promtail_journal_enabled" GOOS=linux GOARCH=s390x GOARM=
    make agentctl
  image: grafana/agent-build-image:0.33.0
  name: Build
trigger:
  event:
  - pull_request
type: docker
---
kind: pipeline
name: Build agentctl (macOS Intel)
platform:
  arch: amd64
  os: linux
steps:
- commands:
  - make generate-ui
  - GO_TAGS="builtinassets" GOOS=darwin GOARCH=amd64 GOARM= make agentctl
  image: grafana/agent-build-image:0.33.0
  name: Build
trigger:
  event:
  - pull_request
type: docker
---
kind: pipeline
name: Build agentctl (macOS Apple Silicon)
platform:
  arch: amd64
  os: linux
steps:
- commands:
  - make generate-ui
  - GO_TAGS="builtinassets" GOOS=darwin GOARCH=arm64 GOARM= make agentctl
  image: grafana/agent-build-image:0.33.0
  name: Build
trigger:
  event:
  - pull_request
type: docker
---
kind: pipeline
name: Build agentctl (Windows amd64)
platform:
  arch: amd64
  os: linux
steps:
- commands:
  - make generate-ui
  - GO_TAGS="builtinassets" GOOS=windows GOARCH=amd64 GOARM= make agentctl
  image: grafana/agent-build-image:0.33.0
  name: Build
trigger:
  event:
  - pull_request
type: docker
---
kind: pipeline
name: Build agentctl (FreeBSD amd64)
platform:
  arch: amd64
  os: linux
steps:
- commands:
  - make generate-ui
  - GO_TAGS="builtinassets" GOOS=freebsd GOARCH=amd64 GOARM= make agentctl
  image: grafana/agent-build-image:0.33.0
  name: Build
trigger:
  event:
  - pull_request
type: docker
---
kind: pipeline
name: Build operator (Linux amd64)
platform:
  arch: amd64
  os: linux
steps:
- commands:
  - make generate-ui
  - GO_TAGS="builtinassets promtail_journal_enabled" GOOS=linux GOARCH=amd64 GOARM=
    make operator
  image: grafana/agent-build-image:0.33.0
  name: Build
trigger:
  event:
  - pull_request
type: docker
---
kind: pipeline
name: Build operator (Linux arm64)
platform:
  arch: amd64
  os: linux
steps:
- commands:
  - make generate-ui
  - GO_TAGS="builtinassets promtail_journal_enabled" GOOS=linux GOARCH=arm64 GOARM=
    make operator
  image: grafana/agent-build-image:0.33.0
  name: Build
trigger:
  event:
  - pull_request
type: docker
---
kind: pipeline
name: Build operator (Linux ppc64le)
platform:
  arch: amd64
  os: linux
steps:
- commands:
  - make generate-ui
  - GO_TAGS="builtinassets promtail_journal_enabled" GOOS=linux GOARCH=ppc64le GOARM=
    make operator
  image: grafana/agent-build-image:0.33.0
  name: Build
trigger:
  event:
  - pull_request
type: docker
---
kind: pipeline
name: Build operator (Linux s390x)
platform:
  arch: amd64
  os: linux
steps:
- commands:
  - make generate-ui
  - GO_TAGS="builtinassets promtail_journal_enabled" GOOS=linux GOARCH=s390x GOARM=
    make operator
  image: grafana/agent-build-image:0.33.0
  name: Build
trigger:
  event:
  - pull_request
type: docker
---
kind: pipeline
name: Build operator (macOS Intel)
platform:
  arch: amd64
  os: linux
steps:
- commands:
  - make generate-ui
  - GO_TAGS="builtinassets" GOOS=darwin GOARCH=amd64 GOARM= make operator
  image: grafana/agent-build-image:0.33.0
  name: Build
trigger:
  event:
  - pull_request
type: docker
---
kind: pipeline
name: Build operator (macOS Apple Silicon)
platform:
  arch: amd64
  os: linux
steps:
- commands:
  - make generate-ui
  - GO_TAGS="builtinassets" GOOS=darwin GOARCH=arm64 GOARM= make operator
  image: grafana/agent-build-image:0.33.0
  name: Build
trigger:
  event:
  - pull_request
type: docker
---
kind: pipeline
name: Build operator (Windows amd64)
platform:
  arch: amd64
  os: linux
steps:
- commands:
  - make generate-ui
  - GO_TAGS="builtinassets" GOOS=windows GOARCH=amd64 GOARM= make operator
  image: grafana/agent-build-image:0.33.0
  name: Build
trigger:
  event:
  - pull_request
type: docker
---
kind: pipeline
name: Build operator (FreeBSD amd64)
platform:
  arch: amd64
  os: linux
steps:
- commands:
  - make generate-ui
  - GO_TAGS="builtinassets" GOOS=freebsd GOARCH=amd64 GOARM= make operator
  image: grafana/agent-build-image:0.33.0
  name: Build
trigger:
  event:
  - pull_request
type: docker
---
kind: pipeline
name: Build agent-boringcrypto (Linux amd64 boringcrypto)
platform:
  arch: amd64
  os: linux
steps:
- commands:
  - make generate-ui
  - GO_TAGS="builtinassets promtail_journal_enabled" GOOS=linux GOARCH=amd64 GOARM=
    GOEXPERIMENT=boringcrypto make agent-boringcrypto
  image: grafana/agent-build-image:0.33.0
  name: Build
trigger:
  event:
  - pull_request
type: docker
---
kind: pipeline
name: Build agent-boringcrypto (Linux arm64 boringcrypto)
platform:
  arch: amd64
  os: linux
steps:
- commands:
  - make generate-ui
  - GO_TAGS="builtinassets promtail_journal_enabled" GOOS=linux GOARCH=arm64 GOARM=
    GOEXPERIMENT=boringcrypto make agent-boringcrypto
  image: grafana/agent-build-image:0.33.0
  name: Build
trigger:
  event:
  - pull_request
type: docker
---
kind: pipeline
name: Build agent-flow-windows-boringcrypto (Windows amd64)
platform:
  arch: amd64
  os: linux
steps:
- commands:
  - make generate-ui
  - GO_TAGS="builtinassets" GOOS=windows GOARCH=amd64 GOARM= GOEXPERIMENT=cngcrypto
    make agent-flow-windows-boringcrypto
  image: grafana/agent-build-image:0.33.0-boringcrypto
  name: Build
trigger:
  event:
  - pull_request
type: docker
---
kind: pipeline
name: Publish Linux agent container
platform:
  arch: amd64
  os: linux
steps:
- commands:
  - docker run --rm --privileged multiarch/qemu-user-static --reset -p yes
  failure: ignore
  image: grafana/agent-build-image:0.33.0
  name: Configure QEMU
  volumes:
  - name: docker
    path: /var/run/docker.sock
- commands:
  - mkdir -p $HOME/.docker
  - printenv GCR_CREDS > $HOME/.docker/config.json
  - docker login -u $DOCKER_LOGIN -p $DOCKER_PASSWORD
  - docker buildx create --name multiarch-agent-agent-${DRONE_COMMIT_SHA} --driver
    docker-container --use
  - ./tools/ci/docker-containers agent
  - docker buildx rm multiarch-agent-agent-${DRONE_COMMIT_SHA}
  environment:
    DOCKER_LOGIN:
      from_secret: docker_login
    DOCKER_PASSWORD:
      from_secret: docker_password
    GCR_CREDS:
      from_secret: gcr_admin
  image: grafana/agent-build-image:0.33.0
  name: Publish container
  volumes:
  - name: docker
    path: /var/run/docker.sock
trigger:
  ref:
  - refs/heads/main
  - refs/tags/v*
type: docker
volumes:
- host:
    path: /var/run/docker.sock
  name: docker
---
kind: pipeline
name: Publish Linux agent-boringcrypto container
platform:
  arch: amd64
  os: linux
steps:
- commands:
  - docker run --rm --privileged multiarch/qemu-user-static --reset -p yes
  failure: ignore
  image: grafana/agent-build-image:0.33.0
  name: Configure QEMU
  volumes:
  - name: docker
    path: /var/run/docker.sock
- commands:
  - mkdir -p $HOME/.docker
  - printenv GCR_CREDS > $HOME/.docker/config.json
  - docker login -u $DOCKER_LOGIN -p $DOCKER_PASSWORD
  - docker buildx create --name multiarch-agent-agent-boringcrypto-${DRONE_COMMIT_SHA}
    --driver docker-container --use
  - ./tools/ci/docker-containers agent-boringcrypto
  - docker buildx rm multiarch-agent-agent-boringcrypto-${DRONE_COMMIT_SHA}
  environment:
    DOCKER_LOGIN:
      from_secret: docker_login
    DOCKER_PASSWORD:
      from_secret: docker_password
    GCR_CREDS:
      from_secret: gcr_admin
  image: grafana/agent-build-image:0.33.0
  name: Publish container
  volumes:
  - name: docker
    path: /var/run/docker.sock
trigger:
  ref:
  - refs/heads/main
  - refs/tags/v*
type: docker
volumes:
- host:
    path: /var/run/docker.sock
  name: docker
---
kind: pipeline
name: Publish Linux agentctl container
platform:
  arch: amd64
  os: linux
steps:
- commands:
  - docker run --rm --privileged multiarch/qemu-user-static --reset -p yes
  failure: ignore
  image: grafana/agent-build-image:0.33.0
  name: Configure QEMU
  volumes:
  - name: docker
    path: /var/run/docker.sock
- commands:
  - mkdir -p $HOME/.docker
  - printenv GCR_CREDS > $HOME/.docker/config.json
  - docker login -u $DOCKER_LOGIN -p $DOCKER_PASSWORD
  - docker buildx create --name multiarch-agent-agentctl-${DRONE_COMMIT_SHA} --driver
    docker-container --use
  - ./tools/ci/docker-containers agentctl
  - docker buildx rm multiarch-agent-agentctl-${DRONE_COMMIT_SHA}
  environment:
    DOCKER_LOGIN:
      from_secret: docker_login
    DOCKER_PASSWORD:
      from_secret: docker_password
    GCR_CREDS:
      from_secret: gcr_admin
  image: grafana/agent-build-image:0.33.0
  name: Publish container
  volumes:
  - name: docker
    path: /var/run/docker.sock
trigger:
  ref:
  - refs/heads/main
  - refs/tags/v*
type: docker
volumes:
- host:
    path: /var/run/docker.sock
  name: docker
---
kind: pipeline
name: Publish Linux agent-operator container
platform:
  arch: amd64
  os: linux
steps:
- commands:
  - docker run --rm --privileged multiarch/qemu-user-static --reset -p yes
  failure: ignore
  image: grafana/agent-build-image:0.33.0
  name: Configure QEMU
  volumes:
  - name: docker
    path: /var/run/docker.sock
- commands:
  - mkdir -p $HOME/.docker
  - printenv GCR_CREDS > $HOME/.docker/config.json
  - docker login -u $DOCKER_LOGIN -p $DOCKER_PASSWORD
  - docker buildx create --name multiarch-agent-agent-operator-${DRONE_COMMIT_SHA}
    --driver docker-container --use
  - ./tools/ci/docker-containers agent-operator
  - docker buildx rm multiarch-agent-agent-operator-${DRONE_COMMIT_SHA}
  environment:
    DOCKER_LOGIN:
      from_secret: docker_login
    DOCKER_PASSWORD:
      from_secret: docker_password
    GCR_CREDS:
      from_secret: gcr_admin
  image: grafana/agent-build-image:0.33.0
  name: Publish container
  volumes:
  - name: docker
    path: /var/run/docker.sock
trigger:
  ref:
  - refs/heads/main
  - refs/tags/v*
type: docker
volumes:
- host:
    path: /var/run/docker.sock
  name: docker
---
kind: pipeline
name: Publish Linux agent-nonroot container
platform:
  arch: amd64
  os: linux
steps:
- commands:
  - docker run --rm --privileged multiarch/qemu-user-static --reset -p yes
  failure: ignore
  image: grafana/agent-build-image:0.32.0
  name: Configure QEMU
  volumes:
  - name: docker
    path: /var/run/docker.sock
- commands:
  - mkdir -p $HOME/.docker
  - printenv GCR_CREDS > $HOME/.docker/config.json
  - docker login -u $DOCKER_LOGIN -p $DOCKER_PASSWORD
  - docker buildx create --name multiarch-agent-agent-nonroot-${DRONE_COMMIT_SHA}
    --driver docker-container --use
  - ./tools/ci/docker-containers agent-nonroot
  - docker buildx rm multiarch-agent-agent-nonroot-${DRONE_COMMIT_SHA}
  environment:
    DOCKER_LOGIN:
      from_secret: docker_login
    DOCKER_PASSWORD:
      from_secret: docker_password
    GCR_CREDS:
      from_secret: gcr_admin
  image: grafana/agent-build-image:0.32.0
  name: Publish container
  volumes:
  - name: docker
    path: /var/run/docker.sock
trigger:
  ref:
  - refs/heads/main
  - refs/tags/v*
type: docker
volumes:
- host:
    path: /var/run/docker.sock
  name: docker
---
kind: pipeline
name: Publish Windows agent container
platform:
  arch: amd64
  os: windows
  version: "1809"
steps:
- commands:
  - '& "C:/Program Files/git/bin/bash.exe" ./tools/ci/docker-containers-windows agent'
  environment:
    DOCKER_LOGIN:
      from_secret: docker_login
    DOCKER_PASSWORD:
      from_secret: docker_password
  image: grafana/agent-build-image:0.33.0-windows
  name: Build containers
  volumes:
  - name: docker
    path: //./pipe/docker_engine/
trigger:
  ref:
  - refs/heads/main
  - refs/tags/v*
type: docker
volumes:
- host:
    path: //./pipe/docker_engine/
  name: docker
---
kind: pipeline
name: Publish Windows agentctl container
platform:
  arch: amd64
  os: windows
  version: "1809"
steps:
- commands:
  - '& "C:/Program Files/git/bin/bash.exe" ./tools/ci/docker-containers-windows agentctl'
  environment:
    DOCKER_LOGIN:
      from_secret: docker_login
    DOCKER_PASSWORD:
      from_secret: docker_password
  image: grafana/agent-build-image:0.33.0-windows
  name: Build containers
  volumes:
  - name: docker
    path: //./pipe/docker_engine/
trigger:
  ref:
  - refs/heads/main
  - refs/tags/v*
type: docker
volumes:
- host:
    path: //./pipe/docker_engine/
  name: docker
---
depends_on:
- Publish Linux agent container
- Publish Linux agent-boringcrypto container
- Publish Linux agentctl container
- Publish Linux agent-operator container
- Publish Linux agent-nonroot container
image_pull_secrets:
- dockerconfigjson
kind: pipeline
name: Deploy to deployment_tools
platform:
  arch: amd64
  os: linux
steps:
- commands:
  - apk update && apk add git
  - echo "$(sh ./tools/image-tag)" > .tag-only
  - echo "grafana/agent:$(sh ./tools/image-tag)" > .image-tag
  image: alpine
  name: Create .image-tag
- image: us.gcr.io/kubernetes-dev/drone/plugins/updater
  name: Update deployment_tools
  settings:
    config_json: |
      {
        "git_committer_name": "updater-for-ci[bot]",
        "git_author_name": "updater-for-ci[bot]",
        "git_committer_email": "119986603+updater-for-ci[bot]@users.noreply.github.com",
        "git_author_email": "119986603+updater-for-ci[bot]@users.noreply.github.com",
        "destination_branch": "master",
        "repo_name": "deployment_tools",
        "update_jsonnet_attribute_configs": [
          {
            "file_path": "ksonnet/environments/kowalski/dev-us-central-0.kowalski-dev/main.jsonnet",
            "jsonnet_key": "agent_image",
            "jsonnet_value_file": ".image-tag"
          },
          {
            "file_path": "ksonnet/environments/grafana-agent/waves/agent.libsonnet",
            "jsonnet_key": "dev_canary",
            "jsonnet_value_file": ".image-tag"
          },
          {
            "file_path": "ksonnet/environments/pyroscope-ebpf/waves/ebpf.libsonnet",
            "jsonnet_key": "dev_canary",
            "jsonnet_value_file": ".image-tag"
          }
        ]
      }
    github_app_id:
      from_secret: updater_app_id
    github_app_installation_id:
      from_secret: updater_app_installation_id
    github_app_private_key:
      from_secret: updater_private_key
trigger:
  ref:
  - refs/heads/main
type: docker
---
depends_on:
- Publish Linux agent container
- Publish Linux agent-boringcrypto container
- Publish Linux agentctl container
- Publish Linux agent-operator container
- Publish Linux agent-nonroot container
- Publish Windows agent container
- Publish Windows agentctl container
image_pull_secrets:
- dockerconfigjson
kind: pipeline
name: Publish release
platform:
  arch: amd64
  os: linux
steps:
- commands:
  - /usr/bin/github-app-external-token > /drone/src/gh-token.txt
  environment:
    GITHUB_APP_ID:
      from_secret: updater_app_id
    GITHUB_APP_INSTALLATION_ID:
      from_secret: updater_app_installation_id
    GITHUB_APP_PRIVATE_KEY:
      from_secret: updater_private_key
  image: us.gcr.io/kubernetes-dev/github-app-secret-writer:latest
  name: Generate GitHub token
- commands:
  - export GITHUB_TOKEN=$(cat /drone/src/gh-token.txt)
  - docker login -u $DOCKER_LOGIN -p $DOCKER_PASSWORD
  - make -j4 RELEASE_BUILD=1 VERSION=${DRONE_TAG} dist
  - |
    VERSION=${DRONE_TAG} RELEASE_DOC_TAG=$(echo ${DRONE_TAG} | awk -F '.' '{print $1"."$2}') ./tools/release
  environment:
    DOCKER_LOGIN:
      from_secret: docker_login
    DOCKER_PASSWORD:
      from_secret: docker_password
    GPG_PASSPHRASE:
      from_secret: gpg_passphrase
    GPG_PRIVATE_KEY:
      from_secret: gpg_private_key
    GPG_PUBLIC_KEY:
      from_secret: gpg_public_key
  image: grafana/agent-build-image:0.33.0
  name: Publish release
  volumes:
  - name: docker
    path: /var/run/docker.sock
trigger:
  ref:
  - refs/tags/v*
type: docker
volumes:
- host:
    path: /var/run/docker.sock
  name: docker
---
kind: pipeline
name: Test Linux system packages
platform:
  arch: amd64
  os: linux
steps:
- commands:
  - DOCKER_OPTS="" make dist/grafana-agent-linux-amd64
  - DOCKER_OPTS="" make dist/grafana-agentctl-linux-amd64
  - DOCKER_OPTS="" make dist.temp/grafana-agent-flow-linux-amd64
  - DOCKER_OPTS="" make test-packages
  image: grafana/agent-build-image:0.33.0
  name: Test Linux system packages
  volumes:
  - name: docker
    path: /var/run/docker.sock
trigger:
  paths:
  - packaging/**
  - Makefile
  ref:
  - refs/heads/main
type: docker
volumes:
- host:
    path: /var/run/docker.sock
  name: docker
---
get:
  name: app-id
  path: infra/data/ci/agent/githubapp
kind: secret
name: app_id
---
get:
  name: app-installation-id
  path: infra/data/ci/agent/githubapp
kind: secret
name: app_installation_id
---
get:
  name: username
  path: infra/data/ci/docker_hub
kind: secret
name: docker_login
---
get:
  name: password
  path: infra/data/ci/docker_hub
kind: secret
name: docker_password
---
get:
  name: .dockerconfigjson
  path: secret/data/common/gcr
kind: secret
name: dockerconfigjson
---
get:
  name: .dockerconfigjson
  path: infra/data/ci/gcr-admin
kind: secret
name: gcr_admin
---
get:
  name: passphrase
  path: infra/data/ci/packages-publish/gpg
kind: secret
name: gpg_passphrase
---
get:
  name: private-key
  path: infra/data/ci/packages-publish/gpg
kind: secret
name: gpg_private_key
---
get:
  name: public-key
  path: infra/data/ci/packages-publish/gpg
kind: secret
name: gpg_public_key
---
get:
  name: private-key
  path: infra/data/ci/agent/githubapp
kind: secret
name: private_key
---
get:
  name: app-id
  path: infra/data/ci/github/updater-app
kind: secret
name: updater_app_id
---
get:
  name: app-installation-id
  path: infra/data/ci/github/updater-app
kind: secret
name: updater_app_installation_id
---
get:
  name: private-key
  path: infra/data/ci/github/updater-app
kind: secret
<<<<<<< HEAD
name: updater_private_key
=======
name: updater_private_key
---
kind: signature
hmac: 516cf024f67438d4e3b473cfebc9472b33132bfd92883b858e4a64c7959b7dbe

...
>>>>>>> 4ea320c0
<|MERGE_RESOLUTION|>--- conflicted
+++ resolved
@@ -1097,7 +1097,7 @@
 - commands:
   - docker run --rm --privileged multiarch/qemu-user-static --reset -p yes
   failure: ignore
-  image: grafana/agent-build-image:0.32.0
+  image: grafana/agent-build-image:0.33.0
   name: Configure QEMU
   volumes:
   - name: docker
@@ -1117,7 +1117,7 @@
       from_secret: docker_password
     GCR_CREDS:
       from_secret: gcr_admin
-  image: grafana/agent-build-image:0.32.0
+  image: grafana/agent-build-image:0.33.0
   name: Publish container
   volumes:
   - name: docker
@@ -1412,13 +1412,4 @@
   name: private-key
   path: infra/data/ci/github/updater-app
 kind: secret
-<<<<<<< HEAD
-name: updater_private_key
-=======
-name: updater_private_key
----
-kind: signature
-hmac: 516cf024f67438d4e3b473cfebc9472b33132bfd92883b858e4a64c7959b7dbe
-
-...
->>>>>>> 4ea320c0
+name: updater_private_key