---
kind: pipeline
name: Lint
platform:
  os: linux
  arch: amd64
trigger:
  event:
    - push
    - pull_request
    - tag
  ref:
    - refs/heads/main
    - refs/pull/*/head
    - refs/tags/**

steps:
  - name: lint
<<<<<<< HEAD
    image: golangci/golangci-lint:v1.43
=======
    image: golangci/golangci-lint:v1.44
>>>>>>> 6d0490a6
    commands:
      - apt-get update -y && apt-get install -y libsystemd-dev
      - make lint

---
kind: pipeline
type: docker
name: Test
platform:
  os: linux
  arch: amd64
trigger:
  event:
    - push
    - pull_request
    - tag
  ref:
    - refs/heads/main
    - refs/pull/*/head
    - refs/tags/**

steps:
  - name: test
    image: rfratto/seego
    volumes:
      - name: docker
        path: /var/run/docker.sock
    commands:
      - apt-get update &&  apt-get install -y rubygems rpm nsis  apt-transport-https ca-certificates curl gnupg lsb-release
      - gem install --no-document fpm
      - rm -r /usr/local/go
      - mkdir -p /usr/local/go/bin
      - wget -q https://golang.org/dl/go1.17.6.linux-amd64.tar.gz
      - tar -C /usr/local -xzf go1.17.6.linux-amd64.tar.gz
      - rm go1.17.6.linux-amd64.tar.gz
      - export PATH=$PATH:/usr/local/go/bin
<<<<<<< HEAD
      - make cmd/agent/agent cmd/agentctl/agentctl cmd/agent-operator/agent-operator cmd/grafana-agent-crow/grafana-agent-crow
=======
      - make cmd/agent/agent cmd/agentctl/agentctl cmd/agent-operator/agent-operator tools/crow/grafana-agent-crow tools/smoke/grafana-agent-smoke
>>>>>>> 6d0490a6
      - make K8S_USE_DOCKER_NETWORK=1 DRONE=true BUILD_IN_CONTAINER=false test
depends_on:
  - Lint

volumes:
 - name: docker
   host:
     path: /var/run/docker.sock

---
kind: pipeline
type: docker
name: Dist
platform:
  os: linux
  arch: amd64
trigger:
  ref:
    - refs/tags/v*

steps:
  - name: distribute
    image: rfratto/seego
    commands:
      - apt-get update &&  apt-get install -y rubygems rpm nsis
      - gem install --no-document fpm
      - rm -r /usr/local/go
      - mkdir -p /usr/local/go/bin
      - wget -q https://golang.org/dl/go1.17.6.linux-amd64.tar.gz
      - tar -C /usr/local -xzf go1.17.6.linux-amd64.tar.gz
      - rm go1.17.6.linux-amd64.tar.gz
      - export PATH=$PATH:/usr/local/go/bin
      - make DRONE=true BUILD_IN_CONTAINER=false dist
depends_on:
  - Test
---
kind: pipeline
type: docker
name: Containerize
platform:
  os: linux
  arch: amd64
trigger:
  ref:
    - refs/heads/main
    - refs/tags/v*
    - refs/heads/dev.*

steps:
  - name: Build Containers
    image: docker
    volumes:
      - name: docker
        path: /var/run/docker.sock
    environment:
      DOCKER_LOGIN:
        from_secret: DOCKER_LOGIN
      DOCKER_PASSWORD:
        from_secret: DOCKER_PASSWORD
      GCR_CREDS:
        from_secret: gcr_admin
    commands:
      - mkdir -p $HOME/.docker
      - printenv GCR_CREDS > $HOME/.docker/config.json
      - docker login -u $DOCKER_LOGIN -p $DOCKER_PASSWORD
      - apk update && apk add make bash wget git qemu
      - wget -q https://github.com/docker/buildx/releases/download/v0.5.1/buildx-v0.5.1.linux-amd64
      - mkdir -p ~/.docker/cli-plugins
      - cp buildx-v0.5.1.linux-amd64 ~/.docker/cli-plugins/docker-buildx
      - chmod a+x ~/.docker/cli-plugins/docker-buildx
      - docker run --rm --privileged multiarch/qemu-user-static --reset -p yes
      - docker buildx create --name multiarch --driver docker-container --use
      - export RELEASE_TAG=${DRONE_TAG}
      - export IMAGE_BRANCH_TAG=${DRONE_BRANCH}
      - make DRONE=true CROSS_BUILD=true BUILD_IN_CONTAINER=true RELEASE_BUILD=true agent-image
      - make DRONE=true CROSS_BUILD=true BUILD_IN_CONTAINER=true RELEASE_BUILD=true agentctl-image
      - make DRONE=true CROSS_BUILD=true BUILD_IN_CONTAINER=true RELEASE_BUILD=true agent-operator-image
      - make DRONE=true CROSS_BUILD=true BUILD_IN_CONTAINER=true RELEASE_BUILD=true grafana-agent-crow-image
      - make DRONE=true CROSS_BUILD=true BUILD_IN_CONTAINER=true RELEASE_BUILD=true agent-smoke-image
      - docker buildx rm multiarch

depends_on:
  - Test

volumes:
  - name: docker
    host:
      path: /var/run/docker.sock
---
kind: pipeline
type: docker
name: Deploy-To-Deployment-Tools
platform:
  os: linux
  arch: amd64
trigger:
  ref:
    - refs/heads/main

image_pull_secrets:
  - dockerconfigjson

steps:
  - name: put image tag in a file
    image: alpine
    commands:
      - apk update && apk add git
      - echo "$(sh ./tools/image-tag)" > .tag-only
      - echo "grafana/agent:$(sh ./tools/image-tag)" > .image-tag
  - name: Update Deployment Tools
    image: us.gcr.io/kubernetes-dev/drone/plugins/updater
    settings:
      config_json: |-
        {
          "destination_branch": "master",
          "pull_request_branch_prefix": "cd-agent",
          "pull_request_enabled": false,
          "pull_request_team_reviewers": [
            "agent-squad"
          ],
          "repo_name": "deployment_tools",
          "update_jsonnet_attribute_configs": [
            {
              "file_path": "ksonnet/environments/platform-observability/waves/agent.libsonnet",
              "jsonnet_key": "dev_canary",
              "jsonnet_value_file": ".image-tag"
            },
            {
              "file_path": "ksonnet/environments/agent-smoke-test/dev-us-central-0.agent-smoke-test/main.jsonnet",
              "jsonnet_key": "image_tag",
              "jsonnet_value_file": ".tag-only"
            }
          ]
        }
      github_token:
        from_secret: gh_token

depends_on:
  - Containerize

volumes:
  - name: docker
    host:
      path: /var/run/docker.sock
---
kind: pipeline
type: docker
name: Release
platform:
  os: linux
  arch: amd64
trigger:
  ref:
    - refs/tags/v*

steps:
  - name: create-release
    image: rfratto/seego
    volumes:
      - name: docker
        path: /var/run/docker.sock
    environment:
      DOCKER_LOGIN:
        from_secret: DOCKER_LOGIN
      DOCKER_PASSWORD:
        from_secret: DOCKER_PASSWORD
      GITHUB_TOKEN:
        from_secret: GITHUB_KEY
    commands:
      - apt-get install -y apt-transport-https ca-certificates curl gnupg lsb-release
      - curl -fsSL https://download.docker.com/linux/debian/gpg | sudo apt-key add -
      - add-apt-repository "deb [arch=amd64] https://download.docker.com/linux/debian buster stable"
      - apt-get update &&  apt-get install -y rubygems rpm nsis docker-ce docker-ce-cli containerd.io gettext
      - docker login -u $DOCKER_LOGIN -p $DOCKER_PASSWORD
      - gem install --no-document fpm
      - rm -r /usr/local/go
      - mkdir -p /usr/local/go/bin
      - wget -q https://golang.org/dl/go1.17.6.linux-amd64.tar.gz
      - tar -C /usr/local -xzf go1.17.6.linux-amd64.tar.gz
      - rm go1.17.6.linux-amd64.tar.gz
      - export PATH=$PATH:/usr/local/go/bin
      - GO111MODULE=on go get -u github.com/mitchellh/gox github.com/tcnksm/ghr
      - export PATH="$(go env GOPATH)/bin:$PATH"
      - make -j4 BUILD_IN_CONTAINER=false RELEASE_BUILD=true RELEASE_TAG=${DRONE_TAG} publish
depends_on:
  - Dist

volumes:
  - name: docker
    host:
      path: /var/run/docker.sock

---
kind: secret
name: dockerconfigjson

get:
  path: secret/data/common/gcr
  name: .dockerconfigjson

---
kind: secret
name: gcr_admin

get:
  name: .dockerconfigjson
  path: infra/data/ci/gcr-admin

---
kind: secret
name: gh_token

get:
  path: infra/data/ci/github/grafanabot
  name: pat
---
kind: signature
<<<<<<< HEAD
hmac: 87a9a23731884dac8e0b5c3ee0fa2b5cef9d7fa490fcad649f7783f6ea9d2d32
=======
hmac: 76ba44a90ab332caf4cd3bc11529e7ea674d4706ab8b4928b17b8c7dcda8abea
>>>>>>> 6d0490a6

...<|MERGE_RESOLUTION|>--- conflicted
+++ resolved
@@ -16,11 +16,7 @@
 
 steps:
   - name: lint
-<<<<<<< HEAD
-    image: golangci/golangci-lint:v1.43
-=======
     image: golangci/golangci-lint:v1.44
->>>>>>> 6d0490a6
     commands:
       - apt-get update -y && apt-get install -y libsystemd-dev
       - make lint
@@ -57,11 +53,7 @@
       - tar -C /usr/local -xzf go1.17.6.linux-amd64.tar.gz
       - rm go1.17.6.linux-amd64.tar.gz
       - export PATH=$PATH:/usr/local/go/bin
-<<<<<<< HEAD
-      - make cmd/agent/agent cmd/agentctl/agentctl cmd/agent-operator/agent-operator cmd/grafana-agent-crow/grafana-agent-crow
-=======
       - make cmd/agent/agent cmd/agentctl/agentctl cmd/agent-operator/agent-operator tools/crow/grafana-agent-crow tools/smoke/grafana-agent-smoke
->>>>>>> 6d0490a6
       - make K8S_USE_DOCKER_NETWORK=1 DRONE=true BUILD_IN_CONTAINER=false test
 depends_on:
   - Lint
@@ -279,10 +271,6 @@
   name: pat
 ---
 kind: signature
-<<<<<<< HEAD
-hmac: 87a9a23731884dac8e0b5c3ee0fa2b5cef9d7fa490fcad649f7783f6ea9d2d32
-=======
 hmac: 76ba44a90ab332caf4cd3bc11529e7ea674d4706ab8b4928b17b8c7dcda8abea
->>>>>>> 6d0490a6
 
 ...