---
kind: pipeline
name: Check Linux build image
platform:
  arch: amd64
  os: linux
steps:
- commands:
  - docker buildx build -t grafana/agent-build-image:latest ./build-image
  image: docker
  name: Build
  volumes:
  - name: docker
    path: /var/run/docker.sock
trigger:
  event:
    include:
    - pull_request
  paths:
    include:
    - build-image/**
type: docker
volumes:
- host:
    path: /var/run/docker.sock
  name: docker
---
kind: pipeline
name: Create Linux build image
platform:
  arch: amd64
  os: linux
steps:
- commands:
  - export IMAGE_TAG=${DRONE_TAG##build-image/v}
  - docker login -u $DOCKER_LOGIN -p $DOCKER_PASSWORD
  - docker run --rm --privileged multiarch/qemu-user-static --reset -p yes
  - docker buildx create --name multiarch --driver docker-container --use
  - docker buildx build --push --platform linux/amd64,linux/arm64 -t grafana/agent-build-image:$IMAGE_TAG
    ./build-image
  environment:
    DOCKER_LOGIN:
      from_secret: DOCKER_LOGIN
    DOCKER_PASSWORD:
      from_secret: DOCKER_PASSWORD
  image: docker
  name: Build
  volumes:
  - name: docker
    path: /var/run/docker.sock
trigger:
  event:
  - tag
  ref:
  - refs/tags/build-image/v*
type: docker
volumes:
- host:
    path: /var/run/docker.sock
  name: docker
---
kind: pipeline
name: Check Windows build image
platform:
  arch: amd64
  os: windows
  version: "1809"
steps:
- commands:
  - docker build -t grafana/agent-build-image:latest ./build-image/windows
  image: docker:windowsservercore-1809
  name: Build
  volumes:
  - name: docker
    path: //./pipe/docker_engine/
trigger:
  event:
    include:
    - pull_request
  paths:
    include:
    - build-image/**
type: docker
volumes:
- host:
    path: //./pipe/docker_engine/
  name: docker
---
kind: pipeline
name: Create Windows build image
platform:
  arch: amd64
  os: windows
  version: "1809"
steps:
- commands:
  - $IMAGE_TAG="${DRONE_TAG##build-image/v}-windows"
  - docker login -u $Env:DOCKER_LOGIN -p $Env:DOCKER_PASSWORD
  - docker build -t grafana/agent-build-image:$IMAGE_TAG ./build-image/windows
  - docker push grafana/agent-build-image:$IMAGE_TAG
  environment:
    DOCKER_LOGIN:
      from_secret: DOCKER_LOGIN
    DOCKER_PASSWORD:
      from_secret: DOCKER_PASSWORD
  image: docker:windowsservercore-1809
  name: Build
  volumes:
  - name: docker
    path: //./pipe/docker_engine/
trigger:
  event:
  - tag
  ref:
  - refs/tags/build-image/v*
type: docker
volumes:
- host:
    path: //./pipe/docker_engine/
  name: docker
---
kind: pipeline
name: Lint
platform:
  arch: amd64
  os: linux
steps:
- commands:
  - apt-get update -y && apt-get install -y libsystemd-dev
  - make lint
  image: grafana/agent-build-image:0.24.0
  name: Lint
trigger:
  event:
  - pull_request
type: docker
---
kind: pipeline
name: Test dashboards
platform:
  arch: amd64
  os: linux
steps:
- commands:
  - make generate-dashboards
  - ERR_MSG="Dashboard definitions are out of date. Please run 'make generate-dashboards'
    and commit changes!"
  - if [ ! -z "$(git status --porcelain)" ]; then echo $ERR_MSG >&2; exit 1; fi
  image: grafana/agent-build-image:0.24.0
  name: Regenerate dashboards
trigger:
  event:
  - pull_request
type: docker
---
kind: pipeline
name: Test manifests
platform:
  arch: amd64
  os: linux
steps:
- commands:
  - make generate-manifests
  - ERR_MSG="The environment manifests are out of date. Please run 'make generate-manifests'
    and commit changes!"
  - if [ ! -z "$(git status --porcelain)" ]; then echo $ERR_MSG >&2; exit 1; fi
  image: grafana/agent-build-image:0.24.0
  name: Regenerate environment manifests
trigger:
  event:
  - pull_request
type: docker
---
kind: pipeline
name: Test
platform:
  arch: amd64
  os: linux
steps:
- commands:
  - K8S_USE_DOCKER_NETWORK=1 make test
  image: grafana/agent-build-image:0.24.0
  name: Run Go tests
  volumes:
  - name: docker
    path: /var/run/docker.sock
trigger:
  event:
  - pull_request
type: docker
volumes:
- host:
    path: /var/run/docker.sock
  name: docker
---
kind: pipeline
name: Test (Windows)
platform:
  arch: amd64
  os: windows
  version: "1809"
steps:
- commands:
  - go test -tags="nodocker,nonetwork" ./...
  image: grafana/agent-build-image:0.24.0-windows
  name: Run Go tests
trigger:
  event:
  - pull_request
type: docker
---
kind: pipeline
name: Check Linux container (grafana/agent)
platform:
  arch: amd64
  os: linux
steps:
- commands:
  - make agent-image
  image: grafana/agent-build-image:0.24.0
  name: Build container
  volumes:
  - name: docker
    path: /var/run/docker.sock
trigger:
  event:
  - pull_request
  paths:
  - cmd/grafana-agent/Dockerfile
  - tools/ci/docker-containers
type: docker
volumes:
- host:
    path: /var/run/docker.sock
  name: docker
---
kind: pipeline
name: Check Linux container (grafana/agentctl)
platform:
  arch: amd64
  os: linux
steps:
- commands:
  - make agentctl-image
  image: grafana/agent-build-image:0.24.0
  name: Build container
  volumes:
  - name: docker
    path: /var/run/docker.sock
trigger:
  event:
  - pull_request
  paths:
  - cmd/grafana-agentctl/Dockerfile
  - tools/ci/docker-containers
type: docker
volumes:
- host:
    path: /var/run/docker.sock
  name: docker
---
kind: pipeline
name: Check Linux container (grafana/agent-operator)
platform:
  arch: amd64
  os: linux
steps:
- commands:
  - make operator-image
  image: grafana/agent-build-image:0.24.0
  name: Build container
  volumes:
  - name: docker
    path: /var/run/docker.sock
trigger:
  event:
  - pull_request
  paths:
  - cmd/grafana-agent-operator/Dockerfile
  - tools/ci/docker-containers
type: docker
volumes:
- host:
    path: /var/run/docker.sock
  name: docker
---
kind: pipeline
name: Check Windows container (grafana/agent)
platform:
  arch: amd64
  os: windows
  version: "1809"
steps:
- commands:
  - '& "C:/Program Files/git/bin/bash.exe" ./tools/ci/docker-containers-windows agent'
  image: grafana/agent-build-image:0.24.0-windows
  name: Build container
  volumes:
  - name: docker
    path: //./pipe/docker_engine/
trigger:
  event:
  - pull_request
  paths:
  - cmd/grafana-agent/Dockerfile.windows
  - tools/ci/docker-containers-windows
type: docker
volumes:
- host:
    path: //./pipe/docker_engine/
  name: docker
---
kind: pipeline
name: Check Windows container (grafana/agentctl)
platform:
  arch: amd64
  os: windows
  version: "1809"
steps:
- commands:
  - '& "C:/Program Files/git/bin/bash.exe" ./tools/ci/docker-containers-windows agentctl'
  image: grafana/agent-build-image:0.24.0-windows
  name: Build container
  volumes:
  - name: docker
    path: //./pipe/docker_engine/
trigger:
  event:
  - pull_request
  paths:
  - cmd/grafana-agentctl/Dockerfile.windows
  - tools/ci/docker-containers-windows
type: docker
volumes:
- host:
    path: //./pipe/docker_engine/
  name: docker
---
kind: pipeline
name: Build agent (Linux amd64)
platform:
  arch: amd64
  os: linux
steps:
- commands:
  - go version
  - make generate-ui
  - GO_TAGS="builtinassets promtail_journal_enabled" GOOS=linux GOARCH=amd64 GOARM=
    make agent
  image: grafana/agent-build-image:0.24.0
  name: Build
trigger:
  event:
  - pull_request
type: docker
---
kind: pipeline
name: Build agent (Linux arm64)
platform:
  arch: amd64
  os: linux
steps:
- commands:
  - go version
  - make generate-ui
  - GO_TAGS="builtinassets promtail_journal_enabled" GOOS=linux GOARCH=arm64 GOARM=
    make agent
  image: grafana/agent-build-image:0.24.0
  name: Build
trigger:
  event:
  - pull_request
type: docker
---
kind: pipeline
<<<<<<< HEAD
name: Build agent (Linux armv6)
platform:
  arch: amd64
  os: linux
steps:
- commands:
  - go version
  - make generate-ui
  - GO_TAGS="builtinassets promtail_journal_enabled" GOOS=linux GOARCH=arm GOARM=6
    make agent
  image: grafana/agent-build-image:0.24.0
  name: Build
trigger:
  event:
  - pull_request
type: docker
---
kind: pipeline
name: Build agent (Linux armv7)
platform:
  arch: amd64
  os: linux
steps:
- commands:
  - go version
  - make generate-ui
  - GO_TAGS="builtinassets promtail_journal_enabled" GOOS=linux GOARCH=arm GOARM=7
    make agent
  image: grafana/agent-build-image:0.24.0
  name: Build
trigger:
  event:
  - pull_request
type: docker
---
kind: pipeline
=======
>>>>>>> 8ce11224
name: Build agent (Linux ppc64le)
platform:
  arch: amd64
  os: linux
steps:
- commands:
  - go version
  - make generate-ui
  - GO_TAGS="builtinassets promtail_journal_enabled" GOOS=linux GOARCH=ppc64le GOARM=
    make agent
  image: grafana/agent-build-image:0.24.0
  name: Build
trigger:
  event:
  - pull_request
type: docker
---
kind: pipeline
name: Build agent (Linux s390x)
platform:
  arch: amd64
  os: linux
steps:
- commands:
  - go version
  - make generate-ui
  - GO_TAGS="builtinassets promtail_journal_enabled" GOOS=linux GOARCH=s390x GOARM=
    make agent
  image: grafana/agent-build-image:0.24.0
  name: Build
trigger:
  event:
  - pull_request
type: docker
---
kind: pipeline
name: Build agent (macOS Intel)
platform:
  arch: amd64
  os: linux
steps:
- commands:
  - go version
  - make generate-ui
  - GO_TAGS="builtinassets" GOOS=darwin GOARCH=amd64 GOARM= make agent
  image: grafana/agent-build-image:0.24.0
  name: Build
trigger:
  event:
  - pull_request
type: docker
---
kind: pipeline
name: Build agent (macOS Apple Silicon)
platform:
  arch: amd64
  os: linux
steps:
- commands:
  - go version
  - make generate-ui
  - GO_TAGS="builtinassets" GOOS=darwin GOARCH=arm64 GOARM= make agent
  image: grafana/agent-build-image:0.24.0
  name: Build
trigger:
  event:
  - pull_request
type: docker
---
kind: pipeline
name: Build agent (Windows amd64)
platform:
  arch: amd64
  os: linux
steps:
- commands:
  - go version
  - make generate-ui
  - GO_TAGS="builtinassets" GOOS=windows GOARCH=amd64 GOARM= make agent
  image: grafana/agent-build-image:0.24.0
  name: Build
trigger:
  event:
  - pull_request
type: docker
---
kind: pipeline
name: Build agent (FreeBSD amd64)
platform:
  arch: amd64
  os: linux
steps:
- commands:
  - go version
  - make generate-ui
  - GO_TAGS="builtinassets" GOOS=freebsd GOARCH=amd64 GOARM= make agent
  image: grafana/agent-build-image:0.24.0
  name: Build
trigger:
  event:
  - pull_request
type: docker
---
kind: pipeline
name: Build agent-flow (Linux amd64)
platform:
  arch: amd64
  os: linux
steps:
- commands:
  - go version
  - make generate-ui
  - GO_TAGS="builtinassets promtail_journal_enabled" GOOS=linux GOARCH=amd64 GOARM=
    make agent-flow
  image: grafana/agent-build-image:0.24.0
  name: Build
trigger:
  event:
  - pull_request
type: docker
---
kind: pipeline
name: Build agent-flow (Linux arm64)
platform:
  arch: amd64
  os: linux
steps:
- commands:
  - go version
  - make generate-ui
  - GO_TAGS="builtinassets promtail_journal_enabled" GOOS=linux GOARCH=arm64 GOARM=
    make agent-flow
  image: grafana/agent-build-image:0.24.0
  name: Build
trigger:
  event:
  - pull_request
type: docker
---
kind: pipeline
<<<<<<< HEAD
name: Build agent-flow (Linux armv6)
platform:
  arch: amd64
  os: linux
steps:
- commands:
  - go version
  - make generate-ui
  - GO_TAGS="builtinassets promtail_journal_enabled" GOOS=linux GOARCH=arm GOARM=6
    make agent-flow
  image: grafana/agent-build-image:0.24.0
  name: Build
trigger:
  event:
  - pull_request
type: docker
---
kind: pipeline
name: Build agent-flow (Linux armv7)
platform:
  arch: amd64
  os: linux
steps:
- commands:
  - go version
  - make generate-ui
  - GO_TAGS="builtinassets promtail_journal_enabled" GOOS=linux GOARCH=arm GOARM=7
    make agent-flow
  image: grafana/agent-build-image:0.24.0
  name: Build
trigger:
  event:
  - pull_request
type: docker
---
kind: pipeline
=======
>>>>>>> 8ce11224
name: Build agent-flow (Linux ppc64le)
platform:
  arch: amd64
  os: linux
steps:
- commands:
  - go version
  - make generate-ui
  - GO_TAGS="builtinassets promtail_journal_enabled" GOOS=linux GOARCH=ppc64le GOARM=
    make agent-flow
  image: grafana/agent-build-image:0.24.0
  name: Build
trigger:
  event:
  - pull_request
type: docker
---
kind: pipeline
name: Build agent-flow (Linux s390x)
platform:
  arch: amd64
  os: linux
steps:
- commands:
  - go version
  - make generate-ui
  - GO_TAGS="builtinassets promtail_journal_enabled" GOOS=linux GOARCH=s390x GOARM=
    make agent-flow
  image: grafana/agent-build-image:0.24.0
  name: Build
trigger:
  event:
  - pull_request
type: docker
---
kind: pipeline
name: Build agent-flow (macOS Intel)
platform:
  arch: amd64
  os: linux
steps:
- commands:
  - go version
  - make generate-ui
  - GO_TAGS="builtinassets" GOOS=darwin GOARCH=amd64 GOARM= make agent-flow
  image: grafana/agent-build-image:0.24.0
  name: Build
trigger:
  event:
  - pull_request
type: docker
---
kind: pipeline
name: Build agent-flow (macOS Apple Silicon)
platform:
  arch: amd64
  os: linux
steps:
- commands:
  - go version
  - make generate-ui
  - GO_TAGS="builtinassets" GOOS=darwin GOARCH=arm64 GOARM= make agent-flow
  image: grafana/agent-build-image:0.24.0
  name: Build
trigger:
  event:
  - pull_request
type: docker
---
kind: pipeline
name: Build agent-flow (Windows amd64)
platform:
  arch: amd64
  os: linux
steps:
- commands:
  - go version
  - make generate-ui
  - GO_TAGS="builtinassets" GOOS=windows GOARCH=amd64 GOARM= make agent-flow
  image: grafana/agent-build-image:0.24.0
  name: Build
trigger:
  event:
  - pull_request
type: docker
---
kind: pipeline
name: Build agent-flow (FreeBSD amd64)
platform:
  arch: amd64
  os: linux
steps:
- commands:
  - go version
  - make generate-ui
  - GO_TAGS="builtinassets" GOOS=freebsd GOARCH=amd64 GOARM= make agent-flow
  image: grafana/agent-build-image:0.24.0
  name: Build
trigger:
  event:
  - pull_request
type: docker
---
kind: pipeline
name: Build agentctl (Linux amd64)
platform:
  arch: amd64
  os: linux
steps:
- commands:
  - go version
  - make generate-ui
  - GO_TAGS="builtinassets promtail_journal_enabled" GOOS=linux GOARCH=amd64 GOARM=
    make agentctl
  image: grafana/agent-build-image:0.24.0
  name: Build
trigger:
  event:
  - pull_request
type: docker
---
kind: pipeline
name: Build agentctl (Linux arm64)
platform:
  arch: amd64
  os: linux
steps:
- commands:
  - go version
  - make generate-ui
  - GO_TAGS="builtinassets promtail_journal_enabled" GOOS=linux GOARCH=arm64 GOARM=
    make agentctl
  image: grafana/agent-build-image:0.24.0
  name: Build
trigger:
  event:
  - pull_request
type: docker
---
kind: pipeline
<<<<<<< HEAD
name: Build agentctl (Linux armv6)
platform:
  arch: amd64
  os: linux
steps:
- commands:
  - go version
  - make generate-ui
  - GO_TAGS="builtinassets promtail_journal_enabled" GOOS=linux GOARCH=arm GOARM=6
    make agentctl
  image: grafana/agent-build-image:0.24.0
  name: Build
trigger:
  event:
  - pull_request
type: docker
---
kind: pipeline
name: Build agentctl (Linux armv7)
platform:
  arch: amd64
  os: linux
steps:
- commands:
  - go version
  - make generate-ui
  - GO_TAGS="builtinassets promtail_journal_enabled" GOOS=linux GOARCH=arm GOARM=7
    make agentctl
  image: grafana/agent-build-image:0.24.0
  name: Build
trigger:
  event:
  - pull_request
type: docker
---
kind: pipeline
=======
>>>>>>> 8ce11224
name: Build agentctl (Linux ppc64le)
platform:
  arch: amd64
  os: linux
steps:
- commands:
  - go version
  - make generate-ui
  - GO_TAGS="builtinassets promtail_journal_enabled" GOOS=linux GOARCH=ppc64le GOARM=
    make agentctl
  image: grafana/agent-build-image:0.24.0
  name: Build
trigger:
  event:
  - pull_request
type: docker
---
kind: pipeline
name: Build agentctl (Linux s390x)
platform:
  arch: amd64
  os: linux
steps:
- commands:
  - go version
  - make generate-ui
  - GO_TAGS="builtinassets promtail_journal_enabled" GOOS=linux GOARCH=s390x GOARM=
    make agentctl
  image: grafana/agent-build-image:0.24.0
  name: Build
trigger:
  event:
  - pull_request
type: docker
---
kind: pipeline
name: Build agentctl (macOS Intel)
platform:
  arch: amd64
  os: linux
steps:
- commands:
  - go version
  - make generate-ui
  - GO_TAGS="builtinassets" GOOS=darwin GOARCH=amd64 GOARM= make agentctl
  image: grafana/agent-build-image:0.24.0
  name: Build
trigger:
  event:
  - pull_request
type: docker
---
kind: pipeline
name: Build agentctl (macOS Apple Silicon)
platform:
  arch: amd64
  os: linux
steps:
- commands:
  - go version
  - make generate-ui
  - GO_TAGS="builtinassets" GOOS=darwin GOARCH=arm64 GOARM= make agentctl
  image: grafana/agent-build-image:0.24.0
  name: Build
trigger:
  event:
  - pull_request
type: docker
---
kind: pipeline
name: Build agentctl (Windows amd64)
platform:
  arch: amd64
  os: linux
steps:
- commands:
  - go version
  - make generate-ui
  - GO_TAGS="builtinassets" GOOS=windows GOARCH=amd64 GOARM= make agentctl
  image: grafana/agent-build-image:0.24.0
  name: Build
trigger:
  event:
  - pull_request
type: docker
---
kind: pipeline
name: Build agentctl (FreeBSD amd64)
platform:
  arch: amd64
  os: linux
steps:
- commands:
  - go version
  - make generate-ui
  - GO_TAGS="builtinassets" GOOS=freebsd GOARCH=amd64 GOARM= make agentctl
  image: grafana/agent-build-image:0.24.0
  name: Build
trigger:
  event:
  - pull_request
type: docker
---
kind: pipeline
name: Build operator (Linux amd64)
platform:
  arch: amd64
  os: linux
steps:
- commands:
  - go version
  - make generate-ui
  - GO_TAGS="builtinassets promtail_journal_enabled" GOOS=linux GOARCH=amd64 GOARM=
    make operator
  image: grafana/agent-build-image:0.24.0
  name: Build
trigger:
  event:
  - pull_request
type: docker
---
kind: pipeline
name: Build operator (Linux arm64)
platform:
  arch: amd64
  os: linux
steps:
- commands:
  - go version
  - make generate-ui
  - GO_TAGS="builtinassets promtail_journal_enabled" GOOS=linux GOARCH=arm64 GOARM=
    make operator
  image: grafana/agent-build-image:0.24.0
  name: Build
trigger:
  event:
  - pull_request
type: docker
---
kind: pipeline
<<<<<<< HEAD
name: Build operator (Linux armv6)
platform:
  arch: amd64
  os: linux
steps:
- commands:
  - go version
  - make generate-ui
  - GO_TAGS="builtinassets promtail_journal_enabled" GOOS=linux GOARCH=arm GOARM=6
    make operator
  image: grafana/agent-build-image:0.24.0
  name: Build
trigger:
  event:
  - pull_request
type: docker
---
kind: pipeline
name: Build operator (Linux armv7)
platform:
  arch: amd64
  os: linux
steps:
- commands:
  - go version
  - make generate-ui
  - GO_TAGS="builtinassets promtail_journal_enabled" GOOS=linux GOARCH=arm GOARM=7
    make operator
  image: grafana/agent-build-image:0.24.0
  name: Build
trigger:
  event:
  - pull_request
type: docker
---
kind: pipeline
=======
>>>>>>> 8ce11224
name: Build operator (Linux ppc64le)
platform:
  arch: amd64
  os: linux
steps:
- commands:
  - go version
  - make generate-ui
  - GO_TAGS="builtinassets promtail_journal_enabled" GOOS=linux GOARCH=ppc64le GOARM=
    make operator
  image: grafana/agent-build-image:0.24.0
  name: Build
trigger:
  event:
  - pull_request
type: docker
---
kind: pipeline
name: Build operator (Linux s390x)
platform:
  arch: amd64
  os: linux
steps:
- commands:
  - go version
  - make generate-ui
  - GO_TAGS="builtinassets promtail_journal_enabled" GOOS=linux GOARCH=s390x GOARM=
    make operator
  image: grafana/agent-build-image:0.24.0
  name: Build
trigger:
  event:
  - pull_request
type: docker
---
kind: pipeline
name: Build operator (macOS Intel)
platform:
  arch: amd64
  os: linux
steps:
- commands:
  - go version
  - make generate-ui
  - GO_TAGS="builtinassets" GOOS=darwin GOARCH=amd64 GOARM= make operator
  image: grafana/agent-build-image:0.24.0
  name: Build
trigger:
  event:
  - pull_request
type: docker
---
kind: pipeline
name: Build operator (macOS Apple Silicon)
platform:
  arch: amd64
  os: linux
steps:
- commands:
  - go version
  - make generate-ui
  - GO_TAGS="builtinassets" GOOS=darwin GOARCH=arm64 GOARM= make operator
  image: grafana/agent-build-image:0.24.0
  name: Build
trigger:
  event:
  - pull_request
type: docker
---
kind: pipeline
name: Build operator (Windows amd64)
platform:
  arch: amd64
  os: linux
steps:
- commands:
  - go version
  - make generate-ui
  - GO_TAGS="builtinassets" GOOS=windows GOARCH=amd64 GOARM= make operator
  image: grafana/agent-build-image:0.24.0
  name: Build
trigger:
  event:
  - pull_request
type: docker
---
kind: pipeline
name: Build operator (FreeBSD amd64)
platform:
  arch: amd64
  os: linux
steps:
- commands:
  - go version
  - make generate-ui
  - GO_TAGS="builtinassets" GOOS=freebsd GOARCH=amd64 GOARM= make operator
  image: grafana/agent-build-image:0.24.0
  name: Build
trigger:
  event:
  - pull_request
type: docker
---
kind: pipeline
name: Publish Linux agent container
platform:
  arch: amd64
  os: linux
steps:
- commands:
  - docker run --rm --privileged multiarch/qemu-user-static --reset -p yes
  failure: ignore
  image: grafana/agent-build-image:0.24.0
  name: Configure QEMU
  volumes:
  - name: docker
    path: /var/run/docker.sock
- commands:
  - mkdir -p $HOME/.docker
  - printenv GCR_CREDS > $HOME/.docker/config.json
  - docker login -u $DOCKER_LOGIN -p $DOCKER_PASSWORD
  - docker buildx create --name multiarch-agent-agent-${DRONE_COMMIT_SHA} --driver
    docker-container --use
  - ./tools/ci/docker-containers agent
  - docker buildx rm multiarch-agent-agent-${DRONE_COMMIT_SHA}
  environment:
    DOCKER_LOGIN:
      from_secret: DOCKER_LOGIN
    DOCKER_PASSWORD:
      from_secret: DOCKER_PASSWORD
    GCR_CREDS:
      from_secret: gcr_admin
  image: grafana/agent-build-image:0.24.0
  name: Publish container
  volumes:
  - name: docker
    path: /var/run/docker.sock
trigger:
  ref:
  - refs/heads/main
  - refs/tags/v*
  - refs/heads/dev.*
type: docker
volumes:
- host:
    path: /var/run/docker.sock
  name: docker
---
kind: pipeline
name: Publish Linux agentctl container
platform:
  arch: amd64
  os: linux
steps:
- commands:
  - docker run --rm --privileged multiarch/qemu-user-static --reset -p yes
  failure: ignore
  image: grafana/agent-build-image:0.24.0
  name: Configure QEMU
  volumes:
  - name: docker
    path: /var/run/docker.sock
- commands:
  - mkdir -p $HOME/.docker
  - printenv GCR_CREDS > $HOME/.docker/config.json
  - docker login -u $DOCKER_LOGIN -p $DOCKER_PASSWORD
  - docker buildx create --name multiarch-agent-agentctl-${DRONE_COMMIT_SHA} --driver
    docker-container --use
  - ./tools/ci/docker-containers agentctl
  - docker buildx rm multiarch-agent-agentctl-${DRONE_COMMIT_SHA}
  environment:
    DOCKER_LOGIN:
      from_secret: DOCKER_LOGIN
    DOCKER_PASSWORD:
      from_secret: DOCKER_PASSWORD
    GCR_CREDS:
      from_secret: gcr_admin
  image: grafana/agent-build-image:0.24.0
  name: Publish container
  volumes:
  - name: docker
    path: /var/run/docker.sock
trigger:
  ref:
  - refs/heads/main
  - refs/tags/v*
  - refs/heads/dev.*
type: docker
volumes:
- host:
    path: /var/run/docker.sock
  name: docker
---
kind: pipeline
name: Publish Linux agent-operator container
platform:
  arch: amd64
  os: linux
steps:
- commands:
  - docker run --rm --privileged multiarch/qemu-user-static --reset -p yes
  failure: ignore
  image: grafana/agent-build-image:0.24.0
  name: Configure QEMU
  volumes:
  - name: docker
    path: /var/run/docker.sock
- commands:
  - mkdir -p $HOME/.docker
  - printenv GCR_CREDS > $HOME/.docker/config.json
  - docker login -u $DOCKER_LOGIN -p $DOCKER_PASSWORD
  - docker buildx create --name multiarch-agent-agent-operator-${DRONE_COMMIT_SHA}
    --driver docker-container --use
  - ./tools/ci/docker-containers agent-operator
  - docker buildx rm multiarch-agent-agent-operator-${DRONE_COMMIT_SHA}
  environment:
    DOCKER_LOGIN:
      from_secret: DOCKER_LOGIN
    DOCKER_PASSWORD:
      from_secret: DOCKER_PASSWORD
    GCR_CREDS:
      from_secret: gcr_admin
  image: grafana/agent-build-image:0.24.0
  name: Publish container
  volumes:
  - name: docker
    path: /var/run/docker.sock
trigger:
  ref:
  - refs/heads/main
  - refs/tags/v*
  - refs/heads/dev.*
type: docker
volumes:
- host:
    path: /var/run/docker.sock
  name: docker
---
kind: pipeline
name: Publish Linux smoke container
platform:
  arch: amd64
  os: linux
steps:
- commands:
  - docker run --rm --privileged multiarch/qemu-user-static --reset -p yes
  failure: ignore
  image: grafana/agent-build-image:0.24.0
  name: Configure QEMU
  volumes:
  - name: docker
    path: /var/run/docker.sock
- commands:
  - mkdir -p $HOME/.docker
  - printenv GCR_CREDS > $HOME/.docker/config.json
  - docker login -u $DOCKER_LOGIN -p $DOCKER_PASSWORD
  - docker buildx create --name multiarch-agent-smoke-${DRONE_COMMIT_SHA} --driver
    docker-container --use
  - ./tools/ci/docker-containers smoke
  - docker buildx rm multiarch-agent-smoke-${DRONE_COMMIT_SHA}
  environment:
    DOCKER_LOGIN:
      from_secret: DOCKER_LOGIN
    DOCKER_PASSWORD:
      from_secret: DOCKER_PASSWORD
    GCR_CREDS:
      from_secret: gcr_admin
  image: grafana/agent-build-image:0.24.0
  name: Publish container
  volumes:
  - name: docker
    path: /var/run/docker.sock
trigger:
  ref:
  - refs/heads/main
  - refs/tags/v*
  - refs/heads/dev.*
type: docker
volumes:
- host:
    path: /var/run/docker.sock
  name: docker
---
kind: pipeline
name: Publish Linux crow container
platform:
  arch: amd64
  os: linux
steps:
- commands:
  - docker run --rm --privileged multiarch/qemu-user-static --reset -p yes
  failure: ignore
  image: grafana/agent-build-image:0.24.0
  name: Configure QEMU
  volumes:
  - name: docker
    path: /var/run/docker.sock
- commands:
  - mkdir -p $HOME/.docker
  - printenv GCR_CREDS > $HOME/.docker/config.json
  - docker login -u $DOCKER_LOGIN -p $DOCKER_PASSWORD
  - docker buildx create --name multiarch-agent-crow-${DRONE_COMMIT_SHA} --driver
    docker-container --use
  - ./tools/ci/docker-containers crow
  - docker buildx rm multiarch-agent-crow-${DRONE_COMMIT_SHA}
  environment:
    DOCKER_LOGIN:
      from_secret: DOCKER_LOGIN
    DOCKER_PASSWORD:
      from_secret: DOCKER_PASSWORD
    GCR_CREDS:
      from_secret: gcr_admin
  image: grafana/agent-build-image:0.24.0
  name: Publish container
  volumes:
  - name: docker
    path: /var/run/docker.sock
trigger:
  ref:
  - refs/heads/main
  - refs/tags/v*
  - refs/heads/dev.*
type: docker
volumes:
- host:
    path: /var/run/docker.sock
  name: docker
---
kind: pipeline
name: Publish Windows agent container
platform:
  arch: amd64
  os: windows
  version: "1809"
steps:
- commands:
  - '& "C:/Program Files/git/bin/bash.exe" ./tools/ci/docker-containers-windows agent'
  environment:
    DOCKER_LOGIN:
      from_secret: DOCKER_LOGIN
    DOCKER_PASSWORD:
      from_secret: DOCKER_PASSWORD
  image: grafana/agent-build-image:0.24.0-windows
  name: Build containers
  volumes:
  - name: docker
    path: //./pipe/docker_engine/
trigger:
  ref:
  - refs/heads/main
  - refs/tags/v*
  - refs/heads/dev.*
type: docker
volumes:
- host:
    path: //./pipe/docker_engine/
  name: docker
---
kind: pipeline
name: Publish Windows agentctl container
platform:
  arch: amd64
  os: windows
  version: "1809"
steps:
- commands:
  - '& "C:/Program Files/git/bin/bash.exe" ./tools/ci/docker-containers-windows agentctl'
  environment:
    DOCKER_LOGIN:
      from_secret: DOCKER_LOGIN
    DOCKER_PASSWORD:
      from_secret: DOCKER_PASSWORD
  image: grafana/agent-build-image:0.24.0-windows
  name: Build containers
  volumes:
  - name: docker
    path: //./pipe/docker_engine/
trigger:
  ref:
  - refs/heads/main
  - refs/tags/v*
  - refs/heads/dev.*
type: docker
volumes:
- host:
    path: //./pipe/docker_engine/
  name: docker
---
depends_on:
- Publish Linux agent container
- Publish Linux agentctl container
- Publish Linux agent-operator container
- Publish Linux smoke container
- Publish Linux crow container
image_pull_secrets:
- dockerconfigjson
kind: pipeline
name: Deploy to deployment_tools
platform:
  arch: amd64
  os: linux
steps:
- commands:
  - apk update && apk add git
  - echo "$(sh ./tools/image-tag)" > .tag-only
  - echo "grafana/agent:$(sh ./tools/image-tag)" > .image-tag
  image: alpine
  name: Create .image-tag
- image: us.gcr.io/kubernetes-dev/drone/plugins/updater
  name: Update deployment_tools
  settings:
    config_json: |
      {
        "destination_branch": "master",
        "pull_request_branch_prefix": "cd-agent",
        "pull_request_enabled": false,
        "pull_request_team_reviewers": [
          "agent-squad"
        ],
        "repo_name": "deployment_tools",
        "update_jsonnet_attribute_configs": [
          {
            "file_path": "ksonnet/environments/kowalski/dev-us-central-0.kowalski-dev/main.jsonnet",
            "jsonnet_key": "agent_image",
            "jsonnet_value_file": ".image-tag"
          },
          {
            "file_path": "ksonnet/environments/grafana-agent/waves/agent.libsonnet",
            "jsonnet_key": "dev_canary",
            "jsonnet_value_file": ".image-tag"
          }
        ]
      }
    github_token:
      from_secret: gh_token
trigger:
  ref:
  - refs/heads/main
type: docker
---
depends_on:
- Publish Linux agent container
- Publish Linux agentctl container
- Publish Linux agent-operator container
- Publish Linux smoke container
- Publish Linux crow container
- Publish Windows agent container
- Publish Windows agentctl container
kind: pipeline
name: Publish release
platform:
  arch: amd64
  os: linux
steps:
- commands:
  - docker login -u $DOCKER_LOGIN -p $DOCKER_PASSWORD
  - make -j4 RELEASE_BUILD=1 VERSION=${DRONE_TAG} dist
  - |
    VERSION=${DRONE_TAG} RELEASE_DOC_TAG=$(echo ${DRONE_TAG} | awk -F '.' '{print $1"."$2}') ./tools/release
  environment:
    DOCKER_LOGIN:
      from_secret: DOCKER_LOGIN
    DOCKER_PASSWORD:
      from_secret: DOCKER_PASSWORD
    GITHUB_TOKEN:
      from_secret: GITHUB_KEY
    GPG_PASSPHRASE:
      from_secret: gpg_passphrase
    GPG_PRIVATE_KEY:
      from_secret: gpg_private_key
    GPG_PUBLIC_KEY:
      from_secret: gpg_public_key
  image: grafana/agent-build-image:0.24.0
  name: Publish release
  volumes:
  - name: docker
    path: /var/run/docker.sock
trigger:
  ref:
  - refs/tags/v*
type: docker
volumes:
- host:
    path: /var/run/docker.sock
  name: docker
---
kind: pipeline
name: Test Linux system packages
platform:
  arch: amd64
  os: linux
steps:
- commands:
  - DOCKER_OPTS="" make dist/grafana-agent-linux-amd64
  - DOCKER_OPTS="" make dist/grafana-agentctl-linux-amd64
  - DOCKER_OPTS="" make dist.temp/grafana-agent-flow-linux-amd64
  - DOCKER_OPTS="" make test-packages
  image: grafana/agent-build-image:0.24.0
  name: Test Linux system packages
  volumes:
  - name: docker
    path: /var/run/docker.sock
trigger:
  event:
  - pull_request
  paths:
  - packaging/**
  - Makefile
type: docker
volumes:
- host:
    path: /var/run/docker.sock
  name: docker
---
get:
  name: .dockerconfigjson
  path: secret/data/common/gcr
kind: secret
name: dockerconfigjson
---
get:
  name: .dockerconfigjson
  path: infra/data/ci/gcr-admin
kind: secret
name: gcr_admin
---
get:
  name: pat
  path: infra/data/ci/github/grafanabot
kind: secret
name: gh_token
---
get:
  name: public-key
  path: infra/data/ci/packages-publish/gpg
kind: secret
name: gpg_public_key
---
get:
  name: private-key
  path: infra/data/ci/packages-publish/gpg
kind: secret
name: gpg_private_key
---
get:
  name: passphrase
  path: infra/data/ci/packages-publish/gpg
kind: secret
name: gpg_passphrase
---
kind: signature
<<<<<<< HEAD
hmac: 6e90c1419b510c45a1bc375c22bb47da4309faeb6b0520c6db0aa9e9696bf8ff
=======
hmac: 87903c0d6a95eeeceadf071d21a18984c8daf1b02f39feaf1fe51ca5aba1349b
>>>>>>> 8ce11224

...<|MERGE_RESOLUTION|>--- conflicted
+++ resolved
@@ -373,45 +373,6 @@
 type: docker
 ---
 kind: pipeline
-<<<<<<< HEAD
-name: Build agent (Linux armv6)
-platform:
-  arch: amd64
-  os: linux
-steps:
-- commands:
-  - go version
-  - make generate-ui
-  - GO_TAGS="builtinassets promtail_journal_enabled" GOOS=linux GOARCH=arm GOARM=6
-    make agent
-  image: grafana/agent-build-image:0.24.0
-  name: Build
-trigger:
-  event:
-  - pull_request
-type: docker
----
-kind: pipeline
-name: Build agent (Linux armv7)
-platform:
-  arch: amd64
-  os: linux
-steps:
-- commands:
-  - go version
-  - make generate-ui
-  - GO_TAGS="builtinassets promtail_journal_enabled" GOOS=linux GOARCH=arm GOARM=7
-    make agent
-  image: grafana/agent-build-image:0.24.0
-  name: Build
-trigger:
-  event:
-  - pull_request
-type: docker
----
-kind: pipeline
-=======
->>>>>>> 8ce11224
 name: Build agent (Linux ppc64le)
 platform:
   arch: amd64
@@ -552,45 +513,6 @@
 type: docker
 ---
 kind: pipeline
-<<<<<<< HEAD
-name: Build agent-flow (Linux armv6)
-platform:
-  arch: amd64
-  os: linux
-steps:
-- commands:
-  - go version
-  - make generate-ui
-  - GO_TAGS="builtinassets promtail_journal_enabled" GOOS=linux GOARCH=arm GOARM=6
-    make agent-flow
-  image: grafana/agent-build-image:0.24.0
-  name: Build
-trigger:
-  event:
-  - pull_request
-type: docker
----
-kind: pipeline
-name: Build agent-flow (Linux armv7)
-platform:
-  arch: amd64
-  os: linux
-steps:
-- commands:
-  - go version
-  - make generate-ui
-  - GO_TAGS="builtinassets promtail_journal_enabled" GOOS=linux GOARCH=arm GOARM=7
-    make agent-flow
-  image: grafana/agent-build-image:0.24.0
-  name: Build
-trigger:
-  event:
-  - pull_request
-type: docker
----
-kind: pipeline
-=======
->>>>>>> 8ce11224
 name: Build agent-flow (Linux ppc64le)
 platform:
   arch: amd64
@@ -731,45 +653,6 @@
 type: docker
 ---
 kind: pipeline
-<<<<<<< HEAD
-name: Build agentctl (Linux armv6)
-platform:
-  arch: amd64
-  os: linux
-steps:
-- commands:
-  - go version
-  - make generate-ui
-  - GO_TAGS="builtinassets promtail_journal_enabled" GOOS=linux GOARCH=arm GOARM=6
-    make agentctl
-  image: grafana/agent-build-image:0.24.0
-  name: Build
-trigger:
-  event:
-  - pull_request
-type: docker
----
-kind: pipeline
-name: Build agentctl (Linux armv7)
-platform:
-  arch: amd64
-  os: linux
-steps:
-- commands:
-  - go version
-  - make generate-ui
-  - GO_TAGS="builtinassets promtail_journal_enabled" GOOS=linux GOARCH=arm GOARM=7
-    make agentctl
-  image: grafana/agent-build-image:0.24.0
-  name: Build
-trigger:
-  event:
-  - pull_request
-type: docker
----
-kind: pipeline
-=======
->>>>>>> 8ce11224
 name: Build agentctl (Linux ppc64le)
 platform:
   arch: amd64
@@ -910,45 +793,6 @@
 type: docker
 ---
 kind: pipeline
-<<<<<<< HEAD
-name: Build operator (Linux armv6)
-platform:
-  arch: amd64
-  os: linux
-steps:
-- commands:
-  - go version
-  - make generate-ui
-  - GO_TAGS="builtinassets promtail_journal_enabled" GOOS=linux GOARCH=arm GOARM=6
-    make operator
-  image: grafana/agent-build-image:0.24.0
-  name: Build
-trigger:
-  event:
-  - pull_request
-type: docker
----
-kind: pipeline
-name: Build operator (Linux armv7)
-platform:
-  arch: amd64
-  os: linux
-steps:
-- commands:
-  - go version
-  - make generate-ui
-  - GO_TAGS="builtinassets promtail_journal_enabled" GOOS=linux GOARCH=arm GOARM=7
-    make operator
-  image: grafana/agent-build-image:0.24.0
-  name: Build
-trigger:
-  event:
-  - pull_request
-type: docker
----
-kind: pipeline
-=======
->>>>>>> 8ce11224
 name: Build operator (Linux ppc64le)
 platform:
   arch: amd64
@@ -1500,10 +1344,6 @@
 name: gpg_passphrase
 ---
 kind: signature
-<<<<<<< HEAD
-hmac: 6e90c1419b510c45a1bc375c22bb47da4309faeb6b0520c6db0aa9e9696bf8ff
-=======
-hmac: 87903c0d6a95eeeceadf071d21a18984c8daf1b02f39feaf1fe51ca5aba1349b
->>>>>>> 8ce11224
+hmac: 97ed46cf3ce37dc265b8ce5106e4733ccb1af2a6f7d9a43cb709b376b1d2fe6a
 
 ...