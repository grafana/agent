---
kind: pipeline
type: docker
name: Create Linux build image
platform:
  os: linux
  arch: amd64
trigger:
  event: [tag]
  ref: [refs/tags/build-image/v*]
steps:
  - name: Build
    image: docker
    volumes:
      - name: docker
        path: /var/run/docker.sock
    environment:
      DOCKER_LOGIN:
        from_secret: DOCKER_LOGIN
      DOCKER_PASSWORD:
        from_secret: DOCKER_PASSWORD
    commands:
    - export IMAGE_TAG=${DRONE_TAG##build-image/v}
    - docker login -u $DOCKER_LOGIN -p $DOCKER_PASSWORD
    - docker run --rm --privileged multiarch/qemu-user-static --reset -p yes
    - docker buildx create --name multiarch --driver docker-container --use
    - docker buildx build --push --platform linux/amd64,linux/arm64 -t grafana/agent-build-image:$IMAGE_TAG ./build-image
volumes:
  - name: docker
    host:
      path: /var/run/docker.sock

---
kind: pipeline
type: docker
name: Create Windows build image
platform:
  os: windows
  arch: amd64
  version: "1809"
trigger:
  event: [tag]
  ref: [refs/tags/build-image/v*]
steps:
  - name: Build
    image: docker:windowsservercore-1809
    volumes:
      - name: docker
        path: //./pipe/docker_engine/
    environment:
      DOCKER_LOGIN:
        from_secret: DOCKER_LOGIN
      DOCKER_PASSWORD:
        from_secret: DOCKER_PASSWORD
    commands:
      # NOTE(rfratto): the variable syntax is parsed ahead of time by Drone,
      # and not by Windows (where the syntax obviously wouldn't work).
      - $IMAGE_TAG="${DRONE_TAG##build-image/v}-windows"
      - docker login -u $Env:DOCKER_LOGIN -p $Env:DOCKER_PASSWORD
      - docker build -t grafana/agent-build-image:$IMAGE_TAG ./build-image/windows
      - docker push grafana/agent-build-image:$IMAGE_TAG
volumes:
- name: docker
  host:
    path: //./pipe/docker_engine/

---
kind: pipeline
name: Lint
platform:
  os: linux
  arch: amd64
trigger:
  event:
    - push
    - pull_request
    - tag
  ref:
    - refs/heads/main
    - refs/pull/*/head
    - refs/tags/v*

steps:
  - name: lint
<<<<<<< HEAD
    image: grafana/agent-build-image:0.18.0
=======
    image: grafana/agent-build-image:0.19.0
>>>>>>> 67627a3c
    commands:
      - make lint

---
kind: pipeline
type: docker
name: Test
platform:
  os: linux
  arch: amd64
trigger:
  event:
    - push
    - pull_request
    - tag
  ref:
    - refs/heads/main
    - refs/pull/*/head
    - refs/tags/v*

steps:
  - name: test
<<<<<<< HEAD
    image: grafana/agent-build-image:0.18.0
=======
    image: grafana/agent-build-image:0.19.0
>>>>>>> 67627a3c
    volumes:
      - name: docker
        path: /var/run/docker.sock
    commands:
      # Ensure the binaries can build and also run Go tests.
      #
      # The operator tests require K8S_USE_DOCKER_NETWORK=1 to be set when
      # tests are being run inside of a Docker container so it can access the
      # created k3d cluster properly.
      - make binaries
      - K8S_USE_DOCKER_NETWORK=1 make test

volumes:
 - name: docker
   host:
     path: /var/run/docker.sock

---
kind: pipeline
type: docker
name: Windows-Test
platform:
  arch: amd64
  os: windows
  version: "1809"
trigger:
  event:
    - push
    - pull_request
    - tag
  ref:
    - refs/heads/main
    - refs/pull/*/head
    - refs/tags/v*
steps:
  - name: test
<<<<<<< HEAD
    image: grafana/agent-build-image:0.18.0-windows
=======
    image: grafana/agent-build-image:0.19.0-windows
>>>>>>> 67627a3c
    commands:
      - go test -tags="nodocker,nonetwork" ./...

---
kind: pipeline
type: docker
name: Containerize
platform:
  os: linux
  arch: amd64
trigger:
  ref:
    - refs/heads/main
    - refs/tags/v*
    - refs/heads/dev.*
steps:
  - name: Build Containers
<<<<<<< HEAD
    image: grafana/agent-build-image:0.18.0
=======
    image: grafana/agent-build-image:0.19.0
>>>>>>> 67627a3c
    volumes:
      - name: docker
        path: /var/run/docker.sock
    environment:
      DOCKER_LOGIN:
        from_secret: DOCKER_LOGIN
      DOCKER_PASSWORD:
        from_secret: DOCKER_PASSWORD
      GCR_CREDS:
        from_secret: gcr_admin
    commands:
      - mkdir -p $HOME/.docker
      - printenv GCR_CREDS > $HOME/.docker/config.json
      - docker login -u $DOCKER_LOGIN -p $DOCKER_PASSWORD

      # Create a buildx worker container for multiplatform builds.
      - docker run --rm --privileged multiarch/qemu-user-static --reset -p yes
      - docker buildx create --name multiarch --driver docker-container --use

      - ./tools/ci/docker-containers

      # Remove the buildx worker container.
      - docker buildx rm multiarch

depends_on:
  - Test

volumes:
  - name: docker
    host:
      path: /var/run/docker.sock

---
kind: pipeline
type: docker
name: Windows-Containerize
platform:
  os: windows
  arch: amd64
  version: "1809"
trigger:
  ref:
    - refs/heads/main
    - refs/tags/v*
    - refs/heads/dev.*
steps:
  - name: Build Containers
    image: grafana/agent-build-image:0.18.0-windows
    volumes:
      - name: docker
        path: //./pipe/docker_engine/
    environment:
      DOCKER_LOGIN:
        from_secret: DOCKER_LOGIN
      DOCKER_PASSWORD:
        from_secret: DOCKER_PASSWORD
    commands:
      - 'Invoke-Expression "C:\''Program Files''\git\bin\bash.exe -c ''.\\\\tools\\\\ci\\\\docker-containers-windows''"'
depends_on:
  - Windows-Test

volumes:
- name: docker
  host:
    path: //./pipe/docker_engine/

---
kind: pipeline
type: docker
name: Deploy-To-Deployment-Tools
platform:
  os: linux
  arch: amd64
trigger:
  ref:
    - refs/heads/main

image_pull_secrets:
  - dockerconfigjson

steps:
  - name: put image tag in a file
    image: alpine
    commands:
      - apk update && apk add git
      - echo "$(sh ./tools/image-tag)" > .tag-only
      - echo "grafana/agent:$(sh ./tools/image-tag)" > .image-tag
  - name: Update Deployment Tools
    image: us.gcr.io/kubernetes-dev/drone/plugins/updater
    settings:
      config_json: |-
        {
          "destination_branch": "master",
          "pull_request_branch_prefix": "cd-agent",
          "pull_request_enabled": false,
          "pull_request_team_reviewers": [
            "agent-squad"
          ],
          "repo_name": "deployment_tools",
          "update_jsonnet_attribute_configs": [
            {
              "file_path": "ksonnet/environments/kowalski/dev-us-central-0.kowalski-dev/main.jsonnet",
              "jsonnet_key": "agent_image",
              "jsonnet_value_file": ".image-tag"
            },
            {
              "file_path": "ksonnet/environments/grafana-agent/waves/agent.libsonnet",
              "jsonnet_key": "dev_canary",
              "jsonnet_value_file": ".image-tag"
            }
          ]
        }
      github_token:
        from_secret: gh_token

depends_on:
  - Containerize

volumes:
  - name: docker
    host:
      path: /var/run/docker.sock

---
kind: pipeline
type: docker
name: Release
platform:
  os: linux
  arch: amd64
trigger:
  ref:
    - refs/tags/v*

steps:
  - name: create-release
<<<<<<< HEAD
    image: grafana/agent-build-image:0.18.0
=======
    image: grafana/agent-build-image:0.19.0
>>>>>>> 67627a3c
    volumes:
      - name: docker
        path: /var/run/docker.sock
    environment:
      DOCKER_LOGIN:
        from_secret: DOCKER_LOGIN
      DOCKER_PASSWORD:
        from_secret: DOCKER_PASSWORD
      GITHUB_TOKEN:
        from_secret: GITHUB_KEY
      GPG_PRIVATE_KEY:
        from_secret: gpg_private_key
      GPG_PUBLIC_KEY:
        from_secret: gpg_public_key
      GPG_PASSPHRASE:
        from_secret: gpg_passphrase
    commands:
      - docker login -u $DOCKER_LOGIN -p $DOCKER_PASSWORD
      - make -j4 RELEASE_BUILD=1 VERSION=${DRONE_TAG} dist
      - VERSION=${DRONE_TAG} RELEASE_DOC_TAG=$(echo ${DRONE_TAG} | awk -F '.' '{print $1"."$2}') ./tools/release
depends_on:
  - Test

volumes:
  - name: docker
    host:
      path: /var/run/docker.sock

---
kind: secret
name: dockerconfigjson

get:
  path: secret/data/common/gcr
  name: .dockerconfigjson

---
kind: secret
name: gcr_admin

get:
  name: .dockerconfigjson
  path: infra/data/ci/gcr-admin

---
kind: secret
name: gh_token

get:
  path: infra/data/ci/github/grafanabot
  name: pat

---
kind: secret
name: gpg_public_key

get:
  name: public-key
  path: infra/data/ci/packages-publish/gpg

---
kind: secret
name: gpg_private_key

get:
  name: private-key
  path: infra/data/ci/packages-publish/gpg

---
kind: secret
name: gpg_passphrase

get:
  name: passphrase
  path: infra/data/ci/packages-publish/gpg

---
kind: signature
hmac: 775235d2ab8a1ff11990f693c0f3dd528728a23bb9a598481113362d686dad2b

...<|MERGE_RESOLUTION|>--- conflicted
+++ resolved
@@ -82,11 +82,7 @@
 
 steps:
   - name: lint
-<<<<<<< HEAD
-    image: grafana/agent-build-image:0.18.0
-=======
     image: grafana/agent-build-image:0.19.0
->>>>>>> 67627a3c
     commands:
       - make lint
 
@@ -109,11 +105,7 @@
 
 steps:
   - name: test
-<<<<<<< HEAD
-    image: grafana/agent-build-image:0.18.0
-=======
     image: grafana/agent-build-image:0.19.0
->>>>>>> 67627a3c
     volumes:
       - name: docker
         path: /var/run/docker.sock
@@ -150,11 +142,7 @@
     - refs/tags/v*
 steps:
   - name: test
-<<<<<<< HEAD
-    image: grafana/agent-build-image:0.18.0-windows
-=======
     image: grafana/agent-build-image:0.19.0-windows
->>>>>>> 67627a3c
     commands:
       - go test -tags="nodocker,nonetwork" ./...
 
@@ -172,11 +160,7 @@
     - refs/heads/dev.*
 steps:
   - name: Build Containers
-<<<<<<< HEAD
-    image: grafana/agent-build-image:0.18.0
-=======
     image: grafana/agent-build-image:0.19.0
->>>>>>> 67627a3c
     volumes:
       - name: docker
         path: /var/run/docker.sock
@@ -224,7 +208,7 @@
     - refs/heads/dev.*
 steps:
   - name: Build Containers
-    image: grafana/agent-build-image:0.18.0-windows
+    image: grafana/agent-build-image:0.19.0-windows
     volumes:
       - name: docker
         path: //./pipe/docker_engine/
@@ -313,11 +297,7 @@
 
 steps:
   - name: create-release
-<<<<<<< HEAD
-    image: grafana/agent-build-image:0.18.0
-=======
     image: grafana/agent-build-image:0.19.0
->>>>>>> 67627a3c
     volumes:
       - name: docker
         path: /var/run/docker.sock
