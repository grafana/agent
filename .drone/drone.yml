--- conflicted
+++ resolved
@@ -1382,7 +1382,33 @@
   - DOCKER_OPTS="" make dist.temp/grafana-agent-flow-linux-amd64
   - DOCKER_OPTS="" make test-packages
   image: grafana/agent-build-image:0.29.0
-  name: Test Linux system packages
+  name: Test Linux system packages<!--
+
+CONTRIBUTORS GUIDE: https://github.com/grafana/agent/blob/main/docs/developer/contributing.md#updating-the-changelog
+
+If this is your first PR or you have not contributed in a while, we recommend
+taking the time to review the guide. It gives helpful instructions for
+contributors around things like how to update the changelog.
+
+-->
+
+#### PR Description
+
+#### Which issue(s) this PR fixes
+
+<!-- Uncomment the following line if you want that GitHub issue gets automatically closed after merging the PR -->
+<!-- Fixes #issue_id -->
+
+#### Notes to the Reviewer
+
+#### PR Checklist
+
+<!-- Remove items that do not apply. For completed items, change [ ] to [x]. -->
+
+- [ ] CHANGELOG.md updated
+- [ ] Documentation added
+- [ ] Tests updated
+- [ ] Config converters updated
   volumes:
   - name: docker
     path: /var/run/docker.sock
@@ -1459,10 +1485,4 @@
 name: private_key
 ---
 kind: signature
-<<<<<<< HEAD
-hmac: d4e1171db301cf30c2ce008cf48ef30f320c14f01a12d572a0e103086fb3f55b
-=======
-hmac: a99cf1d4a00ef36a218a8cc40175525d3fe0db563abc09f61983fa24c08a251e
->>>>>>> 238ae8d7
-
-...+hmac: d4e1171db301cf30c2ce008cf48ef30f320c14f01a12d572a0e103086fb3f55b