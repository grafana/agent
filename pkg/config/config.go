--- conflicted
+++ resolved
@@ -23,10 +23,7 @@
 	"github.com/pkg/errors"
 	"github.com/prometheus/common/config"
 	"github.com/prometheus/common/version"
-<<<<<<< HEAD
-=======
 	"github.com/stretchr/testify/require"
->>>>>>> 379cbe86
 	"github.com/weaveworks/common/server"
 	"gopkg.in/yaml.v2"
 )
@@ -34,9 +31,9 @@
 // DefaultConfig holds default settings for all the subsystems.
 var DefaultConfig = Config{
 	// All subsystems with a DefaultConfig should be listed here.
-	Metrics:        metrics.DefaultConfig,
-	Integrations:   integrations.DefaultManagerConfig,
-	EnableEndpoint: false,
+	Metrics:               metrics.DefaultConfig,
+	Integrations:          integrations.DefaultManagerConfig,
+	EnableConfigEndpoints: false,
 }
 
 // Config contains underlying configurations for the agent
@@ -56,15 +53,13 @@
 	// Deprecated fields user has used. Generated during UnmarshalYAML.
 	Deprecations []string `yaml:"-"`
 
-<<<<<<< HEAD
 	// Remote config options
 	ExperimentalConfigURLs bool   `yaml:"-"`
 	BasicAuthUser          string `yaml:"-"`
 	BasicAuthPassFile      string `yaml:"-"`
-=======
+
 	// Toggle for config endpoint(s)
-	EnableEndpoint bool `yaml:"-"`
->>>>>>> 379cbe86
+	EnableConfigEndpoints bool `yaml:"-"`
 }
 
 // UnmarshalYAML implements yaml.Unmarshaler.
@@ -190,7 +185,7 @@
 		return err
 	}
 
-	c.Metrics.ServiceConfig.APIEnableGetConfiguration = c.EnableEndpoint
+	c.Metrics.ServiceConfig.APIEnableGetConfiguration = c.EnableConfigEndpoints
 
 	return nil
 }
@@ -204,15 +199,14 @@
 
 	f.StringVar(&c.ReloadAddress, "reload-addr", "127.0.0.1", "address to expose a secondary server for /-/reload on.")
 	f.IntVar(&c.ReloadPort, "reload-port", 0, "port to expose a secondary server for /-/reload on. 0 disables secondary server.")
-<<<<<<< HEAD
+
 	f.StringVar(&c.BasicAuthUser, "config.url.basic-auth-user", "",
 		"basic auth username for fetching remote config. (requires config-urls experiment to be enabled")
 	f.StringVar(&c.BasicAuthPassFile, "config.url.basic-auth-password-file", "",
 		"path to file containing basic auth password for fetching remote config. (requires config-urls experiment to be enabled")
 	f.BoolVar(&c.ExperimentalConfigURLs, "experiment.config-urls.enable", false, "enable experimental remote config URLs feature")
-=======
-	f.BoolVar(&c.EnableEndpoint, "config.enable-read-api", false, "Enables the /-/config and /agent/api/v1/configs/{name} APIs. Be aware that secrets could be exposed by enabling these endpoints!")
->>>>>>> 379cbe86
+
+	f.BoolVar(&c.EnableConfigEndpoints, "config.enable-read-api", false, "Enables the /-/config and /agent/api/v1/configs/{name} APIs. Be aware that secrets could be exposed by enabling these endpoints!")
 }
 
 // LoadFile reads a file and passes the contents to Load
