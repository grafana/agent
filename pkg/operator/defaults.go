--- conflicted
+++ resolved
@@ -2,11 +2,7 @@
 
 // Supported versions of the Grafana Agent.
 var (
-<<<<<<< HEAD
-	DefaultAgentVersion   = "v0.37.0-rc0"
-=======
-	DefaultAgentVersion   = "v0.37.0-rc.1"
->>>>>>> 2ed75002
+	DefaultAgentVersion   = "v0.37.0-rc1"
 	DefaultAgentBaseImage = "grafana/agent"
 	DefaultAgentImage     = DefaultAgentBaseImage + ":" + DefaultAgentVersion
 )
