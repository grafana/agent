--- conflicted
+++ resolved
@@ -2,11 +2,7 @@
 
 // Supported versions of the Grafana Agent.
 var (
-<<<<<<< HEAD
-	DefaultAgentVersion   = "v0.37.0-rc1"
-=======
 	DefaultAgentVersion   = "v0.37.1"
->>>>>>> 4cd52486
 	DefaultAgentBaseImage = "grafana/agent"
 	DefaultAgentImage     = DefaultAgentBaseImage + ":" + DefaultAgentVersion
 )
