--- conflicted
+++ resolved
@@ -20,10 +20,7 @@
 		"v0.21.1",
 		"v0.21.2",
 		"v0.22.0",
-<<<<<<< HEAD
-=======
 		"v0.23.0",
->>>>>>> 6d0490a6
 
 		// NOTE(rfratto): when performing an upgrade, add the newest version above instead of changing the existing reference.
 	}
