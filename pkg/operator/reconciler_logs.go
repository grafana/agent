package operator

import (
	"context"
	"fmt"

	"github.com/go-kit/log"
	"github.com/go-kit/log/level"
	gragent "github.com/grafana/agent/pkg/operator/apis/monitoring/v1alpha1"
	"github.com/grafana/agent/pkg/operator/clientutil"
	"github.com/grafana/agent/pkg/operator/config"
	apps_v1 "k8s.io/api/apps/v1"
	"k8s.io/apimachinery/pkg/types"
)

// createLogsConfigurationSecret creates the Grafana Agent logs configuration
// and stores it into a secret.
func (r *reconciler) createLogsConfigurationSecret(
	ctx context.Context,
	l log.Logger,
	d gragent.Deployment,
) error {
<<<<<<< HEAD
	return r.createTelemetryConfigurationSecret(ctx, l, d, config.LogsType)
=======

	return r.createTelemetryConfigurationSecret(ctx, l, d, s, config.LogsType)
>>>>>>> b7dd9dbd
}

// createLogsDaemonSet creates a DaemonSet for logs.
func (r *reconciler) createLogsDaemonSet(
	ctx context.Context,
	l log.Logger,
	d gragent.Deployment,
) error {

	name := fmt.Sprintf("%s-logs", d.Agent.Name)
	ds, err := generateLogsDaemonSet(r.config, name, d)
	if err != nil {
		return fmt.Errorf("failed to generate DaemonSet: %w", err)
	}
	key := types.NamespacedName{Namespace: ds.Namespace, Name: ds.Name}

	if len(d.Logs) == 0 {
		var ds apps_v1.DaemonSet
		return deleteManagedResource(ctx, r.Client, key, &ds)
	}

	level.Info(l).Log("msg", "reconciling logs daemonset", "ds", key)
	err = clientutil.CreateOrUpdateDaemonSet(ctx, r.Client, ds)
	if err != nil {
		return fmt.Errorf("failed to reconcile statefulset governing service: %w", err)
	}
	return nil
}<|MERGE_RESOLUTION|>--- conflicted
+++ resolved
@@ -20,12 +20,8 @@
 	l log.Logger,
 	d gragent.Deployment,
 ) error {
-<<<<<<< HEAD
+
 	return r.createTelemetryConfigurationSecret(ctx, l, d, config.LogsType)
-=======
-
-	return r.createTelemetryConfigurationSecret(ctx, l, d, s, config.LogsType)
->>>>>>> b7dd9dbd
 }
 
 // createLogsDaemonSet creates a DaemonSet for logs.
