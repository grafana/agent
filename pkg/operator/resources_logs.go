--- conflicted
+++ resolved
@@ -19,12 +19,8 @@
 	name string,
 	d gragent.Deployment,
 ) (*apps_v1.DaemonSet, error) {
-<<<<<<< HEAD
-	d = *(&d).DeepCopy()
-=======
 
 	d = *d.DeepCopy()
->>>>>>> b7dd9dbd
 
 	if d.Agent.Spec.PortName == "" {
 		d.Agent.Spec.PortName = defaultPortName
