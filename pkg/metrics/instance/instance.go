// Package instance provides a mini Prometheus scraper and remote_writer.
package instance

import (
	"bytes"
	"context"
	"crypto/md5"
	"encoding/hex"
	"encoding/json"
	"errors"
	"fmt"
	"math"
	"os"
	"path/filepath"
	"strings"
	"sync"
	"time"

	"github.com/go-kit/log"
	"github.com/go-kit/log/level"
	"github.com/grafana/agent/pkg/build"
	"github.com/grafana/agent/pkg/metrics/wal"
	"github.com/grafana/agent/pkg/util"
	"github.com/oklog/run"
	"github.com/prometheus/client_golang/prometheus"
	"github.com/prometheus/prometheus/config"
	"github.com/prometheus/prometheus/discovery"
	"github.com/prometheus/prometheus/pkg/relabel"
	"github.com/prometheus/prometheus/pkg/timestamp"
	"github.com/prometheus/prometheus/scrape"
	"github.com/prometheus/prometheus/storage"
	"github.com/prometheus/prometheus/storage/remote"
	"go.uber.org/atomic"
	"gopkg.in/yaml.v2"
)

func init() {
	remote.UserAgent = fmt.Sprintf("GrafanaAgent/%s", build.Version)
	scrape.UserAgent = fmt.Sprintf("GrafanaAgent/%s", build.Version)
<<<<<<< HEAD
=======

	// default remote_write send_exemplars to true
	config.DefaultRemoteWriteConfig.SendExemplars = true
>>>>>>> 6d0490a6
}

var (
	remoteWriteMetricName = "queue_highest_sent_timestamp_seconds"
	managerMtx            sync.Mutex
)

// Default configuration values
var (
	DefaultConfig = Config{
		HostFilter:           false,
		WALTruncateFrequency: 60 * time.Minute,
		MinWALTime:           5 * time.Minute,
		MaxWALTime:           4 * time.Hour,
		RemoteFlushDeadline:  1 * time.Minute,
		WriteStaleOnShutdown: false,
		global:               DefaultGlobalConfig,
	}
)

// Config is a specific agent that runs within the overall Prometheus
// agent. It has its own set of scrape_configs and remote_write rules.
type Config struct {
	Name                     string                      `yaml:"name,omitempty"`
	HostFilter               bool                        `yaml:"host_filter,omitempty"`
	HostFilterRelabelConfigs []*relabel.Config           `yaml:"host_filter_relabel_configs,omitempty"`
	ScrapeConfigs            []*config.ScrapeConfig      `yaml:"scrape_configs,omitempty"`
	RemoteWrite              []*config.RemoteWriteConfig `yaml:"remote_write,omitempty"`

	// How frequently the WAL should be truncated.
	WALTruncateFrequency time.Duration `yaml:"wal_truncate_frequency,omitempty"`

	// Minimum and maximum time series should exist in the WAL for.
	MinWALTime time.Duration `yaml:"min_wal_time,omitempty"`
	MaxWALTime time.Duration `yaml:"max_wal_time,omitempty"`

	RemoteFlushDeadline  time.Duration `yaml:"remote_flush_deadline,omitempty"`
	WriteStaleOnShutdown bool          `yaml:"write_stale_on_shutdown,omitempty"`

	global GlobalConfig `yaml:"-"`
}

// UnmarshalYAML implements yaml.Unmarshaler.
func (c *Config) UnmarshalYAML(unmarshal func(interface{}) error) error {
	*c = DefaultConfig

	type plain Config
	return unmarshal((*plain)(c))
}

// MarshalYAML implements yaml.Marshaler.
func (c Config) MarshalYAML() (interface{}, error) {
	// We want users to be able to marshal instance.Configs directly without
	// *needing* to call instance.MarshalConfig, so we call it internally
	// here and return a map.
	bb, err := MarshalConfig(&c, true)
	if err != nil {
		return nil, err
	}

	// Use a yaml.MapSlice rather than a map[string]interface{} so
	// order of keys is retained compared to just calling MarshalConfig.
	var m yaml.MapSlice
	if err := yaml.Unmarshal(bb, &m); err != nil {
		return nil, err
	}
	return m, nil
}

// ApplyDefaults applies default configurations to the configuration to all
// values that have not been changed to their non-zero value. ApplyDefaults
// also validates the config.
//
// The value for global will saved.
func (c *Config) ApplyDefaults(global GlobalConfig) error {
	c.global = global

	switch {
	case c.Name == "":
		return errors.New("missing instance name")
	case c.WALTruncateFrequency <= 0:
		return errors.New("wal_truncate_frequency must be greater than 0s")
	case c.RemoteFlushDeadline <= 0:
		return errors.New("remote_flush_deadline must be greater than 0s")
	case c.MinWALTime > c.MaxWALTime:
		return errors.New("min_wal_time must be less than max_wal_time")
	}

	jobNames := map[string]struct{}{}
	for _, sc := range c.ScrapeConfigs {
		if sc == nil {
			return fmt.Errorf("empty or null scrape config section")
		}

		// First set the correct scrape interval, then check that the timeout
		// (inferred or explicit) is not greater than that.
		if sc.ScrapeInterval == 0 {
			sc.ScrapeInterval = c.global.Prometheus.ScrapeInterval
		}
		if sc.ScrapeTimeout > sc.ScrapeInterval {
			return fmt.Errorf("scrape timeout greater than scrape interval for scrape config with job name %q", sc.JobName)
		}
		if time.Duration(sc.ScrapeInterval) > c.WALTruncateFrequency {
			return fmt.Errorf("scrape interval greater than wal_truncate_frequency for scrape config with job name %q", sc.JobName)
		}
		if sc.ScrapeTimeout == 0 {
			if c.global.Prometheus.ScrapeTimeout > sc.ScrapeInterval {
				sc.ScrapeTimeout = sc.ScrapeInterval
			} else {
				sc.ScrapeTimeout = c.global.Prometheus.ScrapeTimeout
			}
		}

		if _, exists := jobNames[sc.JobName]; exists {
			return fmt.Errorf("found multiple scrape configs with job name %q", sc.JobName)
		}
		jobNames[sc.JobName] = struct{}{}
	}

	rwNames := map[string]struct{}{}

	// If the instance remote write is not filled in, then apply the prometheus write config
	if len(c.RemoteWrite) == 0 {
		c.RemoteWrite = c.global.RemoteWrite
	}
	for _, cfg := range c.RemoteWrite {
		if cfg == nil {
			return fmt.Errorf("empty or null remote write config section")
		}

		// Typically Prometheus ignores empty names here, but we need to assign a
		// unique name to the config so we can pull metrics from it when running
		// an instance.
		var generatedName bool
		if cfg.Name == "" {
			hash, err := getHash(cfg)
			if err != nil {
				return err
			}

			// We have to add the name of the instance to ensure that generated metrics
			// are unique across multiple agent instances. The remote write queues currently
			// globally register their metrics so we can't inject labels here.
			cfg.Name = c.Name + "-" + hash[:6]
			generatedName = true
		}

		if _, exists := rwNames[cfg.Name]; exists {
			if generatedName {
				return fmt.Errorf("found two identical remote_write configs")
			}
			return fmt.Errorf("found duplicate remote write configs with name %q", cfg.Name)
		}
		rwNames[cfg.Name] = struct{}{}
	}

	return nil
}

// Clone makes a deep copy of the config along with global settings.
func (c *Config) Clone() (Config, error) {
	bb, err := MarshalConfig(c, false)
	if err != nil {
		return Config{}, err
	}
	cp, err := UnmarshalConfig(bytes.NewReader(bb))
	if err != nil {
		return Config{}, err
	}
	cp.global = c.global

	// Some tests will trip up on this; the marshal/unmarshal cycle might set
	// an empty slice to nil. Set it back to an empty slice if we detect this
	// happening.
	if cp.ScrapeConfigs == nil && c.ScrapeConfigs != nil {
		cp.ScrapeConfigs = []*config.ScrapeConfig{}
	}
	if cp.RemoteWrite == nil && c.RemoteWrite != nil {
		cp.RemoteWrite = []*config.RemoteWriteConfig{}
	}

	return *cp, nil
}

type walStorageFactory func(reg prometheus.Registerer) (walStorage, error)

// Instance is an individual metrics collector and remote_writer.
type Instance struct {
	// All fields in the following block may be accessed and modified by
	// concurrently running goroutines.
	//
	// Note that all Prometheus components listed here may be nil at any
	// given time; methods reading them should take care to do nil checks.
	mut                sync.Mutex
	cfg                Config
	wal                walStorage
	discovery          *discoveryService
	readyScrapeManager *readyScrapeManager
	remoteStore        *remote.Storage
	storage            storage.Storage

	// ready is set to true after the initialization process finishes
	ready atomic.Bool

	hostFilter *HostFilter

	logger log.Logger

	reg    prometheus.Registerer
	newWal walStorageFactory

	vc *MetricValueCollector
}

// New creates a new Instance with a directory for storing the WAL. The instance
// will not start until Run is called on the instance.
func New(reg prometheus.Registerer, cfg Config, walDir string, logger log.Logger) (*Instance, error) {
	logger = log.With(logger, "instance", cfg.Name)

	instWALDir := filepath.Join(walDir, cfg.Name)

	newWal := func(reg prometheus.Registerer) (walStorage, error) {
		return wal.NewStorage(logger, reg, instWALDir)
	}

	return newInstance(cfg, reg, logger, newWal)
}

func newInstance(cfg Config, reg prometheus.Registerer, logger log.Logger, newWal walStorageFactory) (*Instance, error) {
	vc := NewMetricValueCollector(prometheus.DefaultGatherer, remoteWriteMetricName)

	hostname, err := Hostname()
	if err != nil {
		return nil, fmt.Errorf("failed to get hostname: %w", err)
	}

	i := &Instance{
		cfg:        cfg,
		logger:     logger,
		vc:         vc,
		hostFilter: NewHostFilter(hostname, cfg.HostFilterRelabelConfigs),

		reg:    reg,
		newWal: newWal,

		readyScrapeManager: &readyScrapeManager{},
	}

	return i, nil
}

// Run starts the instance, initializing Prometheus components, and will
// continue to run until an error happens during execution or the provided
// context is cancelled.
//
// Run may be re-called after exiting, as components will be reinitialized each
// time Run is called.
func (i *Instance) Run(ctx context.Context) error {
	// i.cfg may change at any point in the middle of this method but not in a way
	// that affects any of the code below; rather than grabbing a mutex every time
	// we want to read the config, we'll simplify the access and just grab a copy
	// now.
	i.mut.Lock()
	cfg := i.cfg
	i.mut.Unlock()

	level.Debug(i.logger).Log("msg", "initializing instance", "name", cfg.Name)

	// trackingReg wraps the register for the instance to make sure that if Run
	// exits, any metrics Prometheus registers are removed and can be
	// re-registered if Run is called again.
	trackingReg := util.WrapWithUnregisterer(i.reg)
	defer trackingReg.UnregisterAll()

	if err := i.initialize(ctx, trackingReg, &cfg); err != nil {
		level.Error(i.logger).Log("msg", "failed to initialize instance", "err", err)
		return fmt.Errorf("failed to initialize instance: %w", err)
	}

	// The actors defined here are defined in the order we want them to shut down.
	// Primarily, we want to ensure that the following shutdown order is
	// maintained:
	//    1. The scrape manager stops
	//    2. WAL storage is closed
	//    3. Remote write storage is closed
	// This is done to allow the instance to write stale markers for all active
	// series.
	rg := runGroupWithContext(ctx)

	{
		// Target Discovery
		rg.Add(i.discovery.Run, i.discovery.Stop)
	}
	{
		// Truncation loop
		ctx, contextCancel := context.WithCancel(context.Background())
		defer contextCancel()
		rg.Add(
			func() error {
				i.truncateLoop(ctx, i.wal, &cfg)
				level.Info(i.logger).Log("msg", "truncation loop stopped")
				return nil
			},
			func(err error) {
				level.Info(i.logger).Log("msg", "stopping truncation loop...")
				contextCancel()
			},
		)
	}
	{
		sm, err := i.readyScrapeManager.Get()
		if err != nil {
			level.Error(i.logger).Log("msg", "failed to get scrape manager")
			return err
		}

		// Scrape manager
		rg.Add(
			func() error {
				err := sm.Run(i.discovery.SyncCh())
				level.Info(i.logger).Log("msg", "scrape manager stopped")
				return err
			},
			func(err error) {
				// The scrape manager is closed first to allow us to write staleness
				// markers without receiving new samples from scraping in the meantime.
				level.Info(i.logger).Log("msg", "stopping scrape manager...")
				sm.Stop()

				// On a graceful shutdown, write staleness markers. If something went
				// wrong, then the instance will be relaunched.
				if err == nil && cfg.WriteStaleOnShutdown {
					level.Info(i.logger).Log("msg", "writing staleness markers...")
					err := i.wal.WriteStalenessMarkers(i.getRemoteWriteTimestamp)
					if err != nil {
						level.Error(i.logger).Log("msg", "error writing staleness markers", "err", err)
					}
				}

				// Closing the storage closes both the WAL storage and remote wrte
				// storage.
				level.Info(i.logger).Log("msg", "closing storage...")
				if err := i.storage.Close(); err != nil {
					level.Error(i.logger).Log("msg", "error stopping storage", "err", err)
				}
			},
		)
	}

	level.Debug(i.logger).Log("msg", "running instance", "name", cfg.Name)
	i.ready.Store(true)
	err := rg.Run()
	if err != nil {
		level.Error(i.logger).Log("msg", "agent instance stopped with error", "err", err)
	}
	return err
}

// initialize sets up the various Prometheus components with their initial
// settings. initialize will be called each time the Instance is run. Prometheus
// components cannot be reused after they are stopped so we need to recreate them
// each run.
func (i *Instance) initialize(ctx context.Context, reg prometheus.Registerer, cfg *Config) error {
	i.mut.Lock()
	defer i.mut.Unlock()

	if cfg.HostFilter {
		i.hostFilter.PatchSD(cfg.ScrapeConfigs)
	}

	var err error

	i.wal, err = i.newWal(reg)
	if err != nil {
		return fmt.Errorf("error creating WAL: %w", err)
	}

	i.discovery, err = i.newDiscoveryManager(ctx, cfg)
	if err != nil {
		return fmt.Errorf("error creating discovery manager: %w", err)
	}

	i.readyScrapeManager = &readyScrapeManager{}

	// Setup the remote storage
	remoteLogger := log.With(i.logger, "component", "remote")
	i.remoteStore = remote.NewStorage(remoteLogger, reg, i.wal.StartTime, i.wal.Directory(), cfg.RemoteFlushDeadline, i.readyScrapeManager)
	err = i.remoteStore.ApplyConfig(&config.Config{
		GlobalConfig:       cfg.global.Prometheus,
		RemoteWriteConfigs: cfg.RemoteWrite,
	})
	if err != nil {
		return fmt.Errorf("failed applying config to remote storage: %w", err)
	}

	i.storage = storage.NewFanout(i.logger, i.wal, i.remoteStore)

	scrapeManager := newScrapeManager(log.With(i.logger, "component", "scrape manager"), i.storage)
	err = scrapeManager.ApplyConfig(&config.Config{
		GlobalConfig:  cfg.global.Prometheus,
		ScrapeConfigs: cfg.ScrapeConfigs,
	})
	if err != nil {
		return fmt.Errorf("failed applying config to scrape manager: %w", err)
	}

	i.readyScrapeManager.Set(scrapeManager)

	return nil
}

// Ready returns true if the Instance has been initialized and is ready
// to start scraping and delivering metrics.
func (i *Instance) Ready() bool {
	return i.ready.Load()
}

// Update accepts a new Config for the Instance and will dynamically update any
// running Prometheus components with the new values from Config. Update will
// return an ErrInvalidUpdate if the Update could not be applied.
func (i *Instance) Update(c Config) (err error) {
	i.mut.Lock()
	defer i.mut.Unlock()

	// It's only (currently) valid to update scrape_configs and remote_write, so
	// if any other field has changed here, return the error.
	switch {
	// This first case should never happen in practice but it's included here for
	// completions sake.
	case i.cfg.Name != c.Name:
		err = errImmutableField{Field: "name"}
	case i.cfg.HostFilter != c.HostFilter:
		err = errImmutableField{Field: "host_filter"}
	case i.cfg.WALTruncateFrequency != c.WALTruncateFrequency:
		err = errImmutableField{Field: "wal_truncate_frequency"}
	case i.cfg.RemoteFlushDeadline != c.RemoteFlushDeadline:
		err = errImmutableField{Field: "remote_flush_deadline"}
	case i.cfg.WriteStaleOnShutdown != c.WriteStaleOnShutdown:
		err = errImmutableField{Field: "write_stale_on_shutdown"}
	}
	if err != nil {
		return ErrInvalidUpdate{Inner: err}
	}

	// Check to see if the components exist yet.
	if i.discovery == nil || i.remoteStore == nil || i.readyScrapeManager == nil {
		return ErrInvalidUpdate{
			Inner: fmt.Errorf("cannot dynamically update because instance is not running"),
		}
	}

	// NOTE(rfratto): Prometheus applies configs in a specific order to ensure
	// flow from service discovery down to the WAL continues working properly.
	//
	// Keep the following order below:
	//
	// 1. Local config
	// 2. Remote Store
	// 3. Scrape Manager
	// 4. Discovery Manager

	originalConfig := i.cfg
	defer func() {
		if err != nil {
			i.cfg = originalConfig
		}
	}()
	i.cfg = c

	i.hostFilter.SetRelabels(c.HostFilterRelabelConfigs)
	if c.HostFilter {
		// N.B.: only call PatchSD if HostFilter is enabled since it
		// mutates what targets will be discovered.
		i.hostFilter.PatchSD(c.ScrapeConfigs)
	}

	err = i.remoteStore.ApplyConfig(&config.Config{
		GlobalConfig:       c.global.Prometheus,
		RemoteWriteConfigs: c.RemoteWrite,
	})
	if err != nil {
		return fmt.Errorf("error applying new remote_write configs: %w", err)
	}

	sm, err := i.readyScrapeManager.Get()
	if err != nil {
		return fmt.Errorf("couldn't get scrape manager to apply new scrape configs: %w", err)
	}
	err = sm.ApplyConfig(&config.Config{
		GlobalConfig:  c.global.Prometheus,
		ScrapeConfigs: c.ScrapeConfigs,
	})
	if err != nil {
		return fmt.Errorf("error applying updated configs to scrape manager: %w", err)
	}

	sdConfigs := map[string]discovery.Configs{}
	for _, v := range c.ScrapeConfigs {
		sdConfigs[v.JobName] = v.ServiceDiscoveryConfigs
	}
	err = i.discovery.Manager.ApplyConfig(sdConfigs)
	if err != nil {
		return fmt.Errorf("failed applying configs to discovery manager: %w", err)
	}

	return nil
}

// TargetsActive returns the set of active targets from the scrape manager. Returns nil
// if the scrape manager is not ready yet.
func (i *Instance) TargetsActive() map[string][]*scrape.Target {
	i.mut.Lock()
	defer i.mut.Unlock()

	if i.readyScrapeManager == nil {
		return nil
	}

	mgr, err := i.readyScrapeManager.Get()
	if err == ErrNotReady {
		return nil
	} else if err != nil {
		level.Error(i.logger).Log("msg", "failed to get scrape manager when collecting active targets", "err", err)
		return nil
	}
	return mgr.TargetsActive()
}

// StorageDirectory returns the directory where this Instance is writing series
// and samples to for the WAL.
func (i *Instance) StorageDirectory() string {
	return i.wal.Directory()
}

// Appender returns a storage.Appender from the instance's WAL
func (i *Instance) Appender(ctx context.Context) storage.Appender {
	return i.wal.Appender(ctx)
}

type discoveryService struct {
	Manager *discovery.Manager

	RunFunc    func() error
	StopFunc   func(err error)
	SyncChFunc func() GroupChannel
}

func (s *discoveryService) Run() error           { return s.RunFunc() }
func (s *discoveryService) Stop(err error)       { s.StopFunc(err) }
func (s *discoveryService) SyncCh() GroupChannel { return s.SyncChFunc() }

// newDiscoveryManager returns an implementation of a runnable service
// that outputs discovered targets to a channel. The implementation
// uses the Prometheus Discovery Manager. Targets will be filtered
// if the instance is configured to perform host filtering.
func (i *Instance) newDiscoveryManager(ctx context.Context, cfg *Config) (*discoveryService, error) {
	ctx, cancel := context.WithCancel(ctx)

	logger := log.With(i.logger, "component", "discovery manager")
	manager := discovery.NewManager(ctx, logger, discovery.Name("scrape"))

	// TODO(rfratto): refactor this to a function?
	// TODO(rfratto): ensure job name name is unique
	c := map[string]discovery.Configs{}
	for _, v := range cfg.ScrapeConfigs {
		c[v.JobName] = v.ServiceDiscoveryConfigs
	}
	err := manager.ApplyConfig(c)
	if err != nil {
		cancel()
		level.Error(i.logger).Log("msg", "failed applying config to discovery manager", "err", err)
		return nil, fmt.Errorf("failed applying config to discovery manager: %w", err)
	}

	rg := runGroupWithContext(ctx)

	// Run the manager
	rg.Add(func() error {
		err := manager.Run()
		level.Info(i.logger).Log("msg", "discovery manager stopped")
		return err
	}, func(err error) {
		level.Info(i.logger).Log("msg", "stopping discovery manager...")
		cancel()
	})

	syncChFunc := manager.SyncCh

	// If host filtering is enabled, run it and use its channel for discovered
	// targets.
	if cfg.HostFilter {
		rg.Add(func() error {
			i.hostFilter.Run(manager.SyncCh())
			level.Info(i.logger).Log("msg", "host filterer stopped")
			return nil
		}, func(_ error) {
			level.Info(i.logger).Log("msg", "stopping host filterer...")
			i.hostFilter.Stop()
		})

		syncChFunc = i.hostFilter.SyncCh
	}

	return &discoveryService{
		Manager: manager,

		RunFunc:    rg.Run,
		StopFunc:   rg.Stop,
		SyncChFunc: syncChFunc,
	}, nil
}

func (i *Instance) truncateLoop(ctx context.Context, wal walStorage, cfg *Config) {
	// Track the last timestamp we truncated for to prevent segments from getting
	// deleted until at least some new data has been sent.
	var lastTs int64 = math.MinInt64

	for {
		select {
		case <-ctx.Done():
			return
		case <-time.After(cfg.WALTruncateFrequency):
			// The timestamp ts is used to determine which series are not receiving
			// samples and may be deleted from the WAL. Their most recent append
			// timestamp is compared to ts, and if that timestamp is older then ts,
			// they are considered inactive and may be deleted.
			//
			// Subtracting a duration from ts will delay when it will be considered
			// inactive and scheduled for deletion.
			ts := i.getRemoteWriteTimestamp() - i.cfg.MinWALTime.Milliseconds()
			if ts < 0 {
				ts = 0
			}

			// Network issues can prevent the result of getRemoteWriteTimestamp from
			// changing. We don't want data in the WAL to grow forever, so we set a cap
			// on the maximum age data can be. If our ts is older than this cutoff point,
			// we'll shift it forward to start deleting very stale data.
			if maxTS := timestamp.FromTime(time.Now().Add(-i.cfg.MaxWALTime)); ts < maxTS {
				ts = maxTS
			}

			if ts == lastTs {
				level.Debug(i.logger).Log("msg", "not truncating the WAL, remote_write timestamp is unchanged", "ts", ts)
				continue
			}
			lastTs = ts

			level.Debug(i.logger).Log("msg", "truncating the WAL", "ts", ts)
			err := wal.Truncate(ts)
			if err != nil {
				// The only issue here is larger disk usage and a greater replay time,
				// so we'll only log this as a warning.
				level.Warn(i.logger).Log("msg", "could not truncate WAL", "err", err)
			}
		}
	}
}

// getRemoteWriteTimestamp looks up the last successful remote write timestamp.
// This is passed to wal.Storage for its truncation. If no remote write sections
// are configured, getRemoteWriteTimestamp returns the current time.
func (i *Instance) getRemoteWriteTimestamp() int64 {
	i.mut.Lock()
	defer i.mut.Unlock()

	if len(i.cfg.RemoteWrite) == 0 {
		return timestamp.FromTime(time.Now())
	}

	lbls := make([]string, len(i.cfg.RemoteWrite))
	for idx := 0; idx < len(lbls); idx++ {
		lbls[idx] = i.cfg.RemoteWrite[idx].Name
	}

	vals, err := i.vc.GetValues("remote_name", lbls...)
	if err != nil {
		level.Error(i.logger).Log("msg", "could not get remote write timestamps", "err", err)
		return 0
	}
	if len(vals) == 0 {
		return 0
	}

	// We use the lowest value from the metric since we don't want to delete any
	// segments from the WAL until they've been written by all of the remote_write
	// configurations.
	ts := int64(math.MaxInt64)
	for _, val := range vals {
		ival := int64(val)
		if ival < ts {
			ts = ival
		}
	}

	// Convert to the millisecond precision which is used by the WAL
	return ts * 1000
}

// walStorage is an interface satisfied by wal.Storage, and created for testing.
type walStorage interface {
	// walStorage implements Queryable/ChunkQueryable for compatibility, but is unused.
	storage.Queryable
	storage.ChunkQueryable

	Directory() string

	StartTime() (int64, error)
	WriteStalenessMarkers(remoteTsFunc func() int64) error
	Appender(context.Context) storage.Appender
	Truncate(mint int64) error

	Close() error
}

// Hostname retrieves the hostname identifying the machine the process is
// running on. It will return the value of $HOSTNAME, if defined, and fall
// back to Go's os.Hostname.
func Hostname() (string, error) {
	hostname := os.Getenv("HOSTNAME")
	if hostname != "" {
		return hostname, nil
	}

	hostname, err := os.Hostname()
	if err != nil {
		return "", fmt.Errorf("failed to get hostname: %w", err)
	}
	return hostname, nil
}

func getHash(data interface{}) (string, error) {
	bytes, err := json.Marshal(data)
	if err != nil {
		return "", err
	}
	hash := md5.Sum(bytes)
	return hex.EncodeToString(hash[:]), nil
}

// MetricValueCollector wraps around a Gatherer and provides utilities for
// pulling metric values from a given metric name and label matchers.
//
// This is used by the agent instances to find the most recent timestamp
// successfully remote_written to for purposes of safely truncating the WAL.
//
// MetricValueCollector is only intended for use with Gauges and Counters.
type MetricValueCollector struct {
	g     prometheus.Gatherer
	match string
}

// NewMetricValueCollector creates a new MetricValueCollector.
func NewMetricValueCollector(g prometheus.Gatherer, match string) *MetricValueCollector {
	return &MetricValueCollector{
		g:     g,
		match: match,
	}
}

// GetValues looks through all the tracked metrics and returns all values
// for metrics that match some key value pair.
func (vc *MetricValueCollector) GetValues(label string, labelValues ...string) ([]float64, error) {
	vals := []float64{}

	families, err := vc.g.Gather()
	if err != nil {
		return nil, err
	}

	for _, family := range families {
		if !strings.Contains(family.GetName(), vc.match) {
			continue
		}

		for _, m := range family.GetMetric() {
			matches := false
			for _, l := range m.GetLabel() {
				if l.GetName() != label {
					continue
				}

				v := l.GetValue()
				for _, match := range labelValues {
					if match == v {
						matches = true
						break
					}
				}
				break
			}
			if !matches {
				continue
			}

			var value float64
			if m.Gauge != nil {
				value = m.Gauge.GetValue()
			} else if m.Counter != nil {
				value = m.Counter.GetValue()
			} else if m.Untyped != nil {
				value = m.Untyped.GetValue()
			} else {
				return nil, errors.New("tracking unexpected metric type")
			}

			vals = append(vals, value)
		}
	}

	return vals, nil
}

func newScrapeManager(logger log.Logger, app storage.Appendable) *scrape.Manager {
	// scrape.NewManager modifies a global variable in Prometheus. To avoid a
	// data race of modifying that global, we lock a mutex here briefly.
	managerMtx.Lock()
	defer managerMtx.Unlock()
	options := &scrape.Options{
		ExtraMetrics: false,
	}
	return scrape.NewManager(options, logger, app)
}

type runGroupContext struct {
	cancel context.CancelFunc

	g *run.Group
}

// runGroupWithContext creates a new run.Group that will be stopped if the
// context gets canceled in addition to the normal behavior of stopping
// when any of the actors stop.
func runGroupWithContext(ctx context.Context) *runGroupContext {
	ctx, cancel := context.WithCancel(ctx)

	var g run.Group
	g.Add(func() error {
		<-ctx.Done()
		return nil
	}, func(_ error) {
		cancel()
	})

	return &runGroupContext{cancel: cancel, g: &g}
}

func (rg *runGroupContext) Add(execute func() error, interrupt func(error)) {
	rg.g.Add(execute, interrupt)
}

func (rg *runGroupContext) Run() error   { return rg.g.Run() }
func (rg *runGroupContext) Stop(_ error) { rg.cancel() }

// ErrNotReady is returned when the scrape manager is used but has not been
// initialized yet.
var ErrNotReady = errors.New("Scrape manager not ready")

// readyScrapeManager allows a scrape manager to be retrieved. Even if it's set at a later point in time.
type readyScrapeManager struct {
	mtx sync.RWMutex
	m   *scrape.Manager
}

// Set the scrape manager.
func (rm *readyScrapeManager) Set(m *scrape.Manager) {
	rm.mtx.Lock()
	defer rm.mtx.Unlock()

	rm.m = m
}

// Get the scrape manager. If is not ready, return an error.
func (rm *readyScrapeManager) Get() (*scrape.Manager, error) {
	rm.mtx.RLock()
	defer rm.mtx.RUnlock()

	if rm.m != nil {
		return rm.m, nil
	}

	return nil, ErrNotReady
}<|MERGE_RESOLUTION|>--- conflicted
+++ resolved
@@ -37,12 +37,9 @@
 func init() {
 	remote.UserAgent = fmt.Sprintf("GrafanaAgent/%s", build.Version)
 	scrape.UserAgent = fmt.Sprintf("GrafanaAgent/%s", build.Version)
-<<<<<<< HEAD
-=======
 
 	// default remote_write send_exemplars to true
 	config.DefaultRemoteWriteConfig.SendExemplars = true
->>>>>>> 6d0490a6
 }
 
 var (
