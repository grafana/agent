package tempo

import (
	"encoding/base64"
	"errors"
	"fmt"
	"io/ioutil"
	"net"
	"sort"
	"time"

	"github.com/grafana/agent/pkg/logs"
	"github.com/grafana/agent/pkg/tempo/automaticloggingprocessor"
	"github.com/grafana/agent/pkg/tempo/noopreceiver"
	"github.com/grafana/agent/pkg/tempo/promsdprocessor"
	"github.com/grafana/agent/pkg/tempo/remotewriteexporter"
	"github.com/open-telemetry/opentelemetry-collector-contrib/exporter/loadbalancingexporter"
	"github.com/open-telemetry/opentelemetry-collector-contrib/processor/spanmetricsprocessor"
	"github.com/open-telemetry/opentelemetry-collector-contrib/processor/tailsamplingprocessor"
	"github.com/prometheus/client_golang/prometheus"
	prom_config "github.com/prometheus/common/config"
	"go.opentelemetry.io/collector/component"
	"go.opentelemetry.io/collector/config"
	"go.opentelemetry.io/collector/config/configloader"
	"go.opentelemetry.io/collector/config/configparser"
	"go.opentelemetry.io/collector/exporter/otlpexporter"
	"go.opentelemetry.io/collector/exporter/otlphttpexporter"
	"go.opentelemetry.io/collector/exporter/prometheusexporter"
	"go.opentelemetry.io/collector/processor/attributesprocessor"
	"go.opentelemetry.io/collector/processor/batchprocessor"
	"go.opentelemetry.io/collector/receiver/jaegerreceiver"
	"go.opentelemetry.io/collector/receiver/kafkareceiver"
	"go.opentelemetry.io/collector/receiver/opencensusreceiver"
	"go.opentelemetry.io/collector/receiver/otlpreceiver"
	"go.opentelemetry.io/collector/receiver/zipkinreceiver"
)

const (
	spanMetricsPipelineName = "metrics/spanmetrics"

	// defaultDecisionWait is the default time to wait for a trace before making a sampling decision
	defaultDecisionWait = time.Second * 5

	// defaultLoadBalancingPort is the default port the agent uses for internal load balancing
	defaultLoadBalancingPort = "4318"
	// agent's load balancing options
	dnsTagName    = "dns"
	staticTagName = "static"

	// sampling policies
	alwaysSamplePolicy     = "always_sample"
	stringAttributePolicy  = "string_attribute"
	numericAttributePolicy = "numeric_attribute"
	rateLimitingPolicy     = "rate_limiting"
	latencyPolicy          = "latency"
	statusCodePolicy       = "status_code"
)

// Config controls the configuration of Tempo trace pipelines.
type Config struct {
	Configs []InstanceConfig `yaml:"configs,omitempty"`
}

// UnmarshalYAML implements yaml.Unmarshaler.
func (c *Config) UnmarshalYAML(unmarshal func(interface{}) error) error {
	type plain Config
	return unmarshal((*plain)(c))
}

// Validate ensures that the Config is valid.
func (c *Config) Validate(logsConfig *logs.Config) error {
	names := make(map[string]struct{}, len(c.Configs))
	for idx, c := range c.Configs {
		if c.Name == "" {
			return fmt.Errorf("tempo config at index %d is missing a name", idx)
		}
		if _, exist := names[c.Name]; exist {
			return fmt.Errorf("found multiple tempo configs with name %s", c.Name)
		}
		names[c.Name] = struct{}{}
	}

	for _, inst := range c.Configs {
		if inst.AutomaticLogging != nil {
			if err := inst.AutomaticLogging.Validate(logsConfig); err != nil {
				return fmt.Errorf("failed to validate automatic_logging for tempo config %s: %w", inst.Name, err)
			}
		}
	}

	return nil
}

// InstanceConfig configures an individual Tempo trace pipeline.
type InstanceConfig struct {
	Name string `yaml:"name"`

	// Deprecated in favor of RemoteWrite and Batch.
	PushConfig PushConfig `yaml:"push_config,omitempty"`

	// RemoteWrite defines one or multiple backends that can receive the pipeline's traffic.
	RemoteWrite []RemoteWriteConfig `yaml:"remote_write,omitempty"`

	// Receivers: https://github.com/open-telemetry/opentelemetry-collector/blob/7d7ae2eb34b5d387627875c498d7f43619f37ee3/receiver/README.md
	Receivers map[string]interface{} `yaml:"receivers,omitempty"`

	// Batch: https://github.com/open-telemetry/opentelemetry-collector/blob/7d7ae2eb34b5d387627875c498d7f43619f37ee3/processor/batchprocessor/config.go#L24
	Batch map[string]interface{} `yaml:"batch,omitempty"`

	// Attributes: https://github.com/open-telemetry/opentelemetry-collector/blob/7d7ae2eb34b5d387627875c498d7f43619f37ee3/processor/attributesprocessor/config.go#L30
	Attributes map[string]interface{} `yaml:"attributes,omitempty"`

	// prom service discovery
	ScrapeConfigs []interface{} `yaml:"scrape_configs,omitempty"`

	// SpanMetricsProcessor: https://github.com/open-telemetry/opentelemetry-collector-contrib/blob/main/processor/spanmetricsprocessor/README.md
	SpanMetrics *SpanMetricsConfig `yaml:"spanmetrics,omitempty"`

	// AutomaticLogging
	AutomaticLogging *automaticloggingprocessor.AutomaticLoggingConfig `yaml:"automatic_logging,omitempty"`

	// TailSampling defines a sampling strategy for the pipeline
	TailSampling *tailSamplingConfig `yaml:"tail_sampling"`

	// LoadBalancing is used to distribute spans of the same trace to the same agent instance
	LoadBalancing *loadBalancingConfig `yaml:"load_balancing"`
}

const (
	compressionNone = "none"
	compressionGzip = "gzip"
	protocolGRPC    = "grpc"
	protocolHTTP    = "http"
)

// DefaultPushConfig holds the default settings for a PushConfig.
var DefaultPushConfig = PushConfig{
	Compression: compressionGzip,
}

// PushConfig controls the configuration of exporting to Grafana Cloud
type PushConfig struct {
	Endpoint           string                 `yaml:"endpoint,omitempty"`
	Compression        string                 `yaml:"compression,omitempty"`
	Insecure           bool                   `yaml:"insecure,omitempty"`
	InsecureSkipVerify bool                   `yaml:"insecure_skip_verify,omitempty"`
	BasicAuth          *prom_config.BasicAuth `yaml:"basic_auth,omitempty,omitempty"`
	Batch              map[string]interface{} `yaml:"batch,omitempty"`            // https://github.com/open-telemetry/opentelemetry-collector/blob/7d7ae2eb34b5d387627875c498d7f43619f37ee3/processor/batchprocessor/config.go#L24
	SendingQueue       map[string]interface{} `yaml:"sending_queue,omitempty"`    // https://github.com/open-telemetry/opentelemetry-collector/blob/7d7ae2eb34b5d387627875c498d7f43619f37ee3/exporter/exporterhelper/queued_retry.go#L30
	RetryOnFailure     map[string]interface{} `yaml:"retry_on_failure,omitempty"` // https://github.com/open-telemetry/opentelemetry-collector/blob/7d7ae2eb34b5d387627875c498d7f43619f37ee3/exporter/exporterhelper/queued_retry.go#L54
}

// UnmarshalYAML implements yaml.Unmarshaler.
func (c *PushConfig) UnmarshalYAML(unmarshal func(interface{}) error) error {
	*c = DefaultPushConfig

	type plain PushConfig
	if err := unmarshal((*plain)(c)); err != nil {
		return err
	}

	if c.Compression != compressionGzip && c.Compression != compressionNone {
		return fmt.Errorf("unsupported compression '%s', expected 'gzip' or 'none'", c.Compression)
	}
	return nil
}

// DefaultRemoteWriteConfig holds the default settings for a PushConfig.
var DefaultRemoteWriteConfig = RemoteWriteConfig{
	Compression: compressionGzip,
	Protocol:    protocolGRPC,
}

// RemoteWriteConfig controls the configuration of an exporter
type RemoteWriteConfig struct {
	Endpoint    string `yaml:"endpoint,omitempty"`
	Compression string `yaml:"compression,omitempty"`
	Protocol    string `yaml:"protocol,omitempty"`
	Insecure    bool   `yaml:"insecure,omitempty"`
	// Deprecated
	InsecureSkipVerify bool                   `yaml:"insecure_skip_verify,omitempty"`
	TLSConfig          *prom_config.TLSConfig `yaml:"tls_config,omitempty"`
	BasicAuth          *prom_config.BasicAuth `yaml:"basic_auth,omitempty"`
	Headers            map[string]string      `yaml:"headers,omitempty"`
	SendingQueue       map[string]interface{} `yaml:"sending_queue,omitempty"`    // https://github.com/open-telemetry/opentelemetry-collector/blob/7d7ae2eb34b5d387627875c498d7f43619f37ee3/exporter/exporterhelper/queued_retry.go#L30
	RetryOnFailure     map[string]interface{} `yaml:"retry_on_failure,omitempty"` // https://github.com/open-telemetry/opentelemetry-collector/blob/7d7ae2eb34b5d387627875c498d7f43619f37ee3/exporter/exporterhelper/queued_retry.go#L54
}

// UnmarshalYAML implements yaml.Unmarshaler.
func (c *RemoteWriteConfig) UnmarshalYAML(unmarshal func(interface{}) error) error {
	*c = DefaultRemoteWriteConfig

	type plain RemoteWriteConfig
	if err := unmarshal((*plain)(c)); err != nil {
		return err
	}

	if c.Compression != compressionGzip && c.Compression != compressionNone {
		return fmt.Errorf("unsupported compression '%s', expected 'gzip' or 'none'", c.Compression)
	}
	return nil
}

// SpanMetricsConfig controls the configuration of spanmetricsprocessor and the related metrics exporter.
type SpanMetricsConfig struct {
	LatencyHistogramBuckets []time.Duration                  `yaml:"latency_histogram_buckets,omitempty"`
	Dimensions              []spanmetricsprocessor.Dimension `yaml:"dimensions,omitempty"`
	// Namespace if set, exports metrics under the provided value.
	Namespace string `yaml:"namespace,omitempty"`
	// ConstLabels are values that are applied for every exported metric.
	ConstLabels *prometheus.Labels `yaml:"const_labels,omitempty"`
	// PromInstance is the Agent's prometheus instance that will be used to push metrics
	PromInstance string `yaml:"prom_instance"`
	// HandlerEndpoint is the address where a prometheus exporter will be exposed
	HandlerEndpoint string `yaml:"handler_endpoint"`
}

// tailSamplingConfig is the configuration for tail-based sampling
type tailSamplingConfig struct {
	// Policies are the strategies used for sampling. Multiple policies can be used in the same pipeline.
	// For more information, refer to https://github.com/open-telemetry/opentelemetry-collector-contrib/tree/main/processor/tailsamplingprocessor
	Policies []map[string]interface{} `yaml:"policies"`
	// DecisionWait defines the time to wait for a complete trace before making a decision
	DecisionWait time.Duration `yaml:"decision_wait,omitempty"`
	// Port is the port the instance will use to receive load balanced traces
	Port string `yaml:"port"`
}

// loadBalancingConfig defines the configuration for load balancing spans between agent instances
// loadBalancingConfig is an OTel exporter's config with extra resolver config
type loadBalancingConfig struct {
	Exporter exporterConfig         `yaml:"exporter"`
	Resolver map[string]interface{} `yaml:"resolver"`
}

// exporterConfig defined the config for a otlp exporter for load balancing
type exporterConfig struct {
	Compression        string                 `yaml:"compression,omitempty"`
	Insecure           bool                   `yaml:"insecure,omitempty"`
	InsecureSkipVerify bool                   `yaml:"insecure_skip_verify,omitempty"`
	BasicAuth          *prom_config.BasicAuth `yaml:"basic_auth,omitempty"`
}

// exporter builds an OTel exporter from RemoteWriteConfig
func exporter(rwCfg RemoteWriteConfig) (map[string]interface{}, error) {
	if len(rwCfg.Endpoint) == 0 {
		return nil, errors.New("must have a configured a backend endpoint")
	}

	headers := map[string]string{}
	if rwCfg.Headers != nil {
		headers = rwCfg.Headers
	}

	if rwCfg.BasicAuth != nil {
		password := string(rwCfg.BasicAuth.Password)

		if len(rwCfg.BasicAuth.PasswordFile) > 0 {
			buff, err := ioutil.ReadFile(rwCfg.BasicAuth.PasswordFile)
			if err != nil {
				return nil, fmt.Errorf("unable to load password file %s: %w", rwCfg.BasicAuth.PasswordFile, err)
			}
			password = string(buff)
		}

		encodedAuth := base64.StdEncoding.EncodeToString([]byte(rwCfg.BasicAuth.Username + ":" + password))
		headers["authorization"] = "Basic " + encodedAuth
	}

	compression := rwCfg.Compression
	if compression == compressionNone {
		compression = ""
	}

	otlpExporter := map[string]interface{}{
		"endpoint":         rwCfg.Endpoint,
		"compression":      compression,
		"headers":          headers,
		"insecure":         rwCfg.Insecure,
		"sending_queue":    rwCfg.SendingQueue,
		"retry_on_failure": rwCfg.RetryOnFailure,
	}

	if !rwCfg.Insecure {
		// If there is a TLSConfig use it
		if rwCfg.TLSConfig != nil {
			otlpExporter["ca_file"] = rwCfg.TLSConfig.CAFile
			otlpExporter["cert_file"] = rwCfg.TLSConfig.CertFile
			otlpExporter["key_file"] = rwCfg.TLSConfig.KeyFile
			otlpExporter["insecure_skip_verify"] = rwCfg.TLSConfig.InsecureSkipVerify
		} else {
			// If not, set whatever value is specified in the old config.
			otlpExporter["insecure_skip_verify"] = rwCfg.InsecureSkipVerify
		}
	}

	// Apply some sane defaults to the exporter. The
	// sending_queue.retry_on_failure default is 300s which prevents any
	// sending-related errors to not be logged for 5 minutes. We'll lower that
	// to 60s.
	if retryConfig := otlpExporter["retry_on_failure"].(map[string]interface{}); retryConfig == nil {
		otlpExporter["retry_on_failure"] = map[string]interface{}{
			"max_elapsed_time": "60s",
		}
	} else if retryConfig["max_elapsed_time"] == nil {
		retryConfig["max_elapsed_time"] = "60s"
	}

	return otlpExporter, nil
}

// exporters builds one or multiple exporters from a remote_write block.
// It also supports building an exporter from push_config.
func (c *InstanceConfig) exporters() (map[string]interface{}, error) {
	if len(c.RemoteWrite) == 0 {
		otlpExporter, err := exporter(RemoteWriteConfig{
			Endpoint:    c.PushConfig.Endpoint,
			Compression: c.PushConfig.Compression,
			Insecure:    c.PushConfig.Insecure,
			TLSConfig: &prom_config.TLSConfig{
				InsecureSkipVerify: c.PushConfig.InsecureSkipVerify,
			},
			BasicAuth:      c.PushConfig.BasicAuth,
			SendingQueue:   c.PushConfig.SendingQueue,
			RetryOnFailure: c.PushConfig.RetryOnFailure,
		})
		return map[string]interface{}{
			"otlp": otlpExporter,
		}, err
	}

	exporters := map[string]interface{}{}
	for i, remoteWriteConfig := range c.RemoteWrite {
		exporter, err := exporter(remoteWriteConfig)
		if err != nil {
			return nil, err
		}
		var exporterName string
		switch remoteWriteConfig.Protocol {
		case protocolGRPC:
			exporterName = fmt.Sprintf("otlp/%d", i)
		case protocolHTTP:
			exporterName = fmt.Sprintf("otlphttp/%d", i)
		}
		exporters[exporterName] = exporter
	}
	return exporters, nil
}

func resolver(config map[string]interface{}) (map[string]interface{}, error) {
	if len(config) == 0 {
		return nil, fmt.Errorf("must configure one resolver (dns or static)")
	}
	resolverCfg := make(map[string]interface{})
	for typ, cfg := range config {
		switch typ {
		case dnsTagName, staticTagName:
			resolverCfg[typ] = cfg
		default:
			return nil, fmt.Errorf("unsupported resolver config type: %s", typ)
		}
	}
	return resolverCfg, nil
}

func (c *InstanceConfig) loadBalancingExporter() (map[string]interface{}, error) {
	exporter, err := exporter(RemoteWriteConfig{
		// Endpoint is omitted in OTel load balancing exporter
		Endpoint:    "noop",
<<<<<<< HEAD
		Compression: c.TailSampling.LoadBalancing.Exporter.Compression,
		Insecure:    c.TailSampling.LoadBalancing.Exporter.Insecure,
		TLSConfig:   &prom_config.TLSConfig{InsecureSkipVerify: c.TailSampling.LoadBalancing.Exporter.InsecureSkipVerify},
		BasicAuth:   c.TailSampling.LoadBalancing.Exporter.BasicAuth,
=======
		Compression: c.LoadBalancing.Exporter.Compression,
		Insecure:    c.LoadBalancing.Exporter.Insecure,
		TLSConfig:   &prom_config.TLSConfig{InsecureSkipVerify: c.LoadBalancing.Exporter.InsecureSkipVerify},
		BasicAuth:   c.LoadBalancing.Exporter.BasicAuth,
>>>>>>> 997675b5
	})
	if err != nil {
		return nil, err
	}
	resolverCfg, err := resolver(c.LoadBalancing.Resolver)
	if err != nil {
		return nil, err
	}
	return map[string]interface{}{
		"protocol": map[string]interface{}{
			"otlp": exporter,
		},
		"resolver": resolverCfg,
	}, nil
}

// formatPolicies creates sampling policies (i.e. rules) compatible with OTel's tail sampling processor
// https://github.com/open-telemetry/opentelemetry-collector-contrib/tree/v0.21.0/processor/tailsamplingprocessor
func formatPolicies(cfg []map[string]interface{}) ([]map[string]interface{}, error) {
	policies := make([]map[string]interface{}, 0, len(cfg))
	for i, policy := range cfg {
		if len(policy) != 1 {
			return nil, errors.New("malformed sampling policy")
		}
		for typ, rules := range policy {
			switch typ {
			case alwaysSamplePolicy:
				policies = append(policies, map[string]interface{}{
					"name": fmt.Sprintf("%s/%d", typ, i),
					"type": typ,
				})
			case stringAttributePolicy, rateLimitingPolicy, numericAttributePolicy, latencyPolicy, statusCodePolicy:
				policies = append(policies, map[string]interface{}{
					"name": fmt.Sprintf("%s/%d", typ, i),
					"type": typ,
					typ:    rules,
				})
			default:
				return nil, fmt.Errorf("unsupported policy type %s", typ)
			}
		}
	}
	return policies, nil
}

func (c *InstanceConfig) otelConfig() (*config.Config, error) {
	otelMapStructure := map[string]interface{}{}

	if len(c.Receivers) == 0 {
		return nil, errors.New("must have at least one configured receiver")
	}

	if len(c.RemoteWrite) != 0 && len(c.PushConfig.Endpoint) != 0 {
		return nil, errors.New("must not configure push_config and remote_write. push_config is deprecated in favor of remote_write")
	}

	if c.Batch != nil && c.PushConfig.Batch != nil {
		return nil, errors.New("must not configure push_config.batch and batch. push_config.batch is deprecated in favor of batch")
	}

	exporters, err := c.exporters()
	if err != nil {
		return nil, err
	}
	exportersNames := make([]string, 0, len(exporters))
	for name := range exporters {
		exportersNames = append(exportersNames, name)
	}

	// processors
	processors := map[string]interface{}{}
	processorNames := []string{}
	if c.ScrapeConfigs != nil {
		processorNames = append(processorNames, promsdprocessor.TypeStr)
		processors[promsdprocessor.TypeStr] = map[string]interface{}{
			"scrape_configs": c.ScrapeConfigs,
		}
	}

	if c.AutomaticLogging != nil {
		processorNames = append(processorNames, automaticloggingprocessor.TypeStr)
		processors[automaticloggingprocessor.TypeStr] = map[string]interface{}{
			"automatic_logging": c.AutomaticLogging,
		}
	}

	if c.Attributes != nil {
		processors["attributes"] = c.Attributes
		processorNames = append(processorNames, "attributes")
	}

	if c.Batch != nil {
		processors["batch"] = c.Batch
		processorNames = append(processorNames, "batch")
	} else if c.PushConfig.Batch != nil {
		processors["batch"] = c.PushConfig.Batch
		processorNames = append(processorNames, "batch")
	}

	pipelines := make(map[string]interface{})
	if c.SpanMetrics != nil {
		// Configure the metrics exporter.
		namespace := "tempo_spanmetrics"
		if len(c.SpanMetrics.Namespace) != 0 {
			namespace = fmt.Sprintf("%s_%s", c.SpanMetrics.Namespace, namespace)
		}

		var exporterName string
		if len(c.SpanMetrics.PromInstance) != 0 && len(c.SpanMetrics.HandlerEndpoint) == 0 {
			exporterName = remotewriteexporter.TypeStr
			exporters[remotewriteexporter.TypeStr] = map[string]interface{}{
				"namespace":     namespace,
				"const_labels":  c.SpanMetrics.ConstLabels,
				"prom_instance": c.SpanMetrics.PromInstance,
			}
		} else if len(c.SpanMetrics.PromInstance) == 0 && len(c.SpanMetrics.HandlerEndpoint) != 0 {
			exporterName = "prometheus"
			exporters[exporterName] = map[string]interface{}{
				"endpoint":     c.SpanMetrics.HandlerEndpoint,
				"namespace":    namespace,
				"const_labels": c.SpanMetrics.ConstLabels,
			}
		} else {
			return nil, fmt.Errorf("must specify a prometheus instance or a metrics handler endpoint to export the metrics")
		}

		processorNames = append(processorNames, "spanmetrics")
		processors["spanmetrics"] = map[string]interface{}{
			"metrics_exporter":          exporterName,
			"latency_histogram_buckets": c.SpanMetrics.LatencyHistogramBuckets,
			"dimensions":                c.SpanMetrics.Dimensions,
		}

		pipelines[spanMetricsPipelineName] = map[string]interface{}{
			"receivers": []string{noopreceiver.TypeStr},
			"exporters": []string{exporterName},
		}
	}

	// receivers
	receiverNames := []string{}
	for name := range c.Receivers {
		receiverNames = append(receiverNames, name)
	}

	if c.TailSampling != nil {
		wait := defaultDecisionWait
		if c.TailSampling.DecisionWait != 0 {
			wait = c.TailSampling.DecisionWait
		}

		policies, err := formatPolicies(c.TailSampling.Policies)
		if err != nil {
			return nil, err
		}

		// tail_sampling should be executed before the batch processor
		// TODO(mario.rodriguez): put attributes processor before tail_sampling. Maybe we want to sample on mutated spans
		processorNames = append([]string{"tail_sampling"}, processorNames...)
		processors["tail_sampling"] = map[string]interface{}{
			"policies":      policies,
			"decision_wait": wait,
		}
	}

	if c.LoadBalancing != nil {
		internalExporter, err := c.loadBalancingExporter()
		if err != nil {
			return nil, err
		}
		exporters["loadbalancing"] = internalExporter

		receiverPort := defaultLoadBalancingPort
		if c.TailSampling.Port != "" {
			receiverPort = c.TailSampling.Port
		}
		c.Receivers["otlp/lb"] = map[string]interface{}{
			"protocols": map[string]interface{}{
				"grpc": map[string]interface{}{
					"endpoint": net.JoinHostPort("0.0.0.0", receiverPort),
				},
			},
		}
	}

	// Build Pipelines
	splitPipeline := c.TailSampling != nil && c.LoadBalancing != nil
	orderedSplitProcessors := orderProcessors(processorNames, splitPipeline)
	if splitPipeline {
		// load balancing pipeline
		pipelines["traces/0"] = map[string]interface{}{
			"receivers":  receiverNames,
			"processors": orderedSplitProcessors[0],
			"exporters":  []string{"loadbalancing"},
		}
		// processing pipeline
		pipelines["traces/1"] = map[string]interface{}{
			"exporters":  exportersNames,
			"processors": orderedSplitProcessors[1],
			"receivers":  []string{"otlp/lb"},
		}
	} else {
		pipelines["traces"] = map[string]interface{}{
			"exporters":  exportersNames,
			"processors": orderedSplitProcessors[0],
			"receivers":  receiverNames,
		}
	}

	if c.SpanMetrics != nil {
		// Insert a noop receiver in the metrics pipeline.
		// Added to pass validation requiring at least one receiver in a pipeline.
		c.Receivers[noopreceiver.TypeStr] = nil
	}

	otelMapStructure["exporters"] = exporters
	otelMapStructure["processors"] = processors
	otelMapStructure["receivers"] = c.Receivers

	// pipelines
	otelMapStructure["service"] = map[string]interface{}{
		"pipelines": pipelines,
	}

	factories, err := tracingFactories()
	if err != nil {
		return nil, fmt.Errorf("failed to create factories: %w", err)
	}

	parser := configparser.NewParserFromStringMap(otelMapStructure)
	otelCfg, err := configloader.Load(parser, factories)
	if err != nil {
		return nil, fmt.Errorf("failed to load OTel config: %w", err)
	}

	return otelCfg, nil
}

// tracingFactories() only creates the needed factories.  if we decide to add support for a new
// processor, exporter, receiver we need to add it here
func tracingFactories() (component.Factories, error) {
	extensions, err := component.MakeExtensionFactoryMap()
	if err != nil {
		return component.Factories{}, err
	}

	receivers, err := component.MakeReceiverFactoryMap(
		jaegerreceiver.NewFactory(),
		zipkinreceiver.NewFactory(),
		otlpreceiver.NewFactory(),
		opencensusreceiver.NewFactory(),
		kafkareceiver.NewFactory(),
		noopreceiver.NewFactory(),
	)
	if err != nil {
		return component.Factories{}, err
	}

	exporters, err := component.MakeExporterFactoryMap(
		otlpexporter.NewFactory(),
		otlphttpexporter.NewFactory(),
		loadbalancingexporter.NewFactory(),
		prometheusexporter.NewFactory(),
		remotewriteexporter.NewFactory(),
	)
	if err != nil {
		return component.Factories{}, err
	}

	processors, err := component.MakeProcessorFactoryMap(
		batchprocessor.NewFactory(),
		attributesprocessor.NewFactory(),
		promsdprocessor.NewFactory(),
		spanmetricsprocessor.NewFactory(),
		automaticloggingprocessor.NewFactory(),
		tailsamplingprocessor.NewFactory(),
	)
	if err != nil {
		return component.Factories{}, err
	}

	return component.Factories{
		Extensions: extensions,
		Receivers:  receivers,
		Processors: processors,
		Exporters:  exporters,
	}, nil
}

// orders the passed processors into their preferred order in a tracing pipeline. pass
// true to splitPipelines if this function should split the input pipelines into two
// sets: before and after load balancing
func orderProcessors(processors []string, splitPipelines bool) [][]string {
	order := map[string]int{
		"attributes":        0,
		"spanmetrics":       1,
		"tail_sampling":     2,
		"automatic_logging": 3,
		"batch":             4,
	}

	sort.Slice(processors, func(i, j int) bool {
		iVal := order[processors[i]]
		jVal := order[processors[j]]

		return iVal < jVal
	})

	if !splitPipelines {
		return [][]string{
			processors,
		}
	}

	// if we're splitting pipelines we have to look for the first processor that belongs in the second
	// stage and split on that. if nothing belongs in the second stage just leave them all in the first
	foundAt := len(processors)
	for i, processor := range processors {
		if processor == "batch" ||
			processor == "tail_sampling" {
			foundAt = i
			break
		}
	}

	return [][]string{
		processors[:foundAt],
		processors[foundAt:],
	}
}<|MERGE_RESOLUTION|>--- conflicted
+++ resolved
@@ -367,17 +367,10 @@
 	exporter, err := exporter(RemoteWriteConfig{
 		// Endpoint is omitted in OTel load balancing exporter
 		Endpoint:    "noop",
-<<<<<<< HEAD
-		Compression: c.TailSampling.LoadBalancing.Exporter.Compression,
-		Insecure:    c.TailSampling.LoadBalancing.Exporter.Insecure,
-		TLSConfig:   &prom_config.TLSConfig{InsecureSkipVerify: c.TailSampling.LoadBalancing.Exporter.InsecureSkipVerify},
-		BasicAuth:   c.TailSampling.LoadBalancing.Exporter.BasicAuth,
-=======
 		Compression: c.LoadBalancing.Exporter.Compression,
 		Insecure:    c.LoadBalancing.Exporter.Insecure,
 		TLSConfig:   &prom_config.TLSConfig{InsecureSkipVerify: c.LoadBalancing.Exporter.InsecureSkipVerify},
 		BasicAuth:   c.LoadBalancing.Exporter.BasicAuth,
->>>>>>> 997675b5
 	})
 	if err != nil {
 		return nil, err
