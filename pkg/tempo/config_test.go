package tempo

import (
	"io/ioutil"
	"os"
	"sort"
	"testing"

	"github.com/stretchr/testify/assert"
	"github.com/stretchr/testify/require"
	"go.opentelemetry.io/collector/config"
	"go.opentelemetry.io/collector/config/configloader"
	"go.opentelemetry.io/collector/config/configparser"
	"gopkg.in/yaml.v2"
)

func TestOTelConfig(t *testing.T) {
	// create a password file to test the password file logic
	password := "password_in_file"
	tmpfile, err := ioutil.TempFile("", "")
	require.NoError(t, err)
	defer os.Remove(tmpfile.Name())

	_, err = tmpfile.Write([]byte(password))
	require.NoError(t, err)
	err = tmpfile.Close()
	require.NoError(t, err)

	// tests!
	tt := []struct {
		name           string
		cfg            string
		expectedError  bool
		expectedConfig string
	}{
		{
			name:          "disabled",
			cfg:           "",
			expectedError: true,
		},
		{
			name: "no receivers",
			cfg: `
receivers:
`,
			expectedError: true,
		},
		{
			name: "no rw endpoint",
			cfg: `
receivers:
  jaeger:
`,
			expectedError: true,
		},
		{
			name: "empty receiver config",
			cfg: `
receivers:
  jaeger:
push_config:
  endpoint: example.com:12345
`,
			expectedError: true,
		},
		{
			name: "basic config",
			cfg: `
receivers:
  jaeger:
    protocols:
      grpc:
push_config:
  endpoint: example.com:12345
`,
			expectedConfig: `
receivers:
  jaeger:
    protocols:
      grpc:
exporters:
  otlp:
    endpoint: example.com:12345
    compression: gzip
    retry_on_failure:
      max_elapsed_time: 60s
service:
  pipelines:
    traces:
      exporters: ["otlp"]
      processors: []
      receivers: ["jaeger"]
`,
		},
		{
			name: "push_config options",
			cfg: `
receivers:
  jaeger:
    protocols:
      grpc:
push_config:
  insecure: true
  endpoint: example.com:12345
  basic_auth:
    username: test
    password: blerg
`,
			expectedConfig: `
receivers:
  jaeger:
    protocols:
      grpc:
exporters:
  otlp:
    endpoint: example.com:12345
    compression: gzip
    insecure: true
    headers:
      authorization: Basic dGVzdDpibGVyZw==
    retry_on_failure:
      enabled: true
      max_elapsed_time: 60s
service:
  pipelines:
    traces:
      exporters: ["otlp"]
      processors: []
      receivers: ["jaeger"]
`,
		},
		{
			name: "processor config",
			cfg: `
receivers:
  jaeger:
    protocols:
      grpc:
attributes:
  actions:
  - key: montgomery
    value: forever
    action: update
push_config:
  endpoint: example.com:12345
  batch:
    timeout: 5s
    send_batch_size: 100
  retry_on_failure:
    initial_interval: 10s
  sending_queue:
    num_consumers: 15
`,
			expectedConfig: `
receivers:
  jaeger:
    protocols:
      grpc:
exporters:
  otlp:
    endpoint: example.com:12345
    compression: gzip
    retry_on_failure:
      initial_interval: 10s
      max_elapsed_time: 60s
    sending_queue:
      num_consumers: 15
processors:
  attributes:
    actions:
    - key: montgomery
      value: forever
      action: update
  batch:
    timeout: 5s
    send_batch_size: 100
service:
  pipelines:
    traces:
      exporters: ["otlp"]
      processors: ["attributes", "batch"]
      receivers: ["jaeger"]
`,
		},
		{
			name: "push_config password in file",
			cfg: `
receivers:
  jaeger:
    protocols:
      grpc:
push_config:
  insecure: true
  endpoint: example.com:12345
  basic_auth:
    username: test
    password_file: ` + tmpfile.Name(),
			expectedConfig: `
receivers:
  jaeger:
    protocols:
      grpc:
exporters:
  otlp:
    endpoint: example.com:12345
    compression: gzip
    insecure: true
    headers:
      authorization: Basic dGVzdDpwYXNzd29yZF9pbl9maWxl
    retry_on_failure:
      max_elapsed_time: 60s
service:
  pipelines:
    traces:
      exporters: ["otlp"]
      processors: []
      receivers: ["jaeger"]
`,
		},
		{
			name: "insecure skip verify",
			cfg: `
receivers:
  jaeger:
    protocols:
      grpc:
push_config:
  insecure_skip_verify: true
  endpoint: example.com:12345`,
			expectedConfig: `
receivers:
  jaeger:
    protocols:
      grpc:
exporters:
  otlp:
    endpoint: example.com:12345
    compression: gzip
    insecure_skip_verify: true
    retry_on_failure:
      max_elapsed_time: 60s
service:
  pipelines:
    traces:
      exporters: ["otlp"]
      processors: []
      receivers: ["jaeger"]
`,
		},
		{
			name: "no compression",
			cfg: `
receivers:
  jaeger:
    protocols:
      grpc:
push_config:
  insecure_skip_verify: true
  endpoint: example.com:12345
  compression: none`,
			expectedConfig: `
receivers:
  jaeger:
    protocols:
      grpc:
exporters:
  otlp:
    endpoint: example.com:12345
    insecure_skip_verify: true
    retry_on_failure:
      max_elapsed_time: 60s
service:
  pipelines:
    traces:
      exporters: ["otlp"]
      processors: []
      receivers: ["jaeger"]
`,
		},
		{
			name: "push_config and remote_write",
			cfg: `
receivers:
  jaeger:
push_config:
  endpoint: example:12345
remote_write:
  - endpoint: anotherexample.com:12345
`,
			expectedError: true,
		},
		{
			name: "push_config.batch and batch",
			cfg: `
receivers:
  jaeger:
push_config:
  endpoint: example:12345
  batch:
    timeout: 5s
    send_batch_size: 100
batch:
  timeout: 5s
  send_batch_size: 100
remote_write:
  - endpoint: anotherexample.com:12345
`,
			expectedError: true,
		},
		{
			name: "one backend with remote_write",
			cfg: `
receivers:
  jaeger:
    protocols:
      grpc:
remote_write:
  - endpoint: example.com:12345
    headers:
      x-some-header: Some value!
`,
			expectedConfig: `
receivers:
  jaeger:
    protocols:
      grpc:
exporters:
  otlp/0:
    endpoint: example.com:12345
    compression: gzip
    headers:
      x-some-header: Some value!
    retry_on_failure:
      max_elapsed_time: 60s
service:
  pipelines:
    traces:
      exporters: ["otlp/0"]
      processors: []
      receivers: ["jaeger"]
`,
		},
		{
			name: "two backends in a remote_write block",
			cfg: `
receivers:
  jaeger:
    protocols:
      grpc:
remote_write:
  - endpoint: example.com:12345
    basic_auth:
      username: test
      password: blerg
  - endpoint: anotherexample.com:12345
    compression: none
    insecure: false
    insecure_skip_verify: true
    basic_auth:
      username: test
      password_file: ` + tmpfile.Name() + `
    retry_on_failure:
      initial_interval: 10s
    sending_queue:
      num_consumers: 15
`,
			expectedConfig: `
receivers:
  jaeger:
    protocols:
      grpc:
exporters:
  otlp/0:
    endpoint: example.com:12345
    compression: gzip
    headers:
      authorization: Basic dGVzdDpibGVyZw==
    retry_on_failure:
      max_elapsed_time: 60s
  otlp/1:
    endpoint: anotherexample.com:12345
    insecure: false
    insecure_skip_verify: true
    headers:
      authorization: Basic dGVzdDpwYXNzd29yZF9pbl9maWxl
    retry_on_failure:
      initial_interval: 10s
      max_elapsed_time: 60s
    sending_queue:
      num_consumers: 15
service:
  pipelines:
    traces:
      exporters: ["otlp/1", "otlp/0"]
      processors: []
      receivers: ["jaeger"]
`,
		},
		{
			name: "batch block",
			cfg: `
receivers:
  jaeger:
    protocols:
      grpc:
remote_write:
  - endpoint: example.com:12345
batch:
  timeout: 5s
  send_batch_size: 100
`,
			expectedConfig: `
receivers:
  jaeger:
    protocols:
      grpc:
exporters:
  otlp/0:
    endpoint: example.com:12345
    compression: gzip
    retry_on_failure:
      max_elapsed_time: 60s
processors:
  batch:
    timeout: 5s
    send_batch_size: 100
service:
  pipelines:
    traces:
      exporters: ["otlp/0"]
      processors: ["batch"]
      receivers: ["jaeger"]
`,
		},
		{
			name: "span metrics remote write exporter",
			cfg: `
receivers:
  jaeger:
    protocols:
      grpc:
remote_write:
  - endpoint: example.com:12345
spanmetrics:
  latency_histogram_buckets: [2ms, 6ms, 10ms, 100ms, 250ms]
  dimensions:
    - name: http.method
      default: GET
    - name: http.status_code
  prom_instance: tempo
`,
			expectedConfig: `
receivers:
  noop:
  jaeger:
    protocols:
      grpc:
exporters:
  otlp/0:
    endpoint: example.com:12345
    compression: gzip
    retry_on_failure:
      max_elapsed_time: 60s
  remote_write:
    namespace: tempo_spanmetrics
    prom_instance: tempo
processors:
  spanmetrics:
    metrics_exporter: remote_write
    latency_histogram_buckets: [2ms, 6ms, 10ms, 100ms, 250ms]
    dimensions:
      - name: http.method
        default: GET
      - name: http.status_code
service:
  pipelines:
    traces:
      exporters: ["otlp/0"]
      processors: ["spanmetrics"]
      receivers: ["jaeger"]
    metrics/spanmetrics:
      exporters: ["remote_write"]
      receivers: ["noop"]
`,
		},
		{
			name: "span metrics prometheus exporter",
			cfg: `
receivers:
  jaeger:
    protocols:
      grpc:
remote_write:
  - endpoint: example.com:12345
spanmetrics:
  handler_endpoint: "0.0.0.0:8889"
`,
			expectedConfig: `
receivers:
  noop:
  jaeger:
    protocols:
      grpc:
exporters:
  otlp/0:
    endpoint: example.com:12345
    compression: gzip
    retry_on_failure:
      max_elapsed_time: 60s
  prometheus:
    endpoint: "0.0.0.0:8889"
    namespace: tempo_spanmetrics
processors:
  spanmetrics:
    metrics_exporter: prometheus
service:
  pipelines:
    traces:
      exporters: ["otlp/0"]
      processors: ["spanmetrics"]
      receivers: ["jaeger"]
    metrics/spanmetrics:
      exporters: ["prometheus"]
      receivers: ["noop"]
`,
		},
		{
			name: "span metrics prometheus and remote write exporters fail",
			cfg: `
receivers:
  jaeger:
    protocols:
      grpc:
remote_write:
  - endpoint: example.com:12345
spanmetrics:
  handler_endpoint: "0.0.0.0:8889"
  prom_instance: tempo
`,
			expectedError: true,
		},
		{
			name: "tail sampling config",
			cfg: `
receivers:
  jaeger:
    protocols:
      grpc:
remote_write:
  - endpoint: example.com:12345
tail_sampling:
  policies:
    - always_sample:
    - string_attribute:
        key: key
        values:
          - value1
          - value2
`,
			expectedConfig: `
receivers:
  jaeger:
    protocols:
      grpc:
exporters:
  otlp/0:
    endpoint: example.com:12345
    compression: gzip
    retry_on_failure:
      max_elapsed_time: 60s
processors:
  tail_sampling:
    decision_wait: 5s
    policies:
      - name: always_sample/0
        type: always_sample
      - name: string_attribute/1
        type: string_attribute
        string_attribute:
          key: key
          values:
            - value1
            - value2
service:
  pipelines:
    traces:
      exporters: ["otlp/0"]
      processors: ["tail_sampling"]
      receivers: ["jaeger"]
`,
		},
		{
			name: "tail sampling config with load balancing",
			cfg: `
receivers:
  jaeger:
    protocols:
      grpc:
remote_write:
  - endpoint: example.com:12345
tail_sampling:
  policies:
    - always_sample:
    - string_attribute:
        key: key
        values:
          - value1
          - value2
load_balancing:
  exporter:
    insecure: true
  resolver:
    dns:
      hostname: agent
      port: 4318
`,
			expectedConfig: `
receivers:
  jaeger:
    protocols:
      grpc:
  otlp/lb:
    protocols:
      grpc:
        endpoint: "0.0.0.0:4318"
exporters:
  otlp/0:
    endpoint: example.com:12345
    compression: gzip
    retry_on_failure:
      max_elapsed_time: 60s
  loadbalancing:
    protocol:
      otlp:
        insecure: true
        endpoint: noop
        retry_on_failure:
          max_elapsed_time: 60s
    resolver:
      dns:
        hostname: agent
        port: 4318
processors:
  tail_sampling:
    decision_wait: 5s
    policies:
      - name: always_sample/0
        type: always_sample
      - name: string_attribute/1
        type: string_attribute
        string_attribute:
          key: key
          values:
            - value1
            - value2
service:
  pipelines:
    traces/0:
      exporters: ["loadbalancing"]
      processors: []
      receivers: ["jaeger"]
    traces/1:
      exporters: ["otlp/0"]
      processors: ["tail_sampling"]
      receivers: ["otlp/lb"]
`,
		},
		{
			name: "automatic logging : default",
			cfg: `
receivers:
  jaeger:
    protocols:
      grpc:
push_config:
  endpoint: example.com:12345
automatic_logging:
  spans: true
`,
			expectedConfig: `
receivers:
  jaeger:
    protocols:
      grpc:
processors:
  automatic_logging:
    automatic_logging:
      spans: true
exporters:
  otlp:
    endpoint: example.com:12345
    compression: gzip
    retry_on_failure:
      max_elapsed_time: 60s
service:
  pipelines:
    traces:
      exporters: ["otlp"]
      processors: ["automatic_logging"]
      receivers: ["jaeger"]
      `,
		},
		{
			name: "tls config",
			cfg: `
receivers:
  jaeger:
    protocols:
      grpc:
remote_write:
  - insecure: false
    tls_config:
      ca_file: server.crt
      cert_file: client.crt
      key_file: client.key
    endpoint: example.com:12345
`,
			expectedConfig: `
receivers:
  jaeger:
    protocols:
      grpc:
exporters:
  otlp/0:
    endpoint: example.com:12345
    insecure: false
    ca_file: server.crt
    cert_file: client.crt
    key_file: client.key
    compression: gzip
    retry_on_failure:
      max_elapsed_time: 60s
service:
  pipelines:
    traces:
      exporters: ["otlp/0"]
      processors: []
      receivers: ["jaeger"]
`,
		},
		{
			name: "otlp http & grpc exporters",
			cfg: `
receivers:
  jaeger:
    protocols:
      grpc:
remote_write:
  - endpoint: example.com:12345
<<<<<<< HEAD
    protocol: http 
=======
    protocol: http
>>>>>>> 83b48382
  - endpoint: example.com:12345
    protocol: grpc
`,
			expectedConfig: `
receivers:
  jaeger:
    protocols:
      grpc:
exporters:
  otlphttp/0:
    endpoint: example.com:12345
    compression: gzip
    retry_on_failure:
      max_elapsed_time: 60s
  otlp/1:
    endpoint: example.com:12345
    compression: gzip
    retry_on_failure:
      max_elapsed_time: 60s
service:
  pipelines:
    traces:
      exporters: ["otlphttp/0", "otlp/1"]
      processors: []
      receivers: ["jaeger"]
`,
		},
	}

	for _, tc := range tt {
		t.Run(tc.name, func(t *testing.T) {
			var cfg InstanceConfig
			err := yaml.Unmarshal([]byte(tc.cfg), &cfg)
			require.NoError(t, err)

			// check error
			actualConfig, err := cfg.otelConfig()
			if tc.expectedError {
				assert.Error(t, err)
				return
			}
			assert.NoError(t, err)

			// convert actual config to otel config
			otelMapStructure := map[string]interface{}{}
			err = yaml.Unmarshal([]byte(tc.expectedConfig), otelMapStructure)
			require.NoError(t, err)

			factories, err := tracingFactories()
			require.NoError(t, err)

			p := configparser.NewParserFromStringMap(otelMapStructure)
			expectedConfig, err := configloader.Load(p, factories)
			require.NoError(t, err)

			// Exporters and receivers in the config's pipelines need to be in the same order for them to be asserted as equal
			sortPipelines(actualConfig)
			sortPipelines(expectedConfig)

			assert.Equal(t, expectedConfig, actualConfig)
		})
	}
}

func TestProcessorOrder(t *testing.T) {
	// tests!
	tt := []struct {
		name               string
		cfg                string
		expectedProcessors map[string][]config.ComponentID
	}{
		{
			name: "no processors",
			cfg: `
receivers:
  jaeger:
    protocols:
      grpc:
remote_write:
  - endpoint: example.com:12345
    headers:
      x-some-header: Some value!
`,
			expectedProcessors: map[string][]config.ComponentID{
				"traces": nil,
			},
		},
		{
			name: "all processors w/o load balancing",
			cfg: `
receivers:
  jaeger:
    protocols:
      grpc:
remote_write:
  - endpoint: example.com:12345
    headers:
      x-some-header: Some value!
attributes:
  actions:
  - key: montgomery
    value: forever
    action: update
spanmetrics:
  latency_histogram_buckets: [2ms, 6ms, 10ms, 100ms, 250ms]
  dimensions:
    - name: http.method
      default: GET
    - name: http.status_code
  prom_instance: tempo
automatic_logging:
  spans: true
batch:
  timeout: 5s
  send_batch_size: 100
tail_sampling:
  policies:
    - always_sample:
    - string_attribute:
        key: key
        values:
          - value1
          - value2
`,
			expectedProcessors: map[string][]config.ComponentID{
				"traces": {
					config.NewID("attributes"),
					config.NewID("spanmetrics"),
					config.NewID("tail_sampling"),
					config.NewID("automatic_logging"),
					config.NewID("batch"),
				},
				"metrics/spanmetrics": nil,
			},
		},
		{
			name: "all processors with load balancing",
			cfg: `
receivers:
  jaeger:
    protocols:
      grpc:
remote_write:
  - endpoint: example.com:12345
    headers:
      x-some-header: Some value!
attributes:
  actions:
  - key: montgomery
    value: forever
    action: update
spanmetrics:
  latency_histogram_buckets: [2ms, 6ms, 10ms, 100ms, 250ms]
  dimensions:
    - name: http.method
      default: GET
    - name: http.status_code
  prom_instance: tempo
automatic_logging:
  spans: true
batch:
  timeout: 5s
  send_batch_size: 100
tail_sampling:
  policies:
    - always_sample:
    - string_attribute:
        key: key
        values:
          - value1
          - value2
load_balancing:
  exporter:
    insecure: true
  resolver:
    dns:
      hostname: agent
      port: 4318
`,
			expectedProcessors: map[string][]config.ComponentID{
				"traces/0": {
					config.NewID("attributes"),
					config.NewID("spanmetrics"),
				},
				"traces/1": {
					config.NewID("tail_sampling"),
					config.NewID("automatic_logging"),
					config.NewID("batch"),
				},
				"metrics/spanmetrics": nil,
			},
		},
	}

	for _, tc := range tt {
		t.Run(tc.name, func(t *testing.T) {
			var cfg InstanceConfig
			err := yaml.Unmarshal([]byte(tc.cfg), &cfg)
			require.NoError(t, err)

			// check error
			actualConfig, err := cfg.otelConfig()
			require.NoError(t, err)

			require.Equal(t, len(tc.expectedProcessors), len(actualConfig.Pipelines))
			for k := range tc.expectedProcessors {
				assert.Equal(t, tc.expectedProcessors[k], actualConfig.Pipelines[k].Processors)
			}
		})
	}
}

func TestOrderProcessors(t *testing.T) {
	tests := []struct {
		processors     []string
		splitPipelines bool
		expected       [][]string
	}{
		{
			expected: [][]string{
				nil,
			},
		},
		{
			processors: []string{
				"tail_sampling",
			},
			expected: [][]string{
				{"tail_sampling"},
			},
		},
		{
			processors: []string{
				"batch",
				"tail_sampling",
				"automatic_logging",
			},
			expected: [][]string{
				{
					"tail_sampling",
					"automatic_logging",
					"batch",
				},
			},
		},
		{
			processors: []string{
				"spanmetrics",
				"batch",
				"tail_sampling",
				"attributes",
				"automatic_logging",
			},
			expected: [][]string{
				{
					"attributes",
					"spanmetrics",
					"tail_sampling",
					"automatic_logging",
					"batch",
				},
			},
		},
		{
			splitPipelines: true,
			expected: [][]string{
				nil,
				nil,
			},
		},
		{
			processors: []string{
				"spanmetrics",
				"batch",
				"tail_sampling",
				"attributes",
				"automatic_logging",
			},
			splitPipelines: true,
			expected: [][]string{
				{
					"attributes",
					"spanmetrics",
				},
				{
					"tail_sampling",
					"automatic_logging",
					"batch",
				},
			},
		},
		{
			processors: []string{
				"batch",
				"tail_sampling",
				"automatic_logging",
			},
			splitPipelines: true,
			expected: [][]string{
				{},
				{
					"tail_sampling",
					"automatic_logging",
					"batch",
				},
			},
		},
		{
			processors: []string{
				"spanmetrics",
				"attributes",
			},
			splitPipelines: true,
			expected: [][]string{
				{
					"attributes",
					"spanmetrics",
				},
				{},
			},
		},
	}

	for _, tc := range tests {
		actual := orderProcessors(tc.processors, tc.splitPipelines)
		assert.Equal(t, tc.expected, actual)
	}
}

// sortPipelines is a helper function to lexicographically sort a pipeline's exporters
func sortPipelines(cfg *config.Config) {
	tracePipeline := cfg.Pipelines[string(config.TracesDataType)]
	if tracePipeline == nil {
		return
	}
	var (
		exp  = tracePipeline.Exporters
		recv = tracePipeline.Receivers
	)
	sort.Slice(exp, func(i, j int) bool { return exp[i].String() > exp[j].String() })
	sort.Slice(recv, func(i, j int) bool { return recv[i].String() > recv[j].String() })
}<|MERGE_RESOLUTION|>--- conflicted
+++ resolved
@@ -747,11 +747,7 @@
       grpc:
 remote_write:
   - endpoint: example.com:12345
-<<<<<<< HEAD
-    protocol: http 
-=======
     protocol: http
->>>>>>> 83b48382
   - endpoint: example.com:12345
     protocol: grpc
 `,
