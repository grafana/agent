--- conflicted
+++ resolved
@@ -486,22 +486,12 @@
 `,
 		},
 		{
-<<<<<<< HEAD
-			name: "automatic logging",
-=======
 			name: "tail sampling config",
->>>>>>> e874ac46
-			cfg: `
-receivers:
-  jaeger:
-    protocols:
-      grpc:
-<<<<<<< HEAD
-push_config:
-  endpoint: example.com:12345
-automatic_logging:
-  spans: true
-=======
+			cfg: `
+receivers:
+  jaeger:
+    protocols:
+      grpc:
 remote_write:
   - endpoint: example.com:12345
 tail_sampling:
@@ -512,37 +502,18 @@
         values:
           - value1
           - value2
->>>>>>> e874ac46
-`,
-			expectedConfig: `
-receivers:
-  jaeger:
-    protocols:
-      grpc:
-<<<<<<< HEAD
-processors:
-  automatic_logging_processor:
-    automatic_logging:
-      spans: true
-exporters:
-  otlp:
-=======
+`,
+			expectedConfig: `
+receivers:
+  jaeger:
+    protocols:
+      grpc:
 exporters:
   otlp/0:
->>>>>>> e874ac46
-    endpoint: example.com:12345
-    compression: gzip
-    retry_on_failure:
-      max_elapsed_time: 60s
-<<<<<<< HEAD
-service:
-  pipelines:
-    traces:
-      exporters: ["otlp"]
-      processors: ["automatic_logging_processor"]
-      receivers: ["jaeger"]
-      `,
-=======
+    endpoint: example.com:12345
+    compression: gzip
+    retry_on_failure:
+      max_elapsed_time: 60s
 processors:
   tail_sampling:
     decision_wait: 5s
@@ -638,7 +609,41 @@
       processors: ["tail_sampling"]
       receivers: ["otlp/lb"]
 `,
->>>>>>> e874ac46
+		},
+		{
+			name: "automatic logging",
+			cfg: `
+receivers:
+  jaeger:
+    protocols:
+      grpc:
+push_config:
+  endpoint: example.com:12345
+automatic_logging:
+  spans: true
+`,
+			expectedConfig: `
+receivers:
+  jaeger:
+    protocols:
+      grpc:
+processors:
+  automatic_logging_processor:
+    automatic_logging:
+      spans: true
+exporters:
+  otlp:
+    endpoint: example.com:12345
+    compression: gzip
+    retry_on_failure:
+      max_elapsed_time: 60s
+service:
+  pipelines:
+    traces:
+      exporters: ["otlp"]
+      processors: ["automatic_logging_processor"]
+      receivers: ["jaeger"]
+      `,
 		},
 	}
 
