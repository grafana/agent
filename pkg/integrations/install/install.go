--- conflicted
+++ resolved
@@ -6,10 +6,6 @@
 	_ "github.com/grafana/agent/pkg/integrations/consul_exporter"        // register consul_exporter
 	_ "github.com/grafana/agent/pkg/integrations/dnsmasq_exporter"       // register dnsmasq_exporter
 	_ "github.com/grafana/agent/pkg/integrations/elasticsearch_exporter" // register elasticsearch_exporter
-<<<<<<< HEAD
-	_ "github.com/grafana/agent/pkg/integrations/github_exporter"        // register github_exporter
-=======
->>>>>>> 83b48382
 	_ "github.com/grafana/agent/pkg/integrations/kafka_exporter"         // register kafka_exporter
 	_ "github.com/grafana/agent/pkg/integrations/memcached_exporter"     // register memcached_exporter
 	_ "github.com/grafana/agent/pkg/integrations/mysqld_exporter"        // register mysqld_exporter
