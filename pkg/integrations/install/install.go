--- conflicted
+++ resolved
@@ -28,13 +28,9 @@
 	// v2 integrations
 	//
 
-<<<<<<< HEAD
 	_ "github.com/grafana/agent/pkg/integrations/v2/agent"              // register agent
 	_ "github.com/grafana/agent/pkg/integrations/v2/app_agent_receiver" // register app_agent_receiver
-=======
-	_ "github.com/grafana/agent/pkg/integrations/v2/agent" // register agent
-	_ "github.com/grafana/agent/pkg/integrations/v2/ebpf"  // register ebpf integration
->>>>>>> 6b5313a1
+	_ "github.com/grafana/agent/pkg/integrations/v2/ebpf"               // register ebpf integration
 	_ "github.com/grafana/agent/pkg/integrations/v2/eventhandler"
 	_ "github.com/grafana/agent/pkg/integrations/v2/snmp_exporter"
 )