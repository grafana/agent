package integrations

import (
	"fmt"
	"reflect"
	"strings"

	"github.com/grafana/agent/pkg/integrations/config"
	"github.com/grafana/agent/pkg/util"
	"gopkg.in/yaml.v2"
)

var (
	registeredIntegrations []func() Config
	configFieldNames       = make(map[reflect.Type]string)

	emptyStructType = reflect.TypeOf(struct{}{})
	configsType     = reflect.TypeOf(Configs{})
)

// RegisterIntegration dynamically registers a new integration. The Config
// will represent the configuration that controls the specific integration.
// Registered Configs may be loaded using UnmarshalYAML or manually
// constructed.
//
// RegisterIntegration panics if cfg is not a pointer.
func RegisterIntegration(getCfg func() Config) {
	registeredIntegrations = append(registeredIntegrations, getCfg)
	cfg := getCfg()
	if reflect.TypeOf(cfg).Kind() != reflect.Ptr {
		panic(fmt.Sprintf("RegisterIntegration must be given a pointer, got %T", cfg))
	}
	configFieldNames[reflect.TypeOf(cfg)] = cfg.Name()
}

<<<<<<< HEAD
func TryUnmarshal(contents string) []Config {
	unmarshalledConfigs := make([]Config, 0)
	for _, registeredIntegration := range registeredIntegrations {
		cfg := registeredIntegration()
		var fields []reflect.StructField
		fields = append(fields, reflect.StructField{
			Name: strings.ToUpper(cfg.Name()),
			Tag:  reflect.StructTag(fmt.Sprintf(`yaml:"%s,omitempty"`, cfg.Name())),
			Type: reflect.TypeOf(util.RawYAML{}),
		},
		)
		createdType := reflect.StructOf(fields)
		instanceElement := reflect.New(createdType).Elem()
		instance := instanceElement.Addr().Interface()
		err := yaml.Unmarshal([]byte(contents), instance)
		subContents := instanceElement.Field(0).Interface().(util.RawYAML)
		if err == nil && instance != nil && subContents != nil {
			uc := &UnmarshaledConfig{}
			uc.Config = cfg
			// TODO I think I should be able to unmarshal this in one go
			err = yaml.Unmarshal(subContents, cfg)
			if err != nil {
				continue
			}
			common := &config.Common{}
			err = yaml.Unmarshal(subContents, common)
			uc.Common = *common
			if err != nil {
				continue
			}
			unmarshalledConfigs = append(unmarshalledConfigs, uc)
		}
	}
	return unmarshalledConfigs
}

type TempIntegration struct {
	IntegrationName string
=======
// RegisteredIntegrations all Configs that were passed to RegisterIntegration.
// Each call will generate a new set of pointers.
func RegisteredIntegrations() []Config {
	res := make([]Config, 0, len(registeredIntegrations))
	for _, in := range registeredIntegrations {
		res = append(res, cloneIntegration(in))
	}
	return res
>>>>>>> 6fb3dcc7
}

func cloneIntegration(c Config) Config {
	return reflect.New(reflect.TypeOf(c).Elem()).Interface().(Config)
}

// Configs is a list of UnmarshaledConfig. Configs for integrations which are
// unmarshaled from YAML are combined with common settings.
type Configs []UnmarshaledConfig

// UnmarshaledConfig combines an integration's config with common settings.
type UnmarshaledConfig struct {
	Config
	Common config.Common
}

// MarshalYAML helps implement yaml.Marshaller for structs that have a Configs
// field that should be inlined in the YAML string.
func MarshalYAML(v interface{}) (interface{}, error) {
	inVal := reflect.ValueOf(v)
	for inVal.Kind() == reflect.Ptr {
		inVal = inVal.Elem()
	}
	if inVal.Kind() != reflect.Struct {
		return nil, fmt.Errorf("integrations: can only marshal a struct, got %T", v)
	}
	inType := inVal.Type()

	var (
		cfgType    = getConfigTypeForIntegrations(registeredIntegrations, inType)
		cfgPointer = reflect.New(cfgType)
		cfgVal     = cfgPointer.Elem()
	)

	// Copy over any existing value from inVal to cfgVal.
	//
	// The ordering of fields in inVal and cfgVal match identically up until the
	// extra fields appended to the end of cfgVal.
	var configs Configs
	for i, n := 0, inType.NumField(); i < n; i++ {
		if inType.Field(i).Type == configsType {
			configs = inVal.Field(i).Interface().(Configs)
			if configs == nil {
				configs = Configs{}
			}
		}
		if cfgType.Field(i).PkgPath != "" {
			continue // Field is unexported: ignore.
		}
		cfgVal.Field(i).Set(inVal.Field(i))
	}
	if configs == nil {
		return nil, fmt.Errorf("integrations: Configs field not found in type: %T", v)
	}

	for _, c := range configs {
		fieldName, ok := configFieldNames[reflect.TypeOf(c.Config)]
		if !ok {
			return nil, fmt.Errorf("integrations: cannot marshal unregistered Config type: %T", c)
		}
		field := cfgVal.FieldByName("XXX_Config_" + fieldName)
		rawConfig, err := getRawIntegrationConfig(c)
		if err != nil {
			return nil, fmt.Errorf("integrations: cannot marshal integration %q: %w", c.Name(), err)
		}
		field.Set(rawConfig)
	}

	return cfgPointer.Interface(), nil
}

// getRawIntegrationConfig turns an UnmarshaledConfig into the *util.RawYAML
// used to represent it in configs.
func getRawIntegrationConfig(uc UnmarshaledConfig) (v reflect.Value, err error) {
	bb, err := util.MarshalYAMLMerged(uc.Common, uc.Config)
	if err != nil {
		return v, err
	}
	raw := util.RawYAML(bb)
	return reflect.ValueOf(&raw), nil
}

// UnmarshalYAML helps implement yaml.Unmarshaller for structs that have a
// Configs field that should be inlined in the YAML string.
func UnmarshalYAML(out interface{}, unmarshal func(interface{}) error) error {
	return unmarshalIntegrationsWithList(registeredIntegrations, out, unmarshal)
}

// unmarshalIntegrationsWithList unmarshals to a subtype of out that has a
// field added for every integration in integrations. Code adapted from
// Prometheus:
//
//   https://github.com/prometheus/prometheus/blob/511511324adfc4f4178f064cc104c2deac3335de/discovery/registry.go#L111
func unmarshalIntegrationsWithList(integrations []func() Config, out interface{}, unmarshal func(interface{}) error) error {
	outVal := reflect.ValueOf(out)
	if outVal.Kind() != reflect.Ptr {
		return fmt.Errorf("integrations: can only unmarshal into a struct pointer, got %T", out)
	}
	outVal = outVal.Elem()
	if outVal.Kind() != reflect.Struct {
		return fmt.Errorf("integrations: can only unmarshal into a struct pointer, got %T", out)
	}
	outType := outVal.Type()

	var (
		cfgType    = getConfigTypeForIntegrations(integrations, outType)
		cfgPointer = reflect.New(cfgType)
		cfgVal     = cfgPointer.Elem()
	)

	// Copy over any existing value from outVal to cfgVal.
	//
	// The ordering of fields in outVal and cfgVal match identically up until the
	// extra fields appended to the end of cfgVal.
	var configs *Configs
	for i := 0; i < outVal.NumField(); i++ {
		if outType.Field(i).Type == configsType {
			if configs != nil {
				return fmt.Errorf("integrations: Multiple Configs fields found in %T", out)
			}
			configs = outVal.Field(i).Addr().Interface().(*Configs)
			continue
		}
		if cfgType.Field(i).PkgPath != "" {
			// Ignore unexported fields
			continue
		}
		cfgVal.Field(i).Set(outVal.Field(i))
	}
	if configs == nil {
		return fmt.Errorf("integrations: No Configs field found in %T", out)
	}

	// Unmarshal into our dynamic type.
	if err := unmarshal(cfgPointer.Interface()); err != nil {
		return replaceYAMLTypeError(err, cfgType, outType)
	}

	// Copy back unmarshaled fields that were originally in outVal.
	for i := 0; i < outVal.NumField(); i++ {
		if cfgType.Field(i).PkgPath != "" {
			// Ignore unexported fields
			continue
		}
		outVal.Field(i).Set(cfgVal.Field(i))
	}

	// Iterate through the remainder of our fields, which should all be dynamic
	// structs where the first field is a config.Common and the second field is
	// a Config.
	integrationLookup := buildIntegrationsMap(integrations)
	for i := outVal.NumField(); i < cfgVal.NumField(); i++ {
		// Our integrations are unmarshaled as *util.RawYAML. If it's nil, we treat
		// it as not defined.
		fieldType := cfgVal.Type().Field(i)
		field := cfgVal.Field(i)
		if field.IsNil() {
			continue
		}

		configName := strings.TrimPrefix(fieldType.Name, "XXX_Config_")
		configReference, ok := integrationLookup[configName]
		if !ok {
			return fmt.Errorf("integration %q not registered", configName)
		}
		uc, err := buildUnmarshaledConfig(field.Interface().(*util.RawYAML), configReference)
		if err != nil {
			return fmt.Errorf("failed to unmarshal integration %q: %w", configName, err)
		}
		*configs = append(*configs, uc)
	}

	return nil
}

// getConfigTypeForIntegrations returns a dynamic struct type that has all of
// the same fields as out including the fields for the provided integrations.
//
// integrations are unmarshaled to *util.RawYAML for deferred unmarshaling.
func getConfigTypeForIntegrations(integrations []func() Config, out reflect.Type) reflect.Type {
	// Initial exported fields map one-to-one.
	var fields []reflect.StructField
	for i, n := 0, out.NumField(); i < n; i++ {
		switch field := out.Field(i); {
		case field.PkgPath == "" && field.Type != configsType:
			fields = append(fields, field)
		default:
			fields = append(fields, reflect.StructField{
				Name:    "_" + field.Name, // Field must be unexported.
				PkgPath: out.PkgPath(),
				Type:    emptyStructType,
			})
		}
	}
	for _, getCfg := range integrations {
		cfg := getCfg()
		// Use a prefix that's unlikely to collide with anything else.
		fieldName := "XXX_Config_" + cfg.Name()
		fields = append(fields, reflect.StructField{
			Name: fieldName,
			Tag:  reflect.StructTag(fmt.Sprintf(`yaml:"%s,omitempty"`, cfg.Name())),
			Type: reflect.PtrTo(reflect.TypeOf(util.RawYAML{})),
		})
	}
	return reflect.StructOf(fields)
}

func buildIntegrationsMap(getCfg []func() Config) map[string]Config {
	m := make(map[string]Config, len(getCfg))
	for _, i := range getCfg {
		cfg := i()
		m[cfg.Name()] = cfg
	}
	return m
}

// buildUnmarshaledConfig converts raw YAML into an UnmarshaledConfig where the
// config type is the same as ref.
func buildUnmarshaledConfig(raw *util.RawYAML, ref Config) (uc UnmarshaledConfig, err error) {
	// Initialize uc.Config so it can be unmarshaled properly as an interface.
	uc = UnmarshaledConfig{
		Config: cloneIntegration(ref),
	}
	err = util.UnmarshalYAMLMerged(*raw, &uc.Common, uc.Config)
	return
}

func replaceYAMLTypeError(err error, oldTyp, newTyp reflect.Type) error {
	if e, ok := err.(*yaml.TypeError); ok {
		oldStr := oldTyp.String()
		newStr := newTyp.String()
		for i, s := range e.Errors {
			e.Errors[i] = strings.ReplaceAll(s, oldStr, newStr)
		}
	}
	return err
}<|MERGE_RESOLUTION|>--- conflicted
+++ resolved
@@ -11,7 +11,7 @@
 )
 
 var (
-	registeredIntegrations []func() Config
+	registeredIntegrations = []Config{}
 	configFieldNames       = make(map[reflect.Type]string)
 
 	emptyStructType = reflect.TypeOf(struct{}{})
@@ -24,16 +24,16 @@
 // constructed.
 //
 // RegisterIntegration panics if cfg is not a pointer.
-func RegisterIntegration(getCfg func() Config) {
-	registeredIntegrations = append(registeredIntegrations, getCfg)
-	cfg := getCfg()
+func RegisterIntegration(cfg Config) {
 	if reflect.TypeOf(cfg).Kind() != reflect.Ptr {
 		panic(fmt.Sprintf("RegisterIntegration must be given a pointer, got %T", cfg))
 	}
+	registeredIntegrations = append(registeredIntegrations, cfg)
 	configFieldNames[reflect.TypeOf(cfg)] = cfg.Name()
 }
 
-<<<<<<< HEAD
+
+
 func TryUnmarshal(contents string) []Config {
 	unmarshalledConfigs := make([]Config, 0)
 	for _, registeredIntegration := range registeredIntegrations {
@@ -72,7 +72,8 @@
 
 type TempIntegration struct {
 	IntegrationName string
-=======
+}
+
 // RegisteredIntegrations all Configs that were passed to RegisterIntegration.
 // Each call will generate a new set of pointers.
 func RegisteredIntegrations() []Config {
@@ -81,7 +82,6 @@
 		res = append(res, cloneIntegration(in))
 	}
 	return res
->>>>>>> 6fb3dcc7
 }
 
 func cloneIntegration(c Config) Config {
@@ -175,7 +175,7 @@
 // Prometheus:
 //
 //   https://github.com/prometheus/prometheus/blob/511511324adfc4f4178f064cc104c2deac3335de/discovery/registry.go#L111
-func unmarshalIntegrationsWithList(integrations []func() Config, out interface{}, unmarshal func(interface{}) error) error {
+func unmarshalIntegrationsWithList(integrations []Config, out interface{}, unmarshal func(interface{}) error) error {
 	outVal := reflect.ValueOf(out)
 	if outVal.Kind() != reflect.Ptr {
 		return fmt.Errorf("integrations: can only unmarshal into a struct pointer, got %T", out)
@@ -261,7 +261,7 @@
 // the same fields as out including the fields for the provided integrations.
 //
 // integrations are unmarshaled to *util.RawYAML for deferred unmarshaling.
-func getConfigTypeForIntegrations(integrations []func() Config, out reflect.Type) reflect.Type {
+func getConfigTypeForIntegrations(integrations []Config, out reflect.Type) reflect.Type {
 	// Initial exported fields map one-to-one.
 	var fields []reflect.StructField
 	for i, n := 0, out.NumField(); i < n; i++ {
@@ -276,8 +276,7 @@
 			})
 		}
 	}
-	for _, getCfg := range integrations {
-		cfg := getCfg()
+	for _, cfg := range integrations {
 		// Use a prefix that's unlikely to collide with anything else.
 		fieldName := "XXX_Config_" + cfg.Name()
 		fields = append(fields, reflect.StructField{
@@ -289,11 +288,10 @@
 	return reflect.StructOf(fields)
 }
 
-func buildIntegrationsMap(getCfg []func() Config) map[string]Config {
-	m := make(map[string]Config, len(getCfg))
-	for _, i := range getCfg {
-		cfg := i()
-		m[cfg.Name()] = cfg
+func buildIntegrationsMap(in []Config) map[string]Config {
+	m := make(map[string]Config, len(in))
+	for _, i := range in {
+		m[i.Name()] = i
 	}
 	return m
 }
