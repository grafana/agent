--- conflicted
+++ resolved
@@ -114,12 +114,7 @@
 		extraLabels:   c.ExtraLabels,
 	}
 	// set the resource handler fns
-<<<<<<< HEAD
-	err = eh.initInformer(eventInformer)
-	if err != nil {
-=======
 	if err := eh.initInformer(eventInformer); err != nil {
->>>>>>> ecaf5ea1
 		return nil, err
 	}
 	eh.ticker = time.NewTicker(time.Duration(c.FlushInterval) * time.Second)
