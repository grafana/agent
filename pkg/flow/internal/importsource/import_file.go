--- conflicted
+++ resolved
@@ -32,11 +32,7 @@
 	}
 }
 
-<<<<<<< HEAD
-// Arguments holds values which are used to configure the local.file component.
-=======
 // FileArguments holds values which are used to configure the local.file component.
->>>>>>> fdbe1b5d
 type FileArguments struct {
 	// Filename indicates the file to watch.
 	Filename string `river:"filename,attr"`
