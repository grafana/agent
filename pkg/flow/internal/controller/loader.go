package controller

import (
	"fmt"
	"sync"

	"github.com/go-kit/log"
	"github.com/go-kit/log/level"
	"github.com/grafana/agent/pkg/flow/internal/dag"
	"github.com/hashicorp/go-multierror"
	"github.com/hashicorp/hcl/v2"
	"github.com/hashicorp/hcl/v2/hclwrite"

	_ "github.com/grafana/agent/pkg/flow/internal/testcomponents" // Include test components
)

// The Loader builds and evaluates ComponentNodes from HCL blocks.
type Loader struct {
	log     log.Logger
	globals ComponentGlobals

	mut        sync.RWMutex
	graph      *dag.Graph
	components []*ComponentNode
	cache      *valueCache
	blocks     hcl.Blocks // Most recently loaded blocks, used for writing
}

// NewLoader creates a new Loader. Components built by the Loader will be built
// with co for their options.
func NewLoader(globals ComponentGlobals) *Loader {
	return &Loader{
		log:     globals.Logger,
		globals: globals,

		graph: &dag.Graph{},
		cache: newValueCache(),
	}
}

// Apply loads a new set of components into the Loader. Apply will drop any
// previously loaded component which is not described in the set of HCL blocks.
//
// Apply will reuse existing components if there is an existing component which
// matches the component ID specified by any of the provided HCL blocks. Reused
// components will be updated to point at the new HCL block.
//
// Apply will perform an evaluation of all loaded components before returning.
// The provided parentContext can be used to provide global variables and
// functions to components. A child context will be constructed from the parent
// to expose values of other components.
func (l *Loader) Apply(parentContext *hcl.EvalContext, blocks hcl.Blocks) hcl.Diagnostics {
	l.mut.Lock()
	defer l.mut.Unlock()

	var (
		diags    hcl.Diagnostics
		newGraph dag.Graph
	)

	populateDiags := l.populateGraph(&newGraph, blocks)
	diags = diags.Extend(populateDiags)

	wireDiags := l.wireGraphEdges(&newGraph)
	diags = diags.Extend(wireDiags)

	// Validate graph to detect cycles
	err := dag.Validate(&newGraph)
	if err != nil {
		diags = diags.Extend(multierrToDiags(err))
		return diags
	}

	// Perform a transitive reduction of the graph to clean it up.
	dag.Reduce(&newGraph)

	var (
		components   = make([]*ComponentNode, 0, len(blocks))
		componentIDs = make([]ComponentID, 0, len(blocks))
	)

	// Evaluate all of the components.
	_ = dag.WalkTopological(&newGraph, newGraph.Leaves(), func(n dag.Node) error {
		c := n.(*ComponentNode)

		components = append(components, c)
		componentIDs = append(componentIDs, c.ID())

		// We cache both arguments and exports during an initial load in case the
		// component is new; we want to make sure that all fields are available
		// before the component updates its exports for the first time.
		if err := l.evaluate(parentContext, n.(*ComponentNode), true, true); err != nil {
			diags = diags.Append(&hcl.Diagnostic{
				Severity: hcl.DiagError,
				Summary:  "Failed to build component",
				Detail:   err.Error(),
				Subject:  &n.(*ComponentNode).block.DefRange,
			})
		}
		return nil
	})

	l.components = components
	l.graph = &newGraph
	l.cache.SyncIDs(componentIDs)
	l.blocks = blocks
	return diags
}

func (l *Loader) populateGraph(g *dag.Graph, blocks hcl.Blocks) hcl.Diagnostics {
	// Fill our graph with components.
	var (
		diags    hcl.Diagnostics
		blockMap = make(map[string]*hcl.Block, len(blocks))
	)
	for _, block := range blocks {
		var c *ComponentNode
		id := BlockComponentID(block).String()

		if orig, redefined := blockMap[id]; redefined {
			diags = diags.Append(&hcl.Diagnostic{
				Severity: hcl.DiagError,
				Summary:  fmt.Sprintf("Component %s redeclared", id),
				Detail:   fmt.Sprintf("%s: %s originally declared here", orig.DefRange.String(), id),
				Subject:  block.DefRange.Ptr(),
			})
			continue
		}
		blockMap[id] = block

		if exist := l.graph.GetByID(id); exist != nil {
			// Re-use the existing component and update its block
			c = exist.(*ComponentNode)
			c.UpdateBlock(block)
		} else {
			// Create a new component
			c = NewComponentNode(l.globals, block)
		}

		g.Add(c)
	}

	return diags
}

func (l *Loader) wireGraphEdges(g *dag.Graph) hcl.Diagnostics {
	var diags hcl.Diagnostics

	for _, n := range g.Nodes() {
		refs, nodeDiags := ComponentReferences(n.(*ComponentNode), g)
		for _, ref := range refs {
			g.AddEdge(dag.Edge{From: n, To: ref.Target})
		}
		diags = diags.Extend(nodeDiags)
	}

	return diags
}

// Components returns the current set of loaded components.
func (l *Loader) Components() []*ComponentNode {
	l.mut.RLock()
	defer l.mut.RUnlock()
	return l.components
}

// Graph returns a copy of the DAG managed by the Loader.
func (l *Loader) Graph() *dag.Graph {
	l.mut.RLock()
	defer l.mut.RUnlock()
	return l.graph.Clone()
}

// WriteBlocks returns a set of evaluated hclwrite blocks for each loaded
// component. Components are returned in the order they were supplied to
// Apply (i.e., the original order from the config file) and not topological
// order.
//
// Blocks will include health and debug information if debugInfo is true.
func (l *Loader) WriteBlocks(debugInfo bool) []*hclwrite.Block {
	l.mut.RLock()
	defer l.mut.RUnlock()

	blocks := make([]*hclwrite.Block, 0, len(l.components))

	for _, b := range l.blocks {
		id := BlockComponentID(b).String()
		node, _ := l.graph.GetByID(id).(*ComponentNode)
		if node == nil {
			continue
		}

		blocks = append(blocks, WriteComponent(node, debugInfo))
	}

	return blocks
}

// EvaluateDependencies re-evaluates components which depend directly or
// indirectly on c. EvaluateDependencies should be called whenever a component
// updates its exports.
//
// The provided parentContext can be used to provide global variables and
// functions to components. A child context will be constructed from the parent
// to expose values of other components.
func (l *Loader) EvaluateDependencies(parentContext *hcl.EvalContext, c *ComponentNode) {
	l.mut.RLock()
	defer l.mut.RUnlock()

	// Make sure we're in-sync with the current exports of c.
	l.cache.CacheExports(c.ID(), c.Exports())

	_ = dag.WalkReverse(l.graph, []dag.Node{c}, func(n dag.Node) error {
		if n == c {
			// Skip over the starting component; the starting component passed to
			// EvaluateDependencies had its exports changed and none of its input
			// arguments will need re-evaluation.
			return nil
		}
		return l.evaluate(parentContext, n.(*ComponentNode), true, false)
	})
}

// evaluate constructs the final context for c and evalutes it. mut must be
// held when calling evaluate.
func (l *Loader) evaluate(parent *hcl.EvalContext, c *ComponentNode, cacheArgs, cacheExports bool) error {
	ectx := l.cache.BuildContext(parent)
	if err := c.Evaluate(ectx); err != nil {
		level.Error(l.log).Log("msg", "failed to evaluate component", "component", c.NodeID(), "err", err)
		return err
	}
	if cacheArgs {
		l.cache.CacheArguments(c.ID(), c.Arguments())
	}
	if cacheExports {
		l.cache.CacheExports(c.ID(), c.Exports())
	}
<<<<<<< HEAD
	return nil
=======
}

func multierrToDiags(errors error) hcl.Diagnostics {
	var diags hcl.Diagnostics
	for _, err := range errors.(*multierror.Error).Errors {
		diags = append(diags, &hcl.Diagnostic{
			Severity: hcl.DiagError,
			Summary:  err.Error(),
			Detail:   err.Error(),
			Subject:  nil,
		})
	}
	return diags
>>>>>>> 1079e7b9
}<|MERGE_RESOLUTION|>--- conflicted
+++ resolved
@@ -235,9 +235,7 @@
 	if cacheExports {
 		l.cache.CacheExports(c.ID(), c.Exports())
 	}
-<<<<<<< HEAD
 	return nil
-=======
 }
 
 func multierrToDiags(errors error) hcl.Diagnostics {
@@ -251,5 +249,4 @@
 		})
 	}
 	return diags
->>>>>>> 1079e7b9
 }