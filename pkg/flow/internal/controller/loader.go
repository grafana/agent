--- conflicted
+++ resolved
@@ -16,12 +16,7 @@
 	"github.com/grafana/agent/pkg/river/token/builder"
 	"github.com/grafana/agent/pkg/river/vm"
 	"github.com/hashicorp/go-multierror"
-<<<<<<< HEAD
-	"github.com/hashicorp/hcl/v2"
-	"github.com/hashicorp/hcl/v2/hclwrite"
 	"github.com/prometheus/client_golang/prometheus"
-=======
->>>>>>> 0004e01d
 
 	_ "github.com/grafana/agent/pkg/flow/internal/testcomponents" // Include test components
 )
@@ -63,13 +58,8 @@
 // The provided parentContext can be used to provide global variables and
 // functions to components. A child context will be constructed from the parent
 // to expose values of other components.
-<<<<<<< HEAD
-func (l *Loader) Apply(parentContext *hcl.EvalContext, blocks hcl.Blocks) hcl.Diagnostics {
+func (l *Loader) Apply(parentScope *vm.Scope, blocks []*ast.BlockStmt) diag.Diagnostics {
 	start := time.Now()
-
-=======
-func (l *Loader) Apply(parentScope *vm.Scope, blocks []*ast.BlockStmt) diag.Diagnostics {
->>>>>>> 0004e01d
 	l.mut.Lock()
 	defer l.mut.Unlock()
 	controllerEvaluation.Set(1)
