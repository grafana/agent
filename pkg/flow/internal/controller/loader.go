package controller

import (
	"context"
	"errors"
	"fmt"
	"path"
	"sync"
	"time"

	"github.com/go-kit/log"
	"github.com/grafana/agent/pkg/flow/config"
	"github.com/grafana/agent/pkg/flow/internal/dag"
	"github.com/grafana/agent/pkg/flow/internal/worker"
	"github.com/grafana/agent/pkg/flow/logging/level"
	"github.com/grafana/agent/pkg/flow/tracing"
	"github.com/grafana/agent/service"
	"github.com/grafana/dskit/backoff"
	"github.com/grafana/river/ast"
	"github.com/grafana/river/diag"
	"github.com/hashicorp/go-multierror"
	"go.opentelemetry.io/otel/attribute"
	"go.opentelemetry.io/otel/codes"
	"go.opentelemetry.io/otel/trace"
)

// The Loader builds and evaluates ComponentNodes from River blocks.
type Loader struct {
	log        log.Logger
	tracer     trace.TracerProvider
	globals    ComponentGlobals
	services   []service.Service
	host       service.Host
	workerPool worker.Pool
	// backoffConfig is used to backoff when an updated component's dependencies cannot be submitted to worker
	// pool for evaluation in EvaluateDependants, because the queue is full. This is an unlikely scenario, but when
	// it happens we should avoid retrying too often to give other goroutines a chance to progress. Having a backoff
	// also prevents log spamming with errors.
	backoffConfig backoff.Config

<<<<<<< HEAD
	mut                  sync.RWMutex
	graph                *dag.Graph
	originalGraph        *dag.Graph
	componentNodes       []ComponentNode
	serviceNodes         []*ServiceNode
	componentNodeManager *ComponentNodeManager

=======
	mut               sync.RWMutex
	graph             *dag.Graph
	originalGraph     *dag.Graph
	componentNodes    []ComponentNode
	serviceNodes      []*ServiceNode
>>>>>>> eebd796e
	cache             *valueCache
	cm                *controllerMetrics
	cc                *controllerCollector
	moduleExportIndex int
}

// LoaderOptions holds options for creating a Loader.
type LoaderOptions struct {
	// ComponentGlobals contains data to use when creating components.
	ComponentGlobals ComponentGlobals

	Services          []service.Service // Services to load into the DAG.
	Host              service.Host      // Service host (when running services).
	ComponentRegistry ComponentRegistry // Registry to search for components.
	WorkerPool        worker.Pool       // Worker pool to use for async tasks.
}

// NewLoader creates a new Loader. Components built by the Loader will be built
// with co for their options.
func NewLoader(opts LoaderOptions) *Loader {
	var (
		globals  = opts.ComponentGlobals
		services = opts.Services
		host     = opts.Host
		reg      = opts.ComponentRegistry
	)

	if reg == nil {
		reg = DefaultComponentRegistry{}
	}

	l := &Loader{
		log:                  log.With(globals.Logger, "controller_id", globals.ControllerID),
		tracer:               tracing.WrapTracerForLoader(globals.TraceProvider, globals.ControllerID),
		globals:              globals,
		services:             services,
		host:                 host,
		workerPool:           opts.WorkerPool,
		componentNodeManager: NewComponentNodeManager(globals, reg),

		// This is a reasonable default which should work for most cases. If a component is completely stuck, we would
		// retry and log an error every 10 seconds, at most.
		backoffConfig: backoff.Config{
			MinBackoff: 1 * time.Millisecond,
			MaxBackoff: 10 * time.Second,
		},

		graph:         &dag.Graph{},
		originalGraph: &dag.Graph{},
		cache:         newValueCache(),
		cm:            newControllerMetrics(globals.ControllerID),
	}
	l.cc = newControllerCollector(l, globals.ControllerID)

	if globals.Registerer != nil {
		globals.Registerer.MustRegister(l.cc)
		globals.Registerer.MustRegister(l.cm)
	}

	return l
}

// Apply loads a new set of components into the Loader. Apply will drop any
// previously loaded component which is not described in the set of River
// blocks.
//
// Apply will reuse existing components if there is an existing component which
// matches the component ID specified by any of the provided River blocks.
// Reused components will be updated to point at the new River block.
//
// Apply will perform an evaluation of all loaded components before returning.
// The provided parentContext can be used to provide global variables and
// functions to components. A child context will be constructed from the parent
// to expose values of other components.
//
// Declares are pieces of config that can be used as a blueprints to instantiate custom components.
// The declares argument corresponds to declares written directly in the river config.
// Other declares may come via the import config blocks (provided by the configBlocks argument) and via the LoaderConfigOptions.
func (l *Loader) Apply(args map[string]any, blocks []*ast.BlockStmt, configBlocks []*ast.BlockStmt, declares []*Declare, options config.LoaderConfigOptions) diag.Diagnostics {
	start := time.Now()
	l.mut.Lock()
	defer l.mut.Unlock()
	l.cm.controllerEvaluation.Set(1)
	defer l.cm.controllerEvaluation.Set(0)

	for key, value := range args {
		l.cache.CacheModuleArgument(key, value)
	}
	l.cache.SyncModuleArgs(args)

	// Reload the component node manager when a new config is applied.
	// This step is important to remove configs that might have been removed in the new config.
	l.componentNodeManager.Reload(options.AdditionalDeclareContents)

	newGraph, diags := l.loadNewGraph(args, blocks, configBlocks, declares)
	if diags.HasErrors() {
		return diags
	}

	var (
<<<<<<< HEAD
		components   = make([]ComponentNode, 0)
		componentIDs = make([]ComponentID, 0)
=======
		components   = make([]ComponentNode, 0, len(componentBlocks))
		componentIDs = make([]ComponentID, 0, len(componentBlocks))
>>>>>>> eebd796e
		services     = make([]*ServiceNode, 0, len(l.services))
	)

	tracer := l.tracer.Tracer("")
	spanCtx, span := tracer.Start(context.Background(), "GraphEvaluate", trace.WithSpanKind(trace.SpanKindInternal))
	defer span.End()

	logger := log.With(l.log, "trace_id", span.SpanContext().TraceID())
	level.Info(logger).Log("msg", "starting complete graph evaluation")
	defer func() {
		span.SetStatus(codes.Ok, "")

		level.Info(logger).Log("msg", "finished complete graph evaluation", "duration", time.Since(start))
	}()

	l.cache.ClearModuleExports()

	// Evaluate all the components.
	_ = dag.WalkTopological(&newGraph, newGraph.Leaves(), func(n dag.Node) error {
		_, span := tracer.Start(spanCtx, "EvaluateNode", trace.WithSpanKind(trace.SpanKindInternal))
		span.SetAttributes(attribute.String("node_id", n.NodeID()))
		defer span.End()

		start := time.Now()
		defer func() {
			level.Info(logger).Log("msg", "finished node evaluation", "node_id", n.NodeID(), "duration", time.Since(start))
		}()

		var err error

		switch n := n.(type) {
		case ComponentNode:
			components = append(components, n)
			componentIDs = append(componentIDs, n.ID())

			if err = l.evaluate(logger, n); err != nil {
				var evalDiags diag.Diagnostics
				if errors.As(err, &evalDiags) {
					diags = append(diags, evalDiags...)
				} else {
					diags.Add(diag.Diagnostic{
						Severity: diag.SeverityLevelError,
						Message:  fmt.Sprintf("Failed to build component: %s", err),
						StartPos: ast.StartPos(n.Block()).Position(),
						EndPos:   ast.EndPos(n.Block()).Position(),
					})
				}
			}
		case *ServiceNode:
			services = append(services, n)

			if err = l.evaluate(logger, n); err != nil {
				var evalDiags diag.Diagnostics
				if errors.As(err, &evalDiags) {
					diags = append(diags, evalDiags...)
				} else {
					diags.Add(diag.Diagnostic{
						Severity: diag.SeverityLevelError,
						Message:  fmt.Sprintf("Failed to evaluate service: %s", err),
						StartPos: ast.StartPos(n.Block()).Position(),
						EndPos:   ast.EndPos(n.Block()).Position(),
					})
				}
			}
		case BlockNode:
			if err = l.evaluate(logger, n); err != nil {
				diags.Add(diag.Diagnostic{
					Severity: diag.SeverityLevelError,
					Message:  fmt.Sprintf("Failed to evaluate node for config block: %s", err),
					StartPos: ast.StartPos(n.Block()).Position(),
					EndPos:   ast.EndPos(n.Block()).Position(),
				})
			}
			if exp, ok := n.(*ExportConfigNode); ok {
				l.cache.CacheModuleExportValue(exp.Label(), exp.Value())
			}
		}

		// We only use the error for updating the span status; we don't return the
		// error because we want to evaluate as many nodes as we can.
		if err != nil {
			span.SetStatus(codes.Error, err.Error())
		} else {
			span.SetStatus(codes.Ok, "")
		}
		return nil
	})

	l.componentNodes = components
	l.serviceNodes = services
	l.graph = &newGraph
	l.cache.SyncIDs(componentIDs)
	if l.globals.OnExportsChange != nil && l.cache.ExportChangeIndex() != l.moduleExportIndex {
		l.moduleExportIndex = l.cache.ExportChangeIndex()
		l.globals.OnExportsChange(l.cache.CreateModuleExports())
	}
	return diags
}

// Cleanup unregisters any existing metrics and optionally stops the worker pool.
func (l *Loader) Cleanup(stopWorkerPool bool) {
	if stopWorkerPool {
		l.workerPool.Stop()
	}
	if l.globals.Registerer == nil {
		return
	}
	l.globals.Registerer.Unregister(l.cm)
	l.globals.Registerer.Unregister(l.cc)
}

// loadNewGraph creates a new graph from the provided blocks and validates it.
func (l *Loader) loadNewGraph(args map[string]any, blocks []*ast.BlockStmt, configBlocks []*ast.BlockStmt, declares []*Declare) (dag.Graph, diag.Diagnostics) {
	var g dag.Graph

	// Split blocks into blocks for components and services.
	componentBlocks, serviceBlocks := l.categorizeBlocks(blocks)

	// Fill our graph with service blocks, which must be added before any other
	// block.
	diags := l.populateServiceNodes(&g, serviceBlocks)

	// Fill our graph with config blocks.
	configBlockDiags := l.populateConfigBlockNodes(args, &g, configBlocks)
	diags = append(diags, configBlockDiags...)

	// Fill our graph with declare nodes
	declareDiags := l.populateDeclareNodes(&g, declares)
	diags = append(diags, declareDiags...)

	// Fill our graph with components.
	componentNodeDiags := l.populateComponentNodes(&g, componentBlocks)
	diags = append(diags, componentNodeDiags...)

	// Write up the edges of the graph
	wireDiags := l.wireGraphEdges(&g)
	diags = append(diags, wireDiags...)

	// Validate graph to detect cycles
	err := dag.Validate(&g)
	if err != nil {
		diags = append(diags, multierrToDiags(err)...)
		return g, diags
	}

	// Copy the original graph, this is so we can have access to the original graph for things like displaying a UI or
	// debug information.
	l.originalGraph = g.Clone()
	// Perform a transitive reduction of the graph to clean it up.
	dag.Reduce(&g)

	return g, diags
}

func (l *Loader) categorizeBlocks(blocks []*ast.BlockStmt) (componentBlocks, serviceBlocks []*ast.BlockStmt) {
	componentBlocks = make([]*ast.BlockStmt, 0, len(blocks))
	serviceBlocks = make([]*ast.BlockStmt, 0, len(l.services))

	serviceNames := make(map[string]struct{}, len(l.services))
	for _, svc := range l.services {
		serviceNames[svc.Definition().Name] = struct{}{}
	}

	for _, block := range blocks {
		if _, isService := serviceNames[BlockComponentID(block).String()]; isService {
			serviceBlocks = append(serviceBlocks, block)
		} else {
			componentBlocks = append(componentBlocks, block)
		}
	}

	return componentBlocks, serviceBlocks
}

func (l *Loader) populateDeclareNodes(g *dag.Graph, declares []*Declare) diag.Diagnostics {
	var diags diag.Diagnostics
	l.componentNodeManager.declareNodes = map[string]*DeclareNode{}
	for _, declare := range declares {
		node := NewDeclareNode(declare)
		if g.GetByID(node.NodeID()) != nil {
			diags.Add(diag.Diagnostic{
				Severity: diag.SeverityLevelError,
				Message:  fmt.Sprintf("cannot add declare node %q; node with same ID already exists", node.NodeID()),
			})
			continue
		}
		g.Add(node)
		l.componentNodeManager.declareNodes[node.label] = node
	}
	return diags
}

// populateServiceNodes adds service nodes to the graph.
func (l *Loader) populateServiceNodes(g *dag.Graph, serviceBlocks []*ast.BlockStmt) diag.Diagnostics {
	var diags diag.Diagnostics

	// First, build the services.
	for _, svc := range l.services {
		id := svc.Definition().Name

		if g.GetByID(id) != nil {
			diags.Add(diag.Diagnostic{
				Severity: diag.SeverityLevelError,
				Message:  fmt.Sprintf("cannot add service %q; node with same ID already exists", id),
			})

			continue
		}

		var node *ServiceNode

		// Check the graph from the previous call to Load to see we can copy an
		// existing instance of ServiceNode.
		if exist := l.graph.GetByID(id); exist != nil {
			node = exist.(*ServiceNode)
		} else {
			node = NewServiceNode(l.host, svc)
		}

		node.UpdateBlock(nil) // Reset configuration to nil.
		g.Add(node)
	}

	// Now, assign blocks to services.
	for _, block := range serviceBlocks {
		blockID := BlockComponentID(block).String()

		if l.isModule() {
			diags.Add(diag.Diagnostic{
				Severity: diag.SeverityLevelError,
				Message:  fmt.Sprintf("service blocks not allowed inside a module: %q", blockID),
				StartPos: ast.StartPos(block).Position(),
				EndPos:   ast.EndPos(block).Position(),
			})
			continue
		}

		node := g.GetByID(blockID).(*ServiceNode)

		// Blocks assigned to services are reset to nil in the previous loop.
		//
		// If the block is non-nil, it means that there was a duplicate block
		// configuring the same service found in a previous iteration of this loop.
		if node.Block() != nil {
			diags.Add(diag.Diagnostic{
				Severity: diag.SeverityLevelError,
				Message:  fmt.Sprintf("duplicate definition of %q", blockID),
				StartPos: ast.StartPos(block).Position(),
				EndPos:   ast.EndPos(block).Position(),
			})
			continue
		}

		node.UpdateBlock(block)
	}

	return diags
}

// populateConfigBlockNodes adds any config blocks to the graph.
func (l *Loader) populateConfigBlockNodes(args map[string]any, g *dag.Graph, configBlocks []*ast.BlockStmt) diag.Diagnostics {
	var (
		diags   diag.Diagnostics
		nodeMap = NewConfigNodeMap()
	)

	for _, block := range configBlocks {
		node, newConfigNodeDiags := NewConfigNode(block, l.globals)
		diags = append(diags, newConfigNodeDiags...)

		if g.GetByID(node.NodeID()) != nil {
			configBlockStartPos := ast.StartPos(block).Position()
			diags.Add(diag.Diagnostic{
				Severity: diag.SeverityLevelError,
				Message:  fmt.Sprintf("%q block already declared at %s", node.NodeID(), configBlockStartPos),
				StartPos: configBlockStartPos,
				EndPos:   ast.EndPos(block).Position(),
			})

			continue
		}

		nodeMapDiags := nodeMap.Append(node)
		diags = append(diags, nodeMapDiags...)
		if diags.HasErrors() {
			continue
		}

		g.Add(node)
	}

	validateDiags := nodeMap.Validate(l.isModule(), args)
	diags = append(diags, validateDiags...)

	// If a logging config block is not provided, we create an empty node which uses defaults.
	if nodeMap.logging == nil && !l.isModule() {
		c := NewDefaultLoggingConfigNode(l.globals)
		g.Add(c)
	}

	// If a tracing config block is not provided, we create an empty node which uses defaults.
	if nodeMap.tracing == nil && !l.isModule() {
		c := NewDefaulTracingConfigNode(l.globals)
		g.Add(c)
	}

	l.componentNodeManager.importNodes = nodeMap.importMap
	return diags
}

// populateComponentNodes adds any components to the graph.
func (l *Loader) populateComponentNodes(g *dag.Graph, componentBlocks []*ast.BlockStmt) diag.Diagnostics {
	var (
		diags    diag.Diagnostics
		blockMap = make(map[string]*ast.BlockStmt, len(componentBlocks))
	)
	for _, block := range componentBlocks {
<<<<<<< HEAD
=======
		var c ComponentNode
>>>>>>> eebd796e
		id := BlockComponentID(block).String()

		if orig, redefined := blockMap[id]; redefined {
			diags.Add(diag.Diagnostic{
				Severity: diag.SeverityLevelError,
				Message:  fmt.Sprintf("Component %s already declared at %s", id, ast.StartPos(orig).Position()),
				StartPos: block.NamePos.Position(),
				EndPos:   block.NamePos.Add(len(id) - 1).Position(),
			})
			continue
		}
		blockMap[id] = block

		// Check the graph from the previous call to Load to see we can copy an existing instance of ComponentNode.
		if exist := l.graph.GetByID(id); exist != nil {
<<<<<<< HEAD
			switch v := exist.(type) {
			case ComponentNode:
				v.UpdateBlock(block)
				g.Add(v)
			}
=======
			c = exist.(ComponentNode)
			c.UpdateBlock(block)
>>>>>>> eebd796e
		} else {
			componentName := block.GetBlockName()
			if block.Label == "" {
				diags.Add(diag.Diagnostic{
					Severity: diag.SeverityLevelError,
					Message:  fmt.Sprintf("Component %q must have a label", componentName),
					StartPos: block.NamePos.Position(),
					EndPos:   block.NamePos.Add(len(componentName) - 1).Position(),
				})
				continue
			}
			componentNode, err := l.componentNodeManager.CreateComponentNode(componentName, block)
			if err != nil {
				diags.Add(diag.Diagnostic{
					Severity: diag.SeverityLevelError,
					Message:  err.Error(),
					StartPos: block.NamePos.Position(),
					EndPos:   block.NamePos.Add(len(componentName) - 1).Position(),
				})
				continue
			}
<<<<<<< HEAD
			g.Add(componentNode)
=======

			// Create a new component
			c = NewBuiltinComponentNode(l.globals, registration, block)
>>>>>>> eebd796e
		}
	}
	return diags
}

func (l *Loader) wireCustomComponentDependencies(g *dag.Graph, cc *CustomComponentNode, declareNode *DeclareNode) error {
	dependencies, err := l.componentNodeManager.getCustomComponentDependencies(declareNode)
	if err != nil {
		return err
	}
	// Add edges between the CustomComponentNode and all import nodes that it needs.
	for _, dependency := range dependencies {
		if dependency.importNode != nil {
			g.AddEdge(dag.Edge{From: cc, To: dependency.importNode})
		}
	}
	return nil
}

// Wire up all the related nodes
func (l *Loader) wireGraphEdges(g *dag.Graph) diag.Diagnostics {
	var diags diag.Diagnostics

	for _, n := range g.Nodes() {
		// First, wire up dependencies on services.
		switch n := n.(type) {
		case *ServiceNode: // Service depending on other services.
			for _, depName := range n.Definition().DependsOn {
				dep := g.GetByID(depName)
				if dep == nil {
					diags.Add(diag.Diagnostic{
						Severity: diag.SeverityLevelError,
						Message:  fmt.Sprintf("service %q has invalid reference to service %q", n.NodeID(), depName),
					})
					continue
				}

				g.AddEdge(dag.Edge{From: n, To: dep})
			}
		case *DeclareNode:
			// A DeclareNode has no edge, it only holds a static content.
			continue
		case *CustomComponentNode:
			err := l.wireCustomComponentNode(g, n)
			if err != nil {
				diags.Add(diag.Diagnostic{
					Severity: diag.SeverityLevelError,
					Message:  fmt.Sprintf("Error while wiring the custom component %s: %v", n.label, err),
					StartPos: n.block.NamePos.Position(),
					EndPos:   n.block.NamePos.Add(len(n.componentName) - 1).Position(),
				})
				continue
			}
		}

		// Finally, wire component references.
		refs, nodeDiags := ComponentReferences(n, g)
		for _, ref := range refs {
			g.AddEdge(dag.Edge{From: n, To: ref.Target})
		}
		diags = append(diags, nodeDiags...)
	}

	return diags
}

func (l *Loader) wireCustomComponentNode(g *dag.Graph, cc *CustomComponentNode) error {
	if declareNode, exists := l.componentNodeManager.GetCorrespondingLocalDeclare(cc); exists {
		err := l.wireCustomComponentDependencies(g, cc, declareNode)
		if err != nil {
			return err
		}
	} else if importNode, exists := l.componentNodeManager.GetCorrespondingImportedDeclare(cc); exists {
		g.AddEdge(dag.Edge{From: cc, To: importNode})
	}
	return nil
}

// Variables returns the Variables the Loader exposes for other Flow components
// to reference.
func (l *Loader) Variables() map[string]interface{} {
	return l.cache.BuildContext().Variables
}

// Components returns the current set of loaded components.
func (l *Loader) Components() []ComponentNode {
	l.mut.RLock()
	defer l.mut.RUnlock()
	return l.componentNodes
}

// Services returns the current set of service nodes.
func (l *Loader) Services() []*ServiceNode {
	l.mut.RLock()
	defer l.mut.RUnlock()
	return l.serviceNodes
}

func (l *Loader) Imports() map[string]*ImportConfigNode {
	l.mut.RLock()
	defer l.mut.RUnlock()
	return l.componentNodeManager.importNodes
}

// Graph returns a copy of the DAG managed by the Loader.
func (l *Loader) Graph() *dag.Graph {
	l.mut.RLock()
	defer l.mut.RUnlock()
	return l.graph.Clone()
}

// OriginalGraph returns a copy of the graph before Reduce was called. This can be used if you want to show a UI of the
// original graph before the reduce function was called.
func (l *Loader) OriginalGraph() *dag.Graph {
	l.mut.RLock()
	defer l.mut.RUnlock()
	return l.originalGraph.Clone()
}

// EvaluateDependants sends nodes which depend directly on nodes in updatedNodes for evaluation to the
// workerPool. It should be called whenever nodes update their exports.
// It is beneficial to call EvaluateDependants with a batch of nodes, as it will enqueue the entire batch before
// the worker pool starts to evaluate them, resulting in smaller number of total evaluations when
// node updates are frequent. If the worker pool's queue is full, EvaluateDependants will retry with a backoff until
// it succeeds or until the ctx is cancelled.
<<<<<<< HEAD
func (l *Loader) EvaluateDependants(ctx context.Context, updatedNodes []NodeWithDependants) {
=======
func (l *Loader) EvaluateDependants(ctx context.Context, updatedNodes []*QueuedNode) {
>>>>>>> eebd796e
	if len(updatedNodes) == 0 {
		return
	}
	tracer := l.tracer.Tracer("")
	spanCtx, span := tracer.Start(context.Background(), "SubmitDependantsForEvaluation", trace.WithSpanKind(trace.SpanKindInternal))
	span.SetAttributes(attribute.Int("originators_count", len(updatedNodes)))
	span.SetStatus(codes.Ok, "dependencies submitted for evaluation")
	defer span.End()

	l.cm.controllerEvaluation.Set(1)
	defer l.cm.controllerEvaluation.Set(0)

	l.mut.RLock()
	defer l.mut.RUnlock()

<<<<<<< HEAD
	dependenciesToParentsMap := make(map[dag.Node]NodeWithDependants)
=======
	dependenciesToParentsMap := make(map[dag.Node]*QueuedNode)
>>>>>>> eebd796e
	for _, parent := range updatedNodes {
		// Make sure we're in-sync with the current exports of parent.
		if componentNode, ok := parent.Node.(ComponentNode); ok {
			l.cache.CacheExports(componentNode.ID(), componentNode.Exports())
		}
		// We collect all nodes directly incoming to parent.
		_ = dag.WalkIncomingNodes(l.graph, parent.Node, func(n dag.Node) error {
			dependenciesToParentsMap[n] = parent
			return nil
		})
	}

	// Submit all dependencies for asynchronous evaluation.
	// During evaluation, if a node's exports change, Flow will add it to updated nodes queue (controller.Queue) and
	// the Flow controller will call EvaluateDependants on it again. This results in a concurrent breadth-first
	// traversal of the nodes that need to be evaluated.
	for n, parent := range dependenciesToParentsMap {
		dependantCtx, span := tracer.Start(spanCtx, "SubmitForEvaluation", trace.WithSpanKind(trace.SpanKindInternal))
		span.SetAttributes(attribute.String("node_id", n.NodeID()))
		span.SetAttributes(attribute.String("originator_id", parent.Node.NodeID()))

		// Submit for asynchronous evaluation with retries and backoff. Don't use range variables in the closure.
		var (
			nodeRef, parentRef = n, parent
			retryBackoff       = backoff.New(ctx, l.backoffConfig)
			err                error
		)
		for retryBackoff.Ongoing() {
			globalUniqueKey := path.Join(l.globals.ControllerID, nodeRef.NodeID())
			err = l.workerPool.SubmitWithKey(globalUniqueKey, func() {
				l.concurrentEvalFn(nodeRef, dependantCtx, tracer, parentRef)
			})
			if err != nil {
				level.Error(l.log).Log(
					"msg", "failed to submit node for evaluation - the agent is likely overloaded "+
						"and cannot keep up with evaluating components - will retry",
					"err", err,
					"node_id", n.NodeID(),
					"originator_id", parent.Node.NodeID(),
					"retries", retryBackoff.NumRetries(),
				)
				retryBackoff.Wait()
			} else {
				break
			}
		}
		span.SetAttributes(attribute.Int("retries", retryBackoff.NumRetries()))
		if err != nil {
			span.SetStatus(codes.Error, err.Error())
		} else {
			span.SetStatus(codes.Ok, "node submitted for evaluation")
		}
		span.End()
	}

	// Report queue size metric.
	l.cm.evaluationQueueSize.Set(float64(l.workerPool.QueueSize()))
}

// concurrentEvalFn returns a function that evaluates a node and updates the cache. This function can be submitted to
// a worker pool for asynchronous evaluation.
<<<<<<< HEAD
func (l *Loader) concurrentEvalFn(n dag.Node, spanCtx context.Context, tracer trace.Tracer, parent NodeWithDependants) {
	start := time.Now()
	l.cm.dependenciesWaitTime.Observe(time.Since(parent.LastUpdateTime()).Seconds())
=======
func (l *Loader) concurrentEvalFn(n dag.Node, spanCtx context.Context, tracer trace.Tracer, parent *QueuedNode) {
	start := time.Now()
	l.cm.dependenciesWaitTime.Observe(time.Since(parent.LastUpdatedTime).Seconds())
>>>>>>> eebd796e
	_, span := tracer.Start(spanCtx, "EvaluateNode", trace.WithSpanKind(trace.SpanKindInternal))
	span.SetAttributes(attribute.String("node_id", n.NodeID()))
	defer span.End()

	defer func() {
		duration := time.Since(start)
		l.cm.onComponentEvaluationDone(n.NodeID(), duration)
		level.Info(l.log).Log("msg", "finished node evaluation", "node_id", n.NodeID(), "duration", duration)
	}()

	var err error
	switch n := n.(type) {
	case BlockNode:
		ectx := l.cache.BuildContext()
		evalErr := n.Evaluate(ectx)

		// Only obtain loader lock after we have evaluated the node, allowing for concurrent evaluation.
		l.mut.RLock()
		err = l.postEvaluate(l.log, n, evalErr)

		// Additional post-evaluation steps necessary for module exports.
		if exp, ok := n.(*ExportConfigNode); ok {
			l.cache.CacheModuleExportValue(exp.Label(), exp.Value())
		}
		if l.globals.OnExportsChange != nil && l.cache.ExportChangeIndex() != l.moduleExportIndex {
			// Upgrade to write lock to update the module exports.
			l.mut.RUnlock()
			l.mut.Lock()
			defer l.mut.Unlock()
			// Check if the update still needed after obtaining the write lock and perform it.
			if l.cache.ExportChangeIndex() != l.moduleExportIndex {
				l.globals.OnExportsChange(l.cache.CreateModuleExports())
				l.moduleExportIndex = l.cache.ExportChangeIndex()
			}
		} else {
			// No need to upgrade to write lock, just release the read lock.
			l.mut.RUnlock()
		}
	}

	// We only use the error for updating the span status
	if err != nil {
		span.SetStatus(codes.Error, err.Error())
	} else {
		span.SetStatus(codes.Ok, "node successfully evaluated")
	}
}

// evaluate constructs the final context for the BlockNode and
// evaluates it. mut must be held when calling evaluate.
func (l *Loader) evaluate(logger log.Logger, bn BlockNode) error {
	ectx := l.cache.BuildContext()
	err := bn.Evaluate(ectx)
	return l.postEvaluate(logger, bn, err)
}

// postEvaluate is called after a node has been evaluated. It updates the caches and logs any errors.
// mut must be held when calling postEvaluate.
func (l *Loader) postEvaluate(logger log.Logger, bn BlockNode, err error) error {
	switch c := bn.(type) {
	case ComponentNode:
		// Always update the cache both the arguments and exports, since both might
		// change when a component gets re-evaluated. We also want to cache the arguments and exports in case of an error
		l.cache.CacheArguments(c.ID(), c.Arguments())
		l.cache.CacheExports(c.ID(), c.Exports())
	case *ArgumentConfigNode:
		if _, found := l.cache.moduleArguments[c.Label()]; !found {
			if c.Optional() {
				l.cache.CacheModuleArgument(c.Label(), c.Default())
			} else {
				// NOTE: this masks the previous evaluation error, but we treat a missing module arguments as
				// a more important error to address.
				err = fmt.Errorf("missing required argument %q to module", c.Label())
			}
		}
	}

	if err != nil {
		level.Error(logger).Log("msg", "failed to evaluate config", "node", bn.NodeID(), "err", err)
		return err
	}
	return nil
}

func multierrToDiags(errors error) diag.Diagnostics {
	var diags diag.Diagnostics
	for _, err := range errors.(*multierror.Error).Errors {
		// TODO(rfratto): should this include position information?
		diags.Add(diag.Diagnostic{
			Severity: diag.SeverityLevelError,
			Message:  err.Error(),
		})
	}
	return diags
}

// If the definition of a module ever changes, update this.
func (l *Loader) isModule() bool {
	// Either 1 of these checks is technically sufficient but let's be extra careful.
	return l.globals.OnExportsChange != nil && l.globals.ControllerID != ""
}<|MERGE_RESOLUTION|>--- conflicted
+++ resolved
@@ -38,7 +38,6 @@
 	// also prevents log spamming with errors.
 	backoffConfig backoff.Config
 
-<<<<<<< HEAD
 	mut                  sync.RWMutex
 	graph                *dag.Graph
 	originalGraph        *dag.Graph
@@ -46,13 +45,6 @@
 	serviceNodes         []*ServiceNode
 	componentNodeManager *ComponentNodeManager
 
-=======
-	mut               sync.RWMutex
-	graph             *dag.Graph
-	originalGraph     *dag.Graph
-	componentNodes    []ComponentNode
-	serviceNodes      []*ServiceNode
->>>>>>> eebd796e
 	cache             *valueCache
 	cm                *controllerMetrics
 	cc                *controllerCollector
@@ -153,13 +145,8 @@
 	}
 
 	var (
-<<<<<<< HEAD
 		components   = make([]ComponentNode, 0)
 		componentIDs = make([]ComponentID, 0)
-=======
-		components   = make([]ComponentNode, 0, len(componentBlocks))
-		componentIDs = make([]ComponentID, 0, len(componentBlocks))
->>>>>>> eebd796e
 		services     = make([]*ServiceNode, 0, len(l.services))
 	)
 
@@ -477,10 +464,7 @@
 		blockMap = make(map[string]*ast.BlockStmt, len(componentBlocks))
 	)
 	for _, block := range componentBlocks {
-<<<<<<< HEAD
-=======
 		var c ComponentNode
->>>>>>> eebd796e
 		id := BlockComponentID(block).String()
 
 		if orig, redefined := blockMap[id]; redefined {
@@ -496,16 +480,8 @@
 
 		// Check the graph from the previous call to Load to see we can copy an existing instance of ComponentNode.
 		if exist := l.graph.GetByID(id); exist != nil {
-<<<<<<< HEAD
-			switch v := exist.(type) {
-			case ComponentNode:
-				v.UpdateBlock(block)
-				g.Add(v)
-			}
-=======
 			c = exist.(ComponentNode)
 			c.UpdateBlock(block)
->>>>>>> eebd796e
 		} else {
 			componentName := block.GetBlockName()
 			if block.Label == "" {
@@ -517,7 +493,8 @@
 				})
 				continue
 			}
-			componentNode, err := l.componentNodeManager.CreateComponentNode(componentName, block)
+			var err error
+			c, err = l.componentNodeManager.CreateComponentNode(componentName, block)
 			if err != nil {
 				diags.Add(diag.Diagnostic{
 					Severity: diag.SeverityLevelError,
@@ -527,14 +504,8 @@
 				})
 				continue
 			}
-<<<<<<< HEAD
-			g.Add(componentNode)
-=======
-
-			// Create a new component
-			c = NewBuiltinComponentNode(l.globals, registration, block)
->>>>>>> eebd796e
-		}
+		}
+		g.Add(c)
 	}
 	return diags
 }
@@ -659,11 +630,7 @@
 // the worker pool starts to evaluate them, resulting in smaller number of total evaluations when
 // node updates are frequent. If the worker pool's queue is full, EvaluateDependants will retry with a backoff until
 // it succeeds or until the ctx is cancelled.
-<<<<<<< HEAD
-func (l *Loader) EvaluateDependants(ctx context.Context, updatedNodes []NodeWithDependants) {
-=======
 func (l *Loader) EvaluateDependants(ctx context.Context, updatedNodes []*QueuedNode) {
->>>>>>> eebd796e
 	if len(updatedNodes) == 0 {
 		return
 	}
@@ -679,11 +646,7 @@
 	l.mut.RLock()
 	defer l.mut.RUnlock()
 
-<<<<<<< HEAD
-	dependenciesToParentsMap := make(map[dag.Node]NodeWithDependants)
-=======
 	dependenciesToParentsMap := make(map[dag.Node]*QueuedNode)
->>>>>>> eebd796e
 	for _, parent := range updatedNodes {
 		// Make sure we're in-sync with the current exports of parent.
 		if componentNode, ok := parent.Node.(ComponentNode); ok {
@@ -745,15 +708,9 @@
 
 // concurrentEvalFn returns a function that evaluates a node and updates the cache. This function can be submitted to
 // a worker pool for asynchronous evaluation.
-<<<<<<< HEAD
-func (l *Loader) concurrentEvalFn(n dag.Node, spanCtx context.Context, tracer trace.Tracer, parent NodeWithDependants) {
-	start := time.Now()
-	l.cm.dependenciesWaitTime.Observe(time.Since(parent.LastUpdateTime()).Seconds())
-=======
 func (l *Loader) concurrentEvalFn(n dag.Node, spanCtx context.Context, tracer trace.Tracer, parent *QueuedNode) {
 	start := time.Now()
 	l.cm.dependenciesWaitTime.Observe(time.Since(parent.LastUpdatedTime).Seconds())
->>>>>>> eebd796e
 	_, span := tracer.Start(spanCtx, "EvaluateNode", trace.WithSpanKind(trace.SpanKindInternal))
 	span.SetAttributes(attribute.String("node_id", n.NodeID()))
 	defer span.End()
