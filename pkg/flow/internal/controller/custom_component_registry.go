--- conflicted
+++ resolved
@@ -1,10 +1,7 @@
 package controller
 
 import (
-<<<<<<< HEAD
 	"fmt"
-=======
->>>>>>> 91f4ff03
 	"sync"
 
 	"github.com/grafana/river/ast"
@@ -14,18 +11,11 @@
 // The definitions are either imported, declared locally, or declared in a parent registry.
 // Imported definitions are stored inside of the corresponding import registry.
 type CustomComponentRegistry struct {
-<<<<<<< HEAD
-	parent   *CustomComponentRegistry // nil if root config
-	declares map[string]ast.Body      // customComponentName: template
-
-	mut     sync.RWMutex
-	imports map[string]*CustomComponentRegistry // importNamespace: importScope
-=======
 	parent *CustomComponentRegistry // nil if root config
 
 	mut      sync.RWMutex
-	declares map[string]ast.Body // customComponentName: template
->>>>>>> 91f4ff03
+	imports  map[string]*CustomComponentRegistry // importNamespace: importScope
+	declares map[string]ast.Body                 // customComponentName: template
 }
 
 // NewCustomComponentRegistry creates a new CustomComponentRegistry with a parent.
