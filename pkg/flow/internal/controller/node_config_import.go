package controller

import (
	"context"
	"fmt"
	"hash/fnv"
	"path"
	"path/filepath"
	"strings"
	"sync"
	"time"

	"go.uber.org/atomic"

	"github.com/go-kit/log"
	"github.com/grafana/agent/component"
	"github.com/grafana/agent/pkg/flow/internal/importsource"
	"github.com/grafana/agent/pkg/flow/logging/level"
	"github.com/grafana/agent/pkg/flow/tracing"
	"github.com/grafana/agent/pkg/runner"
	"github.com/grafana/river/ast"
	"github.com/grafana/river/parser"
	"github.com/grafana/river/vm"
	"github.com/prometheus/client_golang/prometheus"
)

// ImportConfigNode imports declare and import blocks via a managed import source.
// The imported declare are stored in importedDeclares.
// For every imported import block, the ImportConfigNode will create ImportConfigNode children.
// The children are evaluated and ran by the parent.
// When an ImportConfigNode receives new content from its source, it updates its importedDeclares and recreates its children.
// Then an update call is propagated to the root ImportConfigNode to inform the controller for reevaluation.
type ImportConfigNode struct {
	nodeID        string
	globalID      string
	label         string
	componentName string
	globals       ComponentGlobals          // Need a copy of the globals to create other import nodes
	block         *ast.BlockStmt            // Current River blocks to derive config from
	source        importsource.ImportSource // source retrieves the module content
	registry      *prometheus.Registry

	OnBlockNodeUpdate func(cn BlockNode) // notifies the controller or the parent for reevaluation
	logger            log.Logger

	importChildrenUpdateChan chan struct{} // used to trigger an update of the running children

	mut                       sync.RWMutex
	importedContent           string
	importConfigNodesChildren map[string]*ImportConfigNode
	importChildrenRunning     bool
	importedDeclares          map[string]ast.Body

	healthMut     sync.RWMutex
	evalHealth    component.Health // Health of the last source evaluation
	runHealth     component.Health // Health of running
	contentHealth component.Health // Health of the last content update

	inContentUpdate atomic.Bool
}

var _ RunnableNode = (*ImportConfigNode)(nil)

// NewImportConfigNode creates a new ImportConfigNode from an initial ast.BlockStmt.
// The underlying config isn't applied until Evaluate is called.
func NewImportConfigNode(block *ast.BlockStmt, globals ComponentGlobals, sourceType importsource.SourceType) *ImportConfigNode {
	nodeID := BlockComponentID(block).String()

	globalID := nodeID
	if globals.ControllerID != "" {
		globalID = path.Join(globals.ControllerID, nodeID)
	}

	cn := &ImportConfigNode{
		nodeID:                   nodeID,
		globalID:                 globalID,
		label:                    block.Label,
		componentName:            block.GetBlockName(),
		globals:                  globals,
		block:                    block,
		OnBlockNodeUpdate:        globals.OnBlockNodeUpdate,
		importChildrenUpdateChan: make(chan struct{}, 1),
	}
	managedOpts := getImportManagedOptions(globals, cn)
	cn.logger = managedOpts.Logger
	cn.source = importsource.NewImportSource(sourceType, managedOpts, vm.New(block.Body), cn.onContentUpdate)
	return cn
}

func getImportManagedOptions(globals ComponentGlobals, cn *ImportConfigNode) component.Options {
	cn.registry = prometheus.NewRegistry()
	return component.Options{
		ID:     cn.globalID,
		Logger: log.With(globals.Logger, "config", cn.globalID),
		Registerer: prometheus.WrapRegistererWith(prometheus.Labels{
			"config_id": cn.globalID,
		}, cn.registry),
		Tracer:   tracing.WrapTracer(globals.TraceProvider, cn.globalID),
		DataPath: filepath.Join(globals.DataPath, cn.globalID),
		GetServiceData: func(name string) (interface{}, error) {
			return globals.GetServiceData(name)
		},
	}
}

// setEvalHealth sets the internal health from a call to Evaluate. See Health
// for information on how overall health is calculated.
func (cn *ImportConfigNode) setEvalHealth(t component.HealthType, msg string) {
	cn.healthMut.Lock()
	defer cn.healthMut.Unlock()

	cn.evalHealth = component.Health{
		Health:     t,
		Message:    msg,
		UpdateTime: time.Now(),
	}
}

// setRunHealth sets the internal health from a call to Run. See Health for
// information on how overall health is calculated.
func (cn *ImportConfigNode) setRunHealth(t component.HealthType, msg string) {
	cn.healthMut.Lock()
	defer cn.healthMut.Unlock()

	cn.runHealth = component.Health{
		Health:     t,
		Message:    msg,
		UpdateTime: time.Now(),
	}
}

// setContentHealth sets the internal health from a call to OnContentUpdate. See Health
// for information on how overall health is calculated.
func (cn *ImportConfigNode) setContentHealth(t component.HealthType, msg string) {
	cn.healthMut.Lock()
	defer cn.healthMut.Unlock()

	cn.contentHealth = component.Health{
		Health:     t,
		Message:    msg,
		UpdateTime: time.Now(),
	}
}

// CurrentHealth returns the current health of the ImportConfigNode.
//
// The health of a ImportConfigNode is determined by combining:
//
//  1. Health from the call to Run().
//  2. Health from the last call to Evaluate().
//  3. Health from the last call to OnContentChange().
//  4. Health reported from the source.
//  5. Health reported from the nested imports.
func (cn *ImportConfigNode) CurrentHealth() component.Health {
	cn.healthMut.RLock()
	defer cn.healthMut.RUnlock()
	cn.mut.RLock()
	defer cn.mut.RUnlock()

	health := component.LeastHealthy(
		cn.runHealth,
		cn.evalHealth,
		cn.contentHealth,
		cn.source.CurrentHealth(),
	)

	for _, child := range cn.importConfigNodesChildren {
		health = component.LeastHealthy(health, child.CurrentHealth())
	}

	return health
}

// Evaluate implements BlockNode and evaluates the import source.
func (cn *ImportConfigNode) Evaluate(scope *vm.Scope) error {
	err := cn.source.Evaluate(scope)
	switch err {
	case nil:
		cn.setEvalHealth(component.HealthTypeHealthy, "source evaluated")
	default:
		msg := fmt.Sprintf("source evaluation failed: %s", err)
		cn.setEvalHealth(component.HealthTypeUnhealthy, msg)
	}
	return err
}

// onContentUpdate is triggered every time the managed import source has new content.
func (cn *ImportConfigNode) onContentUpdate(importedContent string) {
	cn.mut.Lock()
	defer cn.mut.Unlock()

	cn.inContentUpdate.Store(true)
	defer cn.inContentUpdate.Store(false)

	// If the source sent the same content, there is no need to reload.
	if cn.importedContent == importedContent {
		return
	}

	cn.importedContent = importedContent
	cn.importedDeclares = make(map[string]ast.Body)
	cn.importConfigNodesChildren = make(map[string]*ImportConfigNode)

	parsedImportedContent, err := parser.ParseFile(cn.label, []byte(importedContent))
	if err != nil {
		level.Error(cn.logger).Log("msg", "failed to parse file on update", "err", err)
		cn.setContentHealth(component.HealthTypeUnhealthy, fmt.Sprintf("imported content cannot be parsed: %s", err))
		return
	}

	// populate importedDeclares and importConfigNodesChildren
	err = cn.processImportedContent(parsedImportedContent)
	if err != nil {
		level.Error(cn.logger).Log("msg", "failed to process imported content", "err", err)
		cn.setContentHealth(component.HealthTypeUnhealthy, fmt.Sprintf("imported content is invalid: %s", err))
		return
	}

	// evaluate the importConfigNodesChildren that have been created
	err = cn.evaluateChildren()
	if err != nil {
		level.Error(cn.logger).Log("msg", "failed to evaluate nested import", "err", err)
		cn.setContentHealth(component.HealthTypeUnhealthy, fmt.Sprintf("nested import block failed to evaluate: %s", err))
		return
	}

	// trigger to stop previous children from running and to start running the new ones.
	if cn.importChildrenRunning {
		select {
		case cn.importChildrenUpdateChan <- struct{}{}: // queued trigger
		default: // trigger already queued; no-op
		}
	}

	cn.setContentHealth(component.HealthTypeHealthy, "content updated")
	cn.OnBlockNodeUpdate(cn)
}

// processImportedContent processes declare and import blocks of the provided ast content.
func (cn *ImportConfigNode) processImportedContent(content *ast.File) error {
	for _, stmt := range content.Body {
		blockStmt, ok := stmt.(*ast.BlockStmt)
		if !ok {
			return fmt.Errorf("only declare and import blocks are allowed in a module")
		}

		componentName := strings.Join(blockStmt.Name, ".")
		switch componentName {
		case declareType:
			cn.processDeclareBlock(blockStmt)
<<<<<<< HEAD
		case importsource.BlockImportFile, importsource.BlockImportString, importsource.BlockImportGit:
=======
		case importsource.BlockImportFile, importsource.BlockImportString, importsource.BlockImportHTTP:
>>>>>>> fdbe1b5d
			err := cn.processImportBlock(blockStmt, componentName)
			if err != nil {
				return err
			}
		default:
			return fmt.Errorf("only declare and import blocks are allowed in a module, got %s", componentName)
		}
	}
	return nil
}

// processDeclareBlock stores the declare definition in the importedDeclares.
func (cn *ImportConfigNode) processDeclareBlock(stmt *ast.BlockStmt) {
	if _, ok := cn.importedDeclares[stmt.Label]; ok {
		level.Error(cn.logger).Log("msg", "declare block redefined", "name", stmt.Label)
		return
	}
	cn.importedDeclares[stmt.Label] = stmt.Body
}

// processDeclareBlock creates an ImportConfigNode child from the provided import block.
func (cn *ImportConfigNode) processImportBlock(stmt *ast.BlockStmt, fullName string) error {
	sourceType := importsource.GetSourceType(fullName)
	if _, ok := cn.importConfigNodesChildren[stmt.Label]; ok {
		return fmt.Errorf("import block redefined %s", stmt.Label)
	}
	childGlobals := cn.globals
	// Children have a special OnBlockNodeUpdate function which notifies the parent when its content changes.
	childGlobals.OnBlockNodeUpdate = cn.onChildrenContentUpdate
	cn.importConfigNodesChildren[stmt.Label] = NewImportConfigNode(stmt, childGlobals, sourceType)
	return nil
}

// evaluateChildren evaluates the import nodes managed by this import node.
func (cn *ImportConfigNode) evaluateChildren() error {
	for _, child := range cn.importConfigNodesChildren {
		err := child.Evaluate(&vm.Scope{
			Parent:    nil,
			Variables: make(map[string]interface{}),
		})
		if err != nil {
			return fmt.Errorf("imported node %s failed to evaluate, %v", child.label, err)
		}
	}
	return nil
}

// onChildrenContentUpdate notifies the parent that the content has been updated.
func (cn *ImportConfigNode) onChildrenContentUpdate(child BlockNode) {
	// If the node is already updating its content, it will call OnBlockNodeUpdate
	// so the notification can be ignored.
	if !cn.inContentUpdate.Load() {
		cn.OnBlockNodeUpdate(cn)
	}
}

// Run runs the managed source and the import children until ctx is
// canceled. Evaluate must have been called at least once without returning an
// error before calling Run.
//
// Run will immediately return ErrUnevaluated if Evaluate has never been called
// successfully. Otherwise, Run will return nil.
func (cn *ImportConfigNode) Run(ctx context.Context) error {
	if cn.source == nil {
		return ErrUnevaluated
	}

	newCtx, cancel := context.WithCancel(ctx)
	defer cancel() // This will stop the children and the managed source.

	errChan := make(chan error, 1)

	runner := runner.New(func(node *ImportConfigNode) runner.Worker {
		return &childRunner{
			node: node,
		}
	})
	defer runner.Stop()

	updateTasks := func() error {
		cn.mut.Lock()
		defer cn.mut.Unlock()
		cn.importChildrenRunning = true
		var tasks []*ImportConfigNode
		for _, value := range cn.importConfigNodesChildren {
			tasks = append(tasks, value)
		}

		return runner.ApplyTasks(newCtx, tasks)
	}

	cn.setRunHealth(component.HealthTypeHealthy, "started import")

	err := updateTasks()
	if err != nil {
		level.Error(cn.logger).Log("msg", "import failed to run nested imports", "err", err)
		cn.setRunHealth(component.HealthTypeUnhealthy, fmt.Sprintf("error encountered while running nested import blocks: %s", err))
		// the error is not fatal, the node can still run in unhealthy mode
	}

	go func() {
		errChan <- cn.source.Run(newCtx)
	}()

	err = cn.run(errChan, updateTasks)

	var exitMsg string
	if err != nil {
		level.Error(cn.logger).Log("msg", "import exited with error", "err", err)
		exitMsg = fmt.Sprintf("import shut down with error: %s", err)
	} else {
		level.Info(cn.logger).Log("msg", "import exited")
		exitMsg = "import shut down normally"
	}
	cn.setRunHealth(component.HealthTypeExited, exitMsg)
	return err
}

func (cn *ImportConfigNode) run(errChan chan error, updateTasks func() error) error {
	for {
		select {
		case <-cn.importChildrenUpdateChan:
			err := updateTasks()
			if err != nil {
				level.Error(cn.logger).Log("msg", "error encountered while updating nested import blocks", "err", err)
				cn.setRunHealth(component.HealthTypeUnhealthy, fmt.Sprintf("error encountered while updating nested import blocks: %s", err))
				// the error is not fatal, the node can still run in unhealthy mode
			} else {
				cn.setRunHealth(component.HealthTypeHealthy, "nested imports updated successfully")
			}
		case err := <-errChan:
			return err
		}
	}
}

func (cn *ImportConfigNode) Label() string { return cn.label }

// Block implements BlockNode and returns the current block of the managed config node.
func (cn *ImportConfigNode) Block() *ast.BlockStmt { return cn.block }

// NodeID implements dag.Node and returns the unique ID for the config node.
func (cn *ImportConfigNode) NodeID() string { return cn.nodeID }

// ImportedDeclares returns all declare blocks that it imported.
func (cn *ImportConfigNode) ImportedDeclares() map[string]ast.Body {
	cn.mut.RLock()
	defer cn.mut.RUnlock()
	return cn.importedDeclares
}

// ImportConfigNodesChildren returns the ImportConfigNodesChildren of this ImportConfigNode.
func (cn *ImportConfigNode) ImportConfigNodesChildren() map[string]*ImportConfigNode {
	cn.mut.Lock()
	defer cn.mut.Unlock()
	return cn.importConfigNodesChildren
}

type childRunner struct {
	node *ImportConfigNode
}

func (cr *childRunner) Run(ctx context.Context) {
	err := cr.node.Run(ctx)
	if err != nil {
		level.Error(cr.node.logger).Log("msg", "nested import stopped running", "err", err)
		cr.node.setRunHealth(component.HealthTypeUnhealthy, fmt.Sprintf("nested import stopped running: %s", err))
	}
}

func (cn *ImportConfigNode) Hash() uint64 {
	fnvHash := fnv.New64a()
	fnvHash.Write([]byte(cn.NodeID()))
	return fnvHash.Sum64()
}

// We don't want to reuse previous running tasks.
// On every updates, the previous workers should be stopped and new ones should spawn.
func (cn *ImportConfigNode) Equals(other runner.Task) bool {
	// pointers are exactly the same.
	// TODO: if possible we could find a way to safely reuse previous nodes
	return cn == other.(*ImportConfigNode)
}<|MERGE_RESOLUTION|>--- conflicted
+++ resolved
@@ -248,11 +248,7 @@
 		switch componentName {
 		case declareType:
 			cn.processDeclareBlock(blockStmt)
-<<<<<<< HEAD
-		case importsource.BlockImportFile, importsource.BlockImportString, importsource.BlockImportGit:
-=======
-		case importsource.BlockImportFile, importsource.BlockImportString, importsource.BlockImportHTTP:
->>>>>>> fdbe1b5d
+		case importsource.BlockImportFile, importsource.BlockImportString, importsource.BlockImportHTTP, importsource.BlockImportGit:
 			err := cn.processImportBlock(blockStmt, componentName)
 			if err != nil {
 				return err
