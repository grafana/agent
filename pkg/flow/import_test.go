--- conflicted
+++ resolved
@@ -4,10 +4,6 @@
 	"context"
 	"io/fs"
 	"os"
-<<<<<<< HEAD
-=======
-	"path"
->>>>>>> fdbe1b5d
 	"path/filepath"
 	"strings"
 	"sync"
