--- conflicted
+++ resolved
@@ -187,15 +187,9 @@
 			Logger:        log,
 			TraceProvider: tracer,
 			DataPath:      o.DataPath,
-<<<<<<< HEAD
-			OnNodeWithDependantsUpdate: func(cn controller.NodeWithDependants) {
-				// Changed node with dependants should be queued for reevaluation.
-				f.updateQueue.Enqueue(cn)
-=======
 			OnBlockNodeUpdate: func(cn controller.BlockNode) {
 				// Changed node should be queued for reevaluation.
 				f.updateQueue.Enqueue(&controller.QueuedNode{Node: cn, LastUpdatedTime: time.Now()})
->>>>>>> eebd796e
 			},
 			OnExportsChange: o.OnExportsChange,
 			Registerer:      o.Reg,
