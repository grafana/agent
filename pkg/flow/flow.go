// Package flow implements the Flow component graph system. Flow configuration
// files are parsed from River, which contain a listing of components to run.
//
// # Components
//
// Each component has a set of arguments (River attributes and blocks) and
// optionally a set of exported fields. Components can reference the exports of
// other components using River expressions.
//
// See the top-level component package for more information on components, and
// subpackages for defined components.
//
// # Component Health
//
// A component will have various health states during its lifetime:
//
//  1. Unknown:   The initial health state for new components.
//  2. Healthy:   A healthy component
//  3. Unhealthy: An unhealthy component.
//  4. Exited:    A component which is no longer running.
//
// Health states are paired with a time for when the health state was generated
// and a message providing more detail for the health state.
//
// Components can report their own health states. The health state reported by
// a component is merged with the Flow-level health of that component: an error
// when evaluating the configuration for a component will always be reported as
// unhealthy until the next successful evaluation.
//
// # Component Evaluation
//
// The process of converting the River block associated with a component into
// the appropriate Go struct is called "component evaluation."
//
// Components are only evaluated after all components they reference have been
// evaluated; cyclic dependencies are invalid.
//
// If a component updates its Exports at runtime, other components which directly
// or indirectly reference the updated component will have their Arguments
// re-evaluated.
//
// The arguments and exports for a component will be left in their last valid
// state if a component shuts down or is given an invalid config. This prevents
// a domino effect of a single failed component taking down other components
// which are otherwise healthy.
package flow

import (
	"context"
	"net"
	"sync"

	"github.com/go-kit/log/level"
	"github.com/grafana/agent/component"
	"github.com/grafana/agent/pkg/cluster"
	"github.com/grafana/agent/pkg/flow/internal/controller"
	"github.com/grafana/agent/pkg/flow/logging"
	"github.com/grafana/agent/pkg/flow/tracing"
	"github.com/grafana/agent/web/api/apitypes"
	"github.com/prometheus/client_golang/prometheus"
	"go.uber.org/atomic"
)

// Options holds static options for a flow controller.
type Options struct {
	// ControllerID is an identifier used to represent the controller.
	// ControllerID is used to generate a globally unique display name for
	// components in a binary where multiple controllers are used.
	//
	// If running multiple Flow controllers, each controller must have a
	// different value for ControllerID to be able to differentiate between
	// components in telemetry data.
	ControllerID string

	// Logger to use for controller logs and components. A no-op logger will be
	// created if this is nil.
	Logger *logging.Logger

	// Tracer for components to use. A no-op tracer will be created if this is
	// nil.
	Tracer *tracing.Tracer

	// Clusterer for implementing distributed behavior among components running
	// on different nodes.
	Clusterer *cluster.Clusterer

	// Directory where components can write data. Constructed components will be
	// given a subdirectory of DataPath using the local ID of the component.
	//
	// If running multiple Flow controllers, each controller must have a
	// different value for DataPath to prevent components from colliding.
	DataPath string

	// Reg is the prometheus register to use
	Reg prometheus.Registerer

	// HTTPPathPrefix is the path prefix given to managed components. May be
	// empty. When provided, it should be an absolute path.
	//
	// Components will be given a path relative to HTTPPathPrefix using their
	// local ID.
	//
	// If running multiple Flow controllers, each controller must have a
	// different value for HTTPPathPrefix to prevent components from colliding.
	HTTPPathPrefix string

	// HTTPListenAddr is the base address (host:port) where component APIs are
	// exposed to other components.
	HTTPListenAddr string

	// OnExportsChange is called when the exports of the controller change.
	// Exports are controlled by "export" configuration blocks. If
	// OnExportsChange is nil, export configuration blocks are not allowed in the
	// loaded config file.
	OnExportsChange func(exports map[string]any)

	// DialFunc is a function to use for components to properly connect to
	// HTTPListenAddr. If nil, DialFunc defaults to (&net.Dialer{}).DialContext.
	DialFunc func(ctx context.Context, network, address string) (net.Conn, error)
}

// Flow is the Flow system.
type Flow struct {
	log       *logging.Logger
	tracer    *tracing.Tracer
	clusterer *cluster.Clusterer
	opts      Options

	updateQueue *controller.Queue
	sched       *controller.Scheduler
	loader      *controller.Loader

	loadFinished chan struct{}

	loadMut    sync.RWMutex
	loadedOnce atomic.Bool
}

// New creates and starts a new Flow controller. Call Close to stop
// the controller.
func New(o Options) *Flow {
	var (
		log       = o.Logger
		tracer    = o.Tracer
		clusterer = o.Clusterer
	)

	if tracer == nil {
		var err error
		tracer, err = tracing.New(tracing.DefaultOptions)
		if err != nil {
			// This shouldn't happen unless there's a bug
			panic(err)
		}
	}

	dialFunc := o.DialFunc
	if dialFunc == nil {
		dialFunc = (&net.Dialer{}).DialContext
	}

	var (
		queue  = controller.NewQueue()
		sched  = controller.NewScheduler()
		loader = controller.NewLoader(controller.ComponentGlobals{
			Logger:        log,
			TraceProvider: tracer,
			Clusterer:     clusterer,
			DataPath:      o.DataPath,
			OnComponentUpdate: func(cn *controller.ComponentNode) {
				// Changed components should be queued for reevaluation.
				queue.Enqueue(cn)
			},
			OnExportsChange: o.OnExportsChange,
			Registerer:      o.Reg,
			HTTPPathPrefix:  o.HTTPPathPrefix,
			HTTPListenAddr:  o.HTTPListenAddr,
			DialFunc:        dialFunc,
			ControllerID:    o.ControllerID,
			NewModuleController: func(id string) component.ModuleController {
				return newModuleController(&moduleControllerOptions{
					Logger:         log,
					Tracer:         tracer,
					Clusterer:      clusterer,
					Reg:            o.Reg,
					DataPath:       o.DataPath,
					HTTPListenAddr: o.HTTPListenAddr,
					HTTPPath:       o.HTTPPathPrefix,
					DialFunc:       o.DialFunc,
					ID:             id,
				})
			},
		})
	)
	return &Flow{
		log:    log,
		tracer: tracer,
		opts:   o,

		clusterer:   clusterer,
		updateQueue: queue,
		sched:       sched,
		loader:      loader,

		loadFinished: make(chan struct{}, 1),
	}
}

// Run starts the Flow controller, blocking until the provided context is
// canceled. Run must only be called once.
<<<<<<< HEAD
func (f *Flow) Run(ctx context.Context) {
	defer f.sched.Close()
	defer level.Debug(f.log).Log("msg", "flow controller exiting")
=======
func (c *Flow) Run(ctx context.Context) {
	defer c.sched.Close()
	defer c.loader.Cleanup()
	defer level.Debug(c.log).Log("msg", "flow controller exiting")
>>>>>>> ddb1ff2f

	for {
		select {
		case <-ctx.Done():
			return

		case <-f.updateQueue.Chan():
			// We need to pop _everything_ from the queue and evaluate each of them.
			// If we only pop a single element, other components may sit waiting for
			// evaluation forever.
			for {
				updated := f.updateQueue.TryDequeue()
				if updated == nil {
					break
				}

				level.Debug(f.log).Log("msg", "handling component with updated state", "node_id", updated.NodeID())
				f.loader.EvaluateDependencies(updated)
			}

		case <-f.loadFinished:
			level.Info(f.log).Log("msg", "scheduling loaded components")

			components := f.loader.Components()
			runnables := make([]controller.RunnableNode, 0, len(components))
			for _, uc := range components {
				runnables = append(runnables, uc)
			}
			err := f.sched.Synchronize(runnables)
			if err != nil {
				level.Error(f.log).Log("msg", "failed to load components", "err", err)
			}
		}
	}
}

// LoadFile synchronizes the state of the controller with the current config
// file. Components in the graph will be marked as unhealthy if there was an
// error encountered during Load.
//
// The controller will only start running components after Load is called once
// without any configuration errors.
func (f *Flow) LoadFile(file *File, args map[string]any) error {
	f.loadMut.Lock()
	defer f.loadMut.Unlock()

	diags := f.loader.Apply(args, file.Components, file.ConfigBlocks)
	if !f.loadedOnce.Load() && diags.HasErrors() {
		// The first call to Load should not run any components if there were
		// errors in the configuration file.
		return diags
	}
	f.loadedOnce.Store(true)

	select {
	case f.loadFinished <- struct{}{}:
	default:
		// A refresh is already scheduled
	}
	return diags.ErrorOrNil()
}

// Ready returns whether the Flow controller has finished its initial load.
<<<<<<< HEAD
func (f *Flow) Ready() bool {
	return f.loadedOnce.Load()
=======
func (c *Flow) Ready() bool {
	return c.loadedOnce.Load()
}

// ComponentInfos returns the component infos.
func (c *Flow) ComponentInfos() []*apitypes.ComponentInfo {
	c.loadMut.RLock()
	defer c.loadMut.RUnlock()

	cns := c.loader.Components()
	infos := make([]*apitypes.ComponentInfo, len(cns))
	edges := c.loader.OriginalGraph().Edges()
	for i, com := range cns {
		nn := newFromNode(com, edges)
		infos[i] = nn
	}
	return infos
}

func newFromNode(cn *controller.ComponentNode, edges []dag.Edge) *apitypes.ComponentInfo {
	references := make([]string, 0)
	referencedBy := make([]string, 0)
	for _, e := range edges {
		// Skip over any edge which isn't between two component nodes. This is a
		// temporary workaround needed until there's the concept of configuration
		// blocks from the API.
		//
		// Without this change, the graph fails to render when a configuration
		// block is referenced in the graph.
		//
		// TODO(rfratto): add support for config block nodes in the API and UI.
		if !isComponentNode(e.From) || !isComponentNode(e.To) {
			continue
		}

		if e.From.NodeID() == cn.NodeID() {
			references = append(references, e.To.NodeID())
		} else if e.To.NodeID() == cn.NodeID() {
			referencedBy = append(referencedBy, e.From.NodeID())
		}
	}
	h := cn.CurrentHealth()
	ci := &apitypes.ComponentInfo{
		Label:        cn.Label(),
		ID:           cn.NodeID(),
		Name:         cn.ComponentName(),
		Type:         "block",
		References:   references,
		ReferencedBy: referencedBy,
		Health: &apitypes.ComponentHealth{
			State:       h.Health.String(),
			Message:     h.Message,
			UpdatedTime: h.UpdateTime,
		},
	}
	return ci
}

func isComponentNode(n dag.Node) bool {
	_, ok := n.(*controller.ComponentNode)
	return ok
>>>>>>> ddb1ff2f
}<|MERGE_RESOLUTION|>--- conflicted
+++ resolved
@@ -56,7 +56,6 @@
 	"github.com/grafana/agent/pkg/flow/internal/controller"
 	"github.com/grafana/agent/pkg/flow/logging"
 	"github.com/grafana/agent/pkg/flow/tracing"
-	"github.com/grafana/agent/web/api/apitypes"
 	"github.com/prometheus/client_golang/prometheus"
 	"go.uber.org/atomic"
 )
@@ -208,16 +207,10 @@
 
 // Run starts the Flow controller, blocking until the provided context is
 // canceled. Run must only be called once.
-<<<<<<< HEAD
 func (f *Flow) Run(ctx context.Context) {
 	defer f.sched.Close()
+	defer f.loader.Cleanup()
 	defer level.Debug(f.log).Log("msg", "flow controller exiting")
-=======
-func (c *Flow) Run(ctx context.Context) {
-	defer c.sched.Close()
-	defer c.loader.Cleanup()
-	defer level.Debug(c.log).Log("msg", "flow controller exiting")
->>>>>>> ddb1ff2f
 
 	for {
 		select {
@@ -281,70 +274,6 @@
 }
 
 // Ready returns whether the Flow controller has finished its initial load.
-<<<<<<< HEAD
 func (f *Flow) Ready() bool {
 	return f.loadedOnce.Load()
-=======
-func (c *Flow) Ready() bool {
-	return c.loadedOnce.Load()
-}
-
-// ComponentInfos returns the component infos.
-func (c *Flow) ComponentInfos() []*apitypes.ComponentInfo {
-	c.loadMut.RLock()
-	defer c.loadMut.RUnlock()
-
-	cns := c.loader.Components()
-	infos := make([]*apitypes.ComponentInfo, len(cns))
-	edges := c.loader.OriginalGraph().Edges()
-	for i, com := range cns {
-		nn := newFromNode(com, edges)
-		infos[i] = nn
-	}
-	return infos
-}
-
-func newFromNode(cn *controller.ComponentNode, edges []dag.Edge) *apitypes.ComponentInfo {
-	references := make([]string, 0)
-	referencedBy := make([]string, 0)
-	for _, e := range edges {
-		// Skip over any edge which isn't between two component nodes. This is a
-		// temporary workaround needed until there's the concept of configuration
-		// blocks from the API.
-		//
-		// Without this change, the graph fails to render when a configuration
-		// block is referenced in the graph.
-		//
-		// TODO(rfratto): add support for config block nodes in the API and UI.
-		if !isComponentNode(e.From) || !isComponentNode(e.To) {
-			continue
-		}
-
-		if e.From.NodeID() == cn.NodeID() {
-			references = append(references, e.To.NodeID())
-		} else if e.To.NodeID() == cn.NodeID() {
-			referencedBy = append(referencedBy, e.From.NodeID())
-		}
-	}
-	h := cn.CurrentHealth()
-	ci := &apitypes.ComponentInfo{
-		Label:        cn.Label(),
-		ID:           cn.NodeID(),
-		Name:         cn.ComponentName(),
-		Type:         "block",
-		References:   references,
-		ReferencedBy: referencedBy,
-		Health: &apitypes.ComponentHealth{
-			State:       h.Health.String(),
-			Message:     h.Message,
-			UpdatedTime: h.UpdateTime,
-		},
-	}
-	return ci
-}
-
-func isComponentNode(n dag.Node) bool {
-	_, ok := n.(*controller.ComponentNode)
-	return ok
->>>>>>> ddb1ff2f
 }