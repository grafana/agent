package flow

import (
	"bytes"
	"fmt"
	"io"
	"net/http"
	"strings"

	"github.com/go-kit/log/level"
	"github.com/gorilla/mux"
	"github.com/grafana/agent/pkg/flow/internal/controller"
	"github.com/grafana/agent/pkg/flow/internal/dag"
	"github.com/grafana/agent/pkg/flow/internal/graphviz"
	"github.com/grafana/agent/pkg/river/token"
	"github.com/grafana/agent/pkg/river/token/builder"
)

// GraphHandler returns an http.HandlerFunc which renders the current graph's
// DAG as an SVG. Graphviz must be installed for this function to work.
func (f *Flow) GraphHandler() http.HandlerFunc {
	return func(w http.ResponseWriter, _ *http.Request) {
		g := f.loader.Graph()
		dot := dag.MarshalDOT(g)

		svgBytes, err := graphviz.Dot(dot, "svg")
		if err != nil {
			http.Error(w, err.Error(), http.StatusInternalServerError)
			return
		}
		_, err = io.Copy(w, bytes.NewReader(svgBytes))
		if err != nil {
			level.Error(f.log).Log("msg", "failed to write svg graph", "err", err)
		}
	}
}

// ConfigHandler returns an http.HandlerFunc which will render the most
// recently loaded configuration file as River.
func (f *Flow) ConfigHandler() http.HandlerFunc {
	return func(w http.ResponseWriter, r *http.Request) {
		debugInfo := r.URL.Query().Get("debug") == "1"

		var buf bytes.Buffer
		_, err := f.configBytes(&buf, debugInfo)
		if err != nil {
			http.Error(w, err.Error(), http.StatusInternalServerError)
		} else {
			_, _ = io.Copy(w, &buf)
		}
	}
}

<<<<<<< HEAD
// ComponentHandler returns an http.HandlerFunc which will delegate all requests to
// a component named by the first path segment
func (f *Flow) ComponentHandler() http.HandlerFunc {
	return func(w http.ResponseWriter, r *http.Request) {
		vars := mux.Vars(r)
		id := vars["id"]

		// find node with ID
		var node *controller.ComponentNode
		for _, n := range f.loader.Components() {
			if n.ID().String() == id {
				node = n
				break
			}
		}
		if node == nil {
			w.WriteHeader(http.StatusNotFound)
			return
		}
		handler := node.HttpHandler()
		if handler == nil {
			w.WriteHeader(http.StatusNotFound)
			return
		}
		// remove /component/{id} from front of path, so each component can handle paths from their own root path
		r.URL.Path := strings.TrimPrefix(r.URL.Path, "/component/"+id)
		handler.ServeHTTP(w, r)
	}
}

// configBytes dumps the current state of the flow config as HCL.
=======
// ScopeHandler returns an http.HandlerFunc which will render the scope used
// for variable references throughout River expressions.
func (f *Flow) ScopeHandler() http.HandlerFunc {
	return func(w http.ResponseWriter, _ *http.Request) {
		be := builder.NewExpr()
		be.SetValue(f.loader.Variables())

		var buf bytes.Buffer
		_, err := be.WriteTo(&buf)
		if err != nil {
			http.Error(w, err.Error(), http.StatusInternalServerError)
		} else {
			_, _ = io.Copy(w, &buf)
		}
	}
}

// configBytes dumps the current state of the flow config as River.
>>>>>>> f39fd11c
func (f *Flow) configBytes(w io.Writer, debugInfo bool) (n int64, err error) {
	file := builder.NewFile()

	blocks := f.loader.WriteBlocks(debugInfo)
	for _, block := range blocks {
		var id controller.ComponentID
		id = append(id, block.Name...)
		if block.Label != "" {
			id = append(id, block.Label)
		}

		comment := fmt.Sprintf("// Component %s:", id.String())
		file.Body().AppendTokens([]builder.Token{
			{Tok: token.COMMENT, Lit: comment},
		})

		file.Body().AppendBlock(block)
		file.Body().AppendTokens([]builder.Token{
			{Tok: token.LITERAL, Lit: "\n"},
		})
	}

	return file.WriteTo(w)
}<|MERGE_RESOLUTION|>--- conflicted
+++ resolved
@@ -51,7 +51,6 @@
 	}
 }
 
-<<<<<<< HEAD
 // ComponentHandler returns an http.HandlerFunc which will delegate all requests to
 // a component named by the first path segment
 func (f *Flow) ComponentHandler() http.HandlerFunc {
@@ -77,13 +76,12 @@
 			return
 		}
 		// remove /component/{id} from front of path, so each component can handle paths from their own root path
-		r.URL.Path := strings.TrimPrefix(r.URL.Path, "/component/"+id)
+		r.URL.Path = strings.TrimPrefix(r.URL.Path, "/component/"+id)
 		handler.ServeHTTP(w, r)
 	}
 }
 
 // configBytes dumps the current state of the flow config as HCL.
-=======
 // ScopeHandler returns an http.HandlerFunc which will render the scope used
 // for variable references throughout River expressions.
 func (f *Flow) ScopeHandler() http.HandlerFunc {
@@ -102,7 +100,6 @@
 }
 
 // configBytes dumps the current state of the flow config as River.
->>>>>>> f39fd11c
 func (f *Flow) configBytes(w io.Writer, debugInfo bool) (n int64, err error) {
 	file := builder.NewFile()
 
