--- conflicted
+++ resolved
@@ -173,34 +173,4 @@
 	}
 
 	require.Equal(t, expected, *converted)
-<<<<<<< HEAD
-}
-
-func TestDisableExportingKeyValues(t *testing.T) {
-	args := Arguments{
-		ExportKeyValues: false,
-	}
-	converted := args.Convert()
-	exporterOpts := converted.GetExporterOptions()
-	require.True(t, exporterOpts.DisableExportingKeyValues)
-
-	args = Arguments{
-		ExportKeyValues: true,
-	}
-	converted = args.Convert()
-	exporterOpts = converted.GetExporterOptions()
-	require.False(t, exporterOpts.DisableExportingKeyValues)
-}
-
-func TestCustomizeTarget(t *testing.T) {
-	args := Arguments{
-		RedisAddr: "localhost:6379",
-	}
-
-	baseTarget := discovery.Target{}
-	newTargets := customizeTarget(baseTarget, args)
-	require.Equal(t, 1, len(newTargets))
-	require.Equal(t, "localhost:6379", newTargets[0]["instance"])
-=======
->>>>>>> 4e4ab769
 }