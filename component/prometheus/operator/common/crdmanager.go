package common

import (
	"context"
	"errors"
	"fmt"
	"sort"
	"strings"
	"sync"
	"time"

	"github.com/go-kit/log"
	"github.com/go-kit/log/level"
	"github.com/grafana/agent/component"
	"github.com/grafana/agent/component/prometheus"
	"github.com/grafana/agent/pkg/cluster"
	"github.com/grafana/ckit/shard"
	"github.com/prometheus/common/model"
	"github.com/prometheus/prometheus/config"
	"github.com/prometheus/prometheus/discovery"
	"github.com/prometheus/prometheus/discovery/targetgroup"
	"github.com/prometheus/prometheus/scrape"
	"k8s.io/client-go/kubernetes"
	"k8s.io/client-go/rest"
	toolscache "k8s.io/client-go/tools/cache"
	"sigs.k8s.io/controller-runtime/pkg/cache"
	"sigs.k8s.io/controller-runtime/pkg/client"

	"github.com/grafana/agent/component/prometheus/operator"
	"github.com/grafana/agent/component/prometheus/operator/configgen"
	compscrape "github.com/grafana/agent/component/prometheus/scrape"
	promopv1 "github.com/prometheus-operator/prometheus-operator/pkg/apis/monitoring/v1"
	"k8s.io/apimachinery/pkg/labels"
	"k8s.io/apimachinery/pkg/runtime"
)

// Generous timeout period for configuring all informers
const informerSyncTimeout = 10 * time.Second

// crdManager is all of the fields required to run a crd based component.
// on update, this entire thing should be recreated and restarted
type crdManager struct {
	mut               sync.Mutex
	discoveryConfigs  map[string]discovery.Configs
	scrapeConfigs     map[string]*config.ScrapeConfig
	debugInfo         map[string]*operator.DiscoveredResource
	discoveryManager  *discovery.Manager
	scrapeManager     *scrape.Manager
	clusteringUpdated chan struct{}

	opts   component.Options
	logger log.Logger
	args   *operator.Arguments

	client *kubernetes.Clientset

	kind string
}

const (
	KindPodMonitor     string = "podMonitor"
	KindServiceMonitor string = "serviceMonitor"
)

func newCrdManager(opts component.Options, logger log.Logger, args *operator.Arguments, kind string) *crdManager {
	switch kind {
	case KindPodMonitor, KindServiceMonitor:
	default:
		panic(fmt.Sprintf("Unknown kind for crdManager: %s", kind))
	}
	return &crdManager{
		opts:              opts,
		logger:            logger,
		args:              args,
		discoveryConfigs:  map[string]discovery.Configs{},
		scrapeConfigs:     map[string]*config.ScrapeConfig{},
		debugInfo:         map[string]*operator.DiscoveredResource{},
		kind:              kind,
		clusteringUpdated: make(chan struct{}, 1),
	}
}

func (c *crdManager) Run(ctx context.Context) error {
	restConfig, err := c.args.Client.BuildRESTConfig(c.logger)
	if err != nil {
		return fmt.Errorf("creating rest config: %w", err)
	}
	c.client, err = kubernetes.NewForConfig(restConfig)
	if err != nil {
		return fmt.Errorf("creating kubernetes client: %w", err)
	}

	// Start prometheus service discovery manager
	c.discoveryManager = discovery.NewManager(ctx, c.logger, discovery.Name(c.opts.ID))
	go func() {
		err := c.discoveryManager.Run()
		if err != nil {
			level.Error(c.logger).Log("msg", "discovery manager stopped", "err", err)
		}
	}()

	// Start prometheus scrape manager.
	flowAppendable := prometheus.NewFanout(c.args.ForwardTo, c.opts.ID, c.opts.Registerer)
	opts := &scrape.Options{}
	c.scrapeManager = scrape.NewManager(opts, c.logger, flowAppendable)
	defer c.scrapeManager.Stop()
	targetSetsChan := make(chan map[string][]*targetgroup.Group)
	go func() {
		err := c.scrapeManager.Run(targetSetsChan)
		level.Info(c.logger).Log("msg", "scrape manager stopped")
		if err != nil {
			level.Error(c.logger).Log("msg", "scrape manager failed", "err", err)
		}
	}()

<<<<<<< HEAD
	var cachedTargets map[string][]*targetgroup.Group
=======
	// run informers after everything else is running
	if err := c.runInformers(restConfig, ctx); err != nil {
		return err
	}
	level.Info(c.logger).Log("msg", "informers  started")

>>>>>>> 8dd59e4a
	// Start the target discovery loop to update the scrape manager with new targets.
	for {
		select {
		case <-ctx.Done():
			return nil
		case m := <-c.discoveryManager.SyncCh():
			cachedTargets = m
			if c.args.Clustering.Enabled {
				m = filterTargets(m, c.opts.Clusterer.Node)
			}
			targetSetsChan <- m
		case <-c.clusteringUpdated:
			// if clustering updates while running, just re-filter the targets and pass them
			// into scrape manager again, instead of reloading everything
			if c.args.Clustering.Enabled {
				targetSetsChan <- filterTargets(cachedTargets, c.opts.Clusterer.Node)
			}
		}

	}
}

func (c *crdManager) ClusteringUpdated() {
	select {
	case c.clusteringUpdated <- struct{}{}:
	default:
	}
}

func filterTargets(m map[string][]*targetgroup.Group, node cluster.Node) map[string][]*targetgroup.Group {
	// the key in the map is the job name.
	// the targetGroups have zero or more targets inside them.
	// we should keep the same structure even when there are no targets in a group for this node to scrape,
	// since an empty target group tells the scrape manager to stop scraping targets that match.
	m2 := make(map[string][]*targetgroup.Group, len(m))
	for k, groups := range m {
		m2[k] = make([]*targetgroup.Group, len(groups))
		for i, group := range groups {
			g2 := &targetgroup.Group{
				Labels:  group.Labels.Clone(),
				Source:  group.Source,
				Targets: make([]model.LabelSet, 0, len(group.Targets)),
			}
			// Check the hash based on each target's labels
			// We should not need to include the group's common labels, as long
			// as each node does this consistently.
			for _, t := range group.Targets {
				peers, err := node.Lookup(shard.StringKey(nonMetaLabelString(t)), 1, shard.OpReadWrite)
				if err != nil {
					// This can only fail in case we ask for more owners than the
					// available peers. This should never happen, but in any case we fall
					// back to owning the target ourselves.
					g2.Targets = append(g2.Targets, t)
				}
				if peers[0].Self {
					g2.Targets = append(g2.Targets, t)
				}
			}
			m2[k][i] = g2
		}
	}
	return m2
}

// nonMetaLabelString returns a string representation of the given label set, excluding meta labels.
func nonMetaLabelString(l model.LabelSet) string {
	lstrs := make([]string, 0, len(l))
	for l, v := range l {
		if !strings.HasPrefix(string(l), model.MetaLabelPrefix) {
			lstrs = append(lstrs, fmt.Sprintf("%s=%q", l, v))
		}
	}
	sort.Strings(lstrs)
	return fmt.Sprintf("{%s}", strings.Join(lstrs, ", "))
}

// DebugInfo returns debug information for the CRDManager.
func (c *crdManager) DebugInfo() interface{} {
	c.mut.Lock()
	defer c.mut.Unlock()

	var info operator.DebugInfo
	for _, pm := range c.debugInfo {
		info.DiscoveredCRDs = append(info.DiscoveredCRDs, pm)
	}
	info.Targets = compscrape.BuildTargetStatuses(c.scrapeManager.TargetsActive())
	return info
}

// runInformers starts all the informers that are required to discover CRDs.
func (c *crdManager) runInformers(restConfig *rest.Config, ctx context.Context) error {
	scheme := runtime.NewScheme()
	for _, add := range []func(*runtime.Scheme) error{
		promopv1.AddToScheme,
	} {
		if err := add(scheme); err != nil {
			return fmt.Errorf("unable to register scheme: %w", err)
		}
	}

	ls, err := c.args.LabelSelector.BuildSelector()
	if err != nil {
		return fmt.Errorf("building label selector: %w", err)
	}
	for _, ns := range c.args.Namespaces {
		opts := cache.Options{
			Scheme:     scheme,
			Namespaces: []string{ns},
		}

		if ls != labels.Nothing() {
			opts.DefaultLabelSelector = ls
		}
		cache, err := cache.New(restConfig, opts)
		if err != nil {
			return err
		}

		informers := cache

		go func() {
			err := informers.Start(ctx)
			// If the context was canceled, we don't want to log an error.
			if err != nil && ctx.Err() == nil {
				level.Error(c.logger).Log("msg", "failed to start informers", "err", err)
			}
		}()
		if !informers.WaitForCacheSync(ctx) {
			return fmt.Errorf("informer caches failed to sync")
		}
		if err := c.configureInformers(ctx, informers); err != nil {
			return fmt.Errorf("failed to configure informers: %w", err)
		}
	}

	return nil
}

// configureInformers configures the informers for the CRDManager to watch for crd changes.
func (c *crdManager) configureInformers(ctx context.Context, informers cache.Informers) error {
	var prototype client.Object
	switch c.kind {
	case KindPodMonitor:
		prototype = &promopv1.PodMonitor{}
	case KindServiceMonitor:
		prototype = &promopv1.ServiceMonitor{}
	default:
		return fmt.Errorf("unknown kind to configure Informers: %s", c.kind)
	}

	informerCtx, cancel := context.WithTimeout(ctx, informerSyncTimeout)
	defer cancel()

	informer, err := informers.GetInformer(informerCtx, prototype)
	if err != nil {
		if errors.Is(informerCtx.Err(), context.DeadlineExceeded) { // Check the context to prevent GetInformer returning a fake timeout
			return fmt.Errorf("timeout exceeded while configuring informers. Check the connection"+
				" to the Kubernetes API is stable and that the Agent has appropriate RBAC permissions for %v", prototype)
		}

		return err
	}
	const resync = 5 * time.Minute
	switch c.kind {
	case KindPodMonitor:
		_, err = informer.AddEventHandlerWithResyncPeriod((toolscache.ResourceEventHandlerFuncs{
			AddFunc:    c.onAddPodMonitor,
			UpdateFunc: c.onUpdatePodMonitor,
			DeleteFunc: c.onDeletePodMonitor,
		}), resync)
	case KindServiceMonitor:
		_, err = informer.AddEventHandlerWithResyncPeriod((toolscache.ResourceEventHandlerFuncs{
			AddFunc:    c.onAddServiceMonitor,
			UpdateFunc: c.onUpdateServiceMonitor,
			DeleteFunc: c.onDeleteServiceMonitor,
		}), resync)
	default:
		return fmt.Errorf("unknown kind to configure Informers: %s", c.kind)
	}

	if err != nil {
		return err
	}
	return nil
}

// apply applies the current state of the Manager to the Prometheus discovery manager and scrape manager.
func (c *crdManager) apply() error {
	c.mut.Lock()
	defer c.mut.Unlock()
	err := c.discoveryManager.ApplyConfig(c.discoveryConfigs)
	if err != nil {
		level.Error(c.logger).Log("msg", "error applying discovery configs", "err", err)
		return err
	}
	scs := []*config.ScrapeConfig{}
	for _, sc := range c.scrapeConfigs {
		scs = append(scs, sc)
	}
	err = c.scrapeManager.ApplyConfig(&config.Config{
		ScrapeConfigs: scs,
	})
	if err != nil {
		level.Error(c.logger).Log("msg", "error applying scrape configs", "err", err)
		return err
	}
	level.Debug(c.logger).Log("msg", "scrape config was updated")
	return nil
}

func (c *crdManager) addDebugInfo(ns string, name string, err error) {
	c.mut.Lock()
	defer c.mut.Unlock()
	debug := &operator.DiscoveredResource{}
	debug.Namespace = ns
	debug.Name = name
	debug.LastReconcile = time.Now()
	if err != nil {
		debug.ReconcileError = err.Error()
	} else {
		debug.ReconcileError = ""
	}
	prefix := fmt.Sprintf("%s/%s/%s", c.kind, ns, name)
	c.debugInfo[prefix] = debug
}

func (c *crdManager) addPodMonitor(pm *promopv1.PodMonitor) {
	var err error
	gen := configgen.ConfigGenerator{
		Secrets:                  configgen.NewSecretManager(c.client),
		Client:                   &c.args.Client,
		AdditionalRelabelConfigs: c.args.RelabelConfigs,
	}
	for i, ep := range pm.Spec.PodMetricsEndpoints {
		var scrapeConfig *config.ScrapeConfig
		scrapeConfig, err = gen.GeneratePodMonitorConfig(pm, ep, i)
		if err != nil {
			// TODO(jcreixell): Generate Kubernetes event to inform of this error when running `kubectl get <podmonitor>`.
			level.Error(c.logger).Log("name", pm.Name, "err", err, "msg", "error generating scrapeconfig from podmonitor")
			break
		}
		c.mut.Lock()
		c.discoveryConfigs[scrapeConfig.JobName] = scrapeConfig.ServiceDiscoveryConfigs
		c.scrapeConfigs[scrapeConfig.JobName] = scrapeConfig
		c.mut.Unlock()
	}
	if err != nil {
		c.addDebugInfo(pm.Namespace, pm.Name, err)
		return
	}
	if err = c.apply(); err != nil {
		level.Error(c.logger).Log("name", pm.Name, "err", err, "msg", "error applying scrape configs from "+c.kind)
	}
	c.addDebugInfo(pm.Namespace, pm.Name, err)
}

func (c *crdManager) onAddPodMonitor(obj interface{}) {
	pm := obj.(*promopv1.PodMonitor)
	level.Info(c.logger).Log("msg", "found pod monitor", "name", pm.Name)
	c.addPodMonitor(pm)
}
func (c *crdManager) onUpdatePodMonitor(oldObj, newObj interface{}) {
	pm := oldObj.(*promopv1.PodMonitor)
	c.clearConfigs("podMonitor", pm.Namespace, pm.Name)
	c.addPodMonitor(newObj.(*promopv1.PodMonitor))
}

func (c *crdManager) onDeletePodMonitor(obj interface{}) {
	pm := obj.(*promopv1.PodMonitor)
	c.clearConfigs("podMonitor", pm.Namespace, pm.Name)
	if err := c.apply(); err != nil {
		level.Error(c.logger).Log("name", pm.Name, "err", err, "msg", "error applying scrape configs after deleting "+c.kind)
	}
}

func (c *crdManager) addServiceMonitor(sm *promopv1.ServiceMonitor) {
	var err error
	gen := configgen.ConfigGenerator{
		Secrets:                  configgen.NewSecretManager(c.client),
		Client:                   &c.args.Client,
		AdditionalRelabelConfigs: c.args.RelabelConfigs,
	}
	for i, ep := range sm.Spec.Endpoints {
		var scrapeConfig *config.ScrapeConfig
		scrapeConfig, err = gen.GenerateServiceMonitorConfig(sm, ep, i)
		if err != nil {
			// TODO(jcreixell): Generate Kubernetes event to inform of this error when running `kubectl get <servicemonitor>`.
			level.Error(c.logger).Log("name", sm.Name, "err", err, "msg", "error generating scrapeconfig from serviceMonitor")
			break
		}
		c.mut.Lock()
		c.discoveryConfigs[scrapeConfig.JobName] = scrapeConfig.ServiceDiscoveryConfigs
		c.scrapeConfigs[scrapeConfig.JobName] = scrapeConfig
		c.mut.Unlock()
	}
	if err != nil {
		c.addDebugInfo(sm.Namespace, sm.Name, err)
		return
	}
	if err = c.apply(); err != nil {
		level.Error(c.logger).Log("name", sm.Name, "err", err, "msg", "error applying scrape configs from "+c.kind)
	}
	c.addDebugInfo(sm.Namespace, sm.Name, err)
}

func (c *crdManager) onAddServiceMonitor(obj interface{}) {
	pm := obj.(*promopv1.ServiceMonitor)
	level.Info(c.logger).Log("msg", "found pod monitor", "name", pm.Name)
	c.addServiceMonitor(pm)
}
func (c *crdManager) onUpdateServiceMonitor(oldObj, newObj interface{}) {
	pm := oldObj.(*promopv1.ServiceMonitor)
	c.clearConfigs("serviceMonitor", pm.Namespace, pm.Name)
	c.addServiceMonitor(newObj.(*promopv1.ServiceMonitor))
}

func (c *crdManager) onDeleteServiceMonitor(obj interface{}) {
	pm := obj.(*promopv1.ServiceMonitor)
	c.clearConfigs("serviceMonitor", pm.Namespace, pm.Name)
	if err := c.apply(); err != nil {
		level.Error(c.logger).Log("name", pm.Name, "err", err, "msg", "error applying scrape configs after deleting "+c.kind)
	}
}

func (c *crdManager) clearConfigs(kind, ns, name string) {
	c.mut.Lock()
	defer c.mut.Unlock()
	prefix := fmt.Sprintf("%s/%s/%s", kind, ns, name)
	for k := range c.discoveryConfigs {
		if strings.HasPrefix(k, prefix) {
			delete(c.discoveryConfigs, k)
			delete(c.scrapeConfigs, k)
		}
	}
	delete(c.debugInfo, prefix)
}<|MERGE_RESOLUTION|>--- conflicted
+++ resolved
@@ -113,16 +113,13 @@
 		}
 	}()
 
-<<<<<<< HEAD
-	var cachedTargets map[string][]*targetgroup.Group
-=======
 	// run informers after everything else is running
 	if err := c.runInformers(restConfig, ctx); err != nil {
 		return err
 	}
 	level.Info(c.logger).Log("msg", "informers  started")
 
->>>>>>> 8dd59e4a
+	var cachedTargets map[string][]*targetgroup.Group
 	// Start the target discovery loop to update the scrape manager with new targets.
 	for {
 		select {
