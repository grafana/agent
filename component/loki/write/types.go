package write

import (
	"fmt"
	"net/url"
	"time"

	"github.com/grafana/agent/component/common/loki/client"
	"github.com/grafana/agent/component/common/loki/utils"

	"github.com/alecthomas/units"
	types "github.com/grafana/agent/component/common/config"
	"github.com/grafana/dskit/backoff"
	"github.com/grafana/dskit/flagext"
	lokiflagext "github.com/grafana/loki/pkg/util/flagext"
)

// EndpointOptions describes an individual location to send logs to.
type EndpointOptions struct {
	Name              string                  `river:"name,attr,optional"`
	URL               string                  `river:"url,attr"`
	BatchWait         time.Duration           `river:"batch_wait,attr,optional"`
	BatchSize         units.Base2Bytes        `river:"batch_size,attr,optional"`
	RemoteTimeout     time.Duration           `river:"remote_timeout,attr,optional"`
	Headers           map[string]string       `river:"headers,attr,optional"`
	MinBackoff        time.Duration           `river:"min_backoff_period,attr,optional"`  // start backoff at this level
	MaxBackoff        time.Duration           `river:"max_backoff_period,attr,optional"`  // increase exponentially to this level
	MaxBackoffRetries int                     `river:"max_backoff_retries,attr,optional"` // give up after this many; zero means infinite retries
	TenantID          string                  `river:"tenant_id,attr,optional"`
	RetryOnHTTP429    bool                    `river:"retry_on_http_429,attr,optional"`
	HTTPClientConfig  *types.HTTPClientConfig `river:",squash"`
}

// GetDefaultEndpointOptions defines the default settings for sending logs to a
// remote endpoint.
// The backoff schedule with the default parameters:
// 0.5s, 1s, 2s, 4s, 8s, 16s, 32s, 64s, 128s, 256s(4.267m)
// For a total time of 511.5s (8.5m) before logs are lost.
func GetDefaultEndpointOptions() EndpointOptions {
	var defaultEndpointOptions = EndpointOptions{
		BatchWait:         1 * time.Second,
		BatchSize:         1 * units.MiB,
		RemoteTimeout:     10 * time.Second,
		MinBackoff:        500 * time.Millisecond,
		MaxBackoff:        5 * time.Minute,
		MaxBackoffRetries: 10,
		HTTPClientConfig:  types.CloneDefaultHTTPClientConfig(),
		RetryOnHTTP429:    true,
	}

	return defaultEndpointOptions
}

// SetToDefault implements river.Defaulter.
func (r *EndpointOptions) SetToDefault() {
	*r = GetDefaultEndpointOptions()
}

// Validate implements river.Validator.
func (r *EndpointOptions) Validate() error {
	if _, err := url.Parse(r.URL); err != nil {
		return fmt.Errorf("failed to parse remote url %q: %w", r.URL, err)
	}

	// We must explicitly Validate because HTTPClientConfig is squashed and it won't run otherwise
	if r.HTTPClientConfig != nil {
		return r.HTTPClientConfig.Validate()
	}

	return nil
}

func (args Arguments) convertClientConfigs() []client.Config {
	var res []client.Config
	for _, cfg := range args.Endpoints {
		url, _ := url.Parse(cfg.URL)
		cc := client.Config{
			Name:      cfg.Name,
			URL:       flagext.URLValue{URL: url},
			Headers:   cfg.Headers,
			BatchWait: cfg.BatchWait,
			BatchSize: int(cfg.BatchSize),
			Client:    *cfg.HTTPClientConfig.Convert(),
			BackoffConfig: backoff.Config{
				MinBackoff: cfg.MinBackoff,
				MaxBackoff: cfg.MaxBackoff,
				MaxRetries: cfg.MaxBackoffRetries,
			},
<<<<<<< HEAD
			ExternalLabels: lokiflagext.LabelSet{LabelSet: utils.ToLabelSet(args.ExternalLabels)},
			Timeout:        cfg.RemoteTimeout,
			TenantID:       cfg.TenantID,
=======
			ExternalLabels:         lokiflagext.LabelSet{LabelSet: toLabelSet(args.ExternalLabels)},
			Timeout:                cfg.RemoteTimeout,
			TenantID:               cfg.TenantID,
			DropRateLimitedBatches: !cfg.RetryOnHTTP429,
>>>>>>> 1b68fdce
		}
		res = append(res, cc)
	}

	return res
}<|MERGE_RESOLUTION|>--- conflicted
+++ resolved
@@ -86,16 +86,10 @@
 				MaxBackoff: cfg.MaxBackoff,
 				MaxRetries: cfg.MaxBackoffRetries,
 			},
-<<<<<<< HEAD
-			ExternalLabels: lokiflagext.LabelSet{LabelSet: utils.ToLabelSet(args.ExternalLabels)},
-			Timeout:        cfg.RemoteTimeout,
-			TenantID:       cfg.TenantID,
-=======
-			ExternalLabels:         lokiflagext.LabelSet{LabelSet: toLabelSet(args.ExternalLabels)},
+			ExternalLabels:         lokiflagext.LabelSet{LabelSet: utils.ToLabelSet(args.ExternalLabels)},
 			Timeout:                cfg.RemoteTimeout,
 			TenantID:               cfg.TenantID,
 			DropRateLimitedBatches: !cfg.RetryOnHTTP429,
->>>>>>> 1b68fdce
 		}
 		res = append(res, cc)
 	}
