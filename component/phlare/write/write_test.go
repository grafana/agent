package write

import (
	"context"
	"errors"
	"net/http"
	"net/http/httptest"
	"sync"
	"testing"
	"time"

	"github.com/bufbuild/connect-go"
	"github.com/grafana/agent/component"
	"github.com/grafana/agent/component/phlare"
	"github.com/grafana/agent/pkg/river"
	"github.com/grafana/agent/pkg/util"
	pushv1 "github.com/grafana/phlare/api/gen/proto/go/push/v1"
	pushv1connect "github.com/grafana/phlare/api/gen/proto/go/push/v1/pushv1connect"
	typesv1 "github.com/grafana/phlare/api/gen/proto/go/types/v1"
	"github.com/prometheus/client_golang/prometheus"
	"github.com/prometheus/prometheus/model/labels"
	"github.com/stretchr/testify/require"
	"go.uber.org/atomic"
)

type PushFunc func(context.Context, *connect.Request[pushv1.PushRequest]) (*connect.Response[pushv1.PushResponse], error)

func (p PushFunc) Push(ctx context.Context, r *connect.Request[pushv1.PushRequest]) (*connect.Response[pushv1.PushResponse], error) {
	return p(ctx, r)
}

func Test_Write_FanOut(t *testing.T) {
	var (
		export      Exports
		argument                       = DefaultArguments()
		pushTotal                      = atomic.NewInt32(0)
		serverCount                    = int32(10)
		servers     []*httptest.Server = make([]*httptest.Server, serverCount)
		endpoints   []*EndpointOptions = make([]*EndpointOptions, 0, serverCount)
	)
	argument.ExternalLabels = map[string]string{"foo": "buzz"}
	handlerFn := func(err error) http.Handler {
		_, handler := pushv1connect.NewPusherServiceHandler(PushFunc(
			func(_ context.Context, req *connect.Request[pushv1.PushRequest]) (*connect.Response[pushv1.PushResponse], error) {
				pushTotal.Inc()
				require.Equal(t, "test", req.Header()["X-Test-Header"][0])
				require.Contains(t, req.Header()["User-Agent"][0], "GrafanaAgent/")
				require.Equal(t, []*typesv1.LabelPair{
					{Name: "__name__", Value: "test"},
					{Name: "foo", Value: "buzz"},
					{Name: "job", Value: "foo"},
				}, req.Msg.Series[0].Labels)
				require.Equal(t, []byte("pprofraw"), req.Msg.Series[0].Samples[0].RawProfile)
				return &connect.Response[pushv1.PushResponse]{}, err
			},
		))
		return handler
	}

	for i := int32(0); i < serverCount; i++ {
		if i == 0 {
			servers[i] = httptest.NewServer(handlerFn(errors.New("test")))
		} else {
			servers[i] = httptest.NewServer(handlerFn(nil))
		}
<<<<<<< HEAD
		endpoints = append(endpoints, &EndpointOptions{
			URL:               servers[i].URL,
			RemoteTimeout:     DefaultEndpointOptions().RemoteTimeout,
			MinBackoff:        100 * time.Millisecond,
			MaxBackoff:        200 * time.Millisecond,
			MaxBackoffRetries: 1,
=======
		argument.Endpoints = append(argument.Endpoints, &EndpointOptions{
			URL:           servers[i].URL,
			RemoteTimeout: GetDefaultEndpointOptions().RemoteTimeout,
>>>>>>> 0d82073b
			Headers: map[string]string{
				"X-Test-Header": "test",
			},
		})
	}
	defer func() {
		for _, s := range servers {
			s.Close()
		}
	}()
	createReceiver := func(t *testing.T, arg Arguments) phlare.Appendable {
		t.Helper()
		var wg sync.WaitGroup
		wg.Add(1)
		c, err := NewComponent(component.Options{
			ID:     "1",
			Logger: util.TestLogger(t),
			OnStateChange: func(e component.Exports) {
				defer wg.Done()
				export = e.(Exports)
			},
			Registerer: prometheus.NewRegistry(),
		}, arg)
		require.NoError(t, err)
		ctx, cancel := context.WithCancel(context.Background())
		defer cancel()
		go c.Run(ctx)
		wg.Wait() // wait for the state change to happen
		require.NotNil(t, export.Receiver)
		return export.Receiver
	}

	t.Run("with_failure", func(t *testing.T) {
		argument.Endpoints = endpoints
		r := createReceiver(t, argument)
		pushTotal.Store(0)
		err := r.Appender().Append(context.Background(), labels.FromMap(map[string]string{
			"__name__": "test",
			"__type__": "type",
			"job":      "foo",
			"foo":      "bar",
		}), []*phlare.RawSample{
			{RawProfile: []byte("pprofraw")},
		})
		require.EqualErrorf(t, err, "unknown: test", "expected error to be test")
		require.Equal(t, serverCount, pushTotal.Load())
	})

	t.Run("all_success", func(t *testing.T) {
		argument.Endpoints = endpoints[1:]
		r := createReceiver(t, argument)
		pushTotal.Store(0)
		err := r.Appender().Append(context.Background(), labels.FromMap(map[string]string{
			"__name__": "test",
			"__type__": "type",
			"job":      "foo",
			"foo":      "bar",
		}), []*phlare.RawSample{
			{RawProfile: []byte("pprofraw")},
		})
		require.NoError(t, err)
		require.Equal(t, serverCount-1, pushTotal.Load())
	})

	t.Run("with_backoff", func(t *testing.T) {
		argument.Endpoints = endpoints[:1]
		argument.Endpoints[0].MaxBackoffRetries = 3
		r := createReceiver(t, argument)
		pushTotal.Store(0)
		err := r.Appender().Append(context.Background(), labels.FromMap(map[string]string{
			"__name__": "test",
			"__type__": "type",
			"job":      "foo",
			"foo":      "bar",
		}), []*phlare.RawSample{
			{RawProfile: []byte("pprofraw")},
		})
		require.Error(t, err)
		require.Equal(t, int32(3), pushTotal.Load())
	})
}

func Test_Write_Update(t *testing.T) {
	var (
		export    Exports
		argument  = DefaultArguments()
		pushTotal = atomic.NewInt32(0)
	)
	var wg sync.WaitGroup
	wg.Add(1)
	c, err := NewComponent(component.Options{
		ID:     "1",
		Logger: util.TestLogger(t),
		OnStateChange: func(e component.Exports) {
			defer wg.Done()
			export = e.(Exports)
		},
		Registerer: prometheus.NewRegistry(),
	}, argument)
	require.NoError(t, err)
	ctx, cancel := context.WithCancel(context.Background())
	defer cancel()
	go c.Run(ctx)
	wg.Wait() // wait for the state change to happen
	require.NotNil(t, export.Receiver)
	// First one is a noop
	err = export.Receiver.Appender().Append(context.Background(), labels.FromMap(map[string]string{
		"__name__": "test",
	}), []*phlare.RawSample{
		{RawProfile: []byte("pprofraw")},
	})
	require.NoError(t, err)

	_, handler := pushv1connect.NewPusherServiceHandler(PushFunc(
		func(_ context.Context, req *connect.Request[pushv1.PushRequest]) (*connect.Response[pushv1.PushResponse], error) {
			pushTotal.Inc()
			return &connect.Response[pushv1.PushResponse]{}, err
		},
	))
	server := httptest.NewServer(handler)
	defer server.Close()
	argument.Endpoints = []*EndpointOptions{
		{
			URL:           server.URL,
			RemoteTimeout: GetDefaultEndpointOptions().RemoteTimeout,
		},
	}
	wg.Add(1)
	require.NoError(t, c.Update(argument))
	wg.Wait()
	err = export.Receiver.Appender().Append(context.Background(), labels.FromMap(map[string]string{
		"__name__": "test",
	}), []*phlare.RawSample{
		{RawProfile: []byte("pprofraw")},
	})
	require.NoError(t, err)
	require.Equal(t, int32(1), pushTotal.Load())
}

func Test_Unmarshal_Config(t *testing.T) {
	var arg Arguments
	river.Unmarshal([]byte(`
	endpoint {
		url = "http://localhost:4100"
		remote_timeout = "10s"
	}
	endpoint {
		url = "http://localhost:4200"
		remote_timeout = "5s"
		min_backoff_period = "1s"
		max_backoff_period = "10s"
		max_backoff_retries = 10
	}
	external_labels = {
		"foo" = "bar",
	}`), &arg)
	require.Equal(t, "http://localhost:4100", arg.Endpoints[0].URL)
	require.Equal(t, "http://localhost:4200", arg.Endpoints[1].URL)
	require.Equal(t, time.Second*10, arg.Endpoints[0].RemoteTimeout)
	require.Equal(t, time.Second*5, arg.Endpoints[1].RemoteTimeout)
	require.Equal(t, "bar", arg.ExternalLabels["foo"])
<<<<<<< HEAD
	require.Equal(t, time.Second, arg.Endpoints[1].MinBackoff)
	require.Equal(t, time.Second*10, arg.Endpoints[1].MaxBackoff)
	require.Equal(t, 10, arg.Endpoints[1].MaxBackoffRetries)
=======
}

func TestBadRiverConfig(t *testing.T) {
	var exampleRiverConfig = `
	endpoint {
		url = "http://localhost:4100"
		remote_timeout = "10s"
		bearer_token = "token"
		bearer_token_file = "/path/to/file.token"
	}
	external_labels = {
		"foo" = "bar",
	}
`

	// Make sure the squashed HTTPClientConfig Validate function is being utilized correctly
	var args Arguments
	err := river.Unmarshal([]byte(exampleRiverConfig), &args)
	require.ErrorContains(t, err, "at most one of bearer_token & bearer_token_file must be configured")
>>>>>>> 0d82073b
}<|MERGE_RESOLUTION|>--- conflicted
+++ resolved
@@ -63,18 +63,12 @@
 		} else {
 			servers[i] = httptest.NewServer(handlerFn(nil))
 		}
-<<<<<<< HEAD
 		endpoints = append(endpoints, &EndpointOptions{
 			URL:               servers[i].URL,
-			RemoteTimeout:     DefaultEndpointOptions().RemoteTimeout,
 			MinBackoff:        100 * time.Millisecond,
 			MaxBackoff:        200 * time.Millisecond,
 			MaxBackoffRetries: 1,
-=======
-		argument.Endpoints = append(argument.Endpoints, &EndpointOptions{
-			URL:           servers[i].URL,
-			RemoteTimeout: GetDefaultEndpointOptions().RemoteTimeout,
->>>>>>> 0d82073b
+			RemoteTimeout:     GetDefaultEndpointOptions().RemoteTimeout,
 			Headers: map[string]string{
 				"X-Test-Header": "test",
 			},
@@ -236,15 +230,13 @@
 	require.Equal(t, time.Second*10, arg.Endpoints[0].RemoteTimeout)
 	require.Equal(t, time.Second*5, arg.Endpoints[1].RemoteTimeout)
 	require.Equal(t, "bar", arg.ExternalLabels["foo"])
-<<<<<<< HEAD
 	require.Equal(t, time.Second, arg.Endpoints[1].MinBackoff)
 	require.Equal(t, time.Second*10, arg.Endpoints[1].MaxBackoff)
 	require.Equal(t, 10, arg.Endpoints[1].MaxBackoffRetries)
-=======
 }
 
 func TestBadRiverConfig(t *testing.T) {
-	var exampleRiverConfig = `
+	exampleRiverConfig := `
 	endpoint {
 		url = "http://localhost:4100"
 		remote_timeout = "10s"
@@ -260,5 +252,4 @@
 	var args Arguments
 	err := river.Unmarshal([]byte(exampleRiverConfig), &args)
 	require.ErrorContains(t, err, "at most one of bearer_token & bearer_token_file must be configured")
->>>>>>> 0d82073b
 }