--- conflicted
+++ resolved
@@ -29,17 +29,6 @@
 	DefaultArguments = func() Arguments {
 		return Arguments{}
 	}
-<<<<<<< HEAD
-	DefaultEndpointOptions = func() EndpointOptions {
-		return EndpointOptions{
-			RemoteTimeout:     10 * time.Second,
-			MinBackoff:        500 * time.Millisecond,
-			MaxBackoff:        5 * time.Minute,
-			MaxBackoffRetries: 10,
-		}
-	}
-=======
->>>>>>> 0d82073b
 	_ component.Component = (*Component)(nil)
 )
 
@@ -72,31 +61,26 @@
 // EndpointOptions describes an individual location for where profiles
 // should be delivered to using the Phlare push API.
 type EndpointOptions struct {
-<<<<<<< HEAD
 	Name              string                   `river:"name,attr,optional"`
 	URL               string                   `river:"url,attr"`
 	RemoteTimeout     time.Duration            `river:"remote_timeout,attr,optional"`
 	Headers           map[string]string        `river:"headers,attr,optional"`
-	HTTPClientConfig  *config.HTTPClientConfig `river:"http_client_config,block,optional"`
+	HTTPClientConfig  *config.HTTPClientConfig `river:",squash"`
 	MinBackoff        time.Duration            `river:"min_backoff_period,attr,optional"`  // start backoff at this level
 	MaxBackoff        time.Duration            `river:"max_backoff_period,attr,optional"`  // increase exponentially to this level
 	MaxBackoffRetries int                      `river:"max_backoff_retries,attr,optional"` // give up after this many; zero means infinite retries
-=======
-	Name             string                   `river:"name,attr,optional"`
-	URL              string                   `river:"url,attr"`
-	RemoteTimeout    time.Duration            `river:"remote_timeout,attr,optional"`
-	Headers          map[string]string        `river:"headers,attr,optional"`
-	HTTPClientConfig *config.HTTPClientConfig `river:",squash"`
 }
 
 func GetDefaultEndpointOptions() EndpointOptions {
-	var defaultEndpointOptions = EndpointOptions{
-		RemoteTimeout:    30 * time.Second,
-		HTTPClientConfig: config.CloneDefaultHTTPClientConfig(),
+	defaultEndpointOptions := EndpointOptions{
+		RemoteTimeout:     10 * time.Second,
+		MinBackoff:        500 * time.Millisecond,
+		MaxBackoff:        5 * time.Minute,
+		MaxBackoffRetries: 10,
+		HTTPClientConfig:  config.CloneDefaultHTTPClientConfig(),
 	}
 
 	return defaultEndpointOptions
->>>>>>> 0d82073b
 }
 
 // UnmarshalRiver implements river.Unmarshaler.
