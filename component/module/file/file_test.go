--- conflicted
+++ resolved
@@ -102,8 +102,6 @@
 			moduleContents:        `local.fake "fake" {}`,
 			expectedErrorContains: `Unrecognized component name "local.fake"`,
 		},
-<<<<<<< HEAD
-=======
 		{
 			name:                  "Missing Module",
 			moduleContents:        "",
@@ -119,7 +117,6 @@
 			moduleContents:        "tracing {}",
 			expectedErrorContains: `tracing block not allowed inside a module`,
 		},
->>>>>>> a3a09285
 	}
 	for _, tc := range tt {
 		t.Run(tc.name, func(t *testing.T) {
