// Package all imports all known component packages.
package all

import (
<<<<<<< HEAD
	_ "github.com/grafana/agent/component/discovery/kubernetes" // Import discovery.k8s
	_ "github.com/grafana/agent/component/local/file"           // Import local.file
	_ "github.com/grafana/agent/component/metrics/remotewrite"  // Import metrics.remotewrite
	_ "github.com/grafana/agent/component/metrics/scrape"       // Import metrics.scrape
	_ "github.com/grafana/agent/component/targets/mutate"       // Import targets.mutate
=======
	_ "github.com/grafana/agent/component/local/file"          // Import local.file
	_ "github.com/grafana/agent/component/metrics/mutate"      // Import metrics.mutate
	_ "github.com/grafana/agent/component/metrics/remotewrite" // Import metrics.remotewrite
	_ "github.com/grafana/agent/component/metrics/scrape"      // Import metrics.scrape
	_ "github.com/grafana/agent/component/targets/mutate"      // Import targets.mutate
>>>>>>> e24c6fab
)<|MERGE_RESOLUTION|>--- conflicted
+++ resolved
@@ -2,17 +2,10 @@
 package all
 
 import (
-<<<<<<< HEAD
 	_ "github.com/grafana/agent/component/discovery/kubernetes" // Import discovery.k8s
 	_ "github.com/grafana/agent/component/local/file"           // Import local.file
+  _ "github.com/grafana/agent/component/metrics/mutate"      // Import metrics.mutate
 	_ "github.com/grafana/agent/component/metrics/remotewrite"  // Import metrics.remotewrite
 	_ "github.com/grafana/agent/component/metrics/scrape"       // Import metrics.scrape
 	_ "github.com/grafana/agent/component/targets/mutate"       // Import targets.mutate
-=======
-	_ "github.com/grafana/agent/component/local/file"          // Import local.file
-	_ "github.com/grafana/agent/component/metrics/mutate"      // Import metrics.mutate
-	_ "github.com/grafana/agent/component/metrics/remotewrite" // Import metrics.remotewrite
-	_ "github.com/grafana/agent/component/metrics/scrape"      // Import metrics.scrape
-	_ "github.com/grafana/agent/component/targets/mutate"      // Import targets.mutate
->>>>>>> e24c6fab
 )