// Package all imports all known component packages.
package all

import (
	_ "github.com/grafana/agent/component/discovery/aws"                            // Import discovery.aws.ec2 and discovery.aws.lightsail
<<<<<<< HEAD
	_ "github.com/grafana/agent/component/discovery/azure"                          // Import discovery.azure
=======
	_ "github.com/grafana/agent/component/discovery/consul"                         // Import discovery.consul
>>>>>>> a8475106
	_ "github.com/grafana/agent/component/discovery/digitalocean"                   // Import discovery.digitalocean
	_ "github.com/grafana/agent/component/discovery/dns"                            // Import discovery.dns
	_ "github.com/grafana/agent/component/discovery/docker"                         // Import discovery.docker
	_ "github.com/grafana/agent/component/discovery/file"                           // Import discovery.file
	_ "github.com/grafana/agent/component/discovery/gce"                            // Import discovery.gce
	_ "github.com/grafana/agent/component/discovery/kubernetes"                     // Import discovery.kubernetes
	_ "github.com/grafana/agent/component/discovery/relabel"                        // Import discovery.relabel
	_ "github.com/grafana/agent/component/local/file"                               // Import local.file
	_ "github.com/grafana/agent/component/loki/echo"                                // Import loki.echo
	_ "github.com/grafana/agent/component/loki/process"                             // Import loki.process
	_ "github.com/grafana/agent/component/loki/relabel"                             // Import loki.relabel
	_ "github.com/grafana/agent/component/loki/source/azure_event_hubs"             // Import loki.source.azure_event_hubs
	_ "github.com/grafana/agent/component/loki/source/cloudflare"                   // Import loki.source.cloudflare
	_ "github.com/grafana/agent/component/loki/source/docker"                       // Import loki.source.docker
	_ "github.com/grafana/agent/component/loki/source/file"                         // Import loki.source.file
	_ "github.com/grafana/agent/component/loki/source/gcplog"                       // Import loki.source.gcplog
	_ "github.com/grafana/agent/component/loki/source/gelf"                         // Import loki.source.gelf
	_ "github.com/grafana/agent/component/loki/source/heroku"                       // Import loki.source.heroku
	_ "github.com/grafana/agent/component/loki/source/journal"                      // Import loki.source.journal
	_ "github.com/grafana/agent/component/loki/source/kafka"                        // Import loki.source.kafka
	_ "github.com/grafana/agent/component/loki/source/kubernetes"                   // Import loki.source.kubernetes
	_ "github.com/grafana/agent/component/loki/source/kubernetes_events"            // Import loki.source.kubernetes_events
	_ "github.com/grafana/agent/component/loki/source/podlogs"                      // Import loki.source.podlogs
	_ "github.com/grafana/agent/component/loki/source/syslog"                       // Import loki.source.syslog
	_ "github.com/grafana/agent/component/loki/source/windowsevent"                 // Import loki.source.windowsevent
	_ "github.com/grafana/agent/component/loki/write"                               // Import loki.write
	_ "github.com/grafana/agent/component/mimir/rules/kubernetes"                   // Import mimir.rules.kubernetes
	_ "github.com/grafana/agent/component/module/file"                              // Import module.file
	_ "github.com/grafana/agent/component/module/git"                               // Import module.git
	_ "github.com/grafana/agent/component/module/string"                            // Import module.string
	_ "github.com/grafana/agent/component/otelcol/auth/basic"                       // Import otelcol.auth.basic
	_ "github.com/grafana/agent/component/otelcol/auth/bearer"                      // Import otelcol.auth.bearer
	_ "github.com/grafana/agent/component/otelcol/auth/headers"                     // Import otelcol.auth.headers
	_ "github.com/grafana/agent/component/otelcol/auth/oauth2"                      // Import otelcol.auth.oauth2
	_ "github.com/grafana/agent/component/otelcol/auth/sigv4"                       // Import otelcol.auth.sigv4
	_ "github.com/grafana/agent/component/otelcol/exporter/jaeger"                  // Import otelcol.exporter.jaeger
	_ "github.com/grafana/agent/component/otelcol/exporter/logging"                 // Import otelcol.exporter.logging
	_ "github.com/grafana/agent/component/otelcol/exporter/loki"                    // Import otelcol.exporter.loki
	_ "github.com/grafana/agent/component/otelcol/exporter/otlp"                    // Import otelcol.exporter.otlp
	_ "github.com/grafana/agent/component/otelcol/exporter/otlphttp"                // Import otelcol.exporter.otlphttp
	_ "github.com/grafana/agent/component/otelcol/exporter/prometheus"              // Import otelcol.exporter.prometheus
	_ "github.com/grafana/agent/component/otelcol/extension/jaeger_remote_sampling" // Import otelcol.extension.jaeger_remote_sampling
	_ "github.com/grafana/agent/component/otelcol/processor/attributes"             // Import otelcol.processor.attributes
	_ "github.com/grafana/agent/component/otelcol/processor/batch"                  // Import otelcol.processor.batch
	_ "github.com/grafana/agent/component/otelcol/processor/memorylimiter"          // Import otelcol.processor.memory_limiter
	_ "github.com/grafana/agent/component/otelcol/processor/tail_sampling"          // Import otelcol.processor.tail_sampling
	_ "github.com/grafana/agent/component/otelcol/receiver/jaeger"                  // Import otelcol.receiver.jaeger
	_ "github.com/grafana/agent/component/otelcol/receiver/kafka"                   // Import otelcol.receiver.kafka
	_ "github.com/grafana/agent/component/otelcol/receiver/loki"                    // Import otelcol.receiver.loki
	_ "github.com/grafana/agent/component/otelcol/receiver/opencensus"              // Import otelcol.receiver.opencensus
	_ "github.com/grafana/agent/component/otelcol/receiver/otlp"                    // Import otelcol.receiver.otlp
	_ "github.com/grafana/agent/component/otelcol/receiver/prometheus"              // Import otelcol.receiver.prometheus
	_ "github.com/grafana/agent/component/otelcol/receiver/zipkin"                  // Import otelcol.receiver.zipkin
	_ "github.com/grafana/agent/component/phlare/scrape"                            // Import phlare.scrape
	_ "github.com/grafana/agent/component/phlare/write"                             // Import phlare.write
	_ "github.com/grafana/agent/component/prometheus/exporter/apache"               // Import prometheus.exporter.apache
	_ "github.com/grafana/agent/component/prometheus/exporter/blackbox"             // Import prometheus.exporter.blackbox
	_ "github.com/grafana/agent/component/prometheus/exporter/consul"               // Import prometheus.exporter.consul
	_ "github.com/grafana/agent/component/prometheus/exporter/github"               // Import prometheus.exporter.github
	_ "github.com/grafana/agent/component/prometheus/exporter/memcached"            // Import prometheus.exporter.memcached
	_ "github.com/grafana/agent/component/prometheus/exporter/mysql"                // Import prometheus.exporter.mysql
	_ "github.com/grafana/agent/component/prometheus/exporter/postgres"             // Import prometheus.exporter.postgres
	_ "github.com/grafana/agent/component/prometheus/exporter/process"              // Import prometheus.exporter.process
	_ "github.com/grafana/agent/component/prometheus/exporter/redis"                // Import prometheus.exporter.redis
	_ "github.com/grafana/agent/component/prometheus/exporter/snmp"                 // Import prometheus.exporter.snmp
	_ "github.com/grafana/agent/component/prometheus/exporter/statsd"               // Import prometheus.exporter.statsd
	_ "github.com/grafana/agent/component/prometheus/exporter/unix"                 // Import prometheus.exporter.unix
	_ "github.com/grafana/agent/component/prometheus/exporter/windows"              // Import prometheus.exporter.windows
	_ "github.com/grafana/agent/component/prometheus/operator/podmonitors"          // Import prometheus.operator.podmonitors
	_ "github.com/grafana/agent/component/prometheus/relabel"                       // Import prometheus.relabel
	_ "github.com/grafana/agent/component/prometheus/remotewrite"                   // Import prometheus.remote_write
	_ "github.com/grafana/agent/component/prometheus/scrape"                        // Import prometheus.scrape
	_ "github.com/grafana/agent/component/remote/http"                              // Import remote.http
	_ "github.com/grafana/agent/component/remote/s3"                                // Import remote.s3
)<|MERGE_RESOLUTION|>--- conflicted
+++ resolved
@@ -3,11 +3,8 @@
 
 import (
 	_ "github.com/grafana/agent/component/discovery/aws"                            // Import discovery.aws.ec2 and discovery.aws.lightsail
-<<<<<<< HEAD
 	_ "github.com/grafana/agent/component/discovery/azure"                          // Import discovery.azure
-=======
 	_ "github.com/grafana/agent/component/discovery/consul"                         // Import discovery.consul
->>>>>>> a8475106
 	_ "github.com/grafana/agent/component/discovery/digitalocean"                   // Import discovery.digitalocean
 	_ "github.com/grafana/agent/component/discovery/dns"                            // Import discovery.dns
 	_ "github.com/grafana/agent/component/discovery/docker"                         // Import discovery.docker
