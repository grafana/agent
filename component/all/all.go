--- conflicted
+++ resolved
@@ -2,13 +2,8 @@
 package all
 
 import (
-<<<<<<< HEAD
 	_ "github.com/grafana/agent/component/integrations/node_exporter" // Import targets.mutate
 	_ "github.com/grafana/agent/component/local/file"                 // Import local.file
+	_ "github.com/grafana/agent/component/metrics/remotewrite"        // Import metrics.remotewrite
 	_ "github.com/grafana/agent/component/targets/mutate"             // Import targets.mutate
-=======
-	_ "github.com/grafana/agent/component/local/file"          // Import local.file
-	_ "github.com/grafana/agent/component/metrics/remotewrite" // Import metrics.remotewrite
-	_ "github.com/grafana/agent/component/targets/mutate"      // Import targets.mutate
->>>>>>> 9e1cc33a
 )