--- conflicted
+++ resolved
@@ -11,11 +11,8 @@
 	_ "github.com/grafana/agent/component/loki/relabel"                         // Import loki.relabel
 	_ "github.com/grafana/agent/component/loki/source/cloudflare"               // Import loki.source.cloudflare
 	_ "github.com/grafana/agent/component/loki/source/file"                     // Import loki.source.file
-<<<<<<< HEAD
+	_ "github.com/grafana/agent/component/loki/source/gelf"                     // Import loki.source.gelf
 	_ "github.com/grafana/agent/component/loki/source/heroku"                   // Import loki.source.heroku
-=======
-	_ "github.com/grafana/agent/component/loki/source/gelf"                     // Import loki.source.gelf
->>>>>>> 48d92b5b
 	_ "github.com/grafana/agent/component/loki/source/syslog"                   // Import loki.source.syslog
 	_ "github.com/grafana/agent/component/loki/source/windowsevent"             // Import loki.source.windowsevent
 	_ "github.com/grafana/agent/component/loki/write"                           // Import loki.write
