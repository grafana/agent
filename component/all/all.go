--- conflicted
+++ resolved
@@ -2,22 +2,12 @@
 package all
 
 import (
-<<<<<<< HEAD
-	_ "github.com/grafana/agent/component/discovery/kubernetes"       // Import discovery.k8s
-	_ "github.com/grafana/agent/component/integrations/node_exporter" // Import targets.mutate
-	_ "github.com/grafana/agent/component/local/file"                 // Import local.file
-	_ "github.com/grafana/agent/component/metrics/mutate"             // Import metrics.mutate
-	_ "github.com/grafana/agent/component/metrics/remotewrite"        // Import metrics.remotewrite
-	_ "github.com/grafana/agent/component/metrics/scrape"             // Import metrics.scrape
-	_ "github.com/grafana/agent/component/remote/s3"                  // Import s3.file
-	_ "github.com/grafana/agent/component/targets/mutate"             // Import targets.mutate
-=======
 	_ "github.com/grafana/agent/component/discovery/kubernetes"   // Import discovery.k8s
 	_ "github.com/grafana/agent/component/discovery/relabel"      // Import discovery.relabel
+	_ "github.com/grafana/agent/component/exporters/node"         // Import exporter.node
 	_ "github.com/grafana/agent/component/local/file"             // Import local.file
 	_ "github.com/grafana/agent/component/prometheus/relabel"     // Import prometheus.relabel
 	_ "github.com/grafana/agent/component/prometheus/remotewrite" // Import prometheus.remote_write
 	_ "github.com/grafana/agent/component/prometheus/scrape"      // Import prometheus.scrape
 	_ "github.com/grafana/agent/component/remote/s3"              // Import s3.file
->>>>>>> cbbfabb8
 )