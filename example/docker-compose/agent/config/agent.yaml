--- conflicted
+++ resolved
@@ -97,10 +97,6 @@
       processes: true
       roots: true
     spanmetrics:
-<<<<<<< HEAD
       handler_endpoint: 0.0.0.0:8889
     service_graphs:
-      enabled: true
-=======
-      metrics_instance: test
->>>>>>> 29c7b44f
+      enabled: true