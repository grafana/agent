--- conflicted
+++ resolved
@@ -72,10 +72,7 @@
   kafka_exporter:
     enabled: true
     kafka_uris: [localhost:9093]
-<<<<<<< HEAD
-=======
   github_exporter:
     enabled: true
     repositories:
-      - grafana/agent
->>>>>>> 5d2877a4
+      - grafana/agent