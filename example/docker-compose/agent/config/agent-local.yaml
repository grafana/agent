--- conflicted
+++ resolved
@@ -72,15 +72,13 @@
   kafka_exporter:
     enabled: false
     kafka_uris: [localhost:9093]
-<<<<<<< HEAD
   mongodb_exporter:
     enabled: true
     mongodb_uri: mongodb://192.168.99.102:27000
     discovering_mode: true
 
-=======
+
   github_exporter:
     enabled: true
     repositories:
-      - grafana/agent
->>>>>>> cbde0193
+      - grafana/agent