--- conflicted
+++ resolved
@@ -46,9 +46,6 @@
 
 Smoke Test environment is invoked via `/scripts/smoke-test.bash`
 
-<<<<<<< HEAD
-This tool will spin up cluster of Grafana Agent, Cortex, Avalanche and [Crow](../../cmd/grafana-agent-crow/README.md) instances. The tool will then periodically kill instances and check for any failed alerts. At the end of the duration (default 3h) it will end the testing.
-=======
 This tool will spin up cluster of Grafana Agent, Cortex, Avalanche, Smoke and [Crow](../../tools/crow/README.md) instances. The Smoke deployment will then periodically kill instances and check for any failed alerts. At the end of the duration (default 3h) it will end the testing.
 
 For users who do not have access to the `us.gcr.io/kubernetes-dev` container registry, you will need to build the Smoke and Crow images locally before running the smoke test.
@@ -56,7 +53,6 @@
 ```
 make grafana-agent-crow-image agent-smoke-image
 ```
->>>>>>> 6d0490a6
 
 ### What to look for?
 
