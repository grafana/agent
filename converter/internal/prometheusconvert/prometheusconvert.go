package prometheusconvert

import (
	"bytes"
	"fmt"

	"github.com/go-kit/log"
	"github.com/grafana/agent/component/discovery"
	"github.com/grafana/agent/component/prometheus/remotewrite"
	"github.com/grafana/agent/converter/diag"
	"github.com/grafana/agent/converter/internal/common"
	"github.com/grafana/river/token/builder"
	prom_config "github.com/prometheus/prometheus/config"
	prom_discover "github.com/prometheus/prometheus/discovery"
	prom_aws "github.com/prometheus/prometheus/discovery/aws"
	prom_azure "github.com/prometheus/prometheus/discovery/azure"
	prom_consul "github.com/prometheus/prometheus/discovery/consul"
	prom_digitalocean "github.com/prometheus/prometheus/discovery/digitalocean"
	prom_dns "github.com/prometheus/prometheus/discovery/dns"
	prom_file "github.com/prometheus/prometheus/discovery/file"
	prom_gce "github.com/prometheus/prometheus/discovery/gce"
	prom_ionos "github.com/prometheus/prometheus/discovery/ionos"
	prom_kubernetes "github.com/prometheus/prometheus/discovery/kubernetes"
	prom_marathon "github.com/prometheus/prometheus/discovery/marathon"
	prom_docker "github.com/prometheus/prometheus/discovery/moby"
	prom_scaleway "github.com/prometheus/prometheus/discovery/scaleway"
	prom_triton "github.com/prometheus/prometheus/discovery/triton"
	prom_xds "github.com/prometheus/prometheus/discovery/xds"
	"github.com/prometheus/prometheus/storage"

	_ "github.com/prometheus/prometheus/discovery/install" // Register Prometheus SDs
)

// Convert implements a Prometheus config converter.
func Convert(in []byte) ([]byte, diag.Diagnostics) {
	var diags diag.Diagnostics

	promConfig, err := prom_config.Load(string(in), false, log.NewNopLogger())
	if err != nil {
		diags.Add(diag.SeverityLevelCritical, fmt.Sprintf("failed to parse Prometheus config: %s", err))
		return nil, diags
	}

	f := builder.NewFile()
	diags = AppendAll(f, promConfig)
	diags.AddAll(common.ValidateNodes(f))

	var buf bytes.Buffer
	if _, err := f.WriteTo(&buf); err != nil {
		diags.Add(diag.SeverityLevelCritical, fmt.Sprintf("failed to render Flow config: %s", err.Error()))
		return nil, diags
	}

	if len(buf.Bytes()) == 0 {
		return nil, diags
	}

	prettyByte, newDiags := common.PrettyPrint(buf.Bytes())
	diags.AddAll(newDiags)
	return prettyByte, diags
}

// AppendAll analyzes the entire prometheus config in memory and transforms it
// into Flow Arguments. It then appends each argument to the file builder.
// Exports from other components are correctly referenced to build the Flow
// pipeline.
func AppendAll(f *builder.File, promConfig *prom_config.Config) diag.Diagnostics {
	return AppendAllNested(f, promConfig, nil, []discovery.Target{}, nil)
}

// AppendAllNested analyzes the entire prometheus config in memory and transforms it
// into Flow Arguments. It then appends each argument to the file builder.
// Exports from other components are correctly referenced to build the Flow
// pipeline. Additional options can be provided overriding the job name, extra
// scrape targets, and predefined remote write exports.
func AppendAllNested(f *builder.File, promConfig *prom_config.Config, jobNameToCompLabelsFunc func(string) string, extraScrapeTargets []discovery.Target, remoteWriteExports *remotewrite.Exports) diag.Diagnostics {
	pb := NewPrometheusBlocks()

	if remoteWriteExports == nil {
		labelPrefix := ""
		if jobNameToCompLabelsFunc != nil {
			labelPrefix = jobNameToCompLabelsFunc("")
			if labelPrefix != "" {
				labelPrefix = common.SanitizeIdentifierPanics(labelPrefix)
			}
		}
		remoteWriteExports = appendPrometheusRemoteWrite(pb, promConfig.GlobalConfig, promConfig.RemoteWriteConfigs, labelPrefix)
	}
	remoteWriteForwardTo := []storage.Appendable{remoteWriteExports.Receiver}

	for _, scrapeConfig := range promConfig.ScrapeConfigs {
		scrapeForwardTo := remoteWriteForwardTo
		label := scrapeConfig.JobName
		if jobNameToCompLabelsFunc != nil {
			label = jobNameToCompLabelsFunc(scrapeConfig.JobName)
		}
		label = common.SanitizeIdentifierPanics(label)

		promMetricsRelabelExports := appendPrometheusRelabel(pb, scrapeConfig.MetricRelabelConfigs, remoteWriteForwardTo, label)
		if promMetricsRelabelExports != nil {
			scrapeForwardTo = []storage.Appendable{promMetricsRelabelExports.Receiver}
		}

		scrapeTargets := AppendServiceDiscoveryConfigs(pb, scrapeConfig.ServiceDiscoveryConfigs, label)
		scrapeTargets = append(scrapeTargets, extraScrapeTargets...)

		promDiscoveryRelabelExports := appendDiscoveryRelabel(pb, scrapeConfig.RelabelConfigs, scrapeTargets, label)
		if promDiscoveryRelabelExports != nil {
			scrapeTargets = promDiscoveryRelabelExports.Output
		}

		appendPrometheusScrape(pb, scrapeConfig, scrapeForwardTo, scrapeTargets, label)
	}

	diags := validate(promConfig)
	diags.AddAll(pb.getScrapeInfo())

	pb.AppendToFile(f)

	return diags
}

// AppendServiceDiscoveryConfigs will loop through the service discovery
// configs and append them to the file. This returns the scrape targets
// and discovery targets as a result.
func AppendServiceDiscoveryConfigs(pb *prometheusBlocks, serviceDiscoveryConfig prom_discover.Configs, label string) []discovery.Target {
	var targets []discovery.Target
	labelCounts := make(map[string]int)
	for _, serviceDiscoveryConfig := range serviceDiscoveryConfig {
		var exports discovery.Exports
		switch sdc := serviceDiscoveryConfig.(type) {
		case prom_discover.StaticConfig:
			targets = append(targets, getScrapeTargets(sdc)...)
		case *prom_azure.SDConfig:
			labelCounts["azure"]++
			exports = appendDiscoveryAzure(pb, common.LabelWithIndex(labelCounts["azure"]-1, label), sdc)
		case *prom_consul.SDConfig:
			labelCounts["consul"]++
			exports = appendDiscoveryConsul(pb, common.LabelWithIndex(labelCounts["consul"]-1, label), sdc)
		case *prom_digitalocean.SDConfig:
			labelCounts["digitalocean"]++
			exports = appendDiscoveryDigitalOcean(pb, common.LabelWithIndex(labelCounts["digitalocean"]-1, label), sdc)
		case *prom_dns.SDConfig:
			labelCounts["dns"]++
			exports = appendDiscoveryDns(pb, common.LabelWithIndex(labelCounts["dns"]-1, label), sdc)
		case *prom_docker.DockerSDConfig:
			labelCounts["docker"]++
			exports = appendDiscoveryDocker(pb, common.LabelWithIndex(labelCounts["docker"]-1, label), sdc)
		case *prom_aws.EC2SDConfig:
			labelCounts["ec2"]++
			exports = appendDiscoveryEC2(pb, common.LabelWithIndex(labelCounts["ec2"]-1, label), sdc)
		case *prom_file.SDConfig:
			labelCounts["file"]++
			exports = appendDiscoveryFile(pb, common.LabelWithIndex(labelCounts["file"]-1, label), sdc)
		case *prom_gce.SDConfig:
			labelCounts["gce"]++
			exports = appendDiscoveryGCE(pb, common.LabelWithIndex(labelCounts["gce"]-1, label), sdc)
		case *prom_kubernetes.SDConfig:
			labelCounts["kubernetes"]++
			exports = appendDiscoveryKubernetes(pb, common.LabelWithIndex(labelCounts["kubernetes"]-1, label), sdc)
		case *prom_aws.LightsailSDConfig:
			labelCounts["lightsail"]++
			exports = appendDiscoveryLightsail(pb, common.LabelWithIndex(labelCounts["lightsail"]-1, label), sdc)
		case *prom_marathon.SDConfig:
			labelCounts["marathon"]++
			exports = appendDiscoveryMarathon(pb, common.LabelWithIndex(labelCounts["marathon"]-1, label), sdc)
		case *prom_ionos.SDConfig:
			labelCounts["ionos"]++
			exports = appendDiscoveryIonos(pb, common.LabelWithIndex(labelCounts["ionos"]-1, label), sdc)
		case *prom_triton.SDConfig:
			labelCounts["triton"]++
			exports = appendDiscoveryTriton(pb, common.LabelWithIndex(labelCounts["triton"]-1, label), sdc)
<<<<<<< HEAD
		case *prom_scaleway.SDConfig:
			labelCounts["scaleway"]++
			exports = appendDiscoveryScaleway(pb, common.LabelWithIndex(labelCounts["scaleway"]-1, label), sdc)
=======
		case *prom_xds.SDConfig:
			labelCounts["kuma"]++
			exports = appendDiscoveryKuma(pb, common.LabelWithIndex(labelCounts["kuma"]-1, label), sdc)
>>>>>>> 40c7077d
		}

		targets = append(targets, exports.Targets...)
	}

	return targets
}<|MERGE_RESOLUTION|>--- conflicted
+++ resolved
@@ -170,15 +170,12 @@
 		case *prom_triton.SDConfig:
 			labelCounts["triton"]++
 			exports = appendDiscoveryTriton(pb, common.LabelWithIndex(labelCounts["triton"]-1, label), sdc)
-<<<<<<< HEAD
+		case *prom_xds.SDConfig:
+			labelCounts["kuma"]++
+			exports = appendDiscoveryKuma(pb, common.LabelWithIndex(labelCounts["kuma"]-1, label), sdc)
 		case *prom_scaleway.SDConfig:
 			labelCounts["scaleway"]++
 			exports = appendDiscoveryScaleway(pb, common.LabelWithIndex(labelCounts["scaleway"]-1, label), sdc)
-=======
-		case *prom_xds.SDConfig:
-			labelCounts["kuma"]++
-			exports = appendDiscoveryKuma(pb, common.LabelWithIndex(labelCounts["kuma"]-1, label), sdc)
->>>>>>> 40c7077d
 		}
 
 		targets = append(targets, exports.Targets...)
