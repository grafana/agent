package prometheusconvert

import (
	"bytes"
	"fmt"

	"github.com/go-kit/log"
	"github.com/grafana/agent/component/discovery"
	"github.com/grafana/agent/component/prometheus/remotewrite"
	"github.com/grafana/agent/converter/diag"
	"github.com/grafana/agent/converter/internal/common"
	"github.com/grafana/river/token/builder"
	prom_config "github.com/prometheus/prometheus/config"
	prom_discover "github.com/prometheus/prometheus/discovery"
	prom_aws "github.com/prometheus/prometheus/discovery/aws"
	prom_azure "github.com/prometheus/prometheus/discovery/azure"
	prom_consul "github.com/prometheus/prometheus/discovery/consul"
	prom_digitalocean "github.com/prometheus/prometheus/discovery/digitalocean"
	prom_dns "github.com/prometheus/prometheus/discovery/dns"
	prom_file "github.com/prometheus/prometheus/discovery/file"
	prom_gce "github.com/prometheus/prometheus/discovery/gce"
	prom_ionos "github.com/prometheus/prometheus/discovery/ionos"
	prom_kubernetes "github.com/prometheus/prometheus/discovery/kubernetes"
	prom_docker "github.com/prometheus/prometheus/discovery/moby"
	prom_triton "github.com/prometheus/prometheus/discovery/triton"
	"github.com/prometheus/prometheus/storage"

	_ "github.com/prometheus/prometheus/discovery/install" // Register Prometheus SDs
)

// Convert implements a Prometheus config converter.
func Convert(in []byte) ([]byte, diag.Diagnostics) {
	var diags diag.Diagnostics

	promConfig, err := prom_config.Load(string(in), false, log.NewNopLogger())
	if err != nil {
		diags.Add(diag.SeverityLevelCritical, fmt.Sprintf("failed to parse Prometheus config: %s", err))
		return nil, diags
	}

	f := builder.NewFile()
	diags = AppendAll(f, promConfig)
	diags.AddAll(common.ValidateNodes(f))

	var buf bytes.Buffer
	if _, err := f.WriteTo(&buf); err != nil {
		diags.Add(diag.SeverityLevelCritical, fmt.Sprintf("failed to render Flow config: %s", err.Error()))
		return nil, diags
	}

	if len(buf.Bytes()) == 0 {
		return nil, diags
	}

	prettyByte, newDiags := common.PrettyPrint(buf.Bytes())
	diags.AddAll(newDiags)
	return prettyByte, diags
}

// AppendAll analyzes the entire prometheus config in memory and transforms it
// into Flow Arguments. It then appends each argument to the file builder.
// Exports from other components are correctly referenced to build the Flow
// pipeline.
func AppendAll(f *builder.File, promConfig *prom_config.Config) diag.Diagnostics {
	return AppendAllNested(f, promConfig, nil, []discovery.Target{}, nil)
}

// AppendAllNested analyzes the entire prometheus config in memory and transforms it
// into Flow Arguments. It then appends each argument to the file builder.
// Exports from other components are correctly referenced to build the Flow
// pipeline. Additional options can be provided overriding the job name, extra
// scrape targets, and predefined remote write exports.
func AppendAllNested(f *builder.File, promConfig *prom_config.Config, jobNameToCompLabelsFunc func(string) string, extraScrapeTargets []discovery.Target, remoteWriteExports *remotewrite.Exports) diag.Diagnostics {
	pb := NewPrometheusBlocks()

	if remoteWriteExports == nil {
		labelPrefix := ""
		if jobNameToCompLabelsFunc != nil {
			labelPrefix = jobNameToCompLabelsFunc("")
		}
		remoteWriteExports = appendPrometheusRemoteWrite(pb, promConfig.GlobalConfig, promConfig.RemoteWriteConfigs, labelPrefix)
	}
	remoteWriteForwardTo := []storage.Appendable{remoteWriteExports.Receiver}

	for _, scrapeConfig := range promConfig.ScrapeConfigs {
		scrapeForwardTo := remoteWriteForwardTo
		label := scrapeConfig.JobName
		if jobNameToCompLabelsFunc != nil {
			label = jobNameToCompLabelsFunc(scrapeConfig.JobName)
		}

		promMetricsRelabelExports := appendPrometheusRelabel(pb, scrapeConfig.MetricRelabelConfigs, remoteWriteForwardTo, label)
		if promMetricsRelabelExports != nil {
			scrapeForwardTo = []storage.Appendable{promMetricsRelabelExports.Receiver}
		}

		scrapeTargets := AppendServiceDiscoveryConfigs(pb, scrapeConfig.ServiceDiscoveryConfigs, label)
		scrapeTargets = append(scrapeTargets, extraScrapeTargets...)

		promDiscoveryRelabelExports := appendDiscoveryRelabel(pb, scrapeConfig.RelabelConfigs, scrapeTargets, label)
		if promDiscoveryRelabelExports != nil {
			scrapeTargets = promDiscoveryRelabelExports.Output
		}

		appendPrometheusScrape(pb, scrapeConfig, scrapeForwardTo, scrapeTargets, label)
	}

	diags := validate(promConfig)
	diags.AddAll(pb.getScrapeInfo())

	pb.AppendToFile(f)

	return diags
}

// AppendServiceDiscoveryConfigs will loop through the service discovery
// configs and append them to the file. This returns the scrape targets
// and discovery targets as a result.
func AppendServiceDiscoveryConfigs(pb *prometheusBlocks, serviceDiscoveryConfig prom_discover.Configs, label string) []discovery.Target {
	var targets []discovery.Target
	labelCounts := make(map[string]int)
	for _, serviceDiscoveryConfig := range serviceDiscoveryConfig {
		var exports discovery.Exports
		switch sdc := serviceDiscoveryConfig.(type) {
		case prom_discover.StaticConfig:
			targets = append(targets, getScrapeTargets(sdc)...)
		case *prom_azure.SDConfig:
			labelCounts["azure"]++
			exports = appendDiscoveryAzure(pb, common.LabelWithIndex(labelCounts["azure"]-1, label), sdc)
		case *prom_consul.SDConfig:
			labelCounts["consul"]++
			exports = appendDiscoveryConsul(pb, common.LabelWithIndex(labelCounts["consul"]-1, label), sdc)
		case *prom_digitalocean.SDConfig:
			labelCounts["digitalocean"]++
			exports = appendDiscoveryDigitalOcean(pb, common.LabelWithIndex(labelCounts["digitalocean"]-1, label), sdc)
		case *prom_dns.SDConfig:
			labelCounts["dns"]++
			exports = appendDiscoveryDns(pb, common.LabelWithIndex(labelCounts["dns"]-1, label), sdc)
		case *prom_docker.DockerSDConfig:
			labelCounts["docker"]++
			exports = appendDiscoveryDocker(pb, common.LabelWithIndex(labelCounts["docker"]-1, label), sdc)
		case *prom_aws.EC2SDConfig:
			labelCounts["ec2"]++
			exports = appendDiscoveryEC2(pb, common.LabelWithIndex(labelCounts["ec2"]-1, label), sdc)
		case *prom_file.SDConfig:
			labelCounts["file"]++
			exports = appendDiscoveryFile(pb, common.LabelWithIndex(labelCounts["file"]-1, label), sdc)
		case *prom_gce.SDConfig:
			labelCounts["gce"]++
			exports = appendDiscoveryGCE(pb, common.LabelWithIndex(labelCounts["gce"]-1, label), sdc)
		case *prom_kubernetes.SDConfig:
			labelCounts["kubernetes"]++
			exports = appendDiscoveryKubernetes(pb, common.LabelWithIndex(labelCounts["kubernetes"]-1, label), sdc)
		case *prom_aws.LightsailSDConfig:
			labelCounts["lightsail"]++
			exports = appendDiscoveryLightsail(pb, common.LabelWithIndex(labelCounts["lightsail"]-1, label), sdc)
<<<<<<< HEAD
		case *prom_ionos.SDConfig:
			labelCounts["ionos"]++
			exports = appendDiscoveryIonos(pb, common.LabelWithIndex(labelCounts["ionos"]-1, label), sdc)
=======
		case *prom_triton.SDConfig:
			labelCounts["triton"]++
			exports = appendDiscoveryTriton(pb, common.LabelWithIndex(labelCounts["triton"]-1, label), sdc)
>>>>>>> 0734f084
		}

		targets = append(targets, exports.Targets...)
	}

	return targets
}<|MERGE_RESOLUTION|>--- conflicted
+++ resolved
@@ -154,15 +154,12 @@
 		case *prom_aws.LightsailSDConfig:
 			labelCounts["lightsail"]++
 			exports = appendDiscoveryLightsail(pb, common.LabelWithIndex(labelCounts["lightsail"]-1, label), sdc)
-<<<<<<< HEAD
 		case *prom_ionos.SDConfig:
 			labelCounts["ionos"]++
 			exports = appendDiscoveryIonos(pb, common.LabelWithIndex(labelCounts["ionos"]-1, label), sdc)
-=======
 		case *prom_triton.SDConfig:
 			labelCounts["triton"]++
 			exports = appendDiscoveryTriton(pb, common.LabelWithIndex(labelCounts["triton"]-1, label), sdc)
->>>>>>> 0734f084
 		}
 
 		targets = append(targets, exports.Targets...)
