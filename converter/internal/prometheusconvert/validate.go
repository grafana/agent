--- conflicted
+++ resolved
@@ -80,37 +80,6 @@
 func ValidateServiceDiscoveryConfigs(serviceDiscoveryConfigs prom_discover.Configs) diag.Diagnostics {
 	var diags diag.Diagnostics
 
-<<<<<<< HEAD
-		for _, serviceDiscoveryConfig := range scrapeConfig.ServiceDiscoveryConfigs {
-			switch sdc := serviceDiscoveryConfig.(type) {
-			case prom_discover.StaticConfig:
-				diags.AddAll(validateScrapeTargets(sdc))
-			case *prom_azure.SDConfig:
-				diags.AddAll(ValidateDiscoveryAzure(sdc))
-			case *prom_consul.SDConfig:
-				diags.AddAll(validateDiscoveryConsul(sdc))
-			case *prom_digitalocean.SDConfig:
-				diags.AddAll(ValidateDiscoveryDigitalOcean(sdc))
-			case *prom_dns.SDConfig:
-				diags.AddAll(validateDiscoveryDns(sdc))
-			case *prom_docker.DockerSDConfig:
-				diags.AddAll(validateDiscoveryDocker(sdc))
-			case *prom_aws.EC2SDConfig:
-				diags.AddAll(ValidateDiscoveryEC2(sdc))
-			case *prom_file.SDConfig:
-				diags.AddAll(validateDiscoveryFile(sdc))
-			case *prom_gce.SDConfig:
-				diags.AddAll(ValidateDiscoveryGCE(sdc))
-			case *prom_kubernetes.SDConfig:
-				diags.AddAll(validateDiscoveryKubernetes(sdc))
-			case *prom_aws.LightsailSDConfig:
-				diags.AddAll(validateDiscoveryLightsail(sdc))
-			case *prom_ionos.SDConfig:
-				diags.AddAll(validateDiscoveryIonos(sdc))
-			default:
-				diags.Add(diag.SeverityLevelError, fmt.Sprintf("unsupported service discovery %s was provided", serviceDiscoveryConfig.Name()))
-			}
-=======
 	for _, serviceDiscoveryConfig := range serviceDiscoveryConfigs {
 		switch sdc := serviceDiscoveryConfig.(type) {
 		case prom_discover.StaticConfig:
@@ -137,9 +106,10 @@
 			diags.AddAll(validateDiscoveryLightsail(sdc))
 		case *prom_triton.SDConfig:
 			diags.AddAll(validateDiscoveryTriton(sdc))
+		case *prom_ionos.SDConfig:
+			diags.AddAll(validateDiscoveryIonos(sdc))
 		default:
 			diags.Add(diag.SeverityLevelError, fmt.Sprintf("unsupported service discovery %s was provided", serviceDiscoveryConfig.Name()))
->>>>>>> 0734f084
 		}
 	}
 
