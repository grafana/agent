package prometheusconvert

import (
	"fmt"
	"reflect"

	"github.com/grafana/agent/converter/diag"
	prom_config "github.com/prometheus/prometheus/config"
	prom_discover "github.com/prometheus/prometheus/discovery"

	prom_aws "github.com/prometheus/prometheus/discovery/aws"
	prom_azure "github.com/prometheus/prometheus/discovery/azure"
	prom_consul "github.com/prometheus/prometheus/discovery/consul"
	prom_digitalocean "github.com/prometheus/prometheus/discovery/digitalocean"
	prom_dns "github.com/prometheus/prometheus/discovery/dns"
	prom_file "github.com/prometheus/prometheus/discovery/file"
	prom_gce "github.com/prometheus/prometheus/discovery/gce"
	_ "github.com/prometheus/prometheus/discovery/install" // Register Prometheus SDs
	prom_ionos "github.com/prometheus/prometheus/discovery/ionos"
	prom_kubernetes "github.com/prometheus/prometheus/discovery/kubernetes"
	prom_marathon "github.com/prometheus/prometheus/discovery/marathon"
	prom_docker "github.com/prometheus/prometheus/discovery/moby"
	prom_triton "github.com/prometheus/prometheus/discovery/triton"
)

func validate(promConfig *prom_config.Config) diag.Diagnostics {
	diags := validateGlobalConfig(&promConfig.GlobalConfig)
	diags.AddAll(validateAlertingConfig(&promConfig.AlertingConfig))
	diags.AddAll(validateRuleFilesConfig(promConfig.RuleFiles))
	diags.AddAll(validateScrapeConfigs(promConfig.ScrapeConfigs))
	diags.AddAll(validateStorageConfig(&promConfig.StorageConfig))
	diags.AddAll(validateTracingConfig(&promConfig.TracingConfig))
	diags.AddAll(validateRemoteWriteConfigs(promConfig.RemoteWriteConfigs))
	diags.AddAll(validateRemoteReadConfigs(promConfig.RemoteReadConfigs))

	return diags
}

func validateGlobalConfig(globalConfig *prom_config.GlobalConfig) diag.Diagnostics {
	var diags diag.Diagnostics
	if globalConfig.EvaluationInterval != prom_config.DefaultGlobalConfig.EvaluationInterval {
		diags.Add(diag.SeverityLevelError, "unsupported global evaluation_interval config was provided")
	}

	if globalConfig.QueryLogFile != "" {
		diags.Add(diag.SeverityLevelError, "unsupported global query_log_file config was provided")
	}

	return diags
}

func validateAlertingConfig(alertingConfig *prom_config.AlertingConfig) diag.Diagnostics {
	var diags diag.Diagnostics
	if len(alertingConfig.AlertmanagerConfigs) > 0 || len(alertingConfig.AlertRelabelConfigs) > 0 {
		diags.Add(diag.SeverityLevelError, "unsupported alerting config was provided")
	}

	return diags
}

func validateRuleFilesConfig(ruleFilesConfig []string) diag.Diagnostics {
	var diags diag.Diagnostics
	if len(ruleFilesConfig) > 0 {
		diags.Add(diag.SeverityLevelError, "unsupported rule_files config was provided")
	}

	return diags
}

func validateScrapeConfigs(scrapeConfigs []*prom_config.ScrapeConfig) diag.Diagnostics {
	var diags diag.Diagnostics

	for _, scrapeConfig := range scrapeConfigs {
		diags.AddAll(validatePrometheusScrape(scrapeConfig))
		diags.AddAll(ValidateServiceDiscoveryConfigs(scrapeConfig.ServiceDiscoveryConfigs))
	}

	return diags
}

func ValidateServiceDiscoveryConfigs(serviceDiscoveryConfigs prom_discover.Configs) diag.Diagnostics {
	var diags diag.Diagnostics

	for _, serviceDiscoveryConfig := range serviceDiscoveryConfigs {
		switch sdc := serviceDiscoveryConfig.(type) {
		case prom_discover.StaticConfig:
			diags.AddAll(validateScrapeTargets(sdc))
		case *prom_azure.SDConfig:
			diags.AddAll(validateDiscoveryAzure(sdc))
		case *prom_consul.SDConfig:
			diags.AddAll(validateDiscoveryConsul(sdc))
		case *prom_digitalocean.SDConfig:
			diags.AddAll(validateDiscoveryDigitalOcean(sdc))
		case *prom_dns.SDConfig:
			diags.AddAll(validateDiscoveryDns(sdc))
		case *prom_docker.DockerSDConfig:
			diags.AddAll(validateDiscoveryDocker(sdc))
		case *prom_aws.EC2SDConfig:
			diags.AddAll(validateDiscoveryEC2(sdc))
		case *prom_file.SDConfig:
			diags.AddAll(validateDiscoveryFile(sdc))
		case *prom_gce.SDConfig:
			diags.AddAll(validateDiscoveryGCE(sdc))
		case *prom_kubernetes.SDConfig:
			diags.AddAll(validateDiscoveryKubernetes(sdc))
		case *prom_aws.LightsailSDConfig:
			diags.AddAll(validateDiscoveryLightsail(sdc))
		case *prom_triton.SDConfig:
			diags.AddAll(validateDiscoveryTriton(sdc))
<<<<<<< HEAD
		case *prom_marathon.SDConfig:
			diags.AddAll(validateDiscoveryMarathon(sdc))
=======
		case *prom_ionos.SDConfig:
			diags.AddAll(validateDiscoveryIonos(sdc))
>>>>>>> 6b9713f7
		default:
			diags.Add(diag.SeverityLevelError, fmt.Sprintf("unsupported service discovery %s was provided", serviceDiscoveryConfig.Name()))
		}
	}

	return diags
}

func validateStorageConfig(storageConfig *prom_config.StorageConfig) diag.Diagnostics {
	var diags diag.Diagnostics
	if storageConfig.TSDBConfig != nil || storageConfig.ExemplarsConfig != nil {
		diags.Add(diag.SeverityLevelError, "unsupported storage config was provided")
	}

	return diags
}

func validateTracingConfig(tracingConfig *prom_config.TracingConfig) diag.Diagnostics {
	var diags diag.Diagnostics
	if !reflect.DeepEqual(*tracingConfig, prom_config.TracingConfig{}) {
		diags.Add(diag.SeverityLevelError, "unsupported tracing config was provided")
	}

	return diags
}

func validateRemoteWriteConfigs(remoteWriteConfigs []*prom_config.RemoteWriteConfig) diag.Diagnostics {
	var diags diag.Diagnostics

	for _, remoteWriteConfig := range remoteWriteConfigs {
		diags.AddAll(validateRemoteWriteConfig(remoteWriteConfig))
	}

	return diags
}

func validateRemoteReadConfigs(remoteReadConfigs []*prom_config.RemoteReadConfig) diag.Diagnostics {
	var diags diag.Diagnostics
	if len(remoteReadConfigs) > 0 {
		diags.Add(diag.SeverityLevelError, "unsupported remote_read config was provided")
	}

	return diags
}<|MERGE_RESOLUTION|>--- conflicted
+++ resolved
@@ -107,13 +107,10 @@
 			diags.AddAll(validateDiscoveryLightsail(sdc))
 		case *prom_triton.SDConfig:
 			diags.AddAll(validateDiscoveryTriton(sdc))
-<<<<<<< HEAD
 		case *prom_marathon.SDConfig:
 			diags.AddAll(validateDiscoveryMarathon(sdc))
-=======
 		case *prom_ionos.SDConfig:
 			diags.AddAll(validateDiscoveryIonos(sdc))
->>>>>>> 6b9713f7
 		default:
 			diags.Add(diag.SeverityLevelError, fmt.Sprintf("unsupported service discovery %s was provided", serviceDiscoveryConfig.Name()))
 		}
