--- conflicted
+++ resolved
@@ -25,30 +25,4 @@
 
 scrape_configs:
   - job_name: unsupported
-<<<<<<< HEAD
-    dockerswarm_sd_configs:
-      - host: remote
-        role: tasks
-        port: 1234
-    serverset_sd_configs:
-      - servers:
-          - localhost
-        paths:
-          - /zk/sd/some/path
-    nerve_sd_configs:
-      - servers:
-          - localhost
-        paths:
-          - /zk/sd/some/path
-    triton_sd_configs:
-      - account: account
-        dns_suffix: .example.com
-        endpoint: triton.example.com
-=======
-    openstack_sd_configs:
-      - role: instance
-        domain_name: domain
-        region: region
-        port: 1234
->>>>>>> c5ef0f62
     encoding: utf-16