--- conflicted
+++ resolved
@@ -53,27 +53,6 @@
 	}
 }
 
-<<<<<<< HEAD
-func (s *ScrapeConfigBuilder) Validate() {
-	if len(s.cfg.ServiceDiscoveryConfig.DockerSwarmSDConfigs) != 0 {
-		s.diags.Add(diag.SeverityLevelError, "dockerswarm_sd_configs is not supported")
-	}
-	if len(s.cfg.ServiceDiscoveryConfig.ServersetSDConfigs) != 0 {
-		s.diags.Add(diag.SeverityLevelError, "serverset_sd_configs is not supported")
-	}
-	if len(s.cfg.ServiceDiscoveryConfig.NerveSDConfigs) != 0 {
-		s.diags.Add(diag.SeverityLevelError, "nerve_sd_configs is not supported")
-	}
-	if len(s.cfg.ServiceDiscoveryConfig.OpenstackSDConfigs) != 0 {
-		s.diags.Add(diag.SeverityLevelError, "openstack_sd_configs is not supported")
-	}
-	if len(s.cfg.ServiceDiscoveryConfig.TritonSDConfigs) != 0 {
-		s.diags.Add(diag.SeverityLevelError, "triton_sd_configs is not supported")
-	}
-}
-
-=======
->>>>>>> a3c26c40
 func (s *ScrapeConfigBuilder) Sanitize() {
 	var err error
 	s.cfg.JobName, err = scanner.SanitizeIdentifier(s.cfg.JobName)
