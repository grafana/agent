package promtailconvert

import (
	"bytes"
	"flag"
	"fmt"

	"github.com/grafana/agent/component/common/loki"
	"github.com/grafana/agent/converter/diag"
	"github.com/grafana/agent/converter/internal/common"
	"github.com/grafana/agent/converter/internal/promtailconvert/internal/build"
	"github.com/grafana/dskit/flagext"
	promtailcfg "github.com/grafana/loki/clients/pkg/promtail/config"
	"github.com/grafana/loki/clients/pkg/promtail/limit"
	"github.com/grafana/loki/clients/pkg/promtail/positions"
	"github.com/grafana/loki/clients/pkg/promtail/scrapeconfig"
	"github.com/grafana/loki/clients/pkg/promtail/targets/file"
	lokicfgutil "github.com/grafana/loki/pkg/util/cfg"
	"github.com/grafana/river/token/builder"
	"gopkg.in/yaml.v2"
)

type Config struct {
	promtailcfg.Config `yaml:",inline"`
}

// Clone takes advantage of pass-by-value semantics to return a distinct *Config.
// This is primarily used to parse a different flag set without mutating the original *Config.
func (c *Config) Clone() flagext.Registerer {
	return func(c Config) *Config {
		return &c
	}(*c)
}

// Convert implements a Promtail config converter.
func Convert(in []byte) ([]byte, diag.Diagnostics) {
	var (
		diags diag.Diagnostics
		cfg   Config
	)

	// Set default values first.
	flagSet := flag.NewFlagSet("", flag.PanicOnError)
	err := lokicfgutil.Unmarshal(&cfg,
		lokicfgutil.Defaults(flagSet),
	)
	if err != nil {
		diags.Add(diag.SeverityLevelCritical, fmt.Sprintf("failed to set default Promtail config values: %s", err))
		return nil, diags
	}

	// Unmarshall explicitly specified values
	if err := yaml.UnmarshalStrict(in, &cfg); err != nil {
		diags.Add(diag.SeverityLevelCritical, fmt.Sprintf("failed to parse Promtail config: %s", err))
		return nil, diags
	}

	// Replicate promtails' handling of this deprecated field.
	if cfg.ClientConfig.URL.URL != nil {
		// if a single client config is used we add it to the multiple client config for backward compatibility
		cfg.ClientConfigs = append(cfg.ClientConfigs, cfg.ClientConfig)
	}

	f := builder.NewFile()
	diags = AppendAll(f, &cfg.Config, "", diags)
	diags.AddAll(common.ValidateNodes(f))

	var buf bytes.Buffer
	if _, err := f.WriteTo(&buf); err != nil {
		diags.Add(diag.SeverityLevelCritical, fmt.Sprintf("failed to render Flow config: %s", err.Error()))
		return nil, diags
	}

	if len(buf.Bytes()) == 0 {
		return nil, diags
	}

	prettyByte, newDiags := common.PrettyPrint(buf.Bytes())
	diags.AddAll(newDiags)
	return prettyByte, diags
}

// AppendAll analyzes the entire promtail config in memory and transforms it
// into Flow components. It then appends each argument to the file builder.
func AppendAll(f *builder.File, cfg *promtailcfg.Config, labelPrefix string, diags diag.Diagnostics) diag.Diagnostics {
	validateTopLevelConfig(cfg, &diags)

	var writeReceivers = make([]loki.LogsReceiver, len(cfg.ClientConfigs))
	var writeBlocks = make([]*builder.Block, len(cfg.ClientConfigs))
	// Each client config needs to be a separate remote_write,
	// because they may have different ExternalLabels fields.
	for i, cc := range cfg.ClientConfigs {
		writeBlocks[i], writeReceivers[i] = build.NewLokiWrite(&cc, &diags, i, labelPrefix)
	}

	gc := &build.GlobalContext{
		WriteReceivers:   writeReceivers,
		TargetSyncPeriod: cfg.TargetConfig.SyncPeriod,
		LabelPrefix:      labelPrefix,
	}

	for _, sc := range cfg.ScrapeConfig {
		appendScrapeConfig(f, &sc, &diags, gc, &cfg.Global.FileWatch)
	}

	for _, write := range writeBlocks {
		f.Body().AppendBlock(write)
	}

	return diags
}

func DefaultPositionsConfig() positions.Config {
	// We obtain the default by registering the flags
	cfg := positions.Config{}
	cfg.RegisterFlags(flag.NewFlagSet("", flag.PanicOnError))
	return cfg
}

func DefaultLimitsConfig() limit.Config {
	cfg := limit.Config{}
	cfg.RegisterFlagsWithPrefix("", flag.NewFlagSet("", flag.PanicOnError))
	return cfg
}

func appendScrapeConfig(
	f *builder.File,
	cfg *scrapeconfig.Config,
	diags *diag.Diagnostics,
	gctx *build.GlobalContext,
	watchConfig *file.WatchConfig,
) {

	b := build.NewScrapeConfigBuilder(f, diags, cfg, gctx)
	b.Sanitize()

	// Append all the SD components
<<<<<<< HEAD
	b.AppendKubernetesSDs()
	b.AppendDockerSDs()
	b.AppendStaticSDs()
	b.AppendFileSDs()
	b.AppendConsulSDs()
	b.AppendConsulAgentSDs()
	b.AppendDigitalOceanSDs()
	b.AppendGCESDs()
	b.AppendEC2SDs()
	b.AppendAzureSDs()
	b.AppendMarathonSD()
=======
	b.AppendSDs()
>>>>>>> a3c26c40

	// Append loki.source.file to process all SD components' targets.
	// If any relabelling is required, it will be done via a discovery.relabel component.
	// The files will be watched and the globs in file paths will be expanded using discovery.file component.
	// The log entries are sent to loki.process if processing is needed, or directly to loki.write components.
	b.AppendLokiSourceFile(watchConfig)

	// Append all the components that produce logs directly.
	// If any relabelling is required, it will be done via a loki.relabel component.
	// The logs are sent to loki.process if processing is needed, or directly to loki.write components.
	b.AppendCloudFlareConfig()
	b.AppendJournalConfig()
	b.AppendPushAPI()
	b.AppendSyslogConfig()
	b.AppendGCPLog()
	b.AppendWindowsEventsConfig()
	b.AppendKafka()
	b.AppendAzureEventHubs()
	b.AppendGelfConfig()
	b.AppendHerokuDrainConfig()
}<|MERGE_RESOLUTION|>--- conflicted
+++ resolved
@@ -135,21 +135,7 @@
 	b.Sanitize()
 
 	// Append all the SD components
-<<<<<<< HEAD
-	b.AppendKubernetesSDs()
-	b.AppendDockerSDs()
-	b.AppendStaticSDs()
-	b.AppendFileSDs()
-	b.AppendConsulSDs()
-	b.AppendConsulAgentSDs()
-	b.AppendDigitalOceanSDs()
-	b.AppendGCESDs()
-	b.AppendEC2SDs()
-	b.AppendAzureSDs()
-	b.AppendMarathonSD()
-=======
 	b.AppendSDs()
->>>>>>> a3c26c40
 
 	// Append loki.source.file to process all SD components' targets.
 	// If any relabelling is required, it will be done via a discovery.relabel component.
