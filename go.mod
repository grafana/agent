module github.com/grafana/agent

go 1.16

require (
	contrib.go.opencensus.io/exporter/prometheus v0.3.0
	github.com/Shopify/sarama v1.29.1 // indirect
	github.com/cortexproject/cortex v1.8.2-0.20210428155238-d382e1d80eaf
	github.com/drone/envsubst v1.0.2
	github.com/fatih/structs v1.1.0
	github.com/go-kit/kit v0.10.0
	github.com/go-logfmt/logfmt v0.5.0
	github.com/go-logr/logr v0.4.0
	github.com/gogo/protobuf v1.3.2
	github.com/golang/protobuf v1.5.2
	github.com/golang/snappy v0.0.4 // indirect
	github.com/google/dnsmasq_exporter v0.0.0-00010101000000-000000000000
	github.com/google/go-jsonnet v0.17.0
	github.com/gorilla/mux v1.8.0
	github.com/grafana/loki v1.6.2-0.20210429132126-d88f3996eaa2
	github.com/hashicorp/consul/api v1.8.1
	github.com/hashicorp/go-getter v1.5.3
	github.com/jsternberg/zap-logfmt v1.2.0
	github.com/justwatchcom/elasticsearch_exporter v1.1.0
	github.com/klauspost/compress v1.13.1 // indirect
	github.com/miekg/dns v1.1.41
	github.com/ncabatoff/process-exporter v0.7.5
	github.com/oklog/run v1.1.0
	github.com/olekukonko/tablewriter v0.0.2
	github.com/oliver006/redis_exporter v1.15.0
	github.com/open-telemetry/opentelemetry-collector-contrib/exporter/loadbalancingexporter v0.29.0
	github.com/open-telemetry/opentelemetry-collector-contrib/processor/spanmetricsprocessor v0.29.0
	github.com/open-telemetry/opentelemetry-collector-contrib/processor/tailsamplingprocessor v0.29.0
	github.com/opentracing-contrib/go-grpc v0.0.0-20210225150812-73cb765af46e
	github.com/opentracing/opentracing-go v1.2.0
	github.com/pierrec/lz4 v2.6.1+incompatible // indirect
	github.com/pkg/errors v0.9.1
	github.com/prometheus-community/windows_exporter v0.0.0-00010101000000-000000000000
	github.com/prometheus-operator/prometheus-operator v0.47.0
	github.com/prometheus-operator/prometheus-operator/pkg/apis/monitoring v0.47.0
	github.com/prometheus/client_golang v1.11.0
	github.com/prometheus/common v0.29.0
	github.com/prometheus/consul_exporter v0.7.2-0.20210127095228-584c6de19f23
	github.com/prometheus/memcached_exporter v0.8.0
	github.com/prometheus/mysqld_exporter v0.0.0-00010101000000-000000000000
	github.com/prometheus/node_exporter v1.0.1
	github.com/prometheus/procfs v0.6.1-0.20210313121648-b565fefb1664
	github.com/prometheus/prometheus v1.8.2-0.20210621150501-ff58416a0b02
	github.com/prometheus/statsd_exporter v0.21.0
	github.com/sirupsen/logrus v1.7.0
	github.com/spf13/cobra v1.1.3
	github.com/stretchr/testify v1.7.0
	github.com/uber/jaeger-client-go v2.29.1+incompatible
	github.com/weaveworks/common v0.0.0-20210419092856-009d1eebd624
	github.com/wrouesnel/postgres_exporter v0.0.0-00010101000000-000000000000
	go.opencensus.io v0.23.0
	go.opentelemetry.io/collector v0.29.0
	go.uber.org/atomic v1.8.0
	go.uber.org/zap v1.17.0
<<<<<<< HEAD
=======
	golang.org/x/crypto v0.0.0-20210711020723-a769d52b0f97 // indirect
>>>>>>> b1e5ec51
	golang.org/x/sys v0.0.0-20210615035016-665e8c7367d1
	google.golang.org/grpc v1.38.0
	gopkg.in/alecthomas/kingpin.v2 v2.2.6
	gopkg.in/yaml.v2 v2.4.0
	gopkg.in/yaml.v3 v3.0.0-20210107192922-496545a6307b
	k8s.io/api v0.21.0
	k8s.io/apimachinery v0.21.0
	k8s.io/client-go v12.0.0+incompatible
	sigs.k8s.io/controller-runtime v0.9.0-beta.5
	sigs.k8s.io/yaml v1.2.0
)

// Replace directives from Prometheus
replace k8s.io/klog => github.com/simonpasquier/klog-gokit v0.1.0

// TODO Replace this with mapnos merge, once it is merged
replace github.com/Shopify/sarama => github.com/Shopify/sarama v1.29.1

// Replace directives from Cortex
replace (
	git.apache.org/thrift.git => github.com/apache/thrift v0.0.0-20180902110319-2566ecd5d999
	github.com/gocql/gocql => github.com/grafana/gocql v0.0.0-20200605141915-ba5dc39ece85
	github.com/satori/go.uuid => github.com/satori/go.uuid v1.2.0
)

// Replace directives from Loki
replace (
	github.com/Azure/azure-sdk-for-go => github.com/Azure/azure-sdk-for-go v36.2.0+incompatible
	github.com/hashicorp/consul => github.com/hashicorp/consul v1.5.1
	github.com/hpcloud/tail => github.com/grafana/tail v0.0.0-20201004203643-7aa4e4a91f03
	k8s.io/api => k8s.io/api v0.21.0
	k8s.io/client-go => k8s.io/client-go v0.21.0
)

replace github.com/prometheus/prometheus => github.com/grafana/prometheus v1.8.2-0.20210608193638-7b78de4ccffc

replace gopkg.in/yaml.v2 => github.com/rfratto/go-yaml v0.0.0-20200521142311-984fc90c8a04

// TODO(rfratto): remove forks when changes are merged upstream
replace (
	github.com/google/dnsmasq_exporter => github.com/grafana/dnsmasq_exporter v0.2.1-0.20201029182940-e5169b835a23
	github.com/ncabatoff/process-exporter => github.com/grafana/process-exporter v0.7.3-0.20210106202358-831154072e2a
	github.com/prometheus-community/windows_exporter => github.com/grafana/windows_exporter v0.15.1-0.20210325142439-9e8f66d53433
	github.com/prometheus/mysqld_exporter => github.com/grafana/mysqld_exporter v0.12.2-0.20201015182516-5ac885b2d38a
	github.com/wrouesnel/postgres_exporter => github.com/grafana/postgres_exporter v0.8.1-0.20201106170118-5eedee00c1db

)

// Required for redis_exporter, which is incompatible with v2.0.0+incompatible.
replace github.com/gomodule/redigo => github.com/gomodule/redigo v1.8.2

// Excluding fixes a conflict in test packages and allows "go mod tidy" to run.
exclude google.golang.org/grpc/examples v0.0.0-20200728065043-dfc0c05b2da9

// Used for /-/reload
replace github.com/weaveworks/common => github.com/rfratto/weaveworks-common v0.0.0-20210326192855-c95210d58ba7

// loadbalancingexporter uses non-fixed version of batchpertrace which fetches latest and causes problems
replace github.com/open-telemetry/opentelemetry-collector-contrib/pkg/batchpersignal => github.com/open-telemetry/opentelemetry-collector-contrib/pkg/batchpersignal v0.29.0

// Replacing for an internal fork that exposes internal folders
// Some funtionalities of the collector have been made internal and it's more difficult to build and configure pipelines in the newer versions.
// This is a temporary solution while a new configuration design is discussed for the collector (ref: https://github.com/open-telemetry/opentelemetry-collector/issues/3482).
replace go.opentelemetry.io/collector => github.com/grafana/opentelemetry-collector v0.4.1-0.20210625154936-5ed8906327ca

// Pin prometheus dependencies
replace (
	github.com/prometheus/common => github.com/prometheus/common v0.23.0
	github.com/prometheus/statsd_exporter => github.com/prometheus/statsd_exporter v0.18.1-0.20201124082027-8b2b4c1a2b49
)<|MERGE_RESOLUTION|>--- conflicted
+++ resolved
@@ -57,10 +57,7 @@
 	go.opentelemetry.io/collector v0.29.0
 	go.uber.org/atomic v1.8.0
 	go.uber.org/zap v1.17.0
-<<<<<<< HEAD
-=======
 	golang.org/x/crypto v0.0.0-20210711020723-a769d52b0f97 // indirect
->>>>>>> b1e5ec51
 	golang.org/x/sys v0.0.0-20210615035016-665e8c7367d1
 	google.golang.org/grpc v1.38.0
 	gopkg.in/alecthomas/kingpin.v2 v2.2.6
@@ -75,9 +72,6 @@
 
 // Replace directives from Prometheus
 replace k8s.io/klog => github.com/simonpasquier/klog-gokit v0.1.0
-
-// TODO Replace this with mapnos merge, once it is merged
-replace github.com/Shopify/sarama => github.com/Shopify/sarama v1.29.1
 
 // Replace directives from Cortex
 replace (
