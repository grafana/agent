--- conflicted
+++ resolved
@@ -4,10 +4,7 @@
 /.pkg
 /.cache
 /.vscode
-<<<<<<< HEAD
-=======
 /.eventcache
->>>>>>> 6d0490a6
 vendor
 
 /cmd/agent/agent
