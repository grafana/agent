# Running Grafana Agent

Here are some resources to help you run the Grafana Agent:

- [Windows Installation](#windows-installation)
- [Run the Agent with Docker](#running-the-agent-with-docker)
- [Run the Agent locally](#running-the-agent-locally)
- [Use the example Kubernetes configs](#use-the-example-kubernetes-configs)
- [Grafana Cloud Kubernetes Quickstart Guides](#grafana-cloud-kubernetes-quickstart-guides)
- [Build the Agent from Source](#build-the-agent-from-source)
- [Use our production Tanka configs](#use-our-production-tanka-configs)

## Windows Installation

To run the Windows Installation, download the Windows Installer executable from the [release page](https://github.com/grafana/agent/releases). Then run the installer, this will setup the Agent and run the Agent as a Windows Service. More details can be found in the [Windows Guide](../docs/getting-started/install-agent-on-windows.md)

## Running the Agent with Docker

To run the Agent with Docker, you should have a configuration file on
your local machine ready to bind mount into the container. Then modify
the following command for your environment. Replace `/path/to/config.yaml` with
the full path to your YAML configuration, and replace `/tmp/agent` with the
directory on your host that you want the agent to store its WAL.

```
docker run \
  -v /tmp/agent:/etc/agent/data \
  -v /path/to/config.yaml:/etc/agent/agent.yaml \
<<<<<<< HEAD
  grafana/agent:v0.18.2
=======
  grafana/agent:v0.18.1
>>>>>>> 5d2877a4
```

## Running the Agent locally

Currently, you must provide your own system configuration files to run the
Agent as a long-living process (e.g., write your own systemd unit files).

## Use the example Kubernetes configs

You can find sample deployment manifests in the [Kubernetes](./kubernetes) directory.

## Grafana Cloud Kubernetes quickstart guides

These guides help you get up and running with the Agent and Grafana Cloud, and include sample ConfigMaps.

You can find them in the [Grafana Cloud documentation](https://grafana.com/docs/grafana-cloud/quickstart/agent-k8s/)

## Build the Agent from source

Go 1.14 is currently needed to build the agent from source. Run `make agent`
from the root of this repository, and then the build agent binary will be placed
at `./cmd/agent/agent`.

## Use our production Tanka configs

The Tanka configs we use to deploy the agent ourselves can be found in our
[production Tanka directory](./tanka/grafana-agent). These configs are also used
to generate the Kubernetes configs for the install script. To get started with
the tanka configs, do the following:

```
mkdir tanka-agent
cd tanka-agent
tk init --k8s=false
jb install github.com/grafana/agent/production/tanka/grafana-agent

# substitute your target k8s version for "1.16" in the next few commands
jb install github.com/jsonnet-libs/k8s-alpha/1.16
echo '(import "github.com/jsonnet-libs/k8s-alpha/1.16/main.libsonnet")' > lib/k.libsonnet
echo '+ (import "github.com/jsonnet-libs/k8s-alpha/1.16/extensions/kausal-shim.libsonnet")' >> lib/k.libsonnet
```

Then put this in `environments/default/main.jsonnet`:
```
local agent = import 'grafana-agent/grafana-agent.libsonnet';

agent {
  _config+:: {
    namespace: 'grafana-agent'
  },
}
```

If all these steps worked, `tk eval environments/default` should output the
default JSON we use to build our Kubernetes manifests.<|MERGE_RESOLUTION|>--- conflicted
+++ resolved
@@ -26,11 +26,7 @@
 docker run \
   -v /tmp/agent:/etc/agent/data \
   -v /path/to/config.yaml:/etc/agent/agent.yaml \
-<<<<<<< HEAD
   grafana/agent:v0.18.2
-=======
-  grafana/agent:v0.18.1
->>>>>>> 5d2877a4
 ```
 
 ## Running the Agent locally
