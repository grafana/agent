--- conflicted
+++ resolved
@@ -64,11 +64,7 @@
           valueFrom:
             fieldRef:
               fieldPath: spec.nodeName
-<<<<<<< HEAD
-        image: grafana/agent:v0.18.0
-=======
         image: grafana/agent:v0.16.1
->>>>>>> 83b48382
         imagePullPolicy: IfNotPresent
         name: agent
         ports:
