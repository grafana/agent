apiVersion: v1
kind: ServiceAccount
metadata:
  name: grafana-agent-traces
  namespace: YOUR_NAMESPACE
---
apiVersion: rbac.authorization.k8s.io/v1beta1
kind: ClusterRole
metadata:
  name: grafana-agent-traces
rules:
- apiGroups:
  - ""
  resources:
  - nodes
  - nodes/proxy
  - services
  - endpoints
  - pods
  verbs:
  - get
  - list
  - watch
- nonResourceURLs:
  - /metrics
  verbs:
  - get
---
apiVersion: rbac.authorization.k8s.io/v1beta1
kind: ClusterRoleBinding
metadata:
  name: grafana-agent-traces
roleRef:
  apiGroup: rbac.authorization.k8s.io
  kind: ClusterRole
  name: grafana-agent-traces
subjects:
- kind: ServiceAccount
  name: grafana-agent-traces
  namespace: YOUR_NAMESPACE
---
apiVersion: v1
kind: Service
metadata:
  labels:
    name: grafana-agent-traces
  name: grafana-agent-traces
  namespace: YOUR_NAMESPACE
spec:
  ports:
  - name: agent-http-metrics
    port: 8080
    targetPort: 8080
  - name: agent-thrift-compact
    port: 6831
    protocol: UDP
    targetPort: 6831
  - name: agent-thrift-binary
    port: 6832
    protocol: UDP
    targetPort: 6832
  - name: agent-thrift-http
    port: 14268
    protocol: TCP
    targetPort: 14268
  - name: agent-thrift-grpc
    port: 14250
    protocol: TCP
    targetPort: 14250
  - name: agent-zipkin
    port: 9411
    protocol: TCP
    targetPort: 9411
  - name: agent-otlp
    port: 55680
    protocol: TCP
    targetPort: 55680
  - name: agent-opencensus
    port: 55678
    protocol: TCP
    targetPort: 55678
  selector:
    name: grafana-agent-traces
---
apiVersion: apps/v1
kind: Deployment
metadata:
  name: grafana-agent-traces
  namespace: YOUR_NAMESPACE
spec:
  minReadySeconds: 10
  replicas: 1
  revisionHistoryLimit: 10
  selector:
    matchLabels:
      name: grafana-agent-traces
  template:
    metadata:
      labels:
        name: grafana-agent-traces
    spec:
      containers:
      - args:
        - -config.file=/etc/agent/agent.yaml
        command:
        - /bin/agent
        env:
        - name: HOSTNAME
          valueFrom:
            fieldRef:
              fieldPath: spec.nodeName
<<<<<<< HEAD
        image: grafana/agent:v0.18.2
=======
        image: grafana/agent:v0.18.1
>>>>>>> 5d2877a4
        imagePullPolicy: IfNotPresent
        name: agent
        ports:
        - containerPort: 8080
          name: http-metrics
        - containerPort: 6831
          name: thrift-compact
          protocol: UDP
        - containerPort: 6832
          name: thrift-binary
          protocol: UDP
        - containerPort: 14268
          name: thrift-http
          protocol: TCP
        - containerPort: 14250
          name: thrift-grpc
          protocol: TCP
        - containerPort: 9411
          name: zipkin
          protocol: TCP
        - containerPort: 55680
          name: otlp
          protocol: TCP
        - containerPort: 55678
          name: opencensus
          protocol: TCP
        volumeMounts:
        - mountPath: /etc/agent
          name: grafana-agent-traces
      serviceAccount: grafana-agent-traces
      volumes:
      - configMap:
          name: grafana-agent-traces
        name: grafana-agent-traces<|MERGE_RESOLUTION|>--- conflicted
+++ resolved
@@ -45,7 +45,7 @@
   labels:
     name: grafana-agent-traces
   name: grafana-agent-traces
-  namespace: YOUR_NAMESPACE
+  namespace: ${NAMESPACE}
 spec:
   ports:
   - name: agent-http-metrics
@@ -109,11 +109,7 @@
           valueFrom:
             fieldRef:
               fieldPath: spec.nodeName
-<<<<<<< HEAD
         image: grafana/agent:v0.18.2
-=======
-        image: grafana/agent:v0.18.1
->>>>>>> 5d2877a4
         imagePullPolicy: IfNotPresent
         name: agent
         ports:
