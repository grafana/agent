apiVersion: v1
kind: ServiceAccount
metadata:
  name: grafana-agent-traces
  namespace: YOUR_NAMESPACE
---
apiVersion: rbac.authorization.k8s.io/v1beta1
kind: ClusterRole
metadata:
  name: grafana-agent-traces
rules:
- apiGroups:
  - ""
  resources:
  - nodes
  - nodes/proxy
  - services
  - endpoints
  - pods
  verbs:
  - get
  - list
  - watch
- nonResourceURLs:
  - /metrics
  verbs:
  - get
---
apiVersion: rbac.authorization.k8s.io/v1beta1
kind: ClusterRoleBinding
metadata:
  name: grafana-agent-traces
roleRef:
  apiGroup: rbac.authorization.k8s.io
  kind: ClusterRole
  name: grafana-agent-traces
subjects:
- kind: ServiceAccount
  name: grafana-agent-traces
  namespace: YOUR_NAMESPACE
---
apiVersion: v1
kind: Service
metadata:
  labels:
    name: grafana-agent-traces
  name: grafana-agent-traces
  namespace: YOUR_NAMESPACE
spec:
  ports:
  - name: agent-http-metrics
    port: 8080
    targetPort: 8080
  - name: agent-thrift-compact
    port: 6831
    protocol: UDP
    targetPort: 6831
  - name: agent-thrift-binary
    port: 6832
    protocol: UDP
    targetPort: 6832
  - name: agent-thrift-http
    port: 14268
    protocol: TCP
    targetPort: 14268
  - name: agent-thrift-grpc
    port: 14250
    protocol: TCP
    targetPort: 14250
  - name: agent-zipkin
    port: 9411
    protocol: TCP
    targetPort: 9411
  - name: agent-otlp
    port: 55680
    protocol: TCP
    targetPort: 55680
  - name: agent-opencensus
    port: 55678
    protocol: TCP
    targetPort: 55678
  selector:
    name: grafana-agent-traces
---
apiVersion: apps/v1
kind: Deployment
metadata:
  name: grafana-agent-traces
  namespace: YOUR_NAMESPACE
spec:
  minReadySeconds: 10
  replicas: 1
  revisionHistoryLimit: 10
  selector:
    matchLabels:
      name: grafana-agent-traces
  template:
    metadata:
      labels:
        name: grafana-agent-traces
    spec:
      containers:
      - args:
        - -config.file=/etc/agent/agent.yaml
        command:
        - /bin/agent
        env:
        - name: HOSTNAME
          valueFrom:
            fieldRef:
              fieldPath: spec.nodeName
<<<<<<< HEAD
        image: grafana/agent:v0.18.1
=======
        image: grafana/agent:v0.16.1
>>>>>>> 997675b5
        imagePullPolicy: IfNotPresent
        name: agent
        ports:
        - containerPort: 8080
          name: http-metrics
        - containerPort: 6831
          name: thrift-compact
          protocol: UDP
        - containerPort: 6832
          name: thrift-binary
          protocol: UDP
        - containerPort: 14268
          name: thrift-http
          protocol: TCP
        - containerPort: 14250
          name: thrift-grpc
          protocol: TCP
        - containerPort: 9411
          name: zipkin
          protocol: TCP
        - containerPort: 55680
          name: otlp
          protocol: TCP
        - containerPort: 55678
          name: opencensus
          protocol: TCP
        volumeMounts:
        - mountPath: /etc/agent
          name: grafana-agent-traces
      serviceAccount: grafana-agent-traces
      volumes:
      - configMap:
          name: grafana-agent-traces
        name: grafana-agent-traces<|MERGE_RESOLUTION|>--- conflicted
+++ resolved
@@ -109,11 +109,7 @@
           valueFrom:
             fieldRef:
               fieldPath: spec.nodeName
-<<<<<<< HEAD
-        image: grafana/agent:v0.18.1
-=======
         image: grafana/agent:v0.16.1
->>>>>>> 997675b5
         imagePullPolicy: IfNotPresent
         name: agent
         ports:
