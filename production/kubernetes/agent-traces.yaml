--- conflicted
+++ resolved
@@ -109,11 +109,7 @@
           valueFrom:
             fieldRef:
               fieldPath: spec.nodeName
-<<<<<<< HEAD
-        image: grafana/agent:v0.22.0
-=======
         image: grafana/agent:v0.23.0
->>>>>>> 6d0490a6
         imagePullPolicy: IfNotPresent
         name: agent
         ports:
