local k = import 'ksonnet-util/kausal.libsonnet';

local cronJob = k.batch.v1beta1.cronJob;
local configMap = k.core.v1.configMap;
local container = k.core.v1.container;
local deployment = k.apps.v1.deployment;
local volumeMount = k.core.v1.volumeMount;
local volume = k.core.v1.volume;

function(
  name='grafana-agent-syncer',
  namespace='',
  config={},
) {
  local _config = {
    api: error 'api must be set',
<<<<<<< HEAD
    image: 'grafana/agentctl:v0.22.0',
=======
    image: 'grafana/agentctl:v0.23.0',
>>>>>>> 6d0490a6
    schedule: '*/5 * * * *',
    configs: [],
  } + config,

  local this = self,
  local _configs = std.foldl(
    function(agg, cfg)
      // Sanitize the name and remove / so every file goes into the same
      // folder.
      local name = std.strReplace(cfg.name, '/', '_');

      agg { ['%s.yml' % name]: k.util.manifestYaml(cfg) },
    _config.configs,
    {},
  ),

  configMap:
    configMap.new(name) +
    configMap.mixin.metadata.withNamespace(namespace) +
    configMap.withData(_configs),

  container::
    container.new(name, _config.image) +
    container.withArgsMixin([
      'config-sync',
      '--addr=%s' % _config.api,
      '/etc/configs',
    ]) +
    container.withVolumeMounts(volumeMount.new(name, '/etc/configs')),

  job:
    cronJob.new(name, _config.schedule, this.container) +
    cronJob.mixin.metadata.withNamespace(namespace) +
    cronJob.mixin.spec.withSuccessfulJobsHistoryLimit(1) +
    cronJob.mixin.spec.withFailedJobsHistoryLimit(3) +
    cronJob.mixin.spec.jobTemplate.spec.template.spec.withRestartPolicy('OnFailure') +
    cronJob.mixin.spec.jobTemplate.spec.template.spec.withActiveDeadlineSeconds(600) +
    cronJob.mixin.spec.jobTemplate.spec.withTtlSecondsAfterFinished(120) +
    cronJob.mixin.spec.jobTemplate.spec.template.spec.withVolumes([
      volume.fromConfigMap(
        name=name,
        configMapName=this.configMap.metadata.name,
      ),
    ]),
}<|MERGE_RESOLUTION|>--- conflicted
+++ resolved
@@ -14,11 +14,7 @@
 ) {
   local _config = {
     api: error 'api must be set',
-<<<<<<< HEAD
-    image: 'grafana/agentctl:v0.22.0',
-=======
     image: 'grafana/agentctl:v0.23.0',
->>>>>>> 6d0490a6
     schedule: '*/5 * * * *',
     configs: [],
   } + config,
