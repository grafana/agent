local agent = import './internal/agent.libsonnet';
local utils = import './internal/utils.libsonnet';
local k = import 'ksonnet-util/kausal.libsonnet';

local container = k.core.v1.container;
local configMap = k.core.v1.configMap;
local service = k.core.v1.service;

// Merge all of our libraries to create the final exposed library.
(import './lib/deployment.libsonnet') +
(import './lib/integrations.libsonnet') +
(import './lib/metrics.libsonnet') +
(import './lib/scraping_service.libsonnet') +
(import './lib/logs.libsonnet') +
(import './lib/traces.libsonnet') +
{
  _images:: {
<<<<<<< HEAD
    agent: 'grafana/agent:v0.22.0',
    agentctl: 'grafana/agentctl:v0.22.0',
=======
    agent: 'grafana/agent:v0.23.0',
    agentctl: 'grafana/agentctl:v0.23.0',
>>>>>>> 6d0490a6
  },

  // new creates a new DaemonSet deployment of the grafana-agent. By default,
  // the deployment will do no collection. You must merge the result of this
  // function with one or more of the following:
  //
  // - withMetricsConfig, withMetricsInstances (and optionally withRemoteWrite)
  // - withLogsConfig
  //
  // When using withMetricsInstances, a [name]-etc deployment
  // with one replica will be created alongside the DaemonSet. This deployment
  // is responsible for handling scrape configs that will not work on the host
  // machine.
  //
  // For example, if a scrape_config scrapes the Kubernetes API, that must be
  // handled by the [name]-etc deployment as the Kubernetes API does not run
  // on any node in the cluster.
  //
  // scrapeInstanceKubernetes provides the default
  // MetricsInstanceConfig Grafana Labs uses in production.
  new(name='grafana-agent', namespace='default'):: {
    local this = self,

    _mode:: 'daemonset',
    _images:: $._images,
    _config_hash:: true,

    local has_logs_config = std.objectHasAll(self, '_logs_config'),
    local has_trace_config = std.objectHasAll(self, '_trace_config'),
    local has_metrics_config = std.objectHasAll(self, '_metrics_config'),
    local has_metrics_instances = std.objectHasAll(self, '_metrics_instances'),
    local has_integrations = std.objectHasAll(self, '_integrations'),
    local has_sampling_strategies = std.objectHasAll(self, '_traces_sampling_strategies'),

    local metrics_instances =
      if has_metrics_instances then this._metrics_instances else [],
    local host_filter_instances = utils.transformInstances(metrics_instances, true),
    local etc_instances = utils.transformInstances(metrics_instances, false),

    config:: {
      server: {
        log_level: 'info',
        http_listen_port: 8080,
      },
    } + (
      if has_metrics_config
      then { metrics: this._metrics_config { configs: host_filter_instances } }
      else {}
    ) + (
      if has_logs_config then {
        logs: {
          positions_directory: '/tmp/positions',
          configs: [this._logs_config {
            name: 'default',
          }],
        },
      } else {}
    ) + (
      if has_trace_config then {
        traces: {
          configs: [this._trace_config {
            name: 'default',
          }],
        },
      }
      else {}
    ) + (
      if has_integrations then { integrations: this._integrations } else {}
    ),

    etc_config:: if has_metrics_config then this.config {
      // Hide logs and integrations from our extra configs, we just want the
      // scrape configs that wouldn't work for the DaemonSet.
      metrics+: {
        configs: std.map(function(cfg) cfg { host_filter: false }, etc_instances),
      },
      logs:: {},
      traces:: {},
      integrations:: {},
    },

    agent:
      agent.newAgent(name, namespace, self._images.agent, self.config, use_daemonset=true) +
      agent.withConfigHash(self._config_hash) + {
        // If sampling strategies were defined, we need to mount them as a JSON
        // file.
        config_map+:
          if has_sampling_strategies
          then configMap.withDataMixin({
            'strategies.json': std.toString(this._traces_sampling_strategies),
          })
          else {},

        // If we're deploying for tracing, applications will want to write to
        // a service for load balancing span delivery.
        service:
          if has_trace_config
          then k.util.serviceFor(self.agent) + service.mixin.metadata.withNamespace(namespace)
          else {},
      } + (
        if has_logs_config then $.logsPermissionsMixin else {}
      ) + (
        if has_integrations && std.objectHas(this._integrations, 'node_exporter') then $.integrationsMixin else {}
      ),

    agent_etc: if std.length(etc_instances) > 0 then
      agent.newAgent(name + '-etc', namespace, self._images.agent, self.etc_config, use_daemonset=false) +
      agent.withConfigHash(self._config_hash),
  },

  // withImages sets the images used for launching the Agent.
  // Keys supported: agent, agentctl
  withImages(images):: { _images+: images },

  // Includes or excludes the config hash annotation.
  withConfigHash(include=true):: { _config_hash:: include },

  // withPortsMixin adds extra ports to expose.
  withPortsMixin(ports=[]):: {
    agent+: {
      container+:: container.withPortsMixin(ports),
    },
  },
}<|MERGE_RESOLUTION|>--- conflicted
+++ resolved
@@ -15,13 +15,8 @@
 (import './lib/traces.libsonnet') +
 {
   _images:: {
-<<<<<<< HEAD
-    agent: 'grafana/agent:v0.22.0',
-    agentctl: 'grafana/agentctl:v0.22.0',
-=======
     agent: 'grafana/agent:v0.23.0',
     agentctl: 'grafana/agentctl:v0.23.0',
->>>>>>> 6d0490a6
   },
 
   // new creates a new DaemonSet deployment of the grafana-agent. By default,
