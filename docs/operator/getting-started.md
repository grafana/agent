--- conflicted
+++ resolved
@@ -62,11 +62,7 @@
       serviceAccountName: grafana-agent-operator
       containers:
       - name: operator
-<<<<<<< HEAD
-        image: grafana/agent-operator:v0.18.0
-=======
         image: grafana/agent-operator:v0.16.1
->>>>>>> 83b48382
 ---
 
 apiVersion: v1
