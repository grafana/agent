--- conflicted
+++ resolved
@@ -41,7 +41,6 @@
 The `disable_high_cardinality_metrics` configuration argument is used by `otelcol.exporter` components such as `otelcol.exporter.otlp`.
 If you need to see high cardinality metrics containing labels such as IP addresses and port numbers, you now have to explicitly set `disable_high_cardinality_metrics` to `false`.
 
-<<<<<<< HEAD
 ### Breaking change: Label for children blocks of `prometheus.exporter.cloudwatch`, `prometheus.exporter.snmp` and `pyroscope.scrape` are removed.
 
 Previously in aforementioned components, there are children blocks that requires labels which would be used for naming. 
@@ -186,12 +185,12 @@
   }
 }
 ```
-=======
+
 ### Breaking change: Rename component `prometheus.exporter.agent` to `prometheus.exporter.self`
 
 The name `prometheus.exporter.agent` is potentially ambiguous and can be misinterpreted as an exporter for Prometheus Agent.
 The new name reflects the component's true purpose as an exporter of the process's own metrics.
->>>>>>> 53ce4a0e
+
 
 ## v0.39
 
