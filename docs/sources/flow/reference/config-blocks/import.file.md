--- conflicted
+++ resolved
@@ -1,9 +1,9 @@
 ---
 aliases:
-- /docs/grafana-cloud/agent/flow/reference/config-blocks/import.file/
-- /docs/grafana-cloud/monitor-infrastructure/agent/flow/reference/config-blocks/import.file/
-- /docs/grafana-cloud/monitor-infrastructure/integrations/agent/flow/reference/config-blocks/import.file/
-- /docs/grafana-cloud/send-data/agent/flow/reference/config-blocks/import.file/
+  - /docs/grafana-cloud/agent/flow/reference/config-blocks/import.file/
+  - /docs/grafana-cloud/monitor-infrastructure/agent/flow/reference/config-blocks/import.file/
+  - /docs/grafana-cloud/monitor-infrastructure/integrations/agent/flow/reference/config-blocks/import.file/
+  - /docs/grafana-cloud/send-data/agent/flow/reference/config-blocks/import.file/
 canonical: https://grafana.com/docs/agent/latest/flow/reference/config-blocks/import.file/
 description: Learn about the import.file configuration block
 labels:
@@ -18,15 +18,12 @@
 The `import.file` block imports custom components from a file or a folder and exposes them to the importer.
 `import.file` blocks must be given a label that determines the namespace where custom components are exposed.
 
-<<<<<<< HEAD
 Imported folders are treated as single modules to support composability.
 That means that you can define a custom component in one file and use it in another custom component in another file
 in the same folder.
 
 [module]: {{< relref "../../concepts/modules.md" >}}
 
-=======
->>>>>>> 412a503f
 ## Usage
 
 ```river
@@ -39,19 +36,11 @@
 
 The following arguments are supported:
 
-<<<<<<< HEAD
-Name | Type | Description | Default | Required
----- | ---- | ----------- | ------- | --------
-`filename`       | `string`   | Path of the file or the folder on disk to watch. | | yes
-`detector`       | `string`   | Which file change detector to use (fsnotify, poll). | `"fsnotify"` | no
-`poll_frequency` | `duration` | How often to poll for file/folder changes. | `"1m"` | no
-=======
-Name             | Type       | Description                                         | Default      | Required
------------------|------------|-----------------------------------------------------|--------------|---------
-`filename`       | `string`   | Path of the file on disk to watch.                  |              | yes
-`detector`       | `string`   | Which file change detector to use (fsnotify, poll). | `"fsnotify"` | no
-`poll_frequency` | `duration` | How often to poll for file changes.                 | `"1m"`       | no
->>>>>>> 412a503f
+| Name             | Type       | Description                                         | Default      | Required |
+| ---------------- | ---------- | --------------------------------------------------- | ------------ | -------- |
+| `filename`       | `string`   | Path of the file or folder on disk to watch.        |              | yes      |
+| `detector`       | `string`   | Which file change detector to use (fsnotify, poll). | `"fsnotify"` | no       |
+| `poll_frequency` | `duration` | How often to poll for file changes.                 | `"1m"`       | no       |
 
 {{< docs/shared lookup="flow/reference/components/local-file-arguments-text.md" source="agent" version="<AGENT_VERSION>" >}}
 
@@ -60,6 +49,7 @@
 This example imports a module from a file and instantiates a custom component from the import that adds two numbers:
 
 {{< collapse title="module.river" >}}
+
 ```river
 declare "add" {
   argument "a" {}
@@ -70,9 +60,11 @@
   }
 }
 ```
+
 {{< /collapse >}}
 
 {{< collapse title="importer.river" >}}
+
 ```river
 import.file "math" {
   filename = "module.river"
@@ -83,6 +75,7 @@
   b = 45
 }
 ```
+
 {{< /collapse >}}
 
 {{% docs/reference %}}
