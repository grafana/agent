---
title: phlare.write
labels:
  stage: beta
---

# phlare.write

{{< docs/shared lookup="flow/stability/beta.md" source="agent" >}}

`phlare.write` receives performance profiles from other components and forwards them
to a series of user-supplied endpoints using [Phlare' Push API](https://grafana.com/oss/phlare/).

Multiple `phlare.write` components can be specified by giving them
different labels.

## Usage

```river
phlare.write "LABEL" {
  endpoint {
    url = PHLARE_URL

    ...
  }

  ...
}
```

## Arguments

The following arguments are supported:

Name | Type | Description | Default | Required
---- | ---- | ----------- | ------- | --------
`external_labels` | `map(string)` | Labels to add to profiles sent over the network. | | no

## Blocks

The following blocks are supported inside the definition of
`phlare.write`:

Hierarchy | Block | Description | Required
--------- | ----- | ----------- | --------
endpoint | [endpoint][] | Location to send profiles to. | no
endpoint > basic_auth | [basic_auth][] | Configure basic_auth for authenticating to the endpoint. | no
endpoint > authorization | [authorization][] | Configure generic authorization to the endpoint. | no
endpoint > oauth2 | [oauth2][] | Configure OAuth2 for authenticating to the endpoint. | no
endpoint > oauth2 > tls_config | [tls_config][] | Configure TLS settings for connecting to the endpoint. | no
endpoint > tls_config | [tls_config][] | Configure TLS settings for connecting to the endpoint. | no

The `>` symbol indicates deeper levels of nesting. For example, `endpoint >
basic_auth` refers to a `basic_auth` block defined inside an
`endpoint` block.

[endpoint]: #endpoint-block
[basic_auth]: #basic_auth-block
[authorization]: #authorization-block
[oauth2]: #oauth2-block
[tls_config]: #tls_config-block

### endpoint block

The `endpoint` block describes a single location to send profiles to. Multiple
`endpoint` blocks can be provided to send profiles to multiple locations.

The following arguments are supported:

Name | Type | Description | Default | Required
---- | ---- | ----------- | ------- | --------
`url` | `string` | Full URL to send metrics to. | | yes
`name` | `string` | Optional name to identify the endpoint in metrics. | | no
`remote_timeout` | `duration` | Timeout for requests made to the URL. | `"10s"` | no
`headers` | `map(string)` | Extra headers to deliver with the request. | | no
<<<<<<< HEAD
`min_backoff_period`  | `duration` | Initial backoff time between retries. | `"500ms"`      | no
`max_backoff_period`  | `duration` | Maximum backoff time between retries. | `"5m"`         | no
`max_backoff_retries` | `int`      | Maximum number of retries. 0 to retry infinitely.      | 10             | no
=======
`bearer_token` | `secret` | Bearer token to authenticate with. | | no
`bearer_token_file` | `string` | File containing a bearer token to authenticate with. | | no
`proxy_url` | `string` | HTTP proxy to proxy requests through. | | no
`follow_redirects` | `bool` | Whether redirects returned by the server should be followed. | `true` | no
`enable_http2` | `bool` | Whether HTTP2 is supported for requests. | `true`  | no

 At most one of the following can be provided:
 - [`bearer_token` argument][endpoint].
 - [`bearer_token_file` argument][endpoint].
 - [`basic_auth` block][basic_auth].
 - [`authorization` block][authorization].
 - [`oauth2` block][oauth2].
>>>>>>> 0d82073b

When multiple `endpoint` blocks are provided, profiles are concurrently forwarded to all
configured locations.

### basic_auth block

{{< docs/shared lookup="flow/reference/components/basic-auth-block.md" source="agent" >}}

### authorization block

{{< docs/shared lookup="flow/reference/components/authorization-block.md" source="agent" >}}

### oauth2 block

{{< docs/shared lookup="flow/reference/components/oauth2-block.md" source="agent" >}}

### tls_config block

{{< docs/shared lookup="flow/reference/components/tls-config-block.md" source="agent" >}}

## Exported fields

The following fields are exported and can be referenced by other components:

Name | Type | Description
---- | ---- | -----------
`receiver` | `receiver` | A value that other components can use to send profiles to.

## Component health

`phlare.write` is only reported as unhealthy if given an invalid
configuration. In those cases, exported fields are kept at their last healthy
values.

## Debug information

`phlare.write` does not expose any component-specific debug
information.

## Example

```river
phlare.write "staging" {
  // Send metrics to a locally running Phlare instance.
  endpoint {
    url = "http://phlare:4100"
    headers = {
      "X-Scope-Org-ID" = "squad-1",
    }
  }
  external_labels = {
    "env" = "staging",
  }
}


phlare.scrape "default" {
  targets = [
    {"__address__" = "phlare:4100", "app"="phlare"},
    {"__address__" = "agent:12345", "app"="agent"},
  ]
  forward_to = [phlare.write.staging.receiver]
}
```<|MERGE_RESOLUTION|>--- conflicted
+++ resolved
@@ -73,11 +73,9 @@
 `name` | `string` | Optional name to identify the endpoint in metrics. | | no
 `remote_timeout` | `duration` | Timeout for requests made to the URL. | `"10s"` | no
 `headers` | `map(string)` | Extra headers to deliver with the request. | | no
-<<<<<<< HEAD
 `min_backoff_period`  | `duration` | Initial backoff time between retries. | `"500ms"`      | no
 `max_backoff_period`  | `duration` | Maximum backoff time between retries. | `"5m"`         | no
 `max_backoff_retries` | `int`      | Maximum number of retries. 0 to retry infinitely.      | 10             | no
-=======
 `bearer_token` | `secret` | Bearer token to authenticate with. | | no
 `bearer_token_file` | `string` | File containing a bearer token to authenticate with. | | no
 `proxy_url` | `string` | HTTP proxy to proxy requests through. | | no
@@ -85,12 +83,12 @@
 `enable_http2` | `bool` | Whether HTTP2 is supported for requests. | `true`  | no
 
  At most one of the following can be provided:
- - [`bearer_token` argument][endpoint].
- - [`bearer_token_file` argument][endpoint].
- - [`basic_auth` block][basic_auth].
- - [`authorization` block][authorization].
- - [`oauth2` block][oauth2].
->>>>>>> 0d82073b
+
+- [`bearer_token` argument][endpoint].
+- [`bearer_token_file` argument][endpoint].
+- [`basic_auth` block][basic_auth].
+- [`authorization` block][authorization].
+- [`oauth2` block][oauth2].
 
 When multiple `endpoint` blocks are provided, profiles are concurrently forwarded to all
 configured locations.
