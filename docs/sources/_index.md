---
aliases:
- /docs/grafana-cloud/agent/
- /docs/grafana-cloud/monitor-infrastructure/agent/
- /docs/grafana-cloud/monitor-infrastructure/integrations/agent/
- /docs/grafana-cloud/send-data/agent/
canonical: https://grafana.com/docs/agent/latest/
title: Grafana Agent
description: Grafana Agent is a flexible, performant, vendor-neutral, telemetry collector
weight: 350
cascade:
<<<<<<< HEAD
  AGENT_RELEASE: v0.43.3
=======
  AGENT_RELEASE: v0.43.4
>>>>>>> c88243c4
  OTEL_VERSION: v0.96.0
refs:
  variants:
    - pattern: /docs/agent/
      destination: /docs/agent/<AGENT_VERSION>/about/
    - pattern: /docs/grafana-cloud/
      destination: /docs/grafana-cloud/send-data/agent/about/
  static-mode:
    - pattern: /docs/agent/
      destination: /docs/agent/<AGENT_VERSION>/static/
    - pattern: /docs/grafana-cloud/
      destination: /docs/grafana-cloud/send-data/agent/static/
  static-mode-kubernetes-operator:
    - pattern: /docs/agent/
      destination: /docs/agent/<AGENT_VERSION>/operator/
    - pattern: /docs/grafana-cloud/
      destination: /docs/grafana-cloud/send-data/agent/operator/
  flow-mode:
    - pattern: /docs/agent/
      destination: /docs/agent/<AGENT_VERSION>/flow/
    - pattern: /docs/grafana-cloud/
      destination: /docs/agent/<AGENT_VERSION>/flow/
  ui:
    - pattern: /docs/agent/
      destination: /docs/agent/<AGENT_VERSION>/flow/tasks/debug/#grafana-agent-flow-ui
    - pattern: /docs/grafana-cloud/
      destination: /docs/agent/<AGENT_VERSION>/flow/tasks/debug/#grafana-agent-flow-ui
---

# Grafana Agent

Grafana Agent is an OpenTelemetry Collector distribution with configuration
inspired by [Terraform][]. It is designed to be flexible, performant, and
compatible with multiple ecosystems such as Prometheus and OpenTelemetry.

Grafana Agent is based around **components**. Components are wired together to
form programmable observability **pipelines** for telemetry collection,
processing, and delivery.

{{< admonition type="note" >}}
This page focuses mainly on [Flow mode](https://grafana.com/docs/agent/<AGENT_VERSION>/flow/), the Terraform-inspired variant of Grafana Agent.

For information on other variants of Grafana Agent, refer to [Introduction to Grafana Agent]({{< relref "./about.md" >}}).
{{< /admonition >}}

Grafana Agent can collect, transform, and send data to:

* The [Prometheus][] ecosystem
* The [OpenTelemetry][] ecosystem
* The Grafana open source ecosystem ([Loki][], [Grafana][], [Tempo][], [Mimir][], [Pyroscope][])

[Terraform]: https://terraform.io
[Prometheus]: https://prometheus.io
[OpenTelemetry]: https://opentelemetry.io
[Loki]: https://github.com/grafana/loki
[Grafana]: https://github.com/grafana/grafana
[Tempo]: https://github.com/grafana/tempo
[Mimir]: https://github.com/grafana/mimir
[Pyroscope]: https://github.com/grafana/pyroscope

## Why use Grafana Agent?

* **Vendor-neutral**: Fully compatible with the Prometheus, OpenTelemetry, and
  Grafana open source ecosystems.
* **Every signal**: Collect telemetry data for metrics, logs, traces, and
  continuous profiles.
* **Scalable**: Deploy on any number of machines to collect millions of active
  series and terabytes of logs.
* **Battle-tested**: Grafana Agent extends the existing battle-tested code from
  the Prometheus and OpenTelemetry Collector projects.
* **Powerful**: Write programmable pipelines with ease, and debug them using a
  [built-in UI](ref:ui).
* **Batteries included**: Integrate with systems like MySQL, Kubernetes, and
  Apache to get telemetry that's immediately useful.

## Getting started

* Choose a [variant](ref:variants) of Grafana Agent to run.
* Refer to the documentation for the variant to use:
  * [Static mode](ref:static-mode)
  * [Static mode Kubernetes operator](ref:static-mode-kubernetes-operator)
  * [Flow mode](ref:flow-mode)

## Supported platforms

* Linux

  * Minimum version: kernel 2.6.32 or later
  * Architectures: AMD64, ARM64

* Windows

  * Minimum version: Windows Server 2016 or later, or Windows 10 or later.
  * Architectures: AMD64

* macOS

  * Minimum version: macOS 10.13 or later
  * Architectures: AMD64 (Intel), ARM64 (Apple Silicon)

* FreeBSD

  * Minimum version: FreeBSD 10 or later
  * Architectures: AMD64

## Release cadence

A new minor release is planned every six weeks for the entire Grafana Agent
project, including Static mode, the Static mode Kubernetes operator, and Flow
mode.

The release cadence is best-effort: if necessary, releases may be performed
outside of this cadence, or a scheduled release date can be moved forwards or
backwards.

Minor releases published on cadence include updating dependencies for upstream
OpenTelemetry Collector code if new versions are available. Minor releases
published outside of the release cadence may not include these dependency
updates.

Patch and security releases may be created at any time.
<|MERGE_RESOLUTION|>--- conflicted
+++ resolved
@@ -9,11 +9,7 @@
 description: Grafana Agent is a flexible, performant, vendor-neutral, telemetry collector
 weight: 350
 cascade:
-<<<<<<< HEAD
-  AGENT_RELEASE: v0.43.3
-=======
   AGENT_RELEASE: v0.43.4
->>>>>>> c88243c4
   OTEL_VERSION: v0.96.0
 refs:
   variants:
