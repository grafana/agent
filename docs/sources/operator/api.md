---
aliases:
- /docs/agent/latest/operator/crd/
title: Custom Resource Definition Reference
weight: 500
---
# Custom Resource Definition Reference
<<<<<<< HEAD
## Resource Types:
* [Deployment](#monitoring.grafana.com/v1alpha1.Deployment) 
* [GrafanaAgent](#monitoring.grafana.com/v1alpha1.GrafanaAgent) 
* [IntegrationsDeployment](#monitoring.grafana.com/v1alpha1.IntegrationsDeployment) 
* [LogsDeployment](#monitoring.grafana.com/v1alpha1.LogsDeployment) 
* [MetricsDeployment](#monitoring.grafana.com/v1alpha1.MetricsDeployment) 
### Deployment <a name="monitoring.grafana.com/v1alpha1.Deployment"></a>
Deployment is a set of discovered resources relative to a GrafanaAgent. The tree of resources contained in a Deployment form the resource hierarchy used for reconciling a GrafanaAgent. 
#### Fields
|Field|Description|
|-|-|
|apiVersion|string<br/>`monitoring.grafana.com/v1alpha1`|
|kind|string<br/>`Deployment`|
|`Agent`<br/>_[GrafanaAgent](#monitoring.grafana.com/v1alpha1.GrafanaAgent)_|  Root resource in the deployment.  |
|`Metrics`<br/>_[[]MetricsDeployment](#monitoring.grafana.com/v1alpha1.MetricsDeployment)_|  Metrics resources discovered by Agent.  |
|`Logs`<br/>_[[]LogsDeployment](#monitoring.grafana.com/v1alpha1.LogsDeployment)_|  Logs resources discovered by Agent.  |
|`Integrations`<br/>_[[]IntegrationsDeployment](#monitoring.grafana.com/v1alpha1.IntegrationsDeployment)_|  Integrations resources discovered by Agent.  |
|`Secrets`<br/>_[github.com/grafana/agent/pkg/operator/assets.SecretStore](https://pkg.go.dev/github.com/grafana/agent/pkg/operator/assets#SecretStore)_|  The full list of Secrets referenced by resources in the Deployment.  |
### GrafanaAgent <a name="monitoring.grafana.com/v1alpha1.GrafanaAgent"></a>
(Appears on:[Deployment](#monitoring.grafana.com/v1alpha1.Deployment))
GrafanaAgent defines a Grafana Agent deployment. 
#### Fields
|Field|Description|
|-|-|
|apiVersion|string<br/>`monitoring.grafana.com/v1alpha1`|
|kind|string<br/>`GrafanaAgent`|
|`metadata`<br/>_[Kubernetes meta/v1.ObjectMeta](https://kubernetes.io/docs/reference/generated/kubernetes-api/v1.24/#objectmeta-v1-meta)_|     Refer to the Kubernetes API documentation for the fields of the `metadata` field. |
|`spec`<br/>_[GrafanaAgentSpec](#monitoring.grafana.com/v1alpha1.GrafanaAgentSpec)_|  Spec holds the specification of the desired behavior for the Grafana Agent cluster.  |
|`logLevel`<br/>_string_|  LogLevel controls the log level of the generated pods. Defaults to &#34;info&#34; if not set.  |
|`logFormat`<br/>_string_|  LogFormat controls the logging format of the generated pods. Defaults to &#34;logfmt&#34; if not set.  |
|`apiServer`<br/>_[github.com/prometheus-operator/prometheus-operator/pkg/apis/monitoring/v1.APIServerConfig](https://prometheus-operator.dev/docs/operator/api/#monitoring.coreos.com/v1.APIServerConfig)_|  APIServerConfig lets you specify a host and auth methods to access the Kubernetes API server. If left empty, the Agent assumes that it is running inside of the cluster and will discover API servers automatically and use the pod&#39;s CA certificate and bearer token file at /var/run/secrets/kubernetes.io/serviceaccount.  |
|`podMetadata`<br/>_[github.com/prometheus-operator/prometheus-operator/pkg/apis/monitoring/v1.EmbeddedObjectMetadata](https://prometheus-operator.dev/docs/operator/api/#monitoring.coreos.com/v1.EmbeddedObjectMetadata)_|  PodMetadata configures Labels and Annotations which are propagated to created Grafana Agent pods.  |
|`version`<br/>_string_|  Version of Grafana Agent to be deployed.  |
|`paused`<br/>_bool_|  Paused prevents actions except for deletion to be performed on the underlying managed objects.  |
|`image`<br/>_string_|  Image, when specified, overrides the image used to run Agent. Specify the image along with a tag. You still need to set the version to ensure Grafana Agent Operator knows which version of Grafana Agent is being configured.  |
|`imagePullSecrets`<br/>_[[]Kubernetes core/v1.LocalObjectReference](https://kubernetes.io/docs/reference/generated/kubernetes-api/v1.24/#localobjectreference-v1-core)_|  ImagePullSecrets holds an optional list of references to Secrets within the same namespace used for pulling the Grafana Agent image from registries. More info: https://kubernetes.io/docs/user-guide/images#specifying-imagepullsecrets-on-a-pod  |
|`storage`<br/>_[github.com/prometheus-operator/prometheus-operator/pkg/apis/monitoring/v1.StorageSpec](https://prometheus-operator.dev/docs/operator/api/#monitoring.coreos.com/v1.StorageSpec)_|  Storage spec to specify how storage will be used.  |
|`volumes`<br/>_[[]Kubernetes core/v1.Volume](https://kubernetes.io/docs/reference/generated/kubernetes-api/v1.24/#volume-v1-core)_|  Volumes allows configuration of additional volumes on the output StatefulSet definition. The volumes specified are appended to other volumes that are generated as a result of StorageSpec objects.  |
|`volumeMounts`<br/>_[[]Kubernetes core/v1.VolumeMount](https://kubernetes.io/docs/reference/generated/kubernetes-api/v1.24/#volumemount-v1-core)_|  VolumeMounts lets you configure additional VolumeMounts on the output StatefulSet definition. Specified VolumeMounts are appended to other VolumeMounts generated as a result of StorageSpec objects in the Grafana Agent container.  |
|`resources`<br/>_[Kubernetes core/v1.ResourceRequirements](https://kubernetes.io/docs/reference/generated/kubernetes-api/v1.24/#resourcerequirements-v1-core)_|  Resources holds requests and limits for individual pods.  |
|`nodeSelector`<br/>_map[string]string_|  NodeSelector defines which nodes pods should be scheduling on.  |
|`serviceAccountName`<br/>_string_|  ServiceAccountName is the name of the ServiceAccount to use for running Grafana Agent pods.  |
|`secrets`<br/>_[]string_|  Secrets is a list of secrets in the same namespace as the GrafanaAgent object which will be mounted into each running Grafana Agent pod. The secrets are mounted into /etc/grafana-agent/extra-secrets/&lt;secret-name&gt;.  |
|`configMaps`<br/>_[]string_|  ConfigMaps is a list of config maps in the same namespace as the GrafanaAgent object which will be mounted into each running Grafana Agent pod. The ConfigMaps are mounted into /etc/grafana-agent/extra-configmaps/&lt;configmap-name&gt;.  |
|`affinity`<br/>_[Kubernetes core/v1.Affinity](https://kubernetes.io/docs/reference/generated/kubernetes-api/v1.24/#affinity-v1-core)_|  Affinity, if specified, controls pod scheduling constraints.  |
|`tolerations`<br/>_[[]Kubernetes core/v1.Toleration](https://kubernetes.io/docs/reference/generated/kubernetes-api/v1.24/#toleration-v1-core)_|  Tolerations, if specified, controls the pod&#39;s tolerations.  |
|`topologySpreadConstraints`<br/>_[[]Kubernetes core/v1.TopologySpreadConstraint](https://kubernetes.io/docs/reference/generated/kubernetes-api/v1.24/#topologyspreadconstraint-v1-core)_|  TopologySpreadConstraints, if specified, controls the pod&#39;s topology spread constraints.  |
|`securityContext`<br/>_[Kubernetes core/v1.PodSecurityContext](https://kubernetes.io/docs/reference/generated/kubernetes-api/v1.24/#podsecuritycontext-v1-core)_|  SecurityContext holds pod-level security attributes and common container settings. When unspecified, defaults to the default PodSecurityContext.  |
|`containers`<br/>_[[]Kubernetes core/v1.Container](https://kubernetes.io/docs/reference/generated/kubernetes-api/v1.24/#container-v1-core)_|  Containers lets you inject additional containers or modify operator-generated containers. This can be used to add an authentication proxy to a Grafana Agent pod or to change the behavior of an operator-generated container. Containers described here modify an operator-generated container if they share the same name and if modifications are done via a strategic merge patch. The current container names are: `grafana-agent` and `config-reloader`. Overriding containers is entirely outside the scope of what the Grafana Agent team supports and by doing so, you accept that this behavior may break at any time without notice.  |
|`initContainers`<br/>_[[]Kubernetes core/v1.Container](https://kubernetes.io/docs/reference/generated/kubernetes-api/v1.24/#container-v1-core)_|  InitContainers let you add initContainers to the pod definition. These can be used to, for example, fetch secrets for injection into the Grafana Agent configuration from external sources. Errors during the execution of an initContainer cause the pod to restart. More info: https://kubernetes.io/docs/concepts/workloads/pods/init-containers/ Using initContainers for any use case other than secret fetching is entirely outside the scope of what the Grafana Agent maintainers support and by doing so, you accept that this behavior may break at any time without notice.  |
|`priorityClassName`<br/>_string_|  PriorityClassName is the priority class assigned to pods.  |
|`portName`<br/>_string_|  Port name used for the pods and governing service. This defaults to agent-metrics.  |
|`metrics`<br/>_[MetricsSubsystemSpec](#monitoring.grafana.com/v1alpha1.MetricsSubsystemSpec)_|  Metrics controls the metrics subsystem of the Agent and settings unique to metrics-specific pods that are deployed.  |
|`logs`<br/>_[LogsSubsystemSpec](#monitoring.grafana.com/v1alpha1.LogsSubsystemSpec)_|  Logs controls the logging subsystem of the Agent and settings unique to logging-specific pods that are deployed.  |
|`integrations`<br/>_[IntegrationsSubsystemSpec](#monitoring.grafana.com/v1alpha1.IntegrationsSubsystemSpec)_|  Integrations controls the integration subsystem of the Agent and settings unique to deployed integration-specific pods.  |
|`enableConfigReadAPI`<br/>_bool_|  enableConfigReadAPI enables the read API for viewing the currently running config port 8080 on the agent. &#43;kubebuilder:default=false  |
|`disableReporting`<br/>_bool_|  disableReporting disables reporting of enabled feature flags to Grafana. &#43;kubebuilder:default=false  |
|`disableSupportBundle`<br/>_bool_|  disableSupportBundle disables the generation of support bundles. &#43;kubebuilder:default=false  |
### IntegrationsDeployment <a name="monitoring.grafana.com/v1alpha1.IntegrationsDeployment"></a>
(Appears on:[Deployment](#monitoring.grafana.com/v1alpha1.Deployment))
IntegrationsDeployment is a set of discovered resources relative to an IntegrationsDeployment. 
#### Fields
|Field|Description|
|-|-|
|apiVersion|string<br/>`monitoring.grafana.com/v1alpha1`|
|kind|string<br/>`IntegrationsDeployment`|
|`Instance`<br/>_[Integration](#monitoring.grafana.com/v1alpha1.Integration)_|    |
### LogsDeployment <a name="monitoring.grafana.com/v1alpha1.LogsDeployment"></a>
(Appears on:[Deployment](#monitoring.grafana.com/v1alpha1.Deployment))
LogsDeployment is a set of discovered resources relative to a LogsInstance. 
#### Fields
|Field|Description|
|-|-|
|apiVersion|string<br/>`monitoring.grafana.com/v1alpha1`|
|kind|string<br/>`LogsDeployment`|
|`Instance`<br/>_[LogsInstance](#monitoring.grafana.com/v1alpha1.LogsInstance)_|    |
|`PodLogs`<br/>_[[]PodLogs](#monitoring.grafana.com/v1alpha1.PodLogs)_|    |
### MetricsDeployment <a name="monitoring.grafana.com/v1alpha1.MetricsDeployment"></a>
(Appears on:[Deployment](#monitoring.grafana.com/v1alpha1.Deployment))
MetricsDeployment is a set of discovered resources relative to a MetricsInstance. 
#### Fields
|Field|Description|
|-|-|
|apiVersion|string<br/>`monitoring.grafana.com/v1alpha1`|
|kind|string<br/>`MetricsDeployment`|
|`Instance`<br/>_[MetricsInstance](#monitoring.grafana.com/v1alpha1.MetricsInstance)_|    |
|`ServiceMonitors`<br/>_[[]github.com/prometheus-operator/prometheus-operator/pkg/apis/monitoring/v1.ServiceMonitor](https://prometheus-operator.dev/docs/operator/api/#monitoring.coreos.com/v1.ServiceMonitor)_|    |
|`PodMonitors`<br/>_[[]github.com/prometheus-operator/prometheus-operator/pkg/apis/monitoring/v1.PodMonitor](https://prometheus-operator.dev/docs/operator/api/#monitoring.coreos.com/v1.PodMonitor)_|    |
|`Probes`<br/>_[[]github.com/prometheus-operator/prometheus-operator/pkg/apis/monitoring/v1.Probe](https://prometheus-operator.dev/docs/operator/api/#monitoring.coreos.com/v1.Probe)_|    |
### CRIStageSpec <a name="monitoring.grafana.com/v1alpha1.CRIStageSpec"></a>
(Appears on:[PipelineStageSpec](#monitoring.grafana.com/v1alpha1.PipelineStageSpec))
CRIStageSpec is a parsing stage that reads log lines using the standard CRI logging format. It needs no defined fields. 
### DockerStageSpec <a name="monitoring.grafana.com/v1alpha1.DockerStageSpec"></a>
(Appears on:[PipelineStageSpec](#monitoring.grafana.com/v1alpha1.PipelineStageSpec))
DockerStageSpec is a parsing stage that reads log lines using the standard Docker logging format. It needs no defined fields. 
### DropStageSpec <a name="monitoring.grafana.com/v1alpha1.DropStageSpec"></a>
(Appears on:[PipelineStageSpec](#monitoring.grafana.com/v1alpha1.PipelineStageSpec))
DropStageSpec is a filtering stage that lets you drop certain logs. 
#### Fields
|Field|Description|
|-|-|
|`source`<br/>_string_|  Name from the extract data to parse. If empty, uses the log message.  |
|`expression`<br/>_string_|  RE2 regular expression.  If source is provided, the regex attempts to match the source.  If no source is provided, then the regex attempts to attach the log line.  If the provided regex matches the log line or a provided source, the line is dropped.  |
|`value`<br/>_string_|  Value can only be specified when source is specified. If the value provided is an exact match for the given source then the line will be dropped.  Mutually exclusive with expression.  |
|`olderThan`<br/>_string_|  OlderThan will be parsed as a Go duration. If the log line&#39;s timestamp is older than the current time minus the provided duration, it will be dropped.  |
|`longerThan`<br/>_string_|  LongerThan will drop a log line if it its content is longer than this value (in bytes). Can be expressed as an integer (8192) or a number with a suffix (8kb).  |
|`dropCounterReason`<br/>_string_|  Every time a log line is dropped, the metric logentry_dropped_lines_total is incremented. A &#34;reason&#34; label is added, and can be customized by providing a custom value here. Defaults to &#34;drop_stage&#34;.  |
### GrafanaAgentSpec <a name="monitoring.grafana.com/v1alpha1.GrafanaAgentSpec"></a>
(Appears on:[GrafanaAgent](#monitoring.grafana.com/v1alpha1.GrafanaAgent))
GrafanaAgentSpec is a specification of the desired behavior of the Grafana Agent cluster. 
#### Fields
|Field|Description|
|-|-|
|`logLevel`<br/>_string_|  LogLevel controls the log level of the generated pods. Defaults to &#34;info&#34; if not set.  |
|`logFormat`<br/>_string_|  LogFormat controls the logging format of the generated pods. Defaults to &#34;logfmt&#34; if not set.  |
|`apiServer`<br/>_[github.com/prometheus-operator/prometheus-operator/pkg/apis/monitoring/v1.APIServerConfig](https://prometheus-operator.dev/docs/operator/api/#monitoring.coreos.com/v1.APIServerConfig)_|  APIServerConfig lets you specify a host and auth methods to access the Kubernetes API server. If left empty, the Agent assumes that it is running inside of the cluster and will discover API servers automatically and use the pod&#39;s CA certificate and bearer token file at /var/run/secrets/kubernetes.io/serviceaccount.  |
|`podMetadata`<br/>_[github.com/prometheus-operator/prometheus-operator/pkg/apis/monitoring/v1.EmbeddedObjectMetadata](https://prometheus-operator.dev/docs/operator/api/#monitoring.coreos.com/v1.EmbeddedObjectMetadata)_|  PodMetadata configures Labels and Annotations which are propagated to created Grafana Agent pods.  |
|`version`<br/>_string_|  Version of Grafana Agent to be deployed.  |
|`paused`<br/>_bool_|  Paused prevents actions except for deletion to be performed on the underlying managed objects.  |
|`image`<br/>_string_|  Image, when specified, overrides the image used to run Agent. Specify the image along with a tag. You still need to set the version to ensure Grafana Agent Operator knows which version of Grafana Agent is being configured.  |
|`imagePullSecrets`<br/>_[[]Kubernetes core/v1.LocalObjectReference](https://kubernetes.io/docs/reference/generated/kubernetes-api/v1.24/#localobjectreference-v1-core)_|  ImagePullSecrets holds an optional list of references to Secrets within the same namespace used for pulling the Grafana Agent image from registries. More info: https://kubernetes.io/docs/user-guide/images#specifying-imagepullsecrets-on-a-pod  |
|`storage`<br/>_[github.com/prometheus-operator/prometheus-operator/pkg/apis/monitoring/v1.StorageSpec](https://prometheus-operator.dev/docs/operator/api/#monitoring.coreos.com/v1.StorageSpec)_|  Storage spec to specify how storage will be used.  |
|`volumes`<br/>_[[]Kubernetes core/v1.Volume](https://kubernetes.io/docs/reference/generated/kubernetes-api/v1.24/#volume-v1-core)_|  Volumes allows configuration of additional volumes on the output StatefulSet definition. The volumes specified are appended to other volumes that are generated as a result of StorageSpec objects.  |
|`volumeMounts`<br/>_[[]Kubernetes core/v1.VolumeMount](https://kubernetes.io/docs/reference/generated/kubernetes-api/v1.24/#volumemount-v1-core)_|  VolumeMounts lets you configure additional VolumeMounts on the output StatefulSet definition. Specified VolumeMounts are appended to other VolumeMounts generated as a result of StorageSpec objects in the Grafana Agent container.  |
|`resources`<br/>_[Kubernetes core/v1.ResourceRequirements](https://kubernetes.io/docs/reference/generated/kubernetes-api/v1.24/#resourcerequirements-v1-core)_|  Resources holds requests and limits for individual pods.  |
|`nodeSelector`<br/>_map[string]string_|  NodeSelector defines which nodes pods should be scheduling on.  |
|`serviceAccountName`<br/>_string_|  ServiceAccountName is the name of the ServiceAccount to use for running Grafana Agent pods.  |
|`secrets`<br/>_[]string_|  Secrets is a list of secrets in the same namespace as the GrafanaAgent object which will be mounted into each running Grafana Agent pod. The secrets are mounted into /etc/grafana-agent/extra-secrets/&lt;secret-name&gt;.  |
|`configMaps`<br/>_[]string_|  ConfigMaps is a list of config maps in the same namespace as the GrafanaAgent object which will be mounted into each running Grafana Agent pod. The ConfigMaps are mounted into /etc/grafana-agent/extra-configmaps/&lt;configmap-name&gt;.  |
|`affinity`<br/>_[Kubernetes core/v1.Affinity](https://kubernetes.io/docs/reference/generated/kubernetes-api/v1.24/#affinity-v1-core)_|  Affinity, if specified, controls pod scheduling constraints.  |
|`tolerations`<br/>_[[]Kubernetes core/v1.Toleration](https://kubernetes.io/docs/reference/generated/kubernetes-api/v1.24/#toleration-v1-core)_|  Tolerations, if specified, controls the pod&#39;s tolerations.  |
|`topologySpreadConstraints`<br/>_[[]Kubernetes core/v1.TopologySpreadConstraint](https://kubernetes.io/docs/reference/generated/kubernetes-api/v1.24/#topologyspreadconstraint-v1-core)_|  TopologySpreadConstraints, if specified, controls the pod&#39;s topology spread constraints.  |
|`securityContext`<br/>_[Kubernetes core/v1.PodSecurityContext](https://kubernetes.io/docs/reference/generated/kubernetes-api/v1.24/#podsecuritycontext-v1-core)_|  SecurityContext holds pod-level security attributes and common container settings. When unspecified, defaults to the default PodSecurityContext.  |
|`containers`<br/>_[[]Kubernetes core/v1.Container](https://kubernetes.io/docs/reference/generated/kubernetes-api/v1.24/#container-v1-core)_|  Containers lets you inject additional containers or modify operator-generated containers. This can be used to add an authentication proxy to a Grafana Agent pod or to change the behavior of an operator-generated container. Containers described here modify an operator-generated container if they share the same name and if modifications are done via a strategic merge patch. The current container names are: `grafana-agent` and `config-reloader`. Overriding containers is entirely outside the scope of what the Grafana Agent team supports and by doing so, you accept that this behavior may break at any time without notice.  |
|`initContainers`<br/>_[[]Kubernetes core/v1.Container](https://kubernetes.io/docs/reference/generated/kubernetes-api/v1.24/#container-v1-core)_|  InitContainers let you add initContainers to the pod definition. These can be used to, for example, fetch secrets for injection into the Grafana Agent configuration from external sources. Errors during the execution of an initContainer cause the pod to restart. More info: https://kubernetes.io/docs/concepts/workloads/pods/init-containers/ Using initContainers for any use case other than secret fetching is entirely outside the scope of what the Grafana Agent maintainers support and by doing so, you accept that this behavior may break at any time without notice.  |
|`priorityClassName`<br/>_string_|  PriorityClassName is the priority class assigned to pods.  |
|`portName`<br/>_string_|  Port name used for the pods and governing service. This defaults to agent-metrics.  |
|`metrics`<br/>_[MetricsSubsystemSpec](#monitoring.grafana.com/v1alpha1.MetricsSubsystemSpec)_|  Metrics controls the metrics subsystem of the Agent and settings unique to metrics-specific pods that are deployed.  |
|`logs`<br/>_[LogsSubsystemSpec](#monitoring.grafana.com/v1alpha1.LogsSubsystemSpec)_|  Logs controls the logging subsystem of the Agent and settings unique to logging-specific pods that are deployed.  |
|`integrations`<br/>_[IntegrationsSubsystemSpec](#monitoring.grafana.com/v1alpha1.IntegrationsSubsystemSpec)_|  Integrations controls the integration subsystem of the Agent and settings unique to deployed integration-specific pods.  |
|`enableConfigReadAPI`<br/>_bool_|  enableConfigReadAPI enables the read API for viewing the currently running config port 8080 on the agent. &#43;kubebuilder:default=false  |
|`disableReporting`<br/>_bool_|  disableReporting disables reporting of enabled feature flags to Grafana. &#43;kubebuilder:default=false  |
|`disableSupportBundle`<br/>_bool_|  disableSupportBundle disables the generation of support bundles. &#43;kubebuilder:default=false  |
### Integration <a name="monitoring.grafana.com/v1alpha1.Integration"></a>
(Appears on:[IntegrationsDeployment](#monitoring.grafana.com/v1alpha1.IntegrationsDeployment))
Integration runs a single Grafana Agent integration. Integrations that generate telemetry must be configured to send that telemetry somewhere, such as autoscrape for exporter-based integrations.  Integrations have access to the LogsInstances and MetricsInstances in the same GrafanaAgent resource set, referenced by the &lt;namespace&gt;/&lt;name&gt; of the Instance resource.  For example, if there is a default/production MetricsInstance, you can configure a supported integration&#39;s autoscrape block with:  	autoscrape: 	  enable: true 	  metrics_instance: default/production  There is currently no way for telemetry created by an Operator-managed integration to be collected from outside of the integration itself. 
#### Fields
|Field|Description|
|-|-|
|`metadata`<br/>_[Kubernetes meta/v1.ObjectMeta](https://kubernetes.io/docs/reference/generated/kubernetes-api/v1.24/#objectmeta-v1-meta)_|     Refer to the Kubernetes API documentation for the fields of the `metadata` field. |
|`spec`<br/>_[IntegrationSpec](#monitoring.grafana.com/v1alpha1.IntegrationSpec)_|  Specifies the desired behavior of the Integration.  |
|`name`<br/>_string_|  Name of the integration to run (e.g., &#34;node_exporter&#34;, &#34;mysqld_exporter&#34;).  |
|`type`<br/>_[IntegrationType](#monitoring.grafana.com/v1alpha1.IntegrationType)_|  Type informs Grafana Agent Operator about how to manage the integration being configured.  |
|`config`<br/>_[k8s.io/apiextensions-apiserver/pkg/apis/apiextensions/v1.JSON](https://pkg.go.dev/k8s.io/apiextensions-apiserver/pkg/apis/apiextensions/v1#JSON)_|  The configuration for the named integration. Note that Integrations are deployed with the integrations-next feature flag, which has different common settings:    https://grafana.com/docs/agent/latest/configuration/integrations/integrations-next/  |
|`volumes`<br/>_[[]Kubernetes core/v1.Volume](https://kubernetes.io/docs/reference/generated/kubernetes-api/v1.24/#volume-v1-core)_|  An extra list of Volumes to be associated with the Grafana Agent pods running this integration. Volume names are mutated to be unique across all Integrations. Note that the specified volumes should be able to tolerate existing on multiple pods at once when type is daemonset.  Don&#39;t use volumes for loading Secrets or ConfigMaps from the same namespace as the Integration; use the Secrets and ConfigMaps fields instead.  |
|`volumeMounts`<br/>_[[]Kubernetes core/v1.VolumeMount](https://kubernetes.io/docs/reference/generated/kubernetes-api/v1.24/#volumemount-v1-core)_|  An extra list of VolumeMounts to be associated with the Grafana Agent pods running this integration. VolumeMount names are mutated to be unique across all used IntegrationSpecs.  Mount paths should include the namespace/name of the Integration CR to avoid potentially colliding with other resources.  |
|`secrets`<br/>_[[]Kubernetes core/v1.SecretKeySelector](https://kubernetes.io/docs/reference/generated/kubernetes-api/v1.24/#secretkeyselector-v1-core)_|  An extra list of keys from Secrets in the same namespace as the Integration which will be mounted into the Grafana Agent pod running this Integration.  Secrets will be mounted at /etc/grafana-agent/integrations/secrets/&lt;secret_namespace&gt;/&lt;secret_name&gt;/&lt;key&gt;.  |
|`configMaps`<br/>_[[]Kubernetes core/v1.ConfigMapKeySelector](https://kubernetes.io/docs/reference/generated/kubernetes-api/v1.24/#configmapkeyselector-v1-core)_|  An extra list of keys from ConfigMaps in the same namespace as the Integration which will be mounted into the Grafana Agent pod running this Integration.  ConfigMaps are mounted at /etc/grafana-agent/integrations/configMaps/&lt;configmap_namespace&gt;/&lt;configmap_name&gt;/&lt;key&gt;.  |
### IntegrationSpec <a name="monitoring.grafana.com/v1alpha1.IntegrationSpec"></a>
(Appears on:[Integration](#monitoring.grafana.com/v1alpha1.Integration))
IntegrationSpec specifies the desired behavior of a metrics integration. 
#### Fields
|Field|Description|
|-|-|
|`name`<br/>_string_|  Name of the integration to run (e.g., &#34;node_exporter&#34;, &#34;mysqld_exporter&#34;).  |
|`type`<br/>_[IntegrationType](#monitoring.grafana.com/v1alpha1.IntegrationType)_|  Type informs Grafana Agent Operator about how to manage the integration being configured.  |
|`config`<br/>_[k8s.io/apiextensions-apiserver/pkg/apis/apiextensions/v1.JSON](https://pkg.go.dev/k8s.io/apiextensions-apiserver/pkg/apis/apiextensions/v1#JSON)_|  The configuration for the named integration. Note that Integrations are deployed with the integrations-next feature flag, which has different common settings:    https://grafana.com/docs/agent/latest/configuration/integrations/integrations-next/  |
|`volumes`<br/>_[[]Kubernetes core/v1.Volume](https://kubernetes.io/docs/reference/generated/kubernetes-api/v1.24/#volume-v1-core)_|  An extra list of Volumes to be associated with the Grafana Agent pods running this integration. Volume names are mutated to be unique across all Integrations. Note that the specified volumes should be able to tolerate existing on multiple pods at once when type is daemonset.  Don&#39;t use volumes for loading Secrets or ConfigMaps from the same namespace as the Integration; use the Secrets and ConfigMaps fields instead.  |
|`volumeMounts`<br/>_[[]Kubernetes core/v1.VolumeMount](https://kubernetes.io/docs/reference/generated/kubernetes-api/v1.24/#volumemount-v1-core)_|  An extra list of VolumeMounts to be associated with the Grafana Agent pods running this integration. VolumeMount names are mutated to be unique across all used IntegrationSpecs.  Mount paths should include the namespace/name of the Integration CR to avoid potentially colliding with other resources.  |
|`secrets`<br/>_[[]Kubernetes core/v1.SecretKeySelector](https://kubernetes.io/docs/reference/generated/kubernetes-api/v1.24/#secretkeyselector-v1-core)_|  An extra list of keys from Secrets in the same namespace as the Integration which will be mounted into the Grafana Agent pod running this Integration.  Secrets will be mounted at /etc/grafana-agent/integrations/secrets/&lt;secret_namespace&gt;/&lt;secret_name&gt;/&lt;key&gt;.  |
|`configMaps`<br/>_[[]Kubernetes core/v1.ConfigMapKeySelector](https://kubernetes.io/docs/reference/generated/kubernetes-api/v1.24/#configmapkeyselector-v1-core)_|  An extra list of keys from ConfigMaps in the same namespace as the Integration which will be mounted into the Grafana Agent pod running this Integration.  ConfigMaps are mounted at /etc/grafana-agent/integrations/configMaps/&lt;configmap_namespace&gt;/&lt;configmap_name&gt;/&lt;key&gt;.  |
### IntegrationType <a name="monitoring.grafana.com/v1alpha1.IntegrationType"></a>
(Appears on:[IntegrationSpec](#monitoring.grafana.com/v1alpha1.IntegrationSpec))
IntegrationType determines specific behaviors of a configured integration. 
#### Fields
|Field|Description|
|-|-|
|`allNodes`<br/>_bool_|  When true, the configured integration should be run on every Node in the cluster. This is required for Integrations that generate Node-specific metrics like node_exporter, otherwise it must be false to avoid generating duplicate metrics.  |
|`unique`<br/>_bool_|  Whether this integration can only be defined once for a Grafana Agent process, such as statsd_exporter. It is invalid for a GrafanaAgent to discover multiple unique Integrations with the same Integration name (i.e., a single GrafanaAgent cannot deploy two statsd_exporters).  |
### IntegrationsSubsystemSpec <a name="monitoring.grafana.com/v1alpha1.IntegrationsSubsystemSpec"></a>
(Appears on:[GrafanaAgentSpec](#monitoring.grafana.com/v1alpha1.GrafanaAgentSpec))
IntegrationsSubsystemSpec defines global settings to apply across the integrations subsystem. 
#### Fields
|Field|Description|
|-|-|
|`selector`<br/>_[Kubernetes meta/v1.LabelSelector](https://kubernetes.io/docs/reference/generated/kubernetes-api/v1.24/#labelselector-v1-meta)_|  Label selector to find Integration resources to run. When nil, no integration resources will be defined.  |
|`namespaceSelector`<br/>_[Kubernetes meta/v1.LabelSelector](https://kubernetes.io/docs/reference/generated/kubernetes-api/v1.24/#labelselector-v1-meta)_|  Label selector for namespaces to search when discovering integration resources. If nil, integration resources are only discovered in the namespace of the GrafanaAgent resource.  Set to `{}` to search all namespaces.  |
### JSONStageSpec <a name="monitoring.grafana.com/v1alpha1.JSONStageSpec"></a>
(Appears on:[PipelineStageSpec](#monitoring.grafana.com/v1alpha1.PipelineStageSpec))
JSONStageSpec is a parsing stage that reads the log line as JSON and accepts JMESPath expressions to extract data. 
#### Fields
|Field|Description|
|-|-|
|`source`<br/>_string_|  Name from the extracted data to parse as JSON. If empty, uses entire log message.  |
|`expressions`<br/>_map[string]string_|  Set of the key/value pairs of JMESPath expressions. The key will be the key in the extracted data while the expression will be the value, evaluated as a JMESPath from the source data.  Literal JMESPath expressions can be used by wrapping a key in double quotes, which then must be wrapped again in single quotes in YAML so they get passed to the JMESPath parser.  |
### LogsBackoffConfigSpec <a name="monitoring.grafana.com/v1alpha1.LogsBackoffConfigSpec"></a>
(Appears on:[LogsClientSpec](#monitoring.grafana.com/v1alpha1.LogsClientSpec))
LogsBackoffConfigSpec configures timing for retrying failed requests. 
#### Fields
|Field|Description|
|-|-|
|`minPeriod`<br/>_string_|  Initial backoff time between retries. Time between retries is increased exponentially.  |
|`maxPeriod`<br/>_string_|  Maximum backoff time between retries.  |
|`maxRetries`<br/>_int_|  Maximum number of retries to perform before giving up a request.  |
### LogsClientSpec <a name="monitoring.grafana.com/v1alpha1.LogsClientSpec"></a>
(Appears on:[LogsInstanceSpec](#monitoring.grafana.com/v1alpha1.LogsInstanceSpec), [LogsSubsystemSpec](#monitoring.grafana.com/v1alpha1.LogsSubsystemSpec))
LogsClientSpec defines the client integration for logs, indicating which Loki server to send logs to. 
#### Fields
|Field|Description|
|-|-|
|`url`<br/>_string_|  URL is the URL where Loki is listening. Must be a full HTTP URL, including protocol. Required. Example: https://logs-prod-us-central1.grafana.net/loki/api/v1/push.  |
|`tenantId`<br/>_string_|  Tenant ID used by default to push logs to Loki. If omitted assumes remote Loki is running in single-tenant mode or an authentication layer is used to inject an X-Scope-OrgID header.  |
|`batchWait`<br/>_string_|  Maximum amount of time to wait before sending a batch, even if that batch isn&#39;t full.  |
|`batchSize`<br/>_int_|  Maximum batch size (in bytes) of logs to accumulate before sending the batch to Loki.  |
|`basicAuth`<br/>_[github.com/prometheus-operator/prometheus-operator/pkg/apis/monitoring/v1.BasicAuth](https://prometheus-operator.dev/docs/operator/api/#monitoring.coreos.com/v1.BasicAuth)_|  BasicAuth for the Loki server.  |
|`bearerToken`<br/>_string_|  BearerToken used for remote_write.  |
|`bearerTokenFile`<br/>_string_|  BearerTokenFile used to read bearer token.  |
|`proxyUrl`<br/>_string_|  ProxyURL to proxy requests through. Optional.  |
|`tlsConfig`<br/>_[github.com/prometheus-operator/prometheus-operator/pkg/apis/monitoring/v1.TLSConfig](https://prometheus-operator.dev/docs/operator/api/#monitoring.coreos.com/v1.TLSConfig)_|  TLSConfig to use for the client. Only used when the protocol of the URL is https.  |
|`backoffConfig`<br/>_[LogsBackoffConfigSpec](#monitoring.grafana.com/v1alpha1.LogsBackoffConfigSpec)_|  Configures how to retry requests to Loki when a request fails. Defaults to a minPeriod of 500ms, maxPeriod of 5m, and maxRetries of 10.  |
|`externalLabels`<br/>_map[string]string_|  ExternalLabels are labels to add to any time series when sending data to Loki.  |
|`timeout`<br/>_string_|  Maximum time to wait for a server to respond to a request.  |
### LogsInstance <a name="monitoring.grafana.com/v1alpha1.LogsInstance"></a>
(Appears on:[LogsDeployment](#monitoring.grafana.com/v1alpha1.LogsDeployment))
LogsInstance controls an individual logs instance within a Grafana Agent deployment. 
#### Fields
|Field|Description|
|-|-|
|`metadata`<br/>_[Kubernetes meta/v1.ObjectMeta](https://kubernetes.io/docs/reference/generated/kubernetes-api/v1.24/#objectmeta-v1-meta)_|     Refer to the Kubernetes API documentation for the fields of the `metadata` field. |
|`spec`<br/>_[LogsInstanceSpec](#monitoring.grafana.com/v1alpha1.LogsInstanceSpec)_|  Spec holds the specification of the desired behavior for the logs instance.  |
|`clients`<br/>_[[]LogsClientSpec](#monitoring.grafana.com/v1alpha1.LogsClientSpec)_|  Clients controls where logs are written to for this instance.  |
|`podLogsSelector`<br/>_[Kubernetes meta/v1.LabelSelector](https://kubernetes.io/docs/reference/generated/kubernetes-api/v1.24/#labelselector-v1-meta)_|  Determines which PodLogs should be selected for including in this instance.  |
|`podLogsNamespaceSelector`<br/>_[Kubernetes meta/v1.LabelSelector](https://kubernetes.io/docs/reference/generated/kubernetes-api/v1.24/#labelselector-v1-meta)_|  Set of labels to determine which namespaces should be watched for PodLogs. If not provided, checks only namespace of the instance.  |
|`additionalScrapeConfigs`<br/>_[Kubernetes core/v1.SecretKeySelector](https://kubernetes.io/docs/reference/generated/kubernetes-api/v1.24/#secretkeyselector-v1-core)_|  AdditionalScrapeConfigs allows specifying a key of a Secret containing additional Grafana Agent logging scrape configurations. Scrape configurations specified are appended to the configurations generated by the Grafana Agent Operator.  Job configurations specified must have the form as specified in the official Promtail documentation:  https://grafana.com/docs/loki/latest/clients/promtail/configuration/#scrape_configs  As scrape configs are appended, the user is responsible to make sure it is valid. Note that using this feature may expose the possibility to break upgrades of Grafana Agent. It is advised to review both Grafana Agent and Promtail release notes to ensure that no incompatible scrape configs are going to break Grafana Agent after the upgrade.  |
|`targetConfig`<br/>_[LogsTargetConfigSpec](#monitoring.grafana.com/v1alpha1.LogsTargetConfigSpec)_|  Configures how tailed targets are watched.  |
### LogsInstanceSpec <a name="monitoring.grafana.com/v1alpha1.LogsInstanceSpec"></a>
(Appears on:[LogsInstance](#monitoring.grafana.com/v1alpha1.LogsInstance))
LogsInstanceSpec controls how an individual instance will be used to discover LogMonitors. 
#### Fields
|Field|Description|
|-|-|
|`clients`<br/>_[[]LogsClientSpec](#monitoring.grafana.com/v1alpha1.LogsClientSpec)_|  Clients controls where logs are written to for this instance.  |
|`podLogsSelector`<br/>_[Kubernetes meta/v1.LabelSelector](https://kubernetes.io/docs/reference/generated/kubernetes-api/v1.24/#labelselector-v1-meta)_|  Determines which PodLogs should be selected for including in this instance.  |
|`podLogsNamespaceSelector`<br/>_[Kubernetes meta/v1.LabelSelector](https://kubernetes.io/docs/reference/generated/kubernetes-api/v1.24/#labelselector-v1-meta)_|  Set of labels to determine which namespaces should be watched for PodLogs. If not provided, checks only namespace of the instance.  |
|`additionalScrapeConfigs`<br/>_[Kubernetes core/v1.SecretKeySelector](https://kubernetes.io/docs/reference/generated/kubernetes-api/v1.24/#secretkeyselector-v1-core)_|  AdditionalScrapeConfigs allows specifying a key of a Secret containing additional Grafana Agent logging scrape configurations. Scrape configurations specified are appended to the configurations generated by the Grafana Agent Operator.  Job configurations specified must have the form as specified in the official Promtail documentation:  https://grafana.com/docs/loki/latest/clients/promtail/configuration/#scrape_configs  As scrape configs are appended, the user is responsible to make sure it is valid. Note that using this feature may expose the possibility to break upgrades of Grafana Agent. It is advised to review both Grafana Agent and Promtail release notes to ensure that no incompatible scrape configs are going to break Grafana Agent after the upgrade.  |
|`targetConfig`<br/>_[LogsTargetConfigSpec](#monitoring.grafana.com/v1alpha1.LogsTargetConfigSpec)_|  Configures how tailed targets are watched.  |
### LogsSubsystemSpec <a name="monitoring.grafana.com/v1alpha1.LogsSubsystemSpec"></a>
(Appears on:[GrafanaAgentSpec](#monitoring.grafana.com/v1alpha1.GrafanaAgentSpec))
LogsSubsystemSpec defines global settings to apply across the logging subsystem. 
#### Fields
|Field|Description|
|-|-|
|`clients`<br/>_[[]LogsClientSpec](#monitoring.grafana.com/v1alpha1.LogsClientSpec)_|  A global set of clients to use when a discovered LogsInstance does not have any clients defined.  |
|`logsExternalLabelName`<br/>_string_|  LogsExternalLabelName is the name of the external label used to denote Grafana Agent cluster. Defaults to &#34;cluster.&#34; External label will _not_ be added when value is set to the empty string.  |
|`instanceSelector`<br/>_[Kubernetes meta/v1.LabelSelector](https://kubernetes.io/docs/reference/generated/kubernetes-api/v1.24/#labelselector-v1-meta)_|  InstanceSelector determines which LogInstances should be selected for running. Each instance runs its own set of Prometheus components, including service discovery, scraping, and remote_write.  |
|`instanceNamespaceSelector`<br/>_[Kubernetes meta/v1.LabelSelector](https://kubernetes.io/docs/reference/generated/kubernetes-api/v1.24/#labelselector-v1-meta)_|  InstanceNamespaceSelector are the set of labels to determine which namespaces to watch for LogInstances. If not provided, only checks own namespace.  |
|`ignoreNamespaceSelectors`<br/>_bool_|  IgnoreNamespaceSelectors, if true, will ignore NamespaceSelector settings from the PodLogs configs, and they will only discover endpoints within their current namespace.  |
|`enforcedNamespaceLabel`<br/>_string_|  EnforcedNamespaceLabel enforces adding a namespace label of origin for each metric that is user-created. The label value will always be the namespace of the object that is being created.  |
### LogsTargetConfigSpec <a name="monitoring.grafana.com/v1alpha1.LogsTargetConfigSpec"></a>
(Appears on:[LogsInstanceSpec](#monitoring.grafana.com/v1alpha1.LogsInstanceSpec))
LogsTargetConfigSpec configures how tailed targets are watched. 
#### Fields
|Field|Description|
|-|-|
|`syncPeriod`<br/>_string_|  Period to resync directories being watched and files being tailed to discover new ones or stop watching removed ones.  |
### MatchStageSpec <a name="monitoring.grafana.com/v1alpha1.MatchStageSpec"></a>
(Appears on:[PipelineStageSpec](#monitoring.grafana.com/v1alpha1.PipelineStageSpec))
MatchStageSpec is a filtering stage that conditionally applies a set of stages or drop entries when a log entry matches a configurable LogQL stream selector and filter expressions. 
#### Fields
|Field|Description|
|-|-|
|`selector`<br/>_string_|  LogQL stream selector and filter expressions. Required.  |
|`pipelineName`<br/>_string_|  Names the pipeline. When defined, creates an additional label in the pipeline_duration_seconds histogram, where the value is concatenated with job_name using an underscore.  |
|`action`<br/>_string_|  Determines what action is taken when the selector matches the log line. Can be keep or drop. Defaults to keep. When set to drop, entries are dropped and no later metrics are recorded. Stages must be empty when dropping metrics.  |
|`dropCounterReason`<br/>_string_|  Every time a log line is dropped, the metric logentry_dropped_lines_total is incremented. A &#34;reason&#34; label is added, and can be customized by providing a custom value here. Defaults to &#34;match_stage.&#34;  |
|`stages`<br/>_string_|  Nested set of pipeline stages to execute when action is keep and the log line matches selector.  An example value for stages may be:    stages: |     - json: {}     - labelAllow: [foo, bar]  Note that stages is a string because SIG API Machinery does not support recursive types, and so it cannot be validated for correctness. Be careful not to mistype anything.  |
### MetadataConfig <a name="monitoring.grafana.com/v1alpha1.MetadataConfig"></a>
(Appears on:[RemoteWriteSpec](#monitoring.grafana.com/v1alpha1.RemoteWriteSpec))
MetadataConfig configures the sending of series metadata to remote storage. 
#### Fields
|Field|Description|
|-|-|
|`send`<br/>_bool_|  Send enables metric metadata to be sent to remote storage.  |
|`sendInterval`<br/>_string_|  SendInterval controls how frequently metric metadata is sent to remote storage.  |
### MetricsInstance <a name="monitoring.grafana.com/v1alpha1.MetricsInstance"></a>
(Appears on:[MetricsDeployment](#monitoring.grafana.com/v1alpha1.MetricsDeployment))
MetricsInstance controls an individual Metrics instance within a Grafana Agent deployment. 
#### Fields
|Field|Description|
|-|-|
|`metadata`<br/>_[Kubernetes meta/v1.ObjectMeta](https://kubernetes.io/docs/reference/generated/kubernetes-api/v1.24/#objectmeta-v1-meta)_|     Refer to the Kubernetes API documentation for the fields of the `metadata` field. |
|`spec`<br/>_[MetricsInstanceSpec](#monitoring.grafana.com/v1alpha1.MetricsInstanceSpec)_|  Spec holds the specification of the desired behavior for the Metrics instance.  |
|`walTruncateFrequency`<br/>_string_|  WALTruncateFrequency specifies how frequently to run the WAL truncation process. Higher values cause the WAL to increase and for old series to stay in the WAL longer, but reduces the chance of data loss when remote_write fails for longer than the given frequency.  |
|`minWALTime`<br/>_string_|  MinWALTime is the minimum amount of time that series and samples can exist in the WAL before being considered for deletion.  |
|`maxWALTime`<br/>_string_|  MaxWALTime is the maximum amount of time that series and samples can exist in the WAL before being forcibly deleted.  |
|`remoteFlushDeadline`<br/>_string_|  RemoteFlushDeadline is the deadline for flushing data when an instance shuts down.  |
|`writeStaleOnShutdown`<br/>_bool_|  WriteStaleOnShutdown writes staleness markers on shutdown for all series.  |
|`serviceMonitorSelector`<br/>_[Kubernetes meta/v1.LabelSelector](https://kubernetes.io/docs/reference/generated/kubernetes-api/v1.24/#labelselector-v1-meta)_|  ServiceMonitorSelector determines which ServiceMonitors to select for target discovery.  |
|`serviceMonitorNamespaceSelector`<br/>_[Kubernetes meta/v1.LabelSelector](https://kubernetes.io/docs/reference/generated/kubernetes-api/v1.24/#labelselector-v1-meta)_|  ServiceMonitorNamespaceSelector is the set of labels that determine which namespaces to watch for ServiceMonitor discovery. If nil, it only checks its own namespace.  |
|`podMonitorSelector`<br/>_[Kubernetes meta/v1.LabelSelector](https://kubernetes.io/docs/reference/generated/kubernetes-api/v1.24/#labelselector-v1-meta)_|  PodMonitorSelector determines which PodMonitors to selected for target discovery. Experimental.  |
|`podMonitorNamespaceSelector`<br/>_[Kubernetes meta/v1.LabelSelector](https://kubernetes.io/docs/reference/generated/kubernetes-api/v1.24/#labelselector-v1-meta)_|  PodMonitorNamespaceSelector are the set of labels to determine which namespaces to watch for PodMonitor discovery. If nil, it only checks its own namespace.  |
|`probeSelector`<br/>_[Kubernetes meta/v1.LabelSelector](https://kubernetes.io/docs/reference/generated/kubernetes-api/v1.24/#labelselector-v1-meta)_|  ProbeSelector determines which Probes to select for target discovery.  |
|`probeNamespaceSelector`<br/>_[Kubernetes meta/v1.LabelSelector](https://kubernetes.io/docs/reference/generated/kubernetes-api/v1.24/#labelselector-v1-meta)_|  ProbeNamespaceSelector is the set of labels that determines which namespaces to watch for Probe discovery. If nil, it only checks own namespace.  |
|`remoteWrite`<br/>_[[]RemoteWriteSpec](#monitoring.grafana.com/v1alpha1.RemoteWriteSpec)_|  RemoteWrite controls remote_write settings for this instance.  |
|`additionalScrapeConfigs`<br/>_[Kubernetes core/v1.SecretKeySelector](https://kubernetes.io/docs/reference/generated/kubernetes-api/v1.24/#secretkeyselector-v1-core)_|  AdditionalScrapeConfigs lets you specify a key of a Secret containing additional Grafana Agent Prometheus scrape configurations. The specified scrape configurations are appended to the configurations generated by Grafana Agent Operator. Specified job configurations must have the form specified in the official Prometheus documentation: https://prometheus.io/docs/prometheus/latest/configuration/configuration/#scrape_config. As scrape configs are appended, you must make sure the configuration is still valid. Note that it&#39;s possible that this feature will break future upgrades of Grafana Agent. Review both Grafana Agent and Prometheus release notes to ensure that no incompatible scrape configs will break Grafana Agent after the upgrade.  |
### MetricsInstanceSpec <a name="monitoring.grafana.com/v1alpha1.MetricsInstanceSpec"></a>
(Appears on:[MetricsInstance](#monitoring.grafana.com/v1alpha1.MetricsInstance))
MetricsInstanceSpec controls how an individual instance is used to discover PodMonitors. 
#### Fields
|Field|Description|
|-|-|
|`walTruncateFrequency`<br/>_string_|  WALTruncateFrequency specifies how frequently to run the WAL truncation process. Higher values cause the WAL to increase and for old series to stay in the WAL longer, but reduces the chance of data loss when remote_write fails for longer than the given frequency.  |
|`minWALTime`<br/>_string_|  MinWALTime is the minimum amount of time that series and samples can exist in the WAL before being considered for deletion.  |
|`maxWALTime`<br/>_string_|  MaxWALTime is the maximum amount of time that series and samples can exist in the WAL before being forcibly deleted.  |
|`remoteFlushDeadline`<br/>_string_|  RemoteFlushDeadline is the deadline for flushing data when an instance shuts down.  |
|`writeStaleOnShutdown`<br/>_bool_|  WriteStaleOnShutdown writes staleness markers on shutdown for all series.  |
|`serviceMonitorSelector`<br/>_[Kubernetes meta/v1.LabelSelector](https://kubernetes.io/docs/reference/generated/kubernetes-api/v1.24/#labelselector-v1-meta)_|  ServiceMonitorSelector determines which ServiceMonitors to select for target discovery.  |
|`serviceMonitorNamespaceSelector`<br/>_[Kubernetes meta/v1.LabelSelector](https://kubernetes.io/docs/reference/generated/kubernetes-api/v1.24/#labelselector-v1-meta)_|  ServiceMonitorNamespaceSelector is the set of labels that determine which namespaces to watch for ServiceMonitor discovery. If nil, it only checks its own namespace.  |
|`podMonitorSelector`<br/>_[Kubernetes meta/v1.LabelSelector](https://kubernetes.io/docs/reference/generated/kubernetes-api/v1.24/#labelselector-v1-meta)_|  PodMonitorSelector determines which PodMonitors to selected for target discovery. Experimental.  |
|`podMonitorNamespaceSelector`<br/>_[Kubernetes meta/v1.LabelSelector](https://kubernetes.io/docs/reference/generated/kubernetes-api/v1.24/#labelselector-v1-meta)_|  PodMonitorNamespaceSelector are the set of labels to determine which namespaces to watch for PodMonitor discovery. If nil, it only checks its own namespace.  |
|`probeSelector`<br/>_[Kubernetes meta/v1.LabelSelector](https://kubernetes.io/docs/reference/generated/kubernetes-api/v1.24/#labelselector-v1-meta)_|  ProbeSelector determines which Probes to select for target discovery.  |
|`probeNamespaceSelector`<br/>_[Kubernetes meta/v1.LabelSelector](https://kubernetes.io/docs/reference/generated/kubernetes-api/v1.24/#labelselector-v1-meta)_|  ProbeNamespaceSelector is the set of labels that determines which namespaces to watch for Probe discovery. If nil, it only checks own namespace.  |
|`remoteWrite`<br/>_[[]RemoteWriteSpec](#monitoring.grafana.com/v1alpha1.RemoteWriteSpec)_|  RemoteWrite controls remote_write settings for this instance.  |
|`additionalScrapeConfigs`<br/>_[Kubernetes core/v1.SecretKeySelector](https://kubernetes.io/docs/reference/generated/kubernetes-api/v1.24/#secretkeyselector-v1-core)_|  AdditionalScrapeConfigs lets you specify a key of a Secret containing additional Grafana Agent Prometheus scrape configurations. The specified scrape configurations are appended to the configurations generated by Grafana Agent Operator. Specified job configurations must have the form specified in the official Prometheus documentation: https://prometheus.io/docs/prometheus/latest/configuration/configuration/#scrape_config. As scrape configs are appended, you must make sure the configuration is still valid. Note that it&#39;s possible that this feature will break future upgrades of Grafana Agent. Review both Grafana Agent and Prometheus release notes to ensure that no incompatible scrape configs will break Grafana Agent after the upgrade.  |
### MetricsStageSpec <a name="monitoring.grafana.com/v1alpha1.MetricsStageSpec"></a>
(Appears on:[PipelineStageSpec](#monitoring.grafana.com/v1alpha1.PipelineStageSpec))
MetricsStageSpec is an action stage that allows for defining and updating metrics based on data from the extracted map. Created metrics are not pushed to Loki or Prometheus and are instead exposed via the /metrics endpoint of the Grafana Agent pod. The Grafana Agent Operator should be configured with a MetricsInstance that discovers the logging DaemonSet to collect metrics created by this stage. 
#### Fields
|Field|Description|
|-|-|
|`type`<br/>_string_|  The metric type to create. Must be one of counter, gauge, histogram. Required.  |
|`description`<br/>_string_|  Sets the description for the created metric.  |
|`prefix`<br/>_string_|  Sets the custom prefix name for the metric. Defaults to &#34;promtail_custom_&#34;.  |
|`source`<br/>_string_|  Key from the extracted data map to use for the metric. Defaults to the metrics name if not present.  |
|`maxIdleDuration`<br/>_string_|  Label values on metrics are dynamic which can cause exported metrics to go stale. To prevent unbounded cardinality, any metrics not updated within MaxIdleDuration are removed.  Must be greater or equal to 1s. Defaults to 5m.  |
|`matchAll`<br/>_bool_|  If true, all log lines are counted without attempting to match the source to the extracted map. Mutually exclusive with value.  Only valid for type: counter.  |
|`countEntryBytes`<br/>_bool_|  If true all log line bytes are counted. Can only be set with matchAll: true and action: add.  Only valid for type: counter.  |
|`value`<br/>_string_|  Filters down source data and only changes the metric if the targeted value matches the provided string exactly. If not present, all data matches.  |
|`action`<br/>_string_|  The action to take against the metric. Required.  Must be either &#34;inc&#34; or &#34;add&#34; for type: counter or type: histogram. When type: gauge, must be one of &#34;set&#34;, &#34;inc&#34;, &#34;dec&#34;, &#34;add&#34;, or &#34;sub&#34;.  &#34;add&#34;, &#34;set&#34;, or &#34;sub&#34; requires the extracted value to be convertible to a positive float.  |
|`buckets`<br/>_[]string_|  Buckets to create. Bucket values must be convertible to float64s. Extremely large or small numbers are subject to some loss of precision. Only valid for type: histogram.  |
### MetricsSubsystemSpec <a name="monitoring.grafana.com/v1alpha1.MetricsSubsystemSpec"></a>
(Appears on:[GrafanaAgentSpec](#monitoring.grafana.com/v1alpha1.GrafanaAgentSpec))
MetricsSubsystemSpec defines global settings to apply across the Metrics subsystem. 
#### Fields
|Field|Description|
|-|-|
|`remoteWrite`<br/>_[[]RemoteWriteSpec](#monitoring.grafana.com/v1alpha1.RemoteWriteSpec)_|  RemoteWrite controls default remote_write settings for all instances. If an instance does not provide its own RemoteWrite settings, these will be used instead.  |
|`replicas`<br/>_int32_|  Replicas of each shard to deploy for metrics pods. Number of replicas multiplied by the number of shards is the total number of pods created.  |
|`shards`<br/>_int32_|  Shards to distribute targets onto. Number of replicas multiplied by the number of shards is the total number of pods created. Note that scaling down shards does not reshard data onto remaining instances; it must be manually moved. Increasing shards does not reshard data either, but it will continue to be available from the same instances. Sharding is performed on the content of the __address__ target meta-label.  |
|`replicaExternalLabelName`<br/>_string_|  ReplicaExternalLabelName is the name of the metrics external label used to denote the replica name. Defaults to __replica__. The external label is _not_ added when the value is set to the empty string.  |
|`metricsExternalLabelName`<br/>_string_|  MetricsExternalLabelName is the name of the external label used to denote Grafana Agent cluster. Defaults to &#34;cluster.&#34; The external label is _not_ added when the value is set to the empty string.  |
|`scrapeInterval`<br/>_string_|  ScrapeInterval is the time between consecutive scrapes.  |
|`scrapeTimeout`<br/>_string_|  ScrapeTimeout is the time to wait for a target to respond before marking a scrape as failed.  |
|`externalLabels`<br/>_map[string]string_|  ExternalLabels are labels to add to any time series when sending data over remote_write.  |
|`arbitraryFSAccessThroughSMs`<br/>_[github.com/prometheus-operator/prometheus-operator/pkg/apis/monitoring/v1.ArbitraryFSAccessThroughSMsConfig](https://prometheus-operator.dev/docs/operator/api/#monitoring.coreos.com/v1.ArbitraryFSAccessThroughSMsConfig)_|  ArbitraryFSAccessThroughSMs configures whether configuration based on a ServiceMonitor can access arbitrary files on the file system of the Grafana Agent container, e.g., bearer token files.  |
|`overrideHonorLabels`<br/>_bool_|  OverrideHonorLabels, if true, overrides all configured honor_labels read from ServiceMonitor or PodMonitor and sets them to false.  |
|`overrideHonorTimestamps`<br/>_bool_|  OverrideHonorTimestamps allows global enforcement for honoring timestamps in all scrape configs.  |
|`ignoreNamespaceSelectors`<br/>_bool_|  IgnoreNamespaceSelectors, if true, ignores NamespaceSelector settings from the PodMonitor and ServiceMonitor configs, so that they only discover endpoints within their current namespace.  |
|`enforcedNamespaceLabel`<br/>_string_|  EnforcedNamespaceLabel enforces adding a namespace label of origin for each metric that is user-created. The label value is always the namespace of the object that is being created.  |
|`enforcedSampleLimit`<br/>_uint64_|  EnforcedSampleLimit defines a global limit on the number of scraped samples that are accepted. This overrides any SampleLimit set per ServiceMonitor and/or PodMonitor. It is meant to be used by admins to enforce the SampleLimit to keep the overall number of samples and series under the desired limit. Note that if a SampleLimit from a ServiceMonitor or PodMonitor is lower, that value is used instead.  |
|`enforcedTargetLimit`<br/>_uint64_|  EnforcedTargetLimit defines a global limit on the number of scraped targets. This overrides any TargetLimit set per ServiceMonitor and/or PodMonitor. It is meant to be used by admins to enforce the TargetLimit to keep the overall number of targets under the desired limit. Note that if a TargetLimit from a ServiceMonitor or PodMonitor is higher, that value is used instead.  |
|`instanceSelector`<br/>_[Kubernetes meta/v1.LabelSelector](https://kubernetes.io/docs/reference/generated/kubernetes-api/v1.24/#labelselector-v1-meta)_|  InstanceSelector determines which MetricsInstances should be selected for running. Each instance runs its own set of Metrics components, including service discovery, scraping, and remote_write.  |
|`instanceNamespaceSelector`<br/>_[Kubernetes meta/v1.LabelSelector](https://kubernetes.io/docs/reference/generated/kubernetes-api/v1.24/#labelselector-v1-meta)_|  InstanceNamespaceSelector is the set of labels that determines which namespaces to watch for MetricsInstances. If not provided, it only checks its own namespace.  |
### MultilineStageSpec <a name="monitoring.grafana.com/v1alpha1.MultilineStageSpec"></a>
(Appears on:[PipelineStageSpec](#monitoring.grafana.com/v1alpha1.PipelineStageSpec))
MultilineStageSpec merges multiple lines into a multiline block before passing it on to the next stage in the pipeline. 
#### Fields
|Field|Description|
|-|-|
|`firstLine`<br/>_string_|  RE2 regular expression. Creates a new multiline block when matched. Required.  |
|`maxWaitTime`<br/>_string_|  Maximum time to wait before passing on the multiline block to the next stage if no new lines are received. Defaults to 3s.  |
|`maxLines`<br/>_int_|  Maximum number of lines a block can have. A new block is started if the number of lines surpasses this value. Defaults to 128.  |
### ObjectSelector <a name="monitoring.grafana.com/v1alpha1.ObjectSelector"></a>
ObjectSelector is a set of selectors to use for finding an object in the resource hierarchy. When NamespaceSelector is nil, search for objects directly in the ParentNamespace. 
#### Fields
|Field|Description|
|-|-|
|`ObjectType`<br/>_[sigs.k8s.io/controller-runtime/pkg/client.Object](https://pkg.go.dev/sigs.k8s.io/controller-runtime/pkg/client#Object)_|    |
|`ParentNamespace`<br/>_string_|    |
|`NamespaceSelector`<br/>_[Kubernetes meta/v1.LabelSelector](https://kubernetes.io/docs/reference/generated/kubernetes-api/v1.24/#labelselector-v1-meta)_|    |
|`Labels`<br/>_[Kubernetes meta/v1.LabelSelector](https://kubernetes.io/docs/reference/generated/kubernetes-api/v1.24/#labelselector-v1-meta)_|    |
### OutputStageSpec <a name="monitoring.grafana.com/v1alpha1.OutputStageSpec"></a>
(Appears on:[PipelineStageSpec](#monitoring.grafana.com/v1alpha1.PipelineStageSpec))
OutputStageSpec is an action stage that takes data from the extracted map and changes the log line that will be sent to Loki. 
#### Fields
|Field|Description|
|-|-|
|`source`<br/>_string_|  Name from extract data to use for the log entry. Required.  |
### PackStageSpec <a name="monitoring.grafana.com/v1alpha1.PackStageSpec"></a>
(Appears on:[PipelineStageSpec](#monitoring.grafana.com/v1alpha1.PipelineStageSpec))
PackStageSpec is a transform stage that lets you embed extracted values and labels into the log line by packing the log line and labels inside of a JSON object. 
#### Fields
|Field|Description|
|-|-|
|`labels`<br/>_[]string_|  Name from extracted data or line labels. Required. Labels provided here are automatically removed from output labels.  |
|`ingestTimestamp`<br/>_bool_|  If the resulting log line should use any existing timestamp or use time.Now() when the line was created. Set to true when combining several log streams from different containers to avoid out of order errors.  |
### PipelineStageSpec <a name="monitoring.grafana.com/v1alpha1.PipelineStageSpec"></a>
(Appears on:[PodLogsSpec](#monitoring.grafana.com/v1alpha1.PodLogsSpec))
PipelineStageSpec defines an individual pipeline stage. Each stage type is mutually exclusive and no more than one may be set per stage.  More information on pipelines can be found in the Promtail documentation: https://grafana.com/docs/loki/latest/clients/promtail/pipelines/ 
#### Fields
|Field|Description|
|-|-|
|`cri`<br/>_[CRIStageSpec](#monitoring.grafana.com/v1alpha1.CRIStageSpec)_|  CRI is a parsing stage that reads log lines using the standard CRI logging format. Supply cri: {} to enable.  |
|`docker`<br/>_[DockerStageSpec](#monitoring.grafana.com/v1alpha1.DockerStageSpec)_|  Docker is a parsing stage that reads log lines using the standard Docker logging format. Supply docker: {} to enable.  |
|`drop`<br/>_[DropStageSpec](#monitoring.grafana.com/v1alpha1.DropStageSpec)_|  Drop is a filtering stage that lets you drop certain logs.  |
|`json`<br/>_[JSONStageSpec](#monitoring.grafana.com/v1alpha1.JSONStageSpec)_|  JSON is a parsing stage that reads the log line as JSON and accepts JMESPath expressions to extract data.  Information on JMESPath: http://jmespath.org/  |
|`labelAllow`<br/>_[]string_|  LabelAllow is an action stage that only allows the provided labels to be included in the label set that is sent to Loki with the log entry.  |
|`labelDrop`<br/>_[]string_|  LabelDrop is an action stage that drops labels from the label set that is sent to Loki with the log entry.  |
|`labels`<br/>_map[string]string_|  Labels is an action stage that takes data from the extracted map and modifies the label set that is sent to Loki with the log entry.  The key is REQUIRED and represents the name for the label that will be created. Value is optional and will be the name from extracted data to use for the value of the label. If the value is not provided, it defaults to match the key.  |
|`match`<br/>_[MatchStageSpec](#monitoring.grafana.com/v1alpha1.MatchStageSpec)_|  Match is a filtering stage that conditionally applies a set of stages or drop entries when a log entry matches a configurable LogQL stream selector and filter expressions.  |
|`metrics`<br/>_[map[string]github.com/grafana/agent/pkg/operator/apis/monitoring/v1alpha1.MetricsStageSpec](#monitoring.grafana.com/v1alpha1.MetricsStageSpec)_|  Metrics is an action stage that supports defining and updating metrics based on data from the extracted map. Created metrics are not pushed to Loki or Prometheus and are instead exposed via the /metrics endpoint of the Grafana Agent pod. The Grafana Agent Operator should be configured with a MetricsInstance that discovers the logging DaemonSet to collect metrics created by this stage.  |
|`multiline`<br/>_[MultilineStageSpec](#monitoring.grafana.com/v1alpha1.MultilineStageSpec)_|  Multiline stage merges multiple lines into a multiline block before passing it on to the next stage in the pipeline.  |
|`output`<br/>_[OutputStageSpec](#monitoring.grafana.com/v1alpha1.OutputStageSpec)_|  Output stage is an action stage that takes data from the extracted map and changes the log line that will be sent to Loki.  |
|`pack`<br/>_[PackStageSpec](#monitoring.grafana.com/v1alpha1.PackStageSpec)_|  Pack is a transform stage that lets you embed extracted values and labels into the log line by packing the log line and labels inside of a JSON object.  |
|`regex`<br/>_[RegexStageSpec](#monitoring.grafana.com/v1alpha1.RegexStageSpec)_|  Regex is a parsing stage that parses a log line using a regular expression.  Named capture groups in the regex allows for adding data into the extracted map.  |
|`replace`<br/>_[ReplaceStageSpec](#monitoring.grafana.com/v1alpha1.ReplaceStageSpec)_|  Replace is a parsing stage that parses a log line using a regular expression and replaces the log line. Named capture groups in the regex allows for adding data into the extracted map.  |
|`template`<br/>_[TemplateStageSpec](#monitoring.grafana.com/v1alpha1.TemplateStageSpec)_|  Template is a transform stage that manipulates the values in the extracted map using Go&#39;s template syntax.  |
|`tenant`<br/>_[TenantStageSpec](#monitoring.grafana.com/v1alpha1.TenantStageSpec)_|  Tenant is an action stage that sets the tenant ID for the log entry picking it from a field in the extracted data map. If the field is missing, the default LogsClientSpec.tenantId will be used.  |
|`timestamp`<br/>_[TimestampStageSpec](#monitoring.grafana.com/v1alpha1.TimestampStageSpec)_|  Timestamp is an action stage that can change the timestamp of a log line before it is sent to Loki. If not present, the timestamp of a log line defaults to the time when the log line was read.  |
### PodLogs <a name="monitoring.grafana.com/v1alpha1.PodLogs"></a>
(Appears on:[LogsDeployment](#monitoring.grafana.com/v1alpha1.LogsDeployment))
PodLogs defines how to collect logs for a pod. 
#### Fields
|Field|Description|
|-|-|
|`metadata`<br/>_[Kubernetes meta/v1.ObjectMeta](https://kubernetes.io/docs/reference/generated/kubernetes-api/v1.24/#objectmeta-v1-meta)_|     Refer to the Kubernetes API documentation for the fields of the `metadata` field. |
|`spec`<br/>_[PodLogsSpec](#monitoring.grafana.com/v1alpha1.PodLogsSpec)_|  Spec holds the specification of the desired behavior for the PodLogs.  |
|`jobLabel`<br/>_string_|  The label to use to retrieve the job name from.  |
|`podTargetLabels`<br/>_[]string_|  PodTargetLabels transfers labels on the Kubernetes Pod onto the target.  |
|`selector`<br/>_[Kubernetes meta/v1.LabelSelector](https://kubernetes.io/docs/reference/generated/kubernetes-api/v1.24/#labelselector-v1-meta)_|  Selector to select Pod objects. Required.  |
|`namespaceSelector`<br/>_[github.com/prometheus-operator/prometheus-operator/pkg/apis/monitoring/v1.NamespaceSelector](https://prometheus-operator.dev/docs/operator/api/#monitoring.coreos.com/v1.NamespaceSelector)_|  Selector to select which namespaces the Pod objects are discovered from.  |
|`pipelineStages`<br/>_[[]PipelineStageSpec](#monitoring.grafana.com/v1alpha1.PipelineStageSpec)_|  Pipeline stages for this pod. Pipeline stages support transforming and filtering log lines.  |
|`relabelings`<br/>_[[]github.com/prometheus-operator/prometheus-operator/pkg/apis/monitoring/v1.RelabelConfig](https://prometheus-operator.dev/docs/operator/api/#monitoring.coreos.com/v1.RelabelConfig)_|  RelabelConfigs to apply to logs before delivering. Grafana Agent Operator automatically adds relabelings for a few standard Kubernetes fields and replaces original scrape job name with __tmp_logs_job_name.  More info: https://grafana.com/docs/loki/latest/clients/promtail/configuration/#relabel_configs  |
### PodLogsSpec <a name="monitoring.grafana.com/v1alpha1.PodLogsSpec"></a>
(Appears on:[PodLogs](#monitoring.grafana.com/v1alpha1.PodLogs))
PodLogsSpec defines how to collect logs for a pod. 
#### Fields
|Field|Description|
|-|-|
|`jobLabel`<br/>_string_|  The label to use to retrieve the job name from.  |
|`podTargetLabels`<br/>_[]string_|  PodTargetLabels transfers labels on the Kubernetes Pod onto the target.  |
|`selector`<br/>_[Kubernetes meta/v1.LabelSelector](https://kubernetes.io/docs/reference/generated/kubernetes-api/v1.24/#labelselector-v1-meta)_|  Selector to select Pod objects. Required.  |
|`namespaceSelector`<br/>_[github.com/prometheus-operator/prometheus-operator/pkg/apis/monitoring/v1.NamespaceSelector](https://prometheus-operator.dev/docs/operator/api/#monitoring.coreos.com/v1.NamespaceSelector)_|  Selector to select which namespaces the Pod objects are discovered from.  |
|`pipelineStages`<br/>_[[]PipelineStageSpec](#monitoring.grafana.com/v1alpha1.PipelineStageSpec)_|  Pipeline stages for this pod. Pipeline stages support transforming and filtering log lines.  |
|`relabelings`<br/>_[[]github.com/prometheus-operator/prometheus-operator/pkg/apis/monitoring/v1.RelabelConfig](https://prometheus-operator.dev/docs/operator/api/#monitoring.coreos.com/v1.RelabelConfig)_|  RelabelConfigs to apply to logs before delivering. Grafana Agent Operator automatically adds relabelings for a few standard Kubernetes fields and replaces original scrape job name with __tmp_logs_job_name.  More info: https://grafana.com/docs/loki/latest/clients/promtail/configuration/#relabel_configs  |
### QueueConfig <a name="monitoring.grafana.com/v1alpha1.QueueConfig"></a>
(Appears on:[RemoteWriteSpec](#monitoring.grafana.com/v1alpha1.RemoteWriteSpec))
QueueConfig allows the tuning of remote_write queue_config parameters. 
#### Fields
|Field|Description|
|-|-|
|`capacity`<br/>_int_|  Capacity is the number of samples to buffer per shard before samples start being dropped.  |
|`minShards`<br/>_int_|  MinShards is the minimum number of shards, i.e., the amount of concurrency.  |
|`maxShards`<br/>_int_|  MaxShards is the maximum number of shards, i.e., the amount of concurrency.  |
|`maxSamplesPerSend`<br/>_int_|  MaxSamplesPerSend is the maximum number of samples per send.  |
|`batchSendDeadline`<br/>_string_|  BatchSendDeadline is the maximum time a sample will wait in the buffer.  |
|`maxRetries`<br/>_int_|  MaxRetries is the maximum number of times to retry a batch on recoverable errors.  |
|`minBackoff`<br/>_string_|  MinBackoff is the initial retry delay. MinBackoff is doubled for every retry.  |
|`maxBackoff`<br/>_string_|  MaxBackoff is the maximum retry delay.  |
|`retryOnRateLimit`<br/>_bool_|  RetryOnRateLimit retries requests when encountering rate limits.  |
### RegexStageSpec <a name="monitoring.grafana.com/v1alpha1.RegexStageSpec"></a>
(Appears on:[PipelineStageSpec](#monitoring.grafana.com/v1alpha1.PipelineStageSpec))
RegexStageSpec is a parsing stage that parses a log line using a regular expression. Named capture groups in the regex allows for adding data into the extracted map. 
#### Fields
|Field|Description|
|-|-|
|`source`<br/>_string_|  Name from extracted data to parse. If empty, defaults to using the log message.  |
|`expression`<br/>_string_|  RE2 regular expression. Each capture group MUST be named. Required.  |
### RemoteWriteSpec <a name="monitoring.grafana.com/v1alpha1.RemoteWriteSpec"></a>
(Appears on:[MetricsInstanceSpec](#monitoring.grafana.com/v1alpha1.MetricsInstanceSpec), [MetricsSubsystemSpec](#monitoring.grafana.com/v1alpha1.MetricsSubsystemSpec))
RemoteWriteSpec defines the remote_write configuration for Prometheus. 
#### Fields
|Field|Description|
|-|-|
|`name`<br/>_string_|  Name of the remote_write queue. Must be unique if specified. The name is used in metrics and logging in order to differentiate queues.  |
|`url`<br/>_string_|  URL of the endpoint to send samples to.  |
|`remoteTimeout`<br/>_string_|  RemoteTimeout is the timeout for requests to the remote_write endpoint.  |
|`headers`<br/>_map[string]string_|  Headers is a set of custom HTTP headers to be sent along with each remote_write request. Be aware that any headers set by Grafana Agent itself can&#39;t be overwritten.  |
|`writeRelabelConfigs`<br/>_[[]github.com/prometheus-operator/prometheus-operator/pkg/apis/monitoring/v1.RelabelConfig](https://prometheus-operator.dev/docs/operator/api/#monitoring.coreos.com/v1.RelabelConfig)_|  WriteRelabelConfigs holds relabel_configs to relabel samples before they are sent to the remote_write endpoint.  |
|`basicAuth`<br/>_[github.com/prometheus-operator/prometheus-operator/pkg/apis/monitoring/v1.BasicAuth](https://prometheus-operator.dev/docs/operator/api/#monitoring.coreos.com/v1.BasicAuth)_|  BasicAuth for the URL.  |
|`oauth2`<br/>_[github.com/prometheus-operator/prometheus-operator/pkg/apis/monitoring/v1.OAuth2](https://prometheus-operator.dev/docs/operator/api/#monitoring.coreos.com/v1.OAuth2)_|  Oauth2 for URL  |
|`bearerToken`<br/>_string_|  BearerToken used for remote_write.  |
|`bearerTokenFile`<br/>_string_|  BearerTokenFile used to read bearer token.  |
|`sigv4`<br/>_[SigV4Config](#monitoring.grafana.com/v1alpha1.SigV4Config)_|  SigV4 configures SigV4-based authentication to the remote_write endpoint. SigV4-based authentication is used if SigV4 is defined, even with an empty object.  |
|`tlsConfig`<br/>_[github.com/prometheus-operator/prometheus-operator/pkg/apis/monitoring/v1.TLSConfig](https://prometheus-operator.dev/docs/operator/api/#monitoring.coreos.com/v1.TLSConfig)_|  TLSConfig to use for remote_write.  |
|`proxyUrl`<br/>_string_|  ProxyURL to proxy requests through. Optional.  |
|`queueConfig`<br/>_[QueueConfig](#monitoring.grafana.com/v1alpha1.QueueConfig)_|  QueueConfig allows tuning of the remote_write queue parameters.  |
|`metadataConfig`<br/>_[MetadataConfig](#monitoring.grafana.com/v1alpha1.MetadataConfig)_|  MetadataConfig configures the sending of series metadata to remote storage.  |
### ReplaceStageSpec <a name="monitoring.grafana.com/v1alpha1.ReplaceStageSpec"></a>
(Appears on:[PipelineStageSpec](#monitoring.grafana.com/v1alpha1.PipelineStageSpec))
ReplaceStageSpec is a parsing stage that parses a log line using a regular expression and replaces the log line. Named capture groups in the regex allows for adding data into the extracted map. 
#### Fields
|Field|Description|
|-|-|
|`source`<br/>_string_|  Name from extracted data to parse. If empty, defaults to using the log message.  |
|`expression`<br/>_string_|  RE2 regular expression. Each capture group MUST be named. Required.  |
|`replace`<br/>_string_|  Value to replace the captured group with.  |
### SigV4Config <a name="monitoring.grafana.com/v1alpha1.SigV4Config"></a>
(Appears on:[RemoteWriteSpec](#monitoring.grafana.com/v1alpha1.RemoteWriteSpec))
SigV4Config specifies configuration to perform SigV4 authentication. 
#### Fields
|Field|Description|
|-|-|
|`region`<br/>_string_|  Region of the AWS endpoint. If blank, the region from the default credentials chain is used.  |
|`accessKey`<br/>_[Kubernetes core/v1.SecretKeySelector](https://kubernetes.io/docs/reference/generated/kubernetes-api/v1.24/#secretkeyselector-v1-core)_|  AccessKey holds the secret of the AWS API access key to use for signing. If not provided, the environment variable AWS_ACCESS_KEY_ID is used.  |
|`secretKey`<br/>_[Kubernetes core/v1.SecretKeySelector](https://kubernetes.io/docs/reference/generated/kubernetes-api/v1.24/#secretkeyselector-v1-core)_|  SecretKey of the AWS API to use for signing. If blank, the environment variable AWS_SECRET_ACCESS_KEY is used.  |
|`profile`<br/>_string_|  Profile is the named AWS profile to use for authentication.  |
|`roleARN`<br/>_string_|  RoleARN is the AWS Role ARN to use for authentication, as an alternative for using the AWS API keys.  |
### TemplateStageSpec <a name="monitoring.grafana.com/v1alpha1.TemplateStageSpec"></a>
(Appears on:[PipelineStageSpec](#monitoring.grafana.com/v1alpha1.PipelineStageSpec))
TemplateStageSpec is a transform stage that manipulates the values in the extracted map using Go&#39;s template syntax. 
#### Fields
|Field|Description|
|-|-|
|`source`<br/>_string_|  Name from extracted data to parse. Required. If empty, defaults to using the log message.  |
|`template`<br/>_string_|  Go template string to use. Required. In addition to normal template functions, ToLower, ToUpper, Replace, Trim, TrimLeft, TrimRight, TrimPrefix, and TrimSpace are also available.  |
### TenantStageSpec <a name="monitoring.grafana.com/v1alpha1.TenantStageSpec"></a>
(Appears on:[PipelineStageSpec](#monitoring.grafana.com/v1alpha1.PipelineStageSpec))
TenantStageSpec is an action stage that sets the tenant ID for the log entry picking it from a field in the extracted data map. 
#### Fields
|Field|Description|
|-|-|
|`label`<br/>_string_|  Name from labels whose value should be set as tenant ID. Mutually exclusive with source and value.  |
|`source`<br/>_string_|  Name from extracted data to use as the tenant ID. Mutually exclusive with label and value.  |
|`value`<br/>_string_|  Value to use for the template ID. Useful when this stage is used within a conditional pipeline such as match. Mutually exclusive with label and source.  |
### TimestampStageSpec <a name="monitoring.grafana.com/v1alpha1.TimestampStageSpec"></a>
(Appears on:[PipelineStageSpec](#monitoring.grafana.com/v1alpha1.PipelineStageSpec))
TimestampStageSpec is an action stage that can change the timestamp of a log line before it is sent to Loki. 
#### Fields
|Field|Description|
|-|-|
|`source`<br/>_string_|  Name from extracted data to use as the timestamp. Required.  |
|`format`<br/>_string_|  Determines format of the time string. Required. Can be one of: ANSIC, UnixDate, RubyDate, RFC822, RFC822Z, RFC850, RFC1123, RFC1123Z, RFC3339, RFC3339Nano, Unix, UnixMs, UnixUs, UnixNs.  |
|`fallbackFormats`<br/>_[]string_|  Fallback formats to try if format fails.  |
|`location`<br/>_string_|  IANA Timezone Database string.  |
|`actionOnFailure`<br/>_string_|  Action to take when the timestamp can&#39;t be extracted or parsed. Can be skip or fudge. Defaults to fudge.  |
=======
<p>Packages:</p>
<ul>
<li>
<a href="#monitoring.grafana.com%2fv1alpha1">monitoring.grafana.com/v1alpha1</a>
</li>
</ul>
<h2 id="monitoring.grafana.com/v1alpha1">monitoring.grafana.com/v1alpha1</h2>
Resource Types:
<ul><li>
<a href="#monitoring.grafana.com/v1alpha1.Deployment">Deployment</a>
</li><li>
<a href="#monitoring.grafana.com/v1alpha1.GrafanaAgent">GrafanaAgent</a>
</li><li>
<a href="#monitoring.grafana.com/v1alpha1.IntegrationsDeployment">IntegrationsDeployment</a>
</li><li>
<a href="#monitoring.grafana.com/v1alpha1.LogsDeployment">LogsDeployment</a>
</li><li>
<a href="#monitoring.grafana.com/v1alpha1.MetricsDeployment">MetricsDeployment</a>
</li></ul>
<h3 id="monitoring.grafana.com/v1alpha1.Deployment">Deployment
</h3>
<div>
<p>Deployment is a set of discovered resources relative to a GrafanaAgent. The
tree of resources contained in a Deployment form the resource hierarchy used
for reconciling a GrafanaAgent.</p>
</div>
<table>
<thead>
<tr>
<th>Field</th>
<th>Description</th>
</tr>
</thead>
<tbody>
<tr>
<td>
<code>apiVersion</code><br/>
string</td>
<td>
<code>
monitoring.grafana.com/v1alpha1
</code>
</td>
</tr>
<tr>
<td>
<code>kind</code><br/>
string
</td>
<td><code>Deployment</code></td>
</tr>
<tr>
<td>
<code>Agent</code><br/>
<em>
<a href="#monitoring.grafana.com/v1alpha1.GrafanaAgent">
GrafanaAgent
</a>
</em>
</td>
<td>
<p>Root resource in the deployment.</p>
</td>
</tr>
<tr>
<td>
<code>Metrics</code><br/>
<em>
<a href="#monitoring.grafana.com/v1alpha1.MetricsDeployment">
[]MetricsDeployment
</a>
</em>
</td>
<td>
<p>Metrics resources discovered by Agent.</p>
</td>
</tr>
<tr>
<td>
<code>Logs</code><br/>
<em>
<a href="#monitoring.grafana.com/v1alpha1.LogsDeployment">
[]LogsDeployment
</a>
</em>
</td>
<td>
<p>Logs resources discovered by Agent.</p>
</td>
</tr>
<tr>
<td>
<code>Integrations</code><br/>
<em>
<a href="#monitoring.grafana.com/v1alpha1.IntegrationsDeployment">
[]IntegrationsDeployment
</a>
</em>
</td>
<td>
<p>Integrations resources discovered by Agent.</p>
</td>
</tr>
<tr>
<td>
<code>Secrets</code><br/>
<em>
<a href="https://pkg.go.dev/github.com/grafana/agent/pkg/operator/assets#SecretStore">
github.com/grafana/agent/pkg/operator/assets.SecretStore
</a>
</em>
</td>
<td>
<p>The full list of Secrets referenced by resources in the Deployment.</p>
</td>
</tr>
</tbody>
</table>
<h3 id="monitoring.grafana.com/v1alpha1.GrafanaAgent">GrafanaAgent
</h3>
<p>
(<em>Appears on: </em><a href="#monitoring.grafana.com/v1alpha1.Deployment">Deployment</a>)
</p>
<div>
<p>GrafanaAgent defines a Grafana Agent deployment.</p>
</div>
<table>
<thead>
<tr>
<th>Field</th>
<th>Description</th>
</tr>
</thead>
<tbody>
<tr>
<td>
<code>apiVersion</code><br/>
string</td>
<td>
<code>
monitoring.grafana.com/v1alpha1
</code>
</td>
</tr>
<tr>
<td>
<code>kind</code><br/>
string
</td>
<td><code>GrafanaAgent</code></td>
</tr>
<tr>
<td>
<code>metadata</code><br/>
<em>
<a href="https://kubernetes.io/docs/reference/generated/kubernetes-api/v1.24/#objectmeta-v1-meta">
Kubernetes meta/v1.ObjectMeta
</a>
</em>
</td>
<td>
Refer to the Kubernetes API documentation for the fields of the
<code>metadata</code> field.
</td>
</tr>
<tr>
<td>
<code>spec</code><br/>
<em>
<a href="#monitoring.grafana.com/v1alpha1.GrafanaAgentSpec">
GrafanaAgentSpec
</a>
</em>
</td>
<td>
<p>Spec holds the specification of the desired behavior for the Grafana Agent
cluster.</p>
<br/>
<br/>
<table>
<tr>
<td>
<code>logLevel</code><br/>
<em>
string
</em>
</td>
<td>
<p>LogLevel controls the log level of the generated pods. Defaults to &ldquo;info&rdquo; if not set.</p>
</td>
</tr>
<tr>
<td>
<code>logFormat</code><br/>
<em>
string
</em>
</td>
<td>
<p>LogFormat controls the logging format of the generated pods. Defaults to &ldquo;logfmt&rdquo; if not set.</p>
</td>
</tr>
<tr>
<td>
<code>apiServer</code><br/>
<em>
<a href="https://prometheus-operator.dev/docs/operator/api/#monitoring.coreos.com/v1.APIServerConfig">
github.com/prometheus-operator/prometheus-operator/pkg/apis/monitoring/v1.APIServerConfig
</a>
</em>
</td>
<td>
<p>APIServerConfig lets you specify a host and auth methods to access the
Kubernetes API server. If left empty, the Agent assumes that it is
running inside of the cluster and will discover API servers automatically
and use the pod&rsquo;s CA certificate and bearer token file at
/var/run/secrets/kubernetes.io/serviceaccount.</p>
</td>
</tr>
<tr>
<td>
<code>podMetadata</code><br/>
<em>
<a href="https://prometheus-operator.dev/docs/operator/api/#monitoring.coreos.com/v1.EmbeddedObjectMetadata">
github.com/prometheus-operator/prometheus-operator/pkg/apis/monitoring/v1.EmbeddedObjectMetadata
</a>
</em>
</td>
<td>
<p>PodMetadata configures Labels and Annotations which are propagated to
created Grafana Agent pods.</p>
</td>
</tr>
<tr>
<td>
<code>version</code><br/>
<em>
string
</em>
</td>
<td>
<p>Version of Grafana Agent to be deployed.</p>
</td>
</tr>
<tr>
<td>
<code>paused</code><br/>
<em>
bool
</em>
</td>
<td>
<p>Paused prevents actions except for deletion to be performed on the
underlying managed objects.</p>
</td>
</tr>
<tr>
<td>
<code>image</code><br/>
<em>
string
</em>
</td>
<td>
<p>Image, when specified, overrides the image used to run Agent. Specify
the image along with a tag. You still need to set the version to ensure
Grafana Agent Operator knows which version of Grafana Agent is being
configured.</p>
</td>
</tr>
<tr>
<td>
<code>imagePullSecrets</code><br/>
<em>
<a href="https://kubernetes.io/docs/reference/generated/kubernetes-api/v1.24/#localobjectreference-v1-core">
[]Kubernetes core/v1.LocalObjectReference
</a>
</em>
</td>
<td>
<p>ImagePullSecrets holds an optional list of references to Secrets within
the same namespace used for pulling the Grafana Agent image from
registries.
More info: <a href="https://kubernetes.io/docs/user-guide/images#specifying-imagepullsecrets-on-a-pod">https://kubernetes.io/docs/user-guide/images#specifying-imagepullsecrets-on-a-pod</a></p>
</td>
</tr>
<tr>
<td>
<code>storage</code><br/>
<em>
<a href="https://prometheus-operator.dev/docs/operator/api/#monitoring.coreos.com/v1.StorageSpec">
github.com/prometheus-operator/prometheus-operator/pkg/apis/monitoring/v1.StorageSpec
</a>
</em>
</td>
<td>
<p>Storage spec to specify how storage will be used.</p>
</td>
</tr>
<tr>
<td>
<code>volumes</code><br/>
<em>
<a href="https://kubernetes.io/docs/reference/generated/kubernetes-api/v1.24/#volume-v1-core">
[]Kubernetes core/v1.Volume
</a>
</em>
</td>
<td>
<p>Volumes allows configuration of additional volumes on the output
StatefulSet definition. The volumes specified are appended to other
volumes that are generated as a result of StorageSpec objects.</p>
</td>
</tr>
<tr>
<td>
<code>volumeMounts</code><br/>
<em>
<a href="https://kubernetes.io/docs/reference/generated/kubernetes-api/v1.24/#volumemount-v1-core">
[]Kubernetes core/v1.VolumeMount
</a>
</em>
</td>
<td>
<p>VolumeMounts lets you configure additional VolumeMounts on the output
StatefulSet definition. Specified VolumeMounts are appended to other
VolumeMounts generated as a result of StorageSpec objects
in the Grafana Agent container.</p>
</td>
</tr>
<tr>
<td>
<code>resources</code><br/>
<em>
<a href="https://kubernetes.io/docs/reference/generated/kubernetes-api/v1.24/#resourcerequirements-v1-core">
Kubernetes core/v1.ResourceRequirements
</a>
</em>
</td>
<td>
<p>Resources holds requests and limits for individual pods.</p>
</td>
</tr>
<tr>
<td>
<code>nodeSelector</code><br/>
<em>
map[string]string
</em>
</td>
<td>
<p>NodeSelector defines which nodes pods should be scheduling on.</p>
</td>
</tr>
<tr>
<td>
<code>serviceAccountName</code><br/>
<em>
string
</em>
</td>
<td>
<p>ServiceAccountName is the name of the ServiceAccount to use for running Grafana Agent pods.</p>
</td>
</tr>
<tr>
<td>
<code>secrets</code><br/>
<em>
[]string
</em>
</td>
<td>
<p>Secrets is a list of secrets in the same namespace as the GrafanaAgent
object which will be mounted into each running Grafana Agent pod.
The secrets are mounted into /etc/grafana-agent/extra-secrets/<secret-name>.</p>
</td>
</tr>
<tr>
<td>
<code>configMaps</code><br/>
<em>
[]string
</em>
</td>
<td>
<p>ConfigMaps is a list of config maps in the same namespace as the
GrafanaAgent object which will be mounted into each running Grafana Agent
pod.
The ConfigMaps are mounted into /etc/grafana-agent/extra-configmaps/<configmap-name>.</p>
</td>
</tr>
<tr>
<td>
<code>affinity</code><br/>
<em>
<a href="https://kubernetes.io/docs/reference/generated/kubernetes-api/v1.24/#affinity-v1-core">
Kubernetes core/v1.Affinity
</a>
</em>
</td>
<td>
<p>Affinity, if specified, controls pod scheduling constraints.</p>
</td>
</tr>
<tr>
<td>
<code>tolerations</code><br/>
<em>
<a href="https://kubernetes.io/docs/reference/generated/kubernetes-api/v1.24/#toleration-v1-core">
[]Kubernetes core/v1.Toleration
</a>
</em>
</td>
<td>
<p>Tolerations, if specified, controls the pod&rsquo;s tolerations.</p>
</td>
</tr>
<tr>
<td>
<code>topologySpreadConstraints</code><br/>
<em>
<a href="https://kubernetes.io/docs/reference/generated/kubernetes-api/v1.24/#topologyspreadconstraint-v1-core">
[]Kubernetes core/v1.TopologySpreadConstraint
</a>
</em>
</td>
<td>
<p>TopologySpreadConstraints, if specified, controls the pod&rsquo;s topology spread constraints.</p>
</td>
</tr>
<tr>
<td>
<code>securityContext</code><br/>
<em>
<a href="https://kubernetes.io/docs/reference/generated/kubernetes-api/v1.24/#podsecuritycontext-v1-core">
Kubernetes core/v1.PodSecurityContext
</a>
</em>
</td>
<td>
<p>SecurityContext holds pod-level security attributes and common container
settings. When unspecified, defaults to the default PodSecurityContext.</p>
</td>
</tr>
<tr>
<td>
<code>containers</code><br/>
<em>
<a href="https://kubernetes.io/docs/reference/generated/kubernetes-api/v1.24/#container-v1-core">
[]Kubernetes core/v1.Container
</a>
</em>
</td>
<td>
<p>Containers lets you inject additional containers or modify operator-generated
containers. This can be used to add an authentication
proxy to a Grafana Agent pod or to change the behavior of an
operator-generated container. Containers described here modify an
operator-generated container if they share the same name and if modifications are done
via a strategic merge patch. The current container names are:
<code>grafana-agent</code> and <code>config-reloader</code>. Overriding containers is entirely
outside the scope of what the Grafana Agent team supports and by doing
so, you accept that this behavior may break at any time without notice.</p>
</td>
</tr>
<tr>
<td>
<code>initContainers</code><br/>
<em>
<a href="https://kubernetes.io/docs/reference/generated/kubernetes-api/v1.24/#container-v1-core">
[]Kubernetes core/v1.Container
</a>
</em>
</td>
<td>
<p>InitContainers let you add initContainers to the pod definition. These
can be used to, for example, fetch secrets for injection into the Grafana
Agent configuration from external sources. Errors during the execution
of an initContainer cause the pod to restart.
More info: <a href="https://kubernetes.io/docs/concepts/workloads/pods/init-containers/">https://kubernetes.io/docs/concepts/workloads/pods/init-containers/</a>
Using initContainers for any use case other than secret fetching is
entirely outside the scope of what the Grafana Agent maintainers
support and by doing so, you accept that this behavior may break at any
time without notice.</p>
</td>
</tr>
<tr>
<td>
<code>priorityClassName</code><br/>
<em>
string
</em>
</td>
<td>
<p>PriorityClassName is the priority class assigned to pods.</p>
</td>
</tr>
<tr>
<td>
<code>portName</code><br/>
<em>
string
</em>
</td>
<td>
<p>Port name used for the pods and governing service. This defaults to agent-metrics.</p>
</td>
</tr>
<tr>
<td>
<code>metrics</code><br/>
<em>
<a href="#monitoring.grafana.com/v1alpha1.MetricsSubsystemSpec">
MetricsSubsystemSpec
</a>
</em>
</td>
<td>
<p>Metrics controls the metrics subsystem of the Agent and settings
unique to metrics-specific pods that are deployed.</p>
</td>
</tr>
<tr>
<td>
<code>logs</code><br/>
<em>
<a href="#monitoring.grafana.com/v1alpha1.LogsSubsystemSpec">
LogsSubsystemSpec
</a>
</em>
</td>
<td>
<p>Logs controls the logging subsystem of the Agent and settings unique to
logging-specific pods that are deployed.</p>
</td>
</tr>
<tr>
<td>
<code>integrations</code><br/>
<em>
<a href="#monitoring.grafana.com/v1alpha1.IntegrationsSubsystemSpec">
IntegrationsSubsystemSpec
</a>
</em>
</td>
<td>
<p>Integrations controls the integration subsystem of the Agent and settings
unique to deployed integration-specific pods.</p>
</td>
</tr>
<tr>
<td>
<code>enableConfigReadAPI</code><br/>
<em>
bool
</em>
</td>
<td>
<p>enableConfigReadAPI enables the read API for viewing the currently running
config port 8080 on the agent.</p>
</td>
</tr>
<tr>
<td>
<code>disableReporting</code><br/>
<em>
bool
</em>
</td>
<td>
<p>disableReporting disables reporting of enabled feature flags to Grafana.</p>
</td>
</tr>
<tr>
<td>
<code>disableSupportBundle</code><br/>
<em>
bool
</em>
</td>
<td>
<p>disableSupportBundle disables the generation of support bundles.</p>
</td>
</tr>
</table>
</td>
</tr>
</tbody>
</table>
<h3 id="monitoring.grafana.com/v1alpha1.IntegrationsDeployment">IntegrationsDeployment
</h3>
<p>
(<em>Appears on: </em><a href="#monitoring.grafana.com/v1alpha1.Deployment">Deployment</a>)
</p>
<div>
<p>IntegrationsDeployment is a set of discovered resources relative to an
IntegrationsDeployment.</p>
</div>
<table>
<thead>
<tr>
<th>Field</th>
<th>Description</th>
</tr>
</thead>
<tbody>
<tr>
<td>
<code>apiVersion</code><br/>
string</td>
<td>
<code>
monitoring.grafana.com/v1alpha1
</code>
</td>
</tr>
<tr>
<td>
<code>kind</code><br/>
string
</td>
<td><code>IntegrationsDeployment</code></td>
</tr>
<tr>
<td>
<code>Instance</code><br/>
<em>
<a href="#monitoring.grafana.com/v1alpha1.Integration">
Integration
</a>
</em>
</td>
<td>
</td>
</tr>
</tbody>
</table>
<h3 id="monitoring.grafana.com/v1alpha1.LogsDeployment">LogsDeployment
</h3>
<p>
(<em>Appears on: </em><a href="#monitoring.grafana.com/v1alpha1.Deployment">Deployment</a>)
</p>
<div>
<p>LogsDeployment is a set of discovered resources relative to a LogsInstance.</p>
</div>
<table>
<thead>
<tr>
<th>Field</th>
<th>Description</th>
</tr>
</thead>
<tbody>
<tr>
<td>
<code>apiVersion</code><br/>
string</td>
<td>
<code>
monitoring.grafana.com/v1alpha1
</code>
</td>
</tr>
<tr>
<td>
<code>kind</code><br/>
string
</td>
<td><code>LogsDeployment</code></td>
</tr>
<tr>
<td>
<code>Instance</code><br/>
<em>
<a href="#monitoring.grafana.com/v1alpha1.LogsInstance">
LogsInstance
</a>
</em>
</td>
<td>
</td>
</tr>
<tr>
<td>
<code>PodLogs</code><br/>
<em>
<a href="#monitoring.grafana.com/v1alpha1.PodLogs">
[]PodLogs
</a>
</em>
</td>
<td>
</td>
</tr>
</tbody>
</table>
<h3 id="monitoring.grafana.com/v1alpha1.MetricsDeployment">MetricsDeployment
</h3>
<p>
(<em>Appears on: </em><a href="#monitoring.grafana.com/v1alpha1.Deployment">Deployment</a>)
</p>
<div>
<p>MetricsDeployment is a set of discovered resources relative to a
MetricsInstance.</p>
</div>
<table>
<thead>
<tr>
<th>Field</th>
<th>Description</th>
</tr>
</thead>
<tbody>
<tr>
<td>
<code>apiVersion</code><br/>
string</td>
<td>
<code>
monitoring.grafana.com/v1alpha1
</code>
</td>
</tr>
<tr>
<td>
<code>kind</code><br/>
string
</td>
<td><code>MetricsDeployment</code></td>
</tr>
<tr>
<td>
<code>Instance</code><br/>
<em>
<a href="#monitoring.grafana.com/v1alpha1.MetricsInstance">
MetricsInstance
</a>
</em>
</td>
<td>
</td>
</tr>
<tr>
<td>
<code>ServiceMonitors</code><br/>
<em>
<a href="https://prometheus-operator.dev/docs/operator/api/#monitoring.coreos.com/v1.ServiceMonitor">
[]github.com/prometheus-operator/prometheus-operator/pkg/apis/monitoring/v1.ServiceMonitor
</a>
</em>
</td>
<td>
</td>
</tr>
<tr>
<td>
<code>PodMonitors</code><br/>
<em>
<a href="https://prometheus-operator.dev/docs/operator/api/#monitoring.coreos.com/v1.PodMonitor">
[]github.com/prometheus-operator/prometheus-operator/pkg/apis/monitoring/v1.PodMonitor
</a>
</em>
</td>
<td>
</td>
</tr>
<tr>
<td>
<code>Probes</code><br/>
<em>
<a href="https://prometheus-operator.dev/docs/operator/api/#monitoring.coreos.com/v1.Probe">
[]github.com/prometheus-operator/prometheus-operator/pkg/apis/monitoring/v1.Probe
</a>
</em>
</td>
<td>
</td>
</tr>
</tbody>
</table>
<h3 id="monitoring.grafana.com/v1alpha1.CRIStageSpec">CRIStageSpec
</h3>
<p>
(<em>Appears on: </em><a href="#monitoring.grafana.com/v1alpha1.PipelineStageSpec">PipelineStageSpec</a>)
</p>
<div>
<p>CRIStageSpec is a parsing stage that reads log lines using the standard CRI
logging format. It needs no defined fields.</p>
</div>
<h3 id="monitoring.grafana.com/v1alpha1.DockerStageSpec">DockerStageSpec
</h3>
<p>
(<em>Appears on: </em><a href="#monitoring.grafana.com/v1alpha1.PipelineStageSpec">PipelineStageSpec</a>)
</p>
<div>
<p>DockerStageSpec is a parsing stage that reads log lines using the standard
Docker logging format. It needs no defined fields.</p>
</div>
<h3 id="monitoring.grafana.com/v1alpha1.DropStageSpec">DropStageSpec
</h3>
<p>
(<em>Appears on: </em><a href="#monitoring.grafana.com/v1alpha1.PipelineStageSpec">PipelineStageSpec</a>)
</p>
<div>
<p>DropStageSpec is a filtering stage that lets you drop certain logs.</p>
</div>
<table>
<thead>
<tr>
<th>Field</th>
<th>Description</th>
</tr>
</thead>
<tbody>
<tr>
<td>
<code>source</code><br/>
<em>
string
</em>
</td>
<td>
<p>Name from the extract data to parse. If empty, uses the log message.</p>
</td>
</tr>
<tr>
<td>
<code>expression</code><br/>
<em>
string
</em>
</td>
<td>
<p>RE2 regular expression.</p>
<p>If source is provided, the regex attempts
to match the source.</p>
<p>If no source is provided, then the regex attempts
to attach the log line.</p>
<p>If the provided regex matches the log line or a provided source, the
line is dropped.</p>
</td>
</tr>
<tr>
<td>
<code>value</code><br/>
<em>
string
</em>
</td>
<td>
<p>Value can only be specified when source is specified. If the value
provided is an exact match for the given source then the line will be
dropped.</p>
<p>Mutually exclusive with expression.</p>
</td>
</tr>
<tr>
<td>
<code>olderThan</code><br/>
<em>
string
</em>
</td>
<td>
<p>OlderThan will be parsed as a Go duration. If the log line&rsquo;s timestamp
is older than the current time minus the provided duration, it will be
dropped.</p>
</td>
</tr>
<tr>
<td>
<code>longerThan</code><br/>
<em>
string
</em>
</td>
<td>
<p>LongerThan will drop a log line if it its content is longer than this
value (in bytes). Can be expressed as an integer (8192) or a number with a
suffix (8kb).</p>
</td>
</tr>
<tr>
<td>
<code>dropCounterReason</code><br/>
<em>
string
</em>
</td>
<td>
<p>Every time a log line is dropped, the metric logentry_dropped_lines_total
is incremented. A &ldquo;reason&rdquo; label is added, and can be customized by
providing a custom value here. Defaults to &ldquo;drop_stage&rdquo;.</p>
</td>
</tr>
</tbody>
</table>
<h3 id="monitoring.grafana.com/v1alpha1.GrafanaAgentSpec">GrafanaAgentSpec
</h3>
<p>
(<em>Appears on: </em><a href="#monitoring.grafana.com/v1alpha1.GrafanaAgent">GrafanaAgent</a>)
</p>
<div>
<p>GrafanaAgentSpec is a specification of the desired behavior of the Grafana
Agent cluster.</p>
</div>
<table>
<thead>
<tr>
<th>Field</th>
<th>Description</th>
</tr>
</thead>
<tbody>
<tr>
<td>
<code>logLevel</code><br/>
<em>
string
</em>
</td>
<td>
<p>LogLevel controls the log level of the generated pods. Defaults to &ldquo;info&rdquo; if not set.</p>
</td>
</tr>
<tr>
<td>
<code>logFormat</code><br/>
<em>
string
</em>
</td>
<td>
<p>LogFormat controls the logging format of the generated pods. Defaults to &ldquo;logfmt&rdquo; if not set.</p>
</td>
</tr>
<tr>
<td>
<code>apiServer</code><br/>
<em>
<a href="https://prometheus-operator.dev/docs/operator/api/#monitoring.coreos.com/v1.APIServerConfig">
github.com/prometheus-operator/prometheus-operator/pkg/apis/monitoring/v1.APIServerConfig
</a>
</em>
</td>
<td>
<p>APIServerConfig lets you specify a host and auth methods to access the
Kubernetes API server. If left empty, the Agent assumes that it is
running inside of the cluster and will discover API servers automatically
and use the pod&rsquo;s CA certificate and bearer token file at
/var/run/secrets/kubernetes.io/serviceaccount.</p>
</td>
</tr>
<tr>
<td>
<code>podMetadata</code><br/>
<em>
<a href="https://prometheus-operator.dev/docs/operator/api/#monitoring.coreos.com/v1.EmbeddedObjectMetadata">
github.com/prometheus-operator/prometheus-operator/pkg/apis/monitoring/v1.EmbeddedObjectMetadata
</a>
</em>
</td>
<td>
<p>PodMetadata configures Labels and Annotations which are propagated to
created Grafana Agent pods.</p>
</td>
</tr>
<tr>
<td>
<code>version</code><br/>
<em>
string
</em>
</td>
<td>
<p>Version of Grafana Agent to be deployed.</p>
</td>
</tr>
<tr>
<td>
<code>paused</code><br/>
<em>
bool
</em>
</td>
<td>
<p>Paused prevents actions except for deletion to be performed on the
underlying managed objects.</p>
</td>
</tr>
<tr>
<td>
<code>image</code><br/>
<em>
string
</em>
</td>
<td>
<p>Image, when specified, overrides the image used to run Agent. Specify
the image along with a tag. You still need to set the version to ensure
Grafana Agent Operator knows which version of Grafana Agent is being
configured.</p>
</td>
</tr>
<tr>
<td>
<code>imagePullSecrets</code><br/>
<em>
<a href="https://kubernetes.io/docs/reference/generated/kubernetes-api/v1.24/#localobjectreference-v1-core">
[]Kubernetes core/v1.LocalObjectReference
</a>
</em>
</td>
<td>
<p>ImagePullSecrets holds an optional list of references to Secrets within
the same namespace used for pulling the Grafana Agent image from
registries.
More info: <a href="https://kubernetes.io/docs/user-guide/images#specifying-imagepullsecrets-on-a-pod">https://kubernetes.io/docs/user-guide/images#specifying-imagepullsecrets-on-a-pod</a></p>
</td>
</tr>
<tr>
<td>
<code>storage</code><br/>
<em>
<a href="https://prometheus-operator.dev/docs/operator/api/#monitoring.coreos.com/v1.StorageSpec">
github.com/prometheus-operator/prometheus-operator/pkg/apis/monitoring/v1.StorageSpec
</a>
</em>
</td>
<td>
<p>Storage spec to specify how storage will be used.</p>
</td>
</tr>
<tr>
<td>
<code>volumes</code><br/>
<em>
<a href="https://kubernetes.io/docs/reference/generated/kubernetes-api/v1.24/#volume-v1-core">
[]Kubernetes core/v1.Volume
</a>
</em>
</td>
<td>
<p>Volumes allows configuration of additional volumes on the output
StatefulSet definition. The volumes specified are appended to other
volumes that are generated as a result of StorageSpec objects.</p>
</td>
</tr>
<tr>
<td>
<code>volumeMounts</code><br/>
<em>
<a href="https://kubernetes.io/docs/reference/generated/kubernetes-api/v1.24/#volumemount-v1-core">
[]Kubernetes core/v1.VolumeMount
</a>
</em>
</td>
<td>
<p>VolumeMounts lets you configure additional VolumeMounts on the output
StatefulSet definition. Specified VolumeMounts are appended to other
VolumeMounts generated as a result of StorageSpec objects
in the Grafana Agent container.</p>
</td>
</tr>
<tr>
<td>
<code>resources</code><br/>
<em>
<a href="https://kubernetes.io/docs/reference/generated/kubernetes-api/v1.24/#resourcerequirements-v1-core">
Kubernetes core/v1.ResourceRequirements
</a>
</em>
</td>
<td>
<p>Resources holds requests and limits for individual pods.</p>
</td>
</tr>
<tr>
<td>
<code>nodeSelector</code><br/>
<em>
map[string]string
</em>
</td>
<td>
<p>NodeSelector defines which nodes pods should be scheduling on.</p>
</td>
</tr>
<tr>
<td>
<code>serviceAccountName</code><br/>
<em>
string
</em>
</td>
<td>
<p>ServiceAccountName is the name of the ServiceAccount to use for running Grafana Agent pods.</p>
</td>
</tr>
<tr>
<td>
<code>secrets</code><br/>
<em>
[]string
</em>
</td>
<td>
<p>Secrets is a list of secrets in the same namespace as the GrafanaAgent
object which will be mounted into each running Grafana Agent pod.
The secrets are mounted into /etc/grafana-agent/extra-secrets/<secret-name>.</p>
</td>
</tr>
<tr>
<td>
<code>configMaps</code><br/>
<em>
[]string
</em>
</td>
<td>
<p>ConfigMaps is a list of config maps in the same namespace as the
GrafanaAgent object which will be mounted into each running Grafana Agent
pod.
The ConfigMaps are mounted into /etc/grafana-agent/extra-configmaps/<configmap-name>.</p>
</td>
</tr>
<tr>
<td>
<code>affinity</code><br/>
<em>
<a href="https://kubernetes.io/docs/reference/generated/kubernetes-api/v1.24/#affinity-v1-core">
Kubernetes core/v1.Affinity
</a>
</em>
</td>
<td>
<p>Affinity, if specified, controls pod scheduling constraints.</p>
</td>
</tr>
<tr>
<td>
<code>tolerations</code><br/>
<em>
<a href="https://kubernetes.io/docs/reference/generated/kubernetes-api/v1.24/#toleration-v1-core">
[]Kubernetes core/v1.Toleration
</a>
</em>
</td>
<td>
<p>Tolerations, if specified, controls the pod&rsquo;s tolerations.</p>
</td>
</tr>
<tr>
<td>
<code>topologySpreadConstraints</code><br/>
<em>
<a href="https://kubernetes.io/docs/reference/generated/kubernetes-api/v1.24/#topologyspreadconstraint-v1-core">
[]Kubernetes core/v1.TopologySpreadConstraint
</a>
</em>
</td>
<td>
<p>TopologySpreadConstraints, if specified, controls the pod&rsquo;s topology spread constraints.</p>
</td>
</tr>
<tr>
<td>
<code>securityContext</code><br/>
<em>
<a href="https://kubernetes.io/docs/reference/generated/kubernetes-api/v1.24/#podsecuritycontext-v1-core">
Kubernetes core/v1.PodSecurityContext
</a>
</em>
</td>
<td>
<p>SecurityContext holds pod-level security attributes and common container
settings. When unspecified, defaults to the default PodSecurityContext.</p>
</td>
</tr>
<tr>
<td>
<code>containers</code><br/>
<em>
<a href="https://kubernetes.io/docs/reference/generated/kubernetes-api/v1.24/#container-v1-core">
[]Kubernetes core/v1.Container
</a>
</em>
</td>
<td>
<p>Containers lets you inject additional containers or modify operator-generated
containers. This can be used to add an authentication
proxy to a Grafana Agent pod or to change the behavior of an
operator-generated container. Containers described here modify an
operator-generated container if they share the same name and if modifications are done
via a strategic merge patch. The current container names are:
<code>grafana-agent</code> and <code>config-reloader</code>. Overriding containers is entirely
outside the scope of what the Grafana Agent team supports and by doing
so, you accept that this behavior may break at any time without notice.</p>
</td>
</tr>
<tr>
<td>
<code>initContainers</code><br/>
<em>
<a href="https://kubernetes.io/docs/reference/generated/kubernetes-api/v1.24/#container-v1-core">
[]Kubernetes core/v1.Container
</a>
</em>
</td>
<td>
<p>InitContainers let you add initContainers to the pod definition. These
can be used to, for example, fetch secrets for injection into the Grafana
Agent configuration from external sources. Errors during the execution
of an initContainer cause the pod to restart.
More info: <a href="https://kubernetes.io/docs/concepts/workloads/pods/init-containers/">https://kubernetes.io/docs/concepts/workloads/pods/init-containers/</a>
Using initContainers for any use case other than secret fetching is
entirely outside the scope of what the Grafana Agent maintainers
support and by doing so, you accept that this behavior may break at any
time without notice.</p>
</td>
</tr>
<tr>
<td>
<code>priorityClassName</code><br/>
<em>
string
</em>
</td>
<td>
<p>PriorityClassName is the priority class assigned to pods.</p>
</td>
</tr>
<tr>
<td>
<code>portName</code><br/>
<em>
string
</em>
</td>
<td>
<p>Port name used for the pods and governing service. This defaults to agent-metrics.</p>
</td>
</tr>
<tr>
<td>
<code>metrics</code><br/>
<em>
<a href="#monitoring.grafana.com/v1alpha1.MetricsSubsystemSpec">
MetricsSubsystemSpec
</a>
</em>
</td>
<td>
<p>Metrics controls the metrics subsystem of the Agent and settings
unique to metrics-specific pods that are deployed.</p>
</td>
</tr>
<tr>
<td>
<code>logs</code><br/>
<em>
<a href="#monitoring.grafana.com/v1alpha1.LogsSubsystemSpec">
LogsSubsystemSpec
</a>
</em>
</td>
<td>
<p>Logs controls the logging subsystem of the Agent and settings unique to
logging-specific pods that are deployed.</p>
</td>
</tr>
<tr>
<td>
<code>integrations</code><br/>
<em>
<a href="#monitoring.grafana.com/v1alpha1.IntegrationsSubsystemSpec">
IntegrationsSubsystemSpec
</a>
</em>
</td>
<td>
<p>Integrations controls the integration subsystem of the Agent and settings
unique to deployed integration-specific pods.</p>
</td>
</tr>
<tr>
<td>
<code>enableConfigReadAPI</code><br/>
<em>
bool
</em>
</td>
<td>
<p>enableConfigReadAPI enables the read API for viewing the currently running
config port 8080 on the agent.</p>
</td>
</tr>
<tr>
<td>
<code>disableReporting</code><br/>
<em>
bool
</em>
</td>
<td>
<p>disableReporting disables reporting of enabled feature flags to Grafana.</p>
</td>
</tr>
<tr>
<td>
<code>disableSupportBundle</code><br/>
<em>
bool
</em>
</td>
<td>
<p>disableSupportBundle disables the generation of support bundles.</p>
</td>
</tr>
</tbody>
</table>
<h3 id="monitoring.grafana.com/v1alpha1.Integration">Integration
</h3>
<p>
(<em>Appears on: </em><a href="#monitoring.grafana.com/v1alpha1.IntegrationsDeployment">IntegrationsDeployment</a>)
</p>
<div>
<p>Integration runs a single Grafana Agent integration. Integrations that
generate telemetry must be configured to send that telemetry somewhere, such
as autoscrape for exporter-based integrations.</p>
<p>Integrations have access to the LogsInstances and MetricsInstances in the
same GrafanaAgent resource set, referenced by the <namespace>/<name> of the
Instance resource.</p>
<p>For example, if there is a default/production MetricsInstance, you can
configure a supported integration&rsquo;s autoscrape block with:</p>
<pre><code>autoscrape:
enable: true
metrics_instance: default/production
</code></pre>
<p>There is currently no way for telemetry created by an Operator-managed
integration to be collected from outside of the integration itself.</p>
</div>
<table>
<thead>
<tr>
<th>Field</th>
<th>Description</th>
</tr>
</thead>
<tbody>
<tr>
<td>
<code>metadata</code><br/>
<em>
<a href="https://kubernetes.io/docs/reference/generated/kubernetes-api/v1.24/#objectmeta-v1-meta">
Kubernetes meta/v1.ObjectMeta
</a>
</em>
</td>
<td>
Refer to the Kubernetes API documentation for the fields of the
<code>metadata</code> field.
</td>
</tr>
<tr>
<td>
<code>spec</code><br/>
<em>
<a href="#monitoring.grafana.com/v1alpha1.IntegrationSpec">
IntegrationSpec
</a>
</em>
</td>
<td>
<p>Specifies the desired behavior of the Integration.</p>
<br/>
<br/>
<table>
<tr>
<td>
<code>name</code><br/>
<em>
string
</em>
</td>
<td>
<p>Name of the integration to run (e.g., &ldquo;node_exporter&rdquo;, &ldquo;mysqld_exporter&rdquo;).</p>
</td>
</tr>
<tr>
<td>
<code>type</code><br/>
<em>
<a href="#monitoring.grafana.com/v1alpha1.IntegrationType">
IntegrationType
</a>
</em>
</td>
<td>
<p>Type informs Grafana Agent Operator about how to manage the integration being
configured.</p>
</td>
</tr>
<tr>
<td>
<code>config</code><br/>
<em>
<a href="https://pkg.go.dev/k8s.io/apiextensions-apiserver/pkg/apis/apiextensions/v1#JSON">
k8s.io/apiextensions-apiserver/pkg/apis/apiextensions/v1.JSON
</a>
</em>
</td>
<td>
<p>The configuration for the named integration. Note that Integrations are
deployed with the integrations-next feature flag, which has different
common settings:</p>
<p><a href="https://grafana.com/docs/agent/latest/configuration/integrations/integrations-next/">https://grafana.com/docs/agent/latest/configuration/integrations/integrations-next/</a></p>
</td>
</tr>
<tr>
<td>
<code>volumes</code><br/>
<em>
<a href="https://kubernetes.io/docs/reference/generated/kubernetes-api/v1.24/#volume-v1-core">
[]Kubernetes core/v1.Volume
</a>
</em>
</td>
<td>
<p>An extra list of Volumes to be associated with the Grafana Agent pods
running this integration. Volume names are mutated to be unique across
all Integrations. Note that the specified volumes should be able to
tolerate existing on multiple pods at once when type is daemonset.</p>
<p>Don&rsquo;t use volumes for loading Secrets or ConfigMaps from the same namespace
as the Integration; use the Secrets and ConfigMaps fields instead.</p>
</td>
</tr>
<tr>
<td>
<code>volumeMounts</code><br/>
<em>
<a href="https://kubernetes.io/docs/reference/generated/kubernetes-api/v1.24/#volumemount-v1-core">
[]Kubernetes core/v1.VolumeMount
</a>
</em>
</td>
<td>
<p>An extra list of VolumeMounts to be associated with the Grafana Agent pods
running this integration. VolumeMount names are mutated to be unique
across all used IntegrationSpecs.</p>
<p>Mount paths should include the namespace/name of the Integration CR to
avoid potentially colliding with other resources.</p>
</td>
</tr>
<tr>
<td>
<code>secrets</code><br/>
<em>
<a href="https://kubernetes.io/docs/reference/generated/kubernetes-api/v1.24/#secretkeyselector-v1-core">
[]Kubernetes core/v1.SecretKeySelector
</a>
</em>
</td>
<td>
<p>An extra list of keys from Secrets in the same namespace as the
Integration which will be mounted into the Grafana Agent pod running this
Integration.</p>
<p>Secrets will be mounted at
/etc/grafana-agent/integrations/secrets/<secret_namespace>/<secret_name>/<key>.</p>
</td>
</tr>
<tr>
<td>
<code>configMaps</code><br/>
<em>
<a href="https://kubernetes.io/docs/reference/generated/kubernetes-api/v1.24/#configmapkeyselector-v1-core">
[]Kubernetes core/v1.ConfigMapKeySelector
</a>
</em>
</td>
<td>
<p>An extra list of keys from ConfigMaps in the same namespace as the
Integration which will be mounted into the Grafana Agent pod running this
Integration.</p>
<p>ConfigMaps are mounted at
/etc/grafana-agent/integrations/configMaps/<configmap_namespace>/<configmap_name>/<key>.</p>
</td>
</tr>
</table>
</td>
</tr>
</tbody>
</table>
<h3 id="monitoring.grafana.com/v1alpha1.IntegrationSpec">IntegrationSpec
</h3>
<p>
(<em>Appears on: </em><a href="#monitoring.grafana.com/v1alpha1.Integration">Integration</a>)
</p>
<div>
<p>IntegrationSpec specifies the desired behavior of a metrics
integration.</p>
</div>
<table>
<thead>
<tr>
<th>Field</th>
<th>Description</th>
</tr>
</thead>
<tbody>
<tr>
<td>
<code>name</code><br/>
<em>
string
</em>
</td>
<td>
<p>Name of the integration to run (e.g., &ldquo;node_exporter&rdquo;, &ldquo;mysqld_exporter&rdquo;).</p>
</td>
</tr>
<tr>
<td>
<code>type</code><br/>
<em>
<a href="#monitoring.grafana.com/v1alpha1.IntegrationType">
IntegrationType
</a>
</em>
</td>
<td>
<p>Type informs Grafana Agent Operator about how to manage the integration being
configured.</p>
</td>
</tr>
<tr>
<td>
<code>config</code><br/>
<em>
<a href="https://pkg.go.dev/k8s.io/apiextensions-apiserver/pkg/apis/apiextensions/v1#JSON">
k8s.io/apiextensions-apiserver/pkg/apis/apiextensions/v1.JSON
</a>
</em>
</td>
<td>
<p>The configuration for the named integration. Note that Integrations are
deployed with the integrations-next feature flag, which has different
common settings:</p>
<p><a href="https://grafana.com/docs/agent/latest/configuration/integrations/integrations-next/">https://grafana.com/docs/agent/latest/configuration/integrations/integrations-next/</a></p>
</td>
</tr>
<tr>
<td>
<code>volumes</code><br/>
<em>
<a href="https://kubernetes.io/docs/reference/generated/kubernetes-api/v1.24/#volume-v1-core">
[]Kubernetes core/v1.Volume
</a>
</em>
</td>
<td>
<p>An extra list of Volumes to be associated with the Grafana Agent pods
running this integration. Volume names are mutated to be unique across
all Integrations. Note that the specified volumes should be able to
tolerate existing on multiple pods at once when type is daemonset.</p>
<p>Don&rsquo;t use volumes for loading Secrets or ConfigMaps from the same namespace
as the Integration; use the Secrets and ConfigMaps fields instead.</p>
</td>
</tr>
<tr>
<td>
<code>volumeMounts</code><br/>
<em>
<a href="https://kubernetes.io/docs/reference/generated/kubernetes-api/v1.24/#volumemount-v1-core">
[]Kubernetes core/v1.VolumeMount
</a>
</em>
</td>
<td>
<p>An extra list of VolumeMounts to be associated with the Grafana Agent pods
running this integration. VolumeMount names are mutated to be unique
across all used IntegrationSpecs.</p>
<p>Mount paths should include the namespace/name of the Integration CR to
avoid potentially colliding with other resources.</p>
</td>
</tr>
<tr>
<td>
<code>secrets</code><br/>
<em>
<a href="https://kubernetes.io/docs/reference/generated/kubernetes-api/v1.24/#secretkeyselector-v1-core">
[]Kubernetes core/v1.SecretKeySelector
</a>
</em>
</td>
<td>
<p>An extra list of keys from Secrets in the same namespace as the
Integration which will be mounted into the Grafana Agent pod running this
Integration.</p>
<p>Secrets will be mounted at
/etc/grafana-agent/integrations/secrets/<secret_namespace>/<secret_name>/<key>.</p>
</td>
</tr>
<tr>
<td>
<code>configMaps</code><br/>
<em>
<a href="https://kubernetes.io/docs/reference/generated/kubernetes-api/v1.24/#configmapkeyselector-v1-core">
[]Kubernetes core/v1.ConfigMapKeySelector
</a>
</em>
</td>
<td>
<p>An extra list of keys from ConfigMaps in the same namespace as the
Integration which will be mounted into the Grafana Agent pod running this
Integration.</p>
<p>ConfigMaps are mounted at
/etc/grafana-agent/integrations/configMaps/<configmap_namespace>/<configmap_name>/<key>.</p>
</td>
</tr>
</tbody>
</table>
<h3 id="monitoring.grafana.com/v1alpha1.IntegrationType">IntegrationType
</h3>
<p>
(<em>Appears on: </em><a href="#monitoring.grafana.com/v1alpha1.IntegrationSpec">IntegrationSpec</a>)
</p>
<div>
<p>IntegrationType determines specific behaviors of a configured integration.</p>
</div>
<table>
<thead>
<tr>
<th>Field</th>
<th>Description</th>
</tr>
</thead>
<tbody>
<tr>
<td>
<code>allNodes</code><br/>
<em>
bool
</em>
</td>
<td>
<p>When true, the configured integration should be run on every Node in the
cluster. This is required for Integrations that generate Node-specific
metrics like node_exporter, otherwise it must be false to avoid generating
duplicate metrics.</p>
</td>
</tr>
<tr>
<td>
<code>unique</code><br/>
<em>
bool
</em>
</td>
<td>
<p>Whether this integration can only be defined once for a Grafana Agent
process, such as statsd_exporter. It is invalid for a GrafanaAgent to
discover multiple unique Integrations with the same Integration name
(i.e., a single GrafanaAgent cannot deploy two statsd_exporters).</p>
</td>
</tr>
</tbody>
</table>
<h3 id="monitoring.grafana.com/v1alpha1.IntegrationsSubsystemSpec">IntegrationsSubsystemSpec
</h3>
<p>
(<em>Appears on: </em><a href="#monitoring.grafana.com/v1alpha1.GrafanaAgentSpec">GrafanaAgentSpec</a>)
</p>
<div>
<p>IntegrationsSubsystemSpec defines global settings to apply across the
integrations subsystem.</p>
</div>
<table>
<thead>
<tr>
<th>Field</th>
<th>Description</th>
</tr>
</thead>
<tbody>
<tr>
<td>
<code>selector</code><br/>
<em>
<a href="https://kubernetes.io/docs/reference/generated/kubernetes-api/v1.24/#labelselector-v1-meta">
Kubernetes meta/v1.LabelSelector
</a>
</em>
</td>
<td>
<p>Label selector to find Integration resources to run. When nil, no
integration resources will be defined.</p>
</td>
</tr>
<tr>
<td>
<code>namespaceSelector</code><br/>
<em>
<a href="https://kubernetes.io/docs/reference/generated/kubernetes-api/v1.24/#labelselector-v1-meta">
Kubernetes meta/v1.LabelSelector
</a>
</em>
</td>
<td>
<p>Label selector for namespaces to search when discovering integration
resources. If nil, integration resources are only discovered in the
namespace of the GrafanaAgent resource.</p>
<p>Set to <code>{}</code> to search all namespaces.</p>
</td>
</tr>
</tbody>
</table>
<h3 id="monitoring.grafana.com/v1alpha1.JSONStageSpec">JSONStageSpec
</h3>
<p>
(<em>Appears on: </em><a href="#monitoring.grafana.com/v1alpha1.PipelineStageSpec">PipelineStageSpec</a>)
</p>
<div>
<p>JSONStageSpec is a parsing stage that reads the log line as JSON and accepts
JMESPath expressions to extract data.</p>
</div>
<table>
<thead>
<tr>
<th>Field</th>
<th>Description</th>
</tr>
</thead>
<tbody>
<tr>
<td>
<code>source</code><br/>
<em>
string
</em>
</td>
<td>
<p>Name from the extracted data to parse as JSON. If empty, uses entire log
message.</p>
</td>
</tr>
<tr>
<td>
<code>expressions</code><br/>
<em>
map[string]string
</em>
</td>
<td>
<p>Set of the key/value pairs of JMESPath expressions. The key will be the
key in the extracted data while the expression will be the value,
evaluated as a JMESPath from the source data.</p>
<p>Literal JMESPath expressions can be used by wrapping a key in double
quotes, which then must be wrapped again in single quotes in YAML
so they get passed to the JMESPath parser.</p>
</td>
</tr>
</tbody>
</table>
<h3 id="monitoring.grafana.com/v1alpha1.LimitStageSpec">LimitStageSpec
</h3>
<p>
(<em>Appears on: </em><a href="#monitoring.grafana.com/v1alpha1.PipelineStageSpec">PipelineStageSpec</a>)
</p>
<div>
<p>The limit stage is a rate-limiting stage that throttles logs based on
several options.</p>
</div>
<table>
<thead>
<tr>
<th>Field</th>
<th>Description</th>
</tr>
</thead>
<tbody>
<tr>
<td>
<code>rate</code><br/>
<em>
int
</em>
</td>
<td>
<p>The rate limit in lines per second that Promtail will push to Loki.</p>
</td>
</tr>
<tr>
<td>
<code>burst</code><br/>
<em>
int
</em>
</td>
<td>
<p>The cap in the quantity of burst lines that Promtail will push to Loki.</p>
</td>
</tr>
<tr>
<td>
<code>drop</code><br/>
<em>
bool
</em>
</td>
<td>
<p>When drop is true, log lines that exceed the current rate limit are discarded.
When drop is false, log lines that exceed the current rate limit wait
to enter the back pressure mode.</p>
<p>Defaults to false.</p>
</td>
</tr>
</tbody>
</table>
<h3 id="monitoring.grafana.com/v1alpha1.LogsBackoffConfigSpec">LogsBackoffConfigSpec
</h3>
<p>
(<em>Appears on: </em><a href="#monitoring.grafana.com/v1alpha1.LogsClientSpec">LogsClientSpec</a>)
</p>
<div>
<p>LogsBackoffConfigSpec configures timing for retrying failed requests.</p>
</div>
<table>
<thead>
<tr>
<th>Field</th>
<th>Description</th>
</tr>
</thead>
<tbody>
<tr>
<td>
<code>minPeriod</code><br/>
<em>
string
</em>
</td>
<td>
<p>Initial backoff time between retries. Time between retries is
increased exponentially.</p>
</td>
</tr>
<tr>
<td>
<code>maxPeriod</code><br/>
<em>
string
</em>
</td>
<td>
<p>Maximum backoff time between retries.</p>
</td>
</tr>
<tr>
<td>
<code>maxRetries</code><br/>
<em>
int
</em>
</td>
<td>
<p>Maximum number of retries to perform before giving up a request.</p>
</td>
</tr>
</tbody>
</table>
<h3 id="monitoring.grafana.com/v1alpha1.LogsClientSpec">LogsClientSpec
</h3>
<p>
(<em>Appears on: </em><a href="#monitoring.grafana.com/v1alpha1.LogsInstanceSpec">LogsInstanceSpec</a>, <a href="#monitoring.grafana.com/v1alpha1.LogsSubsystemSpec">LogsSubsystemSpec</a>)
</p>
<div>
<p>LogsClientSpec defines the client integration for logs, indicating which
Loki server to send logs to.</p>
</div>
<table>
<thead>
<tr>
<th>Field</th>
<th>Description</th>
</tr>
</thead>
<tbody>
<tr>
<td>
<code>url</code><br/>
<em>
string
</em>
</td>
<td>
<p>URL is the URL where Loki is listening. Must be a full HTTP URL, including
protocol. Required.
Example: <a href="https://logs-prod-us-central1.grafana.net/loki/api/v1/push">https://logs-prod-us-central1.grafana.net/loki/api/v1/push</a>.</p>
</td>
</tr>
<tr>
<td>
<code>tenantId</code><br/>
<em>
string
</em>
</td>
<td>
<p>Tenant ID used by default to push logs to Loki. If omitted assumes remote
Loki is running in single-tenant mode or an authentication layer is used
to inject an X-Scope-OrgID header.</p>
</td>
</tr>
<tr>
<td>
<code>batchWait</code><br/>
<em>
string
</em>
</td>
<td>
<p>Maximum amount of time to wait before sending a batch, even if that batch
isn&rsquo;t full.</p>
</td>
</tr>
<tr>
<td>
<code>batchSize</code><br/>
<em>
int
</em>
</td>
<td>
<p>Maximum batch size (in bytes) of logs to accumulate before sending the
batch to Loki.</p>
</td>
</tr>
<tr>
<td>
<code>basicAuth</code><br/>
<em>
<a href="https://prometheus-operator.dev/docs/operator/api/#monitoring.coreos.com/v1.BasicAuth">
github.com/prometheus-operator/prometheus-operator/pkg/apis/monitoring/v1.BasicAuth
</a>
</em>
</td>
<td>
<p>BasicAuth for the Loki server.</p>
</td>
</tr>
<tr>
<td>
<code>bearerToken</code><br/>
<em>
string
</em>
</td>
<td>
<p>BearerToken used for remote_write.</p>
</td>
</tr>
<tr>
<td>
<code>bearerTokenFile</code><br/>
<em>
string
</em>
</td>
<td>
<p>BearerTokenFile used to read bearer token.</p>
</td>
</tr>
<tr>
<td>
<code>proxyUrl</code><br/>
<em>
string
</em>
</td>
<td>
<p>ProxyURL to proxy requests through. Optional.</p>
</td>
</tr>
<tr>
<td>
<code>tlsConfig</code><br/>
<em>
<a href="https://prometheus-operator.dev/docs/operator/api/#monitoring.coreos.com/v1.TLSConfig">
github.com/prometheus-operator/prometheus-operator/pkg/apis/monitoring/v1.TLSConfig
</a>
</em>
</td>
<td>
<p>TLSConfig to use for the client. Only used when the protocol of the URL
is https.</p>
</td>
</tr>
<tr>
<td>
<code>backoffConfig</code><br/>
<em>
<a href="#monitoring.grafana.com/v1alpha1.LogsBackoffConfigSpec">
LogsBackoffConfigSpec
</a>
</em>
</td>
<td>
<p>Configures how to retry requests to Loki when a request fails.
Defaults to a minPeriod of 500ms, maxPeriod of 5m, and maxRetries of 10.</p>
</td>
</tr>
<tr>
<td>
<code>externalLabels</code><br/>
<em>
map[string]string
</em>
</td>
<td>
<p>ExternalLabels are labels to add to any time series when sending data to
Loki.</p>
</td>
</tr>
<tr>
<td>
<code>timeout</code><br/>
<em>
string
</em>
</td>
<td>
<p>Maximum time to wait for a server to respond to a request.</p>
</td>
</tr>
</tbody>
</table>
<h3 id="monitoring.grafana.com/v1alpha1.LogsInstance">LogsInstance
</h3>
<p>
(<em>Appears on: </em><a href="#monitoring.grafana.com/v1alpha1.LogsDeployment">LogsDeployment</a>)
</p>
<div>
<p>LogsInstance controls an individual logs instance within a Grafana Agent
deployment.</p>
</div>
<table>
<thead>
<tr>
<th>Field</th>
<th>Description</th>
</tr>
</thead>
<tbody>
<tr>
<td>
<code>metadata</code><br/>
<em>
<a href="https://kubernetes.io/docs/reference/generated/kubernetes-api/v1.24/#objectmeta-v1-meta">
Kubernetes meta/v1.ObjectMeta
</a>
</em>
</td>
<td>
Refer to the Kubernetes API documentation for the fields of the
<code>metadata</code> field.
</td>
</tr>
<tr>
<td>
<code>spec</code><br/>
<em>
<a href="#monitoring.grafana.com/v1alpha1.LogsInstanceSpec">
LogsInstanceSpec
</a>
</em>
</td>
<td>
<p>Spec holds the specification of the desired behavior for the logs
instance.</p>
<br/>
<br/>
<table>
<tr>
<td>
<code>clients</code><br/>
<em>
<a href="#monitoring.grafana.com/v1alpha1.LogsClientSpec">
[]LogsClientSpec
</a>
</em>
</td>
<td>
<p>Clients controls where logs are written to for this instance.</p>
</td>
</tr>
<tr>
<td>
<code>podLogsSelector</code><br/>
<em>
<a href="https://kubernetes.io/docs/reference/generated/kubernetes-api/v1.24/#labelselector-v1-meta">
Kubernetes meta/v1.LabelSelector
</a>
</em>
</td>
<td>
<p>Determines which PodLogs should be selected for including in this
instance.</p>
</td>
</tr>
<tr>
<td>
<code>podLogsNamespaceSelector</code><br/>
<em>
<a href="https://kubernetes.io/docs/reference/generated/kubernetes-api/v1.24/#labelselector-v1-meta">
Kubernetes meta/v1.LabelSelector
</a>
</em>
</td>
<td>
<p>Set of labels to determine which namespaces should be watched
for PodLogs. If not provided, checks only namespace of the
instance.</p>
</td>
</tr>
<tr>
<td>
<code>additionalScrapeConfigs</code><br/>
<em>
<a href="https://kubernetes.io/docs/reference/generated/kubernetes-api/v1.24/#secretkeyselector-v1-core">
Kubernetes core/v1.SecretKeySelector
</a>
</em>
</td>
<td>
<p>AdditionalScrapeConfigs allows specifying a key of a Secret containing
additional Grafana Agent logging scrape configurations. Scrape
configurations specified are appended to the configurations generated by
the Grafana Agent Operator.</p>
<p>Job configurations specified must have the form as specified in the
official Promtail documentation:</p>
<p><a href="https://grafana.com/docs/loki/latest/clients/promtail/configuration/#scrape_configs">https://grafana.com/docs/loki/latest/clients/promtail/configuration/#scrape_configs</a></p>
<p>As scrape configs are appended, the user is responsible to make sure it is
valid. Note that using this feature may expose the possibility to break
upgrades of Grafana Agent. It is advised to review both Grafana Agent and
Promtail release notes to ensure that no incompatible scrape configs are
going to break Grafana Agent after the upgrade.</p>
</td>
</tr>
<tr>
<td>
<code>targetConfig</code><br/>
<em>
<a href="#monitoring.grafana.com/v1alpha1.LogsTargetConfigSpec">
LogsTargetConfigSpec
</a>
</em>
</td>
<td>
<p>Configures how tailed targets are watched.</p>
</td>
</tr>
</table>
</td>
</tr>
</tbody>
</table>
<h3 id="monitoring.grafana.com/v1alpha1.LogsInstanceSpec">LogsInstanceSpec
</h3>
<p>
(<em>Appears on: </em><a href="#monitoring.grafana.com/v1alpha1.LogsInstance">LogsInstance</a>)
</p>
<div>
<p>LogsInstanceSpec controls how an individual instance will be used to
discover LogMonitors.</p>
</div>
<table>
<thead>
<tr>
<th>Field</th>
<th>Description</th>
</tr>
</thead>
<tbody>
<tr>
<td>
<code>clients</code><br/>
<em>
<a href="#monitoring.grafana.com/v1alpha1.LogsClientSpec">
[]LogsClientSpec
</a>
</em>
</td>
<td>
<p>Clients controls where logs are written to for this instance.</p>
</td>
</tr>
<tr>
<td>
<code>podLogsSelector</code><br/>
<em>
<a href="https://kubernetes.io/docs/reference/generated/kubernetes-api/v1.24/#labelselector-v1-meta">
Kubernetes meta/v1.LabelSelector
</a>
</em>
</td>
<td>
<p>Determines which PodLogs should be selected for including in this
instance.</p>
</td>
</tr>
<tr>
<td>
<code>podLogsNamespaceSelector</code><br/>
<em>
<a href="https://kubernetes.io/docs/reference/generated/kubernetes-api/v1.24/#labelselector-v1-meta">
Kubernetes meta/v1.LabelSelector
</a>
</em>
</td>
<td>
<p>Set of labels to determine which namespaces should be watched
for PodLogs. If not provided, checks only namespace of the
instance.</p>
</td>
</tr>
<tr>
<td>
<code>additionalScrapeConfigs</code><br/>
<em>
<a href="https://kubernetes.io/docs/reference/generated/kubernetes-api/v1.24/#secretkeyselector-v1-core">
Kubernetes core/v1.SecretKeySelector
</a>
</em>
</td>
<td>
<p>AdditionalScrapeConfigs allows specifying a key of a Secret containing
additional Grafana Agent logging scrape configurations. Scrape
configurations specified are appended to the configurations generated by
the Grafana Agent Operator.</p>
<p>Job configurations specified must have the form as specified in the
official Promtail documentation:</p>
<p><a href="https://grafana.com/docs/loki/latest/clients/promtail/configuration/#scrape_configs">https://grafana.com/docs/loki/latest/clients/promtail/configuration/#scrape_configs</a></p>
<p>As scrape configs are appended, the user is responsible to make sure it is
valid. Note that using this feature may expose the possibility to break
upgrades of Grafana Agent. It is advised to review both Grafana Agent and
Promtail release notes to ensure that no incompatible scrape configs are
going to break Grafana Agent after the upgrade.</p>
</td>
</tr>
<tr>
<td>
<code>targetConfig</code><br/>
<em>
<a href="#monitoring.grafana.com/v1alpha1.LogsTargetConfigSpec">
LogsTargetConfigSpec
</a>
</em>
</td>
<td>
<p>Configures how tailed targets are watched.</p>
</td>
</tr>
</tbody>
</table>
<h3 id="monitoring.grafana.com/v1alpha1.LogsSubsystemSpec">LogsSubsystemSpec
</h3>
<p>
(<em>Appears on: </em><a href="#monitoring.grafana.com/v1alpha1.GrafanaAgentSpec">GrafanaAgentSpec</a>)
</p>
<div>
<p>LogsSubsystemSpec defines global settings to apply across the logging
subsystem.</p>
</div>
<table>
<thead>
<tr>
<th>Field</th>
<th>Description</th>
</tr>
</thead>
<tbody>
<tr>
<td>
<code>clients</code><br/>
<em>
<a href="#monitoring.grafana.com/v1alpha1.LogsClientSpec">
[]LogsClientSpec
</a>
</em>
</td>
<td>
<p>A global set of clients to use when a discovered LogsInstance does not
have any clients defined.</p>
</td>
</tr>
<tr>
<td>
<code>logsExternalLabelName</code><br/>
<em>
string
</em>
</td>
<td>
<p>LogsExternalLabelName is the name of the external label used to
denote Grafana Agent cluster. Defaults to &ldquo;cluster.&rdquo; External label will
<em>not</em> be added when value is set to the empty string.</p>
</td>
</tr>
<tr>
<td>
<code>instanceSelector</code><br/>
<em>
<a href="https://kubernetes.io/docs/reference/generated/kubernetes-api/v1.24/#labelselector-v1-meta">
Kubernetes meta/v1.LabelSelector
</a>
</em>
</td>
<td>
<p>InstanceSelector determines which LogInstances should be selected
for running. Each instance runs its own set of Prometheus components,
including service discovery, scraping, and remote_write.</p>
</td>
</tr>
<tr>
<td>
<code>instanceNamespaceSelector</code><br/>
<em>
<a href="https://kubernetes.io/docs/reference/generated/kubernetes-api/v1.24/#labelselector-v1-meta">
Kubernetes meta/v1.LabelSelector
</a>
</em>
</td>
<td>
<p>InstanceNamespaceSelector are the set of labels to determine which
namespaces to watch for LogInstances. If not provided, only checks own
namespace.</p>
</td>
</tr>
<tr>
<td>
<code>ignoreNamespaceSelectors</code><br/>
<em>
bool
</em>
</td>
<td>
<p>IgnoreNamespaceSelectors, if true, will ignore NamespaceSelector settings
from the PodLogs configs, and they will only discover endpoints within
their current namespace.</p>
</td>
</tr>
<tr>
<td>
<code>enforcedNamespaceLabel</code><br/>
<em>
string
</em>
</td>
<td>
<p>EnforcedNamespaceLabel enforces adding a namespace label of origin for
each metric that is user-created. The label value will always be the
namespace of the object that is being created.</p>
</td>
</tr>
</tbody>
</table>
<h3 id="monitoring.grafana.com/v1alpha1.LogsTargetConfigSpec">LogsTargetConfigSpec
</h3>
<p>
(<em>Appears on: </em><a href="#monitoring.grafana.com/v1alpha1.LogsInstanceSpec">LogsInstanceSpec</a>)
</p>
<div>
<p>LogsTargetConfigSpec configures how tailed targets are watched.</p>
</div>
<table>
<thead>
<tr>
<th>Field</th>
<th>Description</th>
</tr>
</thead>
<tbody>
<tr>
<td>
<code>syncPeriod</code><br/>
<em>
string
</em>
</td>
<td>
<p>Period to resync directories being watched and files being tailed to discover
new ones or stop watching removed ones.</p>
</td>
</tr>
</tbody>
</table>
<h3 id="monitoring.grafana.com/v1alpha1.MatchStageSpec">MatchStageSpec
</h3>
<p>
(<em>Appears on: </em><a href="#monitoring.grafana.com/v1alpha1.PipelineStageSpec">PipelineStageSpec</a>)
</p>
<div>
<p>MatchStageSpec is a filtering stage that conditionally applies a set of
stages or drop entries when a log entry matches a configurable LogQL stream
selector and filter expressions.</p>
</div>
<table>
<thead>
<tr>
<th>Field</th>
<th>Description</th>
</tr>
</thead>
<tbody>
<tr>
<td>
<code>selector</code><br/>
<em>
string
</em>
</td>
<td>
<p>LogQL stream selector and filter expressions. Required.</p>
</td>
</tr>
<tr>
<td>
<code>pipelineName</code><br/>
<em>
string
</em>
</td>
<td>
<p>Names the pipeline. When defined, creates an additional label
in the pipeline_duration_seconds histogram, where the value is
concatenated with job_name using an underscore.</p>
</td>
</tr>
<tr>
<td>
<code>action</code><br/>
<em>
string
</em>
</td>
<td>
<p>Determines what action is taken when the selector matches the log line.
Can be keep or drop. Defaults to keep. When set to drop, entries are
dropped and no later metrics are recorded.
Stages must be empty when dropping metrics.</p>
</td>
</tr>
<tr>
<td>
<code>dropCounterReason</code><br/>
<em>
string
</em>
</td>
<td>
<p>Every time a log line is dropped, the metric logentry_dropped_lines_total
is incremented. A &ldquo;reason&rdquo; label is added, and can be customized by
providing a custom value here. Defaults to &ldquo;match_stage.&rdquo;</p>
</td>
</tr>
<tr>
<td>
<code>stages</code><br/>
<em>
string
</em>
</td>
<td>
<p>Nested set of pipeline stages to execute when action is keep and the log
line matches selector.</p>
<p>An example value for stages may be:</p>
<p>stages: |
- json: {}
- labelAllow: [foo, bar]</p>
<p>Note that stages is a string because SIG API Machinery does not
support recursive types, and so it cannot be validated for correctness. Be
careful not to mistype anything.</p>
</td>
</tr>
</tbody>
</table>
<h3 id="monitoring.grafana.com/v1alpha1.MetadataConfig">MetadataConfig
</h3>
<p>
(<em>Appears on: </em><a href="#monitoring.grafana.com/v1alpha1.RemoteWriteSpec">RemoteWriteSpec</a>)
</p>
<div>
<p>MetadataConfig configures the sending of series metadata to remote storage.</p>
</div>
<table>
<thead>
<tr>
<th>Field</th>
<th>Description</th>
</tr>
</thead>
<tbody>
<tr>
<td>
<code>send</code><br/>
<em>
bool
</em>
</td>
<td>
<p>Send enables metric metadata to be sent to remote storage.</p>
</td>
</tr>
<tr>
<td>
<code>sendInterval</code><br/>
<em>
string
</em>
</td>
<td>
<p>SendInterval controls how frequently metric metadata is sent to remote storage.</p>
</td>
</tr>
</tbody>
</table>
<h3 id="monitoring.grafana.com/v1alpha1.MetricsInstance">MetricsInstance
</h3>
<p>
(<em>Appears on: </em><a href="#monitoring.grafana.com/v1alpha1.MetricsDeployment">MetricsDeployment</a>)
</p>
<div>
<p>MetricsInstance controls an individual Metrics instance within a
Grafana Agent deployment.</p>
</div>
<table>
<thead>
<tr>
<th>Field</th>
<th>Description</th>
</tr>
</thead>
<tbody>
<tr>
<td>
<code>metadata</code><br/>
<em>
<a href="https://kubernetes.io/docs/reference/generated/kubernetes-api/v1.24/#objectmeta-v1-meta">
Kubernetes meta/v1.ObjectMeta
</a>
</em>
</td>
<td>
Refer to the Kubernetes API documentation for the fields of the
<code>metadata</code> field.
</td>
</tr>
<tr>
<td>
<code>spec</code><br/>
<em>
<a href="#monitoring.grafana.com/v1alpha1.MetricsInstanceSpec">
MetricsInstanceSpec
</a>
</em>
</td>
<td>
<p>Spec holds the specification of the desired behavior for the Metrics
instance.</p>
<br/>
<br/>
<table>
<tr>
<td>
<code>walTruncateFrequency</code><br/>
<em>
string
</em>
</td>
<td>
<p>WALTruncateFrequency specifies how frequently to run the WAL truncation process.
Higher values cause the WAL to increase and for old series to
stay in the WAL longer, but reduces the chance of data loss when
remote_write fails for longer than the given frequency.</p>
</td>
</tr>
<tr>
<td>
<code>minWALTime</code><br/>
<em>
string
</em>
</td>
<td>
<p>MinWALTime is the minimum amount of time that series and samples can exist in
the WAL before being considered for deletion.</p>
</td>
</tr>
<tr>
<td>
<code>maxWALTime</code><br/>
<em>
string
</em>
</td>
<td>
<p>MaxWALTime is the maximum amount of time that series and samples can exist in
the WAL before being forcibly deleted.</p>
</td>
</tr>
<tr>
<td>
<code>remoteFlushDeadline</code><br/>
<em>
string
</em>
</td>
<td>
<p>RemoteFlushDeadline is the deadline for flushing data when an instance
shuts down.</p>
</td>
</tr>
<tr>
<td>
<code>writeStaleOnShutdown</code><br/>
<em>
bool
</em>
</td>
<td>
<p>WriteStaleOnShutdown writes staleness markers on shutdown for all series.</p>
</td>
</tr>
<tr>
<td>
<code>serviceMonitorSelector</code><br/>
<em>
<a href="https://kubernetes.io/docs/reference/generated/kubernetes-api/v1.24/#labelselector-v1-meta">
Kubernetes meta/v1.LabelSelector
</a>
</em>
</td>
<td>
<p>ServiceMonitorSelector determines which ServiceMonitors to select
for target discovery.</p>
</td>
</tr>
<tr>
<td>
<code>serviceMonitorNamespaceSelector</code><br/>
<em>
<a href="https://kubernetes.io/docs/reference/generated/kubernetes-api/v1.24/#labelselector-v1-meta">
Kubernetes meta/v1.LabelSelector
</a>
</em>
</td>
<td>
<p>ServiceMonitorNamespaceSelector is the set of labels that determine which
namespaces to watch for ServiceMonitor discovery. If nil, it only checks its own namespace.</p>
</td>
</tr>
<tr>
<td>
<code>podMonitorSelector</code><br/>
<em>
<a href="https://kubernetes.io/docs/reference/generated/kubernetes-api/v1.24/#labelselector-v1-meta">
Kubernetes meta/v1.LabelSelector
</a>
</em>
</td>
<td>
<p>PodMonitorSelector determines which PodMonitors to selected for target
discovery. Experimental.</p>
</td>
</tr>
<tr>
<td>
<code>podMonitorNamespaceSelector</code><br/>
<em>
<a href="https://kubernetes.io/docs/reference/generated/kubernetes-api/v1.24/#labelselector-v1-meta">
Kubernetes meta/v1.LabelSelector
</a>
</em>
</td>
<td>
<p>PodMonitorNamespaceSelector are the set of labels to determine which
namespaces to watch for PodMonitor discovery. If nil, it only checks its own
namespace.</p>
</td>
</tr>
<tr>
<td>
<code>probeSelector</code><br/>
<em>
<a href="https://kubernetes.io/docs/reference/generated/kubernetes-api/v1.24/#labelselector-v1-meta">
Kubernetes meta/v1.LabelSelector
</a>
</em>
</td>
<td>
<p>ProbeSelector determines which Probes to select for target
discovery.</p>
</td>
</tr>
<tr>
<td>
<code>probeNamespaceSelector</code><br/>
<em>
<a href="https://kubernetes.io/docs/reference/generated/kubernetes-api/v1.24/#labelselector-v1-meta">
Kubernetes meta/v1.LabelSelector
</a>
</em>
</td>
<td>
<p>ProbeNamespaceSelector is the set of labels that determines which namespaces
to watch for Probe discovery. If nil, it only checks own namespace.</p>
</td>
</tr>
<tr>
<td>
<code>remoteWrite</code><br/>
<em>
<a href="#monitoring.grafana.com/v1alpha1.RemoteWriteSpec">
[]RemoteWriteSpec
</a>
</em>
</td>
<td>
<p>RemoteWrite controls remote_write settings for this instance.</p>
</td>
</tr>
<tr>
<td>
<code>additionalScrapeConfigs</code><br/>
<em>
<a href="https://kubernetes.io/docs/reference/generated/kubernetes-api/v1.24/#secretkeyselector-v1-core">
Kubernetes core/v1.SecretKeySelector
</a>
</em>
</td>
<td>
<p>AdditionalScrapeConfigs lets you specify a key of a Secret containing
additional Grafana Agent Prometheus scrape configurations. The specified scrape
configurations are appended to the configurations generated by
Grafana Agent Operator. Specified job configurations must have the
form specified in the official Prometheus documentation:
<a href="https://prometheus.io/docs/prometheus/latest/configuration/configuration/#scrape_config">https://prometheus.io/docs/prometheus/latest/configuration/configuration/#scrape_config</a>.
As scrape configs are appended, you must make sure the configuration is still
valid. Note that it&rsquo;s possible that this feature will break future
upgrades of Grafana Agent. Review both Grafana Agent and
Prometheus release notes to ensure that no incompatible scrape configs will
break Grafana Agent after the upgrade.</p>
</td>
</tr>
</table>
</td>
</tr>
</tbody>
</table>
<h3 id="monitoring.grafana.com/v1alpha1.MetricsInstanceSpec">MetricsInstanceSpec
</h3>
<p>
(<em>Appears on: </em><a href="#monitoring.grafana.com/v1alpha1.MetricsInstance">MetricsInstance</a>)
</p>
<div>
<p>MetricsInstanceSpec controls how an individual instance is used to discover PodMonitors.</p>
</div>
<table>
<thead>
<tr>
<th>Field</th>
<th>Description</th>
</tr>
</thead>
<tbody>
<tr>
<td>
<code>walTruncateFrequency</code><br/>
<em>
string
</em>
</td>
<td>
<p>WALTruncateFrequency specifies how frequently to run the WAL truncation process.
Higher values cause the WAL to increase and for old series to
stay in the WAL longer, but reduces the chance of data loss when
remote_write fails for longer than the given frequency.</p>
</td>
</tr>
<tr>
<td>
<code>minWALTime</code><br/>
<em>
string
</em>
</td>
<td>
<p>MinWALTime is the minimum amount of time that series and samples can exist in
the WAL before being considered for deletion.</p>
</td>
</tr>
<tr>
<td>
<code>maxWALTime</code><br/>
<em>
string
</em>
</td>
<td>
<p>MaxWALTime is the maximum amount of time that series and samples can exist in
the WAL before being forcibly deleted.</p>
</td>
</tr>
<tr>
<td>
<code>remoteFlushDeadline</code><br/>
<em>
string
</em>
</td>
<td>
<p>RemoteFlushDeadline is the deadline for flushing data when an instance
shuts down.</p>
</td>
</tr>
<tr>
<td>
<code>writeStaleOnShutdown</code><br/>
<em>
bool
</em>
</td>
<td>
<p>WriteStaleOnShutdown writes staleness markers on shutdown for all series.</p>
</td>
</tr>
<tr>
<td>
<code>serviceMonitorSelector</code><br/>
<em>
<a href="https://kubernetes.io/docs/reference/generated/kubernetes-api/v1.24/#labelselector-v1-meta">
Kubernetes meta/v1.LabelSelector
</a>
</em>
</td>
<td>
<p>ServiceMonitorSelector determines which ServiceMonitors to select
for target discovery.</p>
</td>
</tr>
<tr>
<td>
<code>serviceMonitorNamespaceSelector</code><br/>
<em>
<a href="https://kubernetes.io/docs/reference/generated/kubernetes-api/v1.24/#labelselector-v1-meta">
Kubernetes meta/v1.LabelSelector
</a>
</em>
</td>
<td>
<p>ServiceMonitorNamespaceSelector is the set of labels that determine which
namespaces to watch for ServiceMonitor discovery. If nil, it only checks its own namespace.</p>
</td>
</tr>
<tr>
<td>
<code>podMonitorSelector</code><br/>
<em>
<a href="https://kubernetes.io/docs/reference/generated/kubernetes-api/v1.24/#labelselector-v1-meta">
Kubernetes meta/v1.LabelSelector
</a>
</em>
</td>
<td>
<p>PodMonitorSelector determines which PodMonitors to selected for target
discovery. Experimental.</p>
</td>
</tr>
<tr>
<td>
<code>podMonitorNamespaceSelector</code><br/>
<em>
<a href="https://kubernetes.io/docs/reference/generated/kubernetes-api/v1.24/#labelselector-v1-meta">
Kubernetes meta/v1.LabelSelector
</a>
</em>
</td>
<td>
<p>PodMonitorNamespaceSelector are the set of labels to determine which
namespaces to watch for PodMonitor discovery. If nil, it only checks its own
namespace.</p>
</td>
</tr>
<tr>
<td>
<code>probeSelector</code><br/>
<em>
<a href="https://kubernetes.io/docs/reference/generated/kubernetes-api/v1.24/#labelselector-v1-meta">
Kubernetes meta/v1.LabelSelector
</a>
</em>
</td>
<td>
<p>ProbeSelector determines which Probes to select for target
discovery.</p>
</td>
</tr>
<tr>
<td>
<code>probeNamespaceSelector</code><br/>
<em>
<a href="https://kubernetes.io/docs/reference/generated/kubernetes-api/v1.24/#labelselector-v1-meta">
Kubernetes meta/v1.LabelSelector
</a>
</em>
</td>
<td>
<p>ProbeNamespaceSelector is the set of labels that determines which namespaces
to watch for Probe discovery. If nil, it only checks own namespace.</p>
</td>
</tr>
<tr>
<td>
<code>remoteWrite</code><br/>
<em>
<a href="#monitoring.grafana.com/v1alpha1.RemoteWriteSpec">
[]RemoteWriteSpec
</a>
</em>
</td>
<td>
<p>RemoteWrite controls remote_write settings for this instance.</p>
</td>
</tr>
<tr>
<td>
<code>additionalScrapeConfigs</code><br/>
<em>
<a href="https://kubernetes.io/docs/reference/generated/kubernetes-api/v1.24/#secretkeyselector-v1-core">
Kubernetes core/v1.SecretKeySelector
</a>
</em>
</td>
<td>
<p>AdditionalScrapeConfigs lets you specify a key of a Secret containing
additional Grafana Agent Prometheus scrape configurations. The specified scrape
configurations are appended to the configurations generated by
Grafana Agent Operator. Specified job configurations must have the
form specified in the official Prometheus documentation:
<a href="https://prometheus.io/docs/prometheus/latest/configuration/configuration/#scrape_config">https://prometheus.io/docs/prometheus/latest/configuration/configuration/#scrape_config</a>.
As scrape configs are appended, you must make sure the configuration is still
valid. Note that it&rsquo;s possible that this feature will break future
upgrades of Grafana Agent. Review both Grafana Agent and
Prometheus release notes to ensure that no incompatible scrape configs will
break Grafana Agent after the upgrade.</p>
</td>
</tr>
</tbody>
</table>
<h3 id="monitoring.grafana.com/v1alpha1.MetricsStageSpec">MetricsStageSpec
</h3>
<p>
(<em>Appears on: </em><a href="#monitoring.grafana.com/v1alpha1.PipelineStageSpec">PipelineStageSpec</a>)
</p>
<div>
<p>MetricsStageSpec is an action stage that allows for defining and updating
metrics based on data from the extracted map. Created metrics are not pushed
to Loki or Prometheus and are instead exposed via the /metrics endpoint of
the Grafana Agent pod. The Grafana Agent Operator should be configured with
a MetricsInstance that discovers the logging DaemonSet to collect metrics
created by this stage.</p>
</div>
<table>
<thead>
<tr>
<th>Field</th>
<th>Description</th>
</tr>
</thead>
<tbody>
<tr>
<td>
<code>type</code><br/>
<em>
string
</em>
</td>
<td>
<p>The metric type to create. Must be one of counter, gauge, histogram.
Required.</p>
</td>
</tr>
<tr>
<td>
<code>description</code><br/>
<em>
string
</em>
</td>
<td>
<p>Sets the description for the created metric.</p>
</td>
</tr>
<tr>
<td>
<code>prefix</code><br/>
<em>
string
</em>
</td>
<td>
<p>Sets the custom prefix name for the metric. Defaults to &ldquo;promtail<em>custom</em>&rdquo;.</p>
</td>
</tr>
<tr>
<td>
<code>source</code><br/>
<em>
string
</em>
</td>
<td>
<p>Key from the extracted data map to use for the metric. Defaults to the
metrics name if not present.</p>
</td>
</tr>
<tr>
<td>
<code>maxIdleDuration</code><br/>
<em>
string
</em>
</td>
<td>
<p>Label values on metrics are dynamic which can cause exported metrics
to go stale. To prevent unbounded cardinality, any metrics not updated
within MaxIdleDuration are removed.</p>
<p>Must be greater or equal to 1s. Defaults to 5m.</p>
</td>
</tr>
<tr>
<td>
<code>matchAll</code><br/>
<em>
bool
</em>
</td>
<td>
<p>If true, all log lines are counted without attempting to match the
source to the extracted map. Mutually exclusive with value.</p>
<p>Only valid for type: counter.</p>
</td>
</tr>
<tr>
<td>
<code>countEntryBytes</code><br/>
<em>
bool
</em>
</td>
<td>
<p>If true all log line bytes are counted. Can only be set with
matchAll: true and action: add.</p>
<p>Only valid for type: counter.</p>
</td>
</tr>
<tr>
<td>
<code>value</code><br/>
<em>
string
</em>
</td>
<td>
<p>Filters down source data and only changes the metric if the targeted
value matches the provided string exactly. If not present, all
data matches.</p>
</td>
</tr>
<tr>
<td>
<code>action</code><br/>
<em>
string
</em>
</td>
<td>
<p>The action to take against the metric. Required.</p>
<p>Must be either &ldquo;inc&rdquo; or &ldquo;add&rdquo; for type: counter or type: histogram.
When type: gauge, must be one of &ldquo;set&rdquo;, &ldquo;inc&rdquo;, &ldquo;dec&rdquo;, &ldquo;add&rdquo;, or &ldquo;sub&rdquo;.</p>
<p>&ldquo;add&rdquo;, &ldquo;set&rdquo;, or &ldquo;sub&rdquo; requires the extracted value to be convertible
to a positive float.</p>
</td>
</tr>
<tr>
<td>
<code>buckets</code><br/>
<em>
[]string
</em>
</td>
<td>
<p>Buckets to create. Bucket values must be convertible to float64s. Extremely
large or small numbers are subject to some loss of precision.
Only valid for type: histogram.</p>
</td>
</tr>
</tbody>
</table>
<h3 id="monitoring.grafana.com/v1alpha1.MetricsSubsystemSpec">MetricsSubsystemSpec
</h3>
<p>
(<em>Appears on: </em><a href="#monitoring.grafana.com/v1alpha1.GrafanaAgentSpec">GrafanaAgentSpec</a>)
</p>
<div>
<p>MetricsSubsystemSpec defines global settings to apply across the
Metrics subsystem.</p>
</div>
<table>
<thead>
<tr>
<th>Field</th>
<th>Description</th>
</tr>
</thead>
<tbody>
<tr>
<td>
<code>remoteWrite</code><br/>
<em>
<a href="#monitoring.grafana.com/v1alpha1.RemoteWriteSpec">
[]RemoteWriteSpec
</a>
</em>
</td>
<td>
<p>RemoteWrite controls default remote_write settings for all instances. If
an instance does not provide its own RemoteWrite settings, these will be
used instead.</p>
</td>
</tr>
<tr>
<td>
<code>replicas</code><br/>
<em>
int32
</em>
</td>
<td>
<p>Replicas of each shard to deploy for metrics pods. Number of replicas
multiplied by the number of shards is the total number of pods created.</p>
</td>
</tr>
<tr>
<td>
<code>shards</code><br/>
<em>
int32
</em>
</td>
<td>
<p>Shards to distribute targets onto. Number of replicas multiplied by the
number of shards is the total number of pods created. Note that scaling
down shards does not reshard data onto remaining instances; it must be
manually moved. Increasing shards does not reshard data either, but it will
continue to be available from the same instances. Sharding is performed on
the content of the <strong>address</strong> target meta-label.</p>
</td>
</tr>
<tr>
<td>
<code>replicaExternalLabelName</code><br/>
<em>
string
</em>
</td>
<td>
<p>ReplicaExternalLabelName is the name of the metrics external label used
to denote the replica name. Defaults to <strong>replica</strong>. The external label is <em>not</em>
added when the value is set to the empty string.</p>
</td>
</tr>
<tr>
<td>
<code>metricsExternalLabelName</code><br/>
<em>
string
</em>
</td>
<td>
<p>MetricsExternalLabelName is the name of the external label used to
denote Grafana Agent cluster. Defaults to &ldquo;cluster.&rdquo; The external label is
<em>not</em> added when the value is set to the empty string.</p>
</td>
</tr>
<tr>
<td>
<code>scrapeInterval</code><br/>
<em>
string
</em>
</td>
<td>
<p>ScrapeInterval is the time between consecutive scrapes.</p>
</td>
</tr>
<tr>
<td>
<code>scrapeTimeout</code><br/>
<em>
string
</em>
</td>
<td>
<p>ScrapeTimeout is the time to wait for a target to respond before marking a
scrape as failed.</p>
</td>
</tr>
<tr>
<td>
<code>externalLabels</code><br/>
<em>
map[string]string
</em>
</td>
<td>
<p>ExternalLabels are labels to add to any time series when sending data over
remote_write.</p>
</td>
</tr>
<tr>
<td>
<code>arbitraryFSAccessThroughSMs</code><br/>
<em>
<a href="https://prometheus-operator.dev/docs/operator/api/#monitoring.coreos.com/v1.ArbitraryFSAccessThroughSMsConfig">
github.com/prometheus-operator/prometheus-operator/pkg/apis/monitoring/v1.ArbitraryFSAccessThroughSMsConfig
</a>
</em>
</td>
<td>
<p>ArbitraryFSAccessThroughSMs configures whether configuration based on a
ServiceMonitor can access arbitrary files on the file system of the
Grafana Agent container, e.g., bearer token files.</p>
</td>
</tr>
<tr>
<td>
<code>overrideHonorLabels</code><br/>
<em>
bool
</em>
</td>
<td>
<p>OverrideHonorLabels, if true, overrides all configured honor_labels read
from ServiceMonitor or PodMonitor and sets them to false.</p>
</td>
</tr>
<tr>
<td>
<code>overrideHonorTimestamps</code><br/>
<em>
bool
</em>
</td>
<td>
<p>OverrideHonorTimestamps allows global enforcement for honoring timestamps in all scrape configs.</p>
</td>
</tr>
<tr>
<td>
<code>ignoreNamespaceSelectors</code><br/>
<em>
bool
</em>
</td>
<td>
<p>IgnoreNamespaceSelectors, if true, ignores NamespaceSelector settings
from the PodMonitor and ServiceMonitor configs, so that they only
discover endpoints within their current namespace.</p>
</td>
</tr>
<tr>
<td>
<code>enforcedNamespaceLabel</code><br/>
<em>
string
</em>
</td>
<td>
<p>EnforcedNamespaceLabel enforces adding a namespace label of origin for
each metric that is user-created. The label value is always the
namespace of the object that is being created.</p>
</td>
</tr>
<tr>
<td>
<code>enforcedSampleLimit</code><br/>
<em>
uint64
</em>
</td>
<td>
<p>EnforcedSampleLimit defines a global limit on the number of scraped samples
that are accepted. This overrides any SampleLimit set per
ServiceMonitor and/or PodMonitor. It is meant to be used by admins to
enforce the SampleLimit to keep the overall number of samples and series
under the desired limit. Note that if a SampleLimit from a ServiceMonitor
or PodMonitor is lower, that value is used instead.</p>
</td>
</tr>
<tr>
<td>
<code>enforcedTargetLimit</code><br/>
<em>
uint64
</em>
</td>
<td>
<p>EnforcedTargetLimit defines a global limit on the number of scraped
targets. This overrides any TargetLimit set per ServiceMonitor and/or
PodMonitor. It is meant to be used by admins to enforce the TargetLimit to
keep the overall number of targets under the desired limit. Note that if a
TargetLimit from a ServiceMonitor or PodMonitor is higher, that value is used instead.</p>
</td>
</tr>
<tr>
<td>
<code>instanceSelector</code><br/>
<em>
<a href="https://kubernetes.io/docs/reference/generated/kubernetes-api/v1.24/#labelselector-v1-meta">
Kubernetes meta/v1.LabelSelector
</a>
</em>
</td>
<td>
<p>InstanceSelector determines which MetricsInstances should be selected
for running. Each instance runs its own set of Metrics components,
including service discovery, scraping, and remote_write.</p>
</td>
</tr>
<tr>
<td>
<code>instanceNamespaceSelector</code><br/>
<em>
<a href="https://kubernetes.io/docs/reference/generated/kubernetes-api/v1.24/#labelselector-v1-meta">
Kubernetes meta/v1.LabelSelector
</a>
</em>
</td>
<td>
<p>InstanceNamespaceSelector is the set of labels that determines which
namespaces to watch for MetricsInstances. If not provided, it only checks its own namespace.</p>
</td>
</tr>
</tbody>
</table>
<h3 id="monitoring.grafana.com/v1alpha1.MultilineStageSpec">MultilineStageSpec
</h3>
<p>
(<em>Appears on: </em><a href="#monitoring.grafana.com/v1alpha1.PipelineStageSpec">PipelineStageSpec</a>)
</p>
<div>
<p>MultilineStageSpec merges multiple lines into a multiline block before
passing it on to the next stage in the pipeline.</p>
</div>
<table>
<thead>
<tr>
<th>Field</th>
<th>Description</th>
</tr>
</thead>
<tbody>
<tr>
<td>
<code>firstLine</code><br/>
<em>
string
</em>
</td>
<td>
<p>RE2 regular expression. Creates a new multiline block when matched.
Required.</p>
</td>
</tr>
<tr>
<td>
<code>maxWaitTime</code><br/>
<em>
string
</em>
</td>
<td>
<p>Maximum time to wait before passing on the multiline block to the next
stage if no new lines are received. Defaults to 3s.</p>
</td>
</tr>
<tr>
<td>
<code>maxLines</code><br/>
<em>
int
</em>
</td>
<td>
<p>Maximum number of lines a block can have. A new block is started if
the number of lines surpasses this value. Defaults to 128.</p>
</td>
</tr>
</tbody>
</table>
<h3 id="monitoring.grafana.com/v1alpha1.ObjectSelector">ObjectSelector
</h3>
<div>
<p>ObjectSelector is a set of selectors to use for finding an object in the
resource hierarchy. When NamespaceSelector is nil, search for objects
directly in the ParentNamespace.</p>
</div>
<table>
<thead>
<tr>
<th>Field</th>
<th>Description</th>
</tr>
</thead>
<tbody>
<tr>
<td>
<code>ObjectType</code><br/>
<em>
<a href="https://pkg.go.dev/sigs.k8s.io/controller-runtime/pkg/client#Object">
sigs.k8s.io/controller-runtime/pkg/client.Object
</a>
</em>
</td>
<td>
</td>
</tr>
<tr>
<td>
<code>ParentNamespace</code><br/>
<em>
string
</em>
</td>
<td>
</td>
</tr>
<tr>
<td>
<code>NamespaceSelector</code><br/>
<em>
<a href="https://kubernetes.io/docs/reference/generated/kubernetes-api/v1.24/#labelselector-v1-meta">
Kubernetes meta/v1.LabelSelector
</a>
</em>
</td>
<td>
</td>
</tr>
<tr>
<td>
<code>Labels</code><br/>
<em>
<a href="https://kubernetes.io/docs/reference/generated/kubernetes-api/v1.24/#labelselector-v1-meta">
Kubernetes meta/v1.LabelSelector
</a>
</em>
</td>
<td>
</td>
</tr>
</tbody>
</table>
<h3 id="monitoring.grafana.com/v1alpha1.OutputStageSpec">OutputStageSpec
</h3>
<p>
(<em>Appears on: </em><a href="#monitoring.grafana.com/v1alpha1.PipelineStageSpec">PipelineStageSpec</a>)
</p>
<div>
<p>OutputStageSpec is an action stage that takes data from the extracted map
and changes the log line that will be sent to Loki.</p>
</div>
<table>
<thead>
<tr>
<th>Field</th>
<th>Description</th>
</tr>
</thead>
<tbody>
<tr>
<td>
<code>source</code><br/>
<em>
string
</em>
</td>
<td>
<p>Name from extract data to use for the log entry. Required.</p>
</td>
</tr>
</tbody>
</table>
<h3 id="monitoring.grafana.com/v1alpha1.PackStageSpec">PackStageSpec
</h3>
<p>
(<em>Appears on: </em><a href="#monitoring.grafana.com/v1alpha1.PipelineStageSpec">PipelineStageSpec</a>)
</p>
<div>
<p>PackStageSpec is a transform stage that lets you embed extracted values and
labels into the log line by packing the log line and labels inside of a JSON
object.</p>
</div>
<table>
<thead>
<tr>
<th>Field</th>
<th>Description</th>
</tr>
</thead>
<tbody>
<tr>
<td>
<code>labels</code><br/>
<em>
[]string
</em>
</td>
<td>
<p>Name from extracted data or line labels. Required.
Labels provided here are automatically removed from output labels.</p>
</td>
</tr>
<tr>
<td>
<code>ingestTimestamp</code><br/>
<em>
bool
</em>
</td>
<td>
<p>If the resulting log line should use any existing timestamp or use time.Now()
when the line was created. Set to true when combining several log streams from
different containers to avoid out of order errors.</p>
</td>
</tr>
</tbody>
</table>
<h3 id="monitoring.grafana.com/v1alpha1.PipelineStageSpec">PipelineStageSpec
</h3>
<p>
(<em>Appears on: </em><a href="#monitoring.grafana.com/v1alpha1.PodLogsSpec">PodLogsSpec</a>)
</p>
<div>
<p>PipelineStageSpec defines an individual pipeline stage. Each stage type is
mutually exclusive and no more than one may be set per stage.</p>
<p>More information on pipelines can be found in the Promtail documentation:
<a href="https://grafana.com/docs/loki/latest/clients/promtail/pipelines/">https://grafana.com/docs/loki/latest/clients/promtail/pipelines/</a></p>
</div>
<table>
<thead>
<tr>
<th>Field</th>
<th>Description</th>
</tr>
</thead>
<tbody>
<tr>
<td>
<code>cri</code><br/>
<em>
<a href="#monitoring.grafana.com/v1alpha1.CRIStageSpec">
CRIStageSpec
</a>
</em>
</td>
<td>
<p>CRI is a parsing stage that reads log lines using the standard
CRI logging format. Supply cri: {} to enable.</p>
</td>
</tr>
<tr>
<td>
<code>docker</code><br/>
<em>
<a href="#monitoring.grafana.com/v1alpha1.DockerStageSpec">
DockerStageSpec
</a>
</em>
</td>
<td>
<p>Docker is a parsing stage that reads log lines using the standard
Docker logging format. Supply docker: {} to enable.</p>
</td>
</tr>
<tr>
<td>
<code>drop</code><br/>
<em>
<a href="#monitoring.grafana.com/v1alpha1.DropStageSpec">
DropStageSpec
</a>
</em>
</td>
<td>
<p>Drop is a filtering stage that lets you drop certain logs.</p>
</td>
</tr>
<tr>
<td>
<code>json</code><br/>
<em>
<a href="#monitoring.grafana.com/v1alpha1.JSONStageSpec">
JSONStageSpec
</a>
</em>
</td>
<td>
<p>JSON is a parsing stage that reads the log line as JSON and accepts
JMESPath expressions to extract data.</p>
<p>Information on JMESPath: <a href="http://jmespath.org/">http://jmespath.org/</a></p>
</td>
</tr>
<tr>
<td>
<code>labelAllow</code><br/>
<em>
[]string
</em>
</td>
<td>
<p>LabelAllow is an action stage that only allows the provided labels to be
included in the label set that is sent to Loki with the log entry.</p>
</td>
</tr>
<tr>
<td>
<code>labelDrop</code><br/>
<em>
[]string
</em>
</td>
<td>
<p>LabelDrop is an action stage that drops labels from the label set that
is sent to Loki with the log entry.</p>
</td>
</tr>
<tr>
<td>
<code>labels</code><br/>
<em>
map[string]string
</em>
</td>
<td>
<p>Labels is an action stage that takes data from the extracted map and
modifies the label set that is sent to Loki with the log entry.</p>
<p>The key is REQUIRED and represents the name for the label that will
be created. Value is optional and will be the name from extracted data
to use for the value of the label. If the value is not provided, it
defaults to match the key.</p>
</td>
</tr>
<tr>
<td>
<code>limit</code><br/>
<em>
<a href="#monitoring.grafana.com/v1alpha1.LimitStageSpec">
LimitStageSpec
</a>
</em>
</td>
<td>
<p>Limit is a rate-limiting stage that throttles logs based on
several options.</p>
</td>
</tr>
<tr>
<td>
<code>match</code><br/>
<em>
<a href="#monitoring.grafana.com/v1alpha1.MatchStageSpec">
MatchStageSpec
</a>
</em>
</td>
<td>
<p>Match is a filtering stage that conditionally applies a set of stages
or drop entries when a log entry matches a configurable LogQL stream
selector and filter expressions.</p>
</td>
</tr>
<tr>
<td>
<code>metrics</code><br/>
<em>
<a href="#monitoring.grafana.com/v1alpha1.MetricsStageSpec">
map[string]github.com/grafana/agent/pkg/operator/apis/monitoring/v1alpha1.MetricsStageSpec
</a>
</em>
</td>
<td>
<p>Metrics is an action stage that supports defining and updating metrics
based on data from the extracted map. Created metrics are not pushed to
Loki or Prometheus and are instead exposed via the /metrics endpoint of
the Grafana Agent pod. The Grafana Agent Operator should be configured
with a MetricsInstance that discovers the logging DaemonSet to collect
metrics created by this stage.</p>
</td>
</tr>
<tr>
<td>
<code>multiline</code><br/>
<em>
<a href="#monitoring.grafana.com/v1alpha1.MultilineStageSpec">
MultilineStageSpec
</a>
</em>
</td>
<td>
<p>Multiline stage merges multiple lines into a multiline block before
passing it on to the next stage in the pipeline.</p>
</td>
</tr>
<tr>
<td>
<code>output</code><br/>
<em>
<a href="#monitoring.grafana.com/v1alpha1.OutputStageSpec">
OutputStageSpec
</a>
</em>
</td>
<td>
<p>Output stage is an action stage that takes data from the extracted map and
changes the log line that will be sent to Loki.</p>
</td>
</tr>
<tr>
<td>
<code>pack</code><br/>
<em>
<a href="#monitoring.grafana.com/v1alpha1.PackStageSpec">
PackStageSpec
</a>
</em>
</td>
<td>
<p>Pack is a transform stage that lets you embed extracted values and labels
into the log line by packing the log line and labels inside of a JSON
object.</p>
</td>
</tr>
<tr>
<td>
<code>regex</code><br/>
<em>
<a href="#monitoring.grafana.com/v1alpha1.RegexStageSpec">
RegexStageSpec
</a>
</em>
</td>
<td>
<p>Regex is a parsing stage that parses a log line using a regular
expression.  Named capture groups in the regex allows for adding data into
the extracted map.</p>
</td>
</tr>
<tr>
<td>
<code>replace</code><br/>
<em>
<a href="#monitoring.grafana.com/v1alpha1.ReplaceStageSpec">
ReplaceStageSpec
</a>
</em>
</td>
<td>
<p>Replace is a parsing stage that parses a log line using a regular
expression and replaces the log line. Named capture groups in the regex
allows for adding data into the extracted map.</p>
</td>
</tr>
<tr>
<td>
<code>template</code><br/>
<em>
<a href="#monitoring.grafana.com/v1alpha1.TemplateStageSpec">
TemplateStageSpec
</a>
</em>
</td>
<td>
<p>Template is a transform stage that manipulates the values in the extracted
map using Go&rsquo;s template syntax.</p>
</td>
</tr>
<tr>
<td>
<code>tenant</code><br/>
<em>
<a href="#monitoring.grafana.com/v1alpha1.TenantStageSpec">
TenantStageSpec
</a>
</em>
</td>
<td>
<p>Tenant is an action stage that sets the tenant ID for the log entry picking it from a
field in the extracted data map. If the field is missing, the default
LogsClientSpec.tenantId will be used.</p>
</td>
</tr>
<tr>
<td>
<code>timestamp</code><br/>
<em>
<a href="#monitoring.grafana.com/v1alpha1.TimestampStageSpec">
TimestampStageSpec
</a>
</em>
</td>
<td>
<p>Timestamp is an action stage that can change the timestamp of a log line
before it is sent to Loki. If not present, the timestamp of a log line
defaults to the time when the log line was read.</p>
</td>
</tr>
</tbody>
</table>
<h3 id="monitoring.grafana.com/v1alpha1.PodLogs">PodLogs
</h3>
<p>
(<em>Appears on: </em><a href="#monitoring.grafana.com/v1alpha1.LogsDeployment">LogsDeployment</a>)
</p>
<div>
<p>PodLogs defines how to collect logs for a pod.</p>
</div>
<table>
<thead>
<tr>
<th>Field</th>
<th>Description</th>
</tr>
</thead>
<tbody>
<tr>
<td>
<code>metadata</code><br/>
<em>
<a href="https://kubernetes.io/docs/reference/generated/kubernetes-api/v1.24/#objectmeta-v1-meta">
Kubernetes meta/v1.ObjectMeta
</a>
</em>
</td>
<td>
Refer to the Kubernetes API documentation for the fields of the
<code>metadata</code> field.
</td>
</tr>
<tr>
<td>
<code>spec</code><br/>
<em>
<a href="#monitoring.grafana.com/v1alpha1.PodLogsSpec">
PodLogsSpec
</a>
</em>
</td>
<td>
<p>Spec holds the specification of the desired behavior for the PodLogs.</p>
<br/>
<br/>
<table>
<tr>
<td>
<code>jobLabel</code><br/>
<em>
string
</em>
</td>
<td>
<p>The label to use to retrieve the job name from.</p>
</td>
</tr>
<tr>
<td>
<code>podTargetLabels</code><br/>
<em>
[]string
</em>
</td>
<td>
<p>PodTargetLabels transfers labels on the Kubernetes Pod onto the target.</p>
</td>
</tr>
<tr>
<td>
<code>selector</code><br/>
<em>
<a href="https://kubernetes.io/docs/reference/generated/kubernetes-api/v1.24/#labelselector-v1-meta">
Kubernetes meta/v1.LabelSelector
</a>
</em>
</td>
<td>
<p>Selector to select Pod objects. Required.</p>
</td>
</tr>
<tr>
<td>
<code>namespaceSelector</code><br/>
<em>
<a href="https://prometheus-operator.dev/docs/operator/api/#monitoring.coreos.com/v1.NamespaceSelector">
github.com/prometheus-operator/prometheus-operator/pkg/apis/monitoring/v1.NamespaceSelector
</a>
</em>
</td>
<td>
<p>Selector to select which namespaces the Pod objects are discovered from.</p>
</td>
</tr>
<tr>
<td>
<code>pipelineStages</code><br/>
<em>
<a href="#monitoring.grafana.com/v1alpha1.PipelineStageSpec">
[]PipelineStageSpec
</a>
</em>
</td>
<td>
<p>Pipeline stages for this pod. Pipeline stages support transforming and
filtering log lines.</p>
</td>
</tr>
<tr>
<td>
<code>relabelings</code><br/>
<em>
<a href="https://prometheus-operator.dev/docs/operator/api/#monitoring.coreos.com/v1.RelabelConfig">
[]github.com/prometheus-operator/prometheus-operator/pkg/apis/monitoring/v1.RelabelConfig
</a>
</em>
</td>
<td>
<p>RelabelConfigs to apply to logs before delivering.
Grafana Agent Operator automatically adds relabelings for a few standard
Kubernetes fields and replaces original scrape job name with
__tmp_logs_job_name.</p>
<p>More info: <a href="https://grafana.com/docs/loki/latest/clients/promtail/configuration/#relabel_configs">https://grafana.com/docs/loki/latest/clients/promtail/configuration/#relabel_configs</a></p>
</td>
</tr>
</table>
</td>
</tr>
</tbody>
</table>
<h3 id="monitoring.grafana.com/v1alpha1.PodLogsSpec">PodLogsSpec
</h3>
<p>
(<em>Appears on: </em><a href="#monitoring.grafana.com/v1alpha1.PodLogs">PodLogs</a>)
</p>
<div>
<p>PodLogsSpec defines how to collect logs for a pod.</p>
</div>
<table>
<thead>
<tr>
<th>Field</th>
<th>Description</th>
</tr>
</thead>
<tbody>
<tr>
<td>
<code>jobLabel</code><br/>
<em>
string
</em>
</td>
<td>
<p>The label to use to retrieve the job name from.</p>
</td>
</tr>
<tr>
<td>
<code>podTargetLabels</code><br/>
<em>
[]string
</em>
</td>
<td>
<p>PodTargetLabels transfers labels on the Kubernetes Pod onto the target.</p>
</td>
</tr>
<tr>
<td>
<code>selector</code><br/>
<em>
<a href="https://kubernetes.io/docs/reference/generated/kubernetes-api/v1.24/#labelselector-v1-meta">
Kubernetes meta/v1.LabelSelector
</a>
</em>
</td>
<td>
<p>Selector to select Pod objects. Required.</p>
</td>
</tr>
<tr>
<td>
<code>namespaceSelector</code><br/>
<em>
<a href="https://prometheus-operator.dev/docs/operator/api/#monitoring.coreos.com/v1.NamespaceSelector">
github.com/prometheus-operator/prometheus-operator/pkg/apis/monitoring/v1.NamespaceSelector
</a>
</em>
</td>
<td>
<p>Selector to select which namespaces the Pod objects are discovered from.</p>
</td>
</tr>
<tr>
<td>
<code>pipelineStages</code><br/>
<em>
<a href="#monitoring.grafana.com/v1alpha1.PipelineStageSpec">
[]PipelineStageSpec
</a>
</em>
</td>
<td>
<p>Pipeline stages for this pod. Pipeline stages support transforming and
filtering log lines.</p>
</td>
</tr>
<tr>
<td>
<code>relabelings</code><br/>
<em>
<a href="https://prometheus-operator.dev/docs/operator/api/#monitoring.coreos.com/v1.RelabelConfig">
[]github.com/prometheus-operator/prometheus-operator/pkg/apis/monitoring/v1.RelabelConfig
</a>
</em>
</td>
<td>
<p>RelabelConfigs to apply to logs before delivering.
Grafana Agent Operator automatically adds relabelings for a few standard
Kubernetes fields and replaces original scrape job name with
__tmp_logs_job_name.</p>
<p>More info: <a href="https://grafana.com/docs/loki/latest/clients/promtail/configuration/#relabel_configs">https://grafana.com/docs/loki/latest/clients/promtail/configuration/#relabel_configs</a></p>
</td>
</tr>
</tbody>
</table>
<h3 id="monitoring.grafana.com/v1alpha1.QueueConfig">QueueConfig
</h3>
<p>
(<em>Appears on: </em><a href="#monitoring.grafana.com/v1alpha1.RemoteWriteSpec">RemoteWriteSpec</a>)
</p>
<div>
<p>QueueConfig allows the tuning of remote_write queue_config parameters.</p>
</div>
<table>
<thead>
<tr>
<th>Field</th>
<th>Description</th>
</tr>
</thead>
<tbody>
<tr>
<td>
<code>capacity</code><br/>
<em>
int
</em>
</td>
<td>
<p>Capacity is the number of samples to buffer per shard before samples start being dropped.</p>
</td>
</tr>
<tr>
<td>
<code>minShards</code><br/>
<em>
int
</em>
</td>
<td>
<p>MinShards is the minimum number of shards, i.e., the amount of concurrency.</p>
</td>
</tr>
<tr>
<td>
<code>maxShards</code><br/>
<em>
int
</em>
</td>
<td>
<p>MaxShards is the maximum number of shards, i.e., the amount of concurrency.</p>
</td>
</tr>
<tr>
<td>
<code>maxSamplesPerSend</code><br/>
<em>
int
</em>
</td>
<td>
<p>MaxSamplesPerSend is the maximum number of samples per send.</p>
</td>
</tr>
<tr>
<td>
<code>batchSendDeadline</code><br/>
<em>
string
</em>
</td>
<td>
<p>BatchSendDeadline is the maximum time a sample will wait in the buffer.</p>
</td>
</tr>
<tr>
<td>
<code>maxRetries</code><br/>
<em>
int
</em>
</td>
<td>
<p>MaxRetries is the maximum number of times to retry a batch on recoverable errors.</p>
</td>
</tr>
<tr>
<td>
<code>minBackoff</code><br/>
<em>
string
</em>
</td>
<td>
<p>MinBackoff is the initial retry delay. MinBackoff is doubled for every retry.</p>
</td>
</tr>
<tr>
<td>
<code>maxBackoff</code><br/>
<em>
string
</em>
</td>
<td>
<p>MaxBackoff is the maximum retry delay.</p>
</td>
</tr>
<tr>
<td>
<code>retryOnRateLimit</code><br/>
<em>
bool
</em>
</td>
<td>
<p>RetryOnRateLimit retries requests when encountering rate limits.</p>
</td>
</tr>
</tbody>
</table>
<h3 id="monitoring.grafana.com/v1alpha1.RegexStageSpec">RegexStageSpec
</h3>
<p>
(<em>Appears on: </em><a href="#monitoring.grafana.com/v1alpha1.PipelineStageSpec">PipelineStageSpec</a>)
</p>
<div>
<p>RegexStageSpec is a parsing stage that parses a log line using a regular
expression. Named capture groups in the regex allows for adding data into
the extracted map.</p>
</div>
<table>
<thead>
<tr>
<th>Field</th>
<th>Description</th>
</tr>
</thead>
<tbody>
<tr>
<td>
<code>source</code><br/>
<em>
string
</em>
</td>
<td>
<p>Name from extracted data to parse. If empty, defaults to using the log
message.</p>
</td>
</tr>
<tr>
<td>
<code>expression</code><br/>
<em>
string
</em>
</td>
<td>
<p>RE2 regular expression. Each capture group MUST be named. Required.</p>
</td>
</tr>
</tbody>
</table>
<h3 id="monitoring.grafana.com/v1alpha1.RemoteWriteSpec">RemoteWriteSpec
</h3>
<p>
(<em>Appears on: </em><a href="#monitoring.grafana.com/v1alpha1.MetricsInstanceSpec">MetricsInstanceSpec</a>, <a href="#monitoring.grafana.com/v1alpha1.MetricsSubsystemSpec">MetricsSubsystemSpec</a>)
</p>
<div>
<p>RemoteWriteSpec defines the remote_write configuration for Prometheus.</p>
</div>
<table>
<thead>
<tr>
<th>Field</th>
<th>Description</th>
</tr>
</thead>
<tbody>
<tr>
<td>
<code>name</code><br/>
<em>
string
</em>
</td>
<td>
<p>Name of the remote_write queue. Must be unique if specified. The name is
used in metrics and logging in order to differentiate queues.</p>
</td>
</tr>
<tr>
<td>
<code>url</code><br/>
<em>
string
</em>
</td>
<td>
<p>URL of the endpoint to send samples to.</p>
</td>
</tr>
<tr>
<td>
<code>remoteTimeout</code><br/>
<em>
string
</em>
</td>
<td>
<p>RemoteTimeout is the timeout for requests to the remote_write endpoint.</p>
</td>
</tr>
<tr>
<td>
<code>headers</code><br/>
<em>
map[string]string
</em>
</td>
<td>
<p>Headers is a set of custom HTTP headers to be sent along with each
remote_write request. Be aware that any headers set by Grafana Agent
itself can&rsquo;t be overwritten.</p>
</td>
</tr>
<tr>
<td>
<code>writeRelabelConfigs</code><br/>
<em>
<a href="https://prometheus-operator.dev/docs/operator/api/#monitoring.coreos.com/v1.RelabelConfig">
[]github.com/prometheus-operator/prometheus-operator/pkg/apis/monitoring/v1.RelabelConfig
</a>
</em>
</td>
<td>
<p>WriteRelabelConfigs holds relabel_configs to relabel samples before they are
sent to the remote_write endpoint.</p>
</td>
</tr>
<tr>
<td>
<code>basicAuth</code><br/>
<em>
<a href="https://prometheus-operator.dev/docs/operator/api/#monitoring.coreos.com/v1.BasicAuth">
github.com/prometheus-operator/prometheus-operator/pkg/apis/monitoring/v1.BasicAuth
</a>
</em>
</td>
<td>
<p>BasicAuth for the URL.</p>
</td>
</tr>
<tr>
<td>
<code>oauth2</code><br/>
<em>
<a href="https://prometheus-operator.dev/docs/operator/api/#monitoring.coreos.com/v1.OAuth2">
github.com/prometheus-operator/prometheus-operator/pkg/apis/monitoring/v1.OAuth2
</a>
</em>
</td>
<td>
<p>Oauth2 for URL</p>
</td>
</tr>
<tr>
<td>
<code>bearerToken</code><br/>
<em>
string
</em>
</td>
<td>
<p>BearerToken used for remote_write.</p>
</td>
</tr>
<tr>
<td>
<code>bearerTokenFile</code><br/>
<em>
string
</em>
</td>
<td>
<p>BearerTokenFile used to read bearer token.</p>
</td>
</tr>
<tr>
<td>
<code>sigv4</code><br/>
<em>
<a href="#monitoring.grafana.com/v1alpha1.SigV4Config">
SigV4Config
</a>
</em>
</td>
<td>
<p>SigV4 configures SigV4-based authentication to the remote_write endpoint.
SigV4-based authentication is used if SigV4 is defined, even with an empty object.</p>
</td>
</tr>
<tr>
<td>
<code>tlsConfig</code><br/>
<em>
<a href="https://prometheus-operator.dev/docs/operator/api/#monitoring.coreos.com/v1.TLSConfig">
github.com/prometheus-operator/prometheus-operator/pkg/apis/monitoring/v1.TLSConfig
</a>
</em>
</td>
<td>
<p>TLSConfig to use for remote_write.</p>
</td>
</tr>
<tr>
<td>
<code>proxyUrl</code><br/>
<em>
string
</em>
</td>
<td>
<p>ProxyURL to proxy requests through. Optional.</p>
</td>
</tr>
<tr>
<td>
<code>queueConfig</code><br/>
<em>
<a href="#monitoring.grafana.com/v1alpha1.QueueConfig">
QueueConfig
</a>
</em>
</td>
<td>
<p>QueueConfig allows tuning of the remote_write queue parameters.</p>
</td>
</tr>
<tr>
<td>
<code>metadataConfig</code><br/>
<em>
<a href="#monitoring.grafana.com/v1alpha1.MetadataConfig">
MetadataConfig
</a>
</em>
</td>
<td>
<p>MetadataConfig configures the sending of series metadata to remote storage.</p>
</td>
</tr>
</tbody>
</table>
<h3 id="monitoring.grafana.com/v1alpha1.ReplaceStageSpec">ReplaceStageSpec
</h3>
<p>
(<em>Appears on: </em><a href="#monitoring.grafana.com/v1alpha1.PipelineStageSpec">PipelineStageSpec</a>)
</p>
<div>
<p>ReplaceStageSpec is a parsing stage that parses a log line using a regular
expression and replaces the log line. Named capture groups in the regex
allows for adding data into the extracted map.</p>
</div>
<table>
<thead>
<tr>
<th>Field</th>
<th>Description</th>
</tr>
</thead>
<tbody>
<tr>
<td>
<code>source</code><br/>
<em>
string
</em>
</td>
<td>
<p>Name from extracted data to parse. If empty, defaults to using the log
message.</p>
</td>
</tr>
<tr>
<td>
<code>expression</code><br/>
<em>
string
</em>
</td>
<td>
<p>RE2 regular expression. Each capture group MUST be named. Required.</p>
</td>
</tr>
<tr>
<td>
<code>replace</code><br/>
<em>
string
</em>
</td>
<td>
<p>Value to replace the captured group with.</p>
</td>
</tr>
</tbody>
</table>
<h3 id="monitoring.grafana.com/v1alpha1.SigV4Config">SigV4Config
</h3>
<p>
(<em>Appears on: </em><a href="#monitoring.grafana.com/v1alpha1.RemoteWriteSpec">RemoteWriteSpec</a>)
</p>
<div>
<p>SigV4Config specifies configuration to perform SigV4 authentication.</p>
</div>
<table>
<thead>
<tr>
<th>Field</th>
<th>Description</th>
</tr>
</thead>
<tbody>
<tr>
<td>
<code>region</code><br/>
<em>
string
</em>
</td>
<td>
<p>Region of the AWS endpoint. If blank, the region from the default
credentials chain is used.</p>
</td>
</tr>
<tr>
<td>
<code>accessKey</code><br/>
<em>
<a href="https://kubernetes.io/docs/reference/generated/kubernetes-api/v1.24/#secretkeyselector-v1-core">
Kubernetes core/v1.SecretKeySelector
</a>
</em>
</td>
<td>
<p>AccessKey holds the secret of the AWS API access key to use for signing.
If not provided, the environment variable AWS_ACCESS_KEY_ID is used.</p>
</td>
</tr>
<tr>
<td>
<code>secretKey</code><br/>
<em>
<a href="https://kubernetes.io/docs/reference/generated/kubernetes-api/v1.24/#secretkeyselector-v1-core">
Kubernetes core/v1.SecretKeySelector
</a>
</em>
</td>
<td>
<p>SecretKey of the AWS API to use for signing. If blank, the environment
variable AWS_SECRET_ACCESS_KEY is used.</p>
</td>
</tr>
<tr>
<td>
<code>profile</code><br/>
<em>
string
</em>
</td>
<td>
<p>Profile is the named AWS profile to use for authentication.</p>
</td>
</tr>
<tr>
<td>
<code>roleARN</code><br/>
<em>
string
</em>
</td>
<td>
<p>RoleARN is the AWS Role ARN to use for authentication, as an alternative
for using the AWS API keys.</p>
</td>
</tr>
</tbody>
</table>
<h3 id="monitoring.grafana.com/v1alpha1.TemplateStageSpec">TemplateStageSpec
</h3>
<p>
(<em>Appears on: </em><a href="#monitoring.grafana.com/v1alpha1.PipelineStageSpec">PipelineStageSpec</a>)
</p>
<div>
<p>TemplateStageSpec is a transform stage that manipulates the values in the
extracted map using Go&rsquo;s template syntax.</p>
</div>
<table>
<thead>
<tr>
<th>Field</th>
<th>Description</th>
</tr>
</thead>
<tbody>
<tr>
<td>
<code>source</code><br/>
<em>
string
</em>
</td>
<td>
<p>Name from extracted data to parse. Required. If empty, defaults to using
the log message.</p>
</td>
</tr>
<tr>
<td>
<code>template</code><br/>
<em>
string
</em>
</td>
<td>
<p>Go template string to use. Required. In addition to normal template
functions, ToLower, ToUpper, Replace, Trim, TrimLeft, TrimRight,
TrimPrefix, and TrimSpace are also available.</p>
</td>
</tr>
</tbody>
</table>
<h3 id="monitoring.grafana.com/v1alpha1.TenantStageSpec">TenantStageSpec
</h3>
<p>
(<em>Appears on: </em><a href="#monitoring.grafana.com/v1alpha1.PipelineStageSpec">PipelineStageSpec</a>)
</p>
<div>
<p>TenantStageSpec is an action stage that sets the tenant ID for the log entry
picking it from a field in the extracted data map.</p>
</div>
<table>
<thead>
<tr>
<th>Field</th>
<th>Description</th>
</tr>
</thead>
<tbody>
<tr>
<td>
<code>label</code><br/>
<em>
string
</em>
</td>
<td>
<p>Name from labels whose value should be set as tenant ID. Mutually exclusive with
source and value.</p>
</td>
</tr>
<tr>
<td>
<code>source</code><br/>
<em>
string
</em>
</td>
<td>
<p>Name from extracted data to use as the tenant ID. Mutually exclusive with
label and value.</p>
</td>
</tr>
<tr>
<td>
<code>value</code><br/>
<em>
string
</em>
</td>
<td>
<p>Value to use for the template ID. Useful when this stage is used within a
conditional pipeline such as match. Mutually exclusive with label and source.</p>
</td>
</tr>
</tbody>
</table>
<h3 id="monitoring.grafana.com/v1alpha1.TimestampStageSpec">TimestampStageSpec
</h3>
<p>
(<em>Appears on: </em><a href="#monitoring.grafana.com/v1alpha1.PipelineStageSpec">PipelineStageSpec</a>)
</p>
<div>
<p>TimestampStageSpec is an action stage that can change the timestamp of a log
line before it is sent to Loki.</p>
</div>
<table>
<thead>
<tr>
<th>Field</th>
<th>Description</th>
</tr>
</thead>
<tbody>
<tr>
<td>
<code>source</code><br/>
<em>
string
</em>
</td>
<td>
<p>Name from extracted data to use as the timestamp. Required.</p>
</td>
</tr>
<tr>
<td>
<code>format</code><br/>
<em>
string
</em>
</td>
<td>
<p>Determines format of the time string. Required. Can be one of:
ANSIC, UnixDate, RubyDate, RFC822, RFC822Z, RFC850, RFC1123, RFC1123Z,
RFC3339, RFC3339Nano, Unix, UnixMs, UnixUs, UnixNs.</p>
</td>
</tr>
<tr>
<td>
<code>fallbackFormats</code><br/>
<em>
[]string
</em>
</td>
<td>
<p>Fallback formats to try if format fails.</p>
</td>
</tr>
<tr>
<td>
<code>location</code><br/>
<em>
string
</em>
</td>
<td>
<p>IANA Timezone Database string.</p>
</td>
</tr>
<tr>
<td>
<code>actionOnFailure</code><br/>
<em>
string
</em>
</td>
<td>
<p>Action to take when the timestamp can&rsquo;t be extracted or parsed.
Can be skip or fudge. Defaults to fudge.</p>
</td>
</tr>
</tbody>
</table>
<hr/>
<p><em>
Generated with <code>gen-crd-api-reference-docs</code>
on git commit <code>b889c458</code>.
</em></p>
>>>>>>> 6f9bae51
<|MERGE_RESOLUTION|>--- conflicted
+++ resolved
@@ -5,7 +5,6 @@
 weight: 500
 ---
 # Custom Resource Definition Reference
-<<<<<<< HEAD
 ## Resource Types:
 * [Deployment](#monitoring.grafana.com/v1alpha1.Deployment) 
 * [GrafanaAgent](#monitoring.grafana.com/v1alpha1.GrafanaAgent) 
@@ -201,6 +200,15 @@
 |-|-|
 |`source`<br/>_string_|  Name from the extracted data to parse as JSON. If empty, uses entire log message.  |
 |`expressions`<br/>_map[string]string_|  Set of the key/value pairs of JMESPath expressions. The key will be the key in the extracted data while the expression will be the value, evaluated as a JMESPath from the source data.  Literal JMESPath expressions can be used by wrapping a key in double quotes, which then must be wrapped again in single quotes in YAML so they get passed to the JMESPath parser.  |
+### LimitStageSpec <a name="monitoring.grafana.com/v1alpha1.LimitStageSpec"></a>
+(Appears on:[PipelineStageSpec](#monitoring.grafana.com/v1alpha1.PipelineStageSpec))
+The limit stage is a rate-limiting stage that throttles logs based on several options. 
+#### Fields
+|Field|Description|
+|-|-|
+|`rate`<br/>_int_|  The rate limit in lines per second that Promtail will push to Loki.  |
+|`burst`<br/>_int_|  The cap in the quantity of burst lines that Promtail will push to Loki.  |
+|`drop`<br/>_bool_|  When drop is true, log lines that exceed the current rate limit are discarded. When drop is false, log lines that exceed the current rate limit wait to enter the back pressure mode.  Defaults to false.  |
 ### LogsBackoffConfigSpec <a name="monitoring.grafana.com/v1alpha1.LogsBackoffConfigSpec"></a>
 (Appears on:[LogsClientSpec](#monitoring.grafana.com/v1alpha1.LogsClientSpec))
 LogsBackoffConfigSpec configures timing for retrying failed requests. 
@@ -415,6 +423,7 @@
 |`labelAllow`<br/>_[]string_|  LabelAllow is an action stage that only allows the provided labels to be included in the label set that is sent to Loki with the log entry.  |
 |`labelDrop`<br/>_[]string_|  LabelDrop is an action stage that drops labels from the label set that is sent to Loki with the log entry.  |
 |`labels`<br/>_map[string]string_|  Labels is an action stage that takes data from the extracted map and modifies the label set that is sent to Loki with the log entry.  The key is REQUIRED and represents the name for the label that will be created. Value is optional and will be the name from extracted data to use for the value of the label. If the value is not provided, it defaults to match the key.  |
+|`limit`<br/>_[LimitStageSpec](#monitoring.grafana.com/v1alpha1.LimitStageSpec)_|  Limit is a rate-limiting stage that throttles logs based on several options.  |
 |`match`<br/>_[MatchStageSpec](#monitoring.grafana.com/v1alpha1.MatchStageSpec)_|  Match is a filtering stage that conditionally applies a set of stages or drop entries when a log entry matches a configurable LogQL stream selector and filter expressions.  |
 |`metrics`<br/>_[map[string]github.com/grafana/agent/pkg/operator/apis/monitoring/v1alpha1.MetricsStageSpec](#monitoring.grafana.com/v1alpha1.MetricsStageSpec)_|  Metrics is an action stage that supports defining and updating metrics based on data from the extracted map. Created metrics are not pushed to Loki or Prometheus and are instead exposed via the /metrics endpoint of the Grafana Agent pod. The Grafana Agent Operator should be configured with a MetricsInstance that discovers the logging DaemonSet to collect metrics created by this stage.  |
 |`multiline`<br/>_[MultilineStageSpec](#monitoring.grafana.com/v1alpha1.MultilineStageSpec)_|  Multiline stage merges multiple lines into a multiline block before passing it on to the next stage in the pipeline.  |
@@ -541,4730 +550,4 @@
 |`format`<br/>_string_|  Determines format of the time string. Required. Can be one of: ANSIC, UnixDate, RubyDate, RFC822, RFC822Z, RFC850, RFC1123, RFC1123Z, RFC3339, RFC3339Nano, Unix, UnixMs, UnixUs, UnixNs.  |
 |`fallbackFormats`<br/>_[]string_|  Fallback formats to try if format fails.  |
 |`location`<br/>_string_|  IANA Timezone Database string.  |
-|`actionOnFailure`<br/>_string_|  Action to take when the timestamp can&#39;t be extracted or parsed. Can be skip or fudge. Defaults to fudge.  |
-=======
-<p>Packages:</p>
-<ul>
-<li>
-<a href="#monitoring.grafana.com%2fv1alpha1">monitoring.grafana.com/v1alpha1</a>
-</li>
-</ul>
-<h2 id="monitoring.grafana.com/v1alpha1">monitoring.grafana.com/v1alpha1</h2>
-Resource Types:
-<ul><li>
-<a href="#monitoring.grafana.com/v1alpha1.Deployment">Deployment</a>
-</li><li>
-<a href="#monitoring.grafana.com/v1alpha1.GrafanaAgent">GrafanaAgent</a>
-</li><li>
-<a href="#monitoring.grafana.com/v1alpha1.IntegrationsDeployment">IntegrationsDeployment</a>
-</li><li>
-<a href="#monitoring.grafana.com/v1alpha1.LogsDeployment">LogsDeployment</a>
-</li><li>
-<a href="#monitoring.grafana.com/v1alpha1.MetricsDeployment">MetricsDeployment</a>
-</li></ul>
-<h3 id="monitoring.grafana.com/v1alpha1.Deployment">Deployment
-</h3>
-<div>
-<p>Deployment is a set of discovered resources relative to a GrafanaAgent. The
-tree of resources contained in a Deployment form the resource hierarchy used
-for reconciling a GrafanaAgent.</p>
-</div>
-<table>
-<thead>
-<tr>
-<th>Field</th>
-<th>Description</th>
-</tr>
-</thead>
-<tbody>
-<tr>
-<td>
-<code>apiVersion</code><br/>
-string</td>
-<td>
-<code>
-monitoring.grafana.com/v1alpha1
-</code>
-</td>
-</tr>
-<tr>
-<td>
-<code>kind</code><br/>
-string
-</td>
-<td><code>Deployment</code></td>
-</tr>
-<tr>
-<td>
-<code>Agent</code><br/>
-<em>
-<a href="#monitoring.grafana.com/v1alpha1.GrafanaAgent">
-GrafanaAgent
-</a>
-</em>
-</td>
-<td>
-<p>Root resource in the deployment.</p>
-</td>
-</tr>
-<tr>
-<td>
-<code>Metrics</code><br/>
-<em>
-<a href="#monitoring.grafana.com/v1alpha1.MetricsDeployment">
-[]MetricsDeployment
-</a>
-</em>
-</td>
-<td>
-<p>Metrics resources discovered by Agent.</p>
-</td>
-</tr>
-<tr>
-<td>
-<code>Logs</code><br/>
-<em>
-<a href="#monitoring.grafana.com/v1alpha1.LogsDeployment">
-[]LogsDeployment
-</a>
-</em>
-</td>
-<td>
-<p>Logs resources discovered by Agent.</p>
-</td>
-</tr>
-<tr>
-<td>
-<code>Integrations</code><br/>
-<em>
-<a href="#monitoring.grafana.com/v1alpha1.IntegrationsDeployment">
-[]IntegrationsDeployment
-</a>
-</em>
-</td>
-<td>
-<p>Integrations resources discovered by Agent.</p>
-</td>
-</tr>
-<tr>
-<td>
-<code>Secrets</code><br/>
-<em>
-<a href="https://pkg.go.dev/github.com/grafana/agent/pkg/operator/assets#SecretStore">
-github.com/grafana/agent/pkg/operator/assets.SecretStore
-</a>
-</em>
-</td>
-<td>
-<p>The full list of Secrets referenced by resources in the Deployment.</p>
-</td>
-</tr>
-</tbody>
-</table>
-<h3 id="monitoring.grafana.com/v1alpha1.GrafanaAgent">GrafanaAgent
-</h3>
-<p>
-(<em>Appears on: </em><a href="#monitoring.grafana.com/v1alpha1.Deployment">Deployment</a>)
-</p>
-<div>
-<p>GrafanaAgent defines a Grafana Agent deployment.</p>
-</div>
-<table>
-<thead>
-<tr>
-<th>Field</th>
-<th>Description</th>
-</tr>
-</thead>
-<tbody>
-<tr>
-<td>
-<code>apiVersion</code><br/>
-string</td>
-<td>
-<code>
-monitoring.grafana.com/v1alpha1
-</code>
-</td>
-</tr>
-<tr>
-<td>
-<code>kind</code><br/>
-string
-</td>
-<td><code>GrafanaAgent</code></td>
-</tr>
-<tr>
-<td>
-<code>metadata</code><br/>
-<em>
-<a href="https://kubernetes.io/docs/reference/generated/kubernetes-api/v1.24/#objectmeta-v1-meta">
-Kubernetes meta/v1.ObjectMeta
-</a>
-</em>
-</td>
-<td>
-Refer to the Kubernetes API documentation for the fields of the
-<code>metadata</code> field.
-</td>
-</tr>
-<tr>
-<td>
-<code>spec</code><br/>
-<em>
-<a href="#monitoring.grafana.com/v1alpha1.GrafanaAgentSpec">
-GrafanaAgentSpec
-</a>
-</em>
-</td>
-<td>
-<p>Spec holds the specification of the desired behavior for the Grafana Agent
-cluster.</p>
-<br/>
-<br/>
-<table>
-<tr>
-<td>
-<code>logLevel</code><br/>
-<em>
-string
-</em>
-</td>
-<td>
-<p>LogLevel controls the log level of the generated pods. Defaults to &ldquo;info&rdquo; if not set.</p>
-</td>
-</tr>
-<tr>
-<td>
-<code>logFormat</code><br/>
-<em>
-string
-</em>
-</td>
-<td>
-<p>LogFormat controls the logging format of the generated pods. Defaults to &ldquo;logfmt&rdquo; if not set.</p>
-</td>
-</tr>
-<tr>
-<td>
-<code>apiServer</code><br/>
-<em>
-<a href="https://prometheus-operator.dev/docs/operator/api/#monitoring.coreos.com/v1.APIServerConfig">
-github.com/prometheus-operator/prometheus-operator/pkg/apis/monitoring/v1.APIServerConfig
-</a>
-</em>
-</td>
-<td>
-<p>APIServerConfig lets you specify a host and auth methods to access the
-Kubernetes API server. If left empty, the Agent assumes that it is
-running inside of the cluster and will discover API servers automatically
-and use the pod&rsquo;s CA certificate and bearer token file at
-/var/run/secrets/kubernetes.io/serviceaccount.</p>
-</td>
-</tr>
-<tr>
-<td>
-<code>podMetadata</code><br/>
-<em>
-<a href="https://prometheus-operator.dev/docs/operator/api/#monitoring.coreos.com/v1.EmbeddedObjectMetadata">
-github.com/prometheus-operator/prometheus-operator/pkg/apis/monitoring/v1.EmbeddedObjectMetadata
-</a>
-</em>
-</td>
-<td>
-<p>PodMetadata configures Labels and Annotations which are propagated to
-created Grafana Agent pods.</p>
-</td>
-</tr>
-<tr>
-<td>
-<code>version</code><br/>
-<em>
-string
-</em>
-</td>
-<td>
-<p>Version of Grafana Agent to be deployed.</p>
-</td>
-</tr>
-<tr>
-<td>
-<code>paused</code><br/>
-<em>
-bool
-</em>
-</td>
-<td>
-<p>Paused prevents actions except for deletion to be performed on the
-underlying managed objects.</p>
-</td>
-</tr>
-<tr>
-<td>
-<code>image</code><br/>
-<em>
-string
-</em>
-</td>
-<td>
-<p>Image, when specified, overrides the image used to run Agent. Specify
-the image along with a tag. You still need to set the version to ensure
-Grafana Agent Operator knows which version of Grafana Agent is being
-configured.</p>
-</td>
-</tr>
-<tr>
-<td>
-<code>imagePullSecrets</code><br/>
-<em>
-<a href="https://kubernetes.io/docs/reference/generated/kubernetes-api/v1.24/#localobjectreference-v1-core">
-[]Kubernetes core/v1.LocalObjectReference
-</a>
-</em>
-</td>
-<td>
-<p>ImagePullSecrets holds an optional list of references to Secrets within
-the same namespace used for pulling the Grafana Agent image from
-registries.
-More info: <a href="https://kubernetes.io/docs/user-guide/images#specifying-imagepullsecrets-on-a-pod">https://kubernetes.io/docs/user-guide/images#specifying-imagepullsecrets-on-a-pod</a></p>
-</td>
-</tr>
-<tr>
-<td>
-<code>storage</code><br/>
-<em>
-<a href="https://prometheus-operator.dev/docs/operator/api/#monitoring.coreos.com/v1.StorageSpec">
-github.com/prometheus-operator/prometheus-operator/pkg/apis/monitoring/v1.StorageSpec
-</a>
-</em>
-</td>
-<td>
-<p>Storage spec to specify how storage will be used.</p>
-</td>
-</tr>
-<tr>
-<td>
-<code>volumes</code><br/>
-<em>
-<a href="https://kubernetes.io/docs/reference/generated/kubernetes-api/v1.24/#volume-v1-core">
-[]Kubernetes core/v1.Volume
-</a>
-</em>
-</td>
-<td>
-<p>Volumes allows configuration of additional volumes on the output
-StatefulSet definition. The volumes specified are appended to other
-volumes that are generated as a result of StorageSpec objects.</p>
-</td>
-</tr>
-<tr>
-<td>
-<code>volumeMounts</code><br/>
-<em>
-<a href="https://kubernetes.io/docs/reference/generated/kubernetes-api/v1.24/#volumemount-v1-core">
-[]Kubernetes core/v1.VolumeMount
-</a>
-</em>
-</td>
-<td>
-<p>VolumeMounts lets you configure additional VolumeMounts on the output
-StatefulSet definition. Specified VolumeMounts are appended to other
-VolumeMounts generated as a result of StorageSpec objects
-in the Grafana Agent container.</p>
-</td>
-</tr>
-<tr>
-<td>
-<code>resources</code><br/>
-<em>
-<a href="https://kubernetes.io/docs/reference/generated/kubernetes-api/v1.24/#resourcerequirements-v1-core">
-Kubernetes core/v1.ResourceRequirements
-</a>
-</em>
-</td>
-<td>
-<p>Resources holds requests and limits for individual pods.</p>
-</td>
-</tr>
-<tr>
-<td>
-<code>nodeSelector</code><br/>
-<em>
-map[string]string
-</em>
-</td>
-<td>
-<p>NodeSelector defines which nodes pods should be scheduling on.</p>
-</td>
-</tr>
-<tr>
-<td>
-<code>serviceAccountName</code><br/>
-<em>
-string
-</em>
-</td>
-<td>
-<p>ServiceAccountName is the name of the ServiceAccount to use for running Grafana Agent pods.</p>
-</td>
-</tr>
-<tr>
-<td>
-<code>secrets</code><br/>
-<em>
-[]string
-</em>
-</td>
-<td>
-<p>Secrets is a list of secrets in the same namespace as the GrafanaAgent
-object which will be mounted into each running Grafana Agent pod.
-The secrets are mounted into /etc/grafana-agent/extra-secrets/<secret-name>.</p>
-</td>
-</tr>
-<tr>
-<td>
-<code>configMaps</code><br/>
-<em>
-[]string
-</em>
-</td>
-<td>
-<p>ConfigMaps is a list of config maps in the same namespace as the
-GrafanaAgent object which will be mounted into each running Grafana Agent
-pod.
-The ConfigMaps are mounted into /etc/grafana-agent/extra-configmaps/<configmap-name>.</p>
-</td>
-</tr>
-<tr>
-<td>
-<code>affinity</code><br/>
-<em>
-<a href="https://kubernetes.io/docs/reference/generated/kubernetes-api/v1.24/#affinity-v1-core">
-Kubernetes core/v1.Affinity
-</a>
-</em>
-</td>
-<td>
-<p>Affinity, if specified, controls pod scheduling constraints.</p>
-</td>
-</tr>
-<tr>
-<td>
-<code>tolerations</code><br/>
-<em>
-<a href="https://kubernetes.io/docs/reference/generated/kubernetes-api/v1.24/#toleration-v1-core">
-[]Kubernetes core/v1.Toleration
-</a>
-</em>
-</td>
-<td>
-<p>Tolerations, if specified, controls the pod&rsquo;s tolerations.</p>
-</td>
-</tr>
-<tr>
-<td>
-<code>topologySpreadConstraints</code><br/>
-<em>
-<a href="https://kubernetes.io/docs/reference/generated/kubernetes-api/v1.24/#topologyspreadconstraint-v1-core">
-[]Kubernetes core/v1.TopologySpreadConstraint
-</a>
-</em>
-</td>
-<td>
-<p>TopologySpreadConstraints, if specified, controls the pod&rsquo;s topology spread constraints.</p>
-</td>
-</tr>
-<tr>
-<td>
-<code>securityContext</code><br/>
-<em>
-<a href="https://kubernetes.io/docs/reference/generated/kubernetes-api/v1.24/#podsecuritycontext-v1-core">
-Kubernetes core/v1.PodSecurityContext
-</a>
-</em>
-</td>
-<td>
-<p>SecurityContext holds pod-level security attributes and common container
-settings. When unspecified, defaults to the default PodSecurityContext.</p>
-</td>
-</tr>
-<tr>
-<td>
-<code>containers</code><br/>
-<em>
-<a href="https://kubernetes.io/docs/reference/generated/kubernetes-api/v1.24/#container-v1-core">
-[]Kubernetes core/v1.Container
-</a>
-</em>
-</td>
-<td>
-<p>Containers lets you inject additional containers or modify operator-generated
-containers. This can be used to add an authentication
-proxy to a Grafana Agent pod or to change the behavior of an
-operator-generated container. Containers described here modify an
-operator-generated container if they share the same name and if modifications are done
-via a strategic merge patch. The current container names are:
-<code>grafana-agent</code> and <code>config-reloader</code>. Overriding containers is entirely
-outside the scope of what the Grafana Agent team supports and by doing
-so, you accept that this behavior may break at any time without notice.</p>
-</td>
-</tr>
-<tr>
-<td>
-<code>initContainers</code><br/>
-<em>
-<a href="https://kubernetes.io/docs/reference/generated/kubernetes-api/v1.24/#container-v1-core">
-[]Kubernetes core/v1.Container
-</a>
-</em>
-</td>
-<td>
-<p>InitContainers let you add initContainers to the pod definition. These
-can be used to, for example, fetch secrets for injection into the Grafana
-Agent configuration from external sources. Errors during the execution
-of an initContainer cause the pod to restart.
-More info: <a href="https://kubernetes.io/docs/concepts/workloads/pods/init-containers/">https://kubernetes.io/docs/concepts/workloads/pods/init-containers/</a>
-Using initContainers for any use case other than secret fetching is
-entirely outside the scope of what the Grafana Agent maintainers
-support and by doing so, you accept that this behavior may break at any
-time without notice.</p>
-</td>
-</tr>
-<tr>
-<td>
-<code>priorityClassName</code><br/>
-<em>
-string
-</em>
-</td>
-<td>
-<p>PriorityClassName is the priority class assigned to pods.</p>
-</td>
-</tr>
-<tr>
-<td>
-<code>portName</code><br/>
-<em>
-string
-</em>
-</td>
-<td>
-<p>Port name used for the pods and governing service. This defaults to agent-metrics.</p>
-</td>
-</tr>
-<tr>
-<td>
-<code>metrics</code><br/>
-<em>
-<a href="#monitoring.grafana.com/v1alpha1.MetricsSubsystemSpec">
-MetricsSubsystemSpec
-</a>
-</em>
-</td>
-<td>
-<p>Metrics controls the metrics subsystem of the Agent and settings
-unique to metrics-specific pods that are deployed.</p>
-</td>
-</tr>
-<tr>
-<td>
-<code>logs</code><br/>
-<em>
-<a href="#monitoring.grafana.com/v1alpha1.LogsSubsystemSpec">
-LogsSubsystemSpec
-</a>
-</em>
-</td>
-<td>
-<p>Logs controls the logging subsystem of the Agent and settings unique to
-logging-specific pods that are deployed.</p>
-</td>
-</tr>
-<tr>
-<td>
-<code>integrations</code><br/>
-<em>
-<a href="#monitoring.grafana.com/v1alpha1.IntegrationsSubsystemSpec">
-IntegrationsSubsystemSpec
-</a>
-</em>
-</td>
-<td>
-<p>Integrations controls the integration subsystem of the Agent and settings
-unique to deployed integration-specific pods.</p>
-</td>
-</tr>
-<tr>
-<td>
-<code>enableConfigReadAPI</code><br/>
-<em>
-bool
-</em>
-</td>
-<td>
-<p>enableConfigReadAPI enables the read API for viewing the currently running
-config port 8080 on the agent.</p>
-</td>
-</tr>
-<tr>
-<td>
-<code>disableReporting</code><br/>
-<em>
-bool
-</em>
-</td>
-<td>
-<p>disableReporting disables reporting of enabled feature flags to Grafana.</p>
-</td>
-</tr>
-<tr>
-<td>
-<code>disableSupportBundle</code><br/>
-<em>
-bool
-</em>
-</td>
-<td>
-<p>disableSupportBundle disables the generation of support bundles.</p>
-</td>
-</tr>
-</table>
-</td>
-</tr>
-</tbody>
-</table>
-<h3 id="monitoring.grafana.com/v1alpha1.IntegrationsDeployment">IntegrationsDeployment
-</h3>
-<p>
-(<em>Appears on: </em><a href="#monitoring.grafana.com/v1alpha1.Deployment">Deployment</a>)
-</p>
-<div>
-<p>IntegrationsDeployment is a set of discovered resources relative to an
-IntegrationsDeployment.</p>
-</div>
-<table>
-<thead>
-<tr>
-<th>Field</th>
-<th>Description</th>
-</tr>
-</thead>
-<tbody>
-<tr>
-<td>
-<code>apiVersion</code><br/>
-string</td>
-<td>
-<code>
-monitoring.grafana.com/v1alpha1
-</code>
-</td>
-</tr>
-<tr>
-<td>
-<code>kind</code><br/>
-string
-</td>
-<td><code>IntegrationsDeployment</code></td>
-</tr>
-<tr>
-<td>
-<code>Instance</code><br/>
-<em>
-<a href="#monitoring.grafana.com/v1alpha1.Integration">
-Integration
-</a>
-</em>
-</td>
-<td>
-</td>
-</tr>
-</tbody>
-</table>
-<h3 id="monitoring.grafana.com/v1alpha1.LogsDeployment">LogsDeployment
-</h3>
-<p>
-(<em>Appears on: </em><a href="#monitoring.grafana.com/v1alpha1.Deployment">Deployment</a>)
-</p>
-<div>
-<p>LogsDeployment is a set of discovered resources relative to a LogsInstance.</p>
-</div>
-<table>
-<thead>
-<tr>
-<th>Field</th>
-<th>Description</th>
-</tr>
-</thead>
-<tbody>
-<tr>
-<td>
-<code>apiVersion</code><br/>
-string</td>
-<td>
-<code>
-monitoring.grafana.com/v1alpha1
-</code>
-</td>
-</tr>
-<tr>
-<td>
-<code>kind</code><br/>
-string
-</td>
-<td><code>LogsDeployment</code></td>
-</tr>
-<tr>
-<td>
-<code>Instance</code><br/>
-<em>
-<a href="#monitoring.grafana.com/v1alpha1.LogsInstance">
-LogsInstance
-</a>
-</em>
-</td>
-<td>
-</td>
-</tr>
-<tr>
-<td>
-<code>PodLogs</code><br/>
-<em>
-<a href="#monitoring.grafana.com/v1alpha1.PodLogs">
-[]PodLogs
-</a>
-</em>
-</td>
-<td>
-</td>
-</tr>
-</tbody>
-</table>
-<h3 id="monitoring.grafana.com/v1alpha1.MetricsDeployment">MetricsDeployment
-</h3>
-<p>
-(<em>Appears on: </em><a href="#monitoring.grafana.com/v1alpha1.Deployment">Deployment</a>)
-</p>
-<div>
-<p>MetricsDeployment is a set of discovered resources relative to a
-MetricsInstance.</p>
-</div>
-<table>
-<thead>
-<tr>
-<th>Field</th>
-<th>Description</th>
-</tr>
-</thead>
-<tbody>
-<tr>
-<td>
-<code>apiVersion</code><br/>
-string</td>
-<td>
-<code>
-monitoring.grafana.com/v1alpha1
-</code>
-</td>
-</tr>
-<tr>
-<td>
-<code>kind</code><br/>
-string
-</td>
-<td><code>MetricsDeployment</code></td>
-</tr>
-<tr>
-<td>
-<code>Instance</code><br/>
-<em>
-<a href="#monitoring.grafana.com/v1alpha1.MetricsInstance">
-MetricsInstance
-</a>
-</em>
-</td>
-<td>
-</td>
-</tr>
-<tr>
-<td>
-<code>ServiceMonitors</code><br/>
-<em>
-<a href="https://prometheus-operator.dev/docs/operator/api/#monitoring.coreos.com/v1.ServiceMonitor">
-[]github.com/prometheus-operator/prometheus-operator/pkg/apis/monitoring/v1.ServiceMonitor
-</a>
-</em>
-</td>
-<td>
-</td>
-</tr>
-<tr>
-<td>
-<code>PodMonitors</code><br/>
-<em>
-<a href="https://prometheus-operator.dev/docs/operator/api/#monitoring.coreos.com/v1.PodMonitor">
-[]github.com/prometheus-operator/prometheus-operator/pkg/apis/monitoring/v1.PodMonitor
-</a>
-</em>
-</td>
-<td>
-</td>
-</tr>
-<tr>
-<td>
-<code>Probes</code><br/>
-<em>
-<a href="https://prometheus-operator.dev/docs/operator/api/#monitoring.coreos.com/v1.Probe">
-[]github.com/prometheus-operator/prometheus-operator/pkg/apis/monitoring/v1.Probe
-</a>
-</em>
-</td>
-<td>
-</td>
-</tr>
-</tbody>
-</table>
-<h3 id="monitoring.grafana.com/v1alpha1.CRIStageSpec">CRIStageSpec
-</h3>
-<p>
-(<em>Appears on: </em><a href="#monitoring.grafana.com/v1alpha1.PipelineStageSpec">PipelineStageSpec</a>)
-</p>
-<div>
-<p>CRIStageSpec is a parsing stage that reads log lines using the standard CRI
-logging format. It needs no defined fields.</p>
-</div>
-<h3 id="monitoring.grafana.com/v1alpha1.DockerStageSpec">DockerStageSpec
-</h3>
-<p>
-(<em>Appears on: </em><a href="#monitoring.grafana.com/v1alpha1.PipelineStageSpec">PipelineStageSpec</a>)
-</p>
-<div>
-<p>DockerStageSpec is a parsing stage that reads log lines using the standard
-Docker logging format. It needs no defined fields.</p>
-</div>
-<h3 id="monitoring.grafana.com/v1alpha1.DropStageSpec">DropStageSpec
-</h3>
-<p>
-(<em>Appears on: </em><a href="#monitoring.grafana.com/v1alpha1.PipelineStageSpec">PipelineStageSpec</a>)
-</p>
-<div>
-<p>DropStageSpec is a filtering stage that lets you drop certain logs.</p>
-</div>
-<table>
-<thead>
-<tr>
-<th>Field</th>
-<th>Description</th>
-</tr>
-</thead>
-<tbody>
-<tr>
-<td>
-<code>source</code><br/>
-<em>
-string
-</em>
-</td>
-<td>
-<p>Name from the extract data to parse. If empty, uses the log message.</p>
-</td>
-</tr>
-<tr>
-<td>
-<code>expression</code><br/>
-<em>
-string
-</em>
-</td>
-<td>
-<p>RE2 regular expression.</p>
-<p>If source is provided, the regex attempts
-to match the source.</p>
-<p>If no source is provided, then the regex attempts
-to attach the log line.</p>
-<p>If the provided regex matches the log line or a provided source, the
-line is dropped.</p>
-</td>
-</tr>
-<tr>
-<td>
-<code>value</code><br/>
-<em>
-string
-</em>
-</td>
-<td>
-<p>Value can only be specified when source is specified. If the value
-provided is an exact match for the given source then the line will be
-dropped.</p>
-<p>Mutually exclusive with expression.</p>
-</td>
-</tr>
-<tr>
-<td>
-<code>olderThan</code><br/>
-<em>
-string
-</em>
-</td>
-<td>
-<p>OlderThan will be parsed as a Go duration. If the log line&rsquo;s timestamp
-is older than the current time minus the provided duration, it will be
-dropped.</p>
-</td>
-</tr>
-<tr>
-<td>
-<code>longerThan</code><br/>
-<em>
-string
-</em>
-</td>
-<td>
-<p>LongerThan will drop a log line if it its content is longer than this
-value (in bytes). Can be expressed as an integer (8192) or a number with a
-suffix (8kb).</p>
-</td>
-</tr>
-<tr>
-<td>
-<code>dropCounterReason</code><br/>
-<em>
-string
-</em>
-</td>
-<td>
-<p>Every time a log line is dropped, the metric logentry_dropped_lines_total
-is incremented. A &ldquo;reason&rdquo; label is added, and can be customized by
-providing a custom value here. Defaults to &ldquo;drop_stage&rdquo;.</p>
-</td>
-</tr>
-</tbody>
-</table>
-<h3 id="monitoring.grafana.com/v1alpha1.GrafanaAgentSpec">GrafanaAgentSpec
-</h3>
-<p>
-(<em>Appears on: </em><a href="#monitoring.grafana.com/v1alpha1.GrafanaAgent">GrafanaAgent</a>)
-</p>
-<div>
-<p>GrafanaAgentSpec is a specification of the desired behavior of the Grafana
-Agent cluster.</p>
-</div>
-<table>
-<thead>
-<tr>
-<th>Field</th>
-<th>Description</th>
-</tr>
-</thead>
-<tbody>
-<tr>
-<td>
-<code>logLevel</code><br/>
-<em>
-string
-</em>
-</td>
-<td>
-<p>LogLevel controls the log level of the generated pods. Defaults to &ldquo;info&rdquo; if not set.</p>
-</td>
-</tr>
-<tr>
-<td>
-<code>logFormat</code><br/>
-<em>
-string
-</em>
-</td>
-<td>
-<p>LogFormat controls the logging format of the generated pods. Defaults to &ldquo;logfmt&rdquo; if not set.</p>
-</td>
-</tr>
-<tr>
-<td>
-<code>apiServer</code><br/>
-<em>
-<a href="https://prometheus-operator.dev/docs/operator/api/#monitoring.coreos.com/v1.APIServerConfig">
-github.com/prometheus-operator/prometheus-operator/pkg/apis/monitoring/v1.APIServerConfig
-</a>
-</em>
-</td>
-<td>
-<p>APIServerConfig lets you specify a host and auth methods to access the
-Kubernetes API server. If left empty, the Agent assumes that it is
-running inside of the cluster and will discover API servers automatically
-and use the pod&rsquo;s CA certificate and bearer token file at
-/var/run/secrets/kubernetes.io/serviceaccount.</p>
-</td>
-</tr>
-<tr>
-<td>
-<code>podMetadata</code><br/>
-<em>
-<a href="https://prometheus-operator.dev/docs/operator/api/#monitoring.coreos.com/v1.EmbeddedObjectMetadata">
-github.com/prometheus-operator/prometheus-operator/pkg/apis/monitoring/v1.EmbeddedObjectMetadata
-</a>
-</em>
-</td>
-<td>
-<p>PodMetadata configures Labels and Annotations which are propagated to
-created Grafana Agent pods.</p>
-</td>
-</tr>
-<tr>
-<td>
-<code>version</code><br/>
-<em>
-string
-</em>
-</td>
-<td>
-<p>Version of Grafana Agent to be deployed.</p>
-</td>
-</tr>
-<tr>
-<td>
-<code>paused</code><br/>
-<em>
-bool
-</em>
-</td>
-<td>
-<p>Paused prevents actions except for deletion to be performed on the
-underlying managed objects.</p>
-</td>
-</tr>
-<tr>
-<td>
-<code>image</code><br/>
-<em>
-string
-</em>
-</td>
-<td>
-<p>Image, when specified, overrides the image used to run Agent. Specify
-the image along with a tag. You still need to set the version to ensure
-Grafana Agent Operator knows which version of Grafana Agent is being
-configured.</p>
-</td>
-</tr>
-<tr>
-<td>
-<code>imagePullSecrets</code><br/>
-<em>
-<a href="https://kubernetes.io/docs/reference/generated/kubernetes-api/v1.24/#localobjectreference-v1-core">
-[]Kubernetes core/v1.LocalObjectReference
-</a>
-</em>
-</td>
-<td>
-<p>ImagePullSecrets holds an optional list of references to Secrets within
-the same namespace used for pulling the Grafana Agent image from
-registries.
-More info: <a href="https://kubernetes.io/docs/user-guide/images#specifying-imagepullsecrets-on-a-pod">https://kubernetes.io/docs/user-guide/images#specifying-imagepullsecrets-on-a-pod</a></p>
-</td>
-</tr>
-<tr>
-<td>
-<code>storage</code><br/>
-<em>
-<a href="https://prometheus-operator.dev/docs/operator/api/#monitoring.coreos.com/v1.StorageSpec">
-github.com/prometheus-operator/prometheus-operator/pkg/apis/monitoring/v1.StorageSpec
-</a>
-</em>
-</td>
-<td>
-<p>Storage spec to specify how storage will be used.</p>
-</td>
-</tr>
-<tr>
-<td>
-<code>volumes</code><br/>
-<em>
-<a href="https://kubernetes.io/docs/reference/generated/kubernetes-api/v1.24/#volume-v1-core">
-[]Kubernetes core/v1.Volume
-</a>
-</em>
-</td>
-<td>
-<p>Volumes allows configuration of additional volumes on the output
-StatefulSet definition. The volumes specified are appended to other
-volumes that are generated as a result of StorageSpec objects.</p>
-</td>
-</tr>
-<tr>
-<td>
-<code>volumeMounts</code><br/>
-<em>
-<a href="https://kubernetes.io/docs/reference/generated/kubernetes-api/v1.24/#volumemount-v1-core">
-[]Kubernetes core/v1.VolumeMount
-</a>
-</em>
-</td>
-<td>
-<p>VolumeMounts lets you configure additional VolumeMounts on the output
-StatefulSet definition. Specified VolumeMounts are appended to other
-VolumeMounts generated as a result of StorageSpec objects
-in the Grafana Agent container.</p>
-</td>
-</tr>
-<tr>
-<td>
-<code>resources</code><br/>
-<em>
-<a href="https://kubernetes.io/docs/reference/generated/kubernetes-api/v1.24/#resourcerequirements-v1-core">
-Kubernetes core/v1.ResourceRequirements
-</a>
-</em>
-</td>
-<td>
-<p>Resources holds requests and limits for individual pods.</p>
-</td>
-</tr>
-<tr>
-<td>
-<code>nodeSelector</code><br/>
-<em>
-map[string]string
-</em>
-</td>
-<td>
-<p>NodeSelector defines which nodes pods should be scheduling on.</p>
-</td>
-</tr>
-<tr>
-<td>
-<code>serviceAccountName</code><br/>
-<em>
-string
-</em>
-</td>
-<td>
-<p>ServiceAccountName is the name of the ServiceAccount to use for running Grafana Agent pods.</p>
-</td>
-</tr>
-<tr>
-<td>
-<code>secrets</code><br/>
-<em>
-[]string
-</em>
-</td>
-<td>
-<p>Secrets is a list of secrets in the same namespace as the GrafanaAgent
-object which will be mounted into each running Grafana Agent pod.
-The secrets are mounted into /etc/grafana-agent/extra-secrets/<secret-name>.</p>
-</td>
-</tr>
-<tr>
-<td>
-<code>configMaps</code><br/>
-<em>
-[]string
-</em>
-</td>
-<td>
-<p>ConfigMaps is a list of config maps in the same namespace as the
-GrafanaAgent object which will be mounted into each running Grafana Agent
-pod.
-The ConfigMaps are mounted into /etc/grafana-agent/extra-configmaps/<configmap-name>.</p>
-</td>
-</tr>
-<tr>
-<td>
-<code>affinity</code><br/>
-<em>
-<a href="https://kubernetes.io/docs/reference/generated/kubernetes-api/v1.24/#affinity-v1-core">
-Kubernetes core/v1.Affinity
-</a>
-</em>
-</td>
-<td>
-<p>Affinity, if specified, controls pod scheduling constraints.</p>
-</td>
-</tr>
-<tr>
-<td>
-<code>tolerations</code><br/>
-<em>
-<a href="https://kubernetes.io/docs/reference/generated/kubernetes-api/v1.24/#toleration-v1-core">
-[]Kubernetes core/v1.Toleration
-</a>
-</em>
-</td>
-<td>
-<p>Tolerations, if specified, controls the pod&rsquo;s tolerations.</p>
-</td>
-</tr>
-<tr>
-<td>
-<code>topologySpreadConstraints</code><br/>
-<em>
-<a href="https://kubernetes.io/docs/reference/generated/kubernetes-api/v1.24/#topologyspreadconstraint-v1-core">
-[]Kubernetes core/v1.TopologySpreadConstraint
-</a>
-</em>
-</td>
-<td>
-<p>TopologySpreadConstraints, if specified, controls the pod&rsquo;s topology spread constraints.</p>
-</td>
-</tr>
-<tr>
-<td>
-<code>securityContext</code><br/>
-<em>
-<a href="https://kubernetes.io/docs/reference/generated/kubernetes-api/v1.24/#podsecuritycontext-v1-core">
-Kubernetes core/v1.PodSecurityContext
-</a>
-</em>
-</td>
-<td>
-<p>SecurityContext holds pod-level security attributes and common container
-settings. When unspecified, defaults to the default PodSecurityContext.</p>
-</td>
-</tr>
-<tr>
-<td>
-<code>containers</code><br/>
-<em>
-<a href="https://kubernetes.io/docs/reference/generated/kubernetes-api/v1.24/#container-v1-core">
-[]Kubernetes core/v1.Container
-</a>
-</em>
-</td>
-<td>
-<p>Containers lets you inject additional containers or modify operator-generated
-containers. This can be used to add an authentication
-proxy to a Grafana Agent pod or to change the behavior of an
-operator-generated container. Containers described here modify an
-operator-generated container if they share the same name and if modifications are done
-via a strategic merge patch. The current container names are:
-<code>grafana-agent</code> and <code>config-reloader</code>. Overriding containers is entirely
-outside the scope of what the Grafana Agent team supports and by doing
-so, you accept that this behavior may break at any time without notice.</p>
-</td>
-</tr>
-<tr>
-<td>
-<code>initContainers</code><br/>
-<em>
-<a href="https://kubernetes.io/docs/reference/generated/kubernetes-api/v1.24/#container-v1-core">
-[]Kubernetes core/v1.Container
-</a>
-</em>
-</td>
-<td>
-<p>InitContainers let you add initContainers to the pod definition. These
-can be used to, for example, fetch secrets for injection into the Grafana
-Agent configuration from external sources. Errors during the execution
-of an initContainer cause the pod to restart.
-More info: <a href="https://kubernetes.io/docs/concepts/workloads/pods/init-containers/">https://kubernetes.io/docs/concepts/workloads/pods/init-containers/</a>
-Using initContainers for any use case other than secret fetching is
-entirely outside the scope of what the Grafana Agent maintainers
-support and by doing so, you accept that this behavior may break at any
-time without notice.</p>
-</td>
-</tr>
-<tr>
-<td>
-<code>priorityClassName</code><br/>
-<em>
-string
-</em>
-</td>
-<td>
-<p>PriorityClassName is the priority class assigned to pods.</p>
-</td>
-</tr>
-<tr>
-<td>
-<code>portName</code><br/>
-<em>
-string
-</em>
-</td>
-<td>
-<p>Port name used for the pods and governing service. This defaults to agent-metrics.</p>
-</td>
-</tr>
-<tr>
-<td>
-<code>metrics</code><br/>
-<em>
-<a href="#monitoring.grafana.com/v1alpha1.MetricsSubsystemSpec">
-MetricsSubsystemSpec
-</a>
-</em>
-</td>
-<td>
-<p>Metrics controls the metrics subsystem of the Agent and settings
-unique to metrics-specific pods that are deployed.</p>
-</td>
-</tr>
-<tr>
-<td>
-<code>logs</code><br/>
-<em>
-<a href="#monitoring.grafana.com/v1alpha1.LogsSubsystemSpec">
-LogsSubsystemSpec
-</a>
-</em>
-</td>
-<td>
-<p>Logs controls the logging subsystem of the Agent and settings unique to
-logging-specific pods that are deployed.</p>
-</td>
-</tr>
-<tr>
-<td>
-<code>integrations</code><br/>
-<em>
-<a href="#monitoring.grafana.com/v1alpha1.IntegrationsSubsystemSpec">
-IntegrationsSubsystemSpec
-</a>
-</em>
-</td>
-<td>
-<p>Integrations controls the integration subsystem of the Agent and settings
-unique to deployed integration-specific pods.</p>
-</td>
-</tr>
-<tr>
-<td>
-<code>enableConfigReadAPI</code><br/>
-<em>
-bool
-</em>
-</td>
-<td>
-<p>enableConfigReadAPI enables the read API for viewing the currently running
-config port 8080 on the agent.</p>
-</td>
-</tr>
-<tr>
-<td>
-<code>disableReporting</code><br/>
-<em>
-bool
-</em>
-</td>
-<td>
-<p>disableReporting disables reporting of enabled feature flags to Grafana.</p>
-</td>
-</tr>
-<tr>
-<td>
-<code>disableSupportBundle</code><br/>
-<em>
-bool
-</em>
-</td>
-<td>
-<p>disableSupportBundle disables the generation of support bundles.</p>
-</td>
-</tr>
-</tbody>
-</table>
-<h3 id="monitoring.grafana.com/v1alpha1.Integration">Integration
-</h3>
-<p>
-(<em>Appears on: </em><a href="#monitoring.grafana.com/v1alpha1.IntegrationsDeployment">IntegrationsDeployment</a>)
-</p>
-<div>
-<p>Integration runs a single Grafana Agent integration. Integrations that
-generate telemetry must be configured to send that telemetry somewhere, such
-as autoscrape for exporter-based integrations.</p>
-<p>Integrations have access to the LogsInstances and MetricsInstances in the
-same GrafanaAgent resource set, referenced by the <namespace>/<name> of the
-Instance resource.</p>
-<p>For example, if there is a default/production MetricsInstance, you can
-configure a supported integration&rsquo;s autoscrape block with:</p>
-<pre><code>autoscrape:
-enable: true
-metrics_instance: default/production
-</code></pre>
-<p>There is currently no way for telemetry created by an Operator-managed
-integration to be collected from outside of the integration itself.</p>
-</div>
-<table>
-<thead>
-<tr>
-<th>Field</th>
-<th>Description</th>
-</tr>
-</thead>
-<tbody>
-<tr>
-<td>
-<code>metadata</code><br/>
-<em>
-<a href="https://kubernetes.io/docs/reference/generated/kubernetes-api/v1.24/#objectmeta-v1-meta">
-Kubernetes meta/v1.ObjectMeta
-</a>
-</em>
-</td>
-<td>
-Refer to the Kubernetes API documentation for the fields of the
-<code>metadata</code> field.
-</td>
-</tr>
-<tr>
-<td>
-<code>spec</code><br/>
-<em>
-<a href="#monitoring.grafana.com/v1alpha1.IntegrationSpec">
-IntegrationSpec
-</a>
-</em>
-</td>
-<td>
-<p>Specifies the desired behavior of the Integration.</p>
-<br/>
-<br/>
-<table>
-<tr>
-<td>
-<code>name</code><br/>
-<em>
-string
-</em>
-</td>
-<td>
-<p>Name of the integration to run (e.g., &ldquo;node_exporter&rdquo;, &ldquo;mysqld_exporter&rdquo;).</p>
-</td>
-</tr>
-<tr>
-<td>
-<code>type</code><br/>
-<em>
-<a href="#monitoring.grafana.com/v1alpha1.IntegrationType">
-IntegrationType
-</a>
-</em>
-</td>
-<td>
-<p>Type informs Grafana Agent Operator about how to manage the integration being
-configured.</p>
-</td>
-</tr>
-<tr>
-<td>
-<code>config</code><br/>
-<em>
-<a href="https://pkg.go.dev/k8s.io/apiextensions-apiserver/pkg/apis/apiextensions/v1#JSON">
-k8s.io/apiextensions-apiserver/pkg/apis/apiextensions/v1.JSON
-</a>
-</em>
-</td>
-<td>
-<p>The configuration for the named integration. Note that Integrations are
-deployed with the integrations-next feature flag, which has different
-common settings:</p>
-<p><a href="https://grafana.com/docs/agent/latest/configuration/integrations/integrations-next/">https://grafana.com/docs/agent/latest/configuration/integrations/integrations-next/</a></p>
-</td>
-</tr>
-<tr>
-<td>
-<code>volumes</code><br/>
-<em>
-<a href="https://kubernetes.io/docs/reference/generated/kubernetes-api/v1.24/#volume-v1-core">
-[]Kubernetes core/v1.Volume
-</a>
-</em>
-</td>
-<td>
-<p>An extra list of Volumes to be associated with the Grafana Agent pods
-running this integration. Volume names are mutated to be unique across
-all Integrations. Note that the specified volumes should be able to
-tolerate existing on multiple pods at once when type is daemonset.</p>
-<p>Don&rsquo;t use volumes for loading Secrets or ConfigMaps from the same namespace
-as the Integration; use the Secrets and ConfigMaps fields instead.</p>
-</td>
-</tr>
-<tr>
-<td>
-<code>volumeMounts</code><br/>
-<em>
-<a href="https://kubernetes.io/docs/reference/generated/kubernetes-api/v1.24/#volumemount-v1-core">
-[]Kubernetes core/v1.VolumeMount
-</a>
-</em>
-</td>
-<td>
-<p>An extra list of VolumeMounts to be associated with the Grafana Agent pods
-running this integration. VolumeMount names are mutated to be unique
-across all used IntegrationSpecs.</p>
-<p>Mount paths should include the namespace/name of the Integration CR to
-avoid potentially colliding with other resources.</p>
-</td>
-</tr>
-<tr>
-<td>
-<code>secrets</code><br/>
-<em>
-<a href="https://kubernetes.io/docs/reference/generated/kubernetes-api/v1.24/#secretkeyselector-v1-core">
-[]Kubernetes core/v1.SecretKeySelector
-</a>
-</em>
-</td>
-<td>
-<p>An extra list of keys from Secrets in the same namespace as the
-Integration which will be mounted into the Grafana Agent pod running this
-Integration.</p>
-<p>Secrets will be mounted at
-/etc/grafana-agent/integrations/secrets/<secret_namespace>/<secret_name>/<key>.</p>
-</td>
-</tr>
-<tr>
-<td>
-<code>configMaps</code><br/>
-<em>
-<a href="https://kubernetes.io/docs/reference/generated/kubernetes-api/v1.24/#configmapkeyselector-v1-core">
-[]Kubernetes core/v1.ConfigMapKeySelector
-</a>
-</em>
-</td>
-<td>
-<p>An extra list of keys from ConfigMaps in the same namespace as the
-Integration which will be mounted into the Grafana Agent pod running this
-Integration.</p>
-<p>ConfigMaps are mounted at
-/etc/grafana-agent/integrations/configMaps/<configmap_namespace>/<configmap_name>/<key>.</p>
-</td>
-</tr>
-</table>
-</td>
-</tr>
-</tbody>
-</table>
-<h3 id="monitoring.grafana.com/v1alpha1.IntegrationSpec">IntegrationSpec
-</h3>
-<p>
-(<em>Appears on: </em><a href="#monitoring.grafana.com/v1alpha1.Integration">Integration</a>)
-</p>
-<div>
-<p>IntegrationSpec specifies the desired behavior of a metrics
-integration.</p>
-</div>
-<table>
-<thead>
-<tr>
-<th>Field</th>
-<th>Description</th>
-</tr>
-</thead>
-<tbody>
-<tr>
-<td>
-<code>name</code><br/>
-<em>
-string
-</em>
-</td>
-<td>
-<p>Name of the integration to run (e.g., &ldquo;node_exporter&rdquo;, &ldquo;mysqld_exporter&rdquo;).</p>
-</td>
-</tr>
-<tr>
-<td>
-<code>type</code><br/>
-<em>
-<a href="#monitoring.grafana.com/v1alpha1.IntegrationType">
-IntegrationType
-</a>
-</em>
-</td>
-<td>
-<p>Type informs Grafana Agent Operator about how to manage the integration being
-configured.</p>
-</td>
-</tr>
-<tr>
-<td>
-<code>config</code><br/>
-<em>
-<a href="https://pkg.go.dev/k8s.io/apiextensions-apiserver/pkg/apis/apiextensions/v1#JSON">
-k8s.io/apiextensions-apiserver/pkg/apis/apiextensions/v1.JSON
-</a>
-</em>
-</td>
-<td>
-<p>The configuration for the named integration. Note that Integrations are
-deployed with the integrations-next feature flag, which has different
-common settings:</p>
-<p><a href="https://grafana.com/docs/agent/latest/configuration/integrations/integrations-next/">https://grafana.com/docs/agent/latest/configuration/integrations/integrations-next/</a></p>
-</td>
-</tr>
-<tr>
-<td>
-<code>volumes</code><br/>
-<em>
-<a href="https://kubernetes.io/docs/reference/generated/kubernetes-api/v1.24/#volume-v1-core">
-[]Kubernetes core/v1.Volume
-</a>
-</em>
-</td>
-<td>
-<p>An extra list of Volumes to be associated with the Grafana Agent pods
-running this integration. Volume names are mutated to be unique across
-all Integrations. Note that the specified volumes should be able to
-tolerate existing on multiple pods at once when type is daemonset.</p>
-<p>Don&rsquo;t use volumes for loading Secrets or ConfigMaps from the same namespace
-as the Integration; use the Secrets and ConfigMaps fields instead.</p>
-</td>
-</tr>
-<tr>
-<td>
-<code>volumeMounts</code><br/>
-<em>
-<a href="https://kubernetes.io/docs/reference/generated/kubernetes-api/v1.24/#volumemount-v1-core">
-[]Kubernetes core/v1.VolumeMount
-</a>
-</em>
-</td>
-<td>
-<p>An extra list of VolumeMounts to be associated with the Grafana Agent pods
-running this integration. VolumeMount names are mutated to be unique
-across all used IntegrationSpecs.</p>
-<p>Mount paths should include the namespace/name of the Integration CR to
-avoid potentially colliding with other resources.</p>
-</td>
-</tr>
-<tr>
-<td>
-<code>secrets</code><br/>
-<em>
-<a href="https://kubernetes.io/docs/reference/generated/kubernetes-api/v1.24/#secretkeyselector-v1-core">
-[]Kubernetes core/v1.SecretKeySelector
-</a>
-</em>
-</td>
-<td>
-<p>An extra list of keys from Secrets in the same namespace as the
-Integration which will be mounted into the Grafana Agent pod running this
-Integration.</p>
-<p>Secrets will be mounted at
-/etc/grafana-agent/integrations/secrets/<secret_namespace>/<secret_name>/<key>.</p>
-</td>
-</tr>
-<tr>
-<td>
-<code>configMaps</code><br/>
-<em>
-<a href="https://kubernetes.io/docs/reference/generated/kubernetes-api/v1.24/#configmapkeyselector-v1-core">
-[]Kubernetes core/v1.ConfigMapKeySelector
-</a>
-</em>
-</td>
-<td>
-<p>An extra list of keys from ConfigMaps in the same namespace as the
-Integration which will be mounted into the Grafana Agent pod running this
-Integration.</p>
-<p>ConfigMaps are mounted at
-/etc/grafana-agent/integrations/configMaps/<configmap_namespace>/<configmap_name>/<key>.</p>
-</td>
-</tr>
-</tbody>
-</table>
-<h3 id="monitoring.grafana.com/v1alpha1.IntegrationType">IntegrationType
-</h3>
-<p>
-(<em>Appears on: </em><a href="#monitoring.grafana.com/v1alpha1.IntegrationSpec">IntegrationSpec</a>)
-</p>
-<div>
-<p>IntegrationType determines specific behaviors of a configured integration.</p>
-</div>
-<table>
-<thead>
-<tr>
-<th>Field</th>
-<th>Description</th>
-</tr>
-</thead>
-<tbody>
-<tr>
-<td>
-<code>allNodes</code><br/>
-<em>
-bool
-</em>
-</td>
-<td>
-<p>When true, the configured integration should be run on every Node in the
-cluster. This is required for Integrations that generate Node-specific
-metrics like node_exporter, otherwise it must be false to avoid generating
-duplicate metrics.</p>
-</td>
-</tr>
-<tr>
-<td>
-<code>unique</code><br/>
-<em>
-bool
-</em>
-</td>
-<td>
-<p>Whether this integration can only be defined once for a Grafana Agent
-process, such as statsd_exporter. It is invalid for a GrafanaAgent to
-discover multiple unique Integrations with the same Integration name
-(i.e., a single GrafanaAgent cannot deploy two statsd_exporters).</p>
-</td>
-</tr>
-</tbody>
-</table>
-<h3 id="monitoring.grafana.com/v1alpha1.IntegrationsSubsystemSpec">IntegrationsSubsystemSpec
-</h3>
-<p>
-(<em>Appears on: </em><a href="#monitoring.grafana.com/v1alpha1.GrafanaAgentSpec">GrafanaAgentSpec</a>)
-</p>
-<div>
-<p>IntegrationsSubsystemSpec defines global settings to apply across the
-integrations subsystem.</p>
-</div>
-<table>
-<thead>
-<tr>
-<th>Field</th>
-<th>Description</th>
-</tr>
-</thead>
-<tbody>
-<tr>
-<td>
-<code>selector</code><br/>
-<em>
-<a href="https://kubernetes.io/docs/reference/generated/kubernetes-api/v1.24/#labelselector-v1-meta">
-Kubernetes meta/v1.LabelSelector
-</a>
-</em>
-</td>
-<td>
-<p>Label selector to find Integration resources to run. When nil, no
-integration resources will be defined.</p>
-</td>
-</tr>
-<tr>
-<td>
-<code>namespaceSelector</code><br/>
-<em>
-<a href="https://kubernetes.io/docs/reference/generated/kubernetes-api/v1.24/#labelselector-v1-meta">
-Kubernetes meta/v1.LabelSelector
-</a>
-</em>
-</td>
-<td>
-<p>Label selector for namespaces to search when discovering integration
-resources. If nil, integration resources are only discovered in the
-namespace of the GrafanaAgent resource.</p>
-<p>Set to <code>{}</code> to search all namespaces.</p>
-</td>
-</tr>
-</tbody>
-</table>
-<h3 id="monitoring.grafana.com/v1alpha1.JSONStageSpec">JSONStageSpec
-</h3>
-<p>
-(<em>Appears on: </em><a href="#monitoring.grafana.com/v1alpha1.PipelineStageSpec">PipelineStageSpec</a>)
-</p>
-<div>
-<p>JSONStageSpec is a parsing stage that reads the log line as JSON and accepts
-JMESPath expressions to extract data.</p>
-</div>
-<table>
-<thead>
-<tr>
-<th>Field</th>
-<th>Description</th>
-</tr>
-</thead>
-<tbody>
-<tr>
-<td>
-<code>source</code><br/>
-<em>
-string
-</em>
-</td>
-<td>
-<p>Name from the extracted data to parse as JSON. If empty, uses entire log
-message.</p>
-</td>
-</tr>
-<tr>
-<td>
-<code>expressions</code><br/>
-<em>
-map[string]string
-</em>
-</td>
-<td>
-<p>Set of the key/value pairs of JMESPath expressions. The key will be the
-key in the extracted data while the expression will be the value,
-evaluated as a JMESPath from the source data.</p>
-<p>Literal JMESPath expressions can be used by wrapping a key in double
-quotes, which then must be wrapped again in single quotes in YAML
-so they get passed to the JMESPath parser.</p>
-</td>
-</tr>
-</tbody>
-</table>
-<h3 id="monitoring.grafana.com/v1alpha1.LimitStageSpec">LimitStageSpec
-</h3>
-<p>
-(<em>Appears on: </em><a href="#monitoring.grafana.com/v1alpha1.PipelineStageSpec">PipelineStageSpec</a>)
-</p>
-<div>
-<p>The limit stage is a rate-limiting stage that throttles logs based on
-several options.</p>
-</div>
-<table>
-<thead>
-<tr>
-<th>Field</th>
-<th>Description</th>
-</tr>
-</thead>
-<tbody>
-<tr>
-<td>
-<code>rate</code><br/>
-<em>
-int
-</em>
-</td>
-<td>
-<p>The rate limit in lines per second that Promtail will push to Loki.</p>
-</td>
-</tr>
-<tr>
-<td>
-<code>burst</code><br/>
-<em>
-int
-</em>
-</td>
-<td>
-<p>The cap in the quantity of burst lines that Promtail will push to Loki.</p>
-</td>
-</tr>
-<tr>
-<td>
-<code>drop</code><br/>
-<em>
-bool
-</em>
-</td>
-<td>
-<p>When drop is true, log lines that exceed the current rate limit are discarded.
-When drop is false, log lines that exceed the current rate limit wait
-to enter the back pressure mode.</p>
-<p>Defaults to false.</p>
-</td>
-</tr>
-</tbody>
-</table>
-<h3 id="monitoring.grafana.com/v1alpha1.LogsBackoffConfigSpec">LogsBackoffConfigSpec
-</h3>
-<p>
-(<em>Appears on: </em><a href="#monitoring.grafana.com/v1alpha1.LogsClientSpec">LogsClientSpec</a>)
-</p>
-<div>
-<p>LogsBackoffConfigSpec configures timing for retrying failed requests.</p>
-</div>
-<table>
-<thead>
-<tr>
-<th>Field</th>
-<th>Description</th>
-</tr>
-</thead>
-<tbody>
-<tr>
-<td>
-<code>minPeriod</code><br/>
-<em>
-string
-</em>
-</td>
-<td>
-<p>Initial backoff time between retries. Time between retries is
-increased exponentially.</p>
-</td>
-</tr>
-<tr>
-<td>
-<code>maxPeriod</code><br/>
-<em>
-string
-</em>
-</td>
-<td>
-<p>Maximum backoff time between retries.</p>
-</td>
-</tr>
-<tr>
-<td>
-<code>maxRetries</code><br/>
-<em>
-int
-</em>
-</td>
-<td>
-<p>Maximum number of retries to perform before giving up a request.</p>
-</td>
-</tr>
-</tbody>
-</table>
-<h3 id="monitoring.grafana.com/v1alpha1.LogsClientSpec">LogsClientSpec
-</h3>
-<p>
-(<em>Appears on: </em><a href="#monitoring.grafana.com/v1alpha1.LogsInstanceSpec">LogsInstanceSpec</a>, <a href="#monitoring.grafana.com/v1alpha1.LogsSubsystemSpec">LogsSubsystemSpec</a>)
-</p>
-<div>
-<p>LogsClientSpec defines the client integration for logs, indicating which
-Loki server to send logs to.</p>
-</div>
-<table>
-<thead>
-<tr>
-<th>Field</th>
-<th>Description</th>
-</tr>
-</thead>
-<tbody>
-<tr>
-<td>
-<code>url</code><br/>
-<em>
-string
-</em>
-</td>
-<td>
-<p>URL is the URL where Loki is listening. Must be a full HTTP URL, including
-protocol. Required.
-Example: <a href="https://logs-prod-us-central1.grafana.net/loki/api/v1/push">https://logs-prod-us-central1.grafana.net/loki/api/v1/push</a>.</p>
-</td>
-</tr>
-<tr>
-<td>
-<code>tenantId</code><br/>
-<em>
-string
-</em>
-</td>
-<td>
-<p>Tenant ID used by default to push logs to Loki. If omitted assumes remote
-Loki is running in single-tenant mode or an authentication layer is used
-to inject an X-Scope-OrgID header.</p>
-</td>
-</tr>
-<tr>
-<td>
-<code>batchWait</code><br/>
-<em>
-string
-</em>
-</td>
-<td>
-<p>Maximum amount of time to wait before sending a batch, even if that batch
-isn&rsquo;t full.</p>
-</td>
-</tr>
-<tr>
-<td>
-<code>batchSize</code><br/>
-<em>
-int
-</em>
-</td>
-<td>
-<p>Maximum batch size (in bytes) of logs to accumulate before sending the
-batch to Loki.</p>
-</td>
-</tr>
-<tr>
-<td>
-<code>basicAuth</code><br/>
-<em>
-<a href="https://prometheus-operator.dev/docs/operator/api/#monitoring.coreos.com/v1.BasicAuth">
-github.com/prometheus-operator/prometheus-operator/pkg/apis/monitoring/v1.BasicAuth
-</a>
-</em>
-</td>
-<td>
-<p>BasicAuth for the Loki server.</p>
-</td>
-</tr>
-<tr>
-<td>
-<code>bearerToken</code><br/>
-<em>
-string
-</em>
-</td>
-<td>
-<p>BearerToken used for remote_write.</p>
-</td>
-</tr>
-<tr>
-<td>
-<code>bearerTokenFile</code><br/>
-<em>
-string
-</em>
-</td>
-<td>
-<p>BearerTokenFile used to read bearer token.</p>
-</td>
-</tr>
-<tr>
-<td>
-<code>proxyUrl</code><br/>
-<em>
-string
-</em>
-</td>
-<td>
-<p>ProxyURL to proxy requests through. Optional.</p>
-</td>
-</tr>
-<tr>
-<td>
-<code>tlsConfig</code><br/>
-<em>
-<a href="https://prometheus-operator.dev/docs/operator/api/#monitoring.coreos.com/v1.TLSConfig">
-github.com/prometheus-operator/prometheus-operator/pkg/apis/monitoring/v1.TLSConfig
-</a>
-</em>
-</td>
-<td>
-<p>TLSConfig to use for the client. Only used when the protocol of the URL
-is https.</p>
-</td>
-</tr>
-<tr>
-<td>
-<code>backoffConfig</code><br/>
-<em>
-<a href="#monitoring.grafana.com/v1alpha1.LogsBackoffConfigSpec">
-LogsBackoffConfigSpec
-</a>
-</em>
-</td>
-<td>
-<p>Configures how to retry requests to Loki when a request fails.
-Defaults to a minPeriod of 500ms, maxPeriod of 5m, and maxRetries of 10.</p>
-</td>
-</tr>
-<tr>
-<td>
-<code>externalLabels</code><br/>
-<em>
-map[string]string
-</em>
-</td>
-<td>
-<p>ExternalLabels are labels to add to any time series when sending data to
-Loki.</p>
-</td>
-</tr>
-<tr>
-<td>
-<code>timeout</code><br/>
-<em>
-string
-</em>
-</td>
-<td>
-<p>Maximum time to wait for a server to respond to a request.</p>
-</td>
-</tr>
-</tbody>
-</table>
-<h3 id="monitoring.grafana.com/v1alpha1.LogsInstance">LogsInstance
-</h3>
-<p>
-(<em>Appears on: </em><a href="#monitoring.grafana.com/v1alpha1.LogsDeployment">LogsDeployment</a>)
-</p>
-<div>
-<p>LogsInstance controls an individual logs instance within a Grafana Agent
-deployment.</p>
-</div>
-<table>
-<thead>
-<tr>
-<th>Field</th>
-<th>Description</th>
-</tr>
-</thead>
-<tbody>
-<tr>
-<td>
-<code>metadata</code><br/>
-<em>
-<a href="https://kubernetes.io/docs/reference/generated/kubernetes-api/v1.24/#objectmeta-v1-meta">
-Kubernetes meta/v1.ObjectMeta
-</a>
-</em>
-</td>
-<td>
-Refer to the Kubernetes API documentation for the fields of the
-<code>metadata</code> field.
-</td>
-</tr>
-<tr>
-<td>
-<code>spec</code><br/>
-<em>
-<a href="#monitoring.grafana.com/v1alpha1.LogsInstanceSpec">
-LogsInstanceSpec
-</a>
-</em>
-</td>
-<td>
-<p>Spec holds the specification of the desired behavior for the logs
-instance.</p>
-<br/>
-<br/>
-<table>
-<tr>
-<td>
-<code>clients</code><br/>
-<em>
-<a href="#monitoring.grafana.com/v1alpha1.LogsClientSpec">
-[]LogsClientSpec
-</a>
-</em>
-</td>
-<td>
-<p>Clients controls where logs are written to for this instance.</p>
-</td>
-</tr>
-<tr>
-<td>
-<code>podLogsSelector</code><br/>
-<em>
-<a href="https://kubernetes.io/docs/reference/generated/kubernetes-api/v1.24/#labelselector-v1-meta">
-Kubernetes meta/v1.LabelSelector
-</a>
-</em>
-</td>
-<td>
-<p>Determines which PodLogs should be selected for including in this
-instance.</p>
-</td>
-</tr>
-<tr>
-<td>
-<code>podLogsNamespaceSelector</code><br/>
-<em>
-<a href="https://kubernetes.io/docs/reference/generated/kubernetes-api/v1.24/#labelselector-v1-meta">
-Kubernetes meta/v1.LabelSelector
-</a>
-</em>
-</td>
-<td>
-<p>Set of labels to determine which namespaces should be watched
-for PodLogs. If not provided, checks only namespace of the
-instance.</p>
-</td>
-</tr>
-<tr>
-<td>
-<code>additionalScrapeConfigs</code><br/>
-<em>
-<a href="https://kubernetes.io/docs/reference/generated/kubernetes-api/v1.24/#secretkeyselector-v1-core">
-Kubernetes core/v1.SecretKeySelector
-</a>
-</em>
-</td>
-<td>
-<p>AdditionalScrapeConfigs allows specifying a key of a Secret containing
-additional Grafana Agent logging scrape configurations. Scrape
-configurations specified are appended to the configurations generated by
-the Grafana Agent Operator.</p>
-<p>Job configurations specified must have the form as specified in the
-official Promtail documentation:</p>
-<p><a href="https://grafana.com/docs/loki/latest/clients/promtail/configuration/#scrape_configs">https://grafana.com/docs/loki/latest/clients/promtail/configuration/#scrape_configs</a></p>
-<p>As scrape configs are appended, the user is responsible to make sure it is
-valid. Note that using this feature may expose the possibility to break
-upgrades of Grafana Agent. It is advised to review both Grafana Agent and
-Promtail release notes to ensure that no incompatible scrape configs are
-going to break Grafana Agent after the upgrade.</p>
-</td>
-</tr>
-<tr>
-<td>
-<code>targetConfig</code><br/>
-<em>
-<a href="#monitoring.grafana.com/v1alpha1.LogsTargetConfigSpec">
-LogsTargetConfigSpec
-</a>
-</em>
-</td>
-<td>
-<p>Configures how tailed targets are watched.</p>
-</td>
-</tr>
-</table>
-</td>
-</tr>
-</tbody>
-</table>
-<h3 id="monitoring.grafana.com/v1alpha1.LogsInstanceSpec">LogsInstanceSpec
-</h3>
-<p>
-(<em>Appears on: </em><a href="#monitoring.grafana.com/v1alpha1.LogsInstance">LogsInstance</a>)
-</p>
-<div>
-<p>LogsInstanceSpec controls how an individual instance will be used to
-discover LogMonitors.</p>
-</div>
-<table>
-<thead>
-<tr>
-<th>Field</th>
-<th>Description</th>
-</tr>
-</thead>
-<tbody>
-<tr>
-<td>
-<code>clients</code><br/>
-<em>
-<a href="#monitoring.grafana.com/v1alpha1.LogsClientSpec">
-[]LogsClientSpec
-</a>
-</em>
-</td>
-<td>
-<p>Clients controls where logs are written to for this instance.</p>
-</td>
-</tr>
-<tr>
-<td>
-<code>podLogsSelector</code><br/>
-<em>
-<a href="https://kubernetes.io/docs/reference/generated/kubernetes-api/v1.24/#labelselector-v1-meta">
-Kubernetes meta/v1.LabelSelector
-</a>
-</em>
-</td>
-<td>
-<p>Determines which PodLogs should be selected for including in this
-instance.</p>
-</td>
-</tr>
-<tr>
-<td>
-<code>podLogsNamespaceSelector</code><br/>
-<em>
-<a href="https://kubernetes.io/docs/reference/generated/kubernetes-api/v1.24/#labelselector-v1-meta">
-Kubernetes meta/v1.LabelSelector
-</a>
-</em>
-</td>
-<td>
-<p>Set of labels to determine which namespaces should be watched
-for PodLogs. If not provided, checks only namespace of the
-instance.</p>
-</td>
-</tr>
-<tr>
-<td>
-<code>additionalScrapeConfigs</code><br/>
-<em>
-<a href="https://kubernetes.io/docs/reference/generated/kubernetes-api/v1.24/#secretkeyselector-v1-core">
-Kubernetes core/v1.SecretKeySelector
-</a>
-</em>
-</td>
-<td>
-<p>AdditionalScrapeConfigs allows specifying a key of a Secret containing
-additional Grafana Agent logging scrape configurations. Scrape
-configurations specified are appended to the configurations generated by
-the Grafana Agent Operator.</p>
-<p>Job configurations specified must have the form as specified in the
-official Promtail documentation:</p>
-<p><a href="https://grafana.com/docs/loki/latest/clients/promtail/configuration/#scrape_configs">https://grafana.com/docs/loki/latest/clients/promtail/configuration/#scrape_configs</a></p>
-<p>As scrape configs are appended, the user is responsible to make sure it is
-valid. Note that using this feature may expose the possibility to break
-upgrades of Grafana Agent. It is advised to review both Grafana Agent and
-Promtail release notes to ensure that no incompatible scrape configs are
-going to break Grafana Agent after the upgrade.</p>
-</td>
-</tr>
-<tr>
-<td>
-<code>targetConfig</code><br/>
-<em>
-<a href="#monitoring.grafana.com/v1alpha1.LogsTargetConfigSpec">
-LogsTargetConfigSpec
-</a>
-</em>
-</td>
-<td>
-<p>Configures how tailed targets are watched.</p>
-</td>
-</tr>
-</tbody>
-</table>
-<h3 id="monitoring.grafana.com/v1alpha1.LogsSubsystemSpec">LogsSubsystemSpec
-</h3>
-<p>
-(<em>Appears on: </em><a href="#monitoring.grafana.com/v1alpha1.GrafanaAgentSpec">GrafanaAgentSpec</a>)
-</p>
-<div>
-<p>LogsSubsystemSpec defines global settings to apply across the logging
-subsystem.</p>
-</div>
-<table>
-<thead>
-<tr>
-<th>Field</th>
-<th>Description</th>
-</tr>
-</thead>
-<tbody>
-<tr>
-<td>
-<code>clients</code><br/>
-<em>
-<a href="#monitoring.grafana.com/v1alpha1.LogsClientSpec">
-[]LogsClientSpec
-</a>
-</em>
-</td>
-<td>
-<p>A global set of clients to use when a discovered LogsInstance does not
-have any clients defined.</p>
-</td>
-</tr>
-<tr>
-<td>
-<code>logsExternalLabelName</code><br/>
-<em>
-string
-</em>
-</td>
-<td>
-<p>LogsExternalLabelName is the name of the external label used to
-denote Grafana Agent cluster. Defaults to &ldquo;cluster.&rdquo; External label will
-<em>not</em> be added when value is set to the empty string.</p>
-</td>
-</tr>
-<tr>
-<td>
-<code>instanceSelector</code><br/>
-<em>
-<a href="https://kubernetes.io/docs/reference/generated/kubernetes-api/v1.24/#labelselector-v1-meta">
-Kubernetes meta/v1.LabelSelector
-</a>
-</em>
-</td>
-<td>
-<p>InstanceSelector determines which LogInstances should be selected
-for running. Each instance runs its own set of Prometheus components,
-including service discovery, scraping, and remote_write.</p>
-</td>
-</tr>
-<tr>
-<td>
-<code>instanceNamespaceSelector</code><br/>
-<em>
-<a href="https://kubernetes.io/docs/reference/generated/kubernetes-api/v1.24/#labelselector-v1-meta">
-Kubernetes meta/v1.LabelSelector
-</a>
-</em>
-</td>
-<td>
-<p>InstanceNamespaceSelector are the set of labels to determine which
-namespaces to watch for LogInstances. If not provided, only checks own
-namespace.</p>
-</td>
-</tr>
-<tr>
-<td>
-<code>ignoreNamespaceSelectors</code><br/>
-<em>
-bool
-</em>
-</td>
-<td>
-<p>IgnoreNamespaceSelectors, if true, will ignore NamespaceSelector settings
-from the PodLogs configs, and they will only discover endpoints within
-their current namespace.</p>
-</td>
-</tr>
-<tr>
-<td>
-<code>enforcedNamespaceLabel</code><br/>
-<em>
-string
-</em>
-</td>
-<td>
-<p>EnforcedNamespaceLabel enforces adding a namespace label of origin for
-each metric that is user-created. The label value will always be the
-namespace of the object that is being created.</p>
-</td>
-</tr>
-</tbody>
-</table>
-<h3 id="monitoring.grafana.com/v1alpha1.LogsTargetConfigSpec">LogsTargetConfigSpec
-</h3>
-<p>
-(<em>Appears on: </em><a href="#monitoring.grafana.com/v1alpha1.LogsInstanceSpec">LogsInstanceSpec</a>)
-</p>
-<div>
-<p>LogsTargetConfigSpec configures how tailed targets are watched.</p>
-</div>
-<table>
-<thead>
-<tr>
-<th>Field</th>
-<th>Description</th>
-</tr>
-</thead>
-<tbody>
-<tr>
-<td>
-<code>syncPeriod</code><br/>
-<em>
-string
-</em>
-</td>
-<td>
-<p>Period to resync directories being watched and files being tailed to discover
-new ones or stop watching removed ones.</p>
-</td>
-</tr>
-</tbody>
-</table>
-<h3 id="monitoring.grafana.com/v1alpha1.MatchStageSpec">MatchStageSpec
-</h3>
-<p>
-(<em>Appears on: </em><a href="#monitoring.grafana.com/v1alpha1.PipelineStageSpec">PipelineStageSpec</a>)
-</p>
-<div>
-<p>MatchStageSpec is a filtering stage that conditionally applies a set of
-stages or drop entries when a log entry matches a configurable LogQL stream
-selector and filter expressions.</p>
-</div>
-<table>
-<thead>
-<tr>
-<th>Field</th>
-<th>Description</th>
-</tr>
-</thead>
-<tbody>
-<tr>
-<td>
-<code>selector</code><br/>
-<em>
-string
-</em>
-</td>
-<td>
-<p>LogQL stream selector and filter expressions. Required.</p>
-</td>
-</tr>
-<tr>
-<td>
-<code>pipelineName</code><br/>
-<em>
-string
-</em>
-</td>
-<td>
-<p>Names the pipeline. When defined, creates an additional label
-in the pipeline_duration_seconds histogram, where the value is
-concatenated with job_name using an underscore.</p>
-</td>
-</tr>
-<tr>
-<td>
-<code>action</code><br/>
-<em>
-string
-</em>
-</td>
-<td>
-<p>Determines what action is taken when the selector matches the log line.
-Can be keep or drop. Defaults to keep. When set to drop, entries are
-dropped and no later metrics are recorded.
-Stages must be empty when dropping metrics.</p>
-</td>
-</tr>
-<tr>
-<td>
-<code>dropCounterReason</code><br/>
-<em>
-string
-</em>
-</td>
-<td>
-<p>Every time a log line is dropped, the metric logentry_dropped_lines_total
-is incremented. A &ldquo;reason&rdquo; label is added, and can be customized by
-providing a custom value here. Defaults to &ldquo;match_stage.&rdquo;</p>
-</td>
-</tr>
-<tr>
-<td>
-<code>stages</code><br/>
-<em>
-string
-</em>
-</td>
-<td>
-<p>Nested set of pipeline stages to execute when action is keep and the log
-line matches selector.</p>
-<p>An example value for stages may be:</p>
-<p>stages: |
-- json: {}
-- labelAllow: [foo, bar]</p>
-<p>Note that stages is a string because SIG API Machinery does not
-support recursive types, and so it cannot be validated for correctness. Be
-careful not to mistype anything.</p>
-</td>
-</tr>
-</tbody>
-</table>
-<h3 id="monitoring.grafana.com/v1alpha1.MetadataConfig">MetadataConfig
-</h3>
-<p>
-(<em>Appears on: </em><a href="#monitoring.grafana.com/v1alpha1.RemoteWriteSpec">RemoteWriteSpec</a>)
-</p>
-<div>
-<p>MetadataConfig configures the sending of series metadata to remote storage.</p>
-</div>
-<table>
-<thead>
-<tr>
-<th>Field</th>
-<th>Description</th>
-</tr>
-</thead>
-<tbody>
-<tr>
-<td>
-<code>send</code><br/>
-<em>
-bool
-</em>
-</td>
-<td>
-<p>Send enables metric metadata to be sent to remote storage.</p>
-</td>
-</tr>
-<tr>
-<td>
-<code>sendInterval</code><br/>
-<em>
-string
-</em>
-</td>
-<td>
-<p>SendInterval controls how frequently metric metadata is sent to remote storage.</p>
-</td>
-</tr>
-</tbody>
-</table>
-<h3 id="monitoring.grafana.com/v1alpha1.MetricsInstance">MetricsInstance
-</h3>
-<p>
-(<em>Appears on: </em><a href="#monitoring.grafana.com/v1alpha1.MetricsDeployment">MetricsDeployment</a>)
-</p>
-<div>
-<p>MetricsInstance controls an individual Metrics instance within a
-Grafana Agent deployment.</p>
-</div>
-<table>
-<thead>
-<tr>
-<th>Field</th>
-<th>Description</th>
-</tr>
-</thead>
-<tbody>
-<tr>
-<td>
-<code>metadata</code><br/>
-<em>
-<a href="https://kubernetes.io/docs/reference/generated/kubernetes-api/v1.24/#objectmeta-v1-meta">
-Kubernetes meta/v1.ObjectMeta
-</a>
-</em>
-</td>
-<td>
-Refer to the Kubernetes API documentation for the fields of the
-<code>metadata</code> field.
-</td>
-</tr>
-<tr>
-<td>
-<code>spec</code><br/>
-<em>
-<a href="#monitoring.grafana.com/v1alpha1.MetricsInstanceSpec">
-MetricsInstanceSpec
-</a>
-</em>
-</td>
-<td>
-<p>Spec holds the specification of the desired behavior for the Metrics
-instance.</p>
-<br/>
-<br/>
-<table>
-<tr>
-<td>
-<code>walTruncateFrequency</code><br/>
-<em>
-string
-</em>
-</td>
-<td>
-<p>WALTruncateFrequency specifies how frequently to run the WAL truncation process.
-Higher values cause the WAL to increase and for old series to
-stay in the WAL longer, but reduces the chance of data loss when
-remote_write fails for longer than the given frequency.</p>
-</td>
-</tr>
-<tr>
-<td>
-<code>minWALTime</code><br/>
-<em>
-string
-</em>
-</td>
-<td>
-<p>MinWALTime is the minimum amount of time that series and samples can exist in
-the WAL before being considered for deletion.</p>
-</td>
-</tr>
-<tr>
-<td>
-<code>maxWALTime</code><br/>
-<em>
-string
-</em>
-</td>
-<td>
-<p>MaxWALTime is the maximum amount of time that series and samples can exist in
-the WAL before being forcibly deleted.</p>
-</td>
-</tr>
-<tr>
-<td>
-<code>remoteFlushDeadline</code><br/>
-<em>
-string
-</em>
-</td>
-<td>
-<p>RemoteFlushDeadline is the deadline for flushing data when an instance
-shuts down.</p>
-</td>
-</tr>
-<tr>
-<td>
-<code>writeStaleOnShutdown</code><br/>
-<em>
-bool
-</em>
-</td>
-<td>
-<p>WriteStaleOnShutdown writes staleness markers on shutdown for all series.</p>
-</td>
-</tr>
-<tr>
-<td>
-<code>serviceMonitorSelector</code><br/>
-<em>
-<a href="https://kubernetes.io/docs/reference/generated/kubernetes-api/v1.24/#labelselector-v1-meta">
-Kubernetes meta/v1.LabelSelector
-</a>
-</em>
-</td>
-<td>
-<p>ServiceMonitorSelector determines which ServiceMonitors to select
-for target discovery.</p>
-</td>
-</tr>
-<tr>
-<td>
-<code>serviceMonitorNamespaceSelector</code><br/>
-<em>
-<a href="https://kubernetes.io/docs/reference/generated/kubernetes-api/v1.24/#labelselector-v1-meta">
-Kubernetes meta/v1.LabelSelector
-</a>
-</em>
-</td>
-<td>
-<p>ServiceMonitorNamespaceSelector is the set of labels that determine which
-namespaces to watch for ServiceMonitor discovery. If nil, it only checks its own namespace.</p>
-</td>
-</tr>
-<tr>
-<td>
-<code>podMonitorSelector</code><br/>
-<em>
-<a href="https://kubernetes.io/docs/reference/generated/kubernetes-api/v1.24/#labelselector-v1-meta">
-Kubernetes meta/v1.LabelSelector
-</a>
-</em>
-</td>
-<td>
-<p>PodMonitorSelector determines which PodMonitors to selected for target
-discovery. Experimental.</p>
-</td>
-</tr>
-<tr>
-<td>
-<code>podMonitorNamespaceSelector</code><br/>
-<em>
-<a href="https://kubernetes.io/docs/reference/generated/kubernetes-api/v1.24/#labelselector-v1-meta">
-Kubernetes meta/v1.LabelSelector
-</a>
-</em>
-</td>
-<td>
-<p>PodMonitorNamespaceSelector are the set of labels to determine which
-namespaces to watch for PodMonitor discovery. If nil, it only checks its own
-namespace.</p>
-</td>
-</tr>
-<tr>
-<td>
-<code>probeSelector</code><br/>
-<em>
-<a href="https://kubernetes.io/docs/reference/generated/kubernetes-api/v1.24/#labelselector-v1-meta">
-Kubernetes meta/v1.LabelSelector
-</a>
-</em>
-</td>
-<td>
-<p>ProbeSelector determines which Probes to select for target
-discovery.</p>
-</td>
-</tr>
-<tr>
-<td>
-<code>probeNamespaceSelector</code><br/>
-<em>
-<a href="https://kubernetes.io/docs/reference/generated/kubernetes-api/v1.24/#labelselector-v1-meta">
-Kubernetes meta/v1.LabelSelector
-</a>
-</em>
-</td>
-<td>
-<p>ProbeNamespaceSelector is the set of labels that determines which namespaces
-to watch for Probe discovery. If nil, it only checks own namespace.</p>
-</td>
-</tr>
-<tr>
-<td>
-<code>remoteWrite</code><br/>
-<em>
-<a href="#monitoring.grafana.com/v1alpha1.RemoteWriteSpec">
-[]RemoteWriteSpec
-</a>
-</em>
-</td>
-<td>
-<p>RemoteWrite controls remote_write settings for this instance.</p>
-</td>
-</tr>
-<tr>
-<td>
-<code>additionalScrapeConfigs</code><br/>
-<em>
-<a href="https://kubernetes.io/docs/reference/generated/kubernetes-api/v1.24/#secretkeyselector-v1-core">
-Kubernetes core/v1.SecretKeySelector
-</a>
-</em>
-</td>
-<td>
-<p>AdditionalScrapeConfigs lets you specify a key of a Secret containing
-additional Grafana Agent Prometheus scrape configurations. The specified scrape
-configurations are appended to the configurations generated by
-Grafana Agent Operator. Specified job configurations must have the
-form specified in the official Prometheus documentation:
-<a href="https://prometheus.io/docs/prometheus/latest/configuration/configuration/#scrape_config">https://prometheus.io/docs/prometheus/latest/configuration/configuration/#scrape_config</a>.
-As scrape configs are appended, you must make sure the configuration is still
-valid. Note that it&rsquo;s possible that this feature will break future
-upgrades of Grafana Agent. Review both Grafana Agent and
-Prometheus release notes to ensure that no incompatible scrape configs will
-break Grafana Agent after the upgrade.</p>
-</td>
-</tr>
-</table>
-</td>
-</tr>
-</tbody>
-</table>
-<h3 id="monitoring.grafana.com/v1alpha1.MetricsInstanceSpec">MetricsInstanceSpec
-</h3>
-<p>
-(<em>Appears on: </em><a href="#monitoring.grafana.com/v1alpha1.MetricsInstance">MetricsInstance</a>)
-</p>
-<div>
-<p>MetricsInstanceSpec controls how an individual instance is used to discover PodMonitors.</p>
-</div>
-<table>
-<thead>
-<tr>
-<th>Field</th>
-<th>Description</th>
-</tr>
-</thead>
-<tbody>
-<tr>
-<td>
-<code>walTruncateFrequency</code><br/>
-<em>
-string
-</em>
-</td>
-<td>
-<p>WALTruncateFrequency specifies how frequently to run the WAL truncation process.
-Higher values cause the WAL to increase and for old series to
-stay in the WAL longer, but reduces the chance of data loss when
-remote_write fails for longer than the given frequency.</p>
-</td>
-</tr>
-<tr>
-<td>
-<code>minWALTime</code><br/>
-<em>
-string
-</em>
-</td>
-<td>
-<p>MinWALTime is the minimum amount of time that series and samples can exist in
-the WAL before being considered for deletion.</p>
-</td>
-</tr>
-<tr>
-<td>
-<code>maxWALTime</code><br/>
-<em>
-string
-</em>
-</td>
-<td>
-<p>MaxWALTime is the maximum amount of time that series and samples can exist in
-the WAL before being forcibly deleted.</p>
-</td>
-</tr>
-<tr>
-<td>
-<code>remoteFlushDeadline</code><br/>
-<em>
-string
-</em>
-</td>
-<td>
-<p>RemoteFlushDeadline is the deadline for flushing data when an instance
-shuts down.</p>
-</td>
-</tr>
-<tr>
-<td>
-<code>writeStaleOnShutdown</code><br/>
-<em>
-bool
-</em>
-</td>
-<td>
-<p>WriteStaleOnShutdown writes staleness markers on shutdown for all series.</p>
-</td>
-</tr>
-<tr>
-<td>
-<code>serviceMonitorSelector</code><br/>
-<em>
-<a href="https://kubernetes.io/docs/reference/generated/kubernetes-api/v1.24/#labelselector-v1-meta">
-Kubernetes meta/v1.LabelSelector
-</a>
-</em>
-</td>
-<td>
-<p>ServiceMonitorSelector determines which ServiceMonitors to select
-for target discovery.</p>
-</td>
-</tr>
-<tr>
-<td>
-<code>serviceMonitorNamespaceSelector</code><br/>
-<em>
-<a href="https://kubernetes.io/docs/reference/generated/kubernetes-api/v1.24/#labelselector-v1-meta">
-Kubernetes meta/v1.LabelSelector
-</a>
-</em>
-</td>
-<td>
-<p>ServiceMonitorNamespaceSelector is the set of labels that determine which
-namespaces to watch for ServiceMonitor discovery. If nil, it only checks its own namespace.</p>
-</td>
-</tr>
-<tr>
-<td>
-<code>podMonitorSelector</code><br/>
-<em>
-<a href="https://kubernetes.io/docs/reference/generated/kubernetes-api/v1.24/#labelselector-v1-meta">
-Kubernetes meta/v1.LabelSelector
-</a>
-</em>
-</td>
-<td>
-<p>PodMonitorSelector determines which PodMonitors to selected for target
-discovery. Experimental.</p>
-</td>
-</tr>
-<tr>
-<td>
-<code>podMonitorNamespaceSelector</code><br/>
-<em>
-<a href="https://kubernetes.io/docs/reference/generated/kubernetes-api/v1.24/#labelselector-v1-meta">
-Kubernetes meta/v1.LabelSelector
-</a>
-</em>
-</td>
-<td>
-<p>PodMonitorNamespaceSelector are the set of labels to determine which
-namespaces to watch for PodMonitor discovery. If nil, it only checks its own
-namespace.</p>
-</td>
-</tr>
-<tr>
-<td>
-<code>probeSelector</code><br/>
-<em>
-<a href="https://kubernetes.io/docs/reference/generated/kubernetes-api/v1.24/#labelselector-v1-meta">
-Kubernetes meta/v1.LabelSelector
-</a>
-</em>
-</td>
-<td>
-<p>ProbeSelector determines which Probes to select for target
-discovery.</p>
-</td>
-</tr>
-<tr>
-<td>
-<code>probeNamespaceSelector</code><br/>
-<em>
-<a href="https://kubernetes.io/docs/reference/generated/kubernetes-api/v1.24/#labelselector-v1-meta">
-Kubernetes meta/v1.LabelSelector
-</a>
-</em>
-</td>
-<td>
-<p>ProbeNamespaceSelector is the set of labels that determines which namespaces
-to watch for Probe discovery. If nil, it only checks own namespace.</p>
-</td>
-</tr>
-<tr>
-<td>
-<code>remoteWrite</code><br/>
-<em>
-<a href="#monitoring.grafana.com/v1alpha1.RemoteWriteSpec">
-[]RemoteWriteSpec
-</a>
-</em>
-</td>
-<td>
-<p>RemoteWrite controls remote_write settings for this instance.</p>
-</td>
-</tr>
-<tr>
-<td>
-<code>additionalScrapeConfigs</code><br/>
-<em>
-<a href="https://kubernetes.io/docs/reference/generated/kubernetes-api/v1.24/#secretkeyselector-v1-core">
-Kubernetes core/v1.SecretKeySelector
-</a>
-</em>
-</td>
-<td>
-<p>AdditionalScrapeConfigs lets you specify a key of a Secret containing
-additional Grafana Agent Prometheus scrape configurations. The specified scrape
-configurations are appended to the configurations generated by
-Grafana Agent Operator. Specified job configurations must have the
-form specified in the official Prometheus documentation:
-<a href="https://prometheus.io/docs/prometheus/latest/configuration/configuration/#scrape_config">https://prometheus.io/docs/prometheus/latest/configuration/configuration/#scrape_config</a>.
-As scrape configs are appended, you must make sure the configuration is still
-valid. Note that it&rsquo;s possible that this feature will break future
-upgrades of Grafana Agent. Review both Grafana Agent and
-Prometheus release notes to ensure that no incompatible scrape configs will
-break Grafana Agent after the upgrade.</p>
-</td>
-</tr>
-</tbody>
-</table>
-<h3 id="monitoring.grafana.com/v1alpha1.MetricsStageSpec">MetricsStageSpec
-</h3>
-<p>
-(<em>Appears on: </em><a href="#monitoring.grafana.com/v1alpha1.PipelineStageSpec">PipelineStageSpec</a>)
-</p>
-<div>
-<p>MetricsStageSpec is an action stage that allows for defining and updating
-metrics based on data from the extracted map. Created metrics are not pushed
-to Loki or Prometheus and are instead exposed via the /metrics endpoint of
-the Grafana Agent pod. The Grafana Agent Operator should be configured with
-a MetricsInstance that discovers the logging DaemonSet to collect metrics
-created by this stage.</p>
-</div>
-<table>
-<thead>
-<tr>
-<th>Field</th>
-<th>Description</th>
-</tr>
-</thead>
-<tbody>
-<tr>
-<td>
-<code>type</code><br/>
-<em>
-string
-</em>
-</td>
-<td>
-<p>The metric type to create. Must be one of counter, gauge, histogram.
-Required.</p>
-</td>
-</tr>
-<tr>
-<td>
-<code>description</code><br/>
-<em>
-string
-</em>
-</td>
-<td>
-<p>Sets the description for the created metric.</p>
-</td>
-</tr>
-<tr>
-<td>
-<code>prefix</code><br/>
-<em>
-string
-</em>
-</td>
-<td>
-<p>Sets the custom prefix name for the metric. Defaults to &ldquo;promtail<em>custom</em>&rdquo;.</p>
-</td>
-</tr>
-<tr>
-<td>
-<code>source</code><br/>
-<em>
-string
-</em>
-</td>
-<td>
-<p>Key from the extracted data map to use for the metric. Defaults to the
-metrics name if not present.</p>
-</td>
-</tr>
-<tr>
-<td>
-<code>maxIdleDuration</code><br/>
-<em>
-string
-</em>
-</td>
-<td>
-<p>Label values on metrics are dynamic which can cause exported metrics
-to go stale. To prevent unbounded cardinality, any metrics not updated
-within MaxIdleDuration are removed.</p>
-<p>Must be greater or equal to 1s. Defaults to 5m.</p>
-</td>
-</tr>
-<tr>
-<td>
-<code>matchAll</code><br/>
-<em>
-bool
-</em>
-</td>
-<td>
-<p>If true, all log lines are counted without attempting to match the
-source to the extracted map. Mutually exclusive with value.</p>
-<p>Only valid for type: counter.</p>
-</td>
-</tr>
-<tr>
-<td>
-<code>countEntryBytes</code><br/>
-<em>
-bool
-</em>
-</td>
-<td>
-<p>If true all log line bytes are counted. Can only be set with
-matchAll: true and action: add.</p>
-<p>Only valid for type: counter.</p>
-</td>
-</tr>
-<tr>
-<td>
-<code>value</code><br/>
-<em>
-string
-</em>
-</td>
-<td>
-<p>Filters down source data and only changes the metric if the targeted
-value matches the provided string exactly. If not present, all
-data matches.</p>
-</td>
-</tr>
-<tr>
-<td>
-<code>action</code><br/>
-<em>
-string
-</em>
-</td>
-<td>
-<p>The action to take against the metric. Required.</p>
-<p>Must be either &ldquo;inc&rdquo; or &ldquo;add&rdquo; for type: counter or type: histogram.
-When type: gauge, must be one of &ldquo;set&rdquo;, &ldquo;inc&rdquo;, &ldquo;dec&rdquo;, &ldquo;add&rdquo;, or &ldquo;sub&rdquo;.</p>
-<p>&ldquo;add&rdquo;, &ldquo;set&rdquo;, or &ldquo;sub&rdquo; requires the extracted value to be convertible
-to a positive float.</p>
-</td>
-</tr>
-<tr>
-<td>
-<code>buckets</code><br/>
-<em>
-[]string
-</em>
-</td>
-<td>
-<p>Buckets to create. Bucket values must be convertible to float64s. Extremely
-large or small numbers are subject to some loss of precision.
-Only valid for type: histogram.</p>
-</td>
-</tr>
-</tbody>
-</table>
-<h3 id="monitoring.grafana.com/v1alpha1.MetricsSubsystemSpec">MetricsSubsystemSpec
-</h3>
-<p>
-(<em>Appears on: </em><a href="#monitoring.grafana.com/v1alpha1.GrafanaAgentSpec">GrafanaAgentSpec</a>)
-</p>
-<div>
-<p>MetricsSubsystemSpec defines global settings to apply across the
-Metrics subsystem.</p>
-</div>
-<table>
-<thead>
-<tr>
-<th>Field</th>
-<th>Description</th>
-</tr>
-</thead>
-<tbody>
-<tr>
-<td>
-<code>remoteWrite</code><br/>
-<em>
-<a href="#monitoring.grafana.com/v1alpha1.RemoteWriteSpec">
-[]RemoteWriteSpec
-</a>
-</em>
-</td>
-<td>
-<p>RemoteWrite controls default remote_write settings for all instances. If
-an instance does not provide its own RemoteWrite settings, these will be
-used instead.</p>
-</td>
-</tr>
-<tr>
-<td>
-<code>replicas</code><br/>
-<em>
-int32
-</em>
-</td>
-<td>
-<p>Replicas of each shard to deploy for metrics pods. Number of replicas
-multiplied by the number of shards is the total number of pods created.</p>
-</td>
-</tr>
-<tr>
-<td>
-<code>shards</code><br/>
-<em>
-int32
-</em>
-</td>
-<td>
-<p>Shards to distribute targets onto. Number of replicas multiplied by the
-number of shards is the total number of pods created. Note that scaling
-down shards does not reshard data onto remaining instances; it must be
-manually moved. Increasing shards does not reshard data either, but it will
-continue to be available from the same instances. Sharding is performed on
-the content of the <strong>address</strong> target meta-label.</p>
-</td>
-</tr>
-<tr>
-<td>
-<code>replicaExternalLabelName</code><br/>
-<em>
-string
-</em>
-</td>
-<td>
-<p>ReplicaExternalLabelName is the name of the metrics external label used
-to denote the replica name. Defaults to <strong>replica</strong>. The external label is <em>not</em>
-added when the value is set to the empty string.</p>
-</td>
-</tr>
-<tr>
-<td>
-<code>metricsExternalLabelName</code><br/>
-<em>
-string
-</em>
-</td>
-<td>
-<p>MetricsExternalLabelName is the name of the external label used to
-denote Grafana Agent cluster. Defaults to &ldquo;cluster.&rdquo; The external label is
-<em>not</em> added when the value is set to the empty string.</p>
-</td>
-</tr>
-<tr>
-<td>
-<code>scrapeInterval</code><br/>
-<em>
-string
-</em>
-</td>
-<td>
-<p>ScrapeInterval is the time between consecutive scrapes.</p>
-</td>
-</tr>
-<tr>
-<td>
-<code>scrapeTimeout</code><br/>
-<em>
-string
-</em>
-</td>
-<td>
-<p>ScrapeTimeout is the time to wait for a target to respond before marking a
-scrape as failed.</p>
-</td>
-</tr>
-<tr>
-<td>
-<code>externalLabels</code><br/>
-<em>
-map[string]string
-</em>
-</td>
-<td>
-<p>ExternalLabels are labels to add to any time series when sending data over
-remote_write.</p>
-</td>
-</tr>
-<tr>
-<td>
-<code>arbitraryFSAccessThroughSMs</code><br/>
-<em>
-<a href="https://prometheus-operator.dev/docs/operator/api/#monitoring.coreos.com/v1.ArbitraryFSAccessThroughSMsConfig">
-github.com/prometheus-operator/prometheus-operator/pkg/apis/monitoring/v1.ArbitraryFSAccessThroughSMsConfig
-</a>
-</em>
-</td>
-<td>
-<p>ArbitraryFSAccessThroughSMs configures whether configuration based on a
-ServiceMonitor can access arbitrary files on the file system of the
-Grafana Agent container, e.g., bearer token files.</p>
-</td>
-</tr>
-<tr>
-<td>
-<code>overrideHonorLabels</code><br/>
-<em>
-bool
-</em>
-</td>
-<td>
-<p>OverrideHonorLabels, if true, overrides all configured honor_labels read
-from ServiceMonitor or PodMonitor and sets them to false.</p>
-</td>
-</tr>
-<tr>
-<td>
-<code>overrideHonorTimestamps</code><br/>
-<em>
-bool
-</em>
-</td>
-<td>
-<p>OverrideHonorTimestamps allows global enforcement for honoring timestamps in all scrape configs.</p>
-</td>
-</tr>
-<tr>
-<td>
-<code>ignoreNamespaceSelectors</code><br/>
-<em>
-bool
-</em>
-</td>
-<td>
-<p>IgnoreNamespaceSelectors, if true, ignores NamespaceSelector settings
-from the PodMonitor and ServiceMonitor configs, so that they only
-discover endpoints within their current namespace.</p>
-</td>
-</tr>
-<tr>
-<td>
-<code>enforcedNamespaceLabel</code><br/>
-<em>
-string
-</em>
-</td>
-<td>
-<p>EnforcedNamespaceLabel enforces adding a namespace label of origin for
-each metric that is user-created. The label value is always the
-namespace of the object that is being created.</p>
-</td>
-</tr>
-<tr>
-<td>
-<code>enforcedSampleLimit</code><br/>
-<em>
-uint64
-</em>
-</td>
-<td>
-<p>EnforcedSampleLimit defines a global limit on the number of scraped samples
-that are accepted. This overrides any SampleLimit set per
-ServiceMonitor and/or PodMonitor. It is meant to be used by admins to
-enforce the SampleLimit to keep the overall number of samples and series
-under the desired limit. Note that if a SampleLimit from a ServiceMonitor
-or PodMonitor is lower, that value is used instead.</p>
-</td>
-</tr>
-<tr>
-<td>
-<code>enforcedTargetLimit</code><br/>
-<em>
-uint64
-</em>
-</td>
-<td>
-<p>EnforcedTargetLimit defines a global limit on the number of scraped
-targets. This overrides any TargetLimit set per ServiceMonitor and/or
-PodMonitor. It is meant to be used by admins to enforce the TargetLimit to
-keep the overall number of targets under the desired limit. Note that if a
-TargetLimit from a ServiceMonitor or PodMonitor is higher, that value is used instead.</p>
-</td>
-</tr>
-<tr>
-<td>
-<code>instanceSelector</code><br/>
-<em>
-<a href="https://kubernetes.io/docs/reference/generated/kubernetes-api/v1.24/#labelselector-v1-meta">
-Kubernetes meta/v1.LabelSelector
-</a>
-</em>
-</td>
-<td>
-<p>InstanceSelector determines which MetricsInstances should be selected
-for running. Each instance runs its own set of Metrics components,
-including service discovery, scraping, and remote_write.</p>
-</td>
-</tr>
-<tr>
-<td>
-<code>instanceNamespaceSelector</code><br/>
-<em>
-<a href="https://kubernetes.io/docs/reference/generated/kubernetes-api/v1.24/#labelselector-v1-meta">
-Kubernetes meta/v1.LabelSelector
-</a>
-</em>
-</td>
-<td>
-<p>InstanceNamespaceSelector is the set of labels that determines which
-namespaces to watch for MetricsInstances. If not provided, it only checks its own namespace.</p>
-</td>
-</tr>
-</tbody>
-</table>
-<h3 id="monitoring.grafana.com/v1alpha1.MultilineStageSpec">MultilineStageSpec
-</h3>
-<p>
-(<em>Appears on: </em><a href="#monitoring.grafana.com/v1alpha1.PipelineStageSpec">PipelineStageSpec</a>)
-</p>
-<div>
-<p>MultilineStageSpec merges multiple lines into a multiline block before
-passing it on to the next stage in the pipeline.</p>
-</div>
-<table>
-<thead>
-<tr>
-<th>Field</th>
-<th>Description</th>
-</tr>
-</thead>
-<tbody>
-<tr>
-<td>
-<code>firstLine</code><br/>
-<em>
-string
-</em>
-</td>
-<td>
-<p>RE2 regular expression. Creates a new multiline block when matched.
-Required.</p>
-</td>
-</tr>
-<tr>
-<td>
-<code>maxWaitTime</code><br/>
-<em>
-string
-</em>
-</td>
-<td>
-<p>Maximum time to wait before passing on the multiline block to the next
-stage if no new lines are received. Defaults to 3s.</p>
-</td>
-</tr>
-<tr>
-<td>
-<code>maxLines</code><br/>
-<em>
-int
-</em>
-</td>
-<td>
-<p>Maximum number of lines a block can have. A new block is started if
-the number of lines surpasses this value. Defaults to 128.</p>
-</td>
-</tr>
-</tbody>
-</table>
-<h3 id="monitoring.grafana.com/v1alpha1.ObjectSelector">ObjectSelector
-</h3>
-<div>
-<p>ObjectSelector is a set of selectors to use for finding an object in the
-resource hierarchy. When NamespaceSelector is nil, search for objects
-directly in the ParentNamespace.</p>
-</div>
-<table>
-<thead>
-<tr>
-<th>Field</th>
-<th>Description</th>
-</tr>
-</thead>
-<tbody>
-<tr>
-<td>
-<code>ObjectType</code><br/>
-<em>
-<a href="https://pkg.go.dev/sigs.k8s.io/controller-runtime/pkg/client#Object">
-sigs.k8s.io/controller-runtime/pkg/client.Object
-</a>
-</em>
-</td>
-<td>
-</td>
-</tr>
-<tr>
-<td>
-<code>ParentNamespace</code><br/>
-<em>
-string
-</em>
-</td>
-<td>
-</td>
-</tr>
-<tr>
-<td>
-<code>NamespaceSelector</code><br/>
-<em>
-<a href="https://kubernetes.io/docs/reference/generated/kubernetes-api/v1.24/#labelselector-v1-meta">
-Kubernetes meta/v1.LabelSelector
-</a>
-</em>
-</td>
-<td>
-</td>
-</tr>
-<tr>
-<td>
-<code>Labels</code><br/>
-<em>
-<a href="https://kubernetes.io/docs/reference/generated/kubernetes-api/v1.24/#labelselector-v1-meta">
-Kubernetes meta/v1.LabelSelector
-</a>
-</em>
-</td>
-<td>
-</td>
-</tr>
-</tbody>
-</table>
-<h3 id="monitoring.grafana.com/v1alpha1.OutputStageSpec">OutputStageSpec
-</h3>
-<p>
-(<em>Appears on: </em><a href="#monitoring.grafana.com/v1alpha1.PipelineStageSpec">PipelineStageSpec</a>)
-</p>
-<div>
-<p>OutputStageSpec is an action stage that takes data from the extracted map
-and changes the log line that will be sent to Loki.</p>
-</div>
-<table>
-<thead>
-<tr>
-<th>Field</th>
-<th>Description</th>
-</tr>
-</thead>
-<tbody>
-<tr>
-<td>
-<code>source</code><br/>
-<em>
-string
-</em>
-</td>
-<td>
-<p>Name from extract data to use for the log entry. Required.</p>
-</td>
-</tr>
-</tbody>
-</table>
-<h3 id="monitoring.grafana.com/v1alpha1.PackStageSpec">PackStageSpec
-</h3>
-<p>
-(<em>Appears on: </em><a href="#monitoring.grafana.com/v1alpha1.PipelineStageSpec">PipelineStageSpec</a>)
-</p>
-<div>
-<p>PackStageSpec is a transform stage that lets you embed extracted values and
-labels into the log line by packing the log line and labels inside of a JSON
-object.</p>
-</div>
-<table>
-<thead>
-<tr>
-<th>Field</th>
-<th>Description</th>
-</tr>
-</thead>
-<tbody>
-<tr>
-<td>
-<code>labels</code><br/>
-<em>
-[]string
-</em>
-</td>
-<td>
-<p>Name from extracted data or line labels. Required.
-Labels provided here are automatically removed from output labels.</p>
-</td>
-</tr>
-<tr>
-<td>
-<code>ingestTimestamp</code><br/>
-<em>
-bool
-</em>
-</td>
-<td>
-<p>If the resulting log line should use any existing timestamp or use time.Now()
-when the line was created. Set to true when combining several log streams from
-different containers to avoid out of order errors.</p>
-</td>
-</tr>
-</tbody>
-</table>
-<h3 id="monitoring.grafana.com/v1alpha1.PipelineStageSpec">PipelineStageSpec
-</h3>
-<p>
-(<em>Appears on: </em><a href="#monitoring.grafana.com/v1alpha1.PodLogsSpec">PodLogsSpec</a>)
-</p>
-<div>
-<p>PipelineStageSpec defines an individual pipeline stage. Each stage type is
-mutually exclusive and no more than one may be set per stage.</p>
-<p>More information on pipelines can be found in the Promtail documentation:
-<a href="https://grafana.com/docs/loki/latest/clients/promtail/pipelines/">https://grafana.com/docs/loki/latest/clients/promtail/pipelines/</a></p>
-</div>
-<table>
-<thead>
-<tr>
-<th>Field</th>
-<th>Description</th>
-</tr>
-</thead>
-<tbody>
-<tr>
-<td>
-<code>cri</code><br/>
-<em>
-<a href="#monitoring.grafana.com/v1alpha1.CRIStageSpec">
-CRIStageSpec
-</a>
-</em>
-</td>
-<td>
-<p>CRI is a parsing stage that reads log lines using the standard
-CRI logging format. Supply cri: {} to enable.</p>
-</td>
-</tr>
-<tr>
-<td>
-<code>docker</code><br/>
-<em>
-<a href="#monitoring.grafana.com/v1alpha1.DockerStageSpec">
-DockerStageSpec
-</a>
-</em>
-</td>
-<td>
-<p>Docker is a parsing stage that reads log lines using the standard
-Docker logging format. Supply docker: {} to enable.</p>
-</td>
-</tr>
-<tr>
-<td>
-<code>drop</code><br/>
-<em>
-<a href="#monitoring.grafana.com/v1alpha1.DropStageSpec">
-DropStageSpec
-</a>
-</em>
-</td>
-<td>
-<p>Drop is a filtering stage that lets you drop certain logs.</p>
-</td>
-</tr>
-<tr>
-<td>
-<code>json</code><br/>
-<em>
-<a href="#monitoring.grafana.com/v1alpha1.JSONStageSpec">
-JSONStageSpec
-</a>
-</em>
-</td>
-<td>
-<p>JSON is a parsing stage that reads the log line as JSON and accepts
-JMESPath expressions to extract data.</p>
-<p>Information on JMESPath: <a href="http://jmespath.org/">http://jmespath.org/</a></p>
-</td>
-</tr>
-<tr>
-<td>
-<code>labelAllow</code><br/>
-<em>
-[]string
-</em>
-</td>
-<td>
-<p>LabelAllow is an action stage that only allows the provided labels to be
-included in the label set that is sent to Loki with the log entry.</p>
-</td>
-</tr>
-<tr>
-<td>
-<code>labelDrop</code><br/>
-<em>
-[]string
-</em>
-</td>
-<td>
-<p>LabelDrop is an action stage that drops labels from the label set that
-is sent to Loki with the log entry.</p>
-</td>
-</tr>
-<tr>
-<td>
-<code>labels</code><br/>
-<em>
-map[string]string
-</em>
-</td>
-<td>
-<p>Labels is an action stage that takes data from the extracted map and
-modifies the label set that is sent to Loki with the log entry.</p>
-<p>The key is REQUIRED and represents the name for the label that will
-be created. Value is optional and will be the name from extracted data
-to use for the value of the label. If the value is not provided, it
-defaults to match the key.</p>
-</td>
-</tr>
-<tr>
-<td>
-<code>limit</code><br/>
-<em>
-<a href="#monitoring.grafana.com/v1alpha1.LimitStageSpec">
-LimitStageSpec
-</a>
-</em>
-</td>
-<td>
-<p>Limit is a rate-limiting stage that throttles logs based on
-several options.</p>
-</td>
-</tr>
-<tr>
-<td>
-<code>match</code><br/>
-<em>
-<a href="#monitoring.grafana.com/v1alpha1.MatchStageSpec">
-MatchStageSpec
-</a>
-</em>
-</td>
-<td>
-<p>Match is a filtering stage that conditionally applies a set of stages
-or drop entries when a log entry matches a configurable LogQL stream
-selector and filter expressions.</p>
-</td>
-</tr>
-<tr>
-<td>
-<code>metrics</code><br/>
-<em>
-<a href="#monitoring.grafana.com/v1alpha1.MetricsStageSpec">
-map[string]github.com/grafana/agent/pkg/operator/apis/monitoring/v1alpha1.MetricsStageSpec
-</a>
-</em>
-</td>
-<td>
-<p>Metrics is an action stage that supports defining and updating metrics
-based on data from the extracted map. Created metrics are not pushed to
-Loki or Prometheus and are instead exposed via the /metrics endpoint of
-the Grafana Agent pod. The Grafana Agent Operator should be configured
-with a MetricsInstance that discovers the logging DaemonSet to collect
-metrics created by this stage.</p>
-</td>
-</tr>
-<tr>
-<td>
-<code>multiline</code><br/>
-<em>
-<a href="#monitoring.grafana.com/v1alpha1.MultilineStageSpec">
-MultilineStageSpec
-</a>
-</em>
-</td>
-<td>
-<p>Multiline stage merges multiple lines into a multiline block before
-passing it on to the next stage in the pipeline.</p>
-</td>
-</tr>
-<tr>
-<td>
-<code>output</code><br/>
-<em>
-<a href="#monitoring.grafana.com/v1alpha1.OutputStageSpec">
-OutputStageSpec
-</a>
-</em>
-</td>
-<td>
-<p>Output stage is an action stage that takes data from the extracted map and
-changes the log line that will be sent to Loki.</p>
-</td>
-</tr>
-<tr>
-<td>
-<code>pack</code><br/>
-<em>
-<a href="#monitoring.grafana.com/v1alpha1.PackStageSpec">
-PackStageSpec
-</a>
-</em>
-</td>
-<td>
-<p>Pack is a transform stage that lets you embed extracted values and labels
-into the log line by packing the log line and labels inside of a JSON
-object.</p>
-</td>
-</tr>
-<tr>
-<td>
-<code>regex</code><br/>
-<em>
-<a href="#monitoring.grafana.com/v1alpha1.RegexStageSpec">
-RegexStageSpec
-</a>
-</em>
-</td>
-<td>
-<p>Regex is a parsing stage that parses a log line using a regular
-expression.  Named capture groups in the regex allows for adding data into
-the extracted map.</p>
-</td>
-</tr>
-<tr>
-<td>
-<code>replace</code><br/>
-<em>
-<a href="#monitoring.grafana.com/v1alpha1.ReplaceStageSpec">
-ReplaceStageSpec
-</a>
-</em>
-</td>
-<td>
-<p>Replace is a parsing stage that parses a log line using a regular
-expression and replaces the log line. Named capture groups in the regex
-allows for adding data into the extracted map.</p>
-</td>
-</tr>
-<tr>
-<td>
-<code>template</code><br/>
-<em>
-<a href="#monitoring.grafana.com/v1alpha1.TemplateStageSpec">
-TemplateStageSpec
-</a>
-</em>
-</td>
-<td>
-<p>Template is a transform stage that manipulates the values in the extracted
-map using Go&rsquo;s template syntax.</p>
-</td>
-</tr>
-<tr>
-<td>
-<code>tenant</code><br/>
-<em>
-<a href="#monitoring.grafana.com/v1alpha1.TenantStageSpec">
-TenantStageSpec
-</a>
-</em>
-</td>
-<td>
-<p>Tenant is an action stage that sets the tenant ID for the log entry picking it from a
-field in the extracted data map. If the field is missing, the default
-LogsClientSpec.tenantId will be used.</p>
-</td>
-</tr>
-<tr>
-<td>
-<code>timestamp</code><br/>
-<em>
-<a href="#monitoring.grafana.com/v1alpha1.TimestampStageSpec">
-TimestampStageSpec
-</a>
-</em>
-</td>
-<td>
-<p>Timestamp is an action stage that can change the timestamp of a log line
-before it is sent to Loki. If not present, the timestamp of a log line
-defaults to the time when the log line was read.</p>
-</td>
-</tr>
-</tbody>
-</table>
-<h3 id="monitoring.grafana.com/v1alpha1.PodLogs">PodLogs
-</h3>
-<p>
-(<em>Appears on: </em><a href="#monitoring.grafana.com/v1alpha1.LogsDeployment">LogsDeployment</a>)
-</p>
-<div>
-<p>PodLogs defines how to collect logs for a pod.</p>
-</div>
-<table>
-<thead>
-<tr>
-<th>Field</th>
-<th>Description</th>
-</tr>
-</thead>
-<tbody>
-<tr>
-<td>
-<code>metadata</code><br/>
-<em>
-<a href="https://kubernetes.io/docs/reference/generated/kubernetes-api/v1.24/#objectmeta-v1-meta">
-Kubernetes meta/v1.ObjectMeta
-</a>
-</em>
-</td>
-<td>
-Refer to the Kubernetes API documentation for the fields of the
-<code>metadata</code> field.
-</td>
-</tr>
-<tr>
-<td>
-<code>spec</code><br/>
-<em>
-<a href="#monitoring.grafana.com/v1alpha1.PodLogsSpec">
-PodLogsSpec
-</a>
-</em>
-</td>
-<td>
-<p>Spec holds the specification of the desired behavior for the PodLogs.</p>
-<br/>
-<br/>
-<table>
-<tr>
-<td>
-<code>jobLabel</code><br/>
-<em>
-string
-</em>
-</td>
-<td>
-<p>The label to use to retrieve the job name from.</p>
-</td>
-</tr>
-<tr>
-<td>
-<code>podTargetLabels</code><br/>
-<em>
-[]string
-</em>
-</td>
-<td>
-<p>PodTargetLabels transfers labels on the Kubernetes Pod onto the target.</p>
-</td>
-</tr>
-<tr>
-<td>
-<code>selector</code><br/>
-<em>
-<a href="https://kubernetes.io/docs/reference/generated/kubernetes-api/v1.24/#labelselector-v1-meta">
-Kubernetes meta/v1.LabelSelector
-</a>
-</em>
-</td>
-<td>
-<p>Selector to select Pod objects. Required.</p>
-</td>
-</tr>
-<tr>
-<td>
-<code>namespaceSelector</code><br/>
-<em>
-<a href="https://prometheus-operator.dev/docs/operator/api/#monitoring.coreos.com/v1.NamespaceSelector">
-github.com/prometheus-operator/prometheus-operator/pkg/apis/monitoring/v1.NamespaceSelector
-</a>
-</em>
-</td>
-<td>
-<p>Selector to select which namespaces the Pod objects are discovered from.</p>
-</td>
-</tr>
-<tr>
-<td>
-<code>pipelineStages</code><br/>
-<em>
-<a href="#monitoring.grafana.com/v1alpha1.PipelineStageSpec">
-[]PipelineStageSpec
-</a>
-</em>
-</td>
-<td>
-<p>Pipeline stages for this pod. Pipeline stages support transforming and
-filtering log lines.</p>
-</td>
-</tr>
-<tr>
-<td>
-<code>relabelings</code><br/>
-<em>
-<a href="https://prometheus-operator.dev/docs/operator/api/#monitoring.coreos.com/v1.RelabelConfig">
-[]github.com/prometheus-operator/prometheus-operator/pkg/apis/monitoring/v1.RelabelConfig
-</a>
-</em>
-</td>
-<td>
-<p>RelabelConfigs to apply to logs before delivering.
-Grafana Agent Operator automatically adds relabelings for a few standard
-Kubernetes fields and replaces original scrape job name with
-__tmp_logs_job_name.</p>
-<p>More info: <a href="https://grafana.com/docs/loki/latest/clients/promtail/configuration/#relabel_configs">https://grafana.com/docs/loki/latest/clients/promtail/configuration/#relabel_configs</a></p>
-</td>
-</tr>
-</table>
-</td>
-</tr>
-</tbody>
-</table>
-<h3 id="monitoring.grafana.com/v1alpha1.PodLogsSpec">PodLogsSpec
-</h3>
-<p>
-(<em>Appears on: </em><a href="#monitoring.grafana.com/v1alpha1.PodLogs">PodLogs</a>)
-</p>
-<div>
-<p>PodLogsSpec defines how to collect logs for a pod.</p>
-</div>
-<table>
-<thead>
-<tr>
-<th>Field</th>
-<th>Description</th>
-</tr>
-</thead>
-<tbody>
-<tr>
-<td>
-<code>jobLabel</code><br/>
-<em>
-string
-</em>
-</td>
-<td>
-<p>The label to use to retrieve the job name from.</p>
-</td>
-</tr>
-<tr>
-<td>
-<code>podTargetLabels</code><br/>
-<em>
-[]string
-</em>
-</td>
-<td>
-<p>PodTargetLabels transfers labels on the Kubernetes Pod onto the target.</p>
-</td>
-</tr>
-<tr>
-<td>
-<code>selector</code><br/>
-<em>
-<a href="https://kubernetes.io/docs/reference/generated/kubernetes-api/v1.24/#labelselector-v1-meta">
-Kubernetes meta/v1.LabelSelector
-</a>
-</em>
-</td>
-<td>
-<p>Selector to select Pod objects. Required.</p>
-</td>
-</tr>
-<tr>
-<td>
-<code>namespaceSelector</code><br/>
-<em>
-<a href="https://prometheus-operator.dev/docs/operator/api/#monitoring.coreos.com/v1.NamespaceSelector">
-github.com/prometheus-operator/prometheus-operator/pkg/apis/monitoring/v1.NamespaceSelector
-</a>
-</em>
-</td>
-<td>
-<p>Selector to select which namespaces the Pod objects are discovered from.</p>
-</td>
-</tr>
-<tr>
-<td>
-<code>pipelineStages</code><br/>
-<em>
-<a href="#monitoring.grafana.com/v1alpha1.PipelineStageSpec">
-[]PipelineStageSpec
-</a>
-</em>
-</td>
-<td>
-<p>Pipeline stages for this pod. Pipeline stages support transforming and
-filtering log lines.</p>
-</td>
-</tr>
-<tr>
-<td>
-<code>relabelings</code><br/>
-<em>
-<a href="https://prometheus-operator.dev/docs/operator/api/#monitoring.coreos.com/v1.RelabelConfig">
-[]github.com/prometheus-operator/prometheus-operator/pkg/apis/monitoring/v1.RelabelConfig
-</a>
-</em>
-</td>
-<td>
-<p>RelabelConfigs to apply to logs before delivering.
-Grafana Agent Operator automatically adds relabelings for a few standard
-Kubernetes fields and replaces original scrape job name with
-__tmp_logs_job_name.</p>
-<p>More info: <a href="https://grafana.com/docs/loki/latest/clients/promtail/configuration/#relabel_configs">https://grafana.com/docs/loki/latest/clients/promtail/configuration/#relabel_configs</a></p>
-</td>
-</tr>
-</tbody>
-</table>
-<h3 id="monitoring.grafana.com/v1alpha1.QueueConfig">QueueConfig
-</h3>
-<p>
-(<em>Appears on: </em><a href="#monitoring.grafana.com/v1alpha1.RemoteWriteSpec">RemoteWriteSpec</a>)
-</p>
-<div>
-<p>QueueConfig allows the tuning of remote_write queue_config parameters.</p>
-</div>
-<table>
-<thead>
-<tr>
-<th>Field</th>
-<th>Description</th>
-</tr>
-</thead>
-<tbody>
-<tr>
-<td>
-<code>capacity</code><br/>
-<em>
-int
-</em>
-</td>
-<td>
-<p>Capacity is the number of samples to buffer per shard before samples start being dropped.</p>
-</td>
-</tr>
-<tr>
-<td>
-<code>minShards</code><br/>
-<em>
-int
-</em>
-</td>
-<td>
-<p>MinShards is the minimum number of shards, i.e., the amount of concurrency.</p>
-</td>
-</tr>
-<tr>
-<td>
-<code>maxShards</code><br/>
-<em>
-int
-</em>
-</td>
-<td>
-<p>MaxShards is the maximum number of shards, i.e., the amount of concurrency.</p>
-</td>
-</tr>
-<tr>
-<td>
-<code>maxSamplesPerSend</code><br/>
-<em>
-int
-</em>
-</td>
-<td>
-<p>MaxSamplesPerSend is the maximum number of samples per send.</p>
-</td>
-</tr>
-<tr>
-<td>
-<code>batchSendDeadline</code><br/>
-<em>
-string
-</em>
-</td>
-<td>
-<p>BatchSendDeadline is the maximum time a sample will wait in the buffer.</p>
-</td>
-</tr>
-<tr>
-<td>
-<code>maxRetries</code><br/>
-<em>
-int
-</em>
-</td>
-<td>
-<p>MaxRetries is the maximum number of times to retry a batch on recoverable errors.</p>
-</td>
-</tr>
-<tr>
-<td>
-<code>minBackoff</code><br/>
-<em>
-string
-</em>
-</td>
-<td>
-<p>MinBackoff is the initial retry delay. MinBackoff is doubled for every retry.</p>
-</td>
-</tr>
-<tr>
-<td>
-<code>maxBackoff</code><br/>
-<em>
-string
-</em>
-</td>
-<td>
-<p>MaxBackoff is the maximum retry delay.</p>
-</td>
-</tr>
-<tr>
-<td>
-<code>retryOnRateLimit</code><br/>
-<em>
-bool
-</em>
-</td>
-<td>
-<p>RetryOnRateLimit retries requests when encountering rate limits.</p>
-</td>
-</tr>
-</tbody>
-</table>
-<h3 id="monitoring.grafana.com/v1alpha1.RegexStageSpec">RegexStageSpec
-</h3>
-<p>
-(<em>Appears on: </em><a href="#monitoring.grafana.com/v1alpha1.PipelineStageSpec">PipelineStageSpec</a>)
-</p>
-<div>
-<p>RegexStageSpec is a parsing stage that parses a log line using a regular
-expression. Named capture groups in the regex allows for adding data into
-the extracted map.</p>
-</div>
-<table>
-<thead>
-<tr>
-<th>Field</th>
-<th>Description</th>
-</tr>
-</thead>
-<tbody>
-<tr>
-<td>
-<code>source</code><br/>
-<em>
-string
-</em>
-</td>
-<td>
-<p>Name from extracted data to parse. If empty, defaults to using the log
-message.</p>
-</td>
-</tr>
-<tr>
-<td>
-<code>expression</code><br/>
-<em>
-string
-</em>
-</td>
-<td>
-<p>RE2 regular expression. Each capture group MUST be named. Required.</p>
-</td>
-</tr>
-</tbody>
-</table>
-<h3 id="monitoring.grafana.com/v1alpha1.RemoteWriteSpec">RemoteWriteSpec
-</h3>
-<p>
-(<em>Appears on: </em><a href="#monitoring.grafana.com/v1alpha1.MetricsInstanceSpec">MetricsInstanceSpec</a>, <a href="#monitoring.grafana.com/v1alpha1.MetricsSubsystemSpec">MetricsSubsystemSpec</a>)
-</p>
-<div>
-<p>RemoteWriteSpec defines the remote_write configuration for Prometheus.</p>
-</div>
-<table>
-<thead>
-<tr>
-<th>Field</th>
-<th>Description</th>
-</tr>
-</thead>
-<tbody>
-<tr>
-<td>
-<code>name</code><br/>
-<em>
-string
-</em>
-</td>
-<td>
-<p>Name of the remote_write queue. Must be unique if specified. The name is
-used in metrics and logging in order to differentiate queues.</p>
-</td>
-</tr>
-<tr>
-<td>
-<code>url</code><br/>
-<em>
-string
-</em>
-</td>
-<td>
-<p>URL of the endpoint to send samples to.</p>
-</td>
-</tr>
-<tr>
-<td>
-<code>remoteTimeout</code><br/>
-<em>
-string
-</em>
-</td>
-<td>
-<p>RemoteTimeout is the timeout for requests to the remote_write endpoint.</p>
-</td>
-</tr>
-<tr>
-<td>
-<code>headers</code><br/>
-<em>
-map[string]string
-</em>
-</td>
-<td>
-<p>Headers is a set of custom HTTP headers to be sent along with each
-remote_write request. Be aware that any headers set by Grafana Agent
-itself can&rsquo;t be overwritten.</p>
-</td>
-</tr>
-<tr>
-<td>
-<code>writeRelabelConfigs</code><br/>
-<em>
-<a href="https://prometheus-operator.dev/docs/operator/api/#monitoring.coreos.com/v1.RelabelConfig">
-[]github.com/prometheus-operator/prometheus-operator/pkg/apis/monitoring/v1.RelabelConfig
-</a>
-</em>
-</td>
-<td>
-<p>WriteRelabelConfigs holds relabel_configs to relabel samples before they are
-sent to the remote_write endpoint.</p>
-</td>
-</tr>
-<tr>
-<td>
-<code>basicAuth</code><br/>
-<em>
-<a href="https://prometheus-operator.dev/docs/operator/api/#monitoring.coreos.com/v1.BasicAuth">
-github.com/prometheus-operator/prometheus-operator/pkg/apis/monitoring/v1.BasicAuth
-</a>
-</em>
-</td>
-<td>
-<p>BasicAuth for the URL.</p>
-</td>
-</tr>
-<tr>
-<td>
-<code>oauth2</code><br/>
-<em>
-<a href="https://prometheus-operator.dev/docs/operator/api/#monitoring.coreos.com/v1.OAuth2">
-github.com/prometheus-operator/prometheus-operator/pkg/apis/monitoring/v1.OAuth2
-</a>
-</em>
-</td>
-<td>
-<p>Oauth2 for URL</p>
-</td>
-</tr>
-<tr>
-<td>
-<code>bearerToken</code><br/>
-<em>
-string
-</em>
-</td>
-<td>
-<p>BearerToken used for remote_write.</p>
-</td>
-</tr>
-<tr>
-<td>
-<code>bearerTokenFile</code><br/>
-<em>
-string
-</em>
-</td>
-<td>
-<p>BearerTokenFile used to read bearer token.</p>
-</td>
-</tr>
-<tr>
-<td>
-<code>sigv4</code><br/>
-<em>
-<a href="#monitoring.grafana.com/v1alpha1.SigV4Config">
-SigV4Config
-</a>
-</em>
-</td>
-<td>
-<p>SigV4 configures SigV4-based authentication to the remote_write endpoint.
-SigV4-based authentication is used if SigV4 is defined, even with an empty object.</p>
-</td>
-</tr>
-<tr>
-<td>
-<code>tlsConfig</code><br/>
-<em>
-<a href="https://prometheus-operator.dev/docs/operator/api/#monitoring.coreos.com/v1.TLSConfig">
-github.com/prometheus-operator/prometheus-operator/pkg/apis/monitoring/v1.TLSConfig
-</a>
-</em>
-</td>
-<td>
-<p>TLSConfig to use for remote_write.</p>
-</td>
-</tr>
-<tr>
-<td>
-<code>proxyUrl</code><br/>
-<em>
-string
-</em>
-</td>
-<td>
-<p>ProxyURL to proxy requests through. Optional.</p>
-</td>
-</tr>
-<tr>
-<td>
-<code>queueConfig</code><br/>
-<em>
-<a href="#monitoring.grafana.com/v1alpha1.QueueConfig">
-QueueConfig
-</a>
-</em>
-</td>
-<td>
-<p>QueueConfig allows tuning of the remote_write queue parameters.</p>
-</td>
-</tr>
-<tr>
-<td>
-<code>metadataConfig</code><br/>
-<em>
-<a href="#monitoring.grafana.com/v1alpha1.MetadataConfig">
-MetadataConfig
-</a>
-</em>
-</td>
-<td>
-<p>MetadataConfig configures the sending of series metadata to remote storage.</p>
-</td>
-</tr>
-</tbody>
-</table>
-<h3 id="monitoring.grafana.com/v1alpha1.ReplaceStageSpec">ReplaceStageSpec
-</h3>
-<p>
-(<em>Appears on: </em><a href="#monitoring.grafana.com/v1alpha1.PipelineStageSpec">PipelineStageSpec</a>)
-</p>
-<div>
-<p>ReplaceStageSpec is a parsing stage that parses a log line using a regular
-expression and replaces the log line. Named capture groups in the regex
-allows for adding data into the extracted map.</p>
-</div>
-<table>
-<thead>
-<tr>
-<th>Field</th>
-<th>Description</th>
-</tr>
-</thead>
-<tbody>
-<tr>
-<td>
-<code>source</code><br/>
-<em>
-string
-</em>
-</td>
-<td>
-<p>Name from extracted data to parse. If empty, defaults to using the log
-message.</p>
-</td>
-</tr>
-<tr>
-<td>
-<code>expression</code><br/>
-<em>
-string
-</em>
-</td>
-<td>
-<p>RE2 regular expression. Each capture group MUST be named. Required.</p>
-</td>
-</tr>
-<tr>
-<td>
-<code>replace</code><br/>
-<em>
-string
-</em>
-</td>
-<td>
-<p>Value to replace the captured group with.</p>
-</td>
-</tr>
-</tbody>
-</table>
-<h3 id="monitoring.grafana.com/v1alpha1.SigV4Config">SigV4Config
-</h3>
-<p>
-(<em>Appears on: </em><a href="#monitoring.grafana.com/v1alpha1.RemoteWriteSpec">RemoteWriteSpec</a>)
-</p>
-<div>
-<p>SigV4Config specifies configuration to perform SigV4 authentication.</p>
-</div>
-<table>
-<thead>
-<tr>
-<th>Field</th>
-<th>Description</th>
-</tr>
-</thead>
-<tbody>
-<tr>
-<td>
-<code>region</code><br/>
-<em>
-string
-</em>
-</td>
-<td>
-<p>Region of the AWS endpoint. If blank, the region from the default
-credentials chain is used.</p>
-</td>
-</tr>
-<tr>
-<td>
-<code>accessKey</code><br/>
-<em>
-<a href="https://kubernetes.io/docs/reference/generated/kubernetes-api/v1.24/#secretkeyselector-v1-core">
-Kubernetes core/v1.SecretKeySelector
-</a>
-</em>
-</td>
-<td>
-<p>AccessKey holds the secret of the AWS API access key to use for signing.
-If not provided, the environment variable AWS_ACCESS_KEY_ID is used.</p>
-</td>
-</tr>
-<tr>
-<td>
-<code>secretKey</code><br/>
-<em>
-<a href="https://kubernetes.io/docs/reference/generated/kubernetes-api/v1.24/#secretkeyselector-v1-core">
-Kubernetes core/v1.SecretKeySelector
-</a>
-</em>
-</td>
-<td>
-<p>SecretKey of the AWS API to use for signing. If blank, the environment
-variable AWS_SECRET_ACCESS_KEY is used.</p>
-</td>
-</tr>
-<tr>
-<td>
-<code>profile</code><br/>
-<em>
-string
-</em>
-</td>
-<td>
-<p>Profile is the named AWS profile to use for authentication.</p>
-</td>
-</tr>
-<tr>
-<td>
-<code>roleARN</code><br/>
-<em>
-string
-</em>
-</td>
-<td>
-<p>RoleARN is the AWS Role ARN to use for authentication, as an alternative
-for using the AWS API keys.</p>
-</td>
-</tr>
-</tbody>
-</table>
-<h3 id="monitoring.grafana.com/v1alpha1.TemplateStageSpec">TemplateStageSpec
-</h3>
-<p>
-(<em>Appears on: </em><a href="#monitoring.grafana.com/v1alpha1.PipelineStageSpec">PipelineStageSpec</a>)
-</p>
-<div>
-<p>TemplateStageSpec is a transform stage that manipulates the values in the
-extracted map using Go&rsquo;s template syntax.</p>
-</div>
-<table>
-<thead>
-<tr>
-<th>Field</th>
-<th>Description</th>
-</tr>
-</thead>
-<tbody>
-<tr>
-<td>
-<code>source</code><br/>
-<em>
-string
-</em>
-</td>
-<td>
-<p>Name from extracted data to parse. Required. If empty, defaults to using
-the log message.</p>
-</td>
-</tr>
-<tr>
-<td>
-<code>template</code><br/>
-<em>
-string
-</em>
-</td>
-<td>
-<p>Go template string to use. Required. In addition to normal template
-functions, ToLower, ToUpper, Replace, Trim, TrimLeft, TrimRight,
-TrimPrefix, and TrimSpace are also available.</p>
-</td>
-</tr>
-</tbody>
-</table>
-<h3 id="monitoring.grafana.com/v1alpha1.TenantStageSpec">TenantStageSpec
-</h3>
-<p>
-(<em>Appears on: </em><a href="#monitoring.grafana.com/v1alpha1.PipelineStageSpec">PipelineStageSpec</a>)
-</p>
-<div>
-<p>TenantStageSpec is an action stage that sets the tenant ID for the log entry
-picking it from a field in the extracted data map.</p>
-</div>
-<table>
-<thead>
-<tr>
-<th>Field</th>
-<th>Description</th>
-</tr>
-</thead>
-<tbody>
-<tr>
-<td>
-<code>label</code><br/>
-<em>
-string
-</em>
-</td>
-<td>
-<p>Name from labels whose value should be set as tenant ID. Mutually exclusive with
-source and value.</p>
-</td>
-</tr>
-<tr>
-<td>
-<code>source</code><br/>
-<em>
-string
-</em>
-</td>
-<td>
-<p>Name from extracted data to use as the tenant ID. Mutually exclusive with
-label and value.</p>
-</td>
-</tr>
-<tr>
-<td>
-<code>value</code><br/>
-<em>
-string
-</em>
-</td>
-<td>
-<p>Value to use for the template ID. Useful when this stage is used within a
-conditional pipeline such as match. Mutually exclusive with label and source.</p>
-</td>
-</tr>
-</tbody>
-</table>
-<h3 id="monitoring.grafana.com/v1alpha1.TimestampStageSpec">TimestampStageSpec
-</h3>
-<p>
-(<em>Appears on: </em><a href="#monitoring.grafana.com/v1alpha1.PipelineStageSpec">PipelineStageSpec</a>)
-</p>
-<div>
-<p>TimestampStageSpec is an action stage that can change the timestamp of a log
-line before it is sent to Loki.</p>
-</div>
-<table>
-<thead>
-<tr>
-<th>Field</th>
-<th>Description</th>
-</tr>
-</thead>
-<tbody>
-<tr>
-<td>
-<code>source</code><br/>
-<em>
-string
-</em>
-</td>
-<td>
-<p>Name from extracted data to use as the timestamp. Required.</p>
-</td>
-</tr>
-<tr>
-<td>
-<code>format</code><br/>
-<em>
-string
-</em>
-</td>
-<td>
-<p>Determines format of the time string. Required. Can be one of:
-ANSIC, UnixDate, RubyDate, RFC822, RFC822Z, RFC850, RFC1123, RFC1123Z,
-RFC3339, RFC3339Nano, Unix, UnixMs, UnixUs, UnixNs.</p>
-</td>
-</tr>
-<tr>
-<td>
-<code>fallbackFormats</code><br/>
-<em>
-[]string
-</em>
-</td>
-<td>
-<p>Fallback formats to try if format fails.</p>
-</td>
-</tr>
-<tr>
-<td>
-<code>location</code><br/>
-<em>
-string
-</em>
-</td>
-<td>
-<p>IANA Timezone Database string.</p>
-</td>
-</tr>
-<tr>
-<td>
-<code>actionOnFailure</code><br/>
-<em>
-string
-</em>
-</td>
-<td>
-<p>Action to take when the timestamp can&rsquo;t be extracted or parsed.
-Can be skip or fudge. Defaults to fudge.</p>
-</td>
-</tr>
-</tbody>
-</table>
-<hr/>
-<p><em>
-Generated with <code>gen-crd-api-reference-docs</code>
-on git commit <code>b889c458</code>.
-</em></p>
->>>>>>> 6f9bae51
+|`actionOnFailure`<br/>_string_|  Action to take when the timestamp can&#39;t be extracted or parsed. Can be skip or fudge. Defaults to fudge.  |