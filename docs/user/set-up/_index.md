---
aliases:
- /docs/agent/latest/set-up/
title: Set up Grafana Agent
weight: 100
---

# Set up Grafana Agent

## Overview
<<<<<<< HEAD
If this is your first time using Grafana Agent, use one of the installation options to install Grafana Agent based on the platform you are using. Alternatively, use the quick start guides to help you with the specifics of sending metrics, logs, and traces to the Grafana Stack or Grafana Cloud.

If you have already installed Grafana Agent on your machine, you can jump to the Configure Grafana Agent section.

To get started with Grafana Agent Operator, refer to the Operator-specific
[documentation](../operator/).
=======
If this is your first time using the Grafana Agent, use one of the installation options to install the Grafana Agent based on the platform you are using. Alternatively, use the quick start guides to help you with the specifics of sending metrics, logs, and traces to the LGTM (Loki, Grafana, Tempo, Mimir) Stack or Grafana Cloud.

If you have already installed the Grafana Agent on your machine, you can jump to the Configure Grafana Agent section.

To get started with the Grafana Agent Operator, refer to the Operator-specific
[documentation](../operator/).

## Installation options

Grafana Agent is currently distributed in plain binary form, Docker container images, a Windows installer, a Homebrew package, and a Kubernetes install script. 

The following architectures receive active support.

 - macOS: Intel Mac or Apple Silicon 
 - Windows: A x64 machine 
 - Linux: AMD64, ARM64, ARMv6, or ARMv7 machines
 - FreeBSD: A AMD64 machine 

In addition, best-effort support is provided for Linux: ppc64le.

Choose from the following platforms and installation options according to which suits your use case best.

### Kubernetes

Deploy Kubernetes manifests from the [`kubernetes` directory](https://github.com/grafana/agent/tree/main/production/kubernetes).
You can manually modify the Kubernetes manifests by downloading them. These manifests do not include Grafana Agent configuration files. 

For sample configuration files, refer to the Grafana Cloud Kubernetes quick start guide: https://grafana.com/docs/grafana-cloud/kubernetes/agent-k8s/.

Advanced users can use the Grafana Agent Operator to deploy the Grafana Agent on Kubernetes.

### Windows

Use the [Windows Installer]({{< relref "./install-agent-on-windows.md" >}})

### Docker container
>>>>>>> f4097b8d

## Installation options

Grafana Agent is currently distributed in plain binary form, Docker container images, a Windows installer, a Homebrew package, and a Kubernetes install script. 

The following architectures receive active support.

 - macOS: Intel Mac or Apple Silicon 
 - Windows: A x64 machine 
 - Linux: AMD64, ARM64, ARMv6, or ARMv7 machines
 - FreeBSD: A AMD64 machine 

In addition, best-effort support is provided for Linux: ppc64le.

Choose from the following platforms and installation options according to which suits your use case best.

<<<<<<< HEAD
### Kubernetes

Deploy Kubernetes manifests from the [`kubernetes` directory](https://github.com/grafana/agent/tree/main/production/kubernetes).
You can manually modify the Kubernetes manifests by downloading them. These manifests do not include Grafana Agent configuration files. 

For sample configuration files, refer to the Grafana Cloud Kubernetes quick start guide: https://grafana.com/docs/grafana-cloud/kubernetes/agent-k8s/.

Advanced users can use Grafana Agent Operator to deploy the Grafana Agent on Kubernetes.

### Docker

Refer to [Install Grafana Agent on Docker]({{< relref "./install-agent-docker.md" >}})
=======
### Install locally
>>>>>>> f4097b8d

### Windows

<<<<<<< HEAD
Refer to [Install Grafana Agent on Windows]({{< relref "./install-agent-on-windows.md" >}})
=======
### Tanka
>>>>>>> f4097b8d

### Binary

<<<<<<< HEAD
Refer to [Install the Grafana Agent binary]({{< relref "./install-agent-binary.md" >}})
=======
### Community Projects
>>>>>>> f4097b8d

### macOS

<<<<<<< HEAD
Refer to [Install Grafana Agent on macOS]({{< relref "./install-agent-macos.md" >}})
=======
#### Helm (Kubernetes Deployment)
>>>>>>> f4097b8d

### Grafana Cloud

Use the Grafana Agent [Kubernetes quickstarts](https://grafana.com/docs/grafana-cloud/kubernetes/agent-k8s/) or follow instructions for installing the Grafana Agent in the [Walkthrough](https://grafana.com/docs/grafana-cloud/quickstart/agent_linuxnode/).

<<<<<<< HEAD
### Tanka
=======
#### Juju (Charmed Operator)
>>>>>>> f4097b8d

For more information, refer to the [Tanka](https://tanka.dev) configurations in our [`production/`](https://github.com/grafana/agent/tree/main/production/tanka/grafana-agent) directory.<|MERGE_RESOLUTION|>--- conflicted
+++ resolved
@@ -8,19 +8,12 @@
 # Set up Grafana Agent
 
 ## Overview
-<<<<<<< HEAD
+
 If this is your first time using Grafana Agent, use one of the installation options to install Grafana Agent based on the platform you are using. Alternatively, use the quick start guides to help you with the specifics of sending metrics, logs, and traces to the Grafana Stack or Grafana Cloud.
 
 If you have already installed Grafana Agent on your machine, you can jump to the Configure Grafana Agent section.
 
 To get started with Grafana Agent Operator, refer to the Operator-specific
-[documentation](../operator/).
-=======
-If this is your first time using the Grafana Agent, use one of the installation options to install the Grafana Agent based on the platform you are using. Alternatively, use the quick start guides to help you with the specifics of sending metrics, logs, and traces to the LGTM (Loki, Grafana, Tempo, Mimir) Stack or Grafana Cloud.
-
-If you have already installed the Grafana Agent on your machine, you can jump to the Configure Grafana Agent section.
-
-To get started with the Grafana Agent Operator, refer to the Operator-specific
 [documentation](../operator/).
 
 ## Installation options
@@ -47,77 +40,26 @@
 
 Advanced users can use the Grafana Agent Operator to deploy the Grafana Agent on Kubernetes.
 
-### Windows
-
-Use the [Windows Installer]({{< relref "./install-agent-on-windows.md" >}})
-
-### Docker container
->>>>>>> f4097b8d
-
-## Installation options
-
-Grafana Agent is currently distributed in plain binary form, Docker container images, a Windows installer, a Homebrew package, and a Kubernetes install script. 
-
-The following architectures receive active support.
-
- - macOS: Intel Mac or Apple Silicon 
- - Windows: A x64 machine 
- - Linux: AMD64, ARM64, ARMv6, or ARMv7 machines
- - FreeBSD: A AMD64 machine 
-
-In addition, best-effort support is provided for Linux: ppc64le.
-
-Choose from the following platforms and installation options according to which suits your use case best.
-
-<<<<<<< HEAD
-### Kubernetes
-
-Deploy Kubernetes manifests from the [`kubernetes` directory](https://github.com/grafana/agent/tree/main/production/kubernetes).
-You can manually modify the Kubernetes manifests by downloading them. These manifests do not include Grafana Agent configuration files. 
-
-For sample configuration files, refer to the Grafana Cloud Kubernetes quick start guide: https://grafana.com/docs/grafana-cloud/kubernetes/agent-k8s/.
-
-Advanced users can use Grafana Agent Operator to deploy the Grafana Agent on Kubernetes.
-
 ### Docker
 
 Refer to [Install Grafana Agent on Docker]({{< relref "./install-agent-docker.md" >}})
-=======
-### Install locally
->>>>>>> f4097b8d
 
 ### Windows
 
-<<<<<<< HEAD
 Refer to [Install Grafana Agent on Windows]({{< relref "./install-agent-on-windows.md" >}})
-=======
-### Tanka
->>>>>>> f4097b8d
 
 ### Binary
 
-<<<<<<< HEAD
 Refer to [Install the Grafana Agent binary]({{< relref "./install-agent-binary.md" >}})
-=======
-### Community Projects
->>>>>>> f4097b8d
 
 ### macOS
 
-<<<<<<< HEAD
 Refer to [Install Grafana Agent on macOS]({{< relref "./install-agent-macos.md" >}})
-=======
-#### Helm (Kubernetes Deployment)
->>>>>>> f4097b8d
 
 ### Grafana Cloud
 
 Use the Grafana Agent [Kubernetes quickstarts](https://grafana.com/docs/grafana-cloud/kubernetes/agent-k8s/) or follow instructions for installing the Grafana Agent in the [Walkthrough](https://grafana.com/docs/grafana-cloud/quickstart/agent_linuxnode/).
 
-<<<<<<< HEAD
 ### Tanka
-=======
-#### Juju (Charmed Operator)
->>>>>>> f4097b8d
 
 For more information, refer to the [Tanka](https://tanka.dev) configurations in our [`production/`](https://github.com/grafana/agent/tree/main/production/tanka/grafana-agent) directory.