--- conflicted
+++ resolved
@@ -6,40 +6,15 @@
 
 ## Installation
 
-<<<<<<< HEAD
 After installation ensure that you can reach `http://localhost:12345/-/healthy` and `http://localhost:12345/agent/api/v1/targets`. 
 
 If Grafana Agent is re-installed and an agent-config.yaml already exists it will not overwrite the existing one.
 
 After installation adjust agent-config.yaml to meet specific needs and restart the agent to see changes.
-=======
-![](./assets/remote_options.png)
-
-**Remote Write** is used to specify any compatible Prometheus Endpoint. **User** and **Password** are used for basic auth. This will generate a configuration snippet like the below.
-
-```
-  remote_write:
-    - url: https://example.com
-      basic_auth:
-        username: "legit_username"
-        password: "legit_password"
-```
-
-<br>
-
-![](./assets/exporter.png)
-
-Selecting the checkbox will enable the Windows Exporter, serving metrics from `http://localhost:12345/integrations/windows_exporter/metrics`.
-
-After installation ensure that you can reach `http://localhost:12345/-/healthy` and `http://localhost:12345/agent/api/v1/targets`. 
-
-If Grafana Agent is re-installed and an agent-config.yaml already exists it will not overwrite the existing one.
->>>>>>> 011acde6
 
 ## Silent Installation
 
-Silent installation can be achieved via 
-`grafana-agent-installer.exe /S  /EnableExporter "true"`
+Silent installation can be achieved via  `grafana-agent-installer.exe /S  /EnableExporter "true"`, EnableExporter enables or disables Windows Exporter.
 
 ## Security
 
